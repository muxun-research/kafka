/*
 * Licensed to the Apache Software Foundation (ASF) under one or more
 * contributor license agreements. See the NOTICE file distributed with
 * this work for additional information regarding copyright ownership.
 * The ASF licenses this file to You under the Apache License, Version 2.0
 * (the "License"); you may not use this file except in compliance with
 * the License. You may obtain a copy of the License at
 *
 *    http://www.apache.org/licenses/LICENSE-2.0
 *
 * Unless required by applicable law or agreed to in writing, software
 * distributed under the License is distributed on an "AS IS" BASIS,
 * WITHOUT WARRANTIES OR CONDITIONS OF ANY KIND, either express or implied.
 * See the License for the specific language governing permissions and
 * limitations under the License.
 */

package org.apache.kafka.queue;

import org.apache.kafka.common.errors.TimeoutException;
import org.apache.kafka.common.utils.KafkaThread;
import org.apache.kafka.common.utils.LogContext;
import org.apache.kafka.common.utils.Time;
<<<<<<< HEAD
import org.slf4j.Logger;

import java.util.*;
=======

import org.slf4j.Logger;

import java.util.HashMap;
import java.util.Map;
import java.util.Objects;
import java.util.Optional;
import java.util.OptionalLong;
import java.util.TreeMap;
>>>>>>> 9494bebe
import java.util.concurrent.RejectedExecutionException;
import java.util.concurrent.locks.Condition;
import java.util.concurrent.locks.ReentrantLock;
import java.util.function.Function;


public final class KafkaEventQueue implements EventQueue {

    public static final String EVENT_HANDLER_THREAD_SUFFIX = "event-handler";

    /**
     * A context object that wraps events.
     */
    private static class EventContext {
        /**
         * The caller-supplied event.
         */
        private final Event event;

        /**
         * How this event was inserted.
         */
        private final EventInsertionType insertionType;

        /**
         * The previous pointer of our circular doubly-linked list.
         */
        private EventContext prev = this;

        /**
         * The next pointer in our circular doubly-linked list.
         */
        private EventContext next = this;

        /**
         * If this event is in the delay map, this is the key it is there under.
         * If it is not in the map, this is null.
         */
        private OptionalLong deadlineNs = OptionalLong.empty();

        /**
         * The tag associated with this event.
         */
        private String tag;

        EventContext(Event event, EventInsertionType insertionType, String tag) {
            this.event = event;
            this.insertionType = insertionType;
            this.tag = tag;
        }

        /**
         * Insert the event context in the circularly linked list after this node.
         */
        void insertAfter(EventContext other) {
            this.next.prev = other;
            other.next = this.next;
            other.prev = this;
            this.next = other;
        }

        /**
         * Insert a new node in the circularly linked list before this node.
         */
        void insertBefore(EventContext other) {
            this.prev.next = other;
            other.prev = this.prev;
            other.next = this;
            this.prev = other;
        }

        /**
         * Remove this node from the circularly linked list.
         */
        void remove() {
            this.prev.next = this.next;
            this.next.prev = this.prev;
            this.prev = this;
            this.next = this;
        }

        /**
         * Returns true if this node is the only element in its list.
         */
        boolean isSingleton() {
            return prev == this && next == this;
        }

        /**
         * Run the event associated with this EventContext.
         * @param log                The logger to use.
         * @param exceptionToDeliver If non-null, the exception to deliver to the event.
         * @return True if the thread was interrupted; false otherwise.
         */
        boolean run(Logger log, Throwable exceptionToDeliver) {
            if (exceptionToDeliver == null) {
                try {
                    event.run();
                } catch (InterruptedException e) {
                    log.warn("Interrupted while running event. Shutting down event queue");
                    return true;
                } catch (Throwable e) {
                    log.debug("Got exception while running {}. Invoking handleException.", event, e);
                    exceptionToDeliver = e;
                }
            }
            if (exceptionToDeliver != null) {
                completeWithException(log, exceptionToDeliver);
            }
            return Thread.currentThread().isInterrupted();
        }

        /**
         * Complete the event associated with this EventContext with the specified
         * exception.
         */
        void completeWithException(Logger log, Throwable t) {
            try {
                event.handleException(t);
            } catch (Exception e) {
                log.error("Unexpected exception in handleException", e);
            }
        }
    }

    private class EventHandler implements Runnable {
        private int size = 0;

        /**
         * Event contexts indexed by tag.  Events without a tag are not included here.
         */
        private final Map<String, EventContext> tagToEventContext = new HashMap<>();

        /**
         * The head of the event queue.
         */
        private final EventContext head = new EventContext(null, null, null);

        /**
         * An ordered map of times in monotonic nanoseconds to events to time out.
         */
        private final TreeMap<Long, EventContext> deadlineMap = new TreeMap<>();

        /**
         * A condition variable for waking up the event handler thread.
         */
        private final Condition cond = lock.newCondition();

        @Override
        public void run() {
            try {
                handleEvents();
            } catch (Throwable e) {
                log.warn("event handler thread exiting with exception", e);
            }
            try {
                cleanupEvent.run();
            } catch (Throwable e) {
                log.warn("cleanup event threw exception", e);
            }
        }

        private void remove(EventContext eventContext) {
            eventContext.remove();
            if (eventContext.deadlineNs.isPresent()) {
                deadlineMap.remove(eventContext.deadlineNs.getAsLong());
                eventContext.deadlineNs = OptionalLong.empty();
            }
            if (eventContext.tag != null) {
                tagToEventContext.remove(eventContext.tag, eventContext);
                eventContext.tag = null;
            }
        }

        private void handleEvents() {
            Throwable toDeliver = null;
            EventContext toRun = null;
            boolean wasInterrupted = false;
            while (true) {
                if (toRun != null) {
                    wasInterrupted = toRun.run(log, toDeliver);
                }
                lock.lock();
                try {
                    if (toRun != null) {
                        size--;
                        if (wasInterrupted) {
                            interrupted = wasInterrupted;
                        }
                        toDeliver = null;
                        toRun = null;
                        wasInterrupted = false;
                    }
                    long awaitNs = Long.MAX_VALUE;
                    Map.Entry<Long, EventContext> entry = deadlineMap.firstEntry();
                    if (entry != null) {
                        // Search for timed-out events or deferred events that are ready
                        // to run.
                        long now = time.nanoseconds();
                        long timeoutNs = entry.getKey();
                        EventContext eventContext = entry.getValue();
                        if (timeoutNs <= now) {
                            if (eventContext.insertionType == EventInsertionType.DEFERRED) {
                                // The deferred event is ready to run.  Prepend it to the
                                // queue.  (The value for deferred events is a schedule time
                                // rather than a timeout.)
                                remove(eventContext);
                                toDeliver = null;
                                toRun = eventContext;
                            } else {
                                // not a deferred event, so it is a deadline, and it is timed out.
                                remove(eventContext);
                                toDeliver = new TimeoutException();
                                toRun = eventContext;
                            }
                            continue;
                        } else if (interrupted) {
                            remove(eventContext);
                            toDeliver = new InterruptedException("The event handler thread is interrupted");
                            toRun = eventContext;
                            continue;
                        } else if (shuttingDown) {
                            remove(eventContext);
                            toDeliver = new RejectedExecutionException("The event queue is shutting down");
                            toRun = eventContext;
                            continue;
                        }
                        awaitNs = timeoutNs - now;
                    }
                    if (head.next == head) {
                        if (deadlineMap.isEmpty() && (shuttingDown || interrupted)) {
                            // If there are no more entries to process, and the queue is
                            // closing, exit the thread.
                            return;
                        }
                    } else {
                        if (interrupted) {
                            toDeliver = new InterruptedException("The event handler thread is interrupted");
                        } else {
                            toDeliver = null;
                        }
                        toRun = head.next;
                        remove(toRun);
                        continue;
                    }
                    if (awaitNs == Long.MAX_VALUE) {
                        try {
                            cond.await();
                        } catch (InterruptedException e) {
                            log.warn("Interrupted while waiting for a new event. " + "Shutting down event queue");
                            interrupted = true;
                        }
                    } else {
                        try {
                            cond.awaitNanos(awaitNs);
                        } catch (InterruptedException e) {
                            log.warn("Interrupted while waiting for a deferred event. " + "Shutting down event queue");
                            interrupted = true;
                        }
                    }
                } finally {
                    lock.unlock();
                }
            }
        }

        Exception enqueue(EventContext eventContext, Function<OptionalLong, OptionalLong> deadlineNsCalculator) {
            lock.lock();
            try {
                if (shuttingDown) {
                    return new RejectedExecutionException("The event queue is shutting down");
                }
                if (interrupted) {
                    return new InterruptedException("The event handler thread is interrupted");
                }
                OptionalLong existingDeadlineNs = OptionalLong.empty();
                if (eventContext.tag != null) {
                    EventContext toRemove = tagToEventContext.put(eventContext.tag, eventContext);
                    if (toRemove != null) {
                        existingDeadlineNs = toRemove.deadlineNs;
                        remove(toRemove);
                        size--;
                    }
                }
                OptionalLong deadlineNs = deadlineNsCalculator.apply(existingDeadlineNs);
                boolean queueWasEmpty = head.isSingleton();
                boolean shouldSignal = false;
                switch (eventContext.insertionType) {
                    case APPEND:
                        head.insertBefore(eventContext);
                        if (queueWasEmpty) {
                            shouldSignal = true;
                        }
                        break;
                    case PREPEND:
                        head.insertAfter(eventContext);
                        if (queueWasEmpty) {
                            shouldSignal = true;
                        }
                        break;
                    case DEFERRED:
<<<<<<< HEAD
                        if (!deadlineNs.isPresent()) {
                            return new RuntimeException("You must specify a deadline for deferred events.");
=======
                        if (deadlineNs.isEmpty()) {
                            return new RuntimeException(
                                "You must specify a deadline for deferred events.");
>>>>>>> 9494bebe
                        }
                        break;
                }
                if (deadlineNs.isPresent()) {
                    long insertNs = deadlineNs.getAsLong();
                    long prevStartNs = deadlineMap.isEmpty() ? Long.MAX_VALUE : deadlineMap.firstKey();
                    // If the time in nanoseconds is already taken, take the next one.
                    while (deadlineMap.putIfAbsent(insertNs, eventContext) != null) {
                        insertNs++;
                    }
                    eventContext.deadlineNs = OptionalLong.of(insertNs);
                    // If the new timeout is before all the existing ones, wake up the
                    // timeout thread.
                    if (insertNs <= prevStartNs) {
                        shouldSignal = true;
                    }
                }
                size++;
                if (shouldSignal) {
                    cond.signal();
                }
            } finally {
                lock.unlock();
            }
            return null;
        }

        void cancelDeferred(String tag) {
            lock.lock();
            try {
                EventContext eventContext = tagToEventContext.get(tag);
                if (eventContext != null) {
                    remove(eventContext);
                    size--;
                }
            } finally {
                lock.unlock();
            }
        }

        void wakeUp() {
            lock.lock();
            try {
                eventHandler.cond.signal();
            } finally {
                lock.unlock();
            }
        }

        int size() {
            lock.lock();
            try {
                return size;
            } finally {
                lock.unlock();
            }
        }
    }

    /**
     * The clock to use.
     */
    private final Time time;

    /**
     * The event to run when the queue is closing.
     */
    private final Event cleanupEvent;

    /**
     * The lock which protects private data.
     */
    private final ReentrantLock lock;

    /**
     * The log4j logger to use.
     */
    private final Logger log;

    /**
     * The runnable that our thread executes.
     */
    private final EventHandler eventHandler;

    /**
     * The queue thread.
     */
    private final Thread eventHandlerThread;

    /**
     * True if the event queue is shutting down. Protected by the lock.
     */
    private boolean shuttingDown;

    /**
     * True if the event handler thread was interrupted. Protected by the lock.
     */
    private boolean interrupted;

    public KafkaEventQueue(Time time, LogContext logContext, String threadNamePrefix) {
        this(time, logContext, threadNamePrefix, VoidEvent::new);
    }

    public KafkaEventQueue(Time time, LogContext logContext, String threadNamePrefix, Event cleanupEvent) {
        this.time = time;
        this.cleanupEvent = Objects.requireNonNull(cleanupEvent);
        this.lock = new ReentrantLock();
        this.log = logContext.logger(KafkaEventQueue.class);
        this.eventHandler = new EventHandler();
<<<<<<< HEAD
        this.eventHandlerThread = new KafkaThread(threadNamePrefix + "event-handler", this.eventHandler, false);
=======
        this.eventHandlerThread = new KafkaThread(threadNamePrefix + EVENT_HANDLER_THREAD_SUFFIX,
            this.eventHandler, false);
>>>>>>> 9494bebe
        this.shuttingDown = false;
        this.interrupted = false;
        this.eventHandlerThread.start();
    }

    public Time time() {
        return time;
    }

    @Override
    public void enqueue(EventInsertionType insertionType, String tag, Function<OptionalLong, OptionalLong> deadlineNsCalculator, Event event) {
        EventContext eventContext = new EventContext(event, insertionType, tag);
        Exception e = eventHandler.enqueue(eventContext, deadlineNsCalculator);
        if (e != null) {
            eventContext.completeWithException(log, e);
        }
    }

    @Override
    public void cancelDeferred(String tag) {
        eventHandler.cancelDeferred(tag);
    }

    @Override
    public void beginShutdown(String source) {
        lock.lock();
        try {
            if (shuttingDown) {
                log.debug("{}: Event queue is already shutting down.", source);
                return;
            }
            log.info("{}: shutting down event queue.", source);
            shuttingDown = true;
            eventHandler.cond.signal();
        } finally {
            lock.unlock();
        }
    }

    @Override
    public int size() {
        return eventHandler.size();
    }

    @Override
    public void wakeup() {
        eventHandler.wakeUp();
    }

    @Override
    public void close() throws InterruptedException {
        beginShutdown("KafkaEventQueue#close");
        eventHandlerThread.join();
        log.info("closed event queue.");
    }

    /**
     * Returns the deferred event that the queue is waiting for, idling until
     * its deadline comes, if there is any.
     * If the queue has immediate work to do, this returns empty.
     * This is useful for unit tests, where to make progress, we need to
     * speed the clock up until the next scheduled event is ready to run.
     */
    public Optional<Event> firstDeferredIfIdling() {
        lock.lock();
        try {
            if (eventHandler.head.next != eventHandler.head) {
                // There are events ready to run immediately. The queue is not idling.
                return Optional.empty();
            }
            Map.Entry<Long, EventContext> entry = eventHandler.deadlineMap.firstEntry();
            if (entry == null) {
                // The queue is idling, but not waiting for any deadline.
                return Optional.empty();
            }
            EventContext eventContext = entry.getValue();
            if (eventContext.insertionType != EventInsertionType.DEFERRED) {
                // Any event with a deadline is put in `deadlineMap`.
                // But events of type other than DEFERRED will run immediately,
                // so the queue will not idle waiting for their deadline.
                return Optional.empty();
            }
            return Optional.of(eventContext.event);
        } finally {
            lock.unlock();
        }
    }
}<|MERGE_RESOLUTION|>--- conflicted
+++ resolved
@@ -21,11 +21,6 @@
 import org.apache.kafka.common.utils.KafkaThread;
 import org.apache.kafka.common.utils.LogContext;
 import org.apache.kafka.common.utils.Time;
-<<<<<<< HEAD
-import org.slf4j.Logger;
-
-import java.util.*;
-=======
 
 import org.slf4j.Logger;
 
@@ -35,7 +30,6 @@
 import java.util.Optional;
 import java.util.OptionalLong;
 import java.util.TreeMap;
->>>>>>> 9494bebe
 import java.util.concurrent.RejectedExecutionException;
 import java.util.concurrent.locks.Condition;
 import java.util.concurrent.locks.ReentrantLock;
@@ -126,9 +120,11 @@
 
         /**
          * Run the event associated with this EventContext.
-         * @param log                The logger to use.
-         * @param exceptionToDeliver If non-null, the exception to deliver to the event.
-         * @return True if the thread was interrupted; false otherwise.
+         *
+         * @param log                  The logger to use.
+         * @param exceptionToDeliver   If non-null, the exception to deliver to the event.
+         *
+         * @return                     True if the thread was interrupted; false otherwise.
          */
         boolean run(Logger log, Throwable exceptionToDeliver) {
             if (exceptionToDeliver == null) {
@@ -285,14 +281,16 @@
                         try {
                             cond.await();
                         } catch (InterruptedException e) {
-                            log.warn("Interrupted while waiting for a new event. " + "Shutting down event queue");
+                            log.warn("Interrupted while waiting for a new event. " +
+                                "Shutting down event queue");
                             interrupted = true;
                         }
                     } else {
                         try {
                             cond.awaitNanos(awaitNs);
                         } catch (InterruptedException e) {
-                            log.warn("Interrupted while waiting for a deferred event. " + "Shutting down event queue");
+                            log.warn("Interrupted while waiting for a deferred event. " +
+                                "Shutting down event queue");
                             interrupted = true;
                         }
                     }
@@ -302,7 +300,8 @@
             }
         }
 
-        Exception enqueue(EventContext eventContext, Function<OptionalLong, OptionalLong> deadlineNsCalculator) {
+        Exception enqueue(EventContext eventContext,
+                          Function<OptionalLong, OptionalLong> deadlineNsCalculator) {
             lock.lock();
             try {
                 if (shuttingDown) {
@@ -313,7 +312,8 @@
                 }
                 OptionalLong existingDeadlineNs = OptionalLong.empty();
                 if (eventContext.tag != null) {
-                    EventContext toRemove = tagToEventContext.put(eventContext.tag, eventContext);
+                    EventContext toRemove =
+                        tagToEventContext.put(eventContext.tag, eventContext);
                     if (toRemove != null) {
                         existingDeadlineNs = toRemove.deadlineNs;
                         remove(toRemove);
@@ -337,14 +337,9 @@
                         }
                         break;
                     case DEFERRED:
-<<<<<<< HEAD
-                        if (!deadlineNs.isPresent()) {
-                            return new RuntimeException("You must specify a deadline for deferred events.");
-=======
                         if (deadlineNs.isEmpty()) {
                             return new RuntimeException(
                                 "You must specify a deadline for deferred events.");
->>>>>>> 9494bebe
                         }
                         break;
                 }
@@ -444,22 +439,27 @@
      */
     private boolean interrupted;
 
-    public KafkaEventQueue(Time time, LogContext logContext, String threadNamePrefix) {
+    public KafkaEventQueue(
+        Time time,
+        LogContext logContext,
+        String threadNamePrefix
+    ) {
         this(time, logContext, threadNamePrefix, VoidEvent::new);
     }
 
-    public KafkaEventQueue(Time time, LogContext logContext, String threadNamePrefix, Event cleanupEvent) {
+    public KafkaEventQueue(
+        Time time,
+        LogContext logContext,
+        String threadNamePrefix,
+        Event cleanupEvent
+    ) {
         this.time = time;
         this.cleanupEvent = Objects.requireNonNull(cleanupEvent);
         this.lock = new ReentrantLock();
         this.log = logContext.logger(KafkaEventQueue.class);
         this.eventHandler = new EventHandler();
-<<<<<<< HEAD
-        this.eventHandlerThread = new KafkaThread(threadNamePrefix + "event-handler", this.eventHandler, false);
-=======
         this.eventHandlerThread = new KafkaThread(threadNamePrefix + EVENT_HANDLER_THREAD_SUFFIX,
             this.eventHandler, false);
->>>>>>> 9494bebe
         this.shuttingDown = false;
         this.interrupted = false;
         this.eventHandlerThread.start();
@@ -470,7 +470,10 @@
     }
 
     @Override
-    public void enqueue(EventInsertionType insertionType, String tag, Function<OptionalLong, OptionalLong> deadlineNsCalculator, Event event) {
+    public void enqueue(EventInsertionType insertionType,
+                        String tag,
+                        Function<OptionalLong, OptionalLong> deadlineNsCalculator,
+                        Event event) {
         EventContext eventContext = new EventContext(event, insertionType, tag);
         Exception e = eventHandler.enqueue(eventContext, deadlineNsCalculator);
         if (e != null) {
