/*
 * Licensed to the Apache Software Foundation (ASF) under one or more
 * contributor license agreements. See the NOTICE file distributed with
 * this work for additional information regarding copyright ownership.
 * The ASF licenses this file to You under the Apache License, Version 2.0
 * (the "License"); you may not use this file except in compliance with
 * the License. You may obtain a copy of the License at
 *
 *    http://www.apache.org/licenses/LICENSE-2.0
 *
 * Unless required by applicable law or agreed to in writing, software
 * distributed under the License is distributed on an "AS IS" BASIS,
 * WITHOUT WARRANTIES OR CONDITIONS OF ANY KIND, either express or implied.
 * See the License for the specific language governing permissions and
 * limitations under the License.
 */

package org.apache.kafka.timeline;

import java.util.IdentityHashMap;
import java.util.Map;

/**
 * A snapshot of some timeline data structures.
<<<<<<< HEAD
 * <p>
=======
 * <br>
>>>>>>> 9494bebe
 * The snapshot contains historical data for several timeline data structures.
 * We use an IdentityHashMap to store this data.  This way, we can easily drop all of
 * the snapshot data.
 */
class Snapshot {
	private final long epoch;
	private IdentityHashMap<Revertable, Delta> map = new IdentityHashMap<>(4);
	private Snapshot prev = this;
	private Snapshot next = this;

	Snapshot(long epoch) {
		this.epoch = epoch;
	}

	long epoch() {
		return epoch;
	}

	@SuppressWarnings("unchecked")
	<T extends Delta> T getDelta(Revertable owner) {
		return (T) map.get(owner);
	}

	void setDelta(Revertable owner, Delta delta) {
		map.put(owner, delta);
	}

	void handleRevert() {
		for (Map.Entry<Revertable, Delta> entry : map.entrySet()) {
			entry.getKey().executeRevert(epoch, entry.getValue());
		}
	}

	void mergeFrom(Snapshot source) {
		// Merge the deltas from the source snapshot into this snapshot.
		for (Map.Entry<Revertable, Delta> entry : source.map.entrySet()) {
			// We first try to just copy over the object reference.  That will work if
			//we have no entry at all for the given Revertable.
			Delta destinationDelta = map.putIfAbsent(entry.getKey(), entry.getValue());
			if (destinationDelta != null) {
				// If we already have an entry for the Revertable, we need to merge the
				// source delta into our delta.
				destinationDelta.mergeFrom(epoch, entry.getValue());
			}
		}
		// Delete the source snapshot to make sure nobody tries to reuse it.  We might now
		// share some delta entries with it.
		source.erase();
	}

	Snapshot prev() {
		return prev;
	}

	Snapshot next() {
		return next;
	}

	void appendNext(Snapshot newNext) {
		newNext.prev = this;
		newNext.next = next;
		next.prev = newNext;
		next = newNext;
	}

	void erase() {
		map = null;
		next.prev = prev;
		prev.next = next;
		prev = this;
		next = this;
	}
}<|MERGE_RESOLUTION|>--- conflicted
+++ resolved
@@ -22,81 +22,77 @@
 
 /**
  * A snapshot of some timeline data structures.
-<<<<<<< HEAD
- * <p>
-=======
  * <br>
->>>>>>> 9494bebe
  * The snapshot contains historical data for several timeline data structures.
  * We use an IdentityHashMap to store this data.  This way, we can easily drop all of
  * the snapshot data.
  */
 class Snapshot {
-	private final long epoch;
-	private IdentityHashMap<Revertable, Delta> map = new IdentityHashMap<>(4);
-	private Snapshot prev = this;
-	private Snapshot next = this;
+    private final long epoch;
+    private IdentityHashMap<Revertable, Delta> map = new IdentityHashMap<>(4);
+    private Snapshot prev = this;
+    private Snapshot next = this;
 
-	Snapshot(long epoch) {
-		this.epoch = epoch;
-	}
+    Snapshot(long epoch) {
+        this.epoch = epoch;
+    }
 
-	long epoch() {
-		return epoch;
-	}
+    long epoch() {
+        return epoch;
+    }
 
-	@SuppressWarnings("unchecked")
-	<T extends Delta> T getDelta(Revertable owner) {
-		return (T) map.get(owner);
-	}
+    @SuppressWarnings("unchecked")
+    <T extends Delta> T getDelta(Revertable owner) {
+        return (T) map.get(owner);
+    }
 
-	void setDelta(Revertable owner, Delta delta) {
-		map.put(owner, delta);
-	}
+    void setDelta(Revertable owner, Delta delta) {
+        map.put(owner, delta);
+    }
 
-	void handleRevert() {
-		for (Map.Entry<Revertable, Delta> entry : map.entrySet()) {
-			entry.getKey().executeRevert(epoch, entry.getValue());
-		}
-	}
+    void handleRevert() {
+        for (Map.Entry<Revertable, Delta> entry : map.entrySet()) {
+            entry.getKey().executeRevert(epoch, entry.getValue());
+        }
+    }
 
-	void mergeFrom(Snapshot source) {
-		// Merge the deltas from the source snapshot into this snapshot.
-		for (Map.Entry<Revertable, Delta> entry : source.map.entrySet()) {
-			// We first try to just copy over the object reference.  That will work if
-			//we have no entry at all for the given Revertable.
-			Delta destinationDelta = map.putIfAbsent(entry.getKey(), entry.getValue());
-			if (destinationDelta != null) {
-				// If we already have an entry for the Revertable, we need to merge the
-				// source delta into our delta.
-				destinationDelta.mergeFrom(epoch, entry.getValue());
-			}
-		}
-		// Delete the source snapshot to make sure nobody tries to reuse it.  We might now
-		// share some delta entries with it.
-		source.erase();
-	}
+    void mergeFrom(Snapshot source) {
+        // Merge the deltas from the source snapshot into this snapshot.
+        for (Map.Entry<Revertable, Delta> entry : source.map.entrySet()) {
+            // We first try to just copy over the object reference.  That will work if
+            //we have no entry at all for the given Revertable.
+            Delta destinationDelta = map.putIfAbsent(entry.getKey(), entry.getValue());
+            if (destinationDelta != null) {
+                // If we already have an entry for the Revertable, we need to merge the
+                // source delta into our delta.
+                destinationDelta.mergeFrom(epoch, entry.getValue());
+            }
+        }
+        // Delete the source snapshot to make sure nobody tries to reuse it.  We might now
+        // share some delta entries with it.
+        source.erase();
+    }
 
-	Snapshot prev() {
-		return prev;
-	}
+    Snapshot prev() {
+        return prev;
+    }
 
-	Snapshot next() {
-		return next;
-	}
+    Snapshot next() {
+        return next;
+    }
 
-	void appendNext(Snapshot newNext) {
-		newNext.prev = this;
-		newNext.next = next;
-		next.prev = newNext;
-		next = newNext;
-	}
+    void appendNext(Snapshot newNext) {
+        newNext.prev = this;
+        newNext.next = next;
+        next.prev = newNext;
+        next = newNext;
+    }
 
-	void erase() {
-		map = null;
-		next.prev = prev;
-		prev.next = next;
-		prev = this;
-		next = this;
-	}
+    void erase() {
+        map = null;
+        next.prev = prev;
+        prev.next = next;
+        prev = this;
+        next = this;
+    }
 }