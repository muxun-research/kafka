--- conflicted
+++ resolved
@@ -24,20 +24,18 @@
 
 /**
  * This is a hash set which can be snapshotted.
-<<<<<<< HEAD
- * <p>
- * See {@SnapshottableHashTable} for more details about the implementation.
- * <p>
-=======
  * <br>
  * See {@link SnapshottableHashTable} for more details about the implementation.
  * <br>
->>>>>>> 9494bebe
  * This class requires external synchronization.  Null values are not supported.
- * @param <T> The value type of the set.
+ *
+ * @param <T>   The value type of the set.
  */
-public class TimelineHashSet<T> extends SnapshottableHashTable<TimelineHashSet.TimelineHashSetEntry<T>> implements Set<T> {
-    static class TimelineHashSetEntry<T> implements SnapshottableHashTable.ElementWithStartEpoch {
+public class TimelineHashSet<T>
+        extends SnapshottableHashTable<TimelineHashSet.TimelineHashSetEntry<T>>
+        implements Set<T> {
+    static class TimelineHashSetEntry<T>
+            implements SnapshottableHashTable.ElementWithStartEpoch {
         private final T value;
         private long startEpoch;
 
@@ -63,8 +61,7 @@
         @SuppressWarnings("unchecked")
         @Override
         public boolean equals(Object o) {
-            if (!(o instanceof TimelineHashSetEntry))
-                return false;
+            if (!(o instanceof TimelineHashSetEntry)) return false;
             TimelineHashSetEntry<T> other = (TimelineHashSetEntry<T>) o;
             return value.equals(other.value);
         }
@@ -182,8 +179,7 @@
     @Override
     public boolean containsAll(Collection<?> collection) {
         for (Object value : collection) {
-            if (!contains(value))
-                return false;
+            if (!contains(value)) return false;
         }
         return true;
     }
@@ -251,7 +247,7 @@
             return false;
         try {
             return containsAll(c);
-        } catch (ClassCastException unused) {
+        } catch (ClassCastException unused)   {
             return false;
         }
     }
