/*
 * Licensed to the Apache Software Foundation (ASF) under one or more
 * contributor license agreements. See the NOTICE file distributed with
 * this work for additional information regarding copyright ownership.
 * The ASF licenses this file to You under the Apache License, Version 2.0
 * (the "License"); you may not use this file except in compliance with
 * the License. You may obtain a copy of the License at
 *
 *    http://www.apache.org/licenses/LICENSE-2.0
 *
 * Unless required by applicable law or agreed to in writing, software
 * distributed under the License is distributed on an "AS IS" BASIS,
 * WITHOUT WARRANTIES OR CONDITIONS OF ANY KIND, either express or implied.
 * See the License for the specific language governing permissions and
 * limitations under the License.
 */

package org.apache.kafka.timeline;

import org.apache.kafka.common.utils.LogContext;
<<<<<<< HEAD
import org.slf4j.Logger;

=======

import org.slf4j.Logger;

import java.lang.ref.WeakReference;
>>>>>>> 9494bebe
import java.util.ArrayList;
import java.util.HashMap;
import java.util.Iterator;
import java.util.List;
import java.util.stream.Collectors;

<<<<<<< HEAD

=======
>>>>>>> 9494bebe
/**
 * A registry containing snapshots of timeline data structures. All timeline data structures must
 * be registered here, so that they can be reverted to the expected state when desired.
 * Because the registry only keeps a weak reference to each timeline data structure, it does not
 * prevent them from being garbage collected.
 */
public class SnapshotRegistry {
    public static final long LATEST_EPOCH = Long.MAX_VALUE;

    /**
     * Iterate through the list of snapshots in order of creation, such that older
     * snapshots come first.
     */
    class SnapshotIterator implements Iterator<Snapshot> {
        Snapshot cur;
        Snapshot result = null;

        SnapshotIterator(Snapshot start) {
            cur = start;
        }

        @Override
        public boolean hasNext() {
            return cur != head;
        }

        @Override
        public Snapshot next() {
            result = cur;
            cur = cur.next();
            return result;
        }

        @Override
        public void remove() {
            if (result == null) {
                throw new IllegalStateException();
            }
            deleteSnapshot(result);
            result = null;
        }
    }

    /**
     * Iterate through the list of snapshots in reverse order of creation, such that
     * the newest snapshot is first.
     */
    class ReverseSnapshotIterator implements Iterator<Snapshot> {
        Snapshot cur;

        ReverseSnapshotIterator() {
            cur = head.prev();
        }

        @Override
        public boolean hasNext() {
            return cur != head;
        }

        @Override
        public Snapshot next() {
            Snapshot result = cur;
            cur = cur.prev();
            return result;
        }
    }

    private final Logger log;

    /**
     * A map from snapshot epochs to snapshot data structures.
     */
    private final HashMap<Long, Snapshot> snapshots = new HashMap<>();

    /**
     * The head of a list of snapshots, sorted by epoch.
     */
    private final Snapshot head = new Snapshot(Long.MIN_VALUE);

    /**
     * A collection of all Revertable objects registered here. Since we store only weak
     * references, every time we access a revertable through this list, we must check to
     * see if it has been garbage collected. If so, WeakReference.get will return null.
     *
     * Although the garbage collector handles freeing the underlying Revertables, over
     * time slots in the ArrayList will fill up with expired references. Therefore, after
     * enough registrations, we scrub the ArrayList of the expired references by creating
     * a new arraylist.
     */
    private List<WeakReference<Revertable>> revertables = new ArrayList<>();

    /**
     * The maximum number of registrations to allow before we compact the revertable list.
     */
    private final int maxRegistrationsSinceScrub;

    /**
     * The number of registrations we have done since removing all expired weak references.
     */
    private int numRegistrationsSinceScrub = 0;

    /**
     * The number of scrubs that we have done.
     */
    private long numScrubs = 0;

    public SnapshotRegistry(LogContext logContext) {
        this(logContext, 10_000);
    }

    public SnapshotRegistry(LogContext logContext, int maxRegistrationsSinceScrub) {
        this.log = logContext.logger(SnapshotRegistry.class);
        this.maxRegistrationsSinceScrub = maxRegistrationsSinceScrub;
    }

    /**
     * Returns a snapshot iterator that iterates from the snapshots with the
     * lowest epoch to those with the highest.
     */
    Iterator<Snapshot> iterator() {
        return new SnapshotIterator(head.next());
    }

    /**
     * Returns a snapshot iterator that iterates from the snapshots with the
     * lowest epoch to those with the highest, starting at the snapshot with the
     * given epoch.
     */
    Iterator<Snapshot> iterator(long epoch) {
        return iterator(getSnapshot(epoch));
    }

    /**
     * Returns a snapshot iterator that iterates from the snapshots with the
     * lowest epoch to those with the highest, starting at the given snapshot.
     */
    Iterator<Snapshot> iterator(Snapshot snapshot) {
        return new SnapshotIterator(snapshot);
    }

    /**
     * Returns a reverse snapshot iterator that iterates from the snapshots with the
     * highest epoch to those with the lowest.
     */
    Iterator<Snapshot> reverseIterator() {
        return new ReverseSnapshotIterator();
    }

    /**
     * Returns a sorted list of snapshot epochs.
     */
    public List<Long> epochsList() {
        List<Long> result = new ArrayList<>();
        for (Iterator<Snapshot> iterator = iterator(); iterator.hasNext(); ) {
            result.add(iterator.next().epoch());
        }
        return result;
    }

    public boolean hasSnapshot(long epoch) {
        return snapshots.containsKey(epoch);
    }

    private String epochsToString() {
        return epochsList()
            .stream()
            .map(Object::toString)
            .collect(Collectors.joining(", "));
    }
    /**
     * Gets the snapshot for a specific epoch.
     */
    Snapshot getSnapshot(long epoch) {
        Snapshot snapshot = snapshots.get(epoch);
        if (snapshot == null) {
<<<<<<< HEAD
            throw new RuntimeException("No in-memory snapshot for epoch " + epoch + ". Snapshot " + "epochs are: " + epochsList().stream().map(e -> e.toString()).collect(Collectors.joining(", ")));
=======
            throw new RuntimeException("No in-memory snapshot for epoch " + epoch + ". Snapshot " +
                "epochs are: " + epochsToString());
>>>>>>> 9494bebe
        }
        return snapshot;
    }

    /**
     * Creates a new snapshot at the given epoch.
     * <p>
<<<<<<< HEAD
     * If {@code epoch} already exists and it is the last snapshot then just return that snapshot.
     * @param epoch The epoch to create the snapshot at.  The current epoch
     *              will be advanced to one past this epoch.
=======
     * If {@code epoch} already exists, and it is the last snapshot then just return that snapshot.
     *
     * @param epoch             The epoch to create the snapshot at. The current epoch
     *                          will be advanced to one past this epoch.
>>>>>>> 9494bebe
     */
    Snapshot getOrCreateSnapshot(long epoch) {
        Snapshot last = head.prev();
        if (last.epoch() > epoch) {
<<<<<<< HEAD
            throw new RuntimeException("Can't create a new in-memory snapshot at epoch " + epoch + " because there is already a snapshot with epoch " + last.epoch());
=======
            throw new RuntimeException("Can't create a new in-memory snapshot at epoch " + epoch +
                " because there is already a snapshot with epoch " + last.epoch() + ". Snapshot epochs are " +
                epochsToString());
>>>>>>> 9494bebe
        } else if (last.epoch() == epoch) {
            return last;
        }
        Snapshot snapshot = new Snapshot(epoch);
        last.appendNext(snapshot);
        snapshots.put(epoch, snapshot);
        log.debug("Creating in-memory snapshot {}", epoch);
        return snapshot;
    }

    /**
     * Creates a new snapshot at the given epoch.
     * <p>
     * If {@code epoch} already exists, and it is the last snapshot then this operation will do nothing.
     *
     * @param epoch             The epoch to create the snapshot at. The current epoch
     *                          will be advanced to one past this epoch.
     */
    public void idempotentCreateSnapshot(long epoch) {
        getOrCreateSnapshot(epoch);
    }

    /**
     * Reverts the state of all data structures to the state at the given epoch.
     * @param targetEpoch The epoch of the snapshot to revert to.
     */
    public void revertToSnapshot(long targetEpoch) {
        log.debug("Reverting to in-memory snapshot {}", targetEpoch);
        Snapshot target = getSnapshot(targetEpoch);
        Iterator<Snapshot> iterator = iterator(target);
        iterator.next();
        while (iterator.hasNext()) {
            Snapshot snapshot = iterator.next();
            log.debug("Deleting in-memory snapshot {} because we are reverting to {}", snapshot.epoch(), targetEpoch);
            iterator.remove();
        }
        target.handleRevert();
    }

    /**
     * Deletes the snapshot with the given epoch.
     * @param targetEpoch The epoch of the snapshot to delete.
     */
    public void deleteSnapshot(long targetEpoch) {
        deleteSnapshot(getSnapshot(targetEpoch));
    }

    /**
     * Deletes the given snapshot.
     * @param snapshot The snapshot to delete.
     */
    void deleteSnapshot(Snapshot snapshot) {
        Snapshot prev = snapshot.prev();
        if (prev != head) {
            prev.mergeFrom(snapshot);
        } else {
            snapshot.erase();
        }
        log.debug("Deleting in-memory snapshot {}", snapshot.epoch());
        snapshots.remove(snapshot.epoch(), snapshot);
    }

    /**
     * Deletes all the snapshots up to the given epoch
     * @param targetEpoch The epoch to delete up to.
     */
    public void deleteSnapshotsUpTo(long targetEpoch) {
        for (Iterator<Snapshot> iterator = iterator(); iterator.hasNext(); ) {
            Snapshot snapshot = iterator.next();
            if (snapshot.epoch() >= targetEpoch) {
                return;
            }
            iterator.remove();
        }
    }

    /**
     * Return the latest epoch.
     */
    public long latestEpoch() {
        return head.prev().epoch();
    }

    /**
     * Return the number of scrub operations that we have done.
     */
    public long numScrubs() {
        return numScrubs;
    }

    /**
     * Associate a revertable with this registry.
     */
    void register(Revertable revertable) {
        numRegistrationsSinceScrub++;
        if (numRegistrationsSinceScrub > maxRegistrationsSinceScrub) {
            scrub();
        }
        revertables.add(new WeakReference<>(revertable));
    }

    /**
     * Remove all expired weak references from the revertable list.
     */
    void scrub() {
        ArrayList<WeakReference<Revertable>> newRevertables =
            new ArrayList<>(revertables.size() / 2);
        for (WeakReference<Revertable> ref : revertables) {
            if (ref.get() != null) {
                newRevertables.add(ref);
            }
        }
        numScrubs++;
        this.revertables = newRevertables;
        numRegistrationsSinceScrub = 0;
    }

    /**
     * Delete all snapshots and reset all of the Revertable objects.
     */
    public void reset() {
        deleteSnapshotsUpTo(LATEST_EPOCH);

        ArrayList<WeakReference<Revertable>> newRevertables = new ArrayList<>();
        for (WeakReference<Revertable> ref : revertables) {
            Revertable revertable = ref.get();
            if (revertable != null) {
                try {
                    revertable.reset();
                } catch (Exception e) {
                    log.error("Error reverting {}", revertable, e);
                }
                newRevertables.add(ref);
            }
        }
        numScrubs++;
        this.revertables = newRevertables;
        numRegistrationsSinceScrub = 0;
    }
}<|MERGE_RESOLUTION|>--- conflicted
+++ resolved
@@ -18,25 +18,16 @@
 package org.apache.kafka.timeline;
 
 import org.apache.kafka.common.utils.LogContext;
-<<<<<<< HEAD
+
 import org.slf4j.Logger;
 
-=======
-
-import org.slf4j.Logger;
-
 import java.lang.ref.WeakReference;
->>>>>>> 9494bebe
 import java.util.ArrayList;
 import java.util.HashMap;
 import java.util.Iterator;
 import java.util.List;
 import java.util.stream.Collectors;
 
-<<<<<<< HEAD
-
-=======
->>>>>>> 9494bebe
 /**
  * A registry containing snapshots of timeline data structures. All timeline data structures must
  * be registered here, so that they can be reverted to the expected state when desired.
@@ -212,12 +203,8 @@
     Snapshot getSnapshot(long epoch) {
         Snapshot snapshot = snapshots.get(epoch);
         if (snapshot == null) {
-<<<<<<< HEAD
-            throw new RuntimeException("No in-memory snapshot for epoch " + epoch + ". Snapshot " + "epochs are: " + epochsList().stream().map(e -> e.toString()).collect(Collectors.joining(", ")));
-=======
             throw new RuntimeException("No in-memory snapshot for epoch " + epoch + ". Snapshot " +
                 "epochs are: " + epochsToString());
->>>>>>> 9494bebe
         }
         return snapshot;
     }
@@ -225,27 +212,17 @@
     /**
      * Creates a new snapshot at the given epoch.
      * <p>
-<<<<<<< HEAD
-     * If {@code epoch} already exists and it is the last snapshot then just return that snapshot.
-     * @param epoch The epoch to create the snapshot at.  The current epoch
-     *              will be advanced to one past this epoch.
-=======
      * If {@code epoch} already exists, and it is the last snapshot then just return that snapshot.
      *
      * @param epoch             The epoch to create the snapshot at. The current epoch
      *                          will be advanced to one past this epoch.
->>>>>>> 9494bebe
      */
     Snapshot getOrCreateSnapshot(long epoch) {
         Snapshot last = head.prev();
         if (last.epoch() > epoch) {
-<<<<<<< HEAD
-            throw new RuntimeException("Can't create a new in-memory snapshot at epoch " + epoch + " because there is already a snapshot with epoch " + last.epoch());
-=======
             throw new RuntimeException("Can't create a new in-memory snapshot at epoch " + epoch +
                 " because there is already a snapshot with epoch " + last.epoch() + ". Snapshot epochs are " +
                 epochsToString());
->>>>>>> 9494bebe
         } else if (last.epoch() == epoch) {
             return last;
         }
@@ -270,7 +247,8 @@
 
     /**
      * Reverts the state of all data structures to the state at the given epoch.
-     * @param targetEpoch The epoch of the snapshot to revert to.
+     *
+     * @param targetEpoch       The epoch of the snapshot to revert to.
      */
     public void revertToSnapshot(long targetEpoch) {
         log.debug("Reverting to in-memory snapshot {}", targetEpoch);
@@ -279,7 +257,8 @@
         iterator.next();
         while (iterator.hasNext()) {
             Snapshot snapshot = iterator.next();
-            log.debug("Deleting in-memory snapshot {} because we are reverting to {}", snapshot.epoch(), targetEpoch);
+            log.debug("Deleting in-memory snapshot {} because we are reverting to {}",
+                snapshot.epoch(), targetEpoch);
             iterator.remove();
         }
         target.handleRevert();
@@ -287,7 +266,8 @@
 
     /**
      * Deletes the snapshot with the given epoch.
-     * @param targetEpoch The epoch of the snapshot to delete.
+     *
+     * @param targetEpoch       The epoch of the snapshot to delete.
      */
     public void deleteSnapshot(long targetEpoch) {
         deleteSnapshot(getSnapshot(targetEpoch));
@@ -295,7 +275,8 @@
 
     /**
      * Deletes the given snapshot.
-     * @param snapshot The snapshot to delete.
+     *
+     * @param snapshot          The snapshot to delete.
      */
     void deleteSnapshot(Snapshot snapshot) {
         Snapshot prev = snapshot.prev();
@@ -310,7 +291,8 @@
 
     /**
      * Deletes all the snapshots up to the given epoch
-     * @param targetEpoch The epoch to delete up to.
+     *
+     * @param targetEpoch       The epoch to delete up to.
      */
     public void deleteSnapshotsUpTo(long targetEpoch) {
         for (Iterator<Snapshot> iterator = iterator(); iterator.hasNext(); ) {
