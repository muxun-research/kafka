/*
 * Licensed to the Apache Software Foundation (ASF) under one or more
 * contributor license agreements. See the NOTICE file distributed with
 * this work for additional information regarding copyright ownership.
 * The ASF licenses this file to You under the Apache License, Version 2.0
 * (the "License"); you may not use this file except in compliance with
 * the License. You may obtain a copy of the License at
 *
 *    http://www.apache.org/licenses/LICENSE-2.0
 *
 * Unless required by applicable law or agreed to in writing, software
 * distributed under the License is distributed on an "AS IS" BASIS,
 * WITHOUT WARRANTIES OR CONDITIONS OF ANY KIND, either express or implied.
 * See the License for the specific language governing permissions and
 * limitations under the License.
 */

package org.apache.kafka.timeline;

import java.util.*;

/**
 * This is a hash map which can be snapshotted.
<<<<<<< HEAD
 * <p>
 * See {@SnapshottableHashTable} for more details about the implementation.
 * <p>
=======
 * <br>
 * See {@link SnapshottableHashTable} for more details about the implementation.
 * <br>
>>>>>>> 9494bebe
 * This class requires external synchronization.  Null keys and values are not supported.
 * @param <K> The key type of the set.
 * @param <V> The value type of the set.
 */
public class TimelineHashMap<K, V> extends SnapshottableHashTable<TimelineHashMap.TimelineHashMapEntry<K, V>> implements Map<K, V> {
    static class TimelineHashMapEntry<K, V> implements SnapshottableHashTable.ElementWithStartEpoch, Map.Entry<K, V> {
        private final K key;
        private final V value;
        private long startEpoch;

        TimelineHashMapEntry(K key, V value) {
            this.key = key;
            this.value = value;
            this.startEpoch = SnapshottableHashTable.LATEST_EPOCH;
        }

        @Override
        public K getKey() {
            return key;
        }

        @Override
        public V getValue() {
            return value;
        }

        @Override
        public V setValue(V value) {
            // This would be inefficient to support since we'd need a back-reference
            // to the enclosing map in each Entry object.  There would also be
            // complications if this entry object was sourced from a historical iterator;
            // we don't support modifying the past.  Since we don't really need this API,
            // let's just not support it.
            throw new UnsupportedOperationException();
        }

        @Override
        public void setStartEpoch(long startEpoch) {
            this.startEpoch = startEpoch;
        }

        @Override
        public long startEpoch() {
            return startEpoch;
        }

        @SuppressWarnings("unchecked")
        @Override
        public boolean equals(Object o) {
            if (!(o instanceof TimelineHashMapEntry))
                return false;
            TimelineHashMapEntry<K, V> other = (TimelineHashMapEntry<K, V>) o;
            return key.equals(other.key);
        }

        @Override
        public int hashCode() {
            return key.hashCode();
        }
    }

    public TimelineHashMap(SnapshotRegistry snapshotRegistry, int expectedSize) {
        super(snapshotRegistry, expectedSize);
    }

    @Override
    public int size() {
        return size(SnapshottableHashTable.LATEST_EPOCH);
    }

    public int size(long epoch) {
        return snapshottableSize(epoch);
    }

    @Override
    public boolean isEmpty() {
        return isEmpty(SnapshottableHashTable.LATEST_EPOCH);
    }

    public boolean isEmpty(long epoch) {
        return snapshottableSize(epoch) == 0;
    }

    @Override
    public boolean containsKey(Object key) {
        return containsKey(key, SnapshottableHashTable.LATEST_EPOCH);
    }

    public boolean containsKey(Object key, long epoch) {
        return snapshottableGet(new TimelineHashMapEntry<>(key, null), epoch) != null;
    }

    @Override
    public boolean containsValue(Object value) {
        for (Entry<K, V> e : entrySet()) {
            if (value.equals(e.getValue())) {
                return true;
            }
        }
        return false;
    }

    @Override
    public V get(Object key) {
        return get(key, SnapshottableHashTable.LATEST_EPOCH);
    }

    public V get(Object key, long epoch) {
        Entry<K, V> entry = snapshottableGet(new TimelineHashMapEntry<>(key, null), epoch);
        if (entry == null) {
            return null;
        }
        return entry.getValue();
    }

    @Override
    public V put(K key, V value) {
        Objects.requireNonNull(key);
        Objects.requireNonNull(value);
        TimelineHashMapEntry<K, V> entry = new TimelineHashMapEntry<>(key, value);
        TimelineHashMapEntry<K, V> prev = snapshottableAddOrReplace(entry);
        if (prev == null) {
            return null;
        }
        return prev.getValue();
    }

    @Override
    public V remove(Object key) {
        TimelineHashMapEntry<K, V> result = snapshottableRemove(new TimelineHashMapEntry<>(key, null));
        return result == null ? null : result.value;
    }

    @Override
    public void putAll(Map<? extends K, ? extends V> map) {
        for (Map.Entry<? extends K, ? extends V> e : map.entrySet()) {
            put(e.getKey(), e.getValue());
        }
    }

    @Override
    public void clear() {
        reset();
    }

    final class KeySet extends AbstractSet<K> {
        private final long epoch;

        KeySet(long epoch) {
            this.epoch = epoch;
        }

        public int size() {
            return TimelineHashMap.this.size(epoch);
        }

        public void clear() {
            if (epoch != SnapshottableHashTable.LATEST_EPOCH) {
                throw new RuntimeException("can't modify snapshot");
            }
            TimelineHashMap.this.clear();
        }

        public Iterator<K> iterator() {
            return new KeyIterator(epoch);
        }

        public boolean contains(Object o) {
            return TimelineHashMap.this.containsKey(o, epoch);
        }

        public boolean remove(Object o) {
            if (epoch != SnapshottableHashTable.LATEST_EPOCH) {
                throw new RuntimeException("can't modify snapshot");
            }
            return TimelineHashMap.this.remove(o) != null;
        }
    }

    final class KeyIterator implements Iterator<K> {
        private final Iterator<TimelineHashMapEntry<K, V>> iter;

        KeyIterator(long epoch) {
            this.iter = snapshottableIterator(epoch);
        }

        @Override
        public boolean hasNext() {
            return iter.hasNext();
        }

        @Override
        public K next() {
            TimelineHashMapEntry<K, V> next = iter.next();
            return next.getKey();
        }

        @Override
        public void remove() {
            iter.remove();
        }
    }

    @Override
    public Set<K> keySet() {
        return keySet(SnapshottableHashTable.LATEST_EPOCH);
    }

    public Set<K> keySet(long epoch) {
        return new KeySet(epoch);
    }

    final class Values extends AbstractCollection<V> {
        private final long epoch;

        Values(long epoch) {
            this.epoch = epoch;
        }

        public int size() {
            return TimelineHashMap.this.size(epoch);
        }

        public void clear() {
            if (epoch != SnapshottableHashTable.LATEST_EPOCH) {
                throw new RuntimeException("can't modify snapshot");
            }
            TimelineHashMap.this.clear();
        }

        public Iterator<V> iterator() {
            return new ValueIterator(epoch);
        }

        public boolean contains(Object o) {
            return TimelineHashMap.this.containsKey(o, epoch);
        }
    }

    final class ValueIterator implements Iterator<V> {
        private final Iterator<TimelineHashMapEntry<K, V>> iter;

        ValueIterator(long epoch) {
            this.iter = snapshottableIterator(epoch);
        }

        @Override
        public boolean hasNext() {
            return iter.hasNext();
        }

        @Override
        public V next() {
            TimelineHashMapEntry<K, V> next = iter.next();
            return next.getValue();
        }

        @Override
        public void remove() {
            iter.remove();
        }
    }

    @Override
    public Collection<V> values() {
        return values(SnapshottableHashTable.LATEST_EPOCH);
    }

    public Collection<V> values(long epoch) {
        return new Values(epoch);
    }

    final class EntrySet extends AbstractSet<Map.Entry<K, V>> {
        private final long epoch;

        EntrySet(long epoch) {
            this.epoch = epoch;
        }

        public int size() {
            return TimelineHashMap.this.size(epoch);
        }

        public void clear() {
            if (epoch != SnapshottableHashTable.LATEST_EPOCH) {
                throw new RuntimeException("can't modify snapshot");
            }
            TimelineHashMap.this.clear();
        }

        public Iterator<Map.Entry<K, V>> iterator() {
            return new EntryIterator(epoch);
        }

        public boolean contains(Object o) {
            return snapshottableGet(o, epoch) != null;
        }

        public boolean remove(Object o) {
            if (epoch != SnapshottableHashTable.LATEST_EPOCH) {
                throw new RuntimeException("can't modify snapshot");
            }
            return snapshottableRemove(new TimelineHashMapEntry<>(o, null)) != null;
        }
    }

    final class EntryIterator implements Iterator<Map.Entry<K, V>> {
        private final Iterator<TimelineHashMapEntry<K, V>> iter;

        EntryIterator(long epoch) {
            this.iter = snapshottableIterator(epoch);
        }

        @Override
        public boolean hasNext() {
            return iter.hasNext();
        }

        @Override
        public Map.Entry<K, V> next() {
            return iter.next();
        }

        @Override
        public void remove() {
            iter.remove();
        }
    }

    @Override
    public Set<Entry<K, V>> entrySet() {
        return entrySet(SnapshottableHashTable.LATEST_EPOCH);
    }

    public Set<Entry<K, V>> entrySet(long epoch) {
        return new EntrySet(epoch);
    }

    @Override
    public int hashCode() {
        int hash = 0;
        for (Entry<K, V> kvEntry : entrySet()) {
            hash += kvEntry.hashCode();
        }
        return hash;
    }

    @Override
    public boolean equals(Object o) {
        if (o == this)
            return true;
        if (!(o instanceof Map<?, ?> m))
            return false;
        if (m.size() != size())
            return false;
        try {
            for (Entry<K, V> entry : entrySet()) {
                if (!m.get(entry.getKey()).equals(entry.getValue())) {
                    return false;
                }
            }
        } catch (ClassCastException unused) {
            return false;
        }
        return true;

    }
}<|MERGE_RESOLUTION|>--- conflicted
+++ resolved
@@ -17,25 +17,29 @@
 
 package org.apache.kafka.timeline;
 
-import java.util.*;
+import java.util.AbstractCollection;
+import java.util.AbstractSet;
+import java.util.Collection;
+import java.util.Iterator;
+import java.util.Map;
+import java.util.Objects;
+import java.util.Set;
 
 /**
  * This is a hash map which can be snapshotted.
-<<<<<<< HEAD
- * <p>
- * See {@SnapshottableHashTable} for more details about the implementation.
- * <p>
-=======
  * <br>
  * See {@link SnapshottableHashTable} for more details about the implementation.
  * <br>
->>>>>>> 9494bebe
  * This class requires external synchronization.  Null keys and values are not supported.
- * @param <K> The key type of the set.
- * @param <V> The value type of the set.
+ *
+ * @param <K>   The key type of the set.
+ * @param <V>   The value type of the set.
  */
-public class TimelineHashMap<K, V> extends SnapshottableHashTable<TimelineHashMap.TimelineHashMapEntry<K, V>> implements Map<K, V> {
-    static class TimelineHashMapEntry<K, V> implements SnapshottableHashTable.ElementWithStartEpoch, Map.Entry<K, V> {
+public class TimelineHashMap<K, V>
+        extends SnapshottableHashTable<TimelineHashMap.TimelineHashMapEntry<K, V>>
+        implements Map<K, V> {
+    static class TimelineHashMapEntry<K, V>
+            implements SnapshottableHashTable.ElementWithStartEpoch, Map.Entry<K, V> {
         private final K key;
         private final V value;
         private long startEpoch;
@@ -79,8 +83,7 @@
         @SuppressWarnings("unchecked")
         @Override
         public boolean equals(Object o) {
-            if (!(o instanceof TimelineHashMapEntry))
-                return false;
+            if (!(o instanceof TimelineHashMapEntry)) return false;
             TimelineHashMapEntry<K, V> other = (TimelineHashMapEntry<K, V>) o;
             return key.equals(other.key);
         }
@@ -138,7 +141,8 @@
     }
 
     public V get(Object key, long epoch) {
-        Entry<K, V> entry = snapshottableGet(new TimelineHashMapEntry<>(key, null), epoch);
+        Entry<K, V> entry =
+            snapshottableGet(new TimelineHashMapEntry<>(key, null), epoch);
         if (entry == null) {
             return null;
         }
@@ -159,7 +163,8 @@
 
     @Override
     public V remove(Object key) {
-        TimelineHashMapEntry<K, V> result = snapshottableRemove(new TimelineHashMapEntry<>(key, null));
+        TimelineHashMapEntry<K, V> result = snapshottableRemove(
+            new TimelineHashMapEntry<>(key, null));
         return result == null ? null : result.value;
     }
 
