--- conflicted
+++ resolved
@@ -21,13 +21,8 @@
 
 
 /**
-<<<<<<< HEAD
- * This is a mutable integer which can be snapshotted.
- * <p>
-=======
  * This is a mutable integer which can be snapshotted. 
  * <br>
->>>>>>> 9494bebe
  * This class requires external synchronization.
  */
 public final class TimelineInteger implements Revertable {
@@ -65,14 +60,12 @@
     }
 
     public int get(long epoch) {
-        if (epoch == SnapshotRegistry.LATEST_EPOCH)
-            return value;
+        if (epoch == SnapshotRegistry.LATEST_EPOCH) return value;
         Iterator<Snapshot> iterator = snapshotRegistry.iterator(epoch);
         while (iterator.hasNext()) {
             Snapshot snapshot = iterator.next();
             IntegerContainer container = snapshot.getDelta(TimelineInteger.this);
-            if (container != null)
-                return container.value();
+            if (container != null) return container.value();
         }
         return value;
     }
@@ -117,13 +110,7 @@
 
     @Override
     public boolean equals(Object o) {
-<<<<<<< HEAD
-        if (!(o instanceof TimelineInteger))
-            return false;
-        TimelineInteger other = (TimelineInteger) o;
-=======
         if (!(o instanceof TimelineInteger other)) return false;
->>>>>>> 9494bebe
         return value == other.value;
     }
 
