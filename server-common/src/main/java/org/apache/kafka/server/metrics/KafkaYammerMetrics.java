--- conflicted
+++ resolved
@@ -23,9 +23,6 @@
 import org.apache.kafka.common.utils.Exit;
 import org.apache.kafka.common.utils.Sanitizer;
 
-<<<<<<< HEAD
-import java.util.*;
-=======
 import com.yammer.metrics.core.MetricName;
 import com.yammer.metrics.core.MetricsRegistry;
 
@@ -36,18 +33,13 @@
 import java.util.Set;
 import java.util.SortedMap;
 import java.util.TreeMap;
->>>>>>> 9494bebe
 import java.util.function.Predicate;
 import java.util.function.Supplier;
 
 /**
  * This class encapsulates the default yammer metrics registry for Kafka server,
  * and configures the set of exported JMX metrics for Yammer metrics.
-<<<<<<< HEAD
- * <p>
-=======
  * <br>
->>>>>>> 9494bebe
  * KafkaYammerMetrics.defaultRegistry() should always be used instead of Metrics.defaultRegistry()
  */
 public class KafkaYammerMetrics implements Reconfigurable {
@@ -62,7 +54,8 @@
     }
 
     private final MetricsRegistry metricsRegistry = new MetricsRegistry();
-    private final FilteringJmxReporter jmxReporter = new FilteringJmxReporter(metricsRegistry, metricName -> true);
+    private final FilteringJmxReporter jmxReporter = new FilteringJmxReporter(metricsRegistry,
+        metricName -> true);
 
     private KafkaYammerMetrics() {
         jmxReporter.start();
@@ -90,11 +83,25 @@
         jmxReporter.updatePredicate(metricName -> mBeanPredicate.test(metricName.getMBeanName()));
     }
 
-    public static MetricName getMetricName(String group, String typeName, String name) {
-        return getMetricName(group, typeName, name, null);
+    public static MetricName getMetricName(
+        String group,
+        String typeName,
+        String name
+    ) {
+        return getMetricName(
+            group,
+            typeName,
+            name,
+            null
+        );
     }
 
-    public static MetricName getMetricName(String group, String typeName, String name, LinkedHashMap<String, String> tags) {
+    public static MetricName getMetricName(
+        String group,
+        String typeName,
+        String name,
+        LinkedHashMap<String, String> tags
+    ) {
         StringBuilder nameBuilder = new StringBuilder();
         nameBuilder.append(group);
         nameBuilder.append(":type=");
@@ -133,7 +140,10 @@
         }
     }
 
-    private static <T extends Map<String, String>> T collectNonEmptyTags(Map<String, String> tags, Supplier<T> mapSupplier) {
+    private static <T extends Map<String, String>> T collectNonEmptyTags(
+        Map<String, String> tags,
+        Supplier<T> mapSupplier
+    ) {
         T result = mapSupplier.get();
         for (Map.Entry<String, String> tagEntry : tags.entrySet()) {
             String tagValue = tagEntry.getValue();
@@ -155,7 +165,7 @@
         } else {
             StringBuilder tagsString = new StringBuilder();
 
-            for (Iterator<Map.Entry<String, String>> iterator = nonEmptyTags.entrySet().iterator(); iterator.hasNext(); ) {
+            for (Iterator<Map.Entry<String, String>> iterator = nonEmptyTags.entrySet().iterator(); iterator.hasNext();) {
                 // convert dot to _ since reporters like Graphite typically use dot to represent hierarchy
                 Map.Entry<String, String> tagEntry = iterator.next();
                 String convertedValue = tagEntry.getValue().replaceAll("\\.", "_");
