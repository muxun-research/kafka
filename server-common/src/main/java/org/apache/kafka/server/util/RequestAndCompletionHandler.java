--- conflicted
+++ resolved
@@ -20,31 +20,9 @@
 import org.apache.kafka.common.Node;
 import org.apache.kafka.common.requests.AbstractRequest;
 
-<<<<<<< HEAD
-public final class RequestAndCompletionHandler {
-
-    public final long creationTimeMs;
-    public final Node destination;
-    public final AbstractRequest.Builder<? extends AbstractRequest> request;
-    public final RequestCompletionHandler handler;
-
-    public RequestAndCompletionHandler(long creationTimeMs, Node destination, AbstractRequest.Builder<? extends AbstractRequest> request, RequestCompletionHandler handler) {
-        this.creationTimeMs = creationTimeMs;
-        this.destination = destination;
-        this.request = request;
-        this.handler = handler;
-    }
-
-    @Override
-    public String toString() {
-        return "RequestAndCompletionHandler(" + "creationTimeMs=" + creationTimeMs + ", destination=" + destination + ", request=" + request + ", handler=" + handler + ')';
-    }
-}
-=======
 public record RequestAndCompletionHandler(
     long creationTimeMs,
     Node destination,
     AbstractRequest.Builder<? extends AbstractRequest> request,
     RequestCompletionHandler handler
-) { }
->>>>>>> 9494bebe
+) { }