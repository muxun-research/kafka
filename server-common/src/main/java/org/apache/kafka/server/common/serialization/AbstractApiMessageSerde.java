--- conflicted
+++ resolved
@@ -26,11 +26,7 @@
 /**
  * This is an implementation of {@code RecordSerde} with {@link ApiMessageAndVersion} but implementors need to implement
  * {@link #apiMessageFor(short)} to return a {@code ApiMessage} instance for the given {@code apiKey}.
-<<<<<<< HEAD
- * <p>
-=======
  * <br>
->>>>>>> 9494bebe
  * This can be used as the underlying serialization mechanism for records defined with {@link ApiMessage}s.
  * <br><br>
  * Serialization format for the given {@code ApiMessageAndVersion} is below:
@@ -62,7 +58,8 @@
     }
 
     @Override
-    public int recordSize(ApiMessageAndVersion data, ObjectSerializationCache serializationCache) {
+    public int recordSize(ApiMessageAndVersion data,
+                          ObjectSerializationCache serializationCache) {
         int size = DEFAULT_FRAME_VERSION_SIZE;
         size += ByteUtils.sizeOfUnsignedVarint(data.message().apiKey());
         size += ByteUtils.sizeOfUnsignedVarint(data.version());
@@ -71,7 +68,9 @@
     }
 
     @Override
-    public void write(ApiMessageAndVersion data, ObjectSerializationCache serializationCache, Writable out) {
+    public void write(ApiMessageAndVersion data,
+                      ObjectSerializationCache serializationCache,
+                      Writable out) {
         out.writeUnsignedVarint(DEFAULT_FRAME_VERSION);
         out.writeUnsignedVarint(data.message().apiKey());
         out.writeUnsignedVarint(data.version());
@@ -79,13 +78,16 @@
     }
 
     @Override
-    public ApiMessageAndVersion read(Readable input, int size) {
+    public ApiMessageAndVersion read(Readable input,
+                                     int size) {
         short frameVersion = unsignedIntToShort(input, "frame version");
 
         if (frameVersion == 0) {
-            throw new MetadataParseException("Could not deserialize metadata record with frame version 0. " + "Note that upgrades from the preview release of KRaft in 2.8 to newer versions are not supported.");
+            throw new MetadataParseException("Could not deserialize metadata record with frame version 0. " +
+                "Note that upgrades from the preview release of KRaft in 2.8 to newer versions are not supported.");
         } else if (frameVersion != DEFAULT_FRAME_VERSION) {
-            throw new MetadataParseException("Could not deserialize metadata record due to unknown frame version " + frameVersion + "(only frame version " + DEFAULT_FRAME_VERSION + " is supported)");
+            throw new MetadataParseException("Could not deserialize metadata record due to unknown frame version "
+                    + frameVersion + "(only frame version " + DEFAULT_FRAME_VERSION + " is supported)");
         }
         short apiKey = unsignedIntToShort(input, "type");
         short version = unsignedIntToShort(input, "version");
@@ -102,7 +104,8 @@
             throw new MetadataParseException("Failed to deserialize record with type " + apiKey, e);
         }
         if (input.remaining() > 0) {
-            throw new MetadataParseException("Found " + input.remaining() + " byte(s) of garbage after " + apiKey);
+            throw new MetadataParseException("Found " + input.remaining() +
+                    " byte(s) of garbage after " + apiKey);
         }
         return new ApiMessageAndVersion(record, version);
     }
@@ -110,6 +113,7 @@
     /**
      * Return {@code ApiMessage} instance for the given {@code apiKey}. This is used while deserializing the bytes
      * payload into the respective {@code ApiMessage} in {@link #read(Readable, int)} method.
+     *
      * @param apiKey apiKey for which a {@code ApiMessage} to be created.
      */
     public abstract ApiMessage apiMessageFor(short apiKey);
