/*
 * Licensed to the Apache Software Foundation (ASF) under one or more
 * contributor license agreements. See the NOTICE file distributed with
 * this work for additional information regarding copyright ownership.
 * The ASF licenses this file to You under the Apache License, Version 2.0
 * (the "License"); you may not use this file except in compliance with
 * the License. You may obtain a copy of the License at
 *
 *    http://www.apache.org/licenses/LICENSE-2.0
 *
 * Unless required by applicable law or agreed to in writing, software
 * distributed under the License is distributed on an "AS IS" BASIS,
 * WITHOUT WARRANTIES OR CONDITIONS OF ANY KIND, either express or implied.
 * See the License for the specific language governing permissions and
 * limitations under the License.
 */

package org.apache.kafka.server.common;

import java.util.Objects;
import java.util.Optional;
import java.util.concurrent.atomic.AtomicLong;

/**
 * Holds a range of Producer IDs used for Transactional and EOS producers.
<<<<<<< HEAD
 * <p>
=======
 * <br>
>>>>>>> 9494bebe
 * The start and end of the ID block are inclusive.
 */
public class ProducerIdsBlock {
    public static final int PRODUCER_ID_BLOCK_SIZE = 1000;

    public static final ProducerIdsBlock EMPTY = new ProducerIdsBlock(-1, 0, 0);

    private final int assignedBrokerId;
    private final long firstProducerId;
    private final int blockSize;
    private final AtomicLong producerIdCounter;

    public ProducerIdsBlock(int assignedBrokerId, long firstProducerId, int blockSize) {
        this.assignedBrokerId = assignedBrokerId;
        this.firstProducerId = firstProducerId;
        this.blockSize = blockSize;
        producerIdCounter = new AtomicLong(firstProducerId);
    }

    /**
     * Claim the next available producer id from the block.
     * Returns an empty result if there are no more available producer ids in the block.
     */
    public Optional<Long> claimNextId() {
        long nextId = producerIdCounter.getAndIncrement();
        if (nextId > lastProducerId()) {
            return Optional.empty();
        }
        return Optional.of(nextId);
    }

    /**
     * Get the ID of the broker that this block was assigned to.
     */
    public int assignedBrokerId() {
        return assignedBrokerId;
    }

    /**
     * Get the first ID (inclusive) to be assigned from this block.
     */
    public long firstProducerId() {
        return firstProducerId;
    }

    /**
     * Get the number of IDs contained in this block.
     */
    public int size() {
        return blockSize;
    }

    /**
     * Get the last ID (inclusive) to be assigned from this block.
     */
    public long lastProducerId() {
        return firstProducerId + blockSize - 1;
    }

    /**
     * Get the first ID of the next block following this one.
     */
    public long nextBlockFirstId() {
        return firstProducerId + blockSize;
    }

    @Override
    public String toString() {
        return "ProducerIdsBlock(" + "assignedBrokerId=" + assignedBrokerId + ", firstProducerId=" + firstProducerId + ", size=" + blockSize + ')';
    }

    @Override
    public boolean equals(Object o) {
        if (this == o)
            return true;
        if (o == null || getClass() != o.getClass())
            return false;
        ProducerIdsBlock that = (ProducerIdsBlock) o;
        return assignedBrokerId == that.assignedBrokerId && firstProducerId == that.firstProducerId && blockSize == that.blockSize;
    }

    @Override
    public int hashCode() {
        return Objects.hash(assignedBrokerId, firstProducerId, blockSize);
    }
}<|MERGE_RESOLUTION|>--- conflicted
+++ resolved
@@ -23,11 +23,7 @@
 
 /**
  * Holds a range of Producer IDs used for Transactional and EOS producers.
-<<<<<<< HEAD
- * <p>
-=======
  * <br>
->>>>>>> 9494bebe
  * The start and end of the ID block are inclusive.
  */
 public class ProducerIdsBlock {
@@ -96,15 +92,17 @@
 
     @Override
     public String toString() {
-        return "ProducerIdsBlock(" + "assignedBrokerId=" + assignedBrokerId + ", firstProducerId=" + firstProducerId + ", size=" + blockSize + ')';
+        return "ProducerIdsBlock(" +
+                "assignedBrokerId=" + assignedBrokerId +
+                ", firstProducerId=" + firstProducerId +
+                ", size=" + blockSize +
+                ')';
     }
 
     @Override
     public boolean equals(Object o) {
-        if (this == o)
-            return true;
-        if (o == null || getClass() != o.getClass())
-            return false;
+        if (this == o) return true;
+        if (o == null || getClass() != o.getClass()) return false;
         ProducerIdsBlock that = (ProducerIdsBlock) o;
         return assignedBrokerId == that.assignedBrokerId && firstProducerId == that.firstProducerId && blockSize == that.blockSize;
     }
