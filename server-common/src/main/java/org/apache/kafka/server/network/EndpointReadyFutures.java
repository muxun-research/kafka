/*
 * Licensed to the Apache Software Foundation (ASF) under one or more
 * contributor license agreements. See the NOTICE file distributed with
 * this work for additional information regarding copyright ownership.
 * The ASF licenses this file to You under the Apache License, Version 2.0
 * (the "License"); you may not use this file except in compliance with
 * the License. You may obtain a copy of the License at
 *
 *    http://www.apache.org/licenses/LICENSE-2.0
 *
 * Unless required by applicable law or agreed to in writing, software
 * distributed under the License is distributed on an "AS IS" BASIS,
 * WITHOUT WARRANTIES OR CONDITIONS OF ANY KIND, either express or implied.
 * See the License for the specific language governing permissions and
 * limitations under the License.
 */

package org.apache.kafka.server.network;

import org.apache.kafka.common.Endpoint;
import org.apache.kafka.common.utils.LogContext;
import org.apache.kafka.server.authorizer.Authorizer;
import org.apache.kafka.server.authorizer.AuthorizerServerInfo;

import org.slf4j.Logger;

import java.util.*;
import java.util.concurrent.CompletableFuture;
import java.util.concurrent.CompletionStage;

/**
 * Manages a set of per-endpoint futures.
 */
public class EndpointReadyFutures {
    public static class Builder {
        private LogContext logContext = null;
        private final Map<Endpoint, List<EndpointCompletionStage>> endpointStages = new HashMap<>();
        private final List<EndpointCompletionStage> stages = new ArrayList<>();

        /**
         * Add a readiness future that will block all endpoints.
         * @param name   The future name.
         * @param future The future object.
         * @return This builder object.
         */
        public Builder addReadinessFuture(String name, CompletableFuture<?> future) {
            stages.add(new EndpointCompletionStage(name, future));
            return this;
        }

        /**
         * Add readiness futures for individual endpoints.
         * @param name       The future name.
         * @param newFutures A map from endpoints to futures.
         * @return This builder object.
         */
<<<<<<< HEAD
        public Builder addReadinessFutures(String name, Map<Endpoint, ? extends CompletionStage<?>> newFutures) {
            newFutures.forEach((endpoint, future) -> {
                endpointStages.computeIfAbsent(endpoint, __ -> new ArrayList<>()).add(new EndpointCompletionStage(name, future));
            });
=======
        public Builder addReadinessFutures(
            String name,
            Map<Endpoint, ? extends CompletionStage<?>> newFutures
        ) {
            newFutures.forEach((endpoint, future) -> endpointStages.computeIfAbsent(endpoint, __ -> new ArrayList<>()).
                add(new EndpointCompletionStage(name, future)));
>>>>>>> 9494bebe
            return this;
        }

        /**
         * Build the EndpointReadyFutures object.
         * @param authorizer The authorizer to use, if any. Will be started.
         * @param info       Server information to be passed to the authorizer.
         * @return The new futures object.
         */
        public EndpointReadyFutures build(Optional<Authorizer> authorizer, AuthorizerServerInfo info) {
            if (authorizer.isPresent()) {
                return build(authorizer.get().start(info), info);
            } else {
                return build(Collections.emptyMap(), info);
            }
        }

        EndpointReadyFutures build(Map<Endpoint, ? extends CompletionStage<?>> authorizerStartFutures, AuthorizerServerInfo info) {
            if (logContext == null)
                logContext = new LogContext();
            Map<Endpoint, CompletionStage<?>> effectiveStartFutures = new HashMap<>(authorizerStartFutures);
            for (Endpoint endpoint : info.endpoints()) {
                if (!effectiveStartFutures.containsKey(endpoint)) {
                    CompletableFuture<Void> completedFuture = CompletableFuture.completedFuture(null);
                    effectiveStartFutures.put(endpoint, completedFuture);
                }
            }
            if (info.endpoints().size() != effectiveStartFutures.size()) {
                List<String> notInInfo = new ArrayList<>();
                for (Endpoint endpoint : effectiveStartFutures.keySet()) {
                    if (!info.endpoints().contains(endpoint)) {
                        notInInfo.add(endpoint.listenerName().orElse("[none]"));
                    }
                }
                throw new RuntimeException("Found authorizer futures that weren't included " + "in AuthorizerServerInfo: " + notInInfo);
            }
            addReadinessFutures("authorizerStart", effectiveStartFutures);
            stages.forEach(stage -> {
                Map<Endpoint, CompletionStage<?>> newReadinessFutures = new HashMap<>();
                info.endpoints().forEach(endpoint -> newReadinessFutures.put(endpoint, stage.future));
                addReadinessFutures(stage.name, newReadinessFutures);
            });
            return new EndpointReadyFutures(logContext, endpointStages);
        }
    }

    static class EndpointCompletionStage {
        final String name;
        final CompletionStage<?> future;

        EndpointCompletionStage(String name, CompletionStage<?> future) {
            this.name = name;
            this.future = future;
        }
    }

    class EndpointReadyFuture {
        final String endpointName;
        final TreeSet<String> incomplete;
        final CompletableFuture<Void> future;

        EndpointReadyFuture(Endpoint endpoint, Collection<String> stageNames) {
            this.endpointName = endpoint.listenerName().orElse("UNNAMED");
            this.incomplete = new TreeSet<>(stageNames);
            this.future = new CompletableFuture<>();
        }

        void completeStage(String stageName) {
            boolean done = false;
            synchronized (EndpointReadyFuture.this) {
                if (incomplete.remove(stageName)) {
                    if (incomplete.isEmpty()) {
                        done = true;
                    } else {
                        log.info("{} completed for endpoint {}. Still waiting for {}.", stageName, endpointName, incomplete);
                    }
                }
            }
            if (done) {
                if (future.complete(null)) {
                    log.info("{} completed for endpoint {}. Endpoint is now READY.", stageName, endpointName);
                }
            }
        }

        void failStage(String what, Throwable exception) {
            if (future.completeExceptionally(exception)) {
                synchronized (EndpointReadyFuture.this) {
                    incomplete.clear();
                }
                log.warn("Endpoint {} will never become ready because we encountered an {} exception", endpointName, what, exception);
            }
        }
    }

    private final Logger log;

    private final Map<Endpoint, CompletableFuture<Void>> futures;

    private EndpointReadyFutures(LogContext logContext, Map<Endpoint, List<EndpointCompletionStage>> endpointStages) {
        this.log = logContext.logger(EndpointReadyFutures.class);
        Map<Endpoint, CompletableFuture<Void>> newFutures = new HashMap<>();
        endpointStages.forEach((endpoint, stages) -> {
            List<String> stageNames = new ArrayList<>();
            stages.forEach(stage -> stageNames.add(stage.name));
            EndpointReadyFuture readyFuture = new EndpointReadyFuture(endpoint, stageNames);
            newFutures.put(endpoint, readyFuture.future);
            stages.forEach(stage -> stage.future.whenComplete((__, exception) -> {
                if (exception != null) {
                    readyFuture.failStage(stage.name, exception);
                } else {
                    readyFuture.completeStage(stage.name);
                }
            }));
        });
        this.futures = Collections.unmodifiableMap(newFutures);
    }

    public Map<Endpoint, CompletableFuture<Void>> futures() {
        return futures;
    }
}<|MERGE_RESOLUTION|>--- conflicted
+++ resolved
@@ -24,7 +24,14 @@
 
 import org.slf4j.Logger;
 
-import java.util.*;
+import java.util.ArrayList;
+import java.util.Collection;
+import java.util.Collections;
+import java.util.HashMap;
+import java.util.List;
+import java.util.Map;
+import java.util.Optional;
+import java.util.TreeSet;
 import java.util.concurrent.CompletableFuture;
 import java.util.concurrent.CompletionStage;
 
@@ -39,44 +46,49 @@
 
         /**
          * Add a readiness future that will block all endpoints.
-         * @param name   The future name.
-         * @param future The future object.
-         * @return This builder object.
+         *
+         * @param name          The future name.
+         * @param future        The future object.
+         *
+         * @return              This builder object.
          */
-        public Builder addReadinessFuture(String name, CompletableFuture<?> future) {
+        public Builder addReadinessFuture(
+            String name,
+            CompletableFuture<?> future
+        ) {
             stages.add(new EndpointCompletionStage(name, future));
             return this;
         }
 
         /**
          * Add readiness futures for individual endpoints.
-         * @param name       The future name.
-         * @param newFutures A map from endpoints to futures.
-         * @return This builder object.
+         *
+         * @param name          The future name.
+         * @param newFutures    A map from endpoints to futures.
+         *
+         * @return              This builder object.
          */
-<<<<<<< HEAD
-        public Builder addReadinessFutures(String name, Map<Endpoint, ? extends CompletionStage<?>> newFutures) {
-            newFutures.forEach((endpoint, future) -> {
-                endpointStages.computeIfAbsent(endpoint, __ -> new ArrayList<>()).add(new EndpointCompletionStage(name, future));
-            });
-=======
         public Builder addReadinessFutures(
             String name,
             Map<Endpoint, ? extends CompletionStage<?>> newFutures
         ) {
             newFutures.forEach((endpoint, future) -> endpointStages.computeIfAbsent(endpoint, __ -> new ArrayList<>()).
                 add(new EndpointCompletionStage(name, future)));
->>>>>>> 9494bebe
             return this;
         }
 
         /**
          * Build the EndpointReadyFutures object.
-         * @param authorizer The authorizer to use, if any. Will be started.
-         * @param info       Server information to be passed to the authorizer.
-         * @return The new futures object.
+         *
+         * @param authorizer    The authorizer to use, if any. Will be started.
+         * @param info          Server information to be passed to the authorizer.
+         *
+         * @return              The new futures object.
          */
-        public EndpointReadyFutures build(Optional<Authorizer> authorizer, AuthorizerServerInfo info) {
+        public EndpointReadyFutures build(
+            Optional<Authorizer> authorizer,
+            AuthorizerServerInfo info
+        ) {
             if (authorizer.isPresent()) {
                 return build(authorizer.get().start(info), info);
             } else {
@@ -84,10 +96,13 @@
             }
         }
 
-        EndpointReadyFutures build(Map<Endpoint, ? extends CompletionStage<?>> authorizerStartFutures, AuthorizerServerInfo info) {
-            if (logContext == null)
-                logContext = new LogContext();
-            Map<Endpoint, CompletionStage<?>> effectiveStartFutures = new HashMap<>(authorizerStartFutures);
+        EndpointReadyFutures build(
+            Map<Endpoint, ? extends CompletionStage<?>> authorizerStartFutures,
+            AuthorizerServerInfo info
+        ) {
+            if (logContext == null) logContext = new LogContext();
+            Map<Endpoint, CompletionStage<?>> effectiveStartFutures =
+                    new HashMap<>(authorizerStartFutures);
             for (Endpoint endpoint : info.endpoints()) {
                 if (!effectiveStartFutures.containsKey(endpoint)) {
                     CompletableFuture<Void> completedFuture = CompletableFuture.completedFuture(null);
@@ -101,7 +116,8 @@
                         notInInfo.add(endpoint.listenerName().orElse("[none]"));
                     }
                 }
-                throw new RuntimeException("Found authorizer futures that weren't included " + "in AuthorizerServerInfo: " + notInInfo);
+                throw new RuntimeException("Found authorizer futures that weren't included " +
+                        "in AuthorizerServerInfo: " + notInInfo);
             }
             addReadinessFutures("authorizerStart", effectiveStartFutures);
             stages.forEach(stage -> {
@@ -109,7 +125,8 @@
                 info.endpoints().forEach(endpoint -> newReadinessFutures.put(endpoint, stage.future));
                 addReadinessFutures(stage.name, newReadinessFutures);
             });
-            return new EndpointReadyFutures(logContext, endpointStages);
+            return new EndpointReadyFutures(logContext,
+                    endpointStages);
         }
     }
 
@@ -141,13 +158,15 @@
                     if (incomplete.isEmpty()) {
                         done = true;
                     } else {
-                        log.info("{} completed for endpoint {}. Still waiting for {}.", stageName, endpointName, incomplete);
+                        log.info("{} completed for endpoint {}. Still waiting for {}.",
+                                stageName, endpointName, incomplete);
                     }
                 }
             }
             if (done) {
                 if (future.complete(null)) {
-                    log.info("{} completed for endpoint {}. Endpoint is now READY.", stageName, endpointName);
+                    log.info("{} completed for endpoint {}. Endpoint is now READY.",
+                            stageName, endpointName);
                 }
             }
         }
@@ -157,7 +176,8 @@
                 synchronized (EndpointReadyFuture.this) {
                     incomplete.clear();
                 }
-                log.warn("Endpoint {} will never become ready because we encountered an {} exception", endpointName, what, exception);
+                log.warn("Endpoint {} will never become ready because we encountered an {} exception",
+                        endpointName, what, exception);
             }
         }
     }
@@ -166,7 +186,10 @@
 
     private final Map<Endpoint, CompletableFuture<Void>> futures;
 
-    private EndpointReadyFutures(LogContext logContext, Map<Endpoint, List<EndpointCompletionStage>> endpointStages) {
+    private EndpointReadyFutures(
+        LogContext logContext,
+        Map<Endpoint, List<EndpointCompletionStage>> endpointStages
+    ) {
         this.log = logContext.logger(EndpointReadyFutures.class);
         Map<Endpoint, CompletableFuture<Void>> newFutures = new HashMap<>();
         endpointStages.forEach((endpoint, stages) -> {
