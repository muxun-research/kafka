/*
 * Licensed to the Apache Software Foundation (ASF) under one or more
 * contributor license agreements. See the NOTICE file distributed with
 * this work for additional information regarding copyright ownership.
 * The ASF licenses this file to You under the Apache License, Version 2.0
 * (the "License"); you may not use this file except in compliance with
 * the License. You may obtain a copy of the License at
 *
 *    http://www.apache.org/licenses/LICENSE-2.0
 *
 * Unless required by applicable law or agreed to in writing, software
 * distributed under the License is distributed on an "AS IS" BASIS,
 * WITHOUT WARRANTIES OR CONDITIONS OF ANY KIND, either express or implied.
 * See the License for the specific language governing permissions and
 * limitations under the License.
 */

package kafka.server

import kafka.log.UnifiedLog
import kafka.server.AbstractFetcherThread.ResultWithPartitions
import kafka.server.epoch.util.MockBlockingSender
import kafka.utils.TestUtils
import org.apache.kafka.clients.FetchSessionHandler
import org.apache.kafka.common.errors.{FencedLeaderEpochException, UnknownLeaderEpochException}
import org.apache.kafka.common.protocol.{ApiKeys, Errors}
import org.apache.kafka.common.utils.LogContext
import org.apache.kafka.common.utils.annotation.ApiKeyVersionsSource
import org.apache.kafka.common.{TopicPartition, Uuid}
import org.apache.kafka.server.common.{MetadataVersion, OffsetAndEpoch}
import org.apache.kafka.server.network.BrokerEndPoint
import org.apache.kafka.server.util.MockTime
import org.junit.jupiter.api.Assertions._
import org.junit.jupiter.api.{BeforeEach, Test}
import org.junit.jupiter.params.ParameterizedTest
import org.mockito.Mockito.{mock, when}

import java.util
import scala.collection.Map
import scala.jdk.CollectionConverters._

class RemoteLeaderEndPointTest {

<<<<<<< HEAD
  val topicPartition = new TopicPartition("test", 0)
  val currentLeaderEpoch = 10
  val logStartOffset = 20
  val localLogStartOffset = 100
  val logEndOffset = 300
  val replicaManager: ReplicaManager = mock(classOf[ReplicaManager])
  var blockingSend: MockBlockingSender = _
  var endPoint: LeaderEndPoint = _
  var currentBrokerEpoch = 1L

  @BeforeEach
  def setUp(): Unit = {
    val time = new MockTime
    val logPrefix = "remote-leader-endpoint"
    val sourceBroker: BrokerEndPoint = BrokerEndPoint(0, "localhost", 9092)
    val props = TestUtils.createBrokerConfig(sourceBroker.id, TestUtils.MockZkConnect, port = sourceBroker.port)
    val fetchSessionHandler = new FetchSessionHandler(new LogContext(logPrefix), sourceBroker.id)
    val config = KafkaConfig.fromProps(props)
    blockingSend = new MockBlockingSender(offsets = new util.HashMap[TopicPartition, EpochEndOffset](),
      sourceBroker = sourceBroker, time = time)
    endPoint = new RemoteLeaderEndPoint(logPrefix, blockingSend, fetchSessionHandler,
      config, replicaManager, QuotaFactory.UnboundedQuota, () => MetadataVersion.MINIMUM_KRAFT_VERSION, () => currentBrokerEpoch)
  }

  @Test
  def testFetchLatestOffset(): Unit = {
    blockingSend.setListOffsetsDataForNextResponse(Map(topicPartition ->
      new ListOffsetsPartitionResponse().setLeaderEpoch(7).setOffset(logEndOffset)))
    assertEquals(new OffsetAndEpoch(logEndOffset, 7), endPoint.fetchLatestOffset(topicPartition, currentLeaderEpoch))
  }

  @Test
  def testFetchEarliestOffset(): Unit = {
    blockingSend.setListOffsetsDataForNextResponse(Map(topicPartition ->
      new ListOffsetsPartitionResponse().setLeaderEpoch(5).setOffset(logStartOffset)))
    assertEquals(new OffsetAndEpoch(logStartOffset, 5), endPoint.fetchEarliestOffset(topicPartition, currentLeaderEpoch))
  }

  @Test
  def testFetchEarliestLocalOffset(): Unit = {
    blockingSend.setListOffsetsDataForNextResponse(Map(topicPartition ->
      new ListOffsetsPartitionResponse().setLeaderEpoch(6).setOffset(localLogStartOffset)))
    assertEquals(new OffsetAndEpoch(localLogStartOffset, 6), endPoint.fetchEarliestLocalOffset(topicPartition, currentLeaderEpoch))
  }

  @Test
  def testFetchEpochEndOffsets(): Unit = {
    val expected = Map(
      topicPartition -> new EpochEndOffset()
        .setPartition(topicPartition.partition)
        .setErrorCode(Errors.NONE.code)
        .setLeaderEpoch(0)
        .setEndOffset(logEndOffset))
    blockingSend.setOffsetsForNextResponse(expected.asJava)
    val result = endPoint.fetchEpochEndOffsets(Map(
      topicPartition -> new OffsetForLeaderPartition()
        .setPartition(topicPartition.partition)
        .setLeaderEpoch(currentLeaderEpoch)))

    assertEquals(expected, result)
  }

  @Test
  def testThrowsFencedLeaderEpochException(): Unit = {
    blockingSend.setListOffsetsDataForNextResponse(Map(topicPartition ->
      new ListOffsetsPartitionResponse().setErrorCode(Errors.FENCED_LEADER_EPOCH.code())))
    assertThrows(classOf[FencedLeaderEpochException], () => endPoint.fetchEarliestLocalOffset(topicPartition, currentLeaderEpoch - 1))
    assertThrows(classOf[FencedLeaderEpochException], () => endPoint.fetchEarliestOffset(topicPartition, currentLeaderEpoch - 1))
    assertThrows(classOf[FencedLeaderEpochException], () => endPoint.fetchLatestOffset(topicPartition, currentLeaderEpoch - 1))
  }

  @Test
  def testThrowsUnknownLeaderEpochException(): Unit = {
    blockingSend.setListOffsetsDataForNextResponse(Map(topicPartition ->
      new ListOffsetsPartitionResponse().setErrorCode(Errors.UNKNOWN_LEADER_EPOCH.code())))
    assertThrows(classOf[UnknownLeaderEpochException], () => endPoint.fetchEarliestLocalOffset(topicPartition, currentLeaderEpoch + 1))
    assertThrows(classOf[UnknownLeaderEpochException], () => endPoint.fetchEarliestOffset(topicPartition, currentLeaderEpoch + 1))
    assertThrows(classOf[UnknownLeaderEpochException], () => endPoint.fetchLatestOffset(topicPartition, currentLeaderEpoch + 1))
  }

  @ParameterizedTest
  @ApiKeyVersionsSource(apiKey = ApiKeys.FETCH)
  def testBrokerEpochSupplier(version: Short): Unit = {
    val tp = new TopicPartition("topic1", 0)
    val topicId1 = Uuid.randomUuid()
    val log = mock(classOf[UnifiedLog])
    val partitionMap = Map(
      tp -> PartitionFetchState(Some(topicId1), 150, None, 0, None, state = Fetching, lastFetchedEpoch = None))
    when(replicaManager.localLogOrException(tp)).thenReturn(log)
    when(log.logStartOffset).thenReturn(1)

    val ResultWithPartitions(fetchRequestOpt, partitionsWithError) = endPoint.buildFetch(partitionMap)
    assertTrue(partitionsWithError.isEmpty)
    assertEquals(if (version < 15) -1L else 1L, fetchRequestOpt.get.fetchRequest.build(version).replicaEpoch)

    currentBrokerEpoch = 2L
    val ResultWithPartitions(newFetchRequestOpt, newPartitionsWithError) = endPoint.buildFetch(partitionMap)
    assertTrue(newPartitionsWithError.isEmpty)
    assertEquals(if (version < 15) -1L else 2L, newFetchRequestOpt.get.fetchRequest.build(version).replicaEpoch)
  }
=======
    val topicPartition = new TopicPartition("test", 0)
    val currentLeaderEpoch = 10
    val logStartOffset = 20
    val localLogStartOffset = 100
    val logEndOffset = 300
    val replicaManager: ReplicaManager = mock(classOf[ReplicaManager])
    var blockingSend: MockBlockingSender = _
    var endPoint: LeaderEndPoint = _
    var currentBrokerEpoch = 1L

    @BeforeEach
    def setUp(): Unit = {
        val time = new MockTime
        val logPrefix = "remote-leader-endpoint"
        val sourceBroker: BrokerEndPoint = new BrokerEndPoint(0, "localhost", 9092)
        val props = TestUtils.createBrokerConfig(sourceBroker.id, port = sourceBroker.port)
        val fetchSessionHandler = new FetchSessionHandler(new LogContext(logPrefix), sourceBroker.id)
        val config = KafkaConfig.fromProps(props)
        blockingSend = new MockBlockingSender(offsets = new util.HashMap[TopicPartition, EpochEndOffset](),
            sourceBroker = sourceBroker, time = time)
        endPoint = new RemoteLeaderEndPoint(logPrefix, blockingSend, fetchSessionHandler,
            config, replicaManager, QuotaFactory.UNBOUNDED_QUOTA, () => MetadataVersion.MINIMUM_KRAFT_VERSION, () => currentBrokerEpoch)
    }

    @Test
    def testFetchLatestOffset(): Unit = {
        blockingSend.setListOffsetsDataForNextResponse(Map(topicPartition ->
          new ListOffsetsPartitionResponse().setLeaderEpoch(7).setOffset(logEndOffset)))
        assertEquals(new OffsetAndEpoch(logEndOffset, 7), endPoint.fetchLatestOffset(topicPartition, currentLeaderEpoch))
    }

    @Test
    def testFetchEarliestOffset(): Unit = {
        blockingSend.setListOffsetsDataForNextResponse(Map(topicPartition ->
          new ListOffsetsPartitionResponse().setLeaderEpoch(5).setOffset(logStartOffset)))
        assertEquals(new OffsetAndEpoch(logStartOffset, 5), endPoint.fetchEarliestOffset(topicPartition, currentLeaderEpoch))
    }

    @Test
    def testFetchEarliestLocalOffset(): Unit = {
        blockingSend.setListOffsetsDataForNextResponse(Map(topicPartition ->
          new ListOffsetsPartitionResponse().setLeaderEpoch(6).setOffset(localLogStartOffset)))
        assertEquals(new OffsetAndEpoch(localLogStartOffset, 6), endPoint.fetchEarliestLocalOffset(topicPartition, currentLeaderEpoch))
    }

    @Test
    def testFetchEpochEndOffsets(): Unit = {
        val expected = Map(
            topicPartition -> new EpochEndOffset()
              .setPartition(topicPartition.partition)
              .setErrorCode(Errors.NONE.code)
              .setLeaderEpoch(0)
              .setEndOffset(logEndOffset))
        blockingSend.setOffsetsForNextResponse(expected.asJava)
        val result = endPoint.fetchEpochEndOffsets(Map(
            topicPartition -> new OffsetForLeaderPartition()
              .setPartition(topicPartition.partition)
              .setLeaderEpoch(currentLeaderEpoch)))

        assertEquals(expected, result)
    }

    @Test
    def testThrowsFencedLeaderEpochException(): Unit = {
        blockingSend.setListOffsetsDataForNextResponse(Map(topicPartition ->
          new ListOffsetsPartitionResponse().setErrorCode(Errors.FENCED_LEADER_EPOCH.code())))
        assertThrows(classOf[FencedLeaderEpochException], () => endPoint.fetchEarliestLocalOffset(topicPartition, currentLeaderEpoch - 1))
        assertThrows(classOf[FencedLeaderEpochException], () => endPoint.fetchEarliestOffset(topicPartition, currentLeaderEpoch - 1))
        assertThrows(classOf[FencedLeaderEpochException], () => endPoint.fetchLatestOffset(topicPartition, currentLeaderEpoch - 1))
    }

    @Test
    def testThrowsUnknownLeaderEpochException(): Unit = {
        blockingSend.setListOffsetsDataForNextResponse(Map(topicPartition ->
          new ListOffsetsPartitionResponse().setErrorCode(Errors.UNKNOWN_LEADER_EPOCH.code())))
        assertThrows(classOf[UnknownLeaderEpochException], () => endPoint.fetchEarliestLocalOffset(topicPartition, currentLeaderEpoch + 1))
        assertThrows(classOf[UnknownLeaderEpochException], () => endPoint.fetchEarliestOffset(topicPartition, currentLeaderEpoch + 1))
        assertThrows(classOf[UnknownLeaderEpochException], () => endPoint.fetchLatestOffset(topicPartition, currentLeaderEpoch + 1))
    }

    @ParameterizedTest
    @ApiKeyVersionsSource(apiKey = ApiKeys.FETCH)
    def testBrokerEpochSupplier(version: Short): Unit = {
        val tp = new TopicPartition("topic1", 0)
        val topicId1 = Uuid.randomUuid()
        val log = mock(classOf[UnifiedLog])
        val partitionMap = Map(
            tp -> PartitionFetchState(Some(topicId1), 150, None, 0, None, state = Fetching, lastFetchedEpoch = None))
        when(replicaManager.localLogOrException(tp)).thenReturn(log)
        when(log.logStartOffset).thenReturn(1)

        val ResultWithPartitions(fetchRequestOpt, partitionsWithError) = endPoint.buildFetch(partitionMap)
        assertTrue(partitionsWithError.isEmpty)
        assertEquals(if (version < 15) -1L else 1L, fetchRequestOpt.get.fetchRequest.build(version).replicaEpoch)

        currentBrokerEpoch = 2L
        val ResultWithPartitions(newFetchRequestOpt, newPartitionsWithError) = endPoint.buildFetch(partitionMap)
        assertTrue(newPartitionsWithError.isEmpty)
        assertEquals(if (version < 15) -1L else 2L, newFetchRequestOpt.get.fetchRequest.build(version).replicaEpoch)
    }
>>>>>>> 9494bebe
}<|MERGE_RESOLUTION|>--- conflicted
+++ resolved
@@ -23,10 +23,13 @@
 import kafka.utils.TestUtils
 import org.apache.kafka.clients.FetchSessionHandler
 import org.apache.kafka.common.errors.{FencedLeaderEpochException, UnknownLeaderEpochException}
+import org.apache.kafka.common.message.OffsetForLeaderEpochResponseData.EpochEndOffset
+import org.apache.kafka.common.utils.annotation.ApiKeyVersionsSource
+import org.apache.kafka.common.utils.LogContext
+import org.apache.kafka.common.{TopicPartition, Uuid}
+import org.apache.kafka.common.message.ListOffsetsResponseData.ListOffsetsPartitionResponse
+import org.apache.kafka.common.message.OffsetForLeaderEpochRequestData.OffsetForLeaderPartition
 import org.apache.kafka.common.protocol.{ApiKeys, Errors}
-import org.apache.kafka.common.utils.LogContext
-import org.apache.kafka.common.utils.annotation.ApiKeyVersionsSource
-import org.apache.kafka.common.{TopicPartition, Uuid}
 import org.apache.kafka.server.common.{MetadataVersion, OffsetAndEpoch}
 import org.apache.kafka.server.network.BrokerEndPoint
 import org.apache.kafka.server.util.MockTime
@@ -41,108 +44,6 @@
 
 class RemoteLeaderEndPointTest {
 
-<<<<<<< HEAD
-  val topicPartition = new TopicPartition("test", 0)
-  val currentLeaderEpoch = 10
-  val logStartOffset = 20
-  val localLogStartOffset = 100
-  val logEndOffset = 300
-  val replicaManager: ReplicaManager = mock(classOf[ReplicaManager])
-  var blockingSend: MockBlockingSender = _
-  var endPoint: LeaderEndPoint = _
-  var currentBrokerEpoch = 1L
-
-  @BeforeEach
-  def setUp(): Unit = {
-    val time = new MockTime
-    val logPrefix = "remote-leader-endpoint"
-    val sourceBroker: BrokerEndPoint = BrokerEndPoint(0, "localhost", 9092)
-    val props = TestUtils.createBrokerConfig(sourceBroker.id, TestUtils.MockZkConnect, port = sourceBroker.port)
-    val fetchSessionHandler = new FetchSessionHandler(new LogContext(logPrefix), sourceBroker.id)
-    val config = KafkaConfig.fromProps(props)
-    blockingSend = new MockBlockingSender(offsets = new util.HashMap[TopicPartition, EpochEndOffset](),
-      sourceBroker = sourceBroker, time = time)
-    endPoint = new RemoteLeaderEndPoint(logPrefix, blockingSend, fetchSessionHandler,
-      config, replicaManager, QuotaFactory.UnboundedQuota, () => MetadataVersion.MINIMUM_KRAFT_VERSION, () => currentBrokerEpoch)
-  }
-
-  @Test
-  def testFetchLatestOffset(): Unit = {
-    blockingSend.setListOffsetsDataForNextResponse(Map(topicPartition ->
-      new ListOffsetsPartitionResponse().setLeaderEpoch(7).setOffset(logEndOffset)))
-    assertEquals(new OffsetAndEpoch(logEndOffset, 7), endPoint.fetchLatestOffset(topicPartition, currentLeaderEpoch))
-  }
-
-  @Test
-  def testFetchEarliestOffset(): Unit = {
-    blockingSend.setListOffsetsDataForNextResponse(Map(topicPartition ->
-      new ListOffsetsPartitionResponse().setLeaderEpoch(5).setOffset(logStartOffset)))
-    assertEquals(new OffsetAndEpoch(logStartOffset, 5), endPoint.fetchEarliestOffset(topicPartition, currentLeaderEpoch))
-  }
-
-  @Test
-  def testFetchEarliestLocalOffset(): Unit = {
-    blockingSend.setListOffsetsDataForNextResponse(Map(topicPartition ->
-      new ListOffsetsPartitionResponse().setLeaderEpoch(6).setOffset(localLogStartOffset)))
-    assertEquals(new OffsetAndEpoch(localLogStartOffset, 6), endPoint.fetchEarliestLocalOffset(topicPartition, currentLeaderEpoch))
-  }
-
-  @Test
-  def testFetchEpochEndOffsets(): Unit = {
-    val expected = Map(
-      topicPartition -> new EpochEndOffset()
-        .setPartition(topicPartition.partition)
-        .setErrorCode(Errors.NONE.code)
-        .setLeaderEpoch(0)
-        .setEndOffset(logEndOffset))
-    blockingSend.setOffsetsForNextResponse(expected.asJava)
-    val result = endPoint.fetchEpochEndOffsets(Map(
-      topicPartition -> new OffsetForLeaderPartition()
-        .setPartition(topicPartition.partition)
-        .setLeaderEpoch(currentLeaderEpoch)))
-
-    assertEquals(expected, result)
-  }
-
-  @Test
-  def testThrowsFencedLeaderEpochException(): Unit = {
-    blockingSend.setListOffsetsDataForNextResponse(Map(topicPartition ->
-      new ListOffsetsPartitionResponse().setErrorCode(Errors.FENCED_LEADER_EPOCH.code())))
-    assertThrows(classOf[FencedLeaderEpochException], () => endPoint.fetchEarliestLocalOffset(topicPartition, currentLeaderEpoch - 1))
-    assertThrows(classOf[FencedLeaderEpochException], () => endPoint.fetchEarliestOffset(topicPartition, currentLeaderEpoch - 1))
-    assertThrows(classOf[FencedLeaderEpochException], () => endPoint.fetchLatestOffset(topicPartition, currentLeaderEpoch - 1))
-  }
-
-  @Test
-  def testThrowsUnknownLeaderEpochException(): Unit = {
-    blockingSend.setListOffsetsDataForNextResponse(Map(topicPartition ->
-      new ListOffsetsPartitionResponse().setErrorCode(Errors.UNKNOWN_LEADER_EPOCH.code())))
-    assertThrows(classOf[UnknownLeaderEpochException], () => endPoint.fetchEarliestLocalOffset(topicPartition, currentLeaderEpoch + 1))
-    assertThrows(classOf[UnknownLeaderEpochException], () => endPoint.fetchEarliestOffset(topicPartition, currentLeaderEpoch + 1))
-    assertThrows(classOf[UnknownLeaderEpochException], () => endPoint.fetchLatestOffset(topicPartition, currentLeaderEpoch + 1))
-  }
-
-  @ParameterizedTest
-  @ApiKeyVersionsSource(apiKey = ApiKeys.FETCH)
-  def testBrokerEpochSupplier(version: Short): Unit = {
-    val tp = new TopicPartition("topic1", 0)
-    val topicId1 = Uuid.randomUuid()
-    val log = mock(classOf[UnifiedLog])
-    val partitionMap = Map(
-      tp -> PartitionFetchState(Some(topicId1), 150, None, 0, None, state = Fetching, lastFetchedEpoch = None))
-    when(replicaManager.localLogOrException(tp)).thenReturn(log)
-    when(log.logStartOffset).thenReturn(1)
-
-    val ResultWithPartitions(fetchRequestOpt, partitionsWithError) = endPoint.buildFetch(partitionMap)
-    assertTrue(partitionsWithError.isEmpty)
-    assertEquals(if (version < 15) -1L else 1L, fetchRequestOpt.get.fetchRequest.build(version).replicaEpoch)
-
-    currentBrokerEpoch = 2L
-    val ResultWithPartitions(newFetchRequestOpt, newPartitionsWithError) = endPoint.buildFetch(partitionMap)
-    assertTrue(newPartitionsWithError.isEmpty)
-    assertEquals(if (version < 15) -1L else 2L, newFetchRequestOpt.get.fetchRequest.build(version).replicaEpoch)
-  }
-=======
     val topicPartition = new TopicPartition("test", 0)
     val currentLeaderEpoch = 10
     val logStartOffset = 20
@@ -243,5 +144,4 @@
         assertTrue(newPartitionsWithError.isEmpty)
         assertEquals(if (version < 15) -1L else 2L, newFetchRequestOpt.get.fetchRequest.build(version).replicaEpoch)
     }
->>>>>>> 9494bebe
 }