--- conflicted
+++ resolved
@@ -17,11 +17,6 @@
 
 package kafka.server
 
-<<<<<<< HEAD
-import kafka.cluster.BrokerEndPoint
-import kafka.server.checkpoints.LazyOffsetCheckpoints
-import kafka.utils.TestUtils
-=======
 import kafka.server.QuotaFactory.QuotaManagers
 import kafka.utils.{CoreUtils, Logging, TestUtils}
 import org.apache.kafka.common.compress.Compression
@@ -29,26 +24,17 @@
 import org.apache.kafka.common.message.OffsetForLeaderEpochRequestData.OffsetForLeaderPartition
 import org.apache.kafka.common.message.OffsetForLeaderEpochResponseData.EpochEndOffset
 import org.apache.kafka.common.metadata.{PartitionChangeRecord, PartitionRecord, TopicRecord}
->>>>>>> 9494bebe
 import org.apache.kafka.common.metrics.Metrics
 import org.apache.kafka.common.protocol.Errors
 import org.apache.kafka.common.record.{MemoryRecords, SimpleRecord}
 import org.apache.kafka.common.requests.ProduceResponse.PartitionResponse
-<<<<<<< HEAD
-import org.apache.kafka.common.{Node, TopicPartition, Uuid}
-import org.apache.kafka.server.common.OffsetAndEpoch
-import org.apache.kafka.server.util.{MockScheduler, MockTime}
-import org.apache.kafka.storage.internals.log.{AppendOrigin, LogDirFailureChannel}
-=======
 import org.apache.kafka.image.{MetadataDelta, MetadataImage, MetadataProvenance}
 import org.apache.kafka.server.common.{KRaftVersion, OffsetAndEpoch}
 import org.apache.kafka.server.network.BrokerEndPoint
 import org.apache.kafka.server.util.{MockScheduler, MockTime}
 import org.apache.kafka.storage.internals.log.{AppendOrigin, LogDirFailureChannel}
 import org.junit.jupiter.api.{AfterEach, BeforeEach, Test}
->>>>>>> 9494bebe
 import org.junit.jupiter.api.Assertions._
-import org.junit.jupiter.api.{BeforeEach, Test}
 import org.mockito.Mockito.mock
 
 import java.io.File
@@ -127,12 +113,7 @@
     appendRecords(replicaManager, topicPartition, records)
       .onFire(response => assertEquals(Errors.NONE, response.error))
     assertEquals(new OffsetAndEpoch(3L, 0), endPoint.fetchLatestOffset(topicPartition, currentLeaderEpoch = 0))
-<<<<<<< HEAD
-    val leaderAndIsrRequest = buildLeaderAndIsrRequest(leaderEpoch = 4)
-    replicaManager.becomeLeaderOrFollower(0, leaderAndIsrRequest, (_, _) => ())
-=======
-    bumpLeaderEpoch()
->>>>>>> 9494bebe
+    bumpLeaderEpoch()
     appendRecords(replicaManager, topicPartition, records)
       .onFire(response => assertEquals(Errors.NONE, response.error))
     assertEquals(new OffsetAndEpoch(6L, 1), endPoint.fetchLatestOffset(topicPartition, currentLeaderEpoch = 7))
@@ -282,7 +263,6 @@
                             origin: AppendOrigin = AppendOrigin.CLIENT,
                             requiredAcks: Short = -1): CallbackResult[PartitionResponse] = {
     val result = new CallbackResult[PartitionResponse]()
-
     def appendCallback(responses: Map[TopicPartition, PartitionResponse]): Unit = {
       val response = responses.get(partition)
       assertTrue(response.isDefined)
