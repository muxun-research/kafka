/**
 * Licensed to the Apache Software Foundation (ASF) under one or more
 * contributor license agreements.  See the NOTICE file distributed with
 * this work for additional information regarding copyright ownership.
 * The ASF licenses this file to You under the Apache License, Version 2.0
 * (the "License"); you may not use this file except in compliance with
 * the License.  You may obtain a copy of the License at
 *
 *    http://www.apache.org/licenses/LICENSE-2.0
 *
 * Unless required by applicable law or agreed to in writing, software
 * distributed under the License is distributed on an "AS IS" BASIS,
 * WITHOUT WARRANTIES OR CONDITIONS OF ANY KIND, either express or implied.
 * See the License for the specific language governing permissions and
 * limitations under the License.
 */

package kafka.integration

import java.io.File
import java.util
import java.util.Arrays
import kafka.server.QuorumTestHarness
import kafka.server._
import kafka.utils.TestUtils
import org.apache.kafka.common.security.auth.SecurityProtocol
import org.junit.jupiter.api.{AfterEach, BeforeEach, TestInfo}

import scala.collection.{Seq, mutable}
import scala.jdk.CollectionConverters._
import java.util.Properties
import kafka.utils.TestUtils.{createAdminClient, resource}
import org.apache.kafka.common.acl.AccessControlEntry
import org.apache.kafka.common.{KafkaException, Uuid}
import org.apache.kafka.common.network.ListenerName
import org.apache.kafka.common.resource.ResourcePattern
import org.apache.kafka.common.security.scram.ScramCredential
import org.apache.kafka.common.utils.Time
import org.apache.kafka.controller.ControllerRequestContextUtil.ANONYMOUS_CONTEXT

/**
 * A test harness that brings up some number of broker nodes
 */
abstract class KafkaServerTestHarness extends QuorumTestHarness {
  var instanceConfigs: Seq[KafkaConfig] = _

  private val _brokers = new mutable.ArrayBuffer[KafkaBroker]

  /**
   * Get the list of brokers, which could be either BrokerServer objects or KafkaServer objects.
   */
  def brokers: mutable.Buffer[KafkaBroker] = _brokers

  /**
   * Get the list of brokers, as instances of KafkaServer.
   * This method should only be used when dealing with brokers that use ZooKeeper.
   */
  def servers: mutable.Buffer[KafkaServer] = {
    checkIsZKTest()
    _brokers.asInstanceOf[mutable.Buffer[KafkaServer]]
  }

  var alive: Array[Boolean] = _

  /**
   * Implementations must override this method to return a set of KafkaConfigs. This method will be invoked for every
   * test and should not reuse previous configurations unless they select their ports randomly when servers are started.
   */
  def generateConfigs: Seq[KafkaConfig]

  /**
   * Override this in case ACLs or security credentials must be set before `servers` are started.
   *
   * This is required in some cases because of the topic creation in the setup of `IntegrationTestHarness`. If the ACLs
   * are only set later, tests may fail. The failure could manifest itself as a cluster action
   * authorization exception when processing an update metadata request (controller -> broker) or in more obscure
   * ways (e.g. __consumer_offsets topic replication fails because the metadata cache has no brokers as a previous
   * update metadata request failed due to an authorization exception).
   *
   * The default implementation of this method is a no-op.
   */
  def configureSecurityBeforeServersStart(testInfo: TestInfo): Unit = {}

  /**
   * Override this in case Tokens or security credentials needs to be created after `servers` are started.
   * The default implementation of this method is a no-op.
   */
  def configureSecurityAfterServersStart(): Unit = {}

  def configs: Seq[KafkaConfig] = {
    if (instanceConfigs == null)
      instanceConfigs = generateConfigs
    instanceConfigs
  }

  def serverForId(id: Int): Option[KafkaServer] = servers.find(s => s.config.brokerId == id)

  def boundPort(server: KafkaServer): Int = server.boundPort(listenerName)

  def bootstrapServers(listenerName: ListenerName = listenerName): String = {
    TestUtils.bootstrapServers(_brokers, listenerName)
  }

  protected def securityProtocol: SecurityProtocol = SecurityProtocol.PLAINTEXT
  protected def listenerName: ListenerName = ListenerName.forSecurityProtocol(securityProtocol)
  protected def trustStoreFile: Option[File] = None
  protected def serverSaslProperties: Option[Properties] = None
  protected def clientSaslProperties: Option[Properties] = None

  protected def brokerTime(brokerId: Int): Time = Time.SYSTEM
<<<<<<< HEAD

  protected def enableForwarding: Boolean = false
=======
>>>>>>> 15418db6

  @BeforeEach
  override def setUp(testInfo: TestInfo): Unit = {
    super.setUp(testInfo)

    if (configs.isEmpty)
      throw new KafkaException("Must supply at least one server config.")

    // default implementation is a no-op, it is overridden by subclasses if required
    configureSecurityBeforeServersStart(testInfo)

    createBrokers(startup = true)


    // default implementation is a no-op, it is overridden by subclasses if required
    configureSecurityAfterServersStart()
  }

  @AfterEach
  override def tearDown(): Unit = {
    TestUtils.shutdownServers(_brokers)
    super.tearDown()
  }

  def recreateBrokers(reconfigure: Boolean = false, startup: Boolean = false): Unit = {
    // The test must be allowed to fail and be torn down if an exception is raised here.
    if (reconfigure) {
      instanceConfigs = null
    }
    if (configs.isEmpty)
      throw new KafkaException("Must supply at least one server config.")

    TestUtils.shutdownServers(_brokers, deleteLogDirs = false)
    _brokers.clear()
    Arrays.fill(alive, false)

    createBrokers(startup)
  }

  def createOffsetsTopic(
    listenerName: ListenerName = listenerName,
    adminClientConfig: Properties = new Properties
  ): Unit = {
    if (isKRaftTest()) {
      resource(createAdminClient(brokers, listenerName, adminClientConfig)) { admin =>
        TestUtils.createOffsetsTopicWithAdmin(admin, brokers)
      }
    } else {
      TestUtils.createOffsetsTopic(zkClient, servers)
    }
  }

  /**
   * Create a topic.
   * Wait until the leader is elected and the metadata is propagated to all brokers.
   * Return the leader for each partition.
   */
  def createTopic(
    topic: String,
    numPartitions: Int = 1,
    replicationFactor: Int = 1,
    topicConfig: Properties = new Properties,
    listenerName: ListenerName = listenerName,
    adminClientConfig: Properties = new Properties
  ): scala.collection.immutable.Map[Int, Int] = {
    if (isKRaftTest()) {
      resource(createAdminClient(brokers, listenerName, adminClientConfig)) { admin =>
        TestUtils.createTopicWithAdmin(
          admin = admin,
          topic = topic,
          brokers = brokers,
          numPartitions = numPartitions,
          replicationFactor = replicationFactor,
          topicConfig = topicConfig
        )
      }
    } else {
      TestUtils.createTopic(
        zkClient = zkClient,
        topic = topic,
        numPartitions = numPartitions,
        replicationFactor = replicationFactor,
        servers = servers,
        topicConfig = topicConfig
      )
    }
  }

  /**
   * Create a topic in ZooKeeper using a customized replica assignment.
   * Wait until the leader is elected and the metadata is propagated to all brokers.
   * Return the leader for each partition.
   */
  def createTopicWithAssignment(
    topic: String,
    partitionReplicaAssignment: collection.Map[Int, Seq[Int]],
    listenerName: ListenerName = listenerName
  ): scala.collection.immutable.Map[Int, Int] =
    if (isKRaftTest()) {
      resource(createAdminClient(brokers, listenerName)) { admin =>
        TestUtils.createTopicWithAdmin(
          admin = admin,
          topic = topic,
          replicaAssignment = partitionReplicaAssignment,
          brokers = brokers
        )
      }
    } else {
      TestUtils.createTopic(
        zkClient,
        topic,
        partitionReplicaAssignment,
        servers
      )
    }

  def deleteTopic(
    topic: String,
    listenerName: ListenerName = listenerName
  ): Unit = {
    if (isKRaftTest()) {
      resource(createAdminClient(brokers, listenerName)) { admin =>
        TestUtils.deleteTopicWithAdmin(
          admin = admin,
          topic = topic,
          brokers = aliveBrokers)
      }
    } else {
      adminZkClient.deleteTopic(topic)
    }
  }

  def addAndVerifyAcls(acls: Set[AccessControlEntry], resource: ResourcePattern): Unit = {
    TestUtils.addAndVerifyAcls(brokers, acls, resource, controllerServers)
  }

  def removeAndVerifyAcls(acls: Set[AccessControlEntry], resource: ResourcePattern): Unit = {
    TestUtils.removeAndVerifyAcls(brokers, acls, resource, controllerServers)
  }

  /**
   * Pick a broker at random and kill it if it isn't already dead
   * Return the id of the broker killed
   */
  def killRandomBroker(): Int = {
    val index = TestUtils.random.nextInt(_brokers.length)
    killBroker(index)
    index
  }

  def killBroker(index: Int): Unit = {
    if(alive(index)) {
      _brokers(index).shutdown()
      _brokers(index).awaitShutdown()
      alive(index) = false
    }
  }

  /**
   * Restart any dead brokers
   */
<<<<<<< HEAD
  def restartDeadBrokers(): Unit = {
    for (i <- servers.indices if !alive(i)) {
      servers(i).startup()
=======
  def restartDeadBrokers(reconfigure: Boolean = false): Unit = {
    if (reconfigure) {
      instanceConfigs = null
    }
    if (configs.isEmpty)
      throw new KafkaException("Must supply at least one server config.")
    for(i <- _brokers.indices if !alive(i)) {
      if (reconfigure) {
        _brokers(i) = createBrokerFromConfig(configs(i))
      }
      _brokers(i).startup()
>>>>>>> 15418db6
      alive(i) = true
    }
  }

  def waitForUserScramCredentialToAppearOnAllBrokers(clientPrincipal: String, mechanismName: String): Unit = {
    _brokers.foreach { server =>
      val cache = server.credentialProvider.credentialCache.cache(mechanismName, classOf[ScramCredential])
      TestUtils.waitUntilTrue(() => cache.get(clientPrincipal) != null, s"SCRAM credentials not created for $clientPrincipal")
    }
  }

  def getController(): KafkaServer = {
    checkIsZKTest()
    val controllerId = TestUtils.waitUntilControllerElected(zkClient)
    servers.filter(s => s.config.brokerId == controllerId).head
  }

  def getTopicIds(names: Seq[String]): Map[String, Uuid] = {
    val result = new util.HashMap[String, Uuid]()
    if (isKRaftTest()) {
      val topicIdsMap = controllerServer.controller.findTopicIds(ANONYMOUS_CONTEXT, names.asJava).get()
      names.foreach { name =>
        val response = topicIdsMap.get(name)
        result.put(name, response.result())
      }
    } else {
      val topicIdsMap = getController().kafkaController.controllerContext.topicIds.toMap
      names.foreach { name =>
        if (topicIdsMap.contains(name)) result.put(name, topicIdsMap.get(name).get)
      }
    }
    result.asScala.toMap
  }

  def getTopicIds(): Map[String, Uuid] = {
    if (isKRaftTest()) {
      controllerServer.controller.findAllTopicIds(ANONYMOUS_CONTEXT).get().asScala.toMap
    } else {
      getController().kafkaController.controllerContext.topicIds.toMap
    }
  }

  def getTopicNames(): Map[Uuid, String] = {
    if (isKRaftTest()) {
      val result = new util.HashMap[Uuid, String]()
      controllerServer.controller.findAllTopicIds(ANONYMOUS_CONTEXT).get().entrySet().forEach {
        e => result.put(e.getValue(), e.getKey())
      }
      result.asScala.toMap
    } else {
      getController().kafkaController.controllerContext.topicNames.toMap
    }
  }

  private def createBrokers(startup: Boolean): Unit = {
    // Add each broker to `brokers` buffer as soon as it is created to ensure that brokers
    // are shutdown cleanly in tearDown even if a subsequent broker fails to start
    val potentiallyRegeneratedConfigs = configs
    alive = new Array[Boolean](potentiallyRegeneratedConfigs.length)
    Arrays.fill(alive, false)
    for (config <- potentiallyRegeneratedConfigs) {
      val broker = createBrokerFromConfig(config)
      _brokers += broker
      if (startup) {
        broker.startup()
        alive(_brokers.length - 1) = true
      }
    }
  }

  private def createBrokerFromConfig(config: KafkaConfig): KafkaBroker = {
    if (isKRaftTest()) {
      createBroker(config, brokerTime(config.brokerId), startup = false)
    } else {
      TestUtils.createServer(
        config,
        time = brokerTime(config.brokerId),
        threadNamePrefix = None,
        startup = false,
        enableZkApiForwarding = isZkMigrationTest() || (config.migrationEnabled && config.interBrokerProtocolVersion.isApiForwardingEnabled)
      )
    }
  }

  def aliveBrokers: Seq[KafkaBroker] = {
    _brokers.filter(broker => alive(broker.config.brokerId)).toSeq
  }

  def ensureConsistentKRaftMetadata(): Unit = {
    if (isKRaftTest()) {
      TestUtils.ensureConsistentKRaftMetadata(
        aliveBrokers,
        controllerServer
      )
    }
  }
}<|MERGE_RESOLUTION|>--- conflicted
+++ resolved
@@ -17,26 +17,24 @@
 
 package kafka.integration
 
+import kafka.server._
+import kafka.utils.TestUtils
+import kafka.utils.TestUtils.{createAdminClient, resource}
+import org.apache.kafka.common.acl.AccessControlEntry
+import org.apache.kafka.common.network.ListenerName
+import org.apache.kafka.common.resource.ResourcePattern
+import org.apache.kafka.common.security.auth.SecurityProtocol
+import org.apache.kafka.common.security.scram.ScramCredential
+import org.apache.kafka.common.utils.Time
+import org.apache.kafka.common.{KafkaException, Uuid}
+import org.apache.kafka.controller.ControllerRequestContextUtil.ANONYMOUS_CONTEXT
+import org.junit.jupiter.api.{AfterEach, BeforeEach, TestInfo}
+
 import java.io.File
 import java.util
-import java.util.Arrays
-import kafka.server.QuorumTestHarness
-import kafka.server._
-import kafka.utils.TestUtils
-import org.apache.kafka.common.security.auth.SecurityProtocol
-import org.junit.jupiter.api.{AfterEach, BeforeEach, TestInfo}
-
+import java.util.{Arrays, Properties}
 import scala.collection.{Seq, mutable}
 import scala.jdk.CollectionConverters._
-import java.util.Properties
-import kafka.utils.TestUtils.{createAdminClient, resource}
-import org.apache.kafka.common.acl.AccessControlEntry
-import org.apache.kafka.common.{KafkaException, Uuid}
-import org.apache.kafka.common.network.ListenerName
-import org.apache.kafka.common.resource.ResourcePattern
-import org.apache.kafka.common.security.scram.ScramCredential
-import org.apache.kafka.common.utils.Time
-import org.apache.kafka.controller.ControllerRequestContextUtil.ANONYMOUS_CONTEXT
 
 /**
  * A test harness that brings up some number of broker nodes
@@ -102,17 +100,16 @@
   }
 
   protected def securityProtocol: SecurityProtocol = SecurityProtocol.PLAINTEXT
+
   protected def listenerName: ListenerName = ListenerName.forSecurityProtocol(securityProtocol)
+
   protected def trustStoreFile: Option[File] = None
+
   protected def serverSaslProperties: Option[Properties] = None
+
   protected def clientSaslProperties: Option[Properties] = None
 
   protected def brokerTime(brokerId: Int): Time = Time.SYSTEM
-<<<<<<< HEAD
-
-  protected def enableForwarding: Boolean = false
-=======
->>>>>>> 15418db6
 
   @BeforeEach
   override def setUp(testInfo: TestInfo): Unit = {
@@ -153,9 +150,9 @@
   }
 
   def createOffsetsTopic(
-    listenerName: ListenerName = listenerName,
-    adminClientConfig: Properties = new Properties
-  ): Unit = {
+                          listenerName: ListenerName = listenerName,
+                          adminClientConfig: Properties = new Properties
+                        ): Unit = {
     if (isKRaftTest()) {
       resource(createAdminClient(brokers, listenerName, adminClientConfig)) { admin =>
         TestUtils.createOffsetsTopicWithAdmin(admin, brokers)
@@ -171,13 +168,13 @@
    * Return the leader for each partition.
    */
   def createTopic(
-    topic: String,
-    numPartitions: Int = 1,
-    replicationFactor: Int = 1,
-    topicConfig: Properties = new Properties,
-    listenerName: ListenerName = listenerName,
-    adminClientConfig: Properties = new Properties
-  ): scala.collection.immutable.Map[Int, Int] = {
+                   topic: String,
+                   numPartitions: Int = 1,
+                   replicationFactor: Int = 1,
+                   topicConfig: Properties = new Properties,
+                   listenerName: ListenerName = listenerName,
+                   adminClientConfig: Properties = new Properties
+                 ): scala.collection.immutable.Map[Int, Int] = {
     if (isKRaftTest()) {
       resource(createAdminClient(brokers, listenerName, adminClientConfig)) { admin =>
         TestUtils.createTopicWithAdmin(
@@ -207,10 +204,10 @@
    * Return the leader for each partition.
    */
   def createTopicWithAssignment(
-    topic: String,
-    partitionReplicaAssignment: collection.Map[Int, Seq[Int]],
-    listenerName: ListenerName = listenerName
-  ): scala.collection.immutable.Map[Int, Int] =
+                                 topic: String,
+                                 partitionReplicaAssignment: collection.Map[Int, Seq[Int]],
+                                 listenerName: ListenerName = listenerName
+                               ): scala.collection.immutable.Map[Int, Int] =
     if (isKRaftTest()) {
       resource(createAdminClient(brokers, listenerName)) { admin =>
         TestUtils.createTopicWithAdmin(
@@ -230,9 +227,9 @@
     }
 
   def deleteTopic(
-    topic: String,
-    listenerName: ListenerName = listenerName
-  ): Unit = {
+                   topic: String,
+                   listenerName: ListenerName = listenerName
+                 ): Unit = {
     if (isKRaftTest()) {
       resource(createAdminClient(brokers, listenerName)) { admin =>
         TestUtils.deleteTopicWithAdmin(
@@ -274,23 +271,17 @@
   /**
    * Restart any dead brokers
    */
-<<<<<<< HEAD
-  def restartDeadBrokers(): Unit = {
-    for (i <- servers.indices if !alive(i)) {
-      servers(i).startup()
-=======
   def restartDeadBrokers(reconfigure: Boolean = false): Unit = {
     if (reconfigure) {
       instanceConfigs = null
     }
     if (configs.isEmpty)
       throw new KafkaException("Must supply at least one server config.")
-    for(i <- _brokers.indices if !alive(i)) {
+    for (i <- _brokers.indices if !alive(i)) {
       if (reconfigure) {
         _brokers(i) = createBrokerFromConfig(configs(i))
       }
       _brokers(i).startup()
->>>>>>> 15418db6
       alive(i) = true
     }
   }
