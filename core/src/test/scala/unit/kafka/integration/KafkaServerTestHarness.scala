/**
 * Licensed to the Apache Software Foundation (ASF) under one or more
 * contributor license agreements.  See the NOTICE file distributed with
 * this work for additional information regarding copyright ownership.
 * The ASF licenses this file to You under the Apache License, Version 2.0
 * (the "License"); you may not use this file except in compliance with
 * the License.  You may obtain a copy of the License at
 *
 *    http://www.apache.org/licenses/LICENSE-2.0
 *
 * Unless required by applicable law or agreed to in writing, software
 * distributed under the License is distributed on an "AS IS" BASIS,
 * WITHOUT WARRANTIES OR CONDITIONS OF ANY KIND, either express or implied.
 * See the License for the specific language governing permissions and
 * limitations under the License.
 */

package kafka.integration

import kafka.server._
import kafka.utils.TestUtils
<<<<<<< HEAD
import kafka.utils.TestUtils.{createAdminClient, resource}
import org.apache.kafka.common.acl.AccessControlEntry
=======
import kafka.utils.TestUtils._
import org.apache.kafka.common.acl.{AccessControlEntry, AccessControlEntryFilter, AclBinding, AclBindingFilter}
>>>>>>> 9494bebe
import org.apache.kafka.common.network.ListenerName
import org.apache.kafka.common.quota.{ClientQuotaAlteration, ClientQuotaEntity}
import org.apache.kafka.common.resource.ResourcePattern
import org.apache.kafka.common.security.auth.SecurityProtocol
import org.apache.kafka.common.security.scram.ScramCredential
import org.apache.kafka.common.utils.Time
import org.apache.kafka.common.{KafkaException, Uuid}
import org.apache.kafka.controller.ControllerRequestContextUtil.ANONYMOUS_CONTEXT
import org.junit.jupiter.api.{AfterEach, BeforeEach, TestInfo}

import java.io.File
<<<<<<< HEAD
import java.util
import java.util.{Arrays, Properties}
import scala.collection.{Seq, mutable}
import scala.jdk.CollectionConverters._
=======
import java.time.Duration
import java.util
import java.util.{Collections, Properties}
import scala.collection.{Seq, mutable}
import scala.jdk.CollectionConverters._
import scala.util.Using
>>>>>>> 9494bebe

/**
 * A test harness that brings up some number of broker nodes
 */
abstract class KafkaServerTestHarness extends QuorumTestHarness {
  var instanceConfigs: Seq[KafkaConfig] = _

  private val _brokers = new mutable.ArrayBuffer[KafkaBroker]

  /**
   * Get the list of brokers.
   */
  def brokers: mutable.Buffer[KafkaBroker] = _brokers

  /**
   * Get the list of brokers.
   */
  def servers: mutable.Buffer[KafkaBroker] = brokers

  def brokerServers: mutable.Buffer[BrokerServer] = _brokers.asInstanceOf[mutable.Buffer[BrokerServer]]

  var alive: Array[Boolean] = _

  /**
   * Implementations must override this method to return a set of KafkaConfigs. This method will be invoked for every
   * test and should not reuse previous configurations unless they select their ports randomly when servers are started.
   */
  def generateConfigs: Seq[KafkaConfig]

  /**
   * Override this in case ACLs or security credentials must be set before `servers` are started.
   *
   * This is required in some cases because of the topic creation in the setup of `IntegrationTestHarness`. If the ACLs
   * are only set later, tests may fail. The failure could manifest itself as a cluster action
   * authorization exception when processing an update metadata request (controller -> broker) or in more obscure
   * ways (e.g. __consumer_offsets topic replication fails because the metadata cache has no brokers as a previous
   * update metadata request failed due to an authorization exception).
   *
   * The default implementation of this method is a no-op.
   */
  def configureSecurityBeforeServersStart(testInfo: TestInfo): Unit = {}

  /**
   * Override this in case Tokens or security credentials needs to be created after `servers` are started.
   * The default implementation of this method is a no-op.
   */
  def configureSecurityAfterServersStart(): Unit = {}

  def configs: Seq[KafkaConfig] = {
    if (instanceConfigs == null)
      instanceConfigs = generateConfigs
    instanceConfigs
  }

  def serverForId(id: Int): Option[KafkaBroker] = brokers.find(s => s.config.brokerId == id)

  def boundPort(server: KafkaBroker): Int = server.boundPort(listenerName)

  def bootstrapServers(listenerName: ListenerName = listenerName): String = {
    TestUtils.bootstrapServers(_brokers, listenerName)
  }

  protected def securityProtocol: SecurityProtocol = SecurityProtocol.PLAINTEXT

  protected def listenerName: ListenerName = ListenerName.forSecurityProtocol(securityProtocol)

  protected def trustStoreFile: Option[File] = None

  protected def serverSaslProperties: Option[Properties] = None

  protected def clientSaslProperties: Option[Properties] = None

  protected def brokerTime(brokerId: Int): Time = Time.SYSTEM

  @BeforeEach
  override def setUp(testInfo: TestInfo): Unit = {
    super.setUp(testInfo)

    if (configs.isEmpty)
      throw new KafkaException("Must supply at least one server config.")

    // default implementation is a no-op, it is overridden by subclasses if required
    configureSecurityBeforeServersStart(testInfo)

    createBrokers(startup = true)


    // default implementation is a no-op, it is overridden by subclasses if required
    configureSecurityAfterServersStart()
  }

  @AfterEach
  override def tearDown(): Unit = {
    TestUtils.shutdownServers(_brokers)
    super.tearDown()
  }

  def recreateBrokers(reconfigure: Boolean = false, startup: Boolean = false): Unit = {
    // The test must be allowed to fail and be torn down if an exception is raised here.
    if (reconfigure) {
      instanceConfigs = null
    }
    if (configs.isEmpty)
      throw new KafkaException("Must supply at least one server config.")

    TestUtils.shutdownServers(_brokers, deleteLogDirs = false)
    _brokers.clear()
    util.Arrays.fill(alive, false)

    createBrokers(startup)
  }

  def createOffsetsTopic(
<<<<<<< HEAD
                          listenerName: ListenerName = listenerName,
                          adminClientConfig: Properties = new Properties
                        ): Unit = {
    if (isKRaftTest()) {
      resource(createAdminClient(brokers, listenerName, adminClientConfig)) { admin =>
        TestUtils.createOffsetsTopicWithAdmin(admin, brokers)
      }
    } else {
      TestUtils.createOffsetsTopic(zkClient, servers)
=======
    listenerName: ListenerName = listenerName,
    adminClientConfig: Properties = new Properties
  ): Unit = {
    Using.resource(createAdminClient(brokers, listenerName, adminClientConfig)) { admin =>
      TestUtils.createOffsetsTopicWithAdmin(admin, brokers, controllerServers)
>>>>>>> 9494bebe
    }
  }

  /**
   * Create a topic.
   * Wait until the leader is elected and the metadata is propagated to all brokers.
   * Return the leader for each partition.
   */
  def createTopic(
<<<<<<< HEAD
                   topic: String,
                   numPartitions: Int = 1,
                   replicationFactor: Int = 1,
                   topicConfig: Properties = new Properties,
                   listenerName: ListenerName = listenerName,
                   adminClientConfig: Properties = new Properties
                 ): scala.collection.immutable.Map[Int, Int] = {
    if (isKRaftTest()) {
      resource(createAdminClient(brokers, listenerName, adminClientConfig)) { admin =>
        TestUtils.createTopicWithAdmin(
          admin = admin,
          topic = topic,
          brokers = brokers,
          numPartitions = numPartitions,
          replicationFactor = replicationFactor,
          topicConfig = topicConfig
        )
      }
    } else {
      TestUtils.createTopic(
        zkClient = zkClient,
=======
    topic: String,
    numPartitions: Int = 1,
    replicationFactor: Int = 1,
    topicConfig: Properties = new Properties,
    listenerName: ListenerName = listenerName,
    adminClientConfig: Properties = new Properties
  ): scala.collection.immutable.Map[Int, Int] = {
    Using.resource(createAdminClient(brokers, listenerName, adminClientConfig)) { admin =>
      TestUtils.createTopicWithAdmin(
        admin = admin,
>>>>>>> 9494bebe
        topic = topic,
        brokers = brokers,
        controllers = controllerServers,
        numPartitions = numPartitions,
        replicationFactor = replicationFactor,
        topicConfig = topicConfig
      )
    }
  }

  /**
   * Create a topic in ZooKeeper using a customized replica assignment.
   * Wait until the leader is elected and the metadata is propagated to all brokers.
   * Return the leader for each partition.
   */
  def createTopicWithAssignment(
<<<<<<< HEAD
                                 topic: String,
                                 partitionReplicaAssignment: collection.Map[Int, Seq[Int]],
                                 listenerName: ListenerName = listenerName
                               ): scala.collection.immutable.Map[Int, Int] =
    if (isKRaftTest()) {
      resource(createAdminClient(brokers, listenerName)) { admin =>
        TestUtils.createTopicWithAdmin(
          admin = admin,
          topic = topic,
          replicaAssignment = partitionReplicaAssignment,
          brokers = brokers
        )
      }
    } else {
      TestUtils.createTopic(
        zkClient,
        topic,
        partitionReplicaAssignment,
        servers
=======
    topic: String,
    partitionReplicaAssignment: collection.Map[Int, Seq[Int]],
    listenerName: ListenerName = listenerName
  ): scala.collection.immutable.Map[Int, Int] = {
    Using.resource(createAdminClient(brokers, listenerName)) { admin =>
      TestUtils.createTopicWithAdmin(
        admin = admin,
        topic = topic,
        replicaAssignment = partitionReplicaAssignment,
        brokers = brokers,
        controllers = controllerServers
>>>>>>> 9494bebe
      )
    }
  }

  def deleteTopic(
<<<<<<< HEAD
                   topic: String,
                   listenerName: ListenerName = listenerName
                 ): Unit = {
    if (isKRaftTest()) {
      resource(createAdminClient(brokers, listenerName)) { admin =>
        TestUtils.deleteTopicWithAdmin(
          admin = admin,
          topic = topic,
          brokers = aliveBrokers)
      }
    } else {
      adminZkClient.deleteTopic(topic)
=======
    topic: String,
    listenerName: ListenerName = listenerName
  ): Unit = {
    Using.resource(createAdminClient(brokers, listenerName)) { admin =>
      TestUtils.deleteTopicWithAdmin(
        admin = admin,
        topic = topic,
        brokers = aliveBrokers,
        controllers = controllerServers)
>>>>>>> 9494bebe
    }
  }

  def addAndVerifyAcls(acls: Set[AccessControlEntry], resource: ResourcePattern): Unit = {
    val authorizerForWrite = pickAuthorizerForWrite(brokers, controllerServers)
    val aclBindings = acls.map { acl => new AclBinding(resource, acl) }
    authorizerForWrite.createAcls(anonymousAuthorizableContext, aclBindings.toList.asJava).asScala
      .map(_.toCompletableFuture.get)
      .foreach { result =>
        result.exception.ifPresent { e => throw e }
      }
    val aclFilter = new AclBindingFilter(resource.toFilter, AccessControlEntryFilter.ANY)
    (brokers.map(_.authorizer.get) ++ controllerServers.map(_.authorizer.get)).foreach {
      authorizer => waitAndVerifyAcls(
        authorizer.acls(aclFilter).asScala.map(_.entry).toSet ++ acls,
        authorizer, resource)
    }
  }

  def removeAndVerifyAcls(acls: Set[AccessControlEntry], resource: ResourcePattern): Unit = {
    val authorizerForWrite = pickAuthorizerForWrite(brokers, controllerServers)
    val aclBindingFilters = acls.map { acl => new AclBindingFilter(resource.toFilter, acl.toFilter) }
    authorizerForWrite.deleteAcls(anonymousAuthorizableContext, aclBindingFilters.toList.asJava).asScala
      .map(_.toCompletableFuture.get)
      .foreach { result =>
        result.exception.ifPresent { e => throw e }
      }
    val aclFilter = new AclBindingFilter(resource.toFilter, AccessControlEntryFilter.ANY)
    (brokers.map(_.authorizer.get) ++ controllerServers.map(_.authorizer.get)).foreach {
      authorizer => waitAndVerifyAcls(
        authorizer.acls(aclFilter).asScala.map(_.entry).toSet -- acls,
        authorizer, resource)
    }
  }

  /**
   * Pick a broker at random and kill it if it isn't already dead
   * Return the id of the broker killed
   */
  def killRandomBroker(): Int = {
    val index = TestUtils.random.nextInt(_brokers.length)
    killBroker(index)
    index
  }

  /**
   * Kill the broker at the specified index.
   * A controlled shutdown is attempted, with a timeout of 5 minutes.
   */
  def killBroker(index: Int): Unit = {
    killBroker(index, Duration.ofMinutes(5))
  }

  /**
   * Kill the broker at the specified index.
   * A controlled shutdown is attempted, with the specified timeout.
   */
  def killBroker(index: Int, timeout: Duration): Unit = {
    if(alive(index)) {
      _brokers(index).shutdown(timeout)
      _brokers(index).awaitShutdown()
      alive(index) = false
    }
  }

  def startBroker(index: Int): Unit = {
    if (!alive(index)) {
      _brokers(index).startup()
      alive(index) = true
    }
  }

  /**
   * Restart any dead brokers
   */
  def restartDeadBrokers(reconfigure: Boolean = false): Unit = {
    if (reconfigure) {
      instanceConfigs = null
    }
    if (configs.isEmpty)
      throw new KafkaException("Must supply at least one server config.")
    for (i <- _brokers.indices if !alive(i)) {
      if (reconfigure) {
        _brokers(i) = createBrokerFromConfig(configs(i))
      }
      _brokers(i).startup()
      alive(i) = true
    }
  }

  def waitForUserScramCredentialToAppearOnAllBrokers(clientPrincipal: String, mechanismName: String): Unit = {
    _brokers.foreach { server =>
      val cache = server.credentialProvider.credentialCache.cache(mechanismName, classOf[ScramCredential])
      TestUtils.waitUntilTrue(() => cache.get(clientPrincipal) != null, s"SCRAM credentials not created for $clientPrincipal")
    }
  }

  def getTopicIds(names: Seq[String]): Map[String, Uuid] = {
    val result = new util.HashMap[String, Uuid]()
    val topicIdsMap = controllerServer.controller.findTopicIds(ANONYMOUS_CONTEXT, names.asJava).get()
    names.foreach { name =>
      val response = topicIdsMap.get(name)
      result.put(name, response.result())
    }
    result.asScala.toMap
  }

  def getTopicIds(): Map[String, Uuid] = {
    controllerServer.controller.findAllTopicIds(ANONYMOUS_CONTEXT).get().asScala.toMap
  }

  def getTopicNames(): Map[Uuid, String] = {
    val result = new util.HashMap[Uuid, String]()
    controllerServer.controller.findAllTopicIds(ANONYMOUS_CONTEXT).get().forEach {
      (key, value) => result.put(value, key)
    }
    result.asScala.toMap
  }

  private def createBrokers(startup: Boolean): Unit = {
    // Add each broker to `brokers` buffer as soon as it is created to ensure that brokers
    // are shutdown cleanly in tearDown even if a subsequent broker fails to start
    val potentiallyRegeneratedConfigs = configs
    alive = new Array[Boolean](potentiallyRegeneratedConfigs.length)
    util.Arrays.fill(alive, false)
    for (config <- potentiallyRegeneratedConfigs) {
      val broker = createBrokerFromConfig(config)
      _brokers += broker
      if (startup) {
        broker.startup()
        alive(_brokers.length - 1) = true
      }
    }
  }

  private def createBrokerFromConfig(config: KafkaConfig): KafkaBroker = {
    createBroker(config, brokerTime(config.brokerId), startup = false)
  }

  def aliveBrokers: Seq[KafkaBroker] = {
    _brokers.filter(broker => alive(broker.config.brokerId)).toSeq
  }

  def ensureConsistentKRaftMetadata(): Unit = {
    TestUtils.ensureConsistentKRaftMetadata(
      aliveBrokers,
      controllerServer
    )
  }

  def changeClientIdConfig(sanitizedClientId: String, configs: Properties): Unit = {
    Using.resource(createAdminClient(brokers, listenerName)) {
      admin => {
        admin.alterClientQuotas(Collections.singleton(
          new ClientQuotaAlteration(
            new ClientQuotaEntity(Map(ClientQuotaEntity.CLIENT_ID -> (if (sanitizedClientId == "<default>") null else sanitizedClientId)).asJava),
            configs.asScala.map { case (key, value) => new ClientQuotaAlteration.Op(key, value.toDouble) }.toList.asJava))).all().get()
      }
    }
  }
}<|MERGE_RESOLUTION|>--- conflicted
+++ resolved
@@ -19,13 +19,8 @@
 
 import kafka.server._
 import kafka.utils.TestUtils
-<<<<<<< HEAD
-import kafka.utils.TestUtils.{createAdminClient, resource}
-import org.apache.kafka.common.acl.AccessControlEntry
-=======
 import kafka.utils.TestUtils._
 import org.apache.kafka.common.acl.{AccessControlEntry, AccessControlEntryFilter, AclBinding, AclBindingFilter}
->>>>>>> 9494bebe
 import org.apache.kafka.common.network.ListenerName
 import org.apache.kafka.common.quota.{ClientQuotaAlteration, ClientQuotaEntity}
 import org.apache.kafka.common.resource.ResourcePattern
@@ -37,19 +32,12 @@
 import org.junit.jupiter.api.{AfterEach, BeforeEach, TestInfo}
 
 import java.io.File
-<<<<<<< HEAD
-import java.util
-import java.util.{Arrays, Properties}
-import scala.collection.{Seq, mutable}
-import scala.jdk.CollectionConverters._
-=======
 import java.time.Duration
 import java.util
 import java.util.{Collections, Properties}
 import scala.collection.{Seq, mutable}
 import scala.jdk.CollectionConverters._
 import scala.util.Using
->>>>>>> 9494bebe
 
 /**
  * A test harness that brings up some number of broker nodes
@@ -113,15 +101,10 @@
   }
 
   protected def securityProtocol: SecurityProtocol = SecurityProtocol.PLAINTEXT
-
   protected def listenerName: ListenerName = ListenerName.forSecurityProtocol(securityProtocol)
-
   protected def trustStoreFile: Option[File] = None
-
   protected def serverSaslProperties: Option[Properties] = None
-
   protected def clientSaslProperties: Option[Properties] = None
-
   protected def brokerTime(brokerId: Int): Time = Time.SYSTEM
 
   @BeforeEach
@@ -163,23 +146,11 @@
   }
 
   def createOffsetsTopic(
-<<<<<<< HEAD
-                          listenerName: ListenerName = listenerName,
-                          adminClientConfig: Properties = new Properties
-                        ): Unit = {
-    if (isKRaftTest()) {
-      resource(createAdminClient(brokers, listenerName, adminClientConfig)) { admin =>
-        TestUtils.createOffsetsTopicWithAdmin(admin, brokers)
-      }
-    } else {
-      TestUtils.createOffsetsTopic(zkClient, servers)
-=======
     listenerName: ListenerName = listenerName,
     adminClientConfig: Properties = new Properties
   ): Unit = {
     Using.resource(createAdminClient(brokers, listenerName, adminClientConfig)) { admin =>
       TestUtils.createOffsetsTopicWithAdmin(admin, brokers, controllerServers)
->>>>>>> 9494bebe
     }
   }
 
@@ -189,29 +160,6 @@
    * Return the leader for each partition.
    */
   def createTopic(
-<<<<<<< HEAD
-                   topic: String,
-                   numPartitions: Int = 1,
-                   replicationFactor: Int = 1,
-                   topicConfig: Properties = new Properties,
-                   listenerName: ListenerName = listenerName,
-                   adminClientConfig: Properties = new Properties
-                 ): scala.collection.immutable.Map[Int, Int] = {
-    if (isKRaftTest()) {
-      resource(createAdminClient(brokers, listenerName, adminClientConfig)) { admin =>
-        TestUtils.createTopicWithAdmin(
-          admin = admin,
-          topic = topic,
-          brokers = brokers,
-          numPartitions = numPartitions,
-          replicationFactor = replicationFactor,
-          topicConfig = topicConfig
-        )
-      }
-    } else {
-      TestUtils.createTopic(
-        zkClient = zkClient,
-=======
     topic: String,
     numPartitions: Int = 1,
     replicationFactor: Int = 1,
@@ -222,7 +170,6 @@
     Using.resource(createAdminClient(brokers, listenerName, adminClientConfig)) { admin =>
       TestUtils.createTopicWithAdmin(
         admin = admin,
->>>>>>> 9494bebe
         topic = topic,
         brokers = brokers,
         controllers = controllerServers,
@@ -239,27 +186,6 @@
    * Return the leader for each partition.
    */
   def createTopicWithAssignment(
-<<<<<<< HEAD
-                                 topic: String,
-                                 partitionReplicaAssignment: collection.Map[Int, Seq[Int]],
-                                 listenerName: ListenerName = listenerName
-                               ): scala.collection.immutable.Map[Int, Int] =
-    if (isKRaftTest()) {
-      resource(createAdminClient(brokers, listenerName)) { admin =>
-        TestUtils.createTopicWithAdmin(
-          admin = admin,
-          topic = topic,
-          replicaAssignment = partitionReplicaAssignment,
-          brokers = brokers
-        )
-      }
-    } else {
-      TestUtils.createTopic(
-        zkClient,
-        topic,
-        partitionReplicaAssignment,
-        servers
-=======
     topic: String,
     partitionReplicaAssignment: collection.Map[Int, Seq[Int]],
     listenerName: ListenerName = listenerName
@@ -271,26 +197,11 @@
         replicaAssignment = partitionReplicaAssignment,
         brokers = brokers,
         controllers = controllerServers
->>>>>>> 9494bebe
       )
     }
   }
 
   def deleteTopic(
-<<<<<<< HEAD
-                   topic: String,
-                   listenerName: ListenerName = listenerName
-                 ): Unit = {
-    if (isKRaftTest()) {
-      resource(createAdminClient(brokers, listenerName)) { admin =>
-        TestUtils.deleteTopicWithAdmin(
-          admin = admin,
-          topic = topic,
-          brokers = aliveBrokers)
-      }
-    } else {
-      adminZkClient.deleteTopic(topic)
-=======
     topic: String,
     listenerName: ListenerName = listenerName
   ): Unit = {
@@ -300,7 +211,6 @@
         topic = topic,
         brokers = aliveBrokers,
         controllers = controllerServers)
->>>>>>> 9494bebe
     }
   }
 
