/**
 * Licensed to the Apache Software Foundation (ASF) under one or more
 * contributor license agreements.  See the NOTICE file distributed with
 * this work for additional information regarding copyright ownership.
 * The ASF licenses this file to You under the Apache License, Version 2.0
 * (the "License"); you may not use this file except in compliance with
 * the License.  You may obtain a copy of the License at
 *
 *    http://www.apache.org/licenses/LICENSE-2.0
 *
 * Unless required by applicable law or agreed to in writing, software
 * distributed under the License is distributed on an "AS IS" BASIS,
 * WITHOUT WARRANTIES OR CONDITIONS OF ANY KIND, either express or implied.
 * See the License for the specific language governing permissions and
 * limitations under the License.
 */

package kafka.log

import java.io._
import java.nio.file.Files
import org.junit.jupiter.api.Assertions._

import java.util.{Arrays, Collections, Optional}
import org.junit.jupiter.api._

import scala.collection._
import scala.util.Random
import kafka.utils.TestUtils
import org.apache.kafka.common.errors.InvalidOffsetException
import org.apache.kafka.storage.internals.log.{OffsetIndex, OffsetPosition}

import scala.annotation.nowarn

class OffsetIndexTest {
<<<<<<< HEAD

  var idx: OffsetIndex = null
=======
  
  var idx: OffsetIndex = _
>>>>>>> 15418db6
  val maxEntries = 30
  val baseOffset = 45L

  @BeforeEach
  def setup(): Unit = {
    this.idx = new OffsetIndex(nonExistentTempFile(), baseOffset, 30 * 8)
  }

  @AfterEach
  def teardown(): Unit = {
    if (this.idx != null)
      this.idx.file.delete()
  }

  @nowarn("cat=deprecation")
  @Test
  def randomLookupTest(): Unit = {
    assertEquals(new OffsetPosition(idx.baseOffset, 0), idx.lookup(92L),
      "Not present value should return physical offset 0.")

    // append some random values
    val base = idx.baseOffset.toInt + 1
    val size = idx.maxEntries
    val vals: Seq[(Long, Int)] = monotonicSeq(base, size).map(_.toLong).zip(monotonicSeq(0, size))
    vals.foreach { x => idx.append(x._1, x._2) }

    // should be able to find all those values
<<<<<<< HEAD
    for ((logical, physical) <- vals)
      assertEquals(OffsetPosition(logical, physical), idx.lookup(logical),
=======
    for((logical, physical) <- vals)
      assertEquals(new OffsetPosition(logical, physical), idx.lookup(logical),
>>>>>>> 15418db6
        "Should be able to find values that are present.")
      
    // for non-present values we should find the offset of the largest value less than or equal to this 
    val valMap = new immutable.TreeMap[Long, (Long, Int)]() ++ vals.map(p => (p._1, p))
    val offsets = (idx.baseOffset until vals.last._1.toInt).toArray
    Collections.shuffle(Arrays.asList(offsets))
    for(offset <- offsets.take(30)) {
<<<<<<< HEAD
      val rightAnswer =
        if (offset < valMap.firstKey)
          OffsetPosition(idx.baseOffset, 0)
=======
      val rightAnswer = 
        if(offset < valMap.firstKey)
          new OffsetPosition(idx.baseOffset, 0)
>>>>>>> 15418db6
        else
          new OffsetPosition(valMap.to(offset).last._1, valMap.to(offset).last._2._2)
      assertEquals(rightAnswer, idx.lookup(offset),
        "The index should give the same answer as the sorted map")
    }
  }
  
  @Test
  def lookupExtremeCases(): Unit = {
    assertEquals(new OffsetPosition(idx.baseOffset, 0), idx.lookup(idx.baseOffset),
      "Lookup on empty file")
    for (i <- 0 until idx.maxEntries)
      idx.append(idx.baseOffset + i + 1, i)
    // check first and last entry
    assertEquals(new OffsetPosition(idx.baseOffset, 0), idx.lookup(idx.baseOffset))
    assertEquals(new OffsetPosition(idx.baseOffset + idx.maxEntries, idx.maxEntries - 1), idx.lookup(idx.baseOffset + idx.maxEntries))
  }

  @Test
  def testEntry(): Unit = {
    for (i <- 0 until idx.maxEntries)
      idx.append(idx.baseOffset + i + 1, i)
    for (i <- 0 until idx.maxEntries)
      assertEquals(new OffsetPosition(idx.baseOffset + i + 1, i), idx.entry(i))
  }

  @Test
  def testEntryOverflow(): Unit = {
    assertThrows(classOf[IllegalArgumentException], () => idx.entry(0))
  }
  
  @Test
  def appendTooMany(): Unit = {
    for(i <- 0 until idx.maxEntries) {
      val offset = idx.baseOffset + i + 1
      idx.append(offset, i)
    }
    assertWriteFails("Append should fail on a full index", idx, idx.maxEntries + 1, classOf[IllegalArgumentException])
  }

  @Test
  def appendOutOfOrder(): Unit = {
    idx.append(51, 0)
    assertThrows(classOf[InvalidOffsetException], () => idx.append(50, 1))
  }

  @Test
  def testFetchUpperBoundOffset(): Unit = {
    val first = new OffsetPosition(baseOffset + 0, 0)
    val second = new OffsetPosition(baseOffset + 1, 10)
    val third = new OffsetPosition(baseOffset + 2, 23)
    val fourth = new OffsetPosition(baseOffset + 3, 37)

    assertEquals(Optional.empty, idx.fetchUpperBoundOffset(first, 5))

    for (offsetPosition <- Seq(first, second, third, fourth))
      idx.append(offsetPosition.offset, offsetPosition.position)

    assertEquals(Optional.of(second), idx.fetchUpperBoundOffset(first, 5))
    assertEquals(Optional.of(second), idx.fetchUpperBoundOffset(first, 10))
    assertEquals(Optional.of(third), idx.fetchUpperBoundOffset(first, 23))
    assertEquals(Optional.of(third), idx.fetchUpperBoundOffset(first, 22))
    assertEquals(Optional.of(fourth), idx.fetchUpperBoundOffset(second, 24))
    assertEquals(Optional.empty, idx.fetchUpperBoundOffset(fourth, 1))
    assertEquals(Optional.empty, idx.fetchUpperBoundOffset(first, 200))
    assertEquals(Optional.empty, idx.fetchUpperBoundOffset(second, 200))
  }

  @Test
  def testReopen(): Unit = {
    val first = new OffsetPosition(51, 0)
    val sec = new OffsetPosition(52, 1)
    idx.append(first.offset, first.position)
    idx.append(sec.offset, sec.position)
    idx.close()
    val idxRo = new OffsetIndex(idx.file, idx.baseOffset)
    assertEquals(first, idxRo.lookup(first.offset))
    assertEquals(sec, idxRo.lookup(sec.offset))
    assertEquals(sec.offset, idxRo.lastOffset)
    assertEquals(2, idxRo.entries)
    assertWriteFails("Append should fail on read-only index", idxRo, 53, classOf[IllegalArgumentException])
  }
  
  @Test
  def truncate(): Unit = {
<<<<<<< HEAD
    val idx = new OffsetIndex(nonExistentTempFile(), baseOffset = 0L, maxIndexSize = 10 * 8)
    idx.truncate()
    for (i <- 1 until 10)
=======
    val idx = new OffsetIndex(nonExistentTempFile(), 0L, 10 * 8)
    idx.truncate()
    for(i <- 1 until 10)
>>>>>>> 15418db6
      idx.append(i, i)

    // now check the last offset after various truncate points and validate that we can still append to the index.      
    idx.truncateTo(12)
    assertEquals(new OffsetPosition(9, 9), idx.lookup(10),
      "Index should be unchanged by truncate past the end")
    assertEquals(9, idx.lastOffset,
      "9 should be the last entry in the index")

    idx.append(10, 10)
    idx.truncateTo(10)
    assertEquals(new OffsetPosition(9, 9), idx.lookup(10),
      "Index should be unchanged by truncate at the end")
    assertEquals(9, idx.lastOffset,
      "9 should be the last entry in the index")
    idx.append(10, 10)

    idx.truncateTo(9)
    assertEquals(new OffsetPosition(8, 8), idx.lookup(10),
      "Index should truncate off last entry")
    assertEquals(8, idx.lastOffset,
      "8 should be the last entry in the index")
    idx.append(9, 9)

    idx.truncateTo(5)
    assertEquals(new OffsetPosition(4, 4), idx.lookup(10),
      "4 should be the last entry in the index")
    assertEquals(4, idx.lastOffset,
      "4 should be the last entry in the index")
    idx.append(5, 5)

    idx.truncate()
    assertEquals(0, idx.entries, "Full truncation should leave no entries")
    idx.append(0, 0)
  }

  @Test
  def forceUnmapTest(): Unit = {
    val idx = new OffsetIndex(nonExistentTempFile(), 0L, 10 * 8)
    idx.forceUnmap()
    // mmap should be null after unmap causing lookup to throw a NPE
    assertThrows(classOf[NullPointerException], () => idx.lookup(1))
  }

  @Test
  def testSanityLastOffsetEqualToBaseOffset(): Unit = {
    // Test index sanity for the case where the last offset appended to the index is equal to the base offset
    val baseOffset = 20L
    val idx = new OffsetIndex(nonExistentTempFile(), baseOffset, 10 * 8)
    idx.append(baseOffset, 0)
    idx.sanityCheck()
  }
  
  def assertWriteFails[T](message: String, idx: OffsetIndex, offset: Int, klass: Class[T]): Unit = {
    val e = assertThrows(classOf[Exception], () => idx.append(offset, 1), () => message)
    assertEquals(klass, e.getClass, "Got an unexpected exception.")
  }

  def monotonicSeq(base: Int, len: Int): Seq[Int] = {
    val rand = new Random(1L)
    val vals = new mutable.ArrayBuffer[Int](len)
    var last = base
    for (_ <- 0 until len) {
      last += rand.nextInt(15) + 1
      vals += last
    }
    vals
  }
  
  def nonExistentTempFile(): File = {
    val file = TestUtils.tempFile()
    Files.delete(file.toPath)
    file
  }

}<|MERGE_RESOLUTION|>--- conflicted
+++ resolved
@@ -17,29 +17,22 @@
 
 package kafka.log
 
-import java.io._
-import java.nio.file.Files
-import org.junit.jupiter.api.Assertions._
-
-import java.util.{Arrays, Collections, Optional}
-import org.junit.jupiter.api._
-
-import scala.collection._
-import scala.util.Random
 import kafka.utils.TestUtils
 import org.apache.kafka.common.errors.InvalidOffsetException
 import org.apache.kafka.storage.internals.log.{OffsetIndex, OffsetPosition}
-
+import org.junit.jupiter.api.Assertions._
+import org.junit.jupiter.api._
+
+import java.io._
+import java.nio.file.Files
+import java.util.{Arrays, Collections, Optional}
 import scala.annotation.nowarn
+import scala.collection._
+import scala.util.Random
 
 class OffsetIndexTest {
-<<<<<<< HEAD
-
-  var idx: OffsetIndex = null
-=======
-  
+
   var idx: OffsetIndex = _
->>>>>>> 15418db6
   val maxEntries = 30
   val baseOffset = 45L
 
@@ -67,29 +60,18 @@
     vals.foreach { x => idx.append(x._1, x._2) }
 
     // should be able to find all those values
-<<<<<<< HEAD
     for ((logical, physical) <- vals)
-      assertEquals(OffsetPosition(logical, physical), idx.lookup(logical),
-=======
-    for((logical, physical) <- vals)
       assertEquals(new OffsetPosition(logical, physical), idx.lookup(logical),
->>>>>>> 15418db6
         "Should be able to find values that are present.")
-      
+
     // for non-present values we should find the offset of the largest value less than or equal to this 
     val valMap = new immutable.TreeMap[Long, (Long, Int)]() ++ vals.map(p => (p._1, p))
     val offsets = (idx.baseOffset until vals.last._1.toInt).toArray
     Collections.shuffle(Arrays.asList(offsets))
-    for(offset <- offsets.take(30)) {
-<<<<<<< HEAD
+    for (offset <- offsets.take(30)) {
       val rightAnswer =
         if (offset < valMap.firstKey)
-          OffsetPosition(idx.baseOffset, 0)
-=======
-      val rightAnswer = 
-        if(offset < valMap.firstKey)
           new OffsetPosition(idx.baseOffset, 0)
->>>>>>> 15418db6
         else
           new OffsetPosition(valMap.to(offset).last._1, valMap.to(offset).last._2._2)
       assertEquals(rightAnswer, idx.lookup(offset),
@@ -175,15 +157,9 @@
   
   @Test
   def truncate(): Unit = {
-<<<<<<< HEAD
-    val idx = new OffsetIndex(nonExistentTempFile(), baseOffset = 0L, maxIndexSize = 10 * 8)
+    val idx = new OffsetIndex(nonExistentTempFile(), 0L, 10 * 8)
     idx.truncate()
     for (i <- 1 until 10)
-=======
-    val idx = new OffsetIndex(nonExistentTempFile(), 0L, 10 * 8)
-    idx.truncate()
-    for(i <- 1 until 10)
->>>>>>> 15418db6
       idx.append(i, i)
 
     // now check the last offset after various truncate points and validate that we can still append to the index.      
