--- conflicted
+++ resolved
@@ -18,35 +18,21 @@
 package kafka.log
 
 import com.yammer.metrics.core.{Gauge, MetricName}
-<<<<<<< HEAD
-import kafka.server.BrokerTopicStats
-import kafka.server.checkpoints.OffsetCheckpointFile
-import kafka.server.metadata.{ConfigRepository, MockConfigRepository}
-=======
->>>>>>> 9494bebe
 import kafka.utils._
 import org.apache.directory.api.util.FileUtils
 import org.apache.kafka.common.config.TopicConfig
 import org.apache.kafka.common.errors.OffsetOutOfRangeException
-<<<<<<< HEAD
-import org.apache.kafka.common.utils.Utils
-import org.apache.kafka.common.{KafkaException, TopicPartition}
-import org.apache.kafka.server.metrics.KafkaYammerMetrics
-import org.apache.kafka.server.util.MockTime
-import org.apache.kafka.storage.internals.log._
-=======
 import org.apache.kafka.common.utils.{Time, Utils}
 import org.apache.kafka.common.{DirectoryId, KafkaException, TopicIdPartition, TopicPartition, Uuid}
 import org.apache.kafka.coordinator.transaction.TransactionLogConfig
 import org.apache.kafka.image.{TopicImage, TopicsImage}
 import org.apache.kafka.metadata.{ConfigRepository, LeaderRecoveryState, MockConfigRepository, PartitionRegistration}
 import org.apache.kafka.metadata.properties.{MetaProperties, MetaPropertiesEnsemble, MetaPropertiesVersion, PropertiesUtils}
->>>>>>> 9494bebe
 import org.junit.jupiter.api.Assertions._
 import org.junit.jupiter.api.{AfterEach, BeforeEach, Test}
 import org.mockito.ArgumentMatchers.any
-import org.mockito.Mockito._
 import org.mockito.{ArgumentCaptor, ArgumentMatchers, Mockito}
+import org.mockito.Mockito.{doAnswer, doNothing, mock, never, spy, times, verify}
 
 import java.io._
 import java.lang.{Long => JLong}
@@ -54,9 +40,6 @@
 import java.nio.file.attribute.PosixFilePermission
 import java.util
 import java.util.concurrent.{ConcurrentHashMap, ConcurrentMap, Future}
-<<<<<<< HEAD
-import java.util.{Collections, Properties}
-=======
 import java.util.{Collections, Optional, OptionalLong, Properties}
 import org.apache.kafka.server.metrics.KafkaYammerMetrics
 import org.apache.kafka.server.storage.log.FetchIsolation
@@ -68,9 +51,7 @@
 
 import java.time.Duration
 import scala.collection.{Map, mutable}
->>>>>>> 9494bebe
 import scala.collection.mutable.ArrayBuffer
-import scala.collection.{Map, mutable}
 import scala.jdk.CollectionConverters._
 import scala.util.{Failure, Try}
 
@@ -474,7 +455,7 @@
     val log = logManager.getOrCreateLog(new TopicPartition(name, 0), topicId = None)
     var offset = 0L
     for (_ <- 0 until 200) {
-      val set = TestUtils.singletonRecords("test".getBytes(), key = "test".getBytes())
+      val set = TestUtils.singletonRecords("test".getBytes(), key="test".getBytes())
       val info = log.appendAsLeader(set, leaderEpoch = 0)
       offset = info.lastOffset
     }
@@ -841,7 +822,6 @@
 
   private def appendRecordsToLog(time: MockTime, parentLogDir: File, partitionId: Int, brokerTopicStats: BrokerTopicStats, expectedSegmentsPerLog: Int): Unit = {
     def createRecord = TestUtils.singletonRecords(value = "test".getBytes, timestamp = time.milliseconds)
-
     val tpFile = new File(parentLogDir, s"$name-$partitionId")
     val segmentBytes = 1024
 
@@ -896,9 +876,9 @@
     val logManagerClassName = classOf[LogManager].getSimpleName
     // get all `remainingSegmentsToRecover` metrics
     val logSegmentMetrics: ArrayBuffer[Gauge[Int]] = KafkaYammerMetrics.defaultRegistry.allMetrics.asScala
-      .filter { case (metric, _) => metric.getType == s"$logManagerClassName" && metric.getName == "remainingSegmentsToRecover" }
-      .map { case (_, gauge) => gauge }
-      .asInstanceOf[ArrayBuffer[Gauge[Int]]]
+          .filter { case (metric, _) => metric.getType == s"$logManagerClassName" && metric.getName == "remainingSegmentsToRecover" }
+          .map { case (_, gauge) => gauge }
+          .asInstanceOf[ArrayBuffer[Gauge[Int]]]
 
     // expected each log dir has 1 metrics for each thread
     assertEquals(recoveryThreadsPerDataDir * logDirs.size, logSegmentMetrics.size)
@@ -907,13 +887,8 @@
     val capturedNumRemainingSegments: ArgumentCaptor[Int] = ArgumentCaptor.forClass(classOf[Int])
 
     // Since we'll update numRemainingSegments from totalSegments to 0 for each thread, so we need to add 1 here
-<<<<<<< HEAD
-    val expectedCallTimes = expectedParams.values.map(num => num + 1).sum
-    verify(mockMap, times(expectedCallTimes)).put(capturedThreadName.capture(), capturedNumRemainingSegments.capture());
-=======
     val expectedCallTimes = expectedParams.values.map( num => num + 1 ).sum
     verify(mockMap, times(expectedCallTimes)).put(capturedThreadName.capture(), capturedNumRemainingSegments.capture())
->>>>>>> 9494bebe
 
     // expected the end value is 0
     logSegmentMetrics.foreach { gauge => assertEquals(0, gauge.value()) }
@@ -936,12 +911,7 @@
   }
 
   private def verifyLogRecoverMetricsRemoved(spyLogManager: LogManager): Unit = {
-<<<<<<< HEAD
-    val spyLogManagerClassName = spyLogManager.getClass().getSimpleName
-
-=======
     val spyLogManagerClassName = spyLogManager.getClass.getSimpleName
->>>>>>> 9494bebe
     // get all `remainingLogsToRecover` metrics
     def logMetrics: mutable.Set[MetricName] = KafkaYammerMetrics.defaultRegistry.allMetrics.keySet.asScala
       .filter { metric => metric.getType == s"$spyLogManagerClassName" && metric.getName == "remainingLogsToRecover" }
@@ -1051,7 +1021,6 @@
   @Test
   def testMetricsExistWhenLogIsRecreatedBeforeDeletion(): Unit = {
     val topicName = "metric-test"
-
     def logMetrics: mutable.Set[MetricName] = KafkaYammerMetrics.defaultRegistry.allMetrics.keySet.asScala.
       filter(metric => metric.getType == "Log" && metric.getScope.contains(topicName))
 
@@ -1092,7 +1061,6 @@
     logManager.startup(Set.empty)
 
     val topicName = "future-log"
-
     def logMetrics: mutable.Set[MetricName] = KafkaYammerMetrics.defaultRegistry.allMetrics.keySet.asScala.
       filter(metric => metric.getType == "Log" && metric.getScope.contains(topicName))
 
@@ -1133,7 +1101,7 @@
       true
     }
     val failure: Future[Boolean] = Mockito.mock(classOf[Future[Boolean]])
-    Mockito.when(failure.get()).thenAnswer { _ =>
+    Mockito.when(failure.get()).thenAnswer{ _ =>
       invokedCount += 1
       throw new RuntimeException
     }
