/*
 * Licensed to the Apache Software Foundation (ASF) under one or more
 * contributor license agreements. See the NOTICE file distributed with
 * this work for additional information regarding copyright ownership.
 * The ASF licenses this file to You under the Apache License, Version 2.0
 * (the "License"); you may not use this file except in compliance with
 * the License. You may obtain a copy of the License at
 *
 *    http://www.apache.org/licenses/LICENSE-2.0
 *
 * Unless required by applicable law or agreed to in writing, software
 * distributed under the License is distributed on an "AS IS" BASIS,
 * WITHOUT WARRANTIES OR CONDITIONS OF ANY KIND, either express or implied.
 * See the License for the specific language governing permissions and
 * limitations under the License.
 */

package kafka.log

import kafka.log.remote.RemoteLogManager
<<<<<<< HEAD
import kafka.server.BrokerTopicStats
import kafka.utils.TestUtils
import org.apache.kafka.common.Uuid
import org.apache.kafka.common.config.TopicConfig
import org.apache.kafka.common.record._
=======

import java.io.File
import java.util.Properties
import kafka.utils.TestUtils
import org.apache.kafka.common.Uuid
import org.apache.kafka.common.compress.Compression
import org.apache.kafka.common.record.{ControlRecordType, EndTransactionMarker, FileRecords, MemoryRecords, RecordBatch, SimpleRecord}
>>>>>>> 9494bebe
import org.apache.kafka.common.utils.{Time, Utils}
import org.apache.kafka.server.util.Scheduler
import org.apache.kafka.storage.internals.checkpoint.LeaderEpochCheckpointFile
import org.apache.kafka.storage.internals.log._
import org.junit.jupiter.api.Assertions.{assertEquals, assertFalse}

import java.io.File
import java.nio.file.Files
import java.util.Properties
import java.util.concurrent.{ConcurrentHashMap, ConcurrentMap}
<<<<<<< HEAD
=======
import org.apache.kafka.common.config.TopicConfig
import org.apache.kafka.coordinator.transaction.TransactionLogConfig
import org.apache.kafka.server.config.ServerLogConfigs
import org.apache.kafka.server.storage.log.FetchIsolation
import org.apache.kafka.server.util.Scheduler
import org.apache.kafka.storage.internals.log.LogConfig.{DEFAULT_REMOTE_LOG_COPY_DISABLE_CONFIG, DEFAULT_REMOTE_LOG_DELETE_ON_DISABLE_CONFIG}
import org.apache.kafka.storage.internals.log.{AbortedTxn, AppendOrigin, FetchDataInfo, LazyIndex, LogAppendInfo, LogConfig, LogDirFailureChannel, LogFileUtils, LogOffsetsListener, LogSegment, ProducerStateManager, ProducerStateManagerConfig, TransactionIndex, UnifiedLog => JUnifiedLog}
import org.apache.kafka.storage.log.metrics.BrokerTopicStats

>>>>>>> 9494bebe
import scala.jdk.CollectionConverters._

object LogTestUtils {
  /**
   * Create a segment with the given base offset
   */
  def createSegment(offset: Long,
                    logDir: File,
                    indexIntervalBytes: Int = 10,
                    time: Time = Time.SYSTEM): LogSegment = {
    val ms = FileRecords.open(LogFileUtils.logFile(logDir, offset))
    val idx = LazyIndex.forOffset(LogFileUtils.offsetIndexFile(logDir, offset), offset, 1000)
    val timeIdx = LazyIndex.forTime(LogFileUtils.timeIndexFile(logDir, offset), offset, 1500)
    val txnIndex = new TransactionIndex(offset, LogFileUtils.transactionIndexFile(logDir, offset, ""))

    new LogSegment(ms, idx, timeIdx, txnIndex, offset, indexIntervalBytes, 0, time)
  }

  def createLogConfig(segmentMs: Long = LogConfig.DEFAULT_SEGMENT_MS,
                      segmentBytes: Int = LogConfig.DEFAULT_SEGMENT_BYTES,
                      retentionMs: Long = LogConfig.DEFAULT_RETENTION_MS,
                      localRetentionMs: Long = LogConfig.DEFAULT_LOCAL_RETENTION_MS,
                      retentionBytes: Long = ServerLogConfigs.LOG_RETENTION_BYTES_DEFAULT,
                      localRetentionBytes: Long = LogConfig.DEFAULT_LOCAL_RETENTION_BYTES,
                      segmentJitterMs: Long = LogConfig.DEFAULT_SEGMENT_JITTER_MS,
                      cleanupPolicy: String = ServerLogConfigs.LOG_CLEANUP_POLICY_DEFAULT,
                      maxMessageBytes: Int = LogConfig.DEFAULT_MAX_MESSAGE_BYTES,
                      indexIntervalBytes: Int = ServerLogConfigs.LOG_INDEX_INTERVAL_BYTES_DEFAULT,
                      segmentIndexBytes: Int = ServerLogConfigs.LOG_INDEX_SIZE_MAX_BYTES_DEFAULT,
                      fileDeleteDelayMs: Long = ServerLogConfigs.LOG_DELETE_DELAY_MS_DEFAULT,
                      remoteLogStorageEnable: Boolean = LogConfig.DEFAULT_REMOTE_STORAGE_ENABLE,
                      remoteLogCopyDisable: Boolean = DEFAULT_REMOTE_LOG_COPY_DISABLE_CONFIG,
                      remoteLogDeleteOnDisable: Boolean = DEFAULT_REMOTE_LOG_DELETE_ON_DISABLE_CONFIG): LogConfig = {
    val logProps = new Properties()
    logProps.put(TopicConfig.SEGMENT_MS_CONFIG, segmentMs: java.lang.Long)
    logProps.put(TopicConfig.SEGMENT_BYTES_CONFIG, segmentBytes: Integer)
    logProps.put(TopicConfig.RETENTION_MS_CONFIG, retentionMs: java.lang.Long)
    logProps.put(TopicConfig.LOCAL_LOG_RETENTION_MS_CONFIG, localRetentionMs: java.lang.Long)
    logProps.put(TopicConfig.RETENTION_BYTES_CONFIG, retentionBytes: java.lang.Long)
    logProps.put(TopicConfig.LOCAL_LOG_RETENTION_BYTES_CONFIG, localRetentionBytes: java.lang.Long)
    logProps.put(TopicConfig.SEGMENT_JITTER_MS_CONFIG, segmentJitterMs: java.lang.Long)
    logProps.put(TopicConfig.CLEANUP_POLICY_CONFIG, cleanupPolicy)
    logProps.put(TopicConfig.MAX_MESSAGE_BYTES_CONFIG, maxMessageBytes: Integer)
    logProps.put(TopicConfig.INDEX_INTERVAL_BYTES_CONFIG, indexIntervalBytes: Integer)
    logProps.put(TopicConfig.SEGMENT_INDEX_BYTES_CONFIG, segmentIndexBytes: Integer)
    logProps.put(TopicConfig.FILE_DELETE_DELAY_MS_CONFIG, fileDeleteDelayMs: java.lang.Long)
    logProps.put(TopicConfig.REMOTE_LOG_STORAGE_ENABLE_CONFIG, remoteLogStorageEnable: java.lang.Boolean)
    logProps.put(TopicConfig.REMOTE_LOG_COPY_DISABLE_CONFIG, remoteLogCopyDisable: java.lang.Boolean)
    logProps.put(TopicConfig.REMOTE_LOG_DELETE_ON_DISABLE_CONFIG, remoteLogDeleteOnDisable: java.lang.Boolean)
    new LogConfig(logProps)
  }

  def createLog(dir: File,
                config: LogConfig,
                brokerTopicStats: BrokerTopicStats,
                scheduler: Scheduler,
                time: Time,
                logStartOffset: Long = 0L,
                recoveryPoint: Long = 0L,
                maxTransactionTimeoutMs: Int = 5 * 60 * 1000,
                producerStateManagerConfig: ProducerStateManagerConfig = new ProducerStateManagerConfig(TransactionLogConfig.PRODUCER_ID_EXPIRATION_MS_DEFAULT, false),
                producerIdExpirationCheckIntervalMs: Int = TransactionLogConfig.PRODUCER_ID_EXPIRATION_MS_DEFAULT,
                lastShutdownClean: Boolean = true,
                topicId: Option[Uuid] = None,
                numRemainingSegments: ConcurrentMap[String, Integer] = new ConcurrentHashMap[String, Integer],
                remoteStorageSystemEnable: Boolean = false,
                remoteLogManager: Option[RemoteLogManager] = None,
                logOffsetsListener: LogOffsetsListener = LogOffsetsListener.NO_OP_OFFSETS_LISTENER): UnifiedLog = {
    UnifiedLog(
      dir = dir,
      config = config,
      logStartOffset = logStartOffset,
      recoveryPoint = recoveryPoint,
      scheduler = scheduler,
      brokerTopicStats = brokerTopicStats,
      time = time,
      maxTransactionTimeoutMs = maxTransactionTimeoutMs,
      producerStateManagerConfig = producerStateManagerConfig,
      producerIdExpirationCheckIntervalMs = producerIdExpirationCheckIntervalMs,
      logDirFailureChannel = new LogDirFailureChannel(10),
      lastShutdownClean = lastShutdownClean,
      topicId = topicId,
      numRemainingSegments = numRemainingSegments,
      remoteStorageSystemEnable = remoteStorageSystemEnable,
      logOffsetsListener = logOffsetsListener
    )
  }

  /**
   * Check if the given log contains any segment with records that cause offset overflow.
   *
   * @param log Log to check
   * @return true if log contains at least one segment with offset overflow; false otherwise
   */
  def hasOffsetOverflow(log: UnifiedLog): Boolean = firstOverflowSegment(log).isDefined

  def firstOverflowSegment(log: UnifiedLog): Option[LogSegment] = {
    def hasOverflow(baseOffset: Long, batch: RecordBatch): Boolean =
      batch.lastOffset > baseOffset + Int.MaxValue || batch.baseOffset < baseOffset

    for (segment <- log.logSegments.asScala) {
      val overflowBatch = segment.log.batches.asScala.find(batch => hasOverflow(segment.baseOffset, batch))
      if (overflowBatch.isDefined)
        return Some(segment)
    }
    None
  }

  def rawSegment(logDir: File, baseOffset: Long): FileRecords =
    FileRecords.open(LogFileUtils.logFile(logDir, baseOffset))

  /**
   * Initialize the given log directory with a set of segments, one of which will have an
   * offset which overflows the segment
   */
  def initializeLogDirWithOverflowedSegment(logDir: File): Unit = {
    def writeSampleBatches(baseOffset: Long, segment: FileRecords): Long = {
      def record(offset: Long) = {
        val data = offset.toString.getBytes
        new SimpleRecord(data, data)
      }

      segment.append(MemoryRecords.withRecords(baseOffset, Compression.NONE, 0,
        record(baseOffset)))
      segment.append(MemoryRecords.withRecords(baseOffset + 1, Compression.NONE, 0,
        record(baseOffset + 1),
        record(baseOffset + 2)))
      segment.append(MemoryRecords.withRecords(baseOffset + Int.MaxValue - 1, Compression.NONE, 0,
        record(baseOffset + Int.MaxValue - 1)))
      // Need to create the offset files explicitly to avoid triggering segment recovery to truncate segment.
      Files.createFile(LogFileUtils.offsetIndexFile(logDir, baseOffset).toPath)
      Files.createFile(LogFileUtils.timeIndexFile(logDir, baseOffset).toPath)
      baseOffset + Int.MaxValue
    }

    def writeNormalSegment(baseOffset: Long): Long = {
      val segment = rawSegment(logDir, baseOffset)
      try writeSampleBatches(baseOffset, segment)
      finally segment.close()
    }

    def writeOverflowSegment(baseOffset: Long): Long = {
      val segment = rawSegment(logDir, baseOffset)
      try {
        val nextOffset = writeSampleBatches(baseOffset, segment)
        writeSampleBatches(nextOffset, segment)
      } finally segment.close()
    }

    // We create three segments, the second of which contains offsets which overflow
    var nextOffset = 0L
    nextOffset = writeNormalSegment(nextOffset)
    nextOffset = writeOverflowSegment(nextOffset)
    writeNormalSegment(nextOffset)
  }

  /* extract all the keys from a log */
  def keysInLog(log: UnifiedLog): Iterable[Long] = {
    for (logSegment <- log.logSegments.asScala;
         batch <- logSegment.log.batches.asScala if !batch.isControlBatch;
         record <- batch.asScala if record.hasValue && record.hasKey)
    yield TestUtils.readString(record.key).toLong
  }

  def recoverAndCheck(logDir: File, config: LogConfig, expectedKeys: Iterable[Long], brokerTopicStats: BrokerTopicStats, time: Time, scheduler: Scheduler): UnifiedLog = {
    // Recover log file and check that after recovery, keys are as expected
    // and all temporary files have been deleted
    val recoveredLog = createLog(logDir, config, brokerTopicStats, scheduler, time, lastShutdownClean = false)
    time.sleep(config.fileDeleteDelayMs + 1)
    for (file <- logDir.listFiles) {
      assertFalse(file.getName.endsWith(LogFileUtils.DELETED_FILE_SUFFIX), "Unexpected .deleted file after recovery")
      assertFalse(file.getName.endsWith(JUnifiedLog.CLEANED_FILE_SUFFIX), "Unexpected .cleaned file after recovery")
      assertFalse(file.getName.endsWith(JUnifiedLog.SWAP_FILE_SUFFIX), "Unexpected .swap file after recovery")
    }
    assertEquals(expectedKeys, keysInLog(recoveredLog))
    assertFalse(hasOffsetOverflow(recoveredLog))
    recoveredLog
  }

  def appendEndTxnMarkerAsLeader(log: UnifiedLog,
                                 producerId: Long,
                                 producerEpoch: Short,
                                 controlType: ControlRecordType,
                                 timestamp: Long,
                                 coordinatorEpoch: Int = 0,
                                 leaderEpoch: Int = 0): LogAppendInfo = {
    val records = endTxnRecords(controlType, producerId, producerEpoch,
      coordinatorEpoch = coordinatorEpoch, timestamp = timestamp)
    log.appendAsLeader(records, origin = AppendOrigin.COORDINATOR, leaderEpoch = leaderEpoch)
  }

  private def endTxnRecords(controlRecordType: ControlRecordType,
                            producerId: Long,
                            epoch: Short,
                            offset: Long = 0L,
                            coordinatorEpoch: Int,
                            partitionLeaderEpoch: Int = 0,
                            timestamp: Long): MemoryRecords = {
    val marker = new EndTransactionMarker(controlRecordType, coordinatorEpoch)
    MemoryRecords.withEndTransactionMarker(offset, timestamp, partitionLeaderEpoch, producerId, epoch, marker)
  }

  def readLog(log: UnifiedLog,
              startOffset: Long,
              maxLength: Int,
              isolation: FetchIsolation = FetchIsolation.LOG_END,
              minOneMessage: Boolean = true): FetchDataInfo = {
    log.read(startOffset, maxLength, isolation, minOneMessage)
  }

  def allAbortedTransactions(log: UnifiedLog): Iterable[AbortedTxn] =
    log.logSegments.asScala.flatMap(_.txnIndex.allAbortedTxns.asScala)

  def deleteProducerSnapshotFiles(logDir: File): Unit = {
    val files = logDir.listFiles.filter(f => f.isFile && f.getName.endsWith(LogFileUtils.PRODUCER_SNAPSHOT_FILE_SUFFIX))
    files.foreach(Utils.delete)
  }

  def listProducerSnapshotOffsets(logDir: File): Seq[Long] =
    ProducerStateManager.listSnapshotFiles(logDir).asScala.map(_.offset).sorted.toSeq

  def appendNonTransactionalAsLeader(log: UnifiedLog, numRecords: Int): Unit = {
    val simpleRecords = (0 until numRecords).map { seq =>
      new SimpleRecord(s"$seq".getBytes)
    }
    val records = MemoryRecords.withRecords(Compression.NONE, simpleRecords: _*)
    log.appendAsLeader(records, leaderEpoch = 0)
  }

  def appendTransactionalAsLeader(log: UnifiedLog,
                                  producerId: Long,
                                  producerEpoch: Short,
                                  time: Time): Int => Unit = {
    appendIdempotentAsLeader(log, producerId, producerEpoch, time, isTransactional = true)
  }

  def appendIdempotentAsLeader(log: UnifiedLog,
                               producerId: Long,
                               producerEpoch: Short,
                               time: Time,
                               isTransactional: Boolean = false): Int => Unit = {
    var sequence = 0
    numRecords: Int => {
      val simpleRecords = (sequence until sequence + numRecords).map { seq =>
        new SimpleRecord(time.milliseconds(), s"$seq".getBytes)
      }

      val records = if (isTransactional) {
        MemoryRecords.withTransactionalRecords(Compression.NONE, producerId,
          producerEpoch, sequence, simpleRecords: _*)
      } else {
        MemoryRecords.withIdempotentRecords(Compression.NONE, producerId,
          producerEpoch, sequence, simpleRecords: _*)
      }

      log.appendAsLeader(records, leaderEpoch = 0)
      sequence += numRecords
    }
  }
}<|MERGE_RESOLUTION|>--- conflicted
+++ resolved
@@ -18,13 +18,6 @@
 package kafka.log
 
 import kafka.log.remote.RemoteLogManager
-<<<<<<< HEAD
-import kafka.server.BrokerTopicStats
-import kafka.utils.TestUtils
-import org.apache.kafka.common.Uuid
-import org.apache.kafka.common.config.TopicConfig
-import org.apache.kafka.common.record._
-=======
 
 import java.io.File
 import java.util.Properties
@@ -32,19 +25,11 @@
 import org.apache.kafka.common.Uuid
 import org.apache.kafka.common.compress.Compression
 import org.apache.kafka.common.record.{ControlRecordType, EndTransactionMarker, FileRecords, MemoryRecords, RecordBatch, SimpleRecord}
->>>>>>> 9494bebe
 import org.apache.kafka.common.utils.{Time, Utils}
-import org.apache.kafka.server.util.Scheduler
-import org.apache.kafka.storage.internals.checkpoint.LeaderEpochCheckpointFile
-import org.apache.kafka.storage.internals.log._
 import org.junit.jupiter.api.Assertions.{assertEquals, assertFalse}
 
-import java.io.File
 import java.nio.file.Files
-import java.util.Properties
 import java.util.concurrent.{ConcurrentHashMap, ConcurrentMap}
-<<<<<<< HEAD
-=======
 import org.apache.kafka.common.config.TopicConfig
 import org.apache.kafka.coordinator.transaction.TransactionLogConfig
 import org.apache.kafka.server.config.ServerLogConfigs
@@ -54,13 +39,12 @@
 import org.apache.kafka.storage.internals.log.{AbortedTxn, AppendOrigin, FetchDataInfo, LazyIndex, LogAppendInfo, LogConfig, LogDirFailureChannel, LogFileUtils, LogOffsetsListener, LogSegment, ProducerStateManager, ProducerStateManagerConfig, TransactionIndex, UnifiedLog => JUnifiedLog}
 import org.apache.kafka.storage.log.metrics.BrokerTopicStats
 
->>>>>>> 9494bebe
 import scala.jdk.CollectionConverters._
 
 object LogTestUtils {
   /**
-   * Create a segment with the given base offset
-   */
+    *  Create a segment with the given base offset
+    */
   def createSegment(offset: Long,
                     logDir: File,
                     indexIntervalBytes: Int = 10,
@@ -145,7 +129,6 @@
 
   /**
    * Check if the given log contains any segment with records that cause offset overflow.
-   *
    * @param log Log to check
    * @return true if log contains at least one segment with offset overflow; false otherwise
    */
@@ -216,7 +199,7 @@
     for (logSegment <- log.logSegments.asScala;
          batch <- logSegment.log.batches.asScala if !batch.isControlBatch;
          record <- batch.asScala if record.hasValue && record.hasKey)
-    yield TestUtils.readString(record.key).toLong
+      yield TestUtils.readString(record.key).toLong
   }
 
   def recoverAndCheck(logDir: File, config: LogConfig, expectedKeys: Iterable[Long], brokerTopicStats: BrokerTopicStats, time: Time, scheduler: Scheduler): UnifiedLog = {
