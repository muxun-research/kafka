--- conflicted
+++ resolved
@@ -18,23 +18,21 @@
 package kafka.log
 
 import kafka.log.remote.RemoteLogManager
-
-import java.io.File
-import java.util.Properties
 import kafka.server.BrokerTopicStats
 import kafka.utils.TestUtils
 import org.apache.kafka.common.Uuid
-import org.apache.kafka.common.record.{CompressionType, ControlRecordType, EndTransactionMarker, FileRecords, MemoryRecords, RecordBatch, SimpleRecord}
+import org.apache.kafka.common.config.TopicConfig
+import org.apache.kafka.common.record._
 import org.apache.kafka.common.utils.{Time, Utils}
-import org.junit.jupiter.api.Assertions.{assertEquals, assertFalse}
-
-import java.nio.file.Files
-import java.util.concurrent.{ConcurrentHashMap, ConcurrentMap}
-import org.apache.kafka.common.config.TopicConfig
 import org.apache.kafka.server.util.Scheduler
 import org.apache.kafka.storage.internals.checkpoint.LeaderEpochCheckpointFile
-import org.apache.kafka.storage.internals.log.{AbortedTxn, AppendOrigin, FetchDataInfo, FetchIsolation, LazyIndex, LogAppendInfo, LogConfig, LogDirFailureChannel, LogFileUtils, LogOffsetsListener, ProducerStateManager, ProducerStateManagerConfig, TransactionIndex}
-
+import org.apache.kafka.storage.internals.log._
+import org.junit.jupiter.api.Assertions.{assertEquals, assertFalse}
+
+import java.io.File
+import java.nio.file.Files
+import java.util.Properties
+import java.util.concurrent.{ConcurrentHashMap, ConcurrentMap}
 import scala.jdk.CollectionConverters._
 
 object LogTestUtils {
@@ -119,6 +117,7 @@
 
   /**
    * Check if the given log contains any segment with records that cause offset overflow.
+   *
    * @param log Log to check
    * @return true if log contains at least one segment with offset overflow; false otherwise
    */
@@ -230,17 +229,10 @@
     MemoryRecords.withEndTransactionMarker(offset, timestamp, partitionLeaderEpoch, producerId, epoch, marker)
   }
 
-<<<<<<< HEAD
-  def readLog(log: Log,
-              startOffset: Long,
-              maxLength: Int,
-              isolation: FetchIsolation = FetchLogEnd,
-=======
   def readLog(log: UnifiedLog,
               startOffset: Long,
               maxLength: Int,
               isolation: FetchIsolation = FetchIsolation.LOG_END,
->>>>>>> 15418db6
               minOneMessage: Boolean = true): FetchDataInfo = {
     log.read(startOffset, maxLength, isolation, minOneMessage)
   }
