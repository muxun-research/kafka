/**
 * Licensed to the Apache Software Foundation (ASF) under one or more
 * contributor license agreements.  See the NOTICE file distributed with
 * this work for additional information regarding copyright ownership.
 * The ASF licenses this file to You under the Apache License, Version 2.0
 * (the "License"); you may not use this file except in compliance with
 * the License.  You may obtain a copy of the License at
 *
 *    http://www.apache.org/licenses/LICENSE-2.0
 *
 * Unless required by applicable law or agreed to in writing, software
 * distributed under the License is distributed on an "AS IS" BASIS,
 * WITHOUT WARRANTIES OR CONDITIONS OF ANY KIND, either express or implied.
 * See the License for the specific language governing permissions and
 * limitations under the License.
 */

package kafka.log

import kafka.server.BrokerTopicStats
import kafka.utils._
import org.apache.kafka.common.config.TopicConfig
import org.apache.kafka.common.record.{CompressionType, MemoryRecords, RecordBatch, SimpleRecord}
import org.apache.kafka.common.utils.Utils
import org.apache.kafka.server.record.BrokerCompressionType
import org.apache.kafka.server.util.MockTime
import org.apache.kafka.storage.internals.log.{FetchIsolation, LogConfig, LogDirFailureChannel, ProducerStateManagerConfig}
import org.junit.jupiter.api.Assertions._
import org.junit.jupiter.api._
import org.junit.jupiter.params.ParameterizedTest
import org.junit.jupiter.params.provider.{Arguments, MethodSource}

import java.util.Properties

class BrokerCompressionTest {

  val tmpDir = TestUtils.tempDir()
  val logDir = TestUtils.randomPartitionLogDir(tmpDir)
  val time = new MockTime(0, 0)
  val logConfig = new LogConfig(new Properties)

  @AfterEach
  def tearDown(): Unit = {
    Utils.delete(tmpDir)
  }

  /**
   * Test broker-side compression configuration
   */
  @ParameterizedTest
  @MethodSource(Array("parameters"))
  def testBrokerSideCompression(messageCompression: String, brokerCompression: String): Unit = {
    val messageCompressionType = CompressionType.forName(messageCompression)
    val logProps = new Properties()
    logProps.put(TopicConfig.COMPRESSION_TYPE_CONFIG, brokerCompression)
    /*configure broker-side compression  */
    val log = UnifiedLog(
      dir = logDir,
      config = new LogConfig(logProps),
      logStartOffset = 0L,
      recoveryPoint = 0L,
      scheduler = time.scheduler,
      time = time,
      brokerTopicStats = new BrokerTopicStats,
      maxTransactionTimeoutMs = 5 * 60 * 1000,
      producerStateManagerConfig = new ProducerStateManagerConfig(kafka.server.Defaults.ProducerIdExpirationMs, false),
      producerIdExpirationCheckIntervalMs = kafka.server.Defaults.ProducerIdExpirationCheckIntervalMs,
      logDirFailureChannel = new LogDirFailureChannel(10),
      topicId = None,
      keepPartitionMetadataFile = true
    )

    /* append two messages */
    log.appendAsLeader(MemoryRecords.withRecords(messageCompressionType, 0,
          new SimpleRecord("hello".getBytes), new SimpleRecord("there".getBytes)), leaderEpoch = 0)

    def readBatch(offset: Int): RecordBatch = {
      val fetchInfo = log.read(offset,
        maxLength = 4096,
        isolation = FetchIsolation.LOG_END,
        minOneMessage = true)
      fetchInfo.records.batches.iterator.next()
    }

    if (!brokerCompression.equals("producer")) {
      val brokerCompressionType = BrokerCompressionType.forName(brokerCompression).targetCompressionType(null);
      assertEquals(brokerCompressionType, readBatch(0).compressionType, "Compression at offset 0 should produce " + brokerCompressionType)
    }
    else
      assertEquals(messageCompressionType, readBatch(0).compressionType, "Compression at offset 0 should produce " + messageCompressionType)
  }

}

object BrokerCompressionTest {
  def parameters: java.util.stream.Stream[Arguments] = {
<<<<<<< HEAD
    (for (brokerCompression <- BrokerCompressionCodec.brokerCompressionOptions;
          messageCompression <- CompressionType.values
          ) yield Arguments.of(messageCompression.name, brokerCompression)).asJava.stream()
=======
    java.util.Arrays.stream(
      for (brokerCompression <- BrokerCompressionType.values;
           messageCompression <- CompressionType.values
      ) yield Arguments.of(messageCompression.name, brokerCompression.name)
    )
>>>>>>> 15418db6
  }
}<|MERGE_RESOLUTION|>--- conflicted
+++ resolved
@@ -72,7 +72,7 @@
 
     /* append two messages */
     log.appendAsLeader(MemoryRecords.withRecords(messageCompressionType, 0,
-          new SimpleRecord("hello".getBytes), new SimpleRecord("there".getBytes)), leaderEpoch = 0)
+      new SimpleRecord("hello".getBytes), new SimpleRecord("there".getBytes)), leaderEpoch = 0)
 
     def readBatch(offset: Int): RecordBatch = {
       val fetchInfo = log.read(offset,
@@ -94,16 +94,10 @@
 
 object BrokerCompressionTest {
   def parameters: java.util.stream.Stream[Arguments] = {
-<<<<<<< HEAD
-    (for (brokerCompression <- BrokerCompressionCodec.brokerCompressionOptions;
-          messageCompression <- CompressionType.values
-          ) yield Arguments.of(messageCompression.name, brokerCompression)).asJava.stream()
-=======
     java.util.Arrays.stream(
       for (brokerCompression <- BrokerCompressionType.values;
            messageCompression <- CompressionType.values
-      ) yield Arguments.of(messageCompression.name, brokerCompression.name)
+           ) yield Arguments.of(messageCompression.name, brokerCompression.name)
     )
->>>>>>> 15418db6
   }
 }