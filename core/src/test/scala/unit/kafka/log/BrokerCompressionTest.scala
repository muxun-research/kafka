--- conflicted
+++ resolved
@@ -73,13 +73,8 @@
     )
 
     /* append two messages */
-<<<<<<< HEAD
-    log.appendAsLeader(MemoryRecords.withRecords(messageCompressionType, 0,
-      new SimpleRecord("hello".getBytes), new SimpleRecord("there".getBytes)), leaderEpoch = 0)
-=======
     log.appendAsLeader(MemoryRecords.withRecords(messageCompression, 0,
           new SimpleRecord("hello".getBytes), new SimpleRecord("there".getBytes)), leaderEpoch = 0)
->>>>>>> 9494bebe
 
     def readBatch(offset: Int): RecordBatch = {
       val fetchInfo = log.read(offset,
@@ -104,11 +99,7 @@
     java.util.Arrays.stream(
       for (brokerCompression <- BrokerCompressionType.values;
            messageCompression <- CompressionType.values
-<<<<<<< HEAD
-           ) yield Arguments.of(messageCompression.name, brokerCompression.name)
-=======
       ) yield Arguments.of(messageCompression, brokerCompression)
->>>>>>> 9494bebe
     )
   }
 }