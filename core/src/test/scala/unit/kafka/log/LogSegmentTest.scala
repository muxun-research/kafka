/**
 * Licensed to the Apache Software Foundation (ASF) under one or more
 * contributor license agreements.  See the NOTICE file distributed with
 * this work for additional information regarding copyright ownership.
 * The ASF licenses this file to You under the Apache License, Version 2.0
 * (the "License"); you may not use this file except in compliance with
 * the License.  You may obtain a copy of the License at
 *
 *    http://www.apache.org/licenses/LICENSE-2.0
 *
 * Unless required by applicable law or agreed to in writing, software
 * distributed under the License is distributed on an "AS IS" BASIS,
 * WITHOUT WARRANTIES OR CONDITIONS OF ANY KIND, either express or implied.
 * See the License for the specific language governing permissions and
 * limitations under the License.
 */
package kafka.log

import kafka.common.LogSegmentOffsetOverflowException
import kafka.utils.TestUtils
import kafka.utils.TestUtils.checkEquals
import org.apache.kafka.common.TopicPartition
import org.apache.kafka.common.config.TopicConfig
import org.apache.kafka.common.record._
import org.apache.kafka.common.utils.{MockTime, Time, Utils}
import org.apache.kafka.storage.internals.checkpoint.LeaderEpochCheckpoint
import org.apache.kafka.storage.internals.epoch.LeaderEpochFileCache
import org.apache.kafka.storage.internals.log.{BatchMetadata, EpochEntry, LogConfig, ProducerStateEntry, ProducerStateManager, ProducerStateManagerConfig, RollParams}
import org.junit.jupiter.api.Assertions._
import org.junit.jupiter.api.{AfterEach, BeforeEach, Test}
import org.junit.jupiter.params.ParameterizedTest
import org.junit.jupiter.params.provider.CsvSource

import java.io.File
import java.util
import java.util.OptionalLong
import scala.collection._
import scala.jdk.CollectionConverters._

class LogSegmentTest {
  private val topicPartition = new TopicPartition("topic", 0)
  private val segments = mutable.ArrayBuffer[LogSegment]()
  private var logDir: File = _

  /* create a segment with the given base offset */
  def createSegment(offset: Long,
                    indexIntervalBytes: Int = 10,
                    time: Time = Time.SYSTEM): LogSegment = {
    val seg = LogTestUtils.createSegment(offset, logDir, indexIntervalBytes, time)
    segments += seg
    seg
  }

  /* create a ByteBufferMessageSet for the given messages starting from the given offset */
  def records(offset: Long, records: String*): MemoryRecords = {
    MemoryRecords.withRecords(RecordBatch.MAGIC_VALUE_V1, offset, CompressionType.NONE, TimestampType.CREATE_TIME,
      records.map { s => new SimpleRecord(offset * 10, s.getBytes) }: _*)
  }

  @BeforeEach
  def setup(): Unit = {
    logDir = TestUtils.tempDir()
  }

  @AfterEach
  def teardown(): Unit = {
    segments.foreach(_.close())
    Utils.delete(logDir)
  }

  /**
   * LogSegmentOffsetOverflowException should be thrown while appending the logs if:
   * 1. largestOffset - baseOffset < 0
   * 2. largestOffset - baseOffset > Integer.MAX_VALUE
   */
  @ParameterizedTest
  @CsvSource(Array(
    "0, -2147483648",
    "0, 2147483648",
    "1, 0",
    "100, 10",
    "2147483648, 0",
    "-2147483648, 0",
    "2147483648,4294967296"
  ))
  def testAppendForLogSegmentOffsetOverflowException(baseOffset: Long, largestOffset: Long): Unit = {
    val seg = createSegment(baseOffset)
    val currentTime = Time.SYSTEM.milliseconds()
    val shallowOffsetOfMaxTimestamp = largestOffset
    val memoryRecords = records(0, "hello")
    assertThrows(classOf[LogSegmentOffsetOverflowException], () => {
      seg.append(largestOffset, currentTime, shallowOffsetOfMaxTimestamp, memoryRecords)
    })
  }

  /**
   * A read on an empty log segment should return null
   */
  @Test
  def testReadOnEmptySegment(): Unit = {
    val seg = createSegment(40)
    val read = seg.read(startOffset = 40, maxSize = 300)
    assertNull(read, "Read beyond the last offset in the segment should be null")
  }

  /**
   * Reading from before the first offset in the segment should return messages
   * beginning with the first message in the segment
   */
  @Test
  def testReadBeforeFirstOffset(): Unit = {
    val seg = createSegment(40)
    val ms = records(50, "hello", "there", "little", "bee")
    seg.append(53, RecordBatch.NO_TIMESTAMP, -1L, ms)
    val read = seg.read(startOffset = 41, maxSize = 300).records
    checkEquals(ms.records.iterator, read.records.iterator)
  }

  /**
   * If we read from an offset beyond the last offset in the segment we should get null
   */
  @Test
  def testReadAfterLast(): Unit = {
    val seg = createSegment(40)
    val ms = records(50, "hello", "there")
    seg.append(51, RecordBatch.NO_TIMESTAMP, -1L, ms)
    val read = seg.read(startOffset = 52, maxSize = 200)
    assertNull(read, "Read beyond the last offset in the segment should give null")
  }

  /**
   * If we read from an offset which doesn't exist we should get a message set beginning
   * with the least offset greater than the given startOffset.
   */
  @Test
  def testReadFromGap(): Unit = {
    val seg = createSegment(40)
    val ms = records(50, "hello", "there")
    seg.append(51, RecordBatch.NO_TIMESTAMP, -1L, ms)
    val ms2 = records(60, "alpha", "beta")
    seg.append(61, RecordBatch.NO_TIMESTAMP, -1L, ms2)
    val read = seg.read(startOffset = 55, maxSize = 200)
    checkEquals(ms2.records.iterator, read.records.records.iterator)
  }

  /**
   * In a loop append two messages then truncate off the second of those messages and check that we can read
   * the first but not the second message.
   */
  @Test
  def testTruncate(): Unit = {
    val seg = createSegment(40)
    var offset = 40
    for (_ <- 0 until 30) {
      val ms1 = records(offset, "hello")
      seg.append(offset, RecordBatch.NO_TIMESTAMP, -1L, ms1)
      val ms2 = records(offset + 1, "hello")
      seg.append(offset + 1, RecordBatch.NO_TIMESTAMP, -1L, ms2)
      // check that we can read back both messages
      val read = seg.read(offset, 10000)
      assertEquals(List(ms1.records.iterator.next(), ms2.records.iterator.next()), read.records.records.asScala.toList)
      // now truncate off the last message
      seg.truncateTo(offset + 1)
      val read2 = seg.read(offset, 10000)
      assertEquals(1, read2.records.records.asScala.size)
      checkEquals(ms1.records.iterator, read2.records.records.iterator)
      offset += 1
    }
  }

  @Test
  def testTruncateEmptySegment(): Unit = {
    // This tests the scenario in which the follower truncates to an empty segment. In this
    // case we must ensure that the index is resized so that the log segment is not mistakenly
    // rolled due to a full index

    val maxSegmentMs = 300000
    val time = new MockTime
    val seg = createSegment(0, time = time)
    // Force load indexes before closing the segment
    seg.timeIndex
    seg.offsetIndex
    seg.close()

    val reopened = createSegment(0, time = time)
    assertEquals(0, seg.timeIndex.sizeInBytes)
    assertEquals(0, seg.offsetIndex.sizeInBytes)

    time.sleep(500)
    reopened.truncateTo(57)
    assertEquals(0, reopened.timeWaitedForRoll(time.milliseconds(), RecordBatch.NO_TIMESTAMP))
    assertFalse(reopened.timeIndex.isFull)
    assertFalse(reopened.offsetIndex.isFull)

    var rollParams = new RollParams(maxSegmentMs, Int.MaxValue, RecordBatch.NO_TIMESTAMP, 100L, 1024,
      time.milliseconds())
    assertFalse(reopened.shouldRoll(rollParams))

    // The segment should not be rolled even if maxSegmentMs has been exceeded
    time.sleep(maxSegmentMs + 1)
    assertEquals(maxSegmentMs + 1, reopened.timeWaitedForRoll(time.milliseconds(), RecordBatch.NO_TIMESTAMP))
    rollParams = new RollParams(maxSegmentMs, Int.MaxValue, RecordBatch.NO_TIMESTAMP, 100L, 1024, time.milliseconds())
    assertFalse(reopened.shouldRoll(rollParams))

    // But we should still roll the segment if we cannot fit the next offset
    rollParams = new RollParams(maxSegmentMs, Int.MaxValue, RecordBatch.NO_TIMESTAMP,
      Int.MaxValue.toLong + 200L, 1024, time.milliseconds())
    assertTrue(reopened.shouldRoll(rollParams))
  }

  @Test
  def testReloadLargestTimestampAndNextOffsetAfterTruncation(): Unit = {
    val numMessages = 30
    val seg = createSegment(40, 2 * records(0, "hello").sizeInBytes - 1)
    var offset = 40
    for (_ <- 0 until numMessages) {
      seg.append(offset, offset, offset, records(offset, "hello"))
      offset += 1
    }
    assertEquals(offset, seg.readNextOffset)

    val expectedNumEntries = numMessages / 2 - 1
    assertEquals(expectedNumEntries, seg.timeIndex.entries, s"Should have $expectedNumEntries time indexes")

    seg.truncateTo(41)
    assertEquals(0, seg.timeIndex.entries, s"Should have 0 time indexes")
    assertEquals(400L, seg.largestTimestamp, s"Largest timestamp should be 400")
    assertEquals(41, seg.readNextOffset)
  }

  /**
   * Test truncating the whole segment, and check that we can reappend with the original offset.
   */
  @Test
  def testTruncateFull(): Unit = {
    // test the case where we fully truncate the log
    val time = new MockTime
    val seg = createSegment(40, time = time)
    seg.append(41, RecordBatch.NO_TIMESTAMP, -1L, records(40, "hello", "there"))

    // If the segment is empty after truncation, the create time should be reset
    time.sleep(500)
    assertEquals(500, seg.timeWaitedForRoll(time.milliseconds(), RecordBatch.NO_TIMESTAMP))

    seg.truncateTo(0)
    assertEquals(0, seg.timeWaitedForRoll(time.milliseconds(), RecordBatch.NO_TIMESTAMP))
    assertFalse(seg.timeIndex.isFull)
    assertFalse(seg.offsetIndex.isFull)
    assertNull(seg.read(0, 1024), "Segment should be empty.")

    seg.append(41, RecordBatch.NO_TIMESTAMP, -1L, records(40, "hello", "there"))
  }

  /**
   * Append messages with timestamp and search message by timestamp.
   */
  @Test
  def testFindOffsetByTimestamp(): Unit = {
    val messageSize = records(0, s"msg00").sizeInBytes
    val seg = createSegment(40, messageSize * 2 - 1)
    // Produce some messages
    for (i <- 40 until 50)
      seg.append(i, i * 10, i, records(i, s"msg$i"))

    assertEquals(490, seg.largestTimestamp)
    // Search for an indexed timestamp
    assertEquals(42, seg.findOffsetByTimestamp(420).get.offset)
    assertEquals(43, seg.findOffsetByTimestamp(421).get.offset)
    // Search for an un-indexed timestamp
    assertEquals(43, seg.findOffsetByTimestamp(430).get.offset)
    assertEquals(44, seg.findOffsetByTimestamp(431).get.offset)
    // Search beyond the last timestamp
    assertEquals(None, seg.findOffsetByTimestamp(491))
    // Search before the first indexed timestamp
    assertEquals(41, seg.findOffsetByTimestamp(401).get.offset)
    // Search before the first timestamp
    assertEquals(40, seg.findOffsetByTimestamp(399).get.offset)
  }

  /**
   * Test that offsets are assigned sequentially and that the nextOffset variable is incremented
   */
  @Test
  def testNextOffsetCalculation(): Unit = {
    val seg = createSegment(40)
    assertEquals(40, seg.readNextOffset)
    seg.append(52, RecordBatch.NO_TIMESTAMP, -1L, records(50, "hello", "there", "you"))
    assertEquals(53, seg.readNextOffset)
  }

  /**
   * Test that we can change the file suffixes for the log and index files
   */
  @Test
  def testChangeFileSuffixes(): Unit = {
    val seg = createSegment(40)
    val logFile = seg.log.file
    val indexFile = seg.lazyOffsetIndex.file
    val timeIndexFile = seg.lazyTimeIndex.file
    // Ensure that files for offset and time indices have not been created eagerly.
    assertFalse(seg.lazyOffsetIndex.file.exists)
    assertFalse(seg.lazyTimeIndex.file.exists)
    seg.changeFileSuffixes("", ".deleted")
    // Ensure that attempt to change suffixes for non-existing offset and time indices does not create new files.
    assertFalse(seg.lazyOffsetIndex.file.exists)
    assertFalse(seg.lazyTimeIndex.file.exists)
    // Ensure that file names are updated accordingly.
    assertEquals(logFile.getAbsolutePath + ".deleted", seg.log.file.getAbsolutePath)
    assertEquals(indexFile.getAbsolutePath + ".deleted", seg.lazyOffsetIndex.file.getAbsolutePath)
    assertEquals(timeIndexFile.getAbsolutePath + ".deleted", seg.lazyTimeIndex.file.getAbsolutePath)
    assertTrue(seg.log.file.exists)
    // Ensure lazy creation of offset index file upon accessing it.
    seg.lazyOffsetIndex.get
    assertTrue(seg.lazyOffsetIndex.file.exists)
    // Ensure lazy creation of time index file upon accessing it.
    seg.lazyTimeIndex.get
    assertTrue(seg.lazyTimeIndex.file.exists)
  }

  /**
   * Create a segment with some data and an index. Then corrupt the index,
   * and recover the segment, the entries should all be readable.
   */
  @Test
  def testRecoveryFixesCorruptIndex(): Unit = {
    val seg = createSegment(0)
    for(i <- 0 until 100)
      seg.append(i, RecordBatch.NO_TIMESTAMP, -1L, records(i, i.toString))
    val indexFile = seg.lazyOffsetIndex.file
    TestUtils.writeNonsenseToFile(indexFile, 5, indexFile.length.toInt)
    seg.recover(newProducerStateManager())
    for(i <- 0 until 100) {
      val records = seg.read(i, 1, minOneMessage = true).records.records
      assertEquals(i, records.iterator.next().offset)
    }
  }

  @Test
  def testRecoverTransactionIndex(): Unit = {
    val segment = createSegment(100)
    val producerEpoch = 0.toShort
    val partitionLeaderEpoch = 15
    val sequence = 100

    val pid1 = 5L
    val pid2 = 10L

    // append transactional records from pid1
    segment.append(largestOffset = 101L, largestTimestamp = RecordBatch.NO_TIMESTAMP,
      shallowOffsetOfMaxTimestamp = 100L, records = MemoryRecords.withTransactionalRecords(100L, CompressionType.NONE,
        pid1, producerEpoch, sequence, partitionLeaderEpoch, new SimpleRecord("a".getBytes), new SimpleRecord("b".getBytes)))

    // append transactional records from pid2
    segment.append(largestOffset = 103L, largestTimestamp = RecordBatch.NO_TIMESTAMP,
      shallowOffsetOfMaxTimestamp = 102L, records = MemoryRecords.withTransactionalRecords(102L, CompressionType.NONE,
        pid2, producerEpoch, sequence, partitionLeaderEpoch, new SimpleRecord("a".getBytes), new SimpleRecord("b".getBytes)))

    // append non-transactional records
    segment.append(largestOffset = 105L, largestTimestamp = RecordBatch.NO_TIMESTAMP,
      shallowOffsetOfMaxTimestamp = 104L, records = MemoryRecords.withRecords(104L, CompressionType.NONE,
        partitionLeaderEpoch, new SimpleRecord("a".getBytes), new SimpleRecord("b".getBytes)))

    // abort the transaction from pid2 (note LSO should be 100L since the txn from pid1 has not completed)
    segment.append(largestOffset = 106L, largestTimestamp = RecordBatch.NO_TIMESTAMP,
      shallowOffsetOfMaxTimestamp = 106L, records = endTxnRecords(ControlRecordType.ABORT, pid2, producerEpoch, offset = 106L))

    // commit the transaction from pid1
    segment.append(largestOffset = 107L, largestTimestamp = RecordBatch.NO_TIMESTAMP,
      shallowOffsetOfMaxTimestamp = 107L, records = endTxnRecords(ControlRecordType.COMMIT, pid1, producerEpoch, offset = 107L))

    var stateManager = newProducerStateManager()
    segment.recover(stateManager)
    assertEquals(108L, stateManager.mapEndOffset)


    var abortedTxns = segment.txnIndex.allAbortedTxns
    assertEquals(1, abortedTxns.size)
    var abortedTxn = abortedTxns.get(0)
    assertEquals(pid2, abortedTxn.producerId)
    assertEquals(102L, abortedTxn.firstOffset)
    assertEquals(106L, abortedTxn.lastOffset)
    assertEquals(100L, abortedTxn.lastStableOffset)

    // recover again, but this time assuming the transaction from pid2 began on a previous segment
    stateManager = newProducerStateManager()
    stateManager.loadProducerEntry(new ProducerStateEntry(pid2, producerEpoch, 0, RecordBatch.NO_TIMESTAMP, OptionalLong.of(75L), java.util.Optional.of(new BatchMetadata(10, 10L, 5, RecordBatch.NO_TIMESTAMP))))
    segment.recover(stateManager)
    assertEquals(108L, stateManager.mapEndOffset)

    abortedTxns = segment.txnIndex.allAbortedTxns
    assertEquals(1, abortedTxns.size)
    abortedTxn = abortedTxns.get(0)
    assertEquals(pid2, abortedTxn.producerId)
    assertEquals(75L, abortedTxn.firstOffset)
    assertEquals(106L, abortedTxn.lastOffset)
    assertEquals(100L, abortedTxn.lastStableOffset)
  }

  /**
   * Create a segment with some data, then recover the segment.
   * The epoch cache entries should reflect the segment.
   */
  @Test
  def testRecoveryRebuildsEpochCache(): Unit = {
    val seg = createSegment(0)

    val checkpoint: LeaderEpochCheckpoint = new LeaderEpochCheckpoint {
      private var epochs = Seq.empty[EpochEntry]

      override def write(epochs: util.Collection[EpochEntry]): Unit = {
        this.epochs = epochs.asScala.toSeq
      }

      override def read(): java.util.List[EpochEntry] = this.epochs.asJava
    }

    val cache = new LeaderEpochFileCache(topicPartition, checkpoint)
    seg.append(largestOffset = 105L, largestTimestamp = RecordBatch.NO_TIMESTAMP,
      shallowOffsetOfMaxTimestamp = 104L, records = MemoryRecords.withRecords(104L, CompressionType.NONE, 0,
        new SimpleRecord("a".getBytes), new SimpleRecord("b".getBytes)))

    seg.append(largestOffset = 107L, largestTimestamp = RecordBatch.NO_TIMESTAMP,
      shallowOffsetOfMaxTimestamp = 106L, records = MemoryRecords.withRecords(106L, CompressionType.NONE, 1,
        new SimpleRecord("a".getBytes), new SimpleRecord("b".getBytes)))

    seg.append(largestOffset = 109L, largestTimestamp = RecordBatch.NO_TIMESTAMP,
      shallowOffsetOfMaxTimestamp = 108L, records = MemoryRecords.withRecords(108L, CompressionType.NONE, 1,
        new SimpleRecord("a".getBytes), new SimpleRecord("b".getBytes)))

    seg.append(largestOffset = 111L, largestTimestamp = RecordBatch.NO_TIMESTAMP,
      shallowOffsetOfMaxTimestamp = 110, records = MemoryRecords.withRecords(110L, CompressionType.NONE, 2,
        new SimpleRecord("a".getBytes), new SimpleRecord("b".getBytes)))

<<<<<<< HEAD
    seg.recover(new ProducerStateManager(topicPartition, logDir), Some(cache))
    assertEquals(ArrayBuffer(EpochEntry(epoch = 0, startOffset = 104L),
      EpochEntry(epoch = 1, startOffset = 106),
      EpochEntry(epoch = 2, startOffset = 110)),
=======
    seg.recover(newProducerStateManager(), Some(cache))
    assertEquals(java.util.Arrays.asList(new EpochEntry(0, 104L),
                             new EpochEntry(1, 106),
                             new EpochEntry(2, 110)),
>>>>>>> 15418db6
      cache.epochEntries)
  }

  private def endTxnRecords(controlRecordType: ControlRecordType,
                            producerId: Long,
                            producerEpoch: Short,
                            offset: Long,
                            partitionLeaderEpoch: Int = 0,
                            coordinatorEpoch: Int = 0,
                            timestamp: Long = RecordBatch.NO_TIMESTAMP): MemoryRecords = {
    val marker = new EndTransactionMarker(controlRecordType, coordinatorEpoch)
    MemoryRecords.withEndTransactionMarker(offset, timestamp, partitionLeaderEpoch, producerId, producerEpoch, marker)
  }

  /**
   * Create a segment with some data and an index. Then corrupt the index,
   * and recover the segment, the entries should all be readable.
   */
  @Test
  def testRecoveryFixesCorruptTimeIndex(): Unit = {
    val seg = createSegment(0)
    for(i <- 0 until 100)
      seg.append(i, i * 10, i, records(i, i.toString))
    val timeIndexFile = seg.lazyTimeIndex.file
    TestUtils.writeNonsenseToFile(timeIndexFile, 5, timeIndexFile.length.toInt)
    seg.recover(newProducerStateManager())
    for(i <- 0 until 100) {
      assertEquals(i, seg.findOffsetByTimestamp(i * 10).get.offset)
      if (i < 99)
        assertEquals(i + 1, seg.findOffsetByTimestamp(i * 10 + 1).get.offset)
    }
  }

  /**
   * Randomly corrupt a log a number of times and attempt recovery.
   */
  @Test
  def testRecoveryWithCorruptMessage(): Unit = {
    val messagesAppended = 20
    for (_ <- 0 until 10) {
      val seg = createSegment(0)
      for (i <- 0 until messagesAppended)
        seg.append(i, RecordBatch.NO_TIMESTAMP, -1L, records(i, i.toString))
      val offsetToBeginCorruption = TestUtils.random.nextInt(messagesAppended)
      // start corrupting somewhere in the middle of the chosen record all the way to the end

      val recordPosition = seg.log.searchForOffsetWithSize(offsetToBeginCorruption, 0)
      val position = recordPosition.position + TestUtils.random.nextInt(15)
      TestUtils.writeNonsenseToFile(seg.log.file, position, (seg.log.file.length - position).toInt)
      seg.recover(newProducerStateManager())
      assertEquals((0 until offsetToBeginCorruption).toList, seg.log.batches.asScala.map(_.lastOffset).toList,
        "Should have truncated off bad messages.")
      seg.deleteIfExists()
    }
  }

  private def createSegment(baseOffset: Long, fileAlreadyExists: Boolean, initFileSize: Int, preallocate: Boolean): LogSegment = {
    val tempDir = TestUtils.tempDir()
    val logConfig = new LogConfig(Map(
      TopicConfig.INDEX_INTERVAL_BYTES_CONFIG -> 10,
      TopicConfig.SEGMENT_INDEX_BYTES_CONFIG -> 1000,
      TopicConfig.SEGMENT_JITTER_MS_CONFIG -> 0
    ).asJava)
    val seg = LogSegment.open(tempDir, baseOffset, logConfig, Time.SYSTEM, fileAlreadyExists = fileAlreadyExists,
      initFileSize = initFileSize, preallocate = preallocate)
    segments += seg
    seg
  }

  /* create a segment with   pre allocate, put message to it and verify */
  @Test
  def testCreateWithInitFileSizeAppendMessage(): Unit = {
    val seg = createSegment(40, false, 512*1024*1024, true)
    val ms = records(50, "hello", "there")
    seg.append(51, RecordBatch.NO_TIMESTAMP, -1L, ms)
    val ms2 = records(60, "alpha", "beta")
    seg.append(61, RecordBatch.NO_TIMESTAMP, -1L, ms2)
    val read = seg.read(startOffset = 55, maxSize = 200)
    checkEquals(ms2.records.iterator, read.records.records.iterator)
  }

  /* create a segment with   pre allocate and clearly shut down*/
  @Test
  def testCreateWithInitFileSizeClearShutdown(): Unit = {
    val tempDir = TestUtils.tempDir()
    val logConfig = new LogConfig(Map(
      TopicConfig.INDEX_INTERVAL_BYTES_CONFIG -> 10,
      TopicConfig.SEGMENT_INDEX_BYTES_CONFIG -> 1000,
      TopicConfig.SEGMENT_JITTER_MS_CONFIG -> 0
    ).asJava)

    val seg = LogSegment.open(tempDir, baseOffset = 40, logConfig, Time.SYSTEM,
      initFileSize = 512 * 1024 * 1024, preallocate = true)

    val ms = records(50, "hello", "there")
    seg.append(51, RecordBatch.NO_TIMESTAMP, -1L, ms)
    val ms2 = records(60, "alpha", "beta")
    seg.append(61, RecordBatch.NO_TIMESTAMP, -1L, ms2)
    val read = seg.read(startOffset = 55, maxSize = 200)
    checkEquals(ms2.records.iterator, read.records.records.iterator)
    val oldSize = seg.log.sizeInBytes()
    val oldPosition = seg.log.channel.position
    val oldFileSize = seg.log.file.length
    assertEquals(512*1024*1024, oldFileSize)
    seg.close()
    //After close, file should be trimmed
    assertEquals(oldSize, seg.log.file.length)

    val segReopen = LogSegment.open(tempDir, baseOffset = 40, logConfig, Time.SYSTEM, fileAlreadyExists = true,
      initFileSize = 512 * 1024 * 1024, preallocate = true)
    segments += segReopen

    val readAgain = segReopen.read(startOffset = 55, maxSize = 200)
    checkEquals(ms2.records.iterator, readAgain.records.records.iterator)
    val size = segReopen.log.sizeInBytes()
    val position = segReopen.log.channel.position
    val fileSize = segReopen.log.file.length
    assertEquals(oldPosition, position)
    assertEquals(oldSize, size)
    assertEquals(size, fileSize)
  }

  @Test
  def shouldTruncateEvenIfOffsetPointsToAGapInTheLog(): Unit = {
    val seg = createSegment(40)
    val offset = 40

    def records(offset: Long, record: String): MemoryRecords =
      MemoryRecords.withRecords(RecordBatch.MAGIC_VALUE_V2, offset, CompressionType.NONE, TimestampType.CREATE_TIME,
        new SimpleRecord(offset * 1000, record.getBytes))

    //Given two messages with a gap between them (e.g. mid offset compacted away)
    val ms1 = records(offset, "first message")
    seg.append(offset, RecordBatch.NO_TIMESTAMP, -1L, ms1)
    val ms2 = records(offset + 3, "message after gap")
    seg.append(offset + 3, RecordBatch.NO_TIMESTAMP, -1L, ms2)

    // When we truncate to an offset without a corresponding log entry
    seg.truncateTo(offset + 1)

    //Then we should still truncate the record that was present (i.e. offset + 3 is gone)
    val log = seg.read(offset, 10000)
    assertEquals(offset, log.records.batches.iterator.next().baseOffset())
    assertEquals(1, log.records.batches.asScala.size)
  }

  @Test
  def testAppendFromFile(): Unit = {
    def records(offset: Long, size: Int): MemoryRecords =
      MemoryRecords.withRecords(RecordBatch.MAGIC_VALUE_V2, offset, CompressionType.NONE, TimestampType.CREATE_TIME,
        new SimpleRecord(new Array[Byte](size)))

    // create a log file in a separate directory to avoid conflicting with created segments
    val tempDir = TestUtils.tempDir()
    val fileRecords = FileRecords.open(UnifiedLog.logFile(tempDir, 0))

    // Simulate a scenario where we have a single log with an offset range exceeding Int.MaxValue
    fileRecords.append(records(0, 1024))
    fileRecords.append(records(500, 1024 * 1024 + 1))
    val sizeBeforeOverflow = fileRecords.sizeInBytes()
    fileRecords.append(records(Int.MaxValue + 5L, 1024))
    val sizeAfterOverflow = fileRecords.sizeInBytes()

    val segment = createSegment(0)
    val bytesAppended = segment.appendFromFile(fileRecords, 0)
    assertEquals(sizeBeforeOverflow, bytesAppended)
    assertEquals(sizeBeforeOverflow, segment.size)

    val overflowSegment = createSegment(Int.MaxValue)
    val overflowBytesAppended = overflowSegment.appendFromFile(fileRecords, sizeBeforeOverflow)
    assertEquals(sizeAfterOverflow - sizeBeforeOverflow, overflowBytesAppended)
    assertEquals(overflowBytesAppended, overflowSegment.size)

    Utils.delete(tempDir)
  }

  private def newProducerStateManager(): ProducerStateManager = {
    new ProducerStateManager(
      topicPartition,
      logDir,
      5 * 60 * 1000,
      new ProducerStateManagerConfig(kafka.server.Defaults.ProducerIdExpirationMs, false),
      new MockTime()
    )
  }

}<|MERGE_RESOLUTION|>--- conflicted
+++ resolved
@@ -25,7 +25,7 @@
 import org.apache.kafka.common.utils.{MockTime, Time, Utils}
 import org.apache.kafka.storage.internals.checkpoint.LeaderEpochCheckpoint
 import org.apache.kafka.storage.internals.epoch.LeaderEpochFileCache
-import org.apache.kafka.storage.internals.log.{BatchMetadata, EpochEntry, LogConfig, ProducerStateEntry, ProducerStateManager, ProducerStateManagerConfig, RollParams}
+import org.apache.kafka.storage.internals.log._
 import org.junit.jupiter.api.Assertions._
 import org.junit.jupiter.api.{AfterEach, BeforeEach, Test}
 import org.junit.jupiter.params.ParameterizedTest
@@ -431,17 +431,10 @@
       shallowOffsetOfMaxTimestamp = 110, records = MemoryRecords.withRecords(110L, CompressionType.NONE, 2,
         new SimpleRecord("a".getBytes), new SimpleRecord("b".getBytes)))
 
-<<<<<<< HEAD
-    seg.recover(new ProducerStateManager(topicPartition, logDir), Some(cache))
-    assertEquals(ArrayBuffer(EpochEntry(epoch = 0, startOffset = 104L),
-      EpochEntry(epoch = 1, startOffset = 106),
-      EpochEntry(epoch = 2, startOffset = 110)),
-=======
     seg.recover(newProducerStateManager(), Some(cache))
     assertEquals(java.util.Arrays.asList(new EpochEntry(0, 104L),
-                             new EpochEntry(1, 106),
-                             new EpochEntry(2, 110)),
->>>>>>> 15418db6
+      new EpochEntry(1, 106),
+      new EpochEntry(2, 110)),
       cache.epochEntries)
   }
 
