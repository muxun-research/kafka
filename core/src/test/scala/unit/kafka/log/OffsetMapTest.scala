--- conflicted
+++ resolved
@@ -17,11 +17,12 @@
 
 package kafka.log
 
-import java.nio._
 import kafka.utils.Exit
 import org.apache.kafka.storage.internals.log.SkimpyOffsetMap
+import org.junit.jupiter.api.Assertions._
 import org.junit.jupiter.api._
-import org.junit.jupiter.api.Assertions._
+
+import java.nio._
 
 class OffsetMapTest {
 
@@ -72,7 +73,7 @@
 
 object OffsetMapTest {
   def main(args: Array[String]): Unit = {
-    if(args.length != 2) {
+    if (args.length != 2) {
       System.err.println("USAGE: java OffsetMapTest size load")
       Exit.exit(1)
     }
@@ -81,14 +82,8 @@
     val load = args(1).toDouble
     val start = System.nanoTime
     val map = test.validateMap(size, load)
-<<<<<<< HEAD
-    val ellapsedMs = (System.nanoTime - start) / 1000.0 / 1000.0
-    println(s"${map.size} entries in map of size ${map.slots} in $ellapsedMs ms")
-    println("Collision rate: %.1f%%".format(100 * map.collisionRate))
-=======
     val elapsedMs = (System.nanoTime - start) / 1000.0 / 1000.0
     println(s"${map.size} entries in map of size ${map.slots} in $elapsedMs ms")
-    println("Collision rate: %.1f%%".format(100*map.collisionRate))
->>>>>>> 15418db6
+    println("Collision rate: %.1f%%".format(100 * map.collisionRate))
   }
 }