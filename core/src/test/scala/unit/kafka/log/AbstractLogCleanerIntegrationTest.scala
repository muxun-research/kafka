/*
 * Licensed to the Apache Software Foundation (ASF) under one or more
 * contributor license agreements. See the NOTICE file distributed with
 * this work for additional information regarding copyright ownership.
 * The ASF licenses this file to You under the Apache License, Version 2.0
 * (the "License"); you may not use this file except in compliance with
 * the License. You may obtain a copy of the License at
 *
 *    http://www.apache.org/licenses/LICENSE-2.0
 *
 * Unless required by applicable law or agreed to in writing, software
 * distributed under the License is distributed on an "AS IS" BASIS,
 * WITHOUT WARRANTIES OR CONDITIONS OF ANY KIND, either express or implied.
 * See the License for the specific language governing permissions and
 * limitations under the License.
 */
package kafka.log

<<<<<<< HEAD
import kafka.server.BrokerTopicStats
=======
import java.io.File
import java.nio.file.Files
import java.util.Properties
import kafka.utils.{Pool, TestUtils}
>>>>>>> 9494bebe
import kafka.utils.Implicits._
import kafka.utils.{Pool, TestUtils}
import org.apache.kafka.common.TopicPartition
import org.apache.kafka.common.compress.Compression
import org.apache.kafka.common.config.TopicConfig
import org.apache.kafka.common.record.{MemoryRecords, RecordBatch, RecordVersion}
import org.apache.kafka.common.utils.Utils
import org.apache.kafka.coordinator.transaction.TransactionLogConfig
import org.apache.kafka.server.util.MockTime
import org.apache.kafka.storage.internals.log.{CleanerConfig, LogConfig, LogDirFailureChannel, ProducerStateManagerConfig}
import org.apache.kafka.storage.log.metrics.BrokerTopicStats
import org.junit.jupiter.api.{AfterEach, Tag}

import java.io.File
import java.nio.file.Files
import java.util.Properties
import scala.collection.mutable.ListBuffer
import scala.util.Random

@Tag("integration")
abstract class AbstractLogCleanerIntegrationTest {

  var cleaner: LogCleaner = _
  val logDir = TestUtils.tempDir()

  private val logs = ListBuffer.empty[UnifiedLog]
  private val defaultMaxMessageSize = 128
  private val defaultMinCleanableDirtyRatio = 0.0F
  private val defaultMinCompactionLagMS = 0L
  private val defaultDeleteDelay = 1000
  private val defaultSegmentSize = 2048
  private val defaultMaxCompactionLagMs = Long.MaxValue

  def time: MockTime

  @AfterEach
  def teardown(): Unit = {
    if (cleaner != null)
      cleaner.shutdown()
    time.scheduler.shutdown()
    logs.foreach(_.close())
    Utils.delete(logDir)
  }

  def logConfigProperties(propertyOverrides: Properties = new Properties(),
                          maxMessageSize: Int,
                          minCleanableDirtyRatio: Float = defaultMinCleanableDirtyRatio,
                          minCompactionLagMs: Long = defaultMinCompactionLagMS,
                          deleteDelay: Int = defaultDeleteDelay,
                          segmentSize: Int = defaultSegmentSize,
                          maxCompactionLagMs: Long = defaultMaxCompactionLagMs): Properties = {
    val props = new Properties()
    props.put(TopicConfig.MAX_MESSAGE_BYTES_CONFIG, maxMessageSize: java.lang.Integer)
    props.put(TopicConfig.SEGMENT_BYTES_CONFIG, segmentSize: java.lang.Integer)
    props.put(TopicConfig.SEGMENT_INDEX_BYTES_CONFIG, 100 * 1024: java.lang.Integer)
    props.put(TopicConfig.FILE_DELETE_DELAY_MS_CONFIG, deleteDelay: java.lang.Integer)
    props.put(TopicConfig.CLEANUP_POLICY_CONFIG, TopicConfig.CLEANUP_POLICY_COMPACT)
    props.put(TopicConfig.MIN_CLEANABLE_DIRTY_RATIO_CONFIG, minCleanableDirtyRatio: java.lang.Float)
    props.put(TopicConfig.MIN_COMPACTION_LAG_MS_CONFIG, minCompactionLagMs: java.lang.Long)
    props.put(TopicConfig.MAX_COMPACTION_LAG_MS_CONFIG, maxCompactionLagMs: java.lang.Long)
    props ++= propertyOverrides
    props
  }

  def makeCleaner(partitions: Iterable[TopicPartition],
                  minCleanableDirtyRatio: Float = defaultMinCleanableDirtyRatio,
                  numThreads: Int = 1,
                  backoffMs: Long = 15000L,
                  maxMessageSize: Int = defaultMaxMessageSize,
                  minCompactionLagMs: Long = defaultMinCompactionLagMS,
                  deleteDelay: Int = defaultDeleteDelay,
                  segmentSize: Int = defaultSegmentSize,
                  maxCompactionLagMs: Long = defaultMaxCompactionLagMs,
                  cleanerIoBufferSize: Option[Int] = None,
                  propertyOverrides: Properties = new Properties()): LogCleaner = {

    val logMap = new Pool[TopicPartition, UnifiedLog]()
    for (partition <- partitions) {
      val dir = new File(logDir, s"${partition.topic}-${partition.partition}")
      Files.createDirectories(dir.toPath)

      val logConfig = new LogConfig(logConfigProperties(propertyOverrides,
        maxMessageSize = maxMessageSize,
        minCleanableDirtyRatio = minCleanableDirtyRatio,
        minCompactionLagMs = minCompactionLagMs,
        deleteDelay = deleteDelay,
        segmentSize = segmentSize,
        maxCompactionLagMs = maxCompactionLagMs))
      val log = UnifiedLog(
        dir = dir,
        config = logConfig,
        logStartOffset = 0L,
        recoveryPoint = 0L,
        scheduler = time.scheduler,
        time = time,
        brokerTopicStats = new BrokerTopicStats,
        maxTransactionTimeoutMs = 5 * 60 * 1000,
        producerStateManagerConfig = new ProducerStateManagerConfig(TransactionLogConfig.PRODUCER_ID_EXPIRATION_MS_DEFAULT, false),
        producerIdExpirationCheckIntervalMs = TransactionLogConfig.PRODUCER_ID_EXPIRATION_CHECK_INTERVAL_MS_DEFAULT,
        logDirFailureChannel = new LogDirFailureChannel(10),
        topicId = None)
      logMap.put(partition, log)
      this.logs += log
    }

    val cleanerConfig = new CleanerConfig(
      numThreads,
      4 * 1024 * 1024L,
      0.9,
      cleanerIoBufferSize.getOrElse(maxMessageSize / 2),
      maxMessageSize,
      Double.MaxValue,
      backoffMs,
      true)
    new LogCleaner(cleanerConfig,
      logDirs = Array(logDir),
      logs = logMap,
      logDirFailureChannel = new LogDirFailureChannel(1),
      time = time)
  }

  private var ctr = 0

  def counter: Int = ctr

  def incCounter(): Unit = ctr += 1

  def writeDups(numKeys: Int, numDups: Int, log: UnifiedLog, codec: Compression,
                startKey: Int = 0, magicValue: Byte = RecordBatch.CURRENT_MAGIC_VALUE): Seq[(Int, String, Long)] = {
    for (_ <- 0 until numDups; key <- startKey until (startKey + numKeys)) yield {
      val value = counter.toString
      val appendInfo = log.appendAsLeaderWithRecordVersion(TestUtils.singletonRecords(value = value.getBytes, codec = codec,
        key = key.toString.getBytes, magicValue = magicValue), leaderEpoch = 0, recordVersion = RecordVersion.lookup(magicValue))
      // move LSO forward to increase compaction bound
      log.updateHighWatermark(log.logEndOffset)
      incCounter()
      (key, value, appendInfo.firstOffset)
    }
  }

  def createLargeSingleMessageSet(key: Int, messageFormatVersion: Byte, codec: Compression): (String, MemoryRecords) = {
    def messageValue(length: Int): String = {
      val random = new Random(0)
      new String(random.alphanumeric.take(length).toArray)
    }

    val value = messageValue(128)
    val messageSet = TestUtils.singletonRecords(value = value.getBytes, codec = codec, key = key.toString.getBytes,
      magicValue = messageFormatVersion)
    (value, messageSet)
  }

  def closeLog(log: UnifiedLog): Unit = {
    log.close()
    logs -= log
  }
}<|MERGE_RESOLUTION|>--- conflicted
+++ resolved
@@ -16,16 +16,11 @@
  */
 package kafka.log
 
-<<<<<<< HEAD
-import kafka.server.BrokerTopicStats
-=======
 import java.io.File
 import java.nio.file.Files
 import java.util.Properties
 import kafka.utils.{Pool, TestUtils}
->>>>>>> 9494bebe
 import kafka.utils.Implicits._
-import kafka.utils.{Pool, TestUtils}
 import org.apache.kafka.common.TopicPartition
 import org.apache.kafka.common.compress.Compression
 import org.apache.kafka.common.config.TopicConfig
@@ -37,9 +32,7 @@
 import org.apache.kafka.storage.log.metrics.BrokerTopicStats
 import org.junit.jupiter.api.{AfterEach, Tag}
 
-import java.io.File
-import java.nio.file.Files
-import java.util.Properties
+import scala.collection.Seq
 import scala.collection.mutable.ListBuffer
 import scala.util.Random
 
@@ -78,7 +71,7 @@
     val props = new Properties()
     props.put(TopicConfig.MAX_MESSAGE_BYTES_CONFIG, maxMessageSize: java.lang.Integer)
     props.put(TopicConfig.SEGMENT_BYTES_CONFIG, segmentSize: java.lang.Integer)
-    props.put(TopicConfig.SEGMENT_INDEX_BYTES_CONFIG, 100 * 1024: java.lang.Integer)
+    props.put(TopicConfig.SEGMENT_INDEX_BYTES_CONFIG, 100*1024: java.lang.Integer)
     props.put(TopicConfig.FILE_DELETE_DELAY_MS_CONFIG, deleteDelay: java.lang.Integer)
     props.put(TopicConfig.CLEANUP_POLICY_CONFIG, TopicConfig.CLEANUP_POLICY_COMPACT)
     props.put(TopicConfig.MIN_CLEANABLE_DIRTY_RATIO_CONFIG, minCleanableDirtyRatio: java.lang.Float)
@@ -146,9 +139,7 @@
   }
 
   private var ctr = 0
-
   def counter: Int = ctr
-
   def incCounter(): Unit = ctr += 1
 
   def writeDups(numKeys: Int, numDups: Int, log: UnifiedLog, codec: Compression,
@@ -169,7 +160,6 @@
       val random = new Random(0)
       new String(random.alphanumeric.take(length).toArray)
     }
-
     val value = messageValue(128)
     val messageSet = TestUtils.singletonRecords(value = value.getBytes, codec = codec, key = key.toString.getBytes,
       magicValue = messageFormatVersion)
