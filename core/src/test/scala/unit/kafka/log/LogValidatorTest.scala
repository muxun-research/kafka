/**
 * Licensed to the Apache Software Foundation (ASF) under one or more
 * contributor license agreements.  See the NOTICE file distributed with
 * this work for additional information regarding copyright ownership.
 * The ASF licenses this file to You under the Apache License, Version 2.0
 * (the "License"); you may not use this file except in compliance with
 * the License.  You may obtain a copy of the License at
 *
 *    http://www.apache.org/licenses/LICENSE-2.0
 *
 * Unless required by applicable law or agreed to in writing, software
 * distributed under the License is distributed on an "AS IS" BASIS,
 * WITHOUT WARRANTIES OR CONDITIONS OF ANY KIND, either express or implied.
 * See the License for the specific language governing permissions and
 * limitations under the License.
 */
package kafka.log

import java.nio.ByteBuffer
import java.util.concurrent.TimeUnit
import kafka.server.{BrokerTopicStats, RequestLocal}
import kafka.utils.TestUtils.meterCount
import org.apache.kafka.common.errors.{InvalidTimestampException, UnsupportedCompressionTypeException, UnsupportedForMessageFormatException}
import org.apache.kafka.common.record._
import org.apache.kafka.common.utils.{PrimitiveRef, Time}
import org.apache.kafka.common.{InvalidRecordException, TopicPartition}
import org.apache.kafka.server.common.MetadataVersion
import org.apache.kafka.storage.internals.log.LogValidator.ValidationResult
import org.apache.kafka.server.metrics.KafkaYammerMetrics
import org.apache.kafka.server.util.MockTime
import org.apache.kafka.storage.internals.log.{AppendOrigin, LogValidator, RecordValidationException}
import org.apache.kafka.test.TestUtils
import org.junit.jupiter.api.Assertions._
import org.junit.jupiter.api.Test

import scala.jdk.CollectionConverters._

class LogValidatorTest {

  val time = Time.SYSTEM
  val topicPartition = new TopicPartition("topic", 0)
  val metricsKeySet = KafkaYammerMetrics.defaultRegistry.allMetrics.keySet.asScala
  val metricsRecorder = UnifiedLog.newValidatorMetricsRecorder(new BrokerTopicStats().allTopicsStats)

  @Test
  def testOnlyOneBatch(): Unit = {
    checkOnlyOneBatch(RecordBatch.MAGIC_VALUE_V0, CompressionType.GZIP, CompressionType.GZIP)
    checkOnlyOneBatch(RecordBatch.MAGIC_VALUE_V1, CompressionType.GZIP, CompressionType.GZIP)
    checkOnlyOneBatch(RecordBatch.MAGIC_VALUE_V2, CompressionType.GZIP, CompressionType.GZIP)
    checkOnlyOneBatch(RecordBatch.MAGIC_VALUE_V0, CompressionType.GZIP, CompressionType.NONE)
    checkOnlyOneBatch(RecordBatch.MAGIC_VALUE_V1, CompressionType.GZIP, CompressionType.NONE)
    checkOnlyOneBatch(RecordBatch.MAGIC_VALUE_V2, CompressionType.GZIP, CompressionType.NONE)
    checkOnlyOneBatch(RecordBatch.MAGIC_VALUE_V2, CompressionType.NONE, CompressionType.NONE)
    checkOnlyOneBatch(RecordBatch.MAGIC_VALUE_V2, CompressionType.NONE, CompressionType.GZIP)
  }

  @Test
  def testAllowMultiBatch(): Unit = {
    checkAllowMultiBatch(RecordBatch.MAGIC_VALUE_V0, CompressionType.NONE, CompressionType.NONE)
    checkAllowMultiBatch(RecordBatch.MAGIC_VALUE_V1, CompressionType.NONE, CompressionType.NONE)
    checkAllowMultiBatch(RecordBatch.MAGIC_VALUE_V0, CompressionType.NONE, CompressionType.GZIP)
    checkAllowMultiBatch(RecordBatch.MAGIC_VALUE_V1, CompressionType.NONE, CompressionType.GZIP)
  }

  @Test
  def testValidationOfBatchesWithNonSequentialInnerOffsets(): Unit = {
    def testMessageValidation(magicValue: Byte): Unit = {
      val numRecords = 20
      val invalidRecords = recordsWithNonSequentialInnerOffsets(magicValue, CompressionType.GZIP, numRecords)

      // Validation for v2 and above is strict for this case. For older formats, we fix invalid
      // internal offsets by rewriting the batch.
      if (magicValue >= RecordBatch.MAGIC_VALUE_V2) {
        assertThrows(classOf[InvalidRecordException],
          () => validateMessages(invalidRecords, magicValue, CompressionType.GZIP, CompressionType.GZIP)
        )
      } else {
        val result = validateMessages(invalidRecords, magicValue, CompressionType.GZIP, CompressionType.GZIP)
        assertEquals(0 until numRecords, result.validatedRecords.records.asScala.map(_.offset))
      }
    }

    for (version <- RecordVersion.values) {
      testMessageValidation(version.value)
    }
  }

  @Test
  def testMisMatchMagic(): Unit = {
    checkMismatchMagic(RecordBatch.MAGIC_VALUE_V0, RecordBatch.MAGIC_VALUE_V1, CompressionType.GZIP)
    checkMismatchMagic(RecordBatch.MAGIC_VALUE_V1, RecordBatch.MAGIC_VALUE_V0, CompressionType.GZIP)
  }

  private def checkOnlyOneBatch(magic: Byte, sourceCompressionType: CompressionType, targetCompressionType: CompressionType): Unit = {
    assertThrows(classOf[InvalidRecordException],
      () => validateMessages(createTwoBatchedRecords(magic, 0L, sourceCompressionType), magic, sourceCompressionType, targetCompressionType)
    )
  }

  private def checkAllowMultiBatch(magic: Byte, sourceCompressionType: CompressionType, targetCompressionType: CompressionType): Unit = {
    validateMessages(createTwoBatchedRecords(magic, 0L, sourceCompressionType), magic, sourceCompressionType, targetCompressionType)
  }

  private def checkMismatchMagic(batchMagic: Byte, recordMagic: Byte, compressionType: CompressionType): Unit = {
    assertThrows(classOf[RecordValidationException],
      () => validateMessages(recordsWithInvalidInnerMagic(batchMagic, recordMagic, compressionType), batchMagic, compressionType, compressionType)
    )
    assertEquals(metricsKeySet.count(_.getMBeanName.endsWith(s"${BrokerTopicStats.InvalidMagicNumberRecordsPerSec}")), 1)
    assertTrue(meterCount(s"${BrokerTopicStats.InvalidMagicNumberRecordsPerSec}") > 0)
  }

  private def validateMessages(records: MemoryRecords,
                               magic: Byte,
                               sourceCompressionType: CompressionType,
                               targetCompressionType: CompressionType): ValidationResult = {
    val mockTime = new MockTime(0L, 0L)
    new LogValidator(records,
      topicPartition,
      mockTime,
      sourceCompressionType,
      targetCompressionType,
      false,
      magic,
      TimestampType.CREATE_TIME,
      1000L,
      RecordBatch.NO_PRODUCER_EPOCH,
      AppendOrigin.CLIENT,
      MetadataVersion.IBP_2_3_IV1
    ).validateMessagesAndAssignOffsets(
      PrimitiveRef.ofLong(0L), metricsRecorder, RequestLocal.withThreadConfinedCaching.bufferSupplier)
  }

  @Test
  def testLogAppendTimeNonCompressedV1(): Unit = {
    checkLogAppendTimeNonCompressed(RecordBatch.MAGIC_VALUE_V1)
  }

  @Test
  def testLogAppendTimeNonCompressedV2(): Unit = {
    checkLogAppendTimeNonCompressed(RecordBatch.MAGIC_VALUE_V2)
  }

  private def checkLogAppendTimeNonCompressed(magic: Byte): Unit = {
    val mockTime = new MockTime
    // The timestamps should be overwritten
    val records = createRecords(magicValue = magic, timestamp = 1234L, codec = CompressionType.NONE)
    val offsetCounter = PrimitiveRef.ofLong(0)
    val validatedResults = new LogValidator(records,
      topicPartition,
<<<<<<< HEAD
      offsetCounter = new LongRef(0),
      time = time,
      now = now,
      sourceCodec = NoCompressionCodec,
      targetCodec = NoCompressionCodec,
      compactedTopic = false,
      magic = magic,
      timestampType = TimestampType.LOG_APPEND_TIME,
      timestampDiffMaxMs = 1000L,
      partitionLeaderEpoch = RecordBatch.NO_PARTITION_LEADER_EPOCH,
      origin = AppendOrigin.Client,
      interBrokerProtocolVersion = ApiVersion.latestVersion,
      brokerTopicStats = brokerTopicStats)
=======
      mockTime,
      CompressionType.NONE,
      CompressionType.NONE,
      false,
      magic,
      TimestampType.LOG_APPEND_TIME,
      1000L,
      RecordBatch.NO_PARTITION_LEADER_EPOCH,
      AppendOrigin.CLIENT,
      MetadataVersion.latest
    ).validateMessagesAndAssignOffsets(
      offsetCounter,
      metricsRecorder,
      RequestLocal.withThreadConfinedCaching.bufferSupplier
    )

    assertEquals(offsetCounter.value, records.records.asScala.size)
>>>>>>> 15418db6
    val validatedRecords = validatedResults.validatedRecords
    assertEquals(records.records.asScala.size, validatedRecords.records.asScala.size, "message set size should not change")
    val now = mockTime.milliseconds
    validatedRecords.batches.forEach(batch => validateLogAppendTime(now, 1234L, batch))
    assertEquals(now, validatedResults.maxTimestampMs, s"Max timestamp should be $now")
    assertFalse(validatedResults.messageSizeMaybeChanged, "Message size should not have been changed")

    // we index from last offset in version 2 instead of base offset
    val expectedMaxTimestampOffset = if (magic >= RecordBatch.MAGIC_VALUE_V2) 2 else 0
    assertEquals(expectedMaxTimestampOffset, validatedResults.shallowOffsetOfMaxTimestampMs,
      s"The offset of max timestamp should be $expectedMaxTimestampOffset")
    verifyRecordConversionStats(validatedResults.recordConversionStats, numConvertedRecords = 0, records,
      compressed = false)
  }

  @Test
  def testLogAppendTimeWithRecompressionV1(): Unit = {
    checkLogAppendTimeWithRecompression(RecordBatch.MAGIC_VALUE_V1)
  }

  private def checkLogAppendTimeWithRecompression(targetMagic: Byte): Unit = {
    val mockTime = new MockTime
    // The timestamps should be overwritten
    val records = createRecords(magicValue = RecordBatch.MAGIC_VALUE_V0, codec = CompressionType.GZIP)
    val validatedResults = new LogValidator(
      records,
      topicPartition,
      mockTime,
      CompressionType.GZIP,
      CompressionType.GZIP,
      false,
      targetMagic,
      TimestampType.LOG_APPEND_TIME,
      1000L,
      RecordBatch.NO_PARTITION_LEADER_EPOCH,
      AppendOrigin.CLIENT,
      MetadataVersion.latest
    ).validateMessagesAndAssignOffsets(
      PrimitiveRef.ofLong(0),
      metricsRecorder,
      RequestLocal.withThreadConfinedCaching.bufferSupplier
    )

    val validatedRecords = validatedResults.validatedRecords
    assertEquals(records.records.asScala.size, validatedRecords.records.asScala.size,
      "message set size should not change")
    val now = mockTime.milliseconds()
    validatedRecords.batches.forEach(batch => validateLogAppendTime(now, -1, batch))
    assertTrue(validatedRecords.batches.iterator.next().isValid,
      "MessageSet should still valid")
    assertEquals(now, validatedResults.maxTimestampMs,
      s"Max timestamp should be $now")
    assertEquals(records.records.asScala.size - 1, validatedResults.shallowOffsetOfMaxTimestampMs,
      s"The offset of max timestamp should be ${records.records.asScala.size - 1}")
    assertTrue(validatedResults.messageSizeMaybeChanged,
      "Message size may have been changed")

    val stats = validatedResults.recordConversionStats
    verifyRecordConversionStats(stats, numConvertedRecords = 3, records, compressed = true)
  }

  @Test
  def testLogAppendTimeWithRecompressionV2(): Unit = {
    checkLogAppendTimeWithRecompression(RecordBatch.MAGIC_VALUE_V2)
  }

  @Test
  def testLogAppendTimeWithoutRecompressionV1(): Unit = {
    checkLogAppendTimeWithoutRecompression(RecordBatch.MAGIC_VALUE_V1)
  }

  private def checkLogAppendTimeWithoutRecompression(magic: Byte): Unit = {
    val mockTime = new MockTime
    // The timestamps should be overwritten
    val records = createRecords(magicValue = magic, timestamp = 1234L, codec = CompressionType.GZIP)
    val validatedResults = new LogValidator(
      records,
      topicPartition,
      mockTime,
      CompressionType.GZIP,
      CompressionType.GZIP,
      false,
      magic,
      TimestampType.LOG_APPEND_TIME,
      1000L,
      RecordBatch.NO_PARTITION_LEADER_EPOCH,
      AppendOrigin.CLIENT,
      MetadataVersion.latest
    ).validateMessagesAndAssignOffsets(
      PrimitiveRef.ofLong(0),
      metricsRecorder,
      RequestLocal.withThreadConfinedCaching.bufferSupplier
    )
    val validatedRecords = validatedResults.validatedRecords

    assertEquals(records.records.asScala.size, validatedRecords.records.asScala.size,
      "message set size should not change")
    val now = mockTime.milliseconds()
    validatedRecords.batches.forEach(batch => validateLogAppendTime(now, 1234L, batch))
    assertTrue(validatedRecords.batches.iterator.next().isValid,
      "MessageSet should still valid")
    assertEquals(now, validatedResults.maxTimestampMs,
      s"Max timestamp should be $now")
    assertEquals(records.records.asScala.size - 1, validatedResults.shallowOffsetOfMaxTimestampMs,
      s"The offset of max timestamp should be ${records.records.asScala.size - 1}")
    assertFalse(validatedResults.messageSizeMaybeChanged,
      "Message size should not have been changed")

    verifyRecordConversionStats(validatedResults.recordConversionStats, numConvertedRecords = 0, records,
      compressed = true)
  }

  @Test
  def testInvalidOffsetRangeAndRecordCount(): Unit = {
    // The batch to be written contains 3 records, so the correct lastOffsetDelta is 2
    validateRecordBatchWithCountOverrides(lastOffsetDelta = 2, count = 3)

    // Count and offset range are inconsistent or invalid
    assertInvalidBatchCountOverrides(lastOffsetDelta = 0, count = 3)
    assertInvalidBatchCountOverrides(lastOffsetDelta = 15, count = 3)
    assertInvalidBatchCountOverrides(lastOffsetDelta = -3, count = 3)
    assertInvalidBatchCountOverrides(lastOffsetDelta = 2, count = -3)
    assertInvalidBatchCountOverrides(lastOffsetDelta = 2, count = 6)
    assertInvalidBatchCountOverrides(lastOffsetDelta = 2, count = 0)
    assertInvalidBatchCountOverrides(lastOffsetDelta = -3, count = -2)

    // Count and offset range are consistent, but do not match the actual number of records
    assertInvalidBatchCountOverrides(lastOffsetDelta = 5, count = 6)
    assertInvalidBatchCountOverrides(lastOffsetDelta = 1, count = 2)
  }

  private def assertInvalidBatchCountOverrides(lastOffsetDelta: Int, count: Int): Unit = {
    assertThrows(classOf[InvalidRecordException],
      () => validateRecordBatchWithCountOverrides(lastOffsetDelta, count))
  }

  private def validateRecordBatchWithCountOverrides(lastOffsetDelta: Int, count: Int): Unit = {
    val records = createRecords(magicValue = RecordBatch.MAGIC_VALUE_V2, timestamp = 1234L, codec = CompressionType.NONE)
    records.buffer.putInt(DefaultRecordBatch.RECORDS_COUNT_OFFSET, count)
    records.buffer.putInt(DefaultRecordBatch.LAST_OFFSET_DELTA_OFFSET, lastOffsetDelta)
    new LogValidator(
      records,
      topicPartition,
      time,
      CompressionType.GZIP,
      CompressionType.GZIP,
      false,
      RecordBatch.MAGIC_VALUE_V2,
      TimestampType.LOG_APPEND_TIME,
      1000L,
      RecordBatch.NO_PARTITION_LEADER_EPOCH,
      AppendOrigin.CLIENT,
      MetadataVersion.latest
    ).validateMessagesAndAssignOffsets(
      PrimitiveRef.ofLong(0),
      metricsRecorder,
      RequestLocal.withThreadConfinedCaching.bufferSupplier
    )
  }

  @Test
  def testLogAppendTimeWithoutRecompressionV2(): Unit = {
    checkLogAppendTimeWithoutRecompression(RecordBatch.MAGIC_VALUE_V2)
  }

  @Test
  def testNonCompressedV1(): Unit = {
    checkNonCompressed(RecordBatch.MAGIC_VALUE_V1)
  }

  private def checkNonCompressed(magic: Byte): Unit = {
    val now = System.currentTimeMillis()
    val timestampSeq = Seq(now - 1, now + 1, now)

    val (producerId, producerEpoch, baseSequence, isTransactional, partitionLeaderEpoch) =
      if (magic >= RecordBatch.MAGIC_VALUE_V2)
        (1324L, 10.toShort, 984, true, 40)
      else
        (RecordBatch.NO_PRODUCER_ID, RecordBatch.NO_PRODUCER_EPOCH, RecordBatch.NO_SEQUENCE, false,
          RecordBatch.NO_PARTITION_LEADER_EPOCH)

    val records = MemoryRecords.withRecords(magic, 0L, CompressionType.GZIP, TimestampType.CREATE_TIME, producerId,
      producerEpoch, baseSequence, partitionLeaderEpoch, isTransactional,
      new SimpleRecord(timestampSeq(0), "hello".getBytes),
      new SimpleRecord(timestampSeq(1), "there".getBytes),
      new SimpleRecord(timestampSeq(2), "beautiful".getBytes))

    val offsetCounter = PrimitiveRef.ofLong(0);
    val validatingResults = new LogValidator(records,
      topicPartition,
      time,
      CompressionType.NONE,
      CompressionType.NONE,
      false,
      magic,
      TimestampType.CREATE_TIME,
      1000L,
      partitionLeaderEpoch,
      AppendOrigin.CLIENT,
      MetadataVersion.latest
    ).validateMessagesAndAssignOffsets(
      offsetCounter,
      metricsRecorder,
      RequestLocal.withThreadConfinedCaching.bufferSupplier
    )

    val validatedRecords = validatingResults.validatedRecords

    var i = 0
    for (batch <- validatedRecords.batches.asScala) {
      assertTrue(batch.isValid)
      assertEquals(batch.timestampType, TimestampType.CREATE_TIME)
      maybeCheckBaseTimestamp(timestampSeq(0), batch)
      assertEquals(batch.maxTimestamp, batch.asScala.map(_.timestamp).max)
      assertEquals(producerEpoch, batch.producerEpoch)
      assertEquals(producerId, batch.producerId)
      assertEquals(baseSequence, batch.baseSequence)
      assertEquals(isTransactional, batch.isTransactional)
      assertEquals(partitionLeaderEpoch, batch.partitionLeaderEpoch)
      for (record <- batch.asScala) {
        record.ensureValid()
        assertEquals(timestampSeq(i), record.timestamp)
        i += 1
      }
    }

    assertEquals(i, offsetCounter.value);
    assertEquals(now + 1, validatingResults.maxTimestampMs,
      s"Max timestamp should be ${now + 1}")
    assertEquals(1, validatingResults.shallowOffsetOfMaxTimestampMs,
      s"Offset of max timestamp should be 1")
    assertFalse(validatingResults.messageSizeMaybeChanged,
      "Message size should not have been changed")

    verifyRecordConversionStats(validatingResults.recordConversionStats, numConvertedRecords = 0, records,
      compressed = false)
  }

  @Test
  def testNonCompressedV2(): Unit = {
    checkNonCompressed(RecordBatch.MAGIC_VALUE_V2)
  }

  @Test
  def testRecompressionV1(): Unit = {
    checkRecompression(RecordBatch.MAGIC_VALUE_V1)
  }

  private def checkRecompression(magic: Byte): Unit = {
    val now = System.currentTimeMillis()
    val timestampSeq = Seq(now - 1, now + 1, now)

    val (producerId, producerEpoch, baseSequence, isTransactional, partitionLeaderEpoch) =
      if (magic >= RecordBatch.MAGIC_VALUE_V2)
        (1324L, 10.toShort, 984, true, 40)
      else
        (RecordBatch.NO_PRODUCER_ID, RecordBatch.NO_PRODUCER_EPOCH, RecordBatch.NO_SEQUENCE, false,
          RecordBatch.NO_PARTITION_LEADER_EPOCH)

    val records = MemoryRecords.withRecords(magic, 0L, CompressionType.GZIP, TimestampType.CREATE_TIME, producerId,
      producerEpoch, baseSequence, partitionLeaderEpoch, isTransactional,
      new SimpleRecord(timestampSeq(0), "hello".getBytes),
      new SimpleRecord(timestampSeq(1), "there".getBytes),
      new SimpleRecord(timestampSeq(2), "beautiful".getBytes))

    val validatingResults = new LogValidator(records,
      topicPartition,
      time,
      CompressionType.NONE,
      CompressionType.GZIP,
      false,
      magic,
      TimestampType.CREATE_TIME,
      1000L,
      partitionLeaderEpoch,
      AppendOrigin.CLIENT,
      MetadataVersion.latest
    ).validateMessagesAndAssignOffsets(
      PrimitiveRef.ofLong(0),
      metricsRecorder,
      RequestLocal.withThreadConfinedCaching.bufferSupplier
    )
    val validatedRecords = validatingResults.validatedRecords

    var i = 0
    for (batch <- validatedRecords.batches.asScala) {
      assertTrue(batch.isValid)
      assertEquals(batch.timestampType, TimestampType.CREATE_TIME)
      maybeCheckBaseTimestamp(timestampSeq(0), batch)
      assertEquals(batch.maxTimestamp, batch.asScala.map(_.timestamp).max)
      assertEquals(producerEpoch, batch.producerEpoch)
      assertEquals(producerId, batch.producerId)
      assertEquals(baseSequence, batch.baseSequence)
      assertEquals(partitionLeaderEpoch, batch.partitionLeaderEpoch)
      for (record <- batch.asScala) {
        record.ensureValid()
        assertEquals(timestampSeq(i), record.timestamp)
        i += 1
      }
    }
    assertEquals(now + 1, validatingResults.maxTimestampMs,
      s"Max timestamp should be ${now + 1}")
    assertEquals(2, validatingResults.shallowOffsetOfMaxTimestampMs,
      "Offset of max timestamp should be 2")
    assertTrue(validatingResults.messageSizeMaybeChanged,
      "Message size should have been changed")

    verifyRecordConversionStats(validatingResults.recordConversionStats, numConvertedRecords = 3, records,
      compressed = true)
  }

  @Test
  def testRecompressionV2(): Unit = {
    checkRecompression(RecordBatch.MAGIC_VALUE_V2)
  }

  @Test
  def testCreateTimeUpConversionV0ToV1(): Unit = {
    checkCreateTimeUpConversionFromV0(RecordBatch.MAGIC_VALUE_V1)
  }

  private def checkCreateTimeUpConversionFromV0(toMagic: Byte): Unit = {
    val records = createRecords(magicValue = RecordBatch.MAGIC_VALUE_V0, codec = CompressionType.GZIP)
    val validatedResults = new LogValidator(records,
      topicPartition,
      time,
      CompressionType.GZIP,
      CompressionType.GZIP,
      false,
      toMagic,
      TimestampType.CREATE_TIME,
      1000L,
      RecordBatch.NO_PARTITION_LEADER_EPOCH,
      AppendOrigin.CLIENT,
      MetadataVersion.latest
    ).validateMessagesAndAssignOffsets(
      PrimitiveRef.ofLong(0),
      metricsRecorder,
      RequestLocal.withThreadConfinedCaching.bufferSupplier
    )
    val validatedRecords = validatedResults.validatedRecords

    for (batch <- validatedRecords.batches.asScala) {
      assertTrue(batch.isValid)
      maybeCheckBaseTimestamp(RecordBatch.NO_TIMESTAMP, batch)
      assertEquals(RecordBatch.NO_TIMESTAMP, batch.maxTimestamp)
      assertEquals(TimestampType.CREATE_TIME, batch.timestampType)
      assertEquals(RecordBatch.NO_PRODUCER_EPOCH, batch.producerEpoch)
      assertEquals(RecordBatch.NO_PRODUCER_ID, batch.producerId)
      assertEquals(RecordBatch.NO_SEQUENCE, batch.baseSequence)
    }
    assertEquals(validatedResults.maxTimestampMs, RecordBatch.NO_TIMESTAMP,
      s"Max timestamp should be ${RecordBatch.NO_TIMESTAMP}")
    assertEquals(validatedRecords.records.asScala.size - 1, validatedResults.shallowOffsetOfMaxTimestampMs,
      s"Offset of max timestamp should be ${validatedRecords.records.asScala.size - 1}")
    assertTrue(validatedResults.messageSizeMaybeChanged, "Message size should have been changed")

    verifyRecordConversionStats(validatedResults.recordConversionStats, numConvertedRecords = 3, records,
      compressed = true)
  }

  @Test
  def testCreateTimeUpConversionV0ToV2(): Unit = {
    checkCreateTimeUpConversionFromV0(RecordBatch.MAGIC_VALUE_V2)
  }

  @Test
  def testCreateTimeUpConversionV1ToV2(): Unit = {
    val timestamp = System.currentTimeMillis()
    val records = createRecords(magicValue = RecordBatch.MAGIC_VALUE_V1, codec = CompressionType.GZIP, timestamp = timestamp)
    val validatedResults = new LogValidator(records,
      topicPartition,
      time,
      CompressionType.GZIP,
      CompressionType.GZIP,
      false,
      RecordBatch.MAGIC_VALUE_V2,
      TimestampType.CREATE_TIME,
      1000L,
      RecordBatch.NO_PARTITION_LEADER_EPOCH,
      AppendOrigin.CLIENT,
      MetadataVersion.latest,
    ).validateMessagesAndAssignOffsets(
      PrimitiveRef.ofLong(0),
      metricsRecorder,
      RequestLocal.withThreadConfinedCaching.bufferSupplier
    )
    val validatedRecords = validatedResults.validatedRecords

    for (batch <- validatedRecords.batches.asScala) {
      assertTrue(batch.isValid)
      maybeCheckBaseTimestamp(timestamp, batch)
      assertEquals(timestamp, batch.maxTimestamp)
      assertEquals(TimestampType.CREATE_TIME, batch.timestampType)
      assertEquals(RecordBatch.NO_PRODUCER_EPOCH, batch.producerEpoch)
      assertEquals(RecordBatch.NO_PRODUCER_ID, batch.producerId)
      assertEquals(RecordBatch.NO_SEQUENCE, batch.baseSequence)
    }
    assertEquals(timestamp, validatedResults.maxTimestampMs)
    assertEquals(validatedRecords.records.asScala.size - 1, validatedResults.shallowOffsetOfMaxTimestampMs,
      s"Offset of max timestamp should be ${validatedRecords.records.asScala.size - 1}")
    assertTrue(validatedResults.messageSizeMaybeChanged, "Message size should have been changed")

    verifyRecordConversionStats(validatedResults.recordConversionStats, numConvertedRecords = 3, records,
      compressed = true)
  }

  @Test
  def testCompressedV1(): Unit = {
    checkCompressed(RecordBatch.MAGIC_VALUE_V1)
  }

  private def checkCompressed(magic: Byte): Unit = {
    val now = System.currentTimeMillis()
    val timestampSeq = Seq(now - 1, now + 1, now)

    val (producerId, producerEpoch, baseSequence, isTransactional, partitionLeaderEpoch) =
      if (magic >= RecordBatch.MAGIC_VALUE_V2)
        (1324L, 10.toShort, 984, true, 40)
      else
        (RecordBatch.NO_PRODUCER_ID, RecordBatch.NO_PRODUCER_EPOCH, RecordBatch.NO_SEQUENCE, false,
          RecordBatch.NO_PARTITION_LEADER_EPOCH)

    val records = MemoryRecords.withRecords(magic, 0L, CompressionType.GZIP, TimestampType.CREATE_TIME, producerId,
      producerEpoch, baseSequence, partitionLeaderEpoch, isTransactional,
      new SimpleRecord(timestampSeq(0), "hello".getBytes),
      new SimpleRecord(timestampSeq(1), "there".getBytes),
      new SimpleRecord(timestampSeq(2), "beautiful".getBytes))

    val validatedResults = new LogValidator(records,
      topicPartition,
      time,
      CompressionType.GZIP,
      CompressionType.GZIP,
      false,
      magic,
      TimestampType.CREATE_TIME,
      1000L,
      partitionLeaderEpoch,
      AppendOrigin.CLIENT,
      MetadataVersion.latest
    ).validateMessagesAndAssignOffsets(
      PrimitiveRef.ofLong(0),
      metricsRecorder,
      RequestLocal.withThreadConfinedCaching.bufferSupplier
    )
    val validatedRecords = validatedResults.validatedRecords

    var i = 0
    for (batch <- validatedRecords.batches.asScala) {
      assertTrue(batch.isValid)
      assertEquals(batch.timestampType, TimestampType.CREATE_TIME)
      maybeCheckBaseTimestamp(timestampSeq(0), batch)
      assertEquals(batch.maxTimestamp, batch.asScala.map(_.timestamp).max)
      assertEquals(producerEpoch, batch.producerEpoch)
      assertEquals(producerId, batch.producerId)
      assertEquals(baseSequence, batch.baseSequence)
      assertEquals(partitionLeaderEpoch, batch.partitionLeaderEpoch)
      for (record <- batch.asScala) {
        record.ensureValid()
        assertEquals(timestampSeq(i), record.timestamp)
        i += 1
      }
    }
    assertEquals(now + 1, validatedResults.maxTimestampMs, s"Max timestamp should be ${now + 1}")
    assertEquals(validatedRecords.records.asScala.size - 1, validatedResults.shallowOffsetOfMaxTimestampMs,
      s"Offset of max timestamp should be ${validatedRecords.records.asScala.size - 1}")
    assertFalse(validatedResults.messageSizeMaybeChanged, "Message size should not have been changed")

    verifyRecordConversionStats(validatedResults.recordConversionStats, numConvertedRecords = 0, records,
      compressed = true)
  }

  @Test
  def testCompressedV2(): Unit = {
    checkCompressed(RecordBatch.MAGIC_VALUE_V2)
  }

  @Test
  def testInvalidCreateTimeNonCompressedV1(): Unit = {
    val now = System.currentTimeMillis()
    val records = createRecords(magicValue = RecordBatch.MAGIC_VALUE_V1, timestamp = now - 1001L,
      codec = CompressionType.NONE)
    assertThrows(classOf[RecordValidationException], () => new LogValidator(
      records,
      topicPartition,
      time,
      CompressionType.NONE,
      CompressionType.NONE,
      false,
      RecordBatch.MAGIC_VALUE_V1,
      TimestampType.CREATE_TIME,
      1000L,
      RecordBatch.NO_PARTITION_LEADER_EPOCH,
      AppendOrigin.CLIENT,
      MetadataVersion.latest
    ).validateMessagesAndAssignOffsets(
      PrimitiveRef.ofLong(0),
      metricsRecorder,
      RequestLocal.withThreadConfinedCaching.bufferSupplier
    ))
  }

  @Test
  def testInvalidCreateTimeNonCompressedV2(): Unit = {
    val now = System.currentTimeMillis()
    val records = createRecords(magicValue = RecordBatch.MAGIC_VALUE_V2, timestamp = now - 1001L,
      codec = CompressionType.NONE)
    assertThrows(classOf[RecordValidationException], () => new LogValidator(
      records,
      topicPartition,
      time,
      CompressionType.NONE,
      CompressionType.NONE,
      false,
      RecordBatch.MAGIC_VALUE_V2,
      TimestampType.CREATE_TIME,
      1000L,
      RecordBatch.NO_PARTITION_LEADER_EPOCH,
      AppendOrigin.CLIENT,
      MetadataVersion.latest
    ).validateMessagesAndAssignOffsets(
      PrimitiveRef.ofLong(0),
      metricsRecorder,
      RequestLocal.withThreadConfinedCaching.bufferSupplier
    ))
  }

  @Test
  def testInvalidCreateTimeCompressedV1(): Unit = {
    val now = System.currentTimeMillis()
    val records = createRecords(magicValue = RecordBatch.MAGIC_VALUE_V1, timestamp = now - 1001L,
      codec = CompressionType.GZIP)
    assertThrows(classOf[RecordValidationException], () => new LogValidator(
      records,
      topicPartition,
      time,
      CompressionType.GZIP,
      CompressionType.GZIP,
      false,
      RecordBatch.MAGIC_VALUE_V1,
      TimestampType.CREATE_TIME,
      1000L,
      RecordBatch.NO_PARTITION_LEADER_EPOCH,
      AppendOrigin.CLIENT,
      MetadataVersion.latest
    ).validateMessagesAndAssignOffsets(
      PrimitiveRef.ofLong(0),
      metricsRecorder,
      RequestLocal.withThreadConfinedCaching.bufferSupplier
    ))
  }

  @Test
  def testInvalidCreateTimeCompressedV2(): Unit = {
    val now = System.currentTimeMillis()
    val records = createRecords(magicValue = RecordBatch.MAGIC_VALUE_V2, timestamp = now - 1001L,
      codec = CompressionType.GZIP)
    assertThrows(classOf[RecordValidationException], () => new LogValidator(
      records,
      topicPartition,
      time,
      CompressionType.GZIP,
      CompressionType.GZIP,
      false,
      RecordBatch.MAGIC_VALUE_V1,
      TimestampType.CREATE_TIME,
      1000L,
      RecordBatch.NO_PARTITION_LEADER_EPOCH,
      AppendOrigin.CLIENT,
      MetadataVersion.latest
    ).validateMessagesAndAssignOffsets(
      PrimitiveRef.ofLong(0),
      metricsRecorder,
      RequestLocal.withThreadConfinedCaching.bufferSupplier
    ))
  }

  @Test
  def testAbsoluteOffsetAssignmentNonCompressed(): Unit = {
    val records = createRecords(magicValue = RecordBatch.MAGIC_VALUE_V0, codec = CompressionType.NONE)
    val offset = 1234567
    checkOffsets(records, 0)
    checkOffsets(new LogValidator(records,
      topicPartition,
      time,
      CompressionType.NONE,
      CompressionType.NONE,
      false,
      RecordBatch.MAGIC_VALUE_V0,
      TimestampType.CREATE_TIME,
      1000L,
      RecordBatch.NO_PARTITION_LEADER_EPOCH,
      AppendOrigin.CLIENT,
      MetadataVersion.latest,
    ).validateMessagesAndAssignOffsets(
      PrimitiveRef.ofLong(offset), metricsRecorder, RequestLocal.withThreadConfinedCaching.bufferSupplier
    ).validatedRecords, offset)
  }

  @Test
  def testAbsoluteOffsetAssignmentCompressed(): Unit = {
    val records = createRecords(magicValue = RecordBatch.MAGIC_VALUE_V0, codec = CompressionType.GZIP)
    val offset = 1234567
    checkOffsets(records, 0)
    checkOffsets(new LogValidator(records,
      topicPartition,
      time,
      CompressionType.GZIP,
      CompressionType.GZIP,
      false,
      RecordBatch.MAGIC_VALUE_V0,
      TimestampType.CREATE_TIME,
      1000L,
      RecordBatch.NO_PARTITION_LEADER_EPOCH,
      AppendOrigin.CLIENT,
      MetadataVersion.latest
    ).validateMessagesAndAssignOffsets(
      PrimitiveRef.ofLong(offset), metricsRecorder, RequestLocal.withThreadConfinedCaching.bufferSupplier
    ).validatedRecords, offset)
  }

  @Test
  def testRelativeOffsetAssignmentNonCompressedV1(): Unit = {
    val now = System.currentTimeMillis()
    val records = createRecords(magicValue = RecordBatch.MAGIC_VALUE_V1, timestamp = now, codec = CompressionType.NONE)
    val offset = 1234567
    checkOffsets(records, 0)
    val messageWithOffset = new LogValidator(records,
      topicPartition,
      time,
      CompressionType.NONE,
      CompressionType.NONE,
      false,
      RecordBatch.MAGIC_VALUE_V1,
      TimestampType.CREATE_TIME,
      5000L,
      RecordBatch.NO_PARTITION_LEADER_EPOCH,
      AppendOrigin.CLIENT,
      MetadataVersion.latest
    ).validateMessagesAndAssignOffsets(
      PrimitiveRef.ofLong(offset), metricsRecorder, RequestLocal.withThreadConfinedCaching.bufferSupplier
    ).validatedRecords
    checkOffsets(messageWithOffset, offset)
  }

  @Test
  def testRelativeOffsetAssignmentNonCompressedV2(): Unit = {
    val now = System.currentTimeMillis()
    val records = createRecords(magicValue = RecordBatch.MAGIC_VALUE_V2, timestamp = now, codec = CompressionType.NONE)
    val offset = 1234567
    checkOffsets(records, 0)
    val messageWithOffset = new LogValidator(records,
      topicPartition,
      time,
      CompressionType.NONE,
      CompressionType.NONE,
      false,
      RecordBatch.MAGIC_VALUE_V2,
      TimestampType.CREATE_TIME,
      5000L,
      RecordBatch.NO_PARTITION_LEADER_EPOCH,
      AppendOrigin.CLIENT,
      MetadataVersion.latest
    ).validateMessagesAndAssignOffsets(
      PrimitiveRef.ofLong(offset), metricsRecorder, RequestLocal.withThreadConfinedCaching.bufferSupplier
    ).validatedRecords
    checkOffsets(messageWithOffset, offset)
  }

  @Test
  def testRelativeOffsetAssignmentCompressedV1(): Unit = {
    val now = System.currentTimeMillis()
    val records = createRecords(magicValue = RecordBatch.MAGIC_VALUE_V1, timestamp = now, codec = CompressionType.GZIP)
    val offset = 1234567
    checkOffsets(records, 0)
    val compressedMessagesWithOffset = new LogValidator(
      records,
      topicPartition,
      time,
      CompressionType.GZIP,
      CompressionType.GZIP,
      false,
      RecordBatch.MAGIC_VALUE_V1,
      TimestampType.CREATE_TIME,
      5000L,
      RecordBatch.NO_PARTITION_LEADER_EPOCH,
      AppendOrigin.CLIENT,
      MetadataVersion.latest
    ).validateMessagesAndAssignOffsets(
      PrimitiveRef.ofLong(offset), metricsRecorder, RequestLocal.withThreadConfinedCaching.bufferSupplier
    ).validatedRecords
    checkOffsets(compressedMessagesWithOffset, offset)
  }

  @Test
  def testRelativeOffsetAssignmentCompressedV2(): Unit = {
    val now = System.currentTimeMillis()
    val records = createRecords(magicValue = RecordBatch.MAGIC_VALUE_V2, timestamp = now, codec = CompressionType.GZIP)
    val offset = 1234567
    checkOffsets(records, 0)
    val compressedMessagesWithOffset = new LogValidator(
      records,
      topicPartition,
      time,
      CompressionType.GZIP,
      CompressionType.GZIP,
      false,
      RecordBatch.MAGIC_VALUE_V2,
      TimestampType.CREATE_TIME,
      5000L,
      RecordBatch.NO_PARTITION_LEADER_EPOCH,
      AppendOrigin.CLIENT,
      MetadataVersion.latest
    ).validateMessagesAndAssignOffsets(
      PrimitiveRef.ofLong(offset), metricsRecorder, RequestLocal.withThreadConfinedCaching.bufferSupplier
    ).validatedRecords
    checkOffsets(compressedMessagesWithOffset, offset)
  }

  @Test
  def testOffsetAssignmentAfterUpConversionV0ToV1NonCompressed(): Unit = {
    val records = createRecords(magicValue = RecordBatch.MAGIC_VALUE_V0, codec = CompressionType.NONE)
    checkOffsets(records, 0)
    val offset = 1234567
    val validatedResults = new LogValidator(records,
      topicPartition,
      time,
      CompressionType.NONE,
      CompressionType.NONE,
      false,
      RecordBatch.MAGIC_VALUE_V1,
      TimestampType.LOG_APPEND_TIME,
      1000L,
      RecordBatch.NO_PARTITION_LEADER_EPOCH,
      AppendOrigin.CLIENT,
      MetadataVersion.latest
    ).validateMessagesAndAssignOffsets(
      PrimitiveRef.ofLong(offset), metricsRecorder, RequestLocal.withThreadConfinedCaching.bufferSupplier
    )
    checkOffsets(validatedResults.validatedRecords, offset)
    verifyRecordConversionStats(validatedResults.recordConversionStats, numConvertedRecords = 3, records,
      compressed = false)
  }

  @Test
  def testOffsetAssignmentAfterUpConversionV0ToV2NonCompressed(): Unit = {
    val records = createRecords(magicValue = RecordBatch.MAGIC_VALUE_V0, codec = CompressionType.NONE)
    checkOffsets(records, 0)
    val offset = 1234567
    val validatedResults = new LogValidator(records,
      topicPartition,
      time,
      CompressionType.NONE,
      CompressionType.NONE,
      false,
      RecordBatch.MAGIC_VALUE_V2,
      TimestampType.LOG_APPEND_TIME,
      1000L,
      RecordBatch.NO_PARTITION_LEADER_EPOCH,
      AppendOrigin.CLIENT,
      MetadataVersion.latest
    ).validateMessagesAndAssignOffsets(
      PrimitiveRef.ofLong(offset), metricsRecorder, RequestLocal.withThreadConfinedCaching.bufferSupplier
    )
    checkOffsets(validatedResults.validatedRecords, offset)
    verifyRecordConversionStats(validatedResults.recordConversionStats, numConvertedRecords = 3, records,
      compressed = false)
  }

  @Test
  def testOffsetAssignmentAfterUpConversionV0ToV1Compressed(): Unit = {
    val records = createRecords(magicValue = RecordBatch.MAGIC_VALUE_V0, codec = CompressionType.GZIP)
    val offset = 1234567
    checkOffsets(records, 0)
    val validatedResults = new LogValidator(records,
      topicPartition,
      time,
      CompressionType.GZIP,
      CompressionType.GZIP,
      false,
      RecordBatch.MAGIC_VALUE_V1,
      TimestampType.LOG_APPEND_TIME,
      1000L,
      RecordBatch.NO_PARTITION_LEADER_EPOCH,
      AppendOrigin.CLIENT,
      MetadataVersion.latest
    ).validateMessagesAndAssignOffsets(
      PrimitiveRef.ofLong(offset), metricsRecorder, RequestLocal.withThreadConfinedCaching.bufferSupplier
    )
    checkOffsets(validatedResults.validatedRecords, offset)
    verifyRecordConversionStats(validatedResults.recordConversionStats, numConvertedRecords = 3, records,
      compressed = true)
  }

  @Test
  def testOffsetAssignmentAfterUpConversionV0ToV2Compressed(): Unit = {
    val records = createRecords(magicValue = RecordBatch.MAGIC_VALUE_V0, codec = CompressionType.GZIP)
    val offset = 1234567
    checkOffsets(records, 0)
    val validatedResults = new LogValidator(records,
      topicPartition,
      time,
      CompressionType.GZIP,
      CompressionType.GZIP,
      false,
      RecordBatch.MAGIC_VALUE_V2,
      TimestampType.LOG_APPEND_TIME,
      1000L,
      RecordBatch.NO_PARTITION_LEADER_EPOCH,
      AppendOrigin.CLIENT,
      MetadataVersion.latest
    ).validateMessagesAndAssignOffsets(
      PrimitiveRef.ofLong(offset), metricsRecorder, RequestLocal.withThreadConfinedCaching.bufferSupplier
    )
    checkOffsets(validatedResults.validatedRecords, offset)
    verifyRecordConversionStats(validatedResults.recordConversionStats, numConvertedRecords = 3, records,
      compressed = true)
  }

  @Test
  def testControlRecordsNotAllowedFromClients(): Unit = {
    val offset = 1234567
    val endTxnMarker = new EndTransactionMarker(ControlRecordType.COMMIT, 0)
    val records = MemoryRecords.withEndTransactionMarker(23423L, 5, endTxnMarker)
    assertThrows(classOf[InvalidRecordException], () => new LogValidator(records,
      topicPartition,
      time,
      CompressionType.NONE,
      CompressionType.NONE,
      false,
      RecordBatch.CURRENT_MAGIC_VALUE,
      TimestampType.CREATE_TIME,
      5000L,
      RecordBatch.NO_PARTITION_LEADER_EPOCH,
      AppendOrigin.CLIENT,
      MetadataVersion.latest
    ).validateMessagesAndAssignOffsets(
      PrimitiveRef.ofLong(offset), metricsRecorder, RequestLocal.withThreadConfinedCaching.bufferSupplier
    ))
  }

  @Test
  def testControlRecordsNotCompressed(): Unit = {
    val offset = 1234567
    val endTxnMarker = new EndTransactionMarker(ControlRecordType.COMMIT, 0)
    val records = MemoryRecords.withEndTransactionMarker(23423L, 5, endTxnMarker)
    val result = new LogValidator(records,
      topicPartition,
      time,
      CompressionType.NONE,
      CompressionType.SNAPPY,
      false,
      RecordBatch.CURRENT_MAGIC_VALUE,
      TimestampType.CREATE_TIME,
      5000L,
      RecordBatch.NO_PARTITION_LEADER_EPOCH,
      AppendOrigin.COORDINATOR,
      MetadataVersion.latest
    ).validateMessagesAndAssignOffsets(
      PrimitiveRef.ofLong(offset), metricsRecorder, RequestLocal.withThreadConfinedCaching.bufferSupplier
    )
    val batches = TestUtils.toList(result.validatedRecords.batches)
    assertEquals(1, batches.size)
    val batch = batches.get(0)
    assertFalse(batch.isCompressed)
  }

  @Test
  def testOffsetAssignmentAfterDownConversionV1ToV0NonCompressed(): Unit = {
    val offset = 1234567
    val now = System.currentTimeMillis()
    val records = createRecords(RecordBatch.MAGIC_VALUE_V1, now, codec = CompressionType.NONE)
    checkOffsets(records, 0)
    checkOffsets(new LogValidator(records,
      topicPartition,
      time,
      CompressionType.NONE,
      CompressionType.NONE,
      false,
      RecordBatch.MAGIC_VALUE_V0,
      TimestampType.CREATE_TIME,
      5000L,
      RecordBatch.NO_PARTITION_LEADER_EPOCH,
      AppendOrigin.CLIENT,
      MetadataVersion.latest
    ).validateMessagesAndAssignOffsets(
      PrimitiveRef.ofLong(offset), metricsRecorder, RequestLocal.withThreadConfinedCaching.bufferSupplier
    ).validatedRecords, offset)
  }

  @Test
  def testOffsetAssignmentAfterDownConversionV1ToV0Compressed(): Unit = {
    val offset = 1234567
    val now = System.currentTimeMillis()
    val records = createRecords(RecordBatch.MAGIC_VALUE_V1, now, CompressionType.GZIP)
    checkOffsets(records, 0)
    checkOffsets(new LogValidator(records,
      topicPartition,
      time,
      CompressionType.GZIP,
      CompressionType.GZIP,
      false,
      RecordBatch.MAGIC_VALUE_V0,
      TimestampType.CREATE_TIME,
      5000L,
      RecordBatch.NO_PARTITION_LEADER_EPOCH,
      AppendOrigin.CLIENT,
      MetadataVersion.latest
    ).validateMessagesAndAssignOffsets(
      PrimitiveRef.ofLong(offset), metricsRecorder, RequestLocal.withThreadConfinedCaching.bufferSupplier
    ).validatedRecords, offset)
  }

  @Test
  def testOffsetAssignmentAfterUpConversionV1ToV2NonCompressed(): Unit = {
    val records = createRecords(magicValue = RecordBatch.MAGIC_VALUE_V1, codec = CompressionType.NONE)
    checkOffsets(records, 0)
    val offset = 1234567
    checkOffsets(new LogValidator(records,
      topicPartition,
      time,
      CompressionType.NONE,
      CompressionType.NONE,
      false,
      RecordBatch.MAGIC_VALUE_V2,
      TimestampType.LOG_APPEND_TIME,
      1000L,
      RecordBatch.NO_PARTITION_LEADER_EPOCH,
      AppendOrigin.CLIENT,
      MetadataVersion.latest
    ).validateMessagesAndAssignOffsets(
      PrimitiveRef.ofLong(offset), metricsRecorder, RequestLocal.withThreadConfinedCaching.bufferSupplier
    ).validatedRecords, offset)
  }

  @Test
  def testOffsetAssignmentAfterUpConversionV1ToV2Compressed(): Unit = {
    val records = createRecords(magicValue = RecordBatch.MAGIC_VALUE_V1, codec = CompressionType.GZIP)
    val offset = 1234567
    checkOffsets(records, 0)
    checkOffsets(new LogValidator(records,
      topicPartition,
      time,
      CompressionType.GZIP,
      CompressionType.GZIP,
      false,
      RecordBatch.MAGIC_VALUE_V2,
      TimestampType.LOG_APPEND_TIME,
      1000L,
      RecordBatch.NO_PARTITION_LEADER_EPOCH,
      AppendOrigin.CLIENT,
      MetadataVersion.latest
    ).validateMessagesAndAssignOffsets(
      PrimitiveRef.ofLong(offset), metricsRecorder, RequestLocal.withThreadConfinedCaching.bufferSupplier
    ).validatedRecords, offset)
  }

  @Test
  def testOffsetAssignmentAfterDownConversionV2ToV1NonCompressed(): Unit = {
    val offset = 1234567
    val now = System.currentTimeMillis()
    val records = createRecords(RecordBatch.MAGIC_VALUE_V2, now, codec = CompressionType.NONE)
    checkOffsets(records, 0)
    checkOffsets(new LogValidator(records,
      topicPartition,
      time,
      CompressionType.NONE,
      CompressionType.NONE,
      false,
      RecordBatch.MAGIC_VALUE_V1,
      TimestampType.CREATE_TIME,
      5000L,
      RecordBatch.NO_PARTITION_LEADER_EPOCH,
      AppendOrigin.CLIENT,
      MetadataVersion.latest
    ).validateMessagesAndAssignOffsets(
      PrimitiveRef.ofLong(offset), metricsRecorder, RequestLocal.withThreadConfinedCaching.bufferSupplier
    ).validatedRecords, offset)
  }

  @Test
  def testOffsetAssignmentAfterDownConversionV2ToV1Compressed(): Unit = {
    val offset = 1234567
    val now = System.currentTimeMillis()
    val records = createRecords(RecordBatch.MAGIC_VALUE_V2, now, CompressionType.GZIP)
    checkOffsets(records, 0)
    checkOffsets(new LogValidator(records,
      topicPartition,
      time,
      CompressionType.GZIP,
      CompressionType.GZIP,
      false,
      RecordBatch.MAGIC_VALUE_V1,
      TimestampType.CREATE_TIME,
      5000L,
      RecordBatch.NO_PARTITION_LEADER_EPOCH,
      AppendOrigin.CLIENT,
      MetadataVersion.latest
    ).validateMessagesAndAssignOffsets(
      PrimitiveRef.ofLong(offset), metricsRecorder, RequestLocal.withThreadConfinedCaching.bufferSupplier
    ).validatedRecords, offset)
  }

  @Test
  def testDownConversionOfTransactionalRecordsNotPermitted(): Unit = {
    val offset = 1234567
    val producerId = 1344L
    val producerEpoch = 16.toShort
    val sequence = 0
    val records = MemoryRecords.withTransactionalRecords(CompressionType.NONE, producerId, producerEpoch, sequence,
      new SimpleRecord("hello".getBytes), new SimpleRecord("there".getBytes), new SimpleRecord("beautiful".getBytes))
    assertThrows(classOf[UnsupportedForMessageFormatException], () => new LogValidator(records,
      topicPartition,
      time,
      CompressionType.GZIP,
      CompressionType.GZIP,
      false,
      RecordBatch.MAGIC_VALUE_V1,
      TimestampType.CREATE_TIME,
      5000L,
      RecordBatch.NO_PARTITION_LEADER_EPOCH,
      AppendOrigin.CLIENT,
      MetadataVersion.latest
    ).validateMessagesAndAssignOffsets(
      PrimitiveRef.ofLong(offset), metricsRecorder, RequestLocal.withThreadConfinedCaching.bufferSupplier
    ))
  }

  @Test
  def testDownConversionOfIdempotentRecordsNotPermitted(): Unit = {
    val offset = 1234567
    val producerId = 1344L
    val producerEpoch = 16.toShort
    val sequence = 0
    val records = MemoryRecords.withIdempotentRecords(CompressionType.NONE, producerId, producerEpoch, sequence,
      new SimpleRecord("hello".getBytes), new SimpleRecord("there".getBytes), new SimpleRecord("beautiful".getBytes))
    assertThrows(classOf[UnsupportedForMessageFormatException], () => new LogValidator(records,
      topicPartition,
      time,
      CompressionType.GZIP,
      CompressionType.GZIP,
      false,
      RecordBatch.MAGIC_VALUE_V1,
      TimestampType.CREATE_TIME,
      5000L,
      RecordBatch.NO_PARTITION_LEADER_EPOCH,
      AppendOrigin.CLIENT,
      MetadataVersion.latest
    ).validateMessagesAndAssignOffsets(
      PrimitiveRef.ofLong(offset), metricsRecorder, RequestLocal.withThreadConfinedCaching.bufferSupplier
    ))
  }

  @Test
  def testOffsetAssignmentAfterDownConversionV2ToV0NonCompressed(): Unit = {
    val offset = 1234567
    val now = System.currentTimeMillis()
    val records = createRecords(RecordBatch.MAGIC_VALUE_V2, now, codec = CompressionType.NONE)
    checkOffsets(records, 0)
    checkOffsets(new LogValidator(records,
      topicPartition,
      time,
      CompressionType.NONE,
      CompressionType.NONE,
      false,
      RecordBatch.MAGIC_VALUE_V0,
      TimestampType.CREATE_TIME,
      5000L,
      RecordBatch.NO_PARTITION_LEADER_EPOCH,
      AppendOrigin.CLIENT,
      MetadataVersion.latest
    ).validateMessagesAndAssignOffsets(
      PrimitiveRef.ofLong(offset), metricsRecorder, RequestLocal.withThreadConfinedCaching.bufferSupplier
    ).validatedRecords, offset)
  }

  @Test
  def testOffsetAssignmentAfterDownConversionV2ToV0Compressed(): Unit = {
    val offset = 1234567
    val now = System.currentTimeMillis()
    val records = createRecords(RecordBatch.MAGIC_VALUE_V2, now, CompressionType.GZIP)
    checkOffsets(records, 0)
    checkOffsets(new LogValidator(records,
      topicPartition,
      time,
      CompressionType.GZIP,
      CompressionType.GZIP,
      false,
      RecordBatch.MAGIC_VALUE_V0,
      TimestampType.CREATE_TIME,
      5000L,
      RecordBatch.NO_PARTITION_LEADER_EPOCH,
      AppendOrigin.CLIENT,
      MetadataVersion.latest
    ).validateMessagesAndAssignOffsets(
      PrimitiveRef.ofLong(offset), metricsRecorder, RequestLocal.withThreadConfinedCaching.bufferSupplier
    ).validatedRecords, offset)
  }

  @Test
  def testNonIncreasingOffsetRecordBatchHasMetricsLogged(): Unit = {
    val records = createNonIncreasingOffsetRecords(RecordBatch.MAGIC_VALUE_V2)
    records.batches().asScala.head.setLastOffset(2)
<<<<<<< HEAD
    assertThrows(classOf[InvalidRecordException], () => LogValidator.validateMessagesAndAssignOffsets(records,
      topicPartition,
      offsetCounter = new LongRef(0L),
      time = time,
      now = System.currentTimeMillis(),
      sourceCodec = DefaultCompressionCodec,
      targetCodec = DefaultCompressionCodec,
      compactedTopic = false,
      magic = RecordBatch.MAGIC_VALUE_V0,
      timestampType = TimestampType.CREATE_TIME,
      timestampDiffMaxMs = 5000L,
      partitionLeaderEpoch = RecordBatch.NO_PARTITION_LEADER_EPOCH,
      origin = AppendOrigin.Client,
      interBrokerProtocolVersion = ApiVersion.latestVersion,
      brokerTopicStats = brokerTopicStats)
    )
=======
    assertThrows(classOf[InvalidRecordException], () => new LogValidator(records,
        topicPartition,
        time,
        CompressionType.GZIP,
        CompressionType.GZIP,
        false,
        RecordBatch.MAGIC_VALUE_V0,
        TimestampType.CREATE_TIME,
        5000L,
        RecordBatch.NO_PARTITION_LEADER_EPOCH,
        AppendOrigin.CLIENT,
        MetadataVersion.latest
    ).validateMessagesAndAssignOffsets(
      PrimitiveRef.ofLong(0L), metricsRecorder, RequestLocal.withThreadConfinedCaching.bufferSupplier
    ))
>>>>>>> 15418db6
    assertEquals(metricsKeySet.count(_.getMBeanName.endsWith(s"${BrokerTopicStats.InvalidOffsetOrSequenceRecordsPerSec}")), 1)
    assertTrue(meterCount(s"${BrokerTopicStats.InvalidOffsetOrSequenceRecordsPerSec}") > 0)
  }

  @Test
  def testCompressedBatchWithoutRecordsNotAllowed(): Unit = {
    testBatchWithoutRecordsNotAllowed(CompressionType.GZIP, CompressionType.GZIP)
  }

  @Test
  def testZStdCompressedWithUnavailableIBPVersion(): Unit = {
    // The timestamps should be overwritten
    val records = createRecords(magicValue = RecordBatch.MAGIC_VALUE_V2, timestamp = 1234L, codec = CompressionType.NONE)
    assertThrows(classOf[UnsupportedCompressionTypeException], () => new LogValidator(records,
      topicPartition,
<<<<<<< HEAD
      offsetCounter = new LongRef(0),
      time = time,
      now = now,
      sourceCodec = NoCompressionCodec,
      targetCodec = ZStdCompressionCodec,
      compactedTopic = false,
      magic = RecordBatch.MAGIC_VALUE_V2,
      timestampType = TimestampType.LOG_APPEND_TIME,
      timestampDiffMaxMs = 1000L,
      partitionLeaderEpoch = RecordBatch.NO_PARTITION_LEADER_EPOCH,
      origin = AppendOrigin.Client,
      interBrokerProtocolVersion = KAFKA_2_0_IV1,
      brokerTopicStats = brokerTopicStats))
=======
      time,
      CompressionType.NONE,
      CompressionType.ZSTD,
      false,
      RecordBatch.MAGIC_VALUE_V2,
      TimestampType.LOG_APPEND_TIME,
      1000L,
      RecordBatch.NO_PARTITION_LEADER_EPOCH,
      AppendOrigin.CLIENT,
      MetadataVersion.IBP_2_0_IV1
    ).validateMessagesAndAssignOffsets(
      PrimitiveRef.ofLong(0L), metricsRecorder, RequestLocal.withThreadConfinedCaching.bufferSupplier
    ))
>>>>>>> 15418db6
  }

  @Test
  def testUncompressedBatchWithoutRecordsNotAllowed(): Unit = {
    testBatchWithoutRecordsNotAllowed(CompressionType.NONE, CompressionType.NONE)
  }

  @Test
  def testRecompressedBatchWithoutRecordsNotAllowed(): Unit = {
    testBatchWithoutRecordsNotAllowed(CompressionType.NONE, CompressionType.GZIP)
  }

  @Test
  def testInvalidTimestampExceptionHasBatchIndex(): Unit = {
    val now = System.currentTimeMillis()
    val records = createRecords(magicValue = RecordBatch.MAGIC_VALUE_V2, timestamp = now - 1001L,
      codec = CompressionType.GZIP)
    val e = assertThrows(classOf[RecordValidationException],
      () => new LogValidator(
        records,
        topicPartition,
        time,
        CompressionType.GZIP,
        CompressionType.GZIP,
        false,
        RecordBatch.MAGIC_VALUE_V1,
        TimestampType.CREATE_TIME,
        1000L,
        RecordBatch.NO_PARTITION_LEADER_EPOCH,
        AppendOrigin.CLIENT,
        MetadataVersion.latest
      ).validateMessagesAndAssignOffsets(
        PrimitiveRef.ofLong(0L), metricsRecorder, RequestLocal.withThreadConfinedCaching.bufferSupplier
      )
    )

    assertTrue(e.invalidException.isInstanceOf[InvalidTimestampException])
    assertFalse(e.recordErrors.isEmpty)
    assertEquals(e.recordErrors.size, 3)
  }

  @Test
  def testInvalidRecordExceptionHasBatchIndex(): Unit = {
    val e = assertThrows(classOf[RecordValidationException],
      () => validateMessages(recordsWithInvalidInnerMagic(
        RecordBatch.MAGIC_VALUE_V0, RecordBatch.MAGIC_VALUE_V1, CompressionType.GZIP),
        RecordBatch.MAGIC_VALUE_V0, CompressionType.GZIP, CompressionType.GZIP)
    )

    assertTrue(e.invalidException.isInstanceOf[InvalidRecordException])
    assertFalse(e.recordErrors.isEmpty)
    // recordsWithInvalidInnerMagic creates 20 records
    assertEquals(e.recordErrors.size, 20)
    e.recordErrors.asScala.foreach(assertNotNull(_))
  }

  @Test
  def testBatchWithInvalidRecordsAndInvalidTimestamp(): Unit = {
    val records = (0 until 5).map(id =>
      LegacyRecord.create(RecordBatch.MAGIC_VALUE_V0, 0L, null, id.toString.getBytes())
    )

    val buffer = ByteBuffer.allocate(1024)
    val builder = MemoryRecords.builder(buffer, RecordBatch.MAGIC_VALUE_V1, CompressionType.GZIP,
      TimestampType.CREATE_TIME, 0L)
    var offset = 0

    // we want to mix in a record with invalid timestamp range
    builder.appendUncheckedWithOffset(offset, LegacyRecord.create(RecordBatch.MAGIC_VALUE_V1,
      1200L, null, "timestamp".getBytes))
    records.foreach { record =>
      offset += 30
      builder.appendUncheckedWithOffset(offset, record)
    }
    val invalidOffsetTimestampRecords = builder.build()

    val e = assertThrows(classOf[RecordValidationException],
      () => validateMessages(invalidOffsetTimestampRecords,
        RecordBatch.MAGIC_VALUE_V0, CompressionType.GZIP, CompressionType.GZIP)
    )
    // if there is a mix of both regular InvalidRecordException and InvalidTimestampException,
    // InvalidTimestampException takes precedence
    assertTrue(e.invalidException.isInstanceOf[InvalidTimestampException])
    assertFalse(e.recordErrors.isEmpty)
    assertEquals(6, e.recordErrors.size)
  }

  private def testBatchWithoutRecordsNotAllowed(sourceCompression: CompressionType, targetCompression: CompressionType): Unit = {
    val offset = 1234567
    val (producerId, producerEpoch, baseSequence, isTransactional, partitionLeaderEpoch) =
      (1324L, 10.toShort, 984, true, 40)
    val buffer = ByteBuffer.allocate(DefaultRecordBatch.RECORD_BATCH_OVERHEAD)
    DefaultRecordBatch.writeEmptyHeader(buffer, RecordBatch.CURRENT_MAGIC_VALUE, producerId, producerEpoch,
      baseSequence, 0L, 5L, partitionLeaderEpoch, TimestampType.CREATE_TIME, System.currentTimeMillis(),
      isTransactional, false)
    buffer.flip()
    val records = MemoryRecords.readableRecords(buffer)
    assertThrows(classOf[InvalidRecordException], () => new LogValidator(records,
      topicPartition,
      time,
      sourceCompression,
      targetCompression,
      false,
      RecordBatch.CURRENT_MAGIC_VALUE,
      TimestampType.CREATE_TIME,
      5000L,
      RecordBatch.NO_PARTITION_LEADER_EPOCH,
      AppendOrigin.CLIENT,
      MetadataVersion.latest
    ).validateMessagesAndAssignOffsets(
      PrimitiveRef.ofLong(offset), metricsRecorder, RequestLocal.withThreadConfinedCaching.bufferSupplier
    ))
  }

  private def createRecords(magicValue: Byte,
                            timestamp: Long = RecordBatch.NO_TIMESTAMP,
                            codec: CompressionType): MemoryRecords = {
    val buf = ByteBuffer.allocate(512)
    val builder = MemoryRecords.builder(buf, magicValue, codec, TimestampType.CREATE_TIME, 0L)
    builder.appendWithOffset(0, timestamp, null, "hello".getBytes)
    builder.appendWithOffset(1, timestamp, null, "there".getBytes)
    builder.appendWithOffset(2, timestamp, null, "beautiful".getBytes)
    builder.build()
  }

  private def createNonIncreasingOffsetRecords(magicValue: Byte,
                                               timestamp: Long = RecordBatch.NO_TIMESTAMP,
                                               codec: CompressionType = CompressionType.NONE): MemoryRecords = {
    val buf = ByteBuffer.allocate(512)
    val builder = MemoryRecords.builder(buf, magicValue, codec, TimestampType.CREATE_TIME, 0L)
    builder.appendWithOffset(0, timestamp, null, "hello".getBytes)
    builder.appendWithOffset(2, timestamp, null, "there".getBytes)
    builder.appendWithOffset(3, timestamp, null, "beautiful".getBytes)
    builder.build()
  }

  private def createTwoBatchedRecords(magicValue: Byte,
                                      timestamp: Long,
                                      codec: CompressionType): MemoryRecords = {
    val buf = ByteBuffer.allocate(2048)
    var builder = MemoryRecords.builder(buf, magicValue, codec, TimestampType.CREATE_TIME, 0L)
    builder.append(10L, "1".getBytes(), "a".getBytes())
    builder.close()
    builder = MemoryRecords.builder(buf, magicValue, codec, TimestampType.CREATE_TIME, 1L)
    builder.append(11L, "2".getBytes(), "b".getBytes())
    builder.append(12L, "3".getBytes(), "c".getBytes())
    builder.close()

    buf.flip()
    MemoryRecords.readableRecords(buf.slice())
  }

  /* check that offsets are assigned consecutively from the given base offset */
  def checkOffsets(records: MemoryRecords, baseOffset: Long): Unit = {
    assertTrue(records.records.asScala.nonEmpty, "Message set should not be empty")
    var offset = baseOffset
    for (entry <- records.records.asScala) {
      assertEquals(offset, entry.offset, "Unexpected offset in message set iterator")
      offset += 1
    }
  }

  private def recordsWithNonSequentialInnerOffsets(magicValue: Byte,
                                                   compression: CompressionType,
                                                   numRecords: Int): MemoryRecords = {
    val records = (0 until numRecords).map { id =>
      new SimpleRecord(id.toString.getBytes)
    }

    val buffer = ByteBuffer.allocate(1024)
    val builder = MemoryRecords.builder(buffer, magicValue, compression, TimestampType.CREATE_TIME, 0L)

    records.foreach { record =>
      builder.appendUncheckedWithOffset(0, record)
    }

    builder.build()
  }

  private def recordsWithInvalidInnerMagic(batchMagicValue: Byte,
                                           recordMagicValue: Byte,
                                           codec: CompressionType): MemoryRecords = {
    val records = (0 until 20).map(id =>
      LegacyRecord.create(recordMagicValue,
        RecordBatch.NO_TIMESTAMP,
        id.toString.getBytes,
        id.toString.getBytes))

    val buffer = ByteBuffer.allocate(math.min(math.max(records.map(_.sizeInBytes()).sum / 2, 1024), 1 << 16))
    val builder = MemoryRecords.builder(buffer, batchMagicValue, codec,
      TimestampType.CREATE_TIME, 0L)

    var offset = 1234567
    records.foreach { record =>
      builder.appendUncheckedWithOffset(offset, record)
      offset += 1
    }

    builder.build()
  }

  def maybeCheckBaseTimestamp(expected: Long, batch: RecordBatch): Unit = {
    batch match {
      case b: DefaultRecordBatch =>
        assertEquals(expected, b.baseTimestamp, s"Unexpected base timestamp of batch $batch")
      case _ => // no-op
    }
  }

  /**
    * expectedLogAppendTime is only checked if batch.magic is V2 or higher
    */
  def validateLogAppendTime(expectedLogAppendTime: Long, expectedBaseTimestamp: Long, batch: RecordBatch): Unit = {
    assertTrue(batch.isValid)
    assertTrue(batch.timestampType == TimestampType.LOG_APPEND_TIME)
    assertEquals(expectedLogAppendTime, batch.maxTimestamp, s"Unexpected max timestamp of batch $batch")
    maybeCheckBaseTimestamp(expectedBaseTimestamp, batch)
    for (record <- batch.asScala) {
      record.ensureValid()
      assertEquals(expectedLogAppendTime, record.timestamp, s"Unexpected timestamp of record $record")
    }
  }

  def verifyRecordConversionStats(stats: RecordConversionStats, numConvertedRecords: Int, records: MemoryRecords,
                                  compressed: Boolean): Unit = {
    assertNotNull(stats, "Records processing info is null")
    assertEquals(numConvertedRecords, stats.numRecordsConverted)
    if (numConvertedRecords > 0) {
      assertTrue(stats.conversionTimeNanos >= 0, s"Conversion time not recorded $stats")
      assertTrue(stats.conversionTimeNanos <= TimeUnit.MINUTES.toNanos(1), s"Conversion time not valid $stats")
    }
    val originalSize = records.sizeInBytes
    val tempBytes = stats.temporaryMemoryBytes
    if (numConvertedRecords > 0 && compressed)
      assertTrue(tempBytes > originalSize, s"Temp bytes too small, orig=$originalSize actual=$tempBytes")
    else if (numConvertedRecords > 0 || compressed)
      assertTrue(tempBytes > 0, "Temp bytes not updated")
    else
      assertEquals(0, tempBytes)
  }
}<|MERGE_RESOLUTION|>--- conflicted
+++ resolved
@@ -16,8 +16,6 @@
  */
 package kafka.log
 
-import java.nio.ByteBuffer
-import java.util.concurrent.TimeUnit
 import kafka.server.{BrokerTopicStats, RequestLocal}
 import kafka.utils.TestUtils.meterCount
 import org.apache.kafka.common.errors.{InvalidTimestampException, UnsupportedCompressionTypeException, UnsupportedForMessageFormatException}
@@ -25,14 +23,16 @@
 import org.apache.kafka.common.utils.{PrimitiveRef, Time}
 import org.apache.kafka.common.{InvalidRecordException, TopicPartition}
 import org.apache.kafka.server.common.MetadataVersion
-import org.apache.kafka.storage.internals.log.LogValidator.ValidationResult
 import org.apache.kafka.server.metrics.KafkaYammerMetrics
 import org.apache.kafka.server.util.MockTime
+import org.apache.kafka.storage.internals.log.LogValidator.ValidationResult
 import org.apache.kafka.storage.internals.log.{AppendOrigin, LogValidator, RecordValidationException}
 import org.apache.kafka.test.TestUtils
 import org.junit.jupiter.api.Assertions._
 import org.junit.jupiter.api.Test
 
+import java.nio.ByteBuffer
+import java.util.concurrent.TimeUnit
 import scala.jdk.CollectionConverters._
 
 class LogValidatorTest {
@@ -147,21 +147,6 @@
     val offsetCounter = PrimitiveRef.ofLong(0)
     val validatedResults = new LogValidator(records,
       topicPartition,
-<<<<<<< HEAD
-      offsetCounter = new LongRef(0),
-      time = time,
-      now = now,
-      sourceCodec = NoCompressionCodec,
-      targetCodec = NoCompressionCodec,
-      compactedTopic = false,
-      magic = magic,
-      timestampType = TimestampType.LOG_APPEND_TIME,
-      timestampDiffMaxMs = 1000L,
-      partitionLeaderEpoch = RecordBatch.NO_PARTITION_LEADER_EPOCH,
-      origin = AppendOrigin.Client,
-      interBrokerProtocolVersion = ApiVersion.latestVersion,
-      brokerTopicStats = brokerTopicStats)
-=======
       mockTime,
       CompressionType.NONE,
       CompressionType.NONE,
@@ -179,7 +164,6 @@
     )
 
     assertEquals(offsetCounter.value, records.records.asScala.size)
->>>>>>> 15418db6
     val validatedRecords = validatedResults.validatedRecords
     assertEquals(records.records.asScala.size, validatedRecords.records.asScala.size, "message set size should not change")
     val now = mockTime.milliseconds
@@ -1284,40 +1268,21 @@
   def testNonIncreasingOffsetRecordBatchHasMetricsLogged(): Unit = {
     val records = createNonIncreasingOffsetRecords(RecordBatch.MAGIC_VALUE_V2)
     records.batches().asScala.head.setLastOffset(2)
-<<<<<<< HEAD
-    assertThrows(classOf[InvalidRecordException], () => LogValidator.validateMessagesAndAssignOffsets(records,
-      topicPartition,
-      offsetCounter = new LongRef(0L),
-      time = time,
-      now = System.currentTimeMillis(),
-      sourceCodec = DefaultCompressionCodec,
-      targetCodec = DefaultCompressionCodec,
-      compactedTopic = false,
-      magic = RecordBatch.MAGIC_VALUE_V0,
-      timestampType = TimestampType.CREATE_TIME,
-      timestampDiffMaxMs = 5000L,
-      partitionLeaderEpoch = RecordBatch.NO_PARTITION_LEADER_EPOCH,
-      origin = AppendOrigin.Client,
-      interBrokerProtocolVersion = ApiVersion.latestVersion,
-      brokerTopicStats = brokerTopicStats)
-    )
-=======
     assertThrows(classOf[InvalidRecordException], () => new LogValidator(records,
-        topicPartition,
-        time,
-        CompressionType.GZIP,
-        CompressionType.GZIP,
-        false,
-        RecordBatch.MAGIC_VALUE_V0,
-        TimestampType.CREATE_TIME,
-        5000L,
-        RecordBatch.NO_PARTITION_LEADER_EPOCH,
-        AppendOrigin.CLIENT,
-        MetadataVersion.latest
+      topicPartition,
+      time,
+      CompressionType.GZIP,
+      CompressionType.GZIP,
+      false,
+      RecordBatch.MAGIC_VALUE_V0,
+      TimestampType.CREATE_TIME,
+      5000L,
+      RecordBatch.NO_PARTITION_LEADER_EPOCH,
+      AppendOrigin.CLIENT,
+      MetadataVersion.latest
     ).validateMessagesAndAssignOffsets(
       PrimitiveRef.ofLong(0L), metricsRecorder, RequestLocal.withThreadConfinedCaching.bufferSupplier
     ))
->>>>>>> 15418db6
     assertEquals(metricsKeySet.count(_.getMBeanName.endsWith(s"${BrokerTopicStats.InvalidOffsetOrSequenceRecordsPerSec}")), 1)
     assertTrue(meterCount(s"${BrokerTopicStats.InvalidOffsetOrSequenceRecordsPerSec}") > 0)
   }
@@ -1333,21 +1298,6 @@
     val records = createRecords(magicValue = RecordBatch.MAGIC_VALUE_V2, timestamp = 1234L, codec = CompressionType.NONE)
     assertThrows(classOf[UnsupportedCompressionTypeException], () => new LogValidator(records,
       topicPartition,
-<<<<<<< HEAD
-      offsetCounter = new LongRef(0),
-      time = time,
-      now = now,
-      sourceCodec = NoCompressionCodec,
-      targetCodec = ZStdCompressionCodec,
-      compactedTopic = false,
-      magic = RecordBatch.MAGIC_VALUE_V2,
-      timestampType = TimestampType.LOG_APPEND_TIME,
-      timestampDiffMaxMs = 1000L,
-      partitionLeaderEpoch = RecordBatch.NO_PARTITION_LEADER_EPOCH,
-      origin = AppendOrigin.Client,
-      interBrokerProtocolVersion = KAFKA_2_0_IV1,
-      brokerTopicStats = brokerTopicStats))
-=======
       time,
       CompressionType.NONE,
       CompressionType.ZSTD,
@@ -1361,7 +1311,6 @@
     ).validateMessagesAndAssignOffsets(
       PrimitiveRef.ofLong(0L), metricsRecorder, RequestLocal.withThreadConfinedCaching.bufferSupplier
     ))
->>>>>>> 15418db6
   }
 
   @Test
