/**
 * Licensed to the Apache Software Foundation (ASF) under one or more
 * contributor license agreements.  See the NOTICE file distributed with
 * this work for additional information regarding copyright ownership.
 * The ASF licenses this file to You under the Apache License, Version 2.0
 * (the "License"); you may not use this file except in compliance with
 * the License.  You may obtain a copy of the License at
 *
 *    http://www.apache.org/licenses/LICENSE-2.0
 *
 * Unless required by applicable law or agreed to in writing, software
 * distributed under the License is distributed on an "AS IS" BASIS,
 * WITHOUT WARRANTIES OR CONDITIONS OF ANY KIND, either express or implied.
 * See the License for the specific language governing permissions and
 * limitations under the License.
 */
package kafka

import kafka.server.KafkaConfig
<<<<<<< HEAD
import kafka.utils.TestUtils.assertBadConfigContainingMessage
import kafka.utils.{Exit, TestUtils}
import org.apache.kafka.common.config.internals.BrokerSecurityConfigs
import org.apache.kafka.common.config.types.Password
import org.apache.kafka.common.internals.FatalExitError
=======
import kafka.utils.TestUtils
import kafka.utils.TestUtils.assertBadConfigContainingMessage
import org.apache.kafka.common.config.SslConfigs
import org.apache.kafka.common.config.internals.BrokerSecurityConfigs
import org.apache.kafka.common.config.types.Password
import org.apache.kafka.common.internals.FatalExitError
import org.apache.kafka.common.utils.Exit
import org.apache.kafka.network.SocketServerConfigs
import org.apache.kafka.raft.QuorumConfig
import org.apache.kafka.server.config.{KRaftConfigs, ReplicationConfigs}
import org.junit.jupiter.api.{AfterEach, BeforeEach, Test}
>>>>>>> 9494bebe
import org.junit.jupiter.api.Assertions._
import org.junit.jupiter.api.{AfterEach, BeforeEach, Test}

<<<<<<< HEAD
import java.nio.file.Files
import java.util
import java.util.Properties
import scala.jdk.CollectionConverters._

class KafkaTest {
=======
class KafkaConfigTest {
>>>>>>> 9494bebe

  @BeforeEach
  def setUp(): Unit = Exit.setExitProcedure((status, _) => throw new FatalExitError(status))

  @AfterEach
  def tearDown(): Unit = Exit.resetExitProcedure()

  @Test
  def testBrokerRequiredProperties(): Unit = {
    val properties = new Properties()
    assertBadConfigContainingMessage(properties,
      "Missing required configuration \"process.roles\" which has no default value.")

    properties.put(KRaftConfigs.PROCESS_ROLES_CONFIG, "broker")
    assertBadConfigContainingMessage(properties,
      "Missing required configuration \"node.id\" which has no default value.")

    properties.put(KRaftConfigs.NODE_ID_CONFIG, -1)
    assertBadConfigContainingMessage(properties,
      "Invalid value -1 for configuration node.id: Value must be at least 0")

    properties.put(KRaftConfigs.NODE_ID_CONFIG, 0)
    assertBadConfigContainingMessage(properties,
      "If using process.roles, either controller.quorum.bootstrap.servers must contain the set of bootstrap controllers or controller.quorum.voters must contain a parseable set of controllers.")

    properties.put(QuorumConfig.QUORUM_BOOTSTRAP_SERVERS_CONFIG, "localhost:9092")
    assertBadConfigContainingMessage(properties,
      "requirement failed: controller.listener.names must contain at least one value when running KRaft with just the broker role")

    properties.put(KRaftConfigs.CONTROLLER_LISTENER_NAMES_CONFIG, "CONTROLLER")
    KafkaConfig.fromProps(properties)
  }

  @Test
  def testControllerRequiredProperties(): Unit = {
    val properties = new Properties()
    assertBadConfigContainingMessage(properties,
      "Missing required configuration \"process.roles\" which has no default value.")

    properties.put(KRaftConfigs.PROCESS_ROLES_CONFIG, "controller")
    assertBadConfigContainingMessage(properties,
      "Missing required configuration \"node.id\" which has no default value.")

    properties.put(KRaftConfigs.NODE_ID_CONFIG, -1)
    assertBadConfigContainingMessage(properties,
      "Invalid value -1 for configuration node.id: Value must be at least 0")

    properties.put(KRaftConfigs.NODE_ID_CONFIG, 0)
    assertBadConfigContainingMessage(properties,
      "If using process.roles, either controller.quorum.bootstrap.servers must contain the set of bootstrap controllers or controller.quorum.voters must contain a parseable set of controllers.")

    properties.put(QuorumConfig.QUORUM_BOOTSTRAP_SERVERS_CONFIG, "localhost:9092")
    assertBadConfigContainingMessage(properties,
      "requirement failed: The listeners config must only contain KRaft controller listeners from controller.listener.names when process.roles=controller")

    properties.put(SocketServerConfigs.LISTENERS_CONFIG, "CONTROLLER://:9092")
    assertBadConfigContainingMessage(properties,
      "No security protocol defined for listener CONTROLLER")

    properties.put(SocketServerConfigs.LISTENER_SECURITY_PROTOCOL_MAP_CONFIG, "CONTROLLER:PLAINTEXT")
    assertBadConfigContainingMessage(properties,
      "requirement failed: The listeners config must only contain KRaft controller listeners from controller.listener.names when process.roles=controller")

    properties.put(KRaftConfigs.CONTROLLER_LISTENER_NAMES_CONFIG, "CONTROLLER")
    KafkaConfig.fromProps(properties)
  }

  @Test
  def testGetKafkaConfigFromArgs(): Unit = {
    val propertiesFile = prepareDefaultConfig()

    // We should load configuration file without any arguments
    val config1 = KafkaConfig.fromProps(Kafka.getPropsFromArgs(Array(propertiesFile)))
    assertEquals(1, config1.nodeId)

    // We should be able to override given property on command line
    val config2 = KafkaConfig.fromProps(Kafka.getPropsFromArgs(Array(propertiesFile, "--override", "node.id=2")))
    assertEquals(2, config2.nodeId)

    // We should be also able to set completely new property
    val config3 = KafkaConfig.fromProps(Kafka.getPropsFromArgs(Array(propertiesFile, "--override", "log.cleanup.policy=compact")))
    assertEquals(1, config3.nodeId)
    assertEquals(util.Arrays.asList("compact"), config3.logCleanupPolicy)

    // We should be also able to set several properties
    val config4 = KafkaConfig.fromProps(Kafka.getPropsFromArgs(Array(propertiesFile, "--override", "log.cleanup.policy=compact,delete", "--override", "node.id=2")))
    assertEquals(2, config4.nodeId)
    assertEquals(util.Arrays.asList("compact","delete"), config4.logCleanupPolicy)
  }

  @Test
  def testGetKafkaConfigFromArgsNonArgsAtTheEnd(): Unit = {
    val propertiesFile = prepareDefaultConfig()
    assertThrows(classOf[FatalExitError], () => KafkaConfig.fromProps(Kafka.getPropsFromArgs(Array(propertiesFile, "--override", "broker.id=1", "broker.id=2"))))
  }

  @Test
  def testGetKafkaConfigFromArgsNonArgsOnly(): Unit = {
    val propertiesFile = prepareDefaultConfig()
    assertThrows(classOf[FatalExitError], () => KafkaConfig.fromProps(Kafka.getPropsFromArgs(Array(propertiesFile, "broker.id=1", "broker.id=2"))))
  }

  @Test
  def testGetKafkaConfigFromArgsNonArgsAtTheBegging(): Unit = {
    val propertiesFile = prepareDefaultConfig()
    assertThrows(classOf[FatalExitError], () => KafkaConfig.fromProps(Kafka.getPropsFromArgs(Array(propertiesFile, "broker.id=1", "--override", "broker.id=2"))))
  }

  @Test
  def testBrokerRoleNodeIdValidation(): Unit = {
    // Ensure that validation is happening at startup to check that brokers do not use their node.id as a voter in controller.quorum.voters
    val propertiesFile = new Properties
    propertiesFile.setProperty(KRaftConfigs.PROCESS_ROLES_CONFIG, "broker")
    propertiesFile.setProperty(KRaftConfigs.NODE_ID_CONFIG, "1")
    propertiesFile.setProperty(QuorumConfig.QUORUM_VOTERS_CONFIG, "1@localhost:9092")
    setListenerProps(propertiesFile)
    assertBadConfigContainingMessage(propertiesFile,
      "If process.roles contains just the 'broker' role, the node id 1 must not be included in the set of voters")

    // Ensure that with a valid config no exception is thrown
    propertiesFile.setProperty(KRaftConfigs.NODE_ID_CONFIG, "2")
    KafkaConfig.fromProps(propertiesFile)
  }

  @Test
  def testControllerRoleNodeIdValidation(): Unit = {
    // Ensure that validation is happening at startup to check that controllers use their node.id as a voter in controller.quorum.voters
    val propertiesFile = new Properties
    propertiesFile.setProperty(KRaftConfigs.PROCESS_ROLES_CONFIG, "controller")
    propertiesFile.setProperty(KRaftConfigs.NODE_ID_CONFIG, "1")
    propertiesFile.setProperty(QuorumConfig.QUORUM_VOTERS_CONFIG, "2@localhost:9092")
    setListenerProps(propertiesFile)
    assertBadConfigContainingMessage(propertiesFile,
      "If process.roles contains the 'controller' role, the node id 1 must be included in the set of voters")

    // Ensure that with a valid config no exception is thrown
    propertiesFile.setProperty(KRaftConfigs.NODE_ID_CONFIG, "2")
    KafkaConfig.fromProps(propertiesFile)
  }

  @Test
  def testCombinedRoleNodeIdValidation(): Unit = {
    // Ensure that validation is happening at startup to check that combined processes use their node.id as a voter in controller.quorum.voters
    val propertiesFile = new Properties
    propertiesFile.setProperty(KRaftConfigs.PROCESS_ROLES_CONFIG, "controller,broker")
    propertiesFile.setProperty(KRaftConfigs.NODE_ID_CONFIG, "1")
    propertiesFile.setProperty(QuorumConfig.QUORUM_VOTERS_CONFIG, "2@localhost:9092")
    setListenerProps(propertiesFile)
    assertBadConfigContainingMessage(propertiesFile,
      "If process.roles contains the 'controller' role, the node id 1 must be included in the set of voters")

    // Ensure that with a valid config no exception is thrown
    propertiesFile.setProperty(KRaftConfigs.NODE_ID_CONFIG, "2")
    KafkaConfig.fromProps(propertiesFile)
  }

  @Test
  def testIsKRaftCombinedMode(): Unit = {
    val propertiesFile = new Properties
    propertiesFile.setProperty(KRaftConfigs.PROCESS_ROLES_CONFIG, "controller,broker")
    propertiesFile.setProperty(KRaftConfigs.NODE_ID_CONFIG, "1")
    propertiesFile.setProperty(QuorumConfig.QUORUM_VOTERS_CONFIG, "1@localhost:9092")
    setListenerProps(propertiesFile)
    val config = KafkaConfig.fromProps(propertiesFile)
    assertTrue(config.isKRaftCombinedMode)
  }

  @Test
  def testMustContainQuorumVotersIfUsingProcessRoles(): Unit = {
    // Ensure that validation is happening at startup to check that if process.roles is set controller.quorum.voters is not empty
    val propertiesFile = new Properties
    propertiesFile.setProperty(KRaftConfigs.PROCESS_ROLES_CONFIG, "controller,broker")
    propertiesFile.setProperty(KRaftConfigs.NODE_ID_CONFIG, "1")
    propertiesFile.setProperty(QuorumConfig.QUORUM_VOTERS_CONFIG, "")
    setListenerProps(propertiesFile)
    assertBadConfigContainingMessage(
      propertiesFile,
      """If using process.roles, either controller.quorum.bootstrap.servers
      |must contain the set of bootstrap controllers or controller.quorum.voters must contain a
      |parseable set of controllers.""".stripMargin.replace("\n", " ")
    )
  }

  private def setListenerProps(props: Properties): Unit = {
    val hasBrokerRole = props.getProperty(KRaftConfigs.PROCESS_ROLES_CONFIG).contains("broker")
    val hasControllerRole = props.getProperty(KRaftConfigs.PROCESS_ROLES_CONFIG).contains("controller")
    val controllerListener = "SASL_PLAINTEXT://localhost:9092"
    val brokerListener = "PLAINTEXT://localhost:9093"

<<<<<<< HEAD
    if (hasBrokerRole || hasControllerRole) { // KRaft
      props.setProperty(KafkaConfig.ControllerListenerNamesProp, "SASL_PLAINTEXT")
      if (hasBrokerRole && hasControllerRole) {
        props.setProperty(KafkaConfig.ListenersProp, s"$brokerListener,$controllerListener")
      } else if (hasControllerRole) {
        props.setProperty(KafkaConfig.ListenersProp, controllerListener)
      } else if (hasBrokerRole) {
        props.setProperty(KafkaConfig.ListenersProp, brokerListener)
      }
    } else { // ZK-based
      props.setProperty(KafkaConfig.ListenersProp, brokerListener)
    }
    if (!(hasControllerRole & !hasBrokerRole)) { // not controller-only
      props.setProperty(KafkaConfig.InterBrokerListenerNameProp, "PLAINTEXT")
      props.setProperty(KafkaConfig.AdvertisedListenersProp, "PLAINTEXT://localhost:9092")
=======
    props.setProperty(KRaftConfigs.CONTROLLER_LISTENER_NAMES_CONFIG, "SASL_PLAINTEXT")
    if (hasBrokerRole && hasControllerRole) {
      props.setProperty(SocketServerConfigs.LISTENERS_CONFIG, s"$brokerListener,$controllerListener")
    } else if (hasControllerRole) {
      props.setProperty(SocketServerConfigs.LISTENERS_CONFIG, controllerListener)
    } else if (hasBrokerRole) {
      props.setProperty(SocketServerConfigs.LISTENERS_CONFIG, brokerListener)
    }
    if (!(hasControllerRole & !hasBrokerRole)) { // not controller-only
      props.setProperty(ReplicationConfigs.INTER_BROKER_LISTENER_NAME_CONFIG, "PLAINTEXT")
      props.setProperty(SocketServerConfigs.ADVERTISED_LISTENERS_CONFIG, "PLAINTEXT://localhost:9092")
>>>>>>> 9494bebe
    }
  }

  @Test
  def testKafkaSslPasswords(): Unit = {
    val propertiesFile = prepareDefaultConfig()
    val config = KafkaConfig.fromProps(Kafka.getPropsFromArgs(Array(propertiesFile, "--override", "ssl.keystore.password=keystore_password",
<<<<<<< HEAD
      "--override", "ssl.key.password=key_password",
      "--override", "ssl.truststore.password=truststore_password",
      "--override", "ssl.keystore.certificate.chain=certificate_chain",
      "--override", "ssl.keystore.key=private_key",
      "--override", "ssl.truststore.certificates=truststore_certificates")))
    assertEquals(Password.HIDDEN, config.getPassword(KafkaConfig.SslKeyPasswordProp).toString)
    assertEquals(Password.HIDDEN, config.getPassword(KafkaConfig.SslKeystorePasswordProp).toString)
    assertEquals(Password.HIDDEN, config.getPassword(KafkaConfig.SslTruststorePasswordProp).toString)
    assertEquals(Password.HIDDEN, config.getPassword(KafkaConfig.SslKeystoreKeyProp).toString)
    assertEquals(Password.HIDDEN, config.getPassword(KafkaConfig.SslKeystoreCertificateChainProp).toString)
    assertEquals(Password.HIDDEN, config.getPassword(KafkaConfig.SslTruststoreCertificatesProp).toString)

    assertEquals("key_password", config.getPassword(KafkaConfig.SslKeyPasswordProp).value)
    assertEquals("keystore_password", config.getPassword(KafkaConfig.SslKeystorePasswordProp).value)
    assertEquals("truststore_password", config.getPassword(KafkaConfig.SslTruststorePasswordProp).value)
    assertEquals("private_key", config.getPassword(KafkaConfig.SslKeystoreKeyProp).value)
    assertEquals("certificate_chain", config.getPassword(KafkaConfig.SslKeystoreCertificateChainProp).value)
    assertEquals("truststore_certificates", config.getPassword(KafkaConfig.SslTruststoreCertificatesProp).value)
=======
                                                                                    "--override", "ssl.key.password=key_password",
                                                                                    "--override", "ssl.truststore.password=truststore_password",
                                                                                    "--override", "ssl.keystore.certificate.chain=certificate_chain",
                                                                                    "--override", "ssl.keystore.key=private_key",
                                                                                    "--override", "ssl.truststore.certificates=truststore_certificates")))
    assertEquals(Password.HIDDEN, config.getPassword(SslConfigs.SSL_KEY_PASSWORD_CONFIG).toString)
    assertEquals(Password.HIDDEN, config.getPassword(SslConfigs.SSL_KEYSTORE_PASSWORD_CONFIG).toString)
    assertEquals(Password.HIDDEN, config.getPassword(SslConfigs.SSL_TRUSTSTORE_PASSWORD_CONFIG).toString)
    assertEquals(Password.HIDDEN, config.getPassword(SslConfigs.SSL_KEYSTORE_KEY_CONFIG).toString)
    assertEquals(Password.HIDDEN, config.getPassword(SslConfigs.SSL_KEYSTORE_CERTIFICATE_CHAIN_CONFIG).toString)
    assertEquals(Password.HIDDEN, config.getPassword(SslConfigs.SSL_TRUSTSTORE_CERTIFICATES_CONFIG).toString)

    assertEquals("key_password", config.getPassword(SslConfigs.SSL_KEY_PASSWORD_CONFIG).value)
    assertEquals("keystore_password", config.getPassword(SslConfigs.SSL_KEYSTORE_PASSWORD_CONFIG).value)
    assertEquals("truststore_password", config.getPassword(SslConfigs.SSL_TRUSTSTORE_PASSWORD_CONFIG).value)
    assertEquals("private_key", config.getPassword(SslConfigs.SSL_KEYSTORE_KEY_CONFIG).value)
    assertEquals("certificate_chain", config.getPassword(SslConfigs.SSL_KEYSTORE_CERTIFICATE_CHAIN_CONFIG).value)
    assertEquals("truststore_certificates", config.getPassword(SslConfigs.SSL_TRUSTSTORE_CERTIFICATES_CONFIG).value)
>>>>>>> 9494bebe
  }

  @Test
  def testKafkaSslPasswordsWithSymbols(): Unit = {
    val password = "=!#-+!?*/\"\'^%$=\\.,@:;="
    val propertiesFile = prepareDefaultConfig()
    val config = KafkaConfig.fromProps(Kafka.getPropsFromArgs(Array(propertiesFile,
      "--override", "ssl.keystore.password=" + password,
      "--override", "ssl.key.password=" + password,
      "--override", "ssl.truststore.password=" + password)))
    assertEquals(Password.HIDDEN, config.getPassword(SslConfigs.SSL_KEY_PASSWORD_CONFIG).toString)
    assertEquals(Password.HIDDEN, config.getPassword(SslConfigs.SSL_KEYSTORE_PASSWORD_CONFIG).toString)
    assertEquals(Password.HIDDEN, config.getPassword(SslConfigs.SSL_TRUSTSTORE_PASSWORD_CONFIG).toString)

<<<<<<< HEAD
  @Test
  def testZkSslClientEnable(): Unit = {
    testZkConfig(KafkaConfig.ZkSslClientEnableProp, "zookeeper.ssl.client.enable",
      "zookeeper.client.secure", booleanPropValueToSet, config => Some(config.zkSslClientEnable), booleanPropValueToSet, Some(false))
  }

  @Test
  def testZkSslKeyStoreLocation(): Unit = {
    testZkConfig(KafkaConfig.ZkSslKeyStoreLocationProp, "zookeeper.ssl.keystore.location",
      "zookeeper.ssl.keyStore.location", stringPropValueToSet, config => config.zkSslKeyStoreLocation, stringPropValueToSet)
  }

  @Test
  def testZkSslTrustStoreLocation(): Unit = {
    testZkConfig(KafkaConfig.ZkSslTrustStoreLocationProp, "zookeeper.ssl.truststore.location",
      "zookeeper.ssl.trustStore.location", stringPropValueToSet, config => config.zkSslTrustStoreLocation, stringPropValueToSet)
  }

  @Test
  def testZookeeperKeyStorePassword(): Unit = {
    testZkConfig(KafkaConfig.ZkSslKeyStorePasswordProp, "zookeeper.ssl.keystore.password",
      "zookeeper.ssl.keyStore.password", passwordPropValueToSet, config => config.zkSslKeyStorePassword, new Password(passwordPropValueToSet))
  }

  @Test
  def testZookeeperTrustStorePassword(): Unit = {
    testZkConfig(KafkaConfig.ZkSslTrustStorePasswordProp, "zookeeper.ssl.truststore.password",
      "zookeeper.ssl.trustStore.password", passwordPropValueToSet, config => config.zkSslTrustStorePassword, new Password(passwordPropValueToSet))
  }

  @Test
  def testZkSslKeyStoreType(): Unit = {
    testZkConfig(KafkaConfig.ZkSslKeyStoreTypeProp, "zookeeper.ssl.keystore.type",
      "zookeeper.ssl.keyStore.type", stringPropValueToSet, config => config.zkSslKeyStoreType, stringPropValueToSet)
  }

  @Test
  def testZkSslTrustStoreType(): Unit = {
    testZkConfig(KafkaConfig.ZkSslTrustStoreTypeProp, "zookeeper.ssl.truststore.type",
      "zookeeper.ssl.trustStore.type", stringPropValueToSet, config => config.zkSslTrustStoreType, stringPropValueToSet)
  }

  @Test
  def testZkSslProtocol(): Unit = {
    testZkConfig(KafkaConfig.ZkSslProtocolProp, "zookeeper.ssl.protocol",
      "zookeeper.ssl.protocol", stringPropValueToSet, config => Some(config.ZkSslProtocol), stringPropValueToSet, Some("TLSv1.2"))
  }

  @Test
  def testZkSslEnabledProtocols(): Unit = {
    testZkConfig(KafkaConfig.ZkSslEnabledProtocolsProp, "zookeeper.ssl.enabled.protocols",
      "zookeeper.ssl.enabledProtocols", listPropValueToSet.mkString(","), config => config.ZkSslEnabledProtocols, listPropValueToSet.asJava)
  }

  @Test
  def testZkSslCipherSuites(): Unit = {
    testZkConfig(KafkaConfig.ZkSslCipherSuitesProp, "zookeeper.ssl.cipher.suites",
      "zookeeper.ssl.ciphersuites", listPropValueToSet.mkString(","), config => config.ZkSslCipherSuites, listPropValueToSet.asJava)
  }

  @Test
  def testZkSslEndpointIdentificationAlgorithm(): Unit = {
    // this property is different than the others
    // because the system property values and the Kafka property values don't match
    val kafkaPropName = KafkaConfig.ZkSslEndpointIdentificationAlgorithmProp
    assertEquals("zookeeper.ssl.endpoint.identification.algorithm", kafkaPropName)
    val sysProp = "zookeeper.ssl.hostnameVerification"
    val expectedDefaultValue = "HTTPS"
    val propertiesFile = prepareDefaultConfig()
    // first make sure there is the correct default value
    val emptyConfig = KafkaConfig.fromProps(Kafka.getPropsFromArgs(Array(propertiesFile)))
    assertNull(emptyConfig.originals.get(kafkaPropName)) // doesn't appear in the originals
    assertEquals(expectedDefaultValue, emptyConfig.values.get(kafkaPropName)) // but default value appears in the values
    assertEquals(expectedDefaultValue, emptyConfig.ZkSslEndpointIdentificationAlgorithm) // and has the correct default value
    // next set system property alone
    Map("true" -> "HTTPS", "false" -> "").foreach { case (sysPropValue, expected) => {
      try {
        System.setProperty(sysProp, sysPropValue)
        val config = KafkaConfig.fromProps(Kafka.getPropsFromArgs(Array(propertiesFile)))
        assertNull(config.originals.get(kafkaPropName)) // doesn't appear in the originals
        assertEquals(expectedDefaultValue, config.values.get(kafkaPropName)) // default value appears in the values
        assertEquals(expected, config.ZkSslEndpointIdentificationAlgorithm) // system property impacts the ultimate value of the property
      } finally {
        System.clearProperty(sysProp)
      }
    }
    }
    // finally set Kafka config alone
    List("https", "").foreach(expected => {
      val config = KafkaConfig.fromProps(Kafka.getPropsFromArgs(Array(propertiesFile, "--override", s"$kafkaPropName=${expected}")))
      assertEquals(expected, config.originals.get(kafkaPropName)) // appears in the originals
      assertEquals(expected, config.values.get(kafkaPropName)) // appears in the values
      assertEquals(expected, config.ZkSslEndpointIdentificationAlgorithm) // is the ultimate value
    })
  }

  @Test
  def testZkSslCrlEnable(): Unit = {
    testZkConfig(KafkaConfig.ZkSslCrlEnableProp, "zookeeper.ssl.crl.enable",
      "zookeeper.ssl.crl", booleanPropValueToSet, config => Some(config.ZkSslCrlEnable), booleanPropValueToSet, Some(false))
  }

  @Test
  def testZkSslOcspEnable(): Unit = {
    testZkConfig(KafkaConfig.ZkSslOcspEnableProp, "zookeeper.ssl.ocsp.enable",
      "zookeeper.ssl.ocsp", booleanPropValueToSet, config => Some(config.ZkSslOcspEnable), booleanPropValueToSet, Some(false))
=======
    assertEquals(password, config.getPassword(SslConfigs.SSL_KEYSTORE_PASSWORD_CONFIG).value)
    assertEquals(password, config.getPassword(SslConfigs.SSL_KEY_PASSWORD_CONFIG).value)
    assertEquals(password, config.getPassword(SslConfigs.SSL_TRUSTSTORE_PASSWORD_CONFIG).value)
>>>>>>> 9494bebe
  }

  @Test
  def testConnectionsMaxReauthMsDefault(): Unit = {
    val propertiesFile = prepareDefaultConfig()
    val config = KafkaConfig.fromProps(Kafka.getPropsFromArgs(Array(propertiesFile)))
    assertEquals(0L, config.valuesWithPrefixOverride("sasl_ssl.oauthbearer.").get(BrokerSecurityConfigs.CONNECTIONS_MAX_REAUTH_MS_CONFIG).asInstanceOf[Long])
  }

  @Test
  def testConnectionsMaxReauthMsExplicit(): Unit = {
    val propertiesFile = prepareDefaultConfig()
    val expected = 3600000
    val config = KafkaConfig.fromProps(Kafka.getPropsFromArgs(Array(propertiesFile, "--override", s"sasl_ssl.oauthbearer.connections.max.reauth.ms=$expected")))
    assertEquals(expected, config.valuesWithPrefixOverride("sasl_ssl.oauthbearer.").get(BrokerSecurityConfigs.CONNECTIONS_MAX_REAUTH_MS_CONFIG).asInstanceOf[Long])
  }

  def prepareDefaultConfig(): String = {
    prepareConfig(Array(
      "node.id=1", 
      "process.roles=controller", 
      "controller.listener.names=CONTROLLER",
      "controller.quorum.voters=1@localhost:9093,2@localhost:9093",
      "listeners=CONTROLLER://:9093",
      "advertised.listeners=CONTROLLER://127.0.0.1:9093"
    ))
  }

  def prepareConfig(lines: Array[String]): String = {
    val file = TestUtils.tempFile("kafkatest", ".properties")

    val writer = Files.newOutputStream(file.toPath)
    try {
      lines.foreach { l =>
        writer.write(l.getBytes)
        writer.write("\n".getBytes)
      }
      file.getAbsolutePath
    } finally writer.close()
  }
}<|MERGE_RESOLUTION|>--- conflicted
+++ resolved
@@ -16,14 +16,10 @@
  */
 package kafka
 
+import java.nio.file.Files
+import java.util
+import java.util.Properties
 import kafka.server.KafkaConfig
-<<<<<<< HEAD
-import kafka.utils.TestUtils.assertBadConfigContainingMessage
-import kafka.utils.{Exit, TestUtils}
-import org.apache.kafka.common.config.internals.BrokerSecurityConfigs
-import org.apache.kafka.common.config.types.Password
-import org.apache.kafka.common.internals.FatalExitError
-=======
 import kafka.utils.TestUtils
 import kafka.utils.TestUtils.assertBadConfigContainingMessage
 import org.apache.kafka.common.config.SslConfigs
@@ -35,20 +31,9 @@
 import org.apache.kafka.raft.QuorumConfig
 import org.apache.kafka.server.config.{KRaftConfigs, ReplicationConfigs}
 import org.junit.jupiter.api.{AfterEach, BeforeEach, Test}
->>>>>>> 9494bebe
 import org.junit.jupiter.api.Assertions._
-import org.junit.jupiter.api.{AfterEach, BeforeEach, Test}
-
-<<<<<<< HEAD
-import java.nio.file.Files
-import java.util
-import java.util.Properties
-import scala.jdk.CollectionConverters._
-
-class KafkaTest {
-=======
+
 class KafkaConfigTest {
->>>>>>> 9494bebe
 
   @BeforeEach
   def setUp(): Unit = Exit.setExitProcedure((status, _) => throw new FatalExitError(status))
@@ -238,23 +223,6 @@
     val controllerListener = "SASL_PLAINTEXT://localhost:9092"
     val brokerListener = "PLAINTEXT://localhost:9093"
 
-<<<<<<< HEAD
-    if (hasBrokerRole || hasControllerRole) { // KRaft
-      props.setProperty(KafkaConfig.ControllerListenerNamesProp, "SASL_PLAINTEXT")
-      if (hasBrokerRole && hasControllerRole) {
-        props.setProperty(KafkaConfig.ListenersProp, s"$brokerListener,$controllerListener")
-      } else if (hasControllerRole) {
-        props.setProperty(KafkaConfig.ListenersProp, controllerListener)
-      } else if (hasBrokerRole) {
-        props.setProperty(KafkaConfig.ListenersProp, brokerListener)
-      }
-    } else { // ZK-based
-      props.setProperty(KafkaConfig.ListenersProp, brokerListener)
-    }
-    if (!(hasControllerRole & !hasBrokerRole)) { // not controller-only
-      props.setProperty(KafkaConfig.InterBrokerListenerNameProp, "PLAINTEXT")
-      props.setProperty(KafkaConfig.AdvertisedListenersProp, "PLAINTEXT://localhost:9092")
-=======
     props.setProperty(KRaftConfigs.CONTROLLER_LISTENER_NAMES_CONFIG, "SASL_PLAINTEXT")
     if (hasBrokerRole && hasControllerRole) {
       props.setProperty(SocketServerConfigs.LISTENERS_CONFIG, s"$brokerListener,$controllerListener")
@@ -266,7 +234,6 @@
     if (!(hasControllerRole & !hasBrokerRole)) { // not controller-only
       props.setProperty(ReplicationConfigs.INTER_BROKER_LISTENER_NAME_CONFIG, "PLAINTEXT")
       props.setProperty(SocketServerConfigs.ADVERTISED_LISTENERS_CONFIG, "PLAINTEXT://localhost:9092")
->>>>>>> 9494bebe
     }
   }
 
@@ -274,26 +241,6 @@
   def testKafkaSslPasswords(): Unit = {
     val propertiesFile = prepareDefaultConfig()
     val config = KafkaConfig.fromProps(Kafka.getPropsFromArgs(Array(propertiesFile, "--override", "ssl.keystore.password=keystore_password",
-<<<<<<< HEAD
-      "--override", "ssl.key.password=key_password",
-      "--override", "ssl.truststore.password=truststore_password",
-      "--override", "ssl.keystore.certificate.chain=certificate_chain",
-      "--override", "ssl.keystore.key=private_key",
-      "--override", "ssl.truststore.certificates=truststore_certificates")))
-    assertEquals(Password.HIDDEN, config.getPassword(KafkaConfig.SslKeyPasswordProp).toString)
-    assertEquals(Password.HIDDEN, config.getPassword(KafkaConfig.SslKeystorePasswordProp).toString)
-    assertEquals(Password.HIDDEN, config.getPassword(KafkaConfig.SslTruststorePasswordProp).toString)
-    assertEquals(Password.HIDDEN, config.getPassword(KafkaConfig.SslKeystoreKeyProp).toString)
-    assertEquals(Password.HIDDEN, config.getPassword(KafkaConfig.SslKeystoreCertificateChainProp).toString)
-    assertEquals(Password.HIDDEN, config.getPassword(KafkaConfig.SslTruststoreCertificatesProp).toString)
-
-    assertEquals("key_password", config.getPassword(KafkaConfig.SslKeyPasswordProp).value)
-    assertEquals("keystore_password", config.getPassword(KafkaConfig.SslKeystorePasswordProp).value)
-    assertEquals("truststore_password", config.getPassword(KafkaConfig.SslTruststorePasswordProp).value)
-    assertEquals("private_key", config.getPassword(KafkaConfig.SslKeystoreKeyProp).value)
-    assertEquals("certificate_chain", config.getPassword(KafkaConfig.SslKeystoreCertificateChainProp).value)
-    assertEquals("truststore_certificates", config.getPassword(KafkaConfig.SslTruststoreCertificatesProp).value)
-=======
                                                                                     "--override", "ssl.key.password=key_password",
                                                                                     "--override", "ssl.truststore.password=truststore_password",
                                                                                     "--override", "ssl.keystore.certificate.chain=certificate_chain",
@@ -312,7 +259,6 @@
     assertEquals("private_key", config.getPassword(SslConfigs.SSL_KEYSTORE_KEY_CONFIG).value)
     assertEquals("certificate_chain", config.getPassword(SslConfigs.SSL_KEYSTORE_CERTIFICATE_CHAIN_CONFIG).value)
     assertEquals("truststore_certificates", config.getPassword(SslConfigs.SSL_TRUSTSTORE_CERTIFICATES_CONFIG).value)
->>>>>>> 9494bebe
   }
 
   @Test
@@ -327,118 +273,9 @@
     assertEquals(Password.HIDDEN, config.getPassword(SslConfigs.SSL_KEYSTORE_PASSWORD_CONFIG).toString)
     assertEquals(Password.HIDDEN, config.getPassword(SslConfigs.SSL_TRUSTSTORE_PASSWORD_CONFIG).toString)
 
-<<<<<<< HEAD
-  @Test
-  def testZkSslClientEnable(): Unit = {
-    testZkConfig(KafkaConfig.ZkSslClientEnableProp, "zookeeper.ssl.client.enable",
-      "zookeeper.client.secure", booleanPropValueToSet, config => Some(config.zkSslClientEnable), booleanPropValueToSet, Some(false))
-  }
-
-  @Test
-  def testZkSslKeyStoreLocation(): Unit = {
-    testZkConfig(KafkaConfig.ZkSslKeyStoreLocationProp, "zookeeper.ssl.keystore.location",
-      "zookeeper.ssl.keyStore.location", stringPropValueToSet, config => config.zkSslKeyStoreLocation, stringPropValueToSet)
-  }
-
-  @Test
-  def testZkSslTrustStoreLocation(): Unit = {
-    testZkConfig(KafkaConfig.ZkSslTrustStoreLocationProp, "zookeeper.ssl.truststore.location",
-      "zookeeper.ssl.trustStore.location", stringPropValueToSet, config => config.zkSslTrustStoreLocation, stringPropValueToSet)
-  }
-
-  @Test
-  def testZookeeperKeyStorePassword(): Unit = {
-    testZkConfig(KafkaConfig.ZkSslKeyStorePasswordProp, "zookeeper.ssl.keystore.password",
-      "zookeeper.ssl.keyStore.password", passwordPropValueToSet, config => config.zkSslKeyStorePassword, new Password(passwordPropValueToSet))
-  }
-
-  @Test
-  def testZookeeperTrustStorePassword(): Unit = {
-    testZkConfig(KafkaConfig.ZkSslTrustStorePasswordProp, "zookeeper.ssl.truststore.password",
-      "zookeeper.ssl.trustStore.password", passwordPropValueToSet, config => config.zkSslTrustStorePassword, new Password(passwordPropValueToSet))
-  }
-
-  @Test
-  def testZkSslKeyStoreType(): Unit = {
-    testZkConfig(KafkaConfig.ZkSslKeyStoreTypeProp, "zookeeper.ssl.keystore.type",
-      "zookeeper.ssl.keyStore.type", stringPropValueToSet, config => config.zkSslKeyStoreType, stringPropValueToSet)
-  }
-
-  @Test
-  def testZkSslTrustStoreType(): Unit = {
-    testZkConfig(KafkaConfig.ZkSslTrustStoreTypeProp, "zookeeper.ssl.truststore.type",
-      "zookeeper.ssl.trustStore.type", stringPropValueToSet, config => config.zkSslTrustStoreType, stringPropValueToSet)
-  }
-
-  @Test
-  def testZkSslProtocol(): Unit = {
-    testZkConfig(KafkaConfig.ZkSslProtocolProp, "zookeeper.ssl.protocol",
-      "zookeeper.ssl.protocol", stringPropValueToSet, config => Some(config.ZkSslProtocol), stringPropValueToSet, Some("TLSv1.2"))
-  }
-
-  @Test
-  def testZkSslEnabledProtocols(): Unit = {
-    testZkConfig(KafkaConfig.ZkSslEnabledProtocolsProp, "zookeeper.ssl.enabled.protocols",
-      "zookeeper.ssl.enabledProtocols", listPropValueToSet.mkString(","), config => config.ZkSslEnabledProtocols, listPropValueToSet.asJava)
-  }
-
-  @Test
-  def testZkSslCipherSuites(): Unit = {
-    testZkConfig(KafkaConfig.ZkSslCipherSuitesProp, "zookeeper.ssl.cipher.suites",
-      "zookeeper.ssl.ciphersuites", listPropValueToSet.mkString(","), config => config.ZkSslCipherSuites, listPropValueToSet.asJava)
-  }
-
-  @Test
-  def testZkSslEndpointIdentificationAlgorithm(): Unit = {
-    // this property is different than the others
-    // because the system property values and the Kafka property values don't match
-    val kafkaPropName = KafkaConfig.ZkSslEndpointIdentificationAlgorithmProp
-    assertEquals("zookeeper.ssl.endpoint.identification.algorithm", kafkaPropName)
-    val sysProp = "zookeeper.ssl.hostnameVerification"
-    val expectedDefaultValue = "HTTPS"
-    val propertiesFile = prepareDefaultConfig()
-    // first make sure there is the correct default value
-    val emptyConfig = KafkaConfig.fromProps(Kafka.getPropsFromArgs(Array(propertiesFile)))
-    assertNull(emptyConfig.originals.get(kafkaPropName)) // doesn't appear in the originals
-    assertEquals(expectedDefaultValue, emptyConfig.values.get(kafkaPropName)) // but default value appears in the values
-    assertEquals(expectedDefaultValue, emptyConfig.ZkSslEndpointIdentificationAlgorithm) // and has the correct default value
-    // next set system property alone
-    Map("true" -> "HTTPS", "false" -> "").foreach { case (sysPropValue, expected) => {
-      try {
-        System.setProperty(sysProp, sysPropValue)
-        val config = KafkaConfig.fromProps(Kafka.getPropsFromArgs(Array(propertiesFile)))
-        assertNull(config.originals.get(kafkaPropName)) // doesn't appear in the originals
-        assertEquals(expectedDefaultValue, config.values.get(kafkaPropName)) // default value appears in the values
-        assertEquals(expected, config.ZkSslEndpointIdentificationAlgorithm) // system property impacts the ultimate value of the property
-      } finally {
-        System.clearProperty(sysProp)
-      }
-    }
-    }
-    // finally set Kafka config alone
-    List("https", "").foreach(expected => {
-      val config = KafkaConfig.fromProps(Kafka.getPropsFromArgs(Array(propertiesFile, "--override", s"$kafkaPropName=${expected}")))
-      assertEquals(expected, config.originals.get(kafkaPropName)) // appears in the originals
-      assertEquals(expected, config.values.get(kafkaPropName)) // appears in the values
-      assertEquals(expected, config.ZkSslEndpointIdentificationAlgorithm) // is the ultimate value
-    })
-  }
-
-  @Test
-  def testZkSslCrlEnable(): Unit = {
-    testZkConfig(KafkaConfig.ZkSslCrlEnableProp, "zookeeper.ssl.crl.enable",
-      "zookeeper.ssl.crl", booleanPropValueToSet, config => Some(config.ZkSslCrlEnable), booleanPropValueToSet, Some(false))
-  }
-
-  @Test
-  def testZkSslOcspEnable(): Unit = {
-    testZkConfig(KafkaConfig.ZkSslOcspEnableProp, "zookeeper.ssl.ocsp.enable",
-      "zookeeper.ssl.ocsp", booleanPropValueToSet, config => Some(config.ZkSslOcspEnable), booleanPropValueToSet, Some(false))
-=======
     assertEquals(password, config.getPassword(SslConfigs.SSL_KEYSTORE_PASSWORD_CONFIG).value)
     assertEquals(password, config.getPassword(SslConfigs.SSL_KEY_PASSWORD_CONFIG).value)
     assertEquals(password, config.getPassword(SslConfigs.SSL_TRUSTSTORE_PASSWORD_CONFIG).value)
->>>>>>> 9494bebe
   }
 
   @Test
@@ -467,7 +304,7 @@
     ))
   }
 
-  def prepareConfig(lines: Array[String]): String = {
+  def prepareConfig(lines : Array[String]): String = {
     val file = TestUtils.tempFile("kafkatest", ".properties")
 
     val writer = Files.newOutputStream(file.toPath)
