--- conflicted
+++ resolved
@@ -17,22 +17,22 @@
 
 package kafka.admin
 
-<<<<<<< HEAD
-import java.util.Optional
-import kafka.controller.ReplicaAssignment
-import kafka.server.BaseRequestTest
-=======
 import java.util.Collections
 import kafka.server.{BaseRequestTest, BrokerServer}
->>>>>>> 9494bebe
 import kafka.utils.TestUtils
 import kafka.utils.TestUtils._
-import org.apache.kafka.common.TopicPartition
+import org.apache.kafka.clients.admin.{Admin, NewPartitions, NewTopic}
 import org.apache.kafka.common.errors.InvalidReplicaAssignmentException
 import org.apache.kafka.common.requests.{MetadataRequest, MetadataResponse}
 import org.junit.jupiter.api.Assertions._
-import org.junit.jupiter.api.{BeforeEach, Test}
-
+import org.junit.jupiter.api.{BeforeEach, TestInfo}
+import org.junit.jupiter.params.ParameterizedTest
+import org.junit.jupiter.params.provider.ValueSource
+
+import java.util
+import java.util.Arrays.asList
+import java.util.Collections.singletonList
+import java.util.concurrent.ExecutionException
 import scala.jdk.CollectionConverters._
 
 class AddPartitionsTest extends BaseRequestTest {
@@ -42,17 +42,6 @@
   val partitionId = 0
 
   val topic1 = "new-topic1"
-<<<<<<< HEAD
-  val topic1Assignment = Map(0 -> ReplicaAssignment(Seq(0, 1), List(), List()))
-  val topic2 = "new-topic2"
-  val topic2Assignment = Map(0 -> ReplicaAssignment(Seq(1, 2), List(), List()))
-  val topic3 = "new-topic3"
-  val topic3Assignment = Map(0 -> ReplicaAssignment(Seq(2, 3, 0, 1), List(), List()))
-  val topic4 = "new-topic4"
-  val topic4Assignment = Map(0 -> ReplicaAssignment(Seq(0, 3), List(), List()))
-  val topic5 = "new-topic5"
-  val topic5Assignment = Map(1 -> ReplicaAssignment(Seq(0, 1), List(), List()))
-=======
   val topic1Assignment = Map(0 -> Seq(0,1))
   val topic2 = "new-topic2"
   val topic2Assignment = Map(0 -> Seq(1,2))
@@ -63,37 +52,9 @@
   val topic5 = "new-topic5"
   val topic5Assignment = Map(1 -> Seq(0,1))
   var admin: Admin = _
->>>>>>> 9494bebe
 
 
   @BeforeEach
-<<<<<<< HEAD
-  override def setUp(): Unit = {
-    super.setUp()
-
-    createTopic(topic1, partitionReplicaAssignment = topic1Assignment.map { case (k, v) => k -> v.replicas })
-    createTopic(topic2, partitionReplicaAssignment = topic2Assignment.map { case (k, v) => k -> v.replicas })
-    createTopic(topic3, partitionReplicaAssignment = topic3Assignment.map { case (k, v) => k -> v.replicas })
-    createTopic(topic4, partitionReplicaAssignment = topic4Assignment.map { case (k, v) => k -> v.replicas })
-  }
-
-  @Test
-  def testWrongReplicaCount(): Unit = {
-    assertThrows(classOf[InvalidReplicaAssignmentException], () => adminZkClient.addPartitions(topic1, topic1Assignment, adminZkClient.getBrokerMetadatas(), 2,
-      Some(Map(0 -> Seq(0, 1), 1 -> Seq(0, 1, 2)))))
-  }
-
-  @Test
-  def testMissingPartition0(): Unit = {
-    val e = assertThrows(classOf[AdminOperationException], () => adminZkClient.addPartitions(topic5, topic5Assignment, adminZkClient.getBrokerMetadatas(), 2,
-      Some(Map(1 -> Seq(0, 1), 2 -> Seq(0, 1, 2)))))
-    assertTrue(e.getMessage.contains("Unexpected existing replica assignment for topic 'new-topic5', partition id 0 is missing"))
-  }
-
-  @Test
-  def testIncrementPartitions(): Unit = {
-    adminZkClient.addPartitions(topic1, topic1Assignment, adminZkClient.getBrokerMetadatas(), 3)
-=======
   override def setUp(testInfo: TestInfo): Unit = {
     super.setUp(testInfo)
     brokers.foreach(broker => broker.asInstanceOf[BrokerServer].lifecycleManager.initialUnfenceFuture.get())
@@ -159,18 +120,13 @@
   def testIncrementPartitions(quorum: String): Unit = {
     admin.createPartitions(Collections.singletonMap(topic1, NewPartitions.increaseTo(3))).all().get()
 
->>>>>>> 9494bebe
     // wait until leader is elected
-    val leader1 = waitUntilLeaderIsElectedOrChanged(zkClient, topic1, 1)
-    val leader2 = waitUntilLeaderIsElectedOrChanged(zkClient, topic1, 2)
-    val leader1FromZk = zkClient.getLeaderForPartition(new TopicPartition(topic1, 1)).get
-    val leader2FromZk = zkClient.getLeaderForPartition(new TopicPartition(topic1, 2)).get
-    assertEquals(leader1, leader1FromZk)
-    assertEquals(leader2, leader2FromZk)
-
-    // read metadata from a broker and verify the new topic partitions exist
-    TestUtils.waitForPartitionMetadata(servers, topic1, 1)
-    TestUtils.waitForPartitionMetadata(servers, topic1, 2)
+    waitUntilLeaderIsElectedOrChangedWithAdmin(admin, topic1, 1)
+    waitUntilLeaderIsElectedOrChangedWithAdmin(admin, topic1, 2)
+
+    // read metadata from a broker and verify the new topic partitions exist
+    TestUtils.waitForPartitionMetadata(brokers, topic1, 1)
+    TestUtils.waitForPartitionMetadata(brokers, topic1, 2)
     val response = connectAndReceive[MetadataResponse](
       new MetadataRequest.Builder(Seq(topic1).asJava, false).build)
     assertEquals(1, response.topicMetadata.size)
@@ -188,28 +144,21 @@
     }
   }
 
-<<<<<<< HEAD
-  @Test
-  def testManualAssignmentOfReplicas(): Unit = {
-=======
   @ParameterizedTest
   @ValueSource(strings = Array("kraft"))
   def testManualAssignmentOfReplicas(quorum: String): Unit = {
->>>>>>> 9494bebe
     // Add 2 partitions
-    adminZkClient.addPartitions(topic2, topic2Assignment, adminZkClient.getBrokerMetadatas(), 3,
-      Some(Map(0 -> Seq(1, 2), 1 -> Seq(0, 1), 2 -> Seq(2, 3))))
+    admin.createPartitions(Collections.singletonMap(topic2, NewPartitions.increaseTo(3,
+      asList(asList(0, 1), asList(2, 3))))).all().get()
     // wait until leader is elected
-    val leader1 = waitUntilLeaderIsElectedOrChanged(zkClient, topic2, 1)
-    val leader2 = waitUntilLeaderIsElectedOrChanged(zkClient, topic2, 2)
-    val leader1FromZk = zkClient.getLeaderForPartition(new TopicPartition(topic2, 1)).get
-    val leader2FromZk = zkClient.getLeaderForPartition(new TopicPartition(topic2, 2)).get
-    assertEquals(leader1, leader1FromZk)
-    assertEquals(leader2, leader2FromZk)
-
-    // read metadata from a broker and verify the new topic partitions exist
-    TestUtils.waitForPartitionMetadata(servers, topic2, 1)
-    TestUtils.waitForPartitionMetadata(servers, topic2, 2)
+    val leader1 = waitUntilLeaderIsElectedOrChangedWithAdmin(admin, topic2, 1)
+    val leader2 = waitUntilLeaderIsElectedOrChangedWithAdmin(admin, topic2, 2)
+
+    // read metadata from a broker and verify the new topic partitions exist
+    val partition1Metadata = TestUtils.waitForPartitionMetadata(brokers, topic2, 1)
+    assertEquals(leader1, partition1Metadata.leader())
+    val partition2Metadata = TestUtils.waitForPartitionMetadata(brokers, topic2, 2)
+    assertEquals(leader2, partition2Metadata.leader())
     val response = connectAndReceive[MetadataResponse](
       new MetadataRequest.Builder(Seq(topic2).asJava, false).build)
     assertEquals(1, response.topicMetadata.size)
@@ -224,24 +173,18 @@
     assertEquals(Set(0, 1), replicas.asScala.toSet)
   }
 
-<<<<<<< HEAD
-  @Test
-  def testReplicaPlacementAllServers(): Unit = {
-    adminZkClient.addPartitions(topic3, topic3Assignment, adminZkClient.getBrokerMetadatas(), 7)
-=======
   @ParameterizedTest
   @ValueSource(strings = Array("kraft"))
   def testReplicaPlacementAllServers(quorum: String): Unit = {
     admin.createPartitions(Collections.singletonMap(topic3, NewPartitions.increaseTo(7))).all().get()
->>>>>>> 9494bebe
-
-    // read metadata from a broker and verify the new topic partitions exist
-    TestUtils.waitForPartitionMetadata(servers, topic3, 1)
-    TestUtils.waitForPartitionMetadata(servers, topic3, 2)
-    TestUtils.waitForPartitionMetadata(servers, topic3, 3)
-    TestUtils.waitForPartitionMetadata(servers, topic3, 4)
-    TestUtils.waitForPartitionMetadata(servers, topic3, 5)
-    TestUtils.waitForPartitionMetadata(servers, topic3, 6)
+
+    // read metadata from a broker and verify the new topic partitions exist
+    TestUtils.waitForPartitionMetadata(brokers, topic3, 1)
+    TestUtils.waitForPartitionMetadata(brokers, topic3, 2)
+    TestUtils.waitForPartitionMetadata(brokers, topic3, 3)
+    TestUtils.waitForPartitionMetadata(brokers, topic3, 4)
+    TestUtils.waitForPartitionMetadata(brokers, topic3, 5)
+    TestUtils.waitForPartitionMetadata(brokers, topic3, 6)
 
     val response = connectAndReceive[MetadataResponse](
       new MetadataRequest.Builder(Seq(topic3).asJava, false).build)
@@ -258,20 +201,14 @@
     }
   }
 
-<<<<<<< HEAD
-  @Test
-  def testReplicaPlacementPartialServers(): Unit = {
-    adminZkClient.addPartitions(topic2, topic2Assignment, adminZkClient.getBrokerMetadatas(), 3)
-=======
   @ParameterizedTest
   @ValueSource(strings = Array("kraft"))
   def testReplicaPlacementPartialServers(quorum: String): Unit = {
     admin.createPartitions(Collections.singletonMap(topic2, NewPartitions.increaseTo(3))).all().get()
->>>>>>> 9494bebe
-
-    // read metadata from a broker and verify the new topic partitions exist
-    TestUtils.waitForPartitionMetadata(servers, topic2, 1)
-    TestUtils.waitForPartitionMetadata(servers, topic2, 2)
+
+    // read metadata from a broker and verify the new topic partitions exist
+    TestUtils.waitForPartitionMetadata(brokers, topic2, 1)
+    TestUtils.waitForPartitionMetadata(brokers, topic2, 2)
 
     val response = connectAndReceive[MetadataResponse](
       new MetadataRequest.Builder(Seq(topic2).asJava, false).build)
