/**
 * Licensed to the Apache Software Foundation (ASF) under one or more
 * contributor license agreements.  See the NOTICE file distributed with
 * this work for additional information regarding copyright ownership.
 * The ASF licenses this file to You under the Apache License, Version 2.0
 * (the "License"); you may not use this file except in compliance with
 * the License.  You may obtain a copy of the License at
 *
 * http://www.apache.org/licenses/LICENSE-2.0
 *
 * Unless required by applicable law or agreed to in writing, software
 * distributed under the License is distributed on an "AS IS" BASIS,
 * WITHOUT WARRANTIES OR CONDITIONS OF ANY KIND, either express or implied.
 * See the License for the specific language governing permissions and
 * limitations under the License.
 */

package kafka.server

<<<<<<< HEAD
=======
import java.util.Properties
>>>>>>> 9494bebe
import kafka.network.SocketServer
import kafka.utils.TestUtils
import org.apache.kafka.common.protocol.Errors
import org.apache.kafka.common.requests.{MetadataRequest, MetadataResponse}
import org.apache.kafka.coordinator.group.GroupCoordinatorConfig
import org.apache.kafka.server.config.{ServerConfigs, ReplicationConfigs}
import org.junit.jupiter.api.Assertions.assertEquals

import java.util.Properties

abstract class AbstractMetadataRequestTest extends BaseRequestTest {

  override def brokerPropertyOverrides(properties: Properties): Unit = {
    properties.setProperty(GroupCoordinatorConfig.OFFSETS_TOPIC_PARTITIONS_CONFIG, "1")
    properties.setProperty(ReplicationConfigs.DEFAULT_REPLICATION_FACTOR_CONFIG, "2")
    properties.setProperty(ServerConfigs.BROKER_RACK_CONFIG, s"rack/${properties.getProperty(ServerConfigs.BROKER_ID_CONFIG)}")
  }

  protected def requestData(topics: List[String], allowAutoTopicCreation: Boolean): MetadataRequestData = {
    val data = new MetadataRequestData
    if (topics == null)
      data.setTopics(null)
    else
      topics.foreach(topic =>
        data.topics.add(
          new MetadataRequestData.MetadataRequestTopic()
            .setName(topic)))

    data.setAllowAutoTopicCreation(allowAutoTopicCreation)
    data
  }

  protected def sendMetadataRequest(request: MetadataRequest, destination: Option[SocketServer] = None): MetadataResponse = {
    connectAndReceive[MetadataResponse](request, destination = destination.getOrElse(anySocketServer))
  }

  protected def checkAutoCreatedTopic(autoCreatedTopic: String, response: MetadataResponse): Unit = {
    assertEquals(Errors.UNKNOWN_TOPIC_OR_PARTITION, response.errors.get(autoCreatedTopic))
    for (i <- 0 until brokers.head.config.numPartitions) {
      TestUtils.waitForPartitionMetadata(brokers, autoCreatedTopic, i)
    }
  }
}<|MERGE_RESOLUTION|>--- conflicted
+++ resolved
@@ -6,7 +6,7 @@
  * (the "License"); you may not use this file except in compliance with
  * the License.  You may obtain a copy of the License at
  *
- * http://www.apache.org/licenses/LICENSE-2.0
+ *    http://www.apache.org/licenses/LICENSE-2.0
  *
  * Unless required by applicable law or agreed to in writing, software
  * distributed under the License is distributed on an "AS IS" BASIS,
@@ -17,19 +17,15 @@
 
 package kafka.server
 
-<<<<<<< HEAD
-=======
 import java.util.Properties
->>>>>>> 9494bebe
 import kafka.network.SocketServer
 import kafka.utils.TestUtils
+import org.apache.kafka.common.message.MetadataRequestData
 import org.apache.kafka.common.protocol.Errors
 import org.apache.kafka.common.requests.{MetadataRequest, MetadataResponse}
 import org.apache.kafka.coordinator.group.GroupCoordinatorConfig
 import org.apache.kafka.server.config.{ServerConfigs, ReplicationConfigs}
 import org.junit.jupiter.api.Assertions.assertEquals
-
-import java.util.Properties
 
 abstract class AbstractMetadataRequestTest extends BaseRequestTest {
 
