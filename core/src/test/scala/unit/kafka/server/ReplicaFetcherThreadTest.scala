--- conflicted
+++ resolved
@@ -24,18 +24,15 @@
 import kafka.server.metadata.ZkMetadataCache
 import kafka.utils.TestUtils
 import org.apache.kafka.clients.FetchSessionHandler
-import org.apache.kafka.common.{TopicIdPartition, TopicPartition, Uuid}
-import org.apache.kafka.common.message.{FetchResponseData, UpdateMetadataRequestData}
-import org.apache.kafka.common.message.OffsetForLeaderEpochRequestData.OffsetForLeaderPartition
-import org.apache.kafka.common.message.OffsetForLeaderEpochResponseData.EpochEndOffset
 import org.apache.kafka.common.protocol.Errors._
 import org.apache.kafka.common.protocol.{ApiKeys, Errors}
-import org.apache.kafka.common.record.{CompressionType, MemoryRecords, RecordBatch, RecordConversionStats, SimpleRecord}
+import org.apache.kafka.common.record._
 import org.apache.kafka.common.requests.OffsetsForLeaderEpochResponse.{UNDEFINED_EPOCH, UNDEFINED_EPOCH_OFFSET}
 import org.apache.kafka.common.requests.{FetchRequest, FetchResponse, UpdateMetadataRequest}
 import org.apache.kafka.common.utils.{LogContext, SystemTime}
+import org.apache.kafka.common.{TopicIdPartition, TopicPartition, Uuid}
+import org.apache.kafka.server.common.MetadataVersion.IBP_2_6_IV0
 import org.apache.kafka.server.common.{MetadataVersion, OffsetAndEpoch}
-import org.apache.kafka.server.common.MetadataVersion.IBP_2_6_IV0
 import org.apache.kafka.storage.internals.log.{LogAppendInfo, LogOffsetMetadata}
 import org.junit.jupiter.api.Assertions._
 import org.junit.jupiter.api.{AfterEach, Test}
@@ -43,7 +40,7 @@
 import org.junit.jupiter.params.provider.ValueSource
 import org.mockito.ArgumentCaptor
 import org.mockito.ArgumentMatchers.{any, anyBoolean, anyLong}
-import org.mockito.Mockito.{mock, never, times, verify, when}
+import org.mockito.Mockito._
 
 import java.nio.charset.StandardCharsets
 import java.util
@@ -123,30 +120,11 @@
     val config = KafkaConfig.fromProps(props)
 
     val replicaManager: ReplicaManager = mock(classOf[ReplicaManager])
-<<<<<<< HEAD
-    expect(replicaManager.brokerTopicStats).andReturn(mock(classOf[BrokerTopicStats]))
-    replay(replicaManager)
-    val thread = new ReplicaFetcherThread(
-      name = "bob",
-      fetcherId = 0,
-      sourceBroker = brokerEndPoint,
-      brokerConfig = config,
-      failedPartitions: FailedPartitions,
-      replicaMgr = replicaManager,
-      metrics = new Metrics(),
-      time = new SystemTime(),
-      quota = UnboundedQuota,
-      leaderEndpointBlockingSend = None)
-    assertEquals(ApiKeys.FETCH.latestVersion, thread.fetchRequestVersion)
-    assertEquals(ApiKeys.OFFSET_FOR_LEADER_EPOCH.latestVersion, thread.offsetForLeaderEpochRequestVersion)
-    assertEquals(ApiKeys.LIST_OFFSETS.latestVersion, thread.listOffsetRequestVersion)
-=======
     when(replicaManager.brokerTopicStats).thenReturn(mock(classOf[BrokerTopicStats]))
 
     assertEquals(ApiKeys.FETCH.latestVersion, config.interBrokerProtocolVersion.fetchRequestVersion())
     assertEquals(ApiKeys.OFFSET_FOR_LEADER_EPOCH.latestVersion, config.interBrokerProtocolVersion.offsetForLeaderEpochRequestVersion)
     assertEquals(ApiKeys.LIST_OFFSETS.latestVersion, config.interBrokerProtocolVersion.listOffsetRequestVersion)
->>>>>>> 15418db6
   }
 
   @Test
@@ -170,7 +148,7 @@
     when(log.latestEpoch)
       .thenReturn(Some(leaderEpoch))
       .thenReturn(Some(leaderEpoch))
-      .thenReturn(None)  // t2p1 doesn't support epochs
+      .thenReturn(None) // t2p1 doesn't support epochs
     when(log.endOffsetForEpoch(leaderEpoch)).thenReturn(
       Some(new OffsetAndEpoch(0, leaderEpoch)))
     when(replicaManager.metadataCache).thenReturn(metadataCache)
@@ -260,22 +238,6 @@
     when(mockBlockingSend.sendRequest(any())).thenThrow(new NullPointerException)
 
     val replicaManager: ReplicaManager = mock(classOf[ReplicaManager])
-<<<<<<< HEAD
-    expect(replicaManager.brokerTopicStats).andReturn(mock(classOf[BrokerTopicStats]))
-    replay(mockBlockingSend, replicaManager)
-
-    val thread = new ReplicaFetcherThread(
-      name = "bob",
-      fetcherId = 0,
-      sourceBroker = brokerEndPoint,
-      brokerConfig = config,
-      failedPartitions: FailedPartitions,
-      replicaMgr = replicaManager,
-      metrics = new Metrics(),
-      time = new SystemTime(),
-      quota = null,
-      leaderEndpointBlockingSend = Some(mockBlockingSend))
-=======
     when(replicaManager.brokerTopicStats).thenReturn(mock(classOf[BrokerTopicStats]))
 
     val thread = createReplicaFetcherThread(
@@ -287,7 +249,6 @@
       null,
       mockBlockingSend
     )
->>>>>>> 15418db6
 
     val result = thread.leader.fetchEpochEndOffsets(Map(
       t1p0 -> new OffsetForLeaderPartition()
@@ -433,18 +394,11 @@
     thread.doWork()
 
     //We should have truncated to the offsets in the response
-<<<<<<< HEAD
-    assertTrue(truncateToCapture.getValues.asScala.contains(156),
-      "Expected " + t1p0 + " to truncate to offset 156 (truncation offsets: " + truncateToCapture.getValues + ")")
-    assertTrue(truncateToCapture.getValues.asScala.contains(172),
-      "Expected " + t2p1 + " to truncate to offset 172 (truncation offsets: " + truncateToCapture.getValues + ")")
-=======
     verify(partition, times(2)).truncateTo(truncateToCapture.capture(), anyBoolean())
     assertTrue(truncateToCapture.getAllValues.asScala.contains(156),
-               "Expected " + t1p0 + " to truncate to offset 156 (truncation offsets: " + truncateToCapture.getAllValues + ")")
+      "Expected " + t1p0 + " to truncate to offset 156 (truncation offsets: " + truncateToCapture.getAllValues + ")")
     assertTrue(truncateToCapture.getAllValues.asScala.contains(172),
-               "Expected " + t2p1 + " to truncate to offset 172 (truncation offsets: " + truncateToCapture.getAllValues + ")")
->>>>>>> 15418db6
+      "Expected " + t2p1 + " to truncate to offset 172 (truncation offsets: " + truncateToCapture.getAllValues + ")")
   }
 
   @Test
@@ -500,20 +454,12 @@
     thread.doWork()
 
     //We should have truncated to the offsets in the response
-<<<<<<< HEAD
-    assertTrue(truncateToCapture.getValues.asScala.contains(156),
-      "Expected " + t1p0 + " to truncate to offset 156 (truncation offsets: " + truncateToCapture.getValues + ")")
-    assertTrue(truncateToCapture.getValues.asScala.contains(initialLEO),
-      "Expected " + t2p1 + " to truncate to offset " + initialLEO +
-        " (truncation offsets: " + truncateToCapture.getValues + ")")
-=======
     verify(partition, times(2)).truncateTo(truncateToCapture.capture(), anyBoolean())
     assertTrue(truncateToCapture.getAllValues.asScala.contains(156),
-               "Expected " + t1p0 + " to truncate to offset 156 (truncation offsets: " + truncateToCapture.getAllValues + ")")
+      "Expected " + t1p0 + " to truncate to offset 156 (truncation offsets: " + truncateToCapture.getAllValues + ")")
     assertTrue(truncateToCapture.getAllValues.asScala.contains(initialLEO),
-               "Expected " + t2p1 + " to truncate to offset " + initialLEO +
-               " (truncation offsets: " + truncateToCapture.getAllValues + ")")
->>>>>>> 15418db6
+      "Expected " + t2p1 + " to truncate to offset " + initialLEO +
+        " (truncation offsets: " + truncateToCapture.getAllValues + ")")
   }
 
   @Test
@@ -592,17 +538,10 @@
 
     verify(partition, times(4)).truncateTo(truncateToCapture.capture(), anyBoolean())
     //We should have truncated to the offsets in the second response
-<<<<<<< HEAD
-    assertTrue(truncateToCapture.getValues.asScala.contains(102),
-      "Expected " + t1p1 + " to truncate to offset 102 (truncation offsets: " + truncateToCapture.getValues + ")")
-    assertTrue(truncateToCapture.getValues.asScala.contains(101),
-      "Expected " + t1p0 + " to truncate to offset 101 (truncation offsets: " + truncateToCapture.getValues + ")")
-=======
     assertTrue(truncateToCapture.getAllValues.asScala.contains(102),
-               "Expected " + t1p1 + " to truncate to offset 102 (truncation offsets: " + truncateToCapture.getAllValues + ")")
+      "Expected " + t1p1 + " to truncate to offset 102 (truncation offsets: " + truncateToCapture.getAllValues + ")")
     assertTrue(truncateToCapture.getAllValues.asScala.contains(101),
-               "Expected " + t1p0 + " to truncate to offset 101 (truncation offsets: " + truncateToCapture.getAllValues + ")")
->>>>>>> 15418db6
+      "Expected " + t1p0 + " to truncate to offset 101 (truncation offsets: " + truncateToCapture.getAllValues + ")")
   }
 
   @Test
@@ -963,18 +902,11 @@
     assertEquals(2, mockNetwork.fetchCount)
 
     //We should have truncated to the offsets in the first response
-<<<<<<< HEAD
-    assertTrue(truncateToCapture.getValues.asScala.contains(155),
-      "Expected " + t1p0 + " to truncate to offset 155 (truncation offsets: " + truncateToCapture.getValues + ")")
-    assertTrue(truncateToCapture.getValues.asScala.contains(143),
-      "Expected " + t1p1 + " to truncate to offset 143 (truncation offsets: " + truncateToCapture.getValues + ")")
-=======
     verify(partition, times(2)).truncateTo(truncateToCapture.capture(), anyBoolean())
     assertTrue(truncateToCapture.getAllValues.asScala.contains(155),
-               "Expected " + t1p0 + " to truncate to offset 155 (truncation offsets: " + truncateToCapture.getAllValues + ")")
+      "Expected " + t1p0 + " to truncate to offset 155 (truncation offsets: " + truncateToCapture.getAllValues + ")")
     assertTrue(truncateToCapture.getAllValues.asScala.contains(143),
-               "Expected " + t1p1 + " to truncate to offset 143 (truncation offsets: " + truncateToCapture.getAllValues + ")")
->>>>>>> 15418db6
+      "Expected " + t1p1 + " to truncate to offset 143 (truncation offsets: " + truncateToCapture.getAllValues + ")")
   }
 
   @Test
@@ -1160,7 +1092,7 @@
   }
 
   @Test
-  def shouldFilterPartitionsMadeLeaderDuringLeaderEpochRequest(): Unit ={
+  def shouldFilterPartitionsMadeLeaderDuringLeaderEpochRequest(): Unit = {
     val config = kafkaConfigNoTruncateOnFetch
     val truncateToCapture: ArgumentCaptor[Long] = ArgumentCaptor.forClass(classOf[Long])
     val initialLEO = 100
@@ -1230,19 +1162,6 @@
     when(mockBlockingSend.initiateClose()).thenThrow(new IllegalArgumentException())
     when(mockBlockingSend.close()).thenThrow(new IllegalStateException())
 
-<<<<<<< HEAD
-    val thread = new ReplicaFetcherThread(
-      name = "bob",
-      fetcherId = 0,
-      sourceBroker = brokerEndPoint,
-      brokerConfig = config,
-      failedPartitions = failedPartitions,
-      replicaMgr = replicaManager,
-      metrics = new Metrics(),
-      time = new SystemTime(),
-      quota = null,
-      leaderEndpointBlockingSend = Some(mockBlockingSend))
-=======
     val replicaManager: ReplicaManager = mock(classOf[ReplicaManager])
     when(replicaManager.brokerTopicStats).thenReturn(mock(classOf[BrokerTopicStats]))
 
@@ -1255,7 +1174,6 @@
       null,
       mockBlockingSend
     )
->>>>>>> 15418db6
     thread.start()
 
     // Verify that:
@@ -1313,9 +1231,9 @@
     val leaderEpoch = 1
 
     val partitionMap = Map(
-        t1p0 -> PartitionFetchState(Some(topicId1), 150, None, leaderEpoch, None, state = Fetching, lastFetchedEpoch = None),
-        t1p1 -> PartitionFetchState(Some(topicId1), 155, None, leaderEpoch, None, state = Fetching, lastFetchedEpoch = None),
-        t2p1 -> PartitionFetchState(Some(topicId2), 160, None, leaderEpoch, None, state = Fetching, lastFetchedEpoch = None))
+      t1p0 -> PartitionFetchState(Some(topicId1), 150, None, leaderEpoch, None, state = Fetching, lastFetchedEpoch = None),
+      t1p1 -> PartitionFetchState(Some(topicId1), 155, None, leaderEpoch, None, state = Fetching, lastFetchedEpoch = None),
+      t2p1 -> PartitionFetchState(Some(topicId2), 160, None, leaderEpoch, None, state = Fetching, lastFetchedEpoch = None))
 
     val ResultWithPartitions(fetchRequestOpt, _) = thread.leader.buildFetch(partitionMap)
 
@@ -1470,24 +1388,6 @@
     val replicaManager: ReplicaManager = mock(classOf[ReplicaManager])
     when(replicaManager.getPartitionOrException(any[TopicPartition])).thenReturn(partition)
     val brokerTopicStats = new BrokerTopicStats
-<<<<<<< HEAD
-    expect(replicaManager.brokerTopicStats).andReturn(brokerTopicStats).anyTimes()
-
-    val replicaQuota: ReplicaQuota = createNiceMock(classOf[ReplicaQuota])
-    replay(mockBlockingSend, replicaManager, partition, log, replicaQuota)
-
-    val thread = new ReplicaFetcherThread(
-      name = "bob",
-      fetcherId = 0,
-      sourceBroker = brokerEndPoint,
-      brokerConfig = config,
-      failedPartitions = failedPartitions,
-      replicaMgr = replicaManager,
-      metrics = new Metrics(),
-      time = new SystemTime(),
-      quota = replicaQuota,
-      leaderEndpointBlockingSend = Some(mockBlockingSend))
-=======
     when(replicaManager.brokerTopicStats).thenReturn(brokerTopicStats)
 
     val replicaQuota: ReplicaQuota = mock(classOf[ReplicaQuota])
@@ -1501,7 +1401,6 @@
       replicaQuota,
       mockBlockingSend
     )
->>>>>>> 15418db6
 
     val partitionData: thread.FetchData = new FetchResponseData.PartitionData()
       .setPartitionIndex(t1p0.partition)
