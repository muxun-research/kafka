/**
  * Licensed to the Apache Software Foundation (ASF) under one or more
  * contributor license agreements.  See the NOTICE file distributed with
  * this work for additional information regarding copyright ownership.
  * The ASF licenses this file to You under the Apache License, Version 2.0
  * (the "License"); you may not use this file except in compliance with
  * the License.  You may obtain a copy of the License at
  *
  * http://www.apache.org/licenses/LICENSE-2.0
  *
  * Unless required by applicable law or agreed to in writing, software
  * distributed under the License is distributed on an "AS IS" BASIS,
  * WITHOUT WARRANTIES OR CONDITIONS OF ANY KIND, either express or implied.
  * See the License for the specific language governing permissions and
  * limitations under the License.
  */
package kafka.server

import kafka.cluster.Partition
import kafka.log.{LogManager, UnifiedLog}
import kafka.server.AbstractFetcherThread.ResultWithPartitions
import kafka.server.QuotaFactory.UNBOUNDED_QUOTA
import kafka.server.epoch.util.MockBlockingSender
import kafka.utils.TestUtils
import org.apache.kafka.clients.FetchSessionHandler
<<<<<<< HEAD
import org.apache.kafka.common.protocol.Errors._
import org.apache.kafka.common.protocol.{ApiKeys, Errors}
import org.apache.kafka.common.record._
import org.apache.kafka.common.requests.OffsetsForLeaderEpochResponse.{UNDEFINED_EPOCH, UNDEFINED_EPOCH_OFFSET}
import org.apache.kafka.common.requests.{FetchRequest, FetchResponse, UpdateMetadataRequest}
import org.apache.kafka.common.utils.{LogContext, SystemTime}
import org.apache.kafka.common.{TopicIdPartition, TopicPartition, Uuid}
import org.apache.kafka.server.common.MetadataVersion.IBP_2_6_IV0
import org.apache.kafka.server.common.{MetadataVersion, OffsetAndEpoch}
import org.apache.kafka.storage.internals.log.{LogAppendInfo, LogOffsetMetadata}
=======
import org.apache.kafka.common.compress.Compression
import org.apache.kafka.common.{TopicIdPartition, TopicPartition, Uuid}
import org.apache.kafka.common.message.FetchResponseData
import org.apache.kafka.common.message.OffsetForLeaderEpochRequestData.OffsetForLeaderPartition
import org.apache.kafka.common.message.OffsetForLeaderEpochResponseData.EpochEndOffset
import org.apache.kafka.common.protocol.{ApiKeys, Errors}
import org.apache.kafka.common.record.{CompressionType, MemoryRecords, RecordBatch, RecordValidationStats, SimpleRecord}
import org.apache.kafka.common.requests.OffsetsForLeaderEpochResponse.{UNDEFINED_EPOCH, UNDEFINED_EPOCH_OFFSET}
import org.apache.kafka.common.requests.{FetchRequest, FetchResponse}
import org.apache.kafka.common.utils.{LogContext, Time}
import org.apache.kafka.server.common.{KRaftVersion, MetadataVersion, OffsetAndEpoch}
import org.apache.kafka.server.network.BrokerEndPoint
import org.apache.kafka.storage.internals.log.LogAppendInfo
import org.apache.kafka.storage.log.metrics.BrokerTopicStats
>>>>>>> 9494bebe
import org.junit.jupiter.api.Assertions._
import org.junit.jupiter.api.{AfterEach, Test}
import org.junit.jupiter.params.ParameterizedTest
import org.junit.jupiter.params.provider.ValueSource
import org.mockito.ArgumentCaptor
import org.mockito.ArgumentMatchers.{any, anyBoolean, anyLong}
<<<<<<< HEAD
import org.mockito.Mockito._
=======
import org.mockito.Mockito.{mock, times, verify, when}
>>>>>>> 9494bebe

import java.nio.charset.StandardCharsets
import java.util
import java.util.{Collections, Optional, OptionalInt}
import scala.collection.mutable
import scala.jdk.CollectionConverters._

class ReplicaFetcherThreadTest {

  private val t1p0 = new TopicPartition("topic1", 0)
  private val t1p1 = new TopicPartition("topic1", 1)
  private val t2p1 = new TopicPartition("topic2", 1)

  private val topicId1 = Uuid.randomUuid()
  private val topicId2 = Uuid.randomUuid()

  private val topicIds = Map("topic1" -> topicId1, "topic2" -> topicId2)

  private val brokerEndPoint = new BrokerEndPoint(0, "localhost", 1000)
  private val failedPartitions = new FailedPartitions

  private val metadataCache = MetadataCache.kRaftMetadataCache(0, () => KRaftVersion.LATEST_PRODUCTION)

  private def initialFetchState(topicId: Option[Uuid], fetchOffset: Long, leaderEpoch: Int = 1): InitialFetchState = {
    InitialFetchState(topicId = topicId, leader = new BrokerEndPoint(0, "localhost", 9092),
      initOffset = fetchOffset, currentLeaderEpoch = leaderEpoch)
  }

  @AfterEach
  def cleanup(): Unit = {
    TestUtils.clearYammerMetrics()
  }

  private def createReplicaFetcherThread(
    name: String,
    fetcherId: Int,
    brokerConfig: KafkaConfig,
    failedPartitions: FailedPartitions,
    replicaMgr: ReplicaManager,
    quota: ReplicaQuota,
    leaderEndpointBlockingSend: BlockingSend,
    metadataVersion: MetadataVersion = MetadataVersion.latestTesting()
  ): ReplicaFetcherThread = {
    val logContext = new LogContext(s"[ReplicaFetcher replicaId=${brokerConfig.brokerId}, leaderId=${leaderEndpointBlockingSend.brokerEndPoint().id}, fetcherId=$fetcherId] ")
    val fetchSessionHandler = new FetchSessionHandler(logContext, leaderEndpointBlockingSend.brokerEndPoint().id)
    val leader = new RemoteLeaderEndPoint(logContext.logPrefix, leaderEndpointBlockingSend, fetchSessionHandler,
      brokerConfig, replicaMgr, quota, () => MetadataVersion.MINIMUM_KRAFT_VERSION, () => 1)
    new ReplicaFetcherThread(name,
      leader,
      brokerConfig,
      failedPartitions,
      replicaMgr,
      quota,
      logContext.logPrefix,
      () => metadataVersion)
  }

  @Test
  def shouldSendLatestRequestVersionsByDefault(): Unit = {
<<<<<<< HEAD
    val props = TestUtils.createBrokerConfig(1, "localhost:1234")
    val config = KafkaConfig.fromProps(props)

    val replicaManager: ReplicaManager = mock(classOf[ReplicaManager])
    when(replicaManager.brokerTopicStats).thenReturn(mock(classOf[BrokerTopicStats]))

    assertEquals(ApiKeys.FETCH.latestVersion, config.interBrokerProtocolVersion.fetchRequestVersion())
    assertEquals(ApiKeys.OFFSET_FOR_LEADER_EPOCH.latestVersion, config.interBrokerProtocolVersion.offsetForLeaderEpochRequestVersion)
    assertEquals(ApiKeys.LIST_OFFSETS.latestVersion, config.interBrokerProtocolVersion.listOffsetRequestVersion)
  }

  @Test
  def testFetchLeaderEpochRequestIfLastEpochDefinedForSomePartitions(): Unit = {
    val config = kafkaConfigNoTruncateOnFetch

    //Setup all dependencies
    val quota: ReplicationQuotaManager = mock(classOf[ReplicationQuotaManager])
    val logManager: LogManager = mock(classOf[LogManager])
    val replicaAlterLogDirsManager: ReplicaAlterLogDirsManager = mock(classOf[ReplicaAlterLogDirsManager])
    val log: UnifiedLog = mock(classOf[UnifiedLog])
    val partition: Partition = mock(classOf[Partition])
    val replicaManager: ReplicaManager = mock(classOf[ReplicaManager])

    val leaderEpoch = 5

    //Stubs
    when(partition.localLogOrException).thenReturn(log)
    when(log.logEndOffset).thenReturn(0)
    when(log.highWatermark).thenReturn(0)
    when(log.latestEpoch)
      .thenReturn(Some(leaderEpoch))
      .thenReturn(Some(leaderEpoch))
      .thenReturn(None) // t2p1 doesn't support epochs
    when(log.endOffsetForEpoch(leaderEpoch)).thenReturn(
      Some(new OffsetAndEpoch(0, leaderEpoch)))
    when(replicaManager.metadataCache).thenReturn(metadataCache)
    when(replicaManager.logManager).thenReturn(logManager)
    when(replicaManager.replicaAlterLogDirsManager).thenReturn(replicaAlterLogDirsManager)
    when(replicaManager.brokerTopicStats).thenReturn(mock(classOf[BrokerTopicStats]))
    stub(partition, replicaManager, log)

    //Define the offsets for the OffsetsForLeaderEpochResponse
    val offsets = Map(
      t1p0 -> newOffsetForLeaderPartitionResult(t1p0, leaderEpoch, 1),
      t1p1 -> newOffsetForLeaderPartitionResult(t1p1, leaderEpoch, 1)).asJava

    //Create the fetcher thread
    val mockNetwork = new MockBlockingSender(offsets, brokerEndPoint, new SystemTime())

    val thread = createReplicaFetcherThread(
      "bob",
      0,
      config,
      failedPartitions,
      replicaManager,
      quota,
      mockNetwork)

    // topic 1 supports epoch, t2 doesn't.
    thread.addPartitions(Map(
      t1p0 -> initialFetchState(Some(topicId1), 0L),
      t1p1 -> initialFetchState(Some(topicId2), 0L),
      t2p1 -> initialFetchState(Some(topicId2), 0L)))

    assertPartitionStates(thread, shouldBeReadyForFetch = false, shouldBeTruncatingLog = true, shouldBeDelayed = false)
    //Loop 1
    thread.doWork()
    assertEquals(1, mockNetwork.epochFetchCount)
    assertEquals(1, mockNetwork.fetchCount)

    assertPartitionStates(thread, shouldBeReadyForFetch = true, shouldBeTruncatingLog = false, shouldBeDelayed = false)

    //Loop 2 we should not fetch epochs
    thread.doWork()
    assertEquals(1, mockNetwork.epochFetchCount)
    assertEquals(2, mockNetwork.fetchCount)

    assertPartitionStates(thread, shouldBeReadyForFetch = true, shouldBeTruncatingLog = false, shouldBeDelayed = false)

    //Loop 3 we should not fetch epochs
    thread.doWork()
    assertEquals(1, mockNetwork.epochFetchCount)
    assertEquals(3, mockNetwork.fetchCount)

    assertPartitionStates(thread, shouldBeReadyForFetch = true, shouldBeTruncatingLog = false, shouldBeDelayed = false)

    //Assert that truncate to is called exactly once (despite two loops)
    verify(partition, times(3)).truncateTo(anyLong(), anyBoolean())
=======
    // Check unstable versions
    val testingVersion = MetadataVersion.latestTesting
    assertEquals(
      ApiKeys.FETCH.latestVersion(true),
      testingVersion.fetchRequestVersion
    )
    assertEquals(
      ApiKeys.LIST_OFFSETS.latestVersion(true),
      testingVersion.listOffsetRequestVersion
    )
>>>>>>> 9494bebe
  }

  /**
    * Assert that all partitions' states are as expected
    *
    */
  def assertPartitionStates(fetcher: AbstractFetcherThread,
                            shouldBeReadyForFetch: Boolean,
                            shouldBeTruncatingLog: Boolean,
                            shouldBeDelayed: Boolean): Unit = {
    for (tp <- List(t1p0, t1p1, t2p1)) {
      assertTrue(fetcher.fetchState(tp).isDefined)
      val fetchState = fetcher.fetchState(tp).get

      assertEquals(shouldBeReadyForFetch, fetchState.isReadyForFetch,
        s"Partition $tp should${if (!shouldBeReadyForFetch) " NOT" else ""} be ready for fetching")

      assertEquals(shouldBeTruncatingLog, fetchState.isTruncating,
        s"Partition $tp should${if (!shouldBeTruncatingLog) " NOT" else ""} be truncating its log")

      assertEquals(shouldBeDelayed, fetchState.isDelayed,
        s"Partition $tp should${if (!shouldBeDelayed) " NOT" else ""} be delayed")
    }
  }

  @Test
  def shouldHandleExceptionFromBlockingSend(): Unit = {
    val props = TestUtils.createBrokerConfig(1)
    val config = KafkaConfig.fromProps(props)
    val mockBlockingSend: BlockingSend = mock(classOf[BlockingSend])
    when(mockBlockingSend.brokerEndPoint()).thenReturn(brokerEndPoint)
    when(mockBlockingSend.sendRequest(any())).thenThrow(new NullPointerException)

    val replicaManager: ReplicaManager = mock(classOf[ReplicaManager])
    when(replicaManager.brokerTopicStats).thenReturn(mock(classOf[BrokerTopicStats]))

    val thread = createReplicaFetcherThread(
      "bob",
      0,
      config,
      failedPartitions,
      replicaManager,
      null,
      mockBlockingSend
    )

    val result = thread.leader.fetchEpochEndOffsets(Map(
      t1p0 -> new OffsetForLeaderPartition()
        .setPartition(t1p0.partition)
        .setLeaderEpoch(0),
      t1p1 -> new OffsetForLeaderPartition()
        .setPartition(t1p1.partition)
        .setLeaderEpoch(0)))

    val expected = Map(
      t1p0 -> newOffsetForLeaderPartitionResult(t1p0, Errors.UNKNOWN_SERVER_ERROR, UNDEFINED_EPOCH, UNDEFINED_EPOCH_OFFSET),
      t1p1 -> newOffsetForLeaderPartitionResult(t1p1, Errors.UNKNOWN_SERVER_ERROR, UNDEFINED_EPOCH, UNDEFINED_EPOCH_OFFSET)
    )

    assertEquals(expected, result, "results from leader epoch request should have undefined offset")
    verify(mockBlockingSend).sendRequest(any())
  }

  @Test
  def shouldNotFetchLeaderEpochOnFirstFetchWithTruncateOnFetch(): Unit = {
    verifyFetchLeaderEpochOnFirstFetch(MetadataVersion.latestTesting, epochFetchCount = 0)
  }

  private def verifyFetchLeaderEpochOnFirstFetch(metadataVersion: MetadataVersion, epochFetchCount: Int): Unit = {
    val props = TestUtils.createBrokerConfig(1)
    val config = KafkaConfig.fromProps(props)

    //Setup all dependencies
    val logManager: LogManager = mock(classOf[LogManager])
    val replicaAlterLogDirsManager: ReplicaAlterLogDirsManager = mock(classOf[ReplicaAlterLogDirsManager])
    val log: UnifiedLog = mock(classOf[UnifiedLog])
    val partition: Partition = mock(classOf[Partition])
    val replicaManager: ReplicaManager = mock(classOf[ReplicaManager])

    val leaderEpoch = 5

    //Stubs
    when(partition.localLogOrException).thenReturn(log)
    when(log.highWatermark).thenReturn(0)
    when(log.latestEpoch).thenReturn(Some(leaderEpoch))
    when(log.endOffsetForEpoch(leaderEpoch)).thenReturn(
      Some(new OffsetAndEpoch(0, leaderEpoch)))
    when(replicaManager.metadataCache).thenReturn(metadataCache)
    when(replicaManager.logManager).thenReturn(logManager)
    when(replicaManager.replicaAlterLogDirsManager).thenReturn(replicaAlterLogDirsManager)
    when(replicaManager.brokerTopicStats).thenReturn(mock(classOf[BrokerTopicStats]))
    stub(partition, replicaManager, log)

    //Define the offsets for the OffsetsForLeaderEpochResponse
    val offsets = Map(
      t1p0 -> newOffsetForLeaderPartitionResult(t1p0, leaderEpoch, 1),
      t1p1 -> newOffsetForLeaderPartitionResult(t1p1, leaderEpoch, 1)).asJava

    //Create the fetcher thread
    val mockNetwork = new MockBlockingSender(offsets, brokerEndPoint, Time.SYSTEM)
    val thread = createReplicaFetcherThread(
      "bob",
      0,
      config,
      failedPartitions,
      replicaManager,
      UNBOUNDED_QUOTA,
      mockNetwork,
      metadataVersion
    )
    thread.addPartitions(Map(t1p0 -> initialFetchState(Some(topicId1), 0L), t1p1 -> initialFetchState(Some(topicId1), 0L)))

    //Loop 1
    thread.doWork()
    assertEquals(epochFetchCount, mockNetwork.epochFetchCount)
    assertEquals(1, mockNetwork.fetchCount)

    //Loop 2 we should not fetch epochs
    thread.doWork()
    assertEquals(epochFetchCount, mockNetwork.epochFetchCount)
    assertEquals(2, mockNetwork.fetchCount)

    //Loop 3 we should not fetch epochs
    thread.doWork()
    assertEquals(epochFetchCount, mockNetwork.epochFetchCount)
    assertEquals(3, mockNetwork.fetchCount)
  }

  @Test
<<<<<<< HEAD
  def shouldTruncateToOffsetSpecifiedInEpochOffsetResponse(): Unit = {

    //Create a capture to track what partitions/offsets are truncated
    val truncateToCapture: ArgumentCaptor[Long] = ArgumentCaptor.forClass(classOf[Long])

    // Setup all the dependencies
    val config = kafkaConfigNoTruncateOnFetch
    val quota: ReplicationQuotaManager = mock(classOf[ReplicationQuotaManager])
    val logManager: LogManager = mock(classOf[LogManager])
    val replicaAlterLogDirsManager: ReplicaAlterLogDirsManager = mock(classOf[ReplicaAlterLogDirsManager])
    val log: UnifiedLog = mock(classOf[UnifiedLog])
    val partition: Partition = mock(classOf[Partition])
    val replicaManager: ReplicaManager = mock(classOf[ReplicaManager])

    val leaderEpoch = 5
    val initialLEO = 200

    //Stubs
    when(partition.localLogOrException).thenReturn(log)
    when(log.highWatermark).thenReturn(initialLEO - 1)
    when(log.latestEpoch).thenReturn(Some(leaderEpoch))
    when(log.endOffsetForEpoch(leaderEpoch)).thenReturn(
      Some(new OffsetAndEpoch(initialLEO, leaderEpoch)))
    when(log.logEndOffset).thenReturn(initialLEO)
    when(replicaManager.metadataCache).thenReturn(metadataCache)
    when(replicaManager.localLogOrException(any[TopicPartition])).thenReturn(log)
    when(replicaManager.logManager).thenReturn(logManager)
    when(replicaManager.replicaAlterLogDirsManager).thenReturn(replicaAlterLogDirsManager)
    when(replicaManager.brokerTopicStats).thenReturn(mock(classOf[BrokerTopicStats]))
    stub(partition, replicaManager, log)

    //Define the offsets for the OffsetsForLeaderEpochResponse, these are used for truncation
    val offsetsReply = Map(
      t1p0 -> newOffsetForLeaderPartitionResult(t1p0, leaderEpoch, 156),
      t2p1 -> newOffsetForLeaderPartitionResult(t2p1, leaderEpoch, 172)).asJava

    //Create the thread
    val mockNetwork = new MockBlockingSender(offsetsReply, brokerEndPoint, new SystemTime())
    val thread = createReplicaFetcherThread(
      "bob",
      0,
      config,
      failedPartitions,
      replicaManager,
      quota,
      mockNetwork
    )
    thread.addPartitions(Map(t1p0 -> initialFetchState(Some(topicId1), 0L), t2p1 -> initialFetchState(Some(topicId2), 0L)))

    //Run it
    thread.doWork()

    //We should have truncated to the offsets in the response
    verify(partition, times(2)).truncateTo(truncateToCapture.capture(), anyBoolean())
    assertTrue(truncateToCapture.getAllValues.asScala.contains(156),
      "Expected " + t1p0 + " to truncate to offset 156 (truncation offsets: " + truncateToCapture.getAllValues + ")")
    assertTrue(truncateToCapture.getAllValues.asScala.contains(172),
      "Expected " + t2p1 + " to truncate to offset 172 (truncation offsets: " + truncateToCapture.getAllValues + ")")
  }

  @Test
  def shouldTruncateToOffsetSpecifiedInEpochOffsetResponseIfFollowerHasNoMoreEpochs(): Unit = {
    // Create a capture to track what partitions/offsets are truncated
    val truncateToCapture: ArgumentCaptor[Long] = ArgumentCaptor.forClass(classOf[Long])

    // Setup all the dependencies
    val config = kafkaConfigNoTruncateOnFetch
    val quota: ReplicationQuotaManager = mock(classOf[ReplicationQuotaManager])
    val logManager: LogManager = mock(classOf[LogManager])
    val replicaAlterLogDirsManager: ReplicaAlterLogDirsManager = mock(classOf[ReplicaAlterLogDirsManager])
    val log: UnifiedLog = mock(classOf[UnifiedLog])
    val partition: Partition = mock(classOf[Partition])
    val replicaManager: ReplicaManager = mock(classOf[ReplicaManager])

    val leaderEpochAtFollower = 5
    val leaderEpochAtLeader = 4
    val initialLEO = 200

    //Stubs
    when(partition.localLogOrException).thenReturn(log)
    when(log.highWatermark).thenReturn(initialLEO - 3)
    when(log.latestEpoch).thenReturn(Some(leaderEpochAtFollower))
    when(log.endOffsetForEpoch(leaderEpochAtLeader)).thenReturn(None)
    when(log.logEndOffset).thenReturn(initialLEO)
    when(replicaManager.metadataCache).thenReturn(metadataCache)
    when(replicaManager.localLogOrException(any[TopicPartition])).thenReturn(log)
    when(replicaManager.logManager).thenReturn(logManager)
    when(replicaManager.replicaAlterLogDirsManager).thenReturn(replicaAlterLogDirsManager)
    when(replicaManager.brokerTopicStats).thenReturn(mock(classOf[BrokerTopicStats]))
    stub(partition, replicaManager, log)

    //Define the offsets for the OffsetsForLeaderEpochResponse, these are used for truncation
    val offsetsReply = Map(
      t1p0 -> newOffsetForLeaderPartitionResult(t1p0, leaderEpochAtLeader, 156),
      t2p1 -> newOffsetForLeaderPartitionResult(t2p1, leaderEpochAtLeader, 202)).asJava

    //Create the thread
    val mockNetwork = new MockBlockingSender(offsetsReply, brokerEndPoint, new SystemTime())
    val thread = createReplicaFetcherThread(
      "bob",
      0,
      config,
      failedPartitions,
      replicaManager,
      quota,
      mockNetwork
    )
    thread.addPartitions(Map(t1p0 -> initialFetchState(Some(topicId1), 0L), t2p1 -> initialFetchState(Some(topicId2), 0L)))

    //Run it
    thread.doWork()

    //We should have truncated to the offsets in the response
    verify(partition, times(2)).truncateTo(truncateToCapture.capture(), anyBoolean())
    assertTrue(truncateToCapture.getAllValues.asScala.contains(156),
      "Expected " + t1p0 + " to truncate to offset 156 (truncation offsets: " + truncateToCapture.getAllValues + ")")
    assertTrue(truncateToCapture.getAllValues.asScala.contains(initialLEO),
      "Expected " + t2p1 + " to truncate to offset " + initialLEO +
        " (truncation offsets: " + truncateToCapture.getAllValues + ")")
  }

  @Test
  def shouldFetchLeaderEpochSecondTimeIfLeaderRepliesWithEpochNotKnownToFollower(): Unit = {
    // Create a capture to track what partitions/offsets are truncated
    val truncateToCapture: ArgumentCaptor[Long] = ArgumentCaptor.forClass(classOf[Long])

    val config = kafkaConfigNoTruncateOnFetch

    // Setup all dependencies
    val quota: ReplicationQuotaManager = mock(classOf[ReplicationQuotaManager])
    val logManager: LogManager = mock(classOf[LogManager])
    val replicaAlterLogDirsManager: ReplicaAlterLogDirsManager = mock(classOf[ReplicaAlterLogDirsManager])
    val log: UnifiedLog = mock(classOf[UnifiedLog])
    val partition: Partition = mock(classOf[Partition])
    val replicaManager: ReplicaManager = mock(classOf[ReplicaManager])

    val initialLEO = 200

    // Stubs
    when(partition.localLogOrException).thenReturn(log)
    when(log.highWatermark).thenReturn(initialLEO - 2)
    when(log.latestEpoch).thenReturn(Some(5))
    when(log.endOffsetForEpoch(4)).thenReturn(
      Some(new OffsetAndEpoch(120, 3)))
    when(log.endOffsetForEpoch(3)).thenReturn(
      Some(new OffsetAndEpoch(120, 3)))
    when(log.logEndOffset).thenReturn(initialLEO)
    when(replicaManager.metadataCache).thenReturn(metadataCache)
    when(replicaManager.localLogOrException(any[TopicPartition])).thenReturn(log)
    when(replicaManager.logManager).thenReturn(logManager)
    when(replicaManager.replicaAlterLogDirsManager).thenReturn(replicaAlterLogDirsManager)
    when(replicaManager.brokerTopicStats).thenReturn(mock(classOf[BrokerTopicStats]))
    stub(partition, replicaManager, log)

    // Define the offsets for the OffsetsForLeaderEpochResponse
    val offsets = Map(
      t1p0 -> newOffsetForLeaderPartitionResult(t1p0, 4, 155),
      t1p1 -> newOffsetForLeaderPartitionResult(t1p1, 4, 143)).asJava

    // Create the fetcher thread
    val mockNetwork = new MockBlockingSender(offsets, brokerEndPoint, new SystemTime())
    val thread = createReplicaFetcherThread(
      "bob",
      0,
      config,
      failedPartitions,
      replicaManager,
      quota,
      mockNetwork
    )
    thread.addPartitions(Map(t1p0 -> initialFetchState(Some(topicId1), 0L), t1p1 -> initialFetchState(Some(topicId1), 0L)))

    // Loop 1 -- both topic partitions will need to fetch another leader epoch
    thread.doWork()
    assertEquals(1, mockNetwork.epochFetchCount)
    assertEquals(0, mockNetwork.fetchCount)

    // Loop 2 should do the second fetch for both topic partitions because the leader replied with
    // epoch 4 while follower knows only about epoch 3
    val nextOffsets = Map(
      t1p0 -> newOffsetForLeaderPartitionResult(t1p0, 3, 101),
      t1p1 -> newOffsetForLeaderPartitionResult(t1p1, 3, 102)).asJava
    mockNetwork.setOffsetsForNextResponse(nextOffsets)

    thread.doWork()
    assertEquals(2, mockNetwork.epochFetchCount)
    assertEquals(1, mockNetwork.fetchCount)
    assertTrue(mockNetwork.lastUsedOffsetForLeaderEpochVersion >= 3,
      "OffsetsForLeaderEpochRequest version.")

    //Loop 3 we should not fetch epochs
    thread.doWork()
    assertEquals(2, mockNetwork.epochFetchCount)
    assertEquals(2, mockNetwork.fetchCount)

    verify(partition, times(4)).truncateTo(truncateToCapture.capture(), anyBoolean())
    //We should have truncated to the offsets in the second response
    assertTrue(truncateToCapture.getAllValues.asScala.contains(102),
      "Expected " + t1p1 + " to truncate to offset 102 (truncation offsets: " + truncateToCapture.getAllValues + ")")
    assertTrue(truncateToCapture.getAllValues.asScala.contains(101),
      "Expected " + t1p0 + " to truncate to offset 101 (truncation offsets: " + truncateToCapture.getAllValues + ")")
  }

  @Test
=======
>>>>>>> 9494bebe
  def shouldTruncateIfLeaderRepliesWithDivergingEpochNotKnownToFollower(): Unit = {

    // Create a capture to track what partitions/offsets are truncated
    val truncateToCapture: ArgumentCaptor[Long] = ArgumentCaptor.forClass(classOf[Long])

    val config = KafkaConfig.fromProps(TestUtils.createBrokerConfig(1))

    // Setup all dependencies
    val quota: ReplicationQuotaManager = mock(classOf[ReplicationQuotaManager])
    val logManager: LogManager = mock(classOf[LogManager])
    val replicaAlterLogDirsManager: ReplicaAlterLogDirsManager = mock(classOf[ReplicaAlterLogDirsManager])
    val log: UnifiedLog = mock(classOf[UnifiedLog])
    val partition: Partition = mock(classOf[Partition])
    val replicaManager: ReplicaManager = mock(classOf[ReplicaManager])

    val initialLEO = 200
    var latestLogEpoch: Option[Int] = Some(5)

    // Stubs
    when(partition.localLogOrException).thenReturn(log)
    when(log.highWatermark).thenReturn(115)
    when(log.latestEpoch).thenAnswer(_ => latestLogEpoch)
    when(log.endOffsetForEpoch(4)).thenReturn(Some(new OffsetAndEpoch(149, 4)))
    when(log.endOffsetForEpoch(3)).thenReturn(Some(new OffsetAndEpoch(129, 2)))
    when(log.endOffsetForEpoch(2)).thenReturn(Some(new OffsetAndEpoch(119, 1)))
    when(log.logEndOffset).thenReturn(initialLEO)
    when(replicaManager.metadataCache).thenReturn(metadataCache)
    when(replicaManager.localLogOrException(any[TopicPartition])).thenReturn(log)
    when(replicaManager.logManager).thenReturn(logManager)
    when(replicaManager.replicaAlterLogDirsManager).thenReturn(replicaAlterLogDirsManager)
    when(replicaManager.brokerTopicStats).thenReturn(mock(classOf[BrokerTopicStats]))
    stub(partition, replicaManager, log)

    // Create the fetcher thread
    val mockNetwork = new MockBlockingSender(Collections.emptyMap(), brokerEndPoint, Time.SYSTEM)
    val logContext = new LogContext(s"[ReplicaFetcher replicaId=${config.brokerId}, leaderId=${brokerEndPoint.id}, fetcherId=0] ")
    val fetchSessionHandler = new FetchSessionHandler(logContext, brokerEndPoint.id)
    val leader = new RemoteLeaderEndPoint(logContext.logPrefix, mockNetwork, fetchSessionHandler, config,
      replicaManager, quota, () => MetadataVersion.MINIMUM_KRAFT_VERSION, () => 1)
    val thread = new ReplicaFetcherThread("bob", leader, config, failedPartitions,
      replicaManager, quota, logContext.logPrefix, () => MetadataVersion.MINIMUM_KRAFT_VERSION) {
      override def processPartitionData(topicPartition: TopicPartition, fetchOffset: Long, partitionData: FetchData): Option[LogAppendInfo] = None
    }
    thread.addPartitions(Map(t1p0 -> initialFetchState(Some(topicId1), initialLEO), t1p1 -> initialFetchState(Some(topicId1), initialLEO)))
    val partitions = Set(t1p0, t1p1)

    // Loop 1 -- both topic partitions skip epoch fetch and send fetch request since we can truncate
    // later based on diverging epochs in fetch response.
    thread.doWork()
    assertEquals(0, mockNetwork.epochFetchCount)
    assertEquals(1, mockNetwork.fetchCount)
    partitions.foreach { tp => assertEquals(Fetching, thread.fetchState(tp).get.state) }

    def partitionData(partition: Int, divergingEpoch: FetchResponseData.EpochEndOffset): FetchResponseData.PartitionData = {
      new FetchResponseData.PartitionData()
        .setPartitionIndex(partition)
        .setLastStableOffset(0)
        .setLogStartOffset(0)
        .setDivergingEpoch(divergingEpoch)
    }

    // Loop 2 should truncate based on diverging epoch and continue to send fetch requests.
    mockNetwork.setFetchPartitionDataForNextResponse(Map(
      t1p0 -> partitionData(t1p0.partition, new FetchResponseData.EpochEndOffset().setEpoch(4).setEndOffset(140)),
      t1p1 -> partitionData(t1p1.partition, new FetchResponseData.EpochEndOffset().setEpoch(4).setEndOffset(141))
    ))
    mockNetwork.setIdsForNextResponse(topicIds)
    latestLogEpoch = Some(4)
    thread.doWork()
    assertEquals(0, mockNetwork.epochFetchCount)
    assertEquals(2, mockNetwork.fetchCount)
    verify(partition, times(2)).truncateTo(truncateToCapture.capture(), anyBoolean())
    assertTrue(truncateToCapture.getAllValues.asScala.contains(140),
      "Expected " + t1p0 + " to truncate to offset 140 (truncation offsets: " + truncateToCapture.getAllValues + ")")
    assertTrue(truncateToCapture.getAllValues.asScala.contains(141),
      "Expected " + t1p1 + " to truncate to offset 141 (truncation offsets: " + truncateToCapture.getAllValues + ")")
    partitions.foreach { tp => assertEquals(Fetching, thread.fetchState(tp).get.state) }

    // Loop 3 should truncate because of diverging epoch. Offset truncation is not complete
    // because divergent epoch is not known to follower. We truncate and stay in Fetching state.
    mockNetwork.setFetchPartitionDataForNextResponse(Map(
      t1p0 -> partitionData(t1p0.partition, new FetchResponseData.EpochEndOffset().setEpoch(3).setEndOffset(130)),
      t1p1 -> partitionData(t1p1.partition, new FetchResponseData.EpochEndOffset().setEpoch(3).setEndOffset(131))
    ))
    mockNetwork.setIdsForNextResponse(topicIds)
    thread.doWork()
    assertEquals(0, mockNetwork.epochFetchCount)
    assertEquals(3, mockNetwork.fetchCount)
    verify(partition, times(4)).truncateTo(truncateToCapture.capture(), anyBoolean())
    assertTrue(truncateToCapture.getAllValues.asScala.contains(129),
      "Expected to truncate to offset 129 (truncation offsets: " + truncateToCapture.getAllValues + ")")
    partitions.foreach { tp => assertEquals(Fetching, thread.fetchState(tp).get.state) }

    // Loop 4 should truncate because of diverging epoch. Offset truncation is not complete
    // because divergent epoch is not known to follower. Last fetched epoch cannot be determined
    // from the log. We truncate and stay in Fetching state.
    mockNetwork.setFetchPartitionDataForNextResponse(Map(
      t1p0 -> partitionData(t1p0.partition, new FetchResponseData.EpochEndOffset().setEpoch(2).setEndOffset(120)),
      t1p1 -> partitionData(t1p1.partition, new FetchResponseData.EpochEndOffset().setEpoch(2).setEndOffset(121))
    ))
    mockNetwork.setIdsForNextResponse(topicIds)
    latestLogEpoch = None
    thread.doWork()
    assertEquals(0, mockNetwork.epochFetchCount)
    assertEquals(4, mockNetwork.fetchCount)
    verify(partition, times(6)).truncateTo(truncateToCapture.capture(), anyBoolean())
    assertTrue(truncateToCapture.getAllValues.asScala.contains(119),
      "Expected to truncate to offset 119 (truncation offsets: " + truncateToCapture.getAllValues + ")")
    partitions.foreach { tp => assertEquals(Fetching, thread.fetchState(tp).get.state) }
  }

  @Test
  def testTruncateOnFetchDoesNotUpdateHighWatermark(): Unit = {
    val config = KafkaConfig.fromProps(TestUtils.createBrokerConfig(1))
    val quota: ReplicationQuotaManager = mock(classOf[ReplicationQuotaManager])
    val logManager: LogManager = mock(classOf[LogManager])
    val log: UnifiedLog = mock(classOf[UnifiedLog])
    val partition: Partition = mock(classOf[Partition])
    val replicaManager: ReplicaManager = mock(classOf[ReplicaManager])
    val replicaAlterLogDirsManager: ReplicaAlterLogDirsManager = mock(classOf[ReplicaAlterLogDirsManager])

    val logEndOffset = 150
    val highWatermark = 130

    when(log.highWatermark).thenReturn(highWatermark)
    when(log.latestEpoch).thenReturn(Some(5))
    when(log.endOffsetForEpoch(4)).thenReturn(Some(new OffsetAndEpoch(149, 4)))
    when(log.logEndOffset).thenReturn(logEndOffset)

    when(replicaManager.metadataCache).thenReturn(metadataCache)
    when(replicaManager.logManager).thenReturn(logManager)
    when(replicaManager.replicaAlterLogDirsManager).thenReturn(replicaAlterLogDirsManager)

    when(replicaManager.localLogOrException(t1p0)).thenReturn(log)
    when(replicaManager.getPartitionOrException(t1p0)).thenReturn(partition)

    when(partition.localLogOrException).thenReturn(log)
    when(partition.appendRecordsToFollowerOrFutureReplica(any(), any())).thenReturn(None)

    val logContext = new LogContext(s"[ReplicaFetcher replicaId=${config.brokerId}, leaderId=${brokerEndPoint.id}, fetcherId=0] ")

    val mockNetwork = new MockBlockingSender(
      Collections.emptyMap(),
      brokerEndPoint,
      Time.SYSTEM
    )

    val leader = new RemoteLeaderEndPoint(
      logContext.logPrefix,
      mockNetwork,
      new FetchSessionHandler(logContext, brokerEndPoint.id),
      config,
      replicaManager,
      quota,
      () => MetadataVersion.MINIMUM_KRAFT_VERSION,
      () => 1
    )

    val thread = new ReplicaFetcherThread(
      "fetcher-thread",
      leader,
      config,
      failedPartitions,
      replicaManager,
      quota,
      logContext.logPrefix,
      () => MetadataVersion.MINIMUM_KRAFT_VERSION
    )

    thread.addPartitions(Map(
      t1p0 -> initialFetchState(Some(topicId1), logEndOffset))
    )

    // Prepare the fetch response data.
    mockNetwork.setFetchPartitionDataForNextResponse(Map(
      t1p0 -> new FetchResponseData.PartitionData()
        .setPartitionIndex(t1p0.partition)
        .setLastStableOffset(0)
        .setLogStartOffset(0)
        .setHighWatermark(160) // HWM is higher on the leader.
        .setDivergingEpoch(new FetchResponseData.EpochEndOffset()
          .setEpoch(4)
          .setEndOffset(140))
    ))
    mockNetwork.setIdsForNextResponse(topicIds)

    // Sends the fetch request and processes the response. This should truncate the
    // log but it should not update the high watermark.
    thread.doWork()

    assertEquals(1, mockNetwork.fetchCount)
    verify(partition, times(1)).truncateTo(140, false)
    verify(log, times(0)).maybeUpdateHighWatermark(anyLong())
  }

  @Test
  def testLagIsUpdatedWhenNoRecords(): Unit = {
    val config = KafkaConfig.fromProps(TestUtils.createBrokerConfig(1))
    val quota: ReplicationQuotaManager = mock(classOf[ReplicationQuotaManager])
    val logManager: LogManager = mock(classOf[LogManager])
    val log: UnifiedLog = mock(classOf[UnifiedLog])
    val partition: Partition = mock(classOf[Partition])
    val replicaManager: ReplicaManager = mock(classOf[ReplicaManager])
    val lastFetchedEpoch = 2

    when(log.highWatermark).thenReturn(0)
    when(log.latestEpoch).thenReturn(Some(lastFetchedEpoch))
    when(log.endOffsetForEpoch(0)).thenReturn(Some(new OffsetAndEpoch(0, 0)))
    when(log.logEndOffset).thenReturn(0)
    when(log.maybeUpdateHighWatermark(0)).thenReturn(None)

    when(replicaManager.metadataCache).thenReturn(metadataCache)
    when(replicaManager.logManager).thenReturn(logManager)
    when(replicaManager.localLogOrException(t1p0)).thenReturn(log)
    when(replicaManager.getPartitionOrException(t1p0)).thenReturn(partition)
    when(replicaManager.brokerTopicStats).thenReturn(mock(classOf[BrokerTopicStats]))

    when(partition.localLogOrException).thenReturn(log)
    when(partition.appendRecordsToFollowerOrFutureReplica(any(), any())).thenReturn(Some(new LogAppendInfo(
      -1,
      0,
      OptionalInt.empty,
      RecordBatch.NO_TIMESTAMP,
      RecordBatch.NO_TIMESTAMP,
      -1L,
      RecordValidationStats.EMPTY,
      CompressionType.NONE,
      -1, // No records.
      -1L
    )))

    val logContext = new LogContext(s"[ReplicaFetcher replicaId=${config.brokerId}, leaderId=${brokerEndPoint.id}, fetcherId=0] ")

    val mockNetwork = new MockBlockingSender(
      Collections.emptyMap(),
      brokerEndPoint,
      Time.SYSTEM
    )

    val leader = new RemoteLeaderEndPoint(
      logContext.logPrefix,
      mockNetwork,
      new FetchSessionHandler(logContext, brokerEndPoint.id),
      config,
      replicaManager,
      quota,
      () => MetadataVersion.MINIMUM_KRAFT_VERSION,
      () => 1
    )

    val thread = new ReplicaFetcherThread(
      "fetcher-thread",
      leader,
      config,
      failedPartitions,
      replicaManager,
      quota,
      logContext.logPrefix,
      () => MetadataVersion.MINIMUM_KRAFT_VERSION
    )

    thread.addPartitions(Map(
      t1p0 -> initialFetchState(Some(topicId1), 0))
    )

    // Lag is initialized to None when the partition fetch
    // state is created.
    assertEquals(None, thread.fetchState(t1p0).flatMap(_.lag))

    // Prepare the fetch response data.
    mockNetwork.setFetchPartitionDataForNextResponse(Map(
      t1p0 -> new FetchResponseData.PartitionData()
        .setPartitionIndex(t1p0.partition)
        .setLastStableOffset(0)
        .setLogStartOffset(0)
        .setHighWatermark(0)
        .setRecords(MemoryRecords.EMPTY) // No records.
    ))
    mockNetwork.setIdsForNextResponse(topicIds)

    // Sends the fetch request and processes the response.
    thread.doWork()
    assertEquals(1, mockNetwork.fetchCount)

    // Lag is set to Some(0).
    assertEquals(Some(0), thread.fetchState(t1p0).flatMap(_.lag))
<<<<<<< HEAD
  }

  @Test
  def shouldUseLeaderEndOffsetIfInterBrokerVersionBelow20(): Unit = {

    // Create a capture to track what partitions/offsets are truncated
    val truncateToCapture: ArgumentCaptor[Long] = ArgumentCaptor.forClass(classOf[Long])

    val props = TestUtils.createBrokerConfig(1, "localhost:1234")
    props.put(KafkaConfig.InterBrokerProtocolVersionProp, "0.11.0")
    val config = KafkaConfig.fromProps(props)

    // Setup all dependencies
    val quota: ReplicationQuotaManager = mock(classOf[ReplicationQuotaManager])
    val logManager: LogManager = mock(classOf[LogManager])
    val replicaAlterLogDirsManager: ReplicaAlterLogDirsManager = mock(classOf[ReplicaAlterLogDirsManager])
    val log: UnifiedLog = mock(classOf[UnifiedLog])
    val partition: Partition = mock(classOf[Partition])
    val replicaManager: ReplicaManager = mock(classOf[ReplicaManager])

    val initialLEO = 200

    // Stubs
    when(partition.localLogOrException).thenReturn(log)
    when(log.highWatermark).thenReturn(initialLEO - 2)
    when(log.latestEpoch).thenReturn(Some(5))
    when(log.endOffsetForEpoch(4)).thenReturn(
      Some(new OffsetAndEpoch(120, 3)))
    when(log.endOffsetForEpoch(3)).thenReturn(
      Some(new OffsetAndEpoch(120, 3)))
    when(log.logEndOffset).thenReturn(initialLEO)
    when(replicaManager.metadataCache).thenReturn(metadataCache)
    when(replicaManager.localLogOrException(any[TopicPartition])).thenReturn(log)
    when(replicaManager.logManager).thenReturn(logManager)
    when(replicaManager.replicaAlterLogDirsManager).thenReturn(replicaAlterLogDirsManager)
    when(replicaManager.brokerTopicStats).thenReturn(mock(classOf[BrokerTopicStats]))
    stub(partition, replicaManager, log)

    // Define the offsets for the OffsetsForLeaderEpochResponse with undefined epoch to simulate
    // older protocol version
    val offsets = Map(
      t1p0 -> newOffsetForLeaderPartitionResult(t1p0, UNDEFINED_EPOCH, 155),
      t1p1 -> newOffsetForLeaderPartitionResult(t1p1, UNDEFINED_EPOCH, 143)).asJava

    // Create the fetcher thread
    val mockNetwork = new MockBlockingSender(offsets, brokerEndPoint, new SystemTime())
    val thread = createReplicaFetcherThread(
      "bob",
      0,
      config,
      failedPartitions,
      replicaManager,
      quota,
      mockNetwork
    )
    thread.addPartitions(Map(t1p0 -> initialFetchState(Some(topicId1), 0L), t1p1 -> initialFetchState(Some(topicId1), 0L)))

    // Loop 1 -- both topic partitions will truncate to leader offset even though they don't know
    // about leader epoch
    thread.doWork()
    assertEquals(1, mockNetwork.epochFetchCount)
    assertEquals(1, mockNetwork.fetchCount)
    assertEquals(0, mockNetwork.lastUsedOffsetForLeaderEpochVersion, "OffsetsForLeaderEpochRequest version.")

    //Loop 2 we should not fetch epochs
    thread.doWork()
    assertEquals(1, mockNetwork.epochFetchCount)
    assertEquals(2, mockNetwork.fetchCount)

    //We should have truncated to the offsets in the first response
    verify(partition, times(2)).truncateTo(truncateToCapture.capture(), anyBoolean())
    assertTrue(truncateToCapture.getAllValues.asScala.contains(155),
      "Expected " + t1p0 + " to truncate to offset 155 (truncation offsets: " + truncateToCapture.getAllValues + ")")
    assertTrue(truncateToCapture.getAllValues.asScala.contains(143),
      "Expected " + t1p1 + " to truncate to offset 143 (truncation offsets: " + truncateToCapture.getAllValues + ")")
  }

  @Test
  def shouldTruncateToInitialFetchOffsetIfLeaderReturnsUndefinedOffset(): Unit = {

    //Create a capture to track what partitions/offsets are truncated
    val truncated: ArgumentCaptor[Long] = ArgumentCaptor.forClass(classOf[Long])

    // Setup all the dependencies
    val config = kafkaConfigNoTruncateOnFetch
    val quota: ReplicationQuotaManager = mock(classOf[ReplicationQuotaManager])
    val logManager: LogManager = mock(classOf[LogManager])
    val replicaAlterLogDirsManager: ReplicaAlterLogDirsManager = mock(classOf[ReplicaAlterLogDirsManager])
    val log: UnifiedLog = mock(classOf[UnifiedLog])
    val partition: Partition = mock(classOf[Partition])
    val replicaManager: ReplicaManager = mock(classOf[ReplicaManager])

    val initialFetchOffset = 100

    //Stubs
    when(partition.localLogOrException).thenReturn(log)
    when(log.highWatermark).thenReturn(initialFetchOffset)
    when(log.latestEpoch).thenReturn(Some(5))
    when(replicaManager.metadataCache).thenReturn(metadataCache)
    when(replicaManager.logManager).thenReturn(logManager)
    when(replicaManager.replicaAlterLogDirsManager).thenReturn(replicaAlterLogDirsManager)
    when(replicaManager.brokerTopicStats).thenReturn(mock(classOf[BrokerTopicStats]))
    stub(partition, replicaManager, log)

    //Define the offsets for the OffsetsForLeaderEpochResponse, these are used for truncation
    val offsetsReply = Map(
      t1p0 -> newOffsetForLeaderPartitionResult(t1p0, UNDEFINED_EPOCH, UNDEFINED_EPOCH_OFFSET)).asJava

    //Create the thread
    val mockNetwork = new MockBlockingSender(offsetsReply, brokerEndPoint, new SystemTime())
    val thread = createReplicaFetcherThread(
      "bob",
      0,
      config,
      failedPartitions,
      replicaManager,
      quota,
      mockNetwork
    )
    thread.addPartitions(Map(t1p0 -> initialFetchState(Some(topicId1), initialFetchOffset)))

    //Run it
    thread.doWork()

    //We should have truncated to initial fetch offset
    verify(partition).truncateTo(truncated.capture(), anyBoolean())
    assertEquals(initialFetchOffset, truncated.getValue)
  }

  @Test
  def shouldPollIndefinitelyIfLeaderReturnsAnyException(): Unit = {

    //Create a capture to track what partitions/offsets are truncated
    val truncated: ArgumentCaptor[Long] = ArgumentCaptor.forClass(classOf[Long])

    // Setup all the dependencies
    val config = kafkaConfigNoTruncateOnFetch
    val quota: ReplicationQuotaManager = mock(classOf[ReplicationQuotaManager])
    val logManager: LogManager = mock(classOf[LogManager])
    val replicaAlterLogDirsManager: ReplicaAlterLogDirsManager = mock(classOf[ReplicaAlterLogDirsManager])
    val log: UnifiedLog = mock(classOf[UnifiedLog])
    val partition: Partition = mock(classOf[Partition])
    val replicaManager: ReplicaManager = mock(classOf[ReplicaManager])

    val leaderEpoch = 5
    val highWaterMark = 100
    val initialLeo = 300

    //Stubs
    when(log.highWatermark).thenReturn(highWaterMark)
    when(partition.localLogOrException).thenReturn(log)
    when(log.latestEpoch).thenReturn(Some(leaderEpoch))
    // this is for the last reply with EpochEndOffset(5, 156)
    when(log.endOffsetForEpoch(leaderEpoch)).thenReturn(
      Some(new OffsetAndEpoch(initialLeo, leaderEpoch)))
    when(log.logEndOffset).thenReturn(initialLeo)
    when(replicaManager.metadataCache).thenReturn(metadataCache)
    when(replicaManager.localLogOrException(any[TopicPartition])).thenReturn(log)
    when(replicaManager.logManager).thenReturn(logManager)
    when(replicaManager.replicaAlterLogDirsManager).thenReturn(replicaAlterLogDirsManager)
    when(replicaManager.brokerTopicStats).thenReturn(mock(classOf[BrokerTopicStats]))
    stub(partition, replicaManager, log)

    //Define the offsets for the OffsetsForLeaderEpochResponse, these are used for truncation
    val offsetsReply = mutable.Map(
      t1p0 -> newOffsetForLeaderPartitionResult(t1p0, NOT_LEADER_OR_FOLLOWER, UNDEFINED_EPOCH, UNDEFINED_EPOCH_OFFSET),
      t1p1 -> newOffsetForLeaderPartitionResult(t1p1, UNKNOWN_SERVER_ERROR, UNDEFINED_EPOCH, UNDEFINED_EPOCH_OFFSET)
    ).asJava

    //Create the thread
    val mockNetwork = new MockBlockingSender(offsetsReply, brokerEndPoint, new SystemTime())
    val thread = createReplicaFetcherThread(
      "bob",
      0,
      config,
      failedPartitions,
      replicaManager,
      quota,
      mockNetwork
    )
    thread.addPartitions(Map(t1p0 -> initialFetchState(Some(topicId1), 0L), t1p1 -> initialFetchState(Some(topicId1), 0L)))

    //Run thread 3 times
    (0 to 3).foreach { _ =>
      thread.doWork()
    }

    //Then should loop continuously while there is no leader
    verify(partition, never()).truncateTo(anyLong(), anyBoolean())

    //New leader elected and replies
    offsetsReply.put(t1p0, newOffsetForLeaderPartitionResult(t1p0, leaderEpoch, 156))

    thread.doWork()

    //Now the final call should have actually done a truncation (to offset 156)
    verify(partition).truncateTo(truncated.capture(), anyBoolean())
    assertEquals(156, truncated.getValue)
  }

  @Test
  def shouldMovePartitionsOutOfTruncatingLogState(): Unit = {
    val config = kafkaConfigNoTruncateOnFetch

    //Setup all stubs
    val quota: ReplicationQuotaManager = mock(classOf[ReplicationQuotaManager])
    val logManager: LogManager = mock(classOf[LogManager])
    val replicaAlterLogDirsManager: ReplicaAlterLogDirsManager = mock(classOf[ReplicaAlterLogDirsManager])
    val log: UnifiedLog = mock(classOf[UnifiedLog])
    val partition: Partition = mock(classOf[Partition])
    val replicaManager: ReplicaManager = mock(classOf[ReplicaManager])

    val leaderEpoch = 4

    //Stub return values
    when(partition.localLogOrException).thenReturn(log)
    when(log.highWatermark).thenReturn(0)
    when(log.latestEpoch).thenReturn(Some(leaderEpoch))
    when(log.endOffsetForEpoch(leaderEpoch)).thenReturn(
      Some(new OffsetAndEpoch(0, leaderEpoch)))
    when(replicaManager.metadataCache).thenReturn(metadataCache)
    when(replicaManager.logManager).thenReturn(logManager)
    when(replicaManager.replicaAlterLogDirsManager).thenReturn(replicaAlterLogDirsManager)
    stub(partition, replicaManager, log)

    //Define the offsets for the OffsetsForLeaderEpochResponse
    val offsetsReply = Map(
      t1p0 -> newOffsetForLeaderPartitionResult(t1p0, leaderEpoch, 1),
      t1p1 -> newOffsetForLeaderPartitionResult(t1p1, leaderEpoch, 1)
    ).asJava

    //Create the fetcher thread
    val mockNetwork = new MockBlockingSender(offsetsReply, brokerEndPoint, new SystemTime())
    val thread = createReplicaFetcherThread(
      "bob",
      0,
      config,
      failedPartitions,
      replicaManager,
      quota,
      mockNetwork
    )

    //When
    thread.addPartitions(Map(t1p0 -> initialFetchState(Some(topicId1), 0L), t1p1 -> initialFetchState(Some(topicId1), 0L)))

    //Then all partitions should start in an TruncatingLog state
    assertEquals(Option(Truncating), thread.fetchState(t1p0).map(_.state))
    assertEquals(Option(Truncating), thread.fetchState(t1p1).map(_.state))

    //When
    thread.doWork()

    //Then none should be TruncatingLog anymore
    assertEquals(Option(Fetching), thread.fetchState(t1p0).map(_.state))
    assertEquals(Option(Fetching), thread.fetchState(t1p1).map(_.state))
    verify(partition, times(2)).truncateTo(0L, false)
  }

  @Test
  def shouldFilterPartitionsMadeLeaderDuringLeaderEpochRequest(): Unit = {
    val config = kafkaConfigNoTruncateOnFetch
    val truncateToCapture: ArgumentCaptor[Long] = ArgumentCaptor.forClass(classOf[Long])
    val initialLEO = 100

    //Setup all stubs
    val quota: ReplicationQuotaManager = mock(classOf[ReplicationQuotaManager])
    val logManager: LogManager = mock(classOf[LogManager])
    val replicaAlterLogDirsManager: ReplicaAlterLogDirsManager = mock(classOf[ReplicaAlterLogDirsManager])
    val log: UnifiedLog = mock(classOf[UnifiedLog])
    val partition: Partition = mock(classOf[Partition])
    val replicaManager: ReplicaManager = mock(classOf[ReplicaManager])

    //Stub return values
    when(partition.localLogOrException).thenReturn(log)
    when(log.highWatermark).thenReturn(initialLEO - 2)
    when(log.latestEpoch).thenReturn(Some(5))
    when(log.endOffsetForEpoch(5)).thenReturn(Some(new OffsetAndEpoch(initialLEO, 5)))
    when(log.logEndOffset).thenReturn(initialLEO)
    when(replicaManager.metadataCache).thenReturn(metadataCache)
    when(replicaManager.localLogOrException(any[TopicPartition])).thenReturn(log)
    when(replicaManager.logManager).thenReturn(logManager)
    when(replicaManager.replicaAlterLogDirsManager).thenReturn(replicaAlterLogDirsManager)
    stub(partition, replicaManager, log)

    //Define the offsets for the OffsetsForLeaderEpochResponse
    val offsetsReply = Map(
      t1p0 -> newOffsetForLeaderPartitionResult(t1p0, 5, 52),
      t1p1 -> newOffsetForLeaderPartitionResult(t1p1, 5, 49)
    ).asJava

    //Create the fetcher thread
    val mockNetwork = new MockBlockingSender(offsetsReply, brokerEndPoint, new SystemTime())
    val thread = createReplicaFetcherThread(
      "bob",
      0,
      config,
      failedPartitions,
      replicaManager,
      quota,
      mockNetwork
    )

    //When
    thread.addPartitions(Map(t1p0 -> initialFetchState(Some(topicId1), 0L), t1p1 -> initialFetchState(Some(topicId1), 0L)))

    //When the epoch request is outstanding, remove one of the partitions to simulate a leader change. We do this via a callback passed to the mock thread
    val partitionThatBecameLeader = t1p0
    mockNetwork.setEpochRequestCallback(() => {
      thread.removePartitions(Set(partitionThatBecameLeader))
    })

    //When
    thread.doWork()

    //Then we should not have truncated the partition that became leader. Exactly one partition should be truncated.
    verify(partition).truncateTo(truncateToCapture.capture(), anyBoolean())
    assertEquals(49, truncateToCapture.getValue)
=======
    assertEquals(Some(lastFetchedEpoch), thread.fetchState(t1p0).flatMap(_.lastFetchedEpoch))
>>>>>>> 9494bebe
  }

  @Test
  def shouldCatchExceptionFromBlockingSendWhenShuttingDownReplicaFetcherThread(): Unit = {
    val props = TestUtils.createBrokerConfig(1)
    val config = KafkaConfig.fromProps(props)

    val mockBlockingSend: BlockingSend = mock(classOf[BlockingSend])
    when(mockBlockingSend.brokerEndPoint()).thenReturn(brokerEndPoint)
    when(mockBlockingSend.initiateClose()).thenThrow(new IllegalArgumentException())
    when(mockBlockingSend.close()).thenThrow(new IllegalStateException())

    val replicaManager: ReplicaManager = mock(classOf[ReplicaManager])
    when(replicaManager.brokerTopicStats).thenReturn(mock(classOf[BrokerTopicStats]))

    val thread = createReplicaFetcherThread(
      "bob",
      0,
      config,
      failedPartitions,
      replicaManager,
      null,
      mockBlockingSend
    )
    thread.start()

    // Verify that:
    //   1) IllegalArgumentException thrown by BlockingSend#initiateClose() during `initiateShutdown` is not propagated
    //   2) BlockingSend.close() is invoked even if BlockingSend#initiateClose() fails
    //   3) IllegalStateException thrown by BlockingSend.close() during `awaitShutdown` is not propagated
    thread.initiateShutdown()
    thread.awaitShutdown()
    verify(mockBlockingSend).initiateClose()
    verify(mockBlockingSend).close()
  }

  @Test
  def shouldUpdateReassignmentBytesInMetrics(): Unit = {
    assertProcessPartitionDataWhen(isReassigning = true)
  }

  @Test
  def shouldNotUpdateReassignmentBytesInMetricsWhenNoReassignmentsInProgress(): Unit = {
    assertProcessPartitionDataWhen(isReassigning = false)
  }

  @Test
  def testBuildFetch(): Unit = {
    val tid1p0 = new TopicIdPartition(topicId1, t1p0)
    val tid1p1 = new TopicIdPartition(topicId1, t1p1)
    val tid2p1 = new TopicIdPartition(topicId2, t2p1)

    val props = TestUtils.createBrokerConfig(1)
    val config = KafkaConfig.fromProps(props)
    val replicaManager: ReplicaManager = mock(classOf[ReplicaManager])
    val mockBlockingSend: BlockingSend = mock(classOf[BlockingSend])
    val replicaQuota: ReplicaQuota = mock(classOf[ReplicaQuota])
    val log: UnifiedLog = mock(classOf[UnifiedLog])

    when(mockBlockingSend.brokerEndPoint()).thenReturn(brokerEndPoint)
    when(replicaManager.brokerTopicStats).thenReturn(mock(classOf[BrokerTopicStats]))
    when(replicaManager.localLogOrException(any[TopicPartition])).thenReturn(log)
    when(replicaQuota.isThrottled(any[TopicPartition])).thenReturn(false)
    when(log.logStartOffset).thenReturn(0)

    val logContext = new LogContext(s"[ReplicaFetcher replicaId=${config.brokerId}, leaderId=${brokerEndPoint.id}, fetcherId=0] ")
    val fetchSessionHandler = new FetchSessionHandler(logContext, brokerEndPoint.id)
    val leader = new RemoteLeaderEndPoint(logContext.logPrefix, mockBlockingSend, fetchSessionHandler, config,
      replicaManager, replicaQuota, () => MetadataVersion.MINIMUM_KRAFT_VERSION, () => 1)
    val thread = new ReplicaFetcherThread("bob",
      leader,
      config,
      failedPartitions,
      replicaManager,
      replicaQuota,
      logContext.logPrefix,
      () => MetadataVersion.MINIMUM_KRAFT_VERSION)

    val leaderEpoch = 1

    val partitionMap = Map(
      t1p0 -> PartitionFetchState(Some(topicId1), 150, None, leaderEpoch, None, state = Fetching, lastFetchedEpoch = None),
      t1p1 -> PartitionFetchState(Some(topicId1), 155, None, leaderEpoch, None, state = Fetching, lastFetchedEpoch = None),
      t2p1 -> PartitionFetchState(Some(topicId2), 160, None, leaderEpoch, None, state = Fetching, lastFetchedEpoch = None))

    val ResultWithPartitions(fetchRequestOpt, _) = thread.leader.buildFetch(partitionMap)

    assertTrue(fetchRequestOpt.isDefined)
    val fetchRequestBuilder = fetchRequestOpt.get.fetchRequest

    val partitionDataMap = partitionMap.map { case (tp, state) =>
      (tp, new FetchRequest.PartitionData(state.topicId.get, state.fetchOffset, 0L,
        config.replicaFetchMaxBytes, Optional.of(state.currentLeaderEpoch), Optional.empty()))
    }

    assertEquals(partitionDataMap.asJava, fetchRequestBuilder.fetchData())
    assertEquals(0, fetchRequestBuilder.replaced().size)
    assertEquals(0, fetchRequestBuilder.removed().size)

    val responseData = new util.LinkedHashMap[TopicIdPartition, FetchResponseData.PartitionData]
    responseData.put(tid1p0, new FetchResponseData.PartitionData())
    responseData.put(tid1p1, new FetchResponseData.PartitionData())
    responseData.put(tid2p1, new FetchResponseData.PartitionData())
    val fetchResponse = FetchResponse.of(Errors.NONE, 0, 123, responseData)

    leader.fetchSessionHandler.handleResponse(fetchResponse, ApiKeys.FETCH.latestVersion())

    // Remove t1p0, change the ID for t2p1, and keep t1p1 the same
    val newTopicId = Uuid.randomUuid()
    val partitionMap2 = Map(
      t1p1 -> PartitionFetchState(Some(topicId1), 155, None, leaderEpoch, None, state = Fetching, lastFetchedEpoch = None),
      t2p1 -> PartitionFetchState(Some(newTopicId), 160, None, leaderEpoch, None, state = Fetching, lastFetchedEpoch = None))
    val ResultWithPartitions(fetchRequestOpt2, _) = thread.leader.buildFetch(partitionMap2)

    // Since t1p1 didn't change, we drop that one
    val partitionDataMap2 = partitionMap2.drop(1).map { case (tp, state) =>
      (tp, new FetchRequest.PartitionData(state.topicId.get, state.fetchOffset, 0L,
        config.replicaFetchMaxBytes, Optional.of(state.currentLeaderEpoch), Optional.empty()))
    }

    assertTrue(fetchRequestOpt2.isDefined)
    val fetchRequestBuilder2 = fetchRequestOpt2.get.fetchRequest
    assertEquals(partitionDataMap2.asJava, fetchRequestBuilder2.fetchData())
    assertEquals(Collections.singletonList(tid2p1), fetchRequestBuilder2.replaced())
    assertEquals(Collections.singletonList(tid1p0), fetchRequestBuilder2.removed())
  }

  @ParameterizedTest
  @ValueSource(booleans = Array(true, false))
  def testLocalFetchCompletionIfHighWatermarkUpdated(highWatermarkUpdated: Boolean): Unit = {
    val props = TestUtils.createBrokerConfig(1)
    val config = KafkaConfig.fromProps(props)
    val highWatermarkReceivedFromLeader = 100L

    val mockBlockingSend: BlockingSend = mock(classOf[BlockingSend])
    when(mockBlockingSend.brokerEndPoint()).thenReturn(brokerEndPoint)

    val maybeNewHighWatermark = if (highWatermarkUpdated) {
      Some(highWatermarkReceivedFromLeader)
    } else {
      None
    }
    val log: UnifiedLog = mock(classOf[UnifiedLog])
    when(log.maybeUpdateHighWatermark(highWatermarkReceivedFromLeader))
      .thenReturn(maybeNewHighWatermark)

    val appendInfo: Option[LogAppendInfo] = Some(mock(classOf[LogAppendInfo]))

    val partition: Partition = mock(classOf[Partition])
    when(partition.localLogOrException).thenReturn(log)
    when(partition.appendRecordsToFollowerOrFutureReplica(any[MemoryRecords], any[Boolean])).thenReturn(appendInfo)

    // Capture the argument at the time of invocation.
    val completeDelayedFetchRequestsArgument = mutable.Buffer.empty[TopicPartition]
    val replicaManager: ReplicaManager = mock(classOf[ReplicaManager])
    when(replicaManager.getPartitionOrException(any[TopicPartition])).thenReturn(partition)
    when(replicaManager.completeDelayedFetchRequests(any[Seq[TopicPartition]])).thenAnswer(invocation =>
      completeDelayedFetchRequestsArgument ++= invocation.getArguments()(0).asInstanceOf[Seq[TopicPartition]]
    )
    val brokerTopicStats = new BrokerTopicStats
    when(replicaManager.brokerTopicStats).thenReturn(brokerTopicStats)

    val replicaQuota: ReplicaQuota = mock(classOf[ReplicaQuota])

    val thread = createReplicaFetcherThread(
      name = "replica-fetcher",
      fetcherId = 0,
      brokerConfig = config,
      failedPartitions = failedPartitions,
      replicaMgr = replicaManager,
      quota = replicaQuota,
      leaderEndpointBlockingSend = mockBlockingSend)

    val tp0 = new TopicPartition("testTopic", 0)
    val tp1 = new TopicPartition("testTopic", 1)
    val records = MemoryRecords.withRecords(Compression.NONE,
      new SimpleRecord(1000, "foo".getBytes(StandardCharsets.UTF_8)))
    val partitionData = new FetchResponseData.PartitionData()
      .setRecords(records)
      .setHighWatermark(highWatermarkReceivedFromLeader)

    thread.processPartitionData(tp0, 0, partitionData.setPartitionIndex(0))
    thread.processPartitionData(tp1, 0, partitionData.setPartitionIndex(1))
    verify(replicaManager, times(0)).completeDelayedFetchRequests(any[Seq[TopicPartition]])

    thread.doWork()
    if (highWatermarkUpdated) {
      assertEquals(Seq(tp0, tp1), completeDelayedFetchRequestsArgument)
      verify(replicaManager, times(1)).completeDelayedFetchRequests(any[Seq[TopicPartition]])
    } else {
      verify(replicaManager, times(0)).completeDelayedFetchRequests(any[Seq[TopicPartition]])
    }
    assertEquals(mutable.Buffer.empty, thread.partitionsWithNewHighWatermark)
  }

  private def newOffsetForLeaderPartitionResult(
                                                 tp: TopicPartition,
                                                 leaderEpoch: Int,
                                                 endOffset: Long
                                               ): EpochEndOffset = {
    newOffsetForLeaderPartitionResult(tp, Errors.NONE, leaderEpoch, endOffset)
  }

  private def newOffsetForLeaderPartitionResult(
                                                 tp: TopicPartition,
                                                 error: Errors,
                                                 leaderEpoch: Int,
                                                 endOffset: Long
                                               ): EpochEndOffset = {
    new EpochEndOffset()
      .setPartition(tp.partition)
      .setErrorCode(error.code)
      .setLeaderEpoch(leaderEpoch)
      .setEndOffset(endOffset)
  }

  private def assertProcessPartitionDataWhen(isReassigning: Boolean): Unit = {
    val props = TestUtils.createBrokerConfig(1)
    val config = KafkaConfig.fromProps(props)

    val mockBlockingSend: BlockingSend = mock(classOf[BlockingSend])
    when(mockBlockingSend.brokerEndPoint()).thenReturn(brokerEndPoint)

    val log: UnifiedLog = mock(classOf[UnifiedLog])
    val records = MemoryRecords.withRecords(Compression.NONE,
      new SimpleRecord(1000, "foo".getBytes(StandardCharsets.UTF_8)))
    when(log.maybeUpdateHighWatermark(hw = 0)).thenReturn(None)

    val partition: Partition = mock(classOf[Partition])
    when(partition.localLogOrException).thenReturn(log)
    when(partition.isReassigning).thenReturn(isReassigning)
    when(partition.isAddingLocalReplica).thenReturn(isReassigning)
    when(partition.appendRecordsToFollowerOrFutureReplica(records, isFuture = false)).thenReturn(None)

    val replicaManager: ReplicaManager = mock(classOf[ReplicaManager])
    when(replicaManager.getPartitionOrException(any[TopicPartition])).thenReturn(partition)
    val brokerTopicStats = new BrokerTopicStats
    when(replicaManager.brokerTopicStats).thenReturn(brokerTopicStats)

    val replicaQuota: ReplicaQuota = mock(classOf[ReplicaQuota])

    val thread = createReplicaFetcherThread(
      "bob",
      0,
      config,
      failedPartitions,
      replicaManager,
      replicaQuota,
      mockBlockingSend
    )

    val partitionData: thread.FetchData = new FetchResponseData.PartitionData()
      .setPartitionIndex(t1p0.partition)
      .setLastStableOffset(0)
      .setLogStartOffset(0)
      .setRecords(records)
    thread.processPartitionData(t1p0, 0, partitionData)

    if (isReassigning)
      assertEquals(records.sizeInBytes(), brokerTopicStats.allTopicsStats.reassignmentBytesInPerSec.get.count())
    else
      assertEquals(0, brokerTopicStats.allTopicsStats.reassignmentBytesInPerSec.get.count())

    assertEquals(records.sizeInBytes(), brokerTopicStats.allTopicsStats.replicationBytesInRate.get.count())
  }

  def stub(partition: Partition, replicaManager: ReplicaManager, log: UnifiedLog): Unit = {
    when(replicaManager.localLogOrException(t1p0)).thenReturn(log)
    when(replicaManager.getPartitionOrException(t1p0)).thenReturn(partition)
    when(replicaManager.localLogOrException(t1p1)).thenReturn(log)
    when(replicaManager.getPartitionOrException(t1p1)).thenReturn(partition)
    when(replicaManager.localLogOrException(t2p1)).thenReturn(log)
    when(replicaManager.getPartitionOrException(t2p1)).thenReturn(partition)
  }
}<|MERGE_RESOLUTION|>--- conflicted
+++ resolved
@@ -23,18 +23,6 @@
 import kafka.server.epoch.util.MockBlockingSender
 import kafka.utils.TestUtils
 import org.apache.kafka.clients.FetchSessionHandler
-<<<<<<< HEAD
-import org.apache.kafka.common.protocol.Errors._
-import org.apache.kafka.common.protocol.{ApiKeys, Errors}
-import org.apache.kafka.common.record._
-import org.apache.kafka.common.requests.OffsetsForLeaderEpochResponse.{UNDEFINED_EPOCH, UNDEFINED_EPOCH_OFFSET}
-import org.apache.kafka.common.requests.{FetchRequest, FetchResponse, UpdateMetadataRequest}
-import org.apache.kafka.common.utils.{LogContext, SystemTime}
-import org.apache.kafka.common.{TopicIdPartition, TopicPartition, Uuid}
-import org.apache.kafka.server.common.MetadataVersion.IBP_2_6_IV0
-import org.apache.kafka.server.common.{MetadataVersion, OffsetAndEpoch}
-import org.apache.kafka.storage.internals.log.{LogAppendInfo, LogOffsetMetadata}
-=======
 import org.apache.kafka.common.compress.Compression
 import org.apache.kafka.common.{TopicIdPartition, TopicPartition, Uuid}
 import org.apache.kafka.common.message.FetchResponseData
@@ -49,18 +37,13 @@
 import org.apache.kafka.server.network.BrokerEndPoint
 import org.apache.kafka.storage.internals.log.LogAppendInfo
 import org.apache.kafka.storage.log.metrics.BrokerTopicStats
->>>>>>> 9494bebe
 import org.junit.jupiter.api.Assertions._
 import org.junit.jupiter.api.{AfterEach, Test}
 import org.junit.jupiter.params.ParameterizedTest
 import org.junit.jupiter.params.provider.ValueSource
 import org.mockito.ArgumentCaptor
 import org.mockito.ArgumentMatchers.{any, anyBoolean, anyLong}
-<<<<<<< HEAD
-import org.mockito.Mockito._
-=======
 import org.mockito.Mockito.{mock, times, verify, when}
->>>>>>> 9494bebe
 
 import java.nio.charset.StandardCharsets
 import java.util
@@ -120,96 +103,6 @@
 
   @Test
   def shouldSendLatestRequestVersionsByDefault(): Unit = {
-<<<<<<< HEAD
-    val props = TestUtils.createBrokerConfig(1, "localhost:1234")
-    val config = KafkaConfig.fromProps(props)
-
-    val replicaManager: ReplicaManager = mock(classOf[ReplicaManager])
-    when(replicaManager.brokerTopicStats).thenReturn(mock(classOf[BrokerTopicStats]))
-
-    assertEquals(ApiKeys.FETCH.latestVersion, config.interBrokerProtocolVersion.fetchRequestVersion())
-    assertEquals(ApiKeys.OFFSET_FOR_LEADER_EPOCH.latestVersion, config.interBrokerProtocolVersion.offsetForLeaderEpochRequestVersion)
-    assertEquals(ApiKeys.LIST_OFFSETS.latestVersion, config.interBrokerProtocolVersion.listOffsetRequestVersion)
-  }
-
-  @Test
-  def testFetchLeaderEpochRequestIfLastEpochDefinedForSomePartitions(): Unit = {
-    val config = kafkaConfigNoTruncateOnFetch
-
-    //Setup all dependencies
-    val quota: ReplicationQuotaManager = mock(classOf[ReplicationQuotaManager])
-    val logManager: LogManager = mock(classOf[LogManager])
-    val replicaAlterLogDirsManager: ReplicaAlterLogDirsManager = mock(classOf[ReplicaAlterLogDirsManager])
-    val log: UnifiedLog = mock(classOf[UnifiedLog])
-    val partition: Partition = mock(classOf[Partition])
-    val replicaManager: ReplicaManager = mock(classOf[ReplicaManager])
-
-    val leaderEpoch = 5
-
-    //Stubs
-    when(partition.localLogOrException).thenReturn(log)
-    when(log.logEndOffset).thenReturn(0)
-    when(log.highWatermark).thenReturn(0)
-    when(log.latestEpoch)
-      .thenReturn(Some(leaderEpoch))
-      .thenReturn(Some(leaderEpoch))
-      .thenReturn(None) // t2p1 doesn't support epochs
-    when(log.endOffsetForEpoch(leaderEpoch)).thenReturn(
-      Some(new OffsetAndEpoch(0, leaderEpoch)))
-    when(replicaManager.metadataCache).thenReturn(metadataCache)
-    when(replicaManager.logManager).thenReturn(logManager)
-    when(replicaManager.replicaAlterLogDirsManager).thenReturn(replicaAlterLogDirsManager)
-    when(replicaManager.brokerTopicStats).thenReturn(mock(classOf[BrokerTopicStats]))
-    stub(partition, replicaManager, log)
-
-    //Define the offsets for the OffsetsForLeaderEpochResponse
-    val offsets = Map(
-      t1p0 -> newOffsetForLeaderPartitionResult(t1p0, leaderEpoch, 1),
-      t1p1 -> newOffsetForLeaderPartitionResult(t1p1, leaderEpoch, 1)).asJava
-
-    //Create the fetcher thread
-    val mockNetwork = new MockBlockingSender(offsets, brokerEndPoint, new SystemTime())
-
-    val thread = createReplicaFetcherThread(
-      "bob",
-      0,
-      config,
-      failedPartitions,
-      replicaManager,
-      quota,
-      mockNetwork)
-
-    // topic 1 supports epoch, t2 doesn't.
-    thread.addPartitions(Map(
-      t1p0 -> initialFetchState(Some(topicId1), 0L),
-      t1p1 -> initialFetchState(Some(topicId2), 0L),
-      t2p1 -> initialFetchState(Some(topicId2), 0L)))
-
-    assertPartitionStates(thread, shouldBeReadyForFetch = false, shouldBeTruncatingLog = true, shouldBeDelayed = false)
-    //Loop 1
-    thread.doWork()
-    assertEquals(1, mockNetwork.epochFetchCount)
-    assertEquals(1, mockNetwork.fetchCount)
-
-    assertPartitionStates(thread, shouldBeReadyForFetch = true, shouldBeTruncatingLog = false, shouldBeDelayed = false)
-
-    //Loop 2 we should not fetch epochs
-    thread.doWork()
-    assertEquals(1, mockNetwork.epochFetchCount)
-    assertEquals(2, mockNetwork.fetchCount)
-
-    assertPartitionStates(thread, shouldBeReadyForFetch = true, shouldBeTruncatingLog = false, shouldBeDelayed = false)
-
-    //Loop 3 we should not fetch epochs
-    thread.doWork()
-    assertEquals(1, mockNetwork.epochFetchCount)
-    assertEquals(3, mockNetwork.fetchCount)
-
-    assertPartitionStates(thread, shouldBeReadyForFetch = true, shouldBeTruncatingLog = false, shouldBeDelayed = false)
-
-    //Assert that truncate to is called exactly once (despite two loops)
-    verify(partition, times(3)).truncateTo(anyLong(), anyBoolean())
-=======
     // Check unstable versions
     val testingVersion = MetadataVersion.latestTesting
     assertEquals(
@@ -220,7 +113,6 @@
       ApiKeys.LIST_OFFSETS.latestVersion(true),
       testingVersion.listOffsetRequestVersion
     )
->>>>>>> 9494bebe
   }
 
   /**
@@ -350,213 +242,6 @@
   }
 
   @Test
-<<<<<<< HEAD
-  def shouldTruncateToOffsetSpecifiedInEpochOffsetResponse(): Unit = {
-
-    //Create a capture to track what partitions/offsets are truncated
-    val truncateToCapture: ArgumentCaptor[Long] = ArgumentCaptor.forClass(classOf[Long])
-
-    // Setup all the dependencies
-    val config = kafkaConfigNoTruncateOnFetch
-    val quota: ReplicationQuotaManager = mock(classOf[ReplicationQuotaManager])
-    val logManager: LogManager = mock(classOf[LogManager])
-    val replicaAlterLogDirsManager: ReplicaAlterLogDirsManager = mock(classOf[ReplicaAlterLogDirsManager])
-    val log: UnifiedLog = mock(classOf[UnifiedLog])
-    val partition: Partition = mock(classOf[Partition])
-    val replicaManager: ReplicaManager = mock(classOf[ReplicaManager])
-
-    val leaderEpoch = 5
-    val initialLEO = 200
-
-    //Stubs
-    when(partition.localLogOrException).thenReturn(log)
-    when(log.highWatermark).thenReturn(initialLEO - 1)
-    when(log.latestEpoch).thenReturn(Some(leaderEpoch))
-    when(log.endOffsetForEpoch(leaderEpoch)).thenReturn(
-      Some(new OffsetAndEpoch(initialLEO, leaderEpoch)))
-    when(log.logEndOffset).thenReturn(initialLEO)
-    when(replicaManager.metadataCache).thenReturn(metadataCache)
-    when(replicaManager.localLogOrException(any[TopicPartition])).thenReturn(log)
-    when(replicaManager.logManager).thenReturn(logManager)
-    when(replicaManager.replicaAlterLogDirsManager).thenReturn(replicaAlterLogDirsManager)
-    when(replicaManager.brokerTopicStats).thenReturn(mock(classOf[BrokerTopicStats]))
-    stub(partition, replicaManager, log)
-
-    //Define the offsets for the OffsetsForLeaderEpochResponse, these are used for truncation
-    val offsetsReply = Map(
-      t1p0 -> newOffsetForLeaderPartitionResult(t1p0, leaderEpoch, 156),
-      t2p1 -> newOffsetForLeaderPartitionResult(t2p1, leaderEpoch, 172)).asJava
-
-    //Create the thread
-    val mockNetwork = new MockBlockingSender(offsetsReply, brokerEndPoint, new SystemTime())
-    val thread = createReplicaFetcherThread(
-      "bob",
-      0,
-      config,
-      failedPartitions,
-      replicaManager,
-      quota,
-      mockNetwork
-    )
-    thread.addPartitions(Map(t1p0 -> initialFetchState(Some(topicId1), 0L), t2p1 -> initialFetchState(Some(topicId2), 0L)))
-
-    //Run it
-    thread.doWork()
-
-    //We should have truncated to the offsets in the response
-    verify(partition, times(2)).truncateTo(truncateToCapture.capture(), anyBoolean())
-    assertTrue(truncateToCapture.getAllValues.asScala.contains(156),
-      "Expected " + t1p0 + " to truncate to offset 156 (truncation offsets: " + truncateToCapture.getAllValues + ")")
-    assertTrue(truncateToCapture.getAllValues.asScala.contains(172),
-      "Expected " + t2p1 + " to truncate to offset 172 (truncation offsets: " + truncateToCapture.getAllValues + ")")
-  }
-
-  @Test
-  def shouldTruncateToOffsetSpecifiedInEpochOffsetResponseIfFollowerHasNoMoreEpochs(): Unit = {
-    // Create a capture to track what partitions/offsets are truncated
-    val truncateToCapture: ArgumentCaptor[Long] = ArgumentCaptor.forClass(classOf[Long])
-
-    // Setup all the dependencies
-    val config = kafkaConfigNoTruncateOnFetch
-    val quota: ReplicationQuotaManager = mock(classOf[ReplicationQuotaManager])
-    val logManager: LogManager = mock(classOf[LogManager])
-    val replicaAlterLogDirsManager: ReplicaAlterLogDirsManager = mock(classOf[ReplicaAlterLogDirsManager])
-    val log: UnifiedLog = mock(classOf[UnifiedLog])
-    val partition: Partition = mock(classOf[Partition])
-    val replicaManager: ReplicaManager = mock(classOf[ReplicaManager])
-
-    val leaderEpochAtFollower = 5
-    val leaderEpochAtLeader = 4
-    val initialLEO = 200
-
-    //Stubs
-    when(partition.localLogOrException).thenReturn(log)
-    when(log.highWatermark).thenReturn(initialLEO - 3)
-    when(log.latestEpoch).thenReturn(Some(leaderEpochAtFollower))
-    when(log.endOffsetForEpoch(leaderEpochAtLeader)).thenReturn(None)
-    when(log.logEndOffset).thenReturn(initialLEO)
-    when(replicaManager.metadataCache).thenReturn(metadataCache)
-    when(replicaManager.localLogOrException(any[TopicPartition])).thenReturn(log)
-    when(replicaManager.logManager).thenReturn(logManager)
-    when(replicaManager.replicaAlterLogDirsManager).thenReturn(replicaAlterLogDirsManager)
-    when(replicaManager.brokerTopicStats).thenReturn(mock(classOf[BrokerTopicStats]))
-    stub(partition, replicaManager, log)
-
-    //Define the offsets for the OffsetsForLeaderEpochResponse, these are used for truncation
-    val offsetsReply = Map(
-      t1p0 -> newOffsetForLeaderPartitionResult(t1p0, leaderEpochAtLeader, 156),
-      t2p1 -> newOffsetForLeaderPartitionResult(t2p1, leaderEpochAtLeader, 202)).asJava
-
-    //Create the thread
-    val mockNetwork = new MockBlockingSender(offsetsReply, brokerEndPoint, new SystemTime())
-    val thread = createReplicaFetcherThread(
-      "bob",
-      0,
-      config,
-      failedPartitions,
-      replicaManager,
-      quota,
-      mockNetwork
-    )
-    thread.addPartitions(Map(t1p0 -> initialFetchState(Some(topicId1), 0L), t2p1 -> initialFetchState(Some(topicId2), 0L)))
-
-    //Run it
-    thread.doWork()
-
-    //We should have truncated to the offsets in the response
-    verify(partition, times(2)).truncateTo(truncateToCapture.capture(), anyBoolean())
-    assertTrue(truncateToCapture.getAllValues.asScala.contains(156),
-      "Expected " + t1p0 + " to truncate to offset 156 (truncation offsets: " + truncateToCapture.getAllValues + ")")
-    assertTrue(truncateToCapture.getAllValues.asScala.contains(initialLEO),
-      "Expected " + t2p1 + " to truncate to offset " + initialLEO +
-        " (truncation offsets: " + truncateToCapture.getAllValues + ")")
-  }
-
-  @Test
-  def shouldFetchLeaderEpochSecondTimeIfLeaderRepliesWithEpochNotKnownToFollower(): Unit = {
-    // Create a capture to track what partitions/offsets are truncated
-    val truncateToCapture: ArgumentCaptor[Long] = ArgumentCaptor.forClass(classOf[Long])
-
-    val config = kafkaConfigNoTruncateOnFetch
-
-    // Setup all dependencies
-    val quota: ReplicationQuotaManager = mock(classOf[ReplicationQuotaManager])
-    val logManager: LogManager = mock(classOf[LogManager])
-    val replicaAlterLogDirsManager: ReplicaAlterLogDirsManager = mock(classOf[ReplicaAlterLogDirsManager])
-    val log: UnifiedLog = mock(classOf[UnifiedLog])
-    val partition: Partition = mock(classOf[Partition])
-    val replicaManager: ReplicaManager = mock(classOf[ReplicaManager])
-
-    val initialLEO = 200
-
-    // Stubs
-    when(partition.localLogOrException).thenReturn(log)
-    when(log.highWatermark).thenReturn(initialLEO - 2)
-    when(log.latestEpoch).thenReturn(Some(5))
-    when(log.endOffsetForEpoch(4)).thenReturn(
-      Some(new OffsetAndEpoch(120, 3)))
-    when(log.endOffsetForEpoch(3)).thenReturn(
-      Some(new OffsetAndEpoch(120, 3)))
-    when(log.logEndOffset).thenReturn(initialLEO)
-    when(replicaManager.metadataCache).thenReturn(metadataCache)
-    when(replicaManager.localLogOrException(any[TopicPartition])).thenReturn(log)
-    when(replicaManager.logManager).thenReturn(logManager)
-    when(replicaManager.replicaAlterLogDirsManager).thenReturn(replicaAlterLogDirsManager)
-    when(replicaManager.brokerTopicStats).thenReturn(mock(classOf[BrokerTopicStats]))
-    stub(partition, replicaManager, log)
-
-    // Define the offsets for the OffsetsForLeaderEpochResponse
-    val offsets = Map(
-      t1p0 -> newOffsetForLeaderPartitionResult(t1p0, 4, 155),
-      t1p1 -> newOffsetForLeaderPartitionResult(t1p1, 4, 143)).asJava
-
-    // Create the fetcher thread
-    val mockNetwork = new MockBlockingSender(offsets, brokerEndPoint, new SystemTime())
-    val thread = createReplicaFetcherThread(
-      "bob",
-      0,
-      config,
-      failedPartitions,
-      replicaManager,
-      quota,
-      mockNetwork
-    )
-    thread.addPartitions(Map(t1p0 -> initialFetchState(Some(topicId1), 0L), t1p1 -> initialFetchState(Some(topicId1), 0L)))
-
-    // Loop 1 -- both topic partitions will need to fetch another leader epoch
-    thread.doWork()
-    assertEquals(1, mockNetwork.epochFetchCount)
-    assertEquals(0, mockNetwork.fetchCount)
-
-    // Loop 2 should do the second fetch for both topic partitions because the leader replied with
-    // epoch 4 while follower knows only about epoch 3
-    val nextOffsets = Map(
-      t1p0 -> newOffsetForLeaderPartitionResult(t1p0, 3, 101),
-      t1p1 -> newOffsetForLeaderPartitionResult(t1p1, 3, 102)).asJava
-    mockNetwork.setOffsetsForNextResponse(nextOffsets)
-
-    thread.doWork()
-    assertEquals(2, mockNetwork.epochFetchCount)
-    assertEquals(1, mockNetwork.fetchCount)
-    assertTrue(mockNetwork.lastUsedOffsetForLeaderEpochVersion >= 3,
-      "OffsetsForLeaderEpochRequest version.")
-
-    //Loop 3 we should not fetch epochs
-    thread.doWork()
-    assertEquals(2, mockNetwork.epochFetchCount)
-    assertEquals(2, mockNetwork.fetchCount)
-
-    verify(partition, times(4)).truncateTo(truncateToCapture.capture(), anyBoolean())
-    //We should have truncated to the offsets in the second response
-    assertTrue(truncateToCapture.getAllValues.asScala.contains(102),
-      "Expected " + t1p1 + " to truncate to offset 102 (truncation offsets: " + truncateToCapture.getAllValues + ")")
-    assertTrue(truncateToCapture.getAllValues.asScala.contains(101),
-      "Expected " + t1p0 + " to truncate to offset 101 (truncation offsets: " + truncateToCapture.getAllValues + ")")
-  }
-
-  @Test
-=======
->>>>>>> 9494bebe
   def shouldTruncateIfLeaderRepliesWithDivergingEpochNotKnownToFollower(): Unit = {
 
     // Create a capture to track what partitions/offsets are truncated
@@ -843,328 +528,7 @@
 
     // Lag is set to Some(0).
     assertEquals(Some(0), thread.fetchState(t1p0).flatMap(_.lag))
-<<<<<<< HEAD
-  }
-
-  @Test
-  def shouldUseLeaderEndOffsetIfInterBrokerVersionBelow20(): Unit = {
-
-    // Create a capture to track what partitions/offsets are truncated
-    val truncateToCapture: ArgumentCaptor[Long] = ArgumentCaptor.forClass(classOf[Long])
-
-    val props = TestUtils.createBrokerConfig(1, "localhost:1234")
-    props.put(KafkaConfig.InterBrokerProtocolVersionProp, "0.11.0")
-    val config = KafkaConfig.fromProps(props)
-
-    // Setup all dependencies
-    val quota: ReplicationQuotaManager = mock(classOf[ReplicationQuotaManager])
-    val logManager: LogManager = mock(classOf[LogManager])
-    val replicaAlterLogDirsManager: ReplicaAlterLogDirsManager = mock(classOf[ReplicaAlterLogDirsManager])
-    val log: UnifiedLog = mock(classOf[UnifiedLog])
-    val partition: Partition = mock(classOf[Partition])
-    val replicaManager: ReplicaManager = mock(classOf[ReplicaManager])
-
-    val initialLEO = 200
-
-    // Stubs
-    when(partition.localLogOrException).thenReturn(log)
-    when(log.highWatermark).thenReturn(initialLEO - 2)
-    when(log.latestEpoch).thenReturn(Some(5))
-    when(log.endOffsetForEpoch(4)).thenReturn(
-      Some(new OffsetAndEpoch(120, 3)))
-    when(log.endOffsetForEpoch(3)).thenReturn(
-      Some(new OffsetAndEpoch(120, 3)))
-    when(log.logEndOffset).thenReturn(initialLEO)
-    when(replicaManager.metadataCache).thenReturn(metadataCache)
-    when(replicaManager.localLogOrException(any[TopicPartition])).thenReturn(log)
-    when(replicaManager.logManager).thenReturn(logManager)
-    when(replicaManager.replicaAlterLogDirsManager).thenReturn(replicaAlterLogDirsManager)
-    when(replicaManager.brokerTopicStats).thenReturn(mock(classOf[BrokerTopicStats]))
-    stub(partition, replicaManager, log)
-
-    // Define the offsets for the OffsetsForLeaderEpochResponse with undefined epoch to simulate
-    // older protocol version
-    val offsets = Map(
-      t1p0 -> newOffsetForLeaderPartitionResult(t1p0, UNDEFINED_EPOCH, 155),
-      t1p1 -> newOffsetForLeaderPartitionResult(t1p1, UNDEFINED_EPOCH, 143)).asJava
-
-    // Create the fetcher thread
-    val mockNetwork = new MockBlockingSender(offsets, brokerEndPoint, new SystemTime())
-    val thread = createReplicaFetcherThread(
-      "bob",
-      0,
-      config,
-      failedPartitions,
-      replicaManager,
-      quota,
-      mockNetwork
-    )
-    thread.addPartitions(Map(t1p0 -> initialFetchState(Some(topicId1), 0L), t1p1 -> initialFetchState(Some(topicId1), 0L)))
-
-    // Loop 1 -- both topic partitions will truncate to leader offset even though they don't know
-    // about leader epoch
-    thread.doWork()
-    assertEquals(1, mockNetwork.epochFetchCount)
-    assertEquals(1, mockNetwork.fetchCount)
-    assertEquals(0, mockNetwork.lastUsedOffsetForLeaderEpochVersion, "OffsetsForLeaderEpochRequest version.")
-
-    //Loop 2 we should not fetch epochs
-    thread.doWork()
-    assertEquals(1, mockNetwork.epochFetchCount)
-    assertEquals(2, mockNetwork.fetchCount)
-
-    //We should have truncated to the offsets in the first response
-    verify(partition, times(2)).truncateTo(truncateToCapture.capture(), anyBoolean())
-    assertTrue(truncateToCapture.getAllValues.asScala.contains(155),
-      "Expected " + t1p0 + " to truncate to offset 155 (truncation offsets: " + truncateToCapture.getAllValues + ")")
-    assertTrue(truncateToCapture.getAllValues.asScala.contains(143),
-      "Expected " + t1p1 + " to truncate to offset 143 (truncation offsets: " + truncateToCapture.getAllValues + ")")
-  }
-
-  @Test
-  def shouldTruncateToInitialFetchOffsetIfLeaderReturnsUndefinedOffset(): Unit = {
-
-    //Create a capture to track what partitions/offsets are truncated
-    val truncated: ArgumentCaptor[Long] = ArgumentCaptor.forClass(classOf[Long])
-
-    // Setup all the dependencies
-    val config = kafkaConfigNoTruncateOnFetch
-    val quota: ReplicationQuotaManager = mock(classOf[ReplicationQuotaManager])
-    val logManager: LogManager = mock(classOf[LogManager])
-    val replicaAlterLogDirsManager: ReplicaAlterLogDirsManager = mock(classOf[ReplicaAlterLogDirsManager])
-    val log: UnifiedLog = mock(classOf[UnifiedLog])
-    val partition: Partition = mock(classOf[Partition])
-    val replicaManager: ReplicaManager = mock(classOf[ReplicaManager])
-
-    val initialFetchOffset = 100
-
-    //Stubs
-    when(partition.localLogOrException).thenReturn(log)
-    when(log.highWatermark).thenReturn(initialFetchOffset)
-    when(log.latestEpoch).thenReturn(Some(5))
-    when(replicaManager.metadataCache).thenReturn(metadataCache)
-    when(replicaManager.logManager).thenReturn(logManager)
-    when(replicaManager.replicaAlterLogDirsManager).thenReturn(replicaAlterLogDirsManager)
-    when(replicaManager.brokerTopicStats).thenReturn(mock(classOf[BrokerTopicStats]))
-    stub(partition, replicaManager, log)
-
-    //Define the offsets for the OffsetsForLeaderEpochResponse, these are used for truncation
-    val offsetsReply = Map(
-      t1p0 -> newOffsetForLeaderPartitionResult(t1p0, UNDEFINED_EPOCH, UNDEFINED_EPOCH_OFFSET)).asJava
-
-    //Create the thread
-    val mockNetwork = new MockBlockingSender(offsetsReply, brokerEndPoint, new SystemTime())
-    val thread = createReplicaFetcherThread(
-      "bob",
-      0,
-      config,
-      failedPartitions,
-      replicaManager,
-      quota,
-      mockNetwork
-    )
-    thread.addPartitions(Map(t1p0 -> initialFetchState(Some(topicId1), initialFetchOffset)))
-
-    //Run it
-    thread.doWork()
-
-    //We should have truncated to initial fetch offset
-    verify(partition).truncateTo(truncated.capture(), anyBoolean())
-    assertEquals(initialFetchOffset, truncated.getValue)
-  }
-
-  @Test
-  def shouldPollIndefinitelyIfLeaderReturnsAnyException(): Unit = {
-
-    //Create a capture to track what partitions/offsets are truncated
-    val truncated: ArgumentCaptor[Long] = ArgumentCaptor.forClass(classOf[Long])
-
-    // Setup all the dependencies
-    val config = kafkaConfigNoTruncateOnFetch
-    val quota: ReplicationQuotaManager = mock(classOf[ReplicationQuotaManager])
-    val logManager: LogManager = mock(classOf[LogManager])
-    val replicaAlterLogDirsManager: ReplicaAlterLogDirsManager = mock(classOf[ReplicaAlterLogDirsManager])
-    val log: UnifiedLog = mock(classOf[UnifiedLog])
-    val partition: Partition = mock(classOf[Partition])
-    val replicaManager: ReplicaManager = mock(classOf[ReplicaManager])
-
-    val leaderEpoch = 5
-    val highWaterMark = 100
-    val initialLeo = 300
-
-    //Stubs
-    when(log.highWatermark).thenReturn(highWaterMark)
-    when(partition.localLogOrException).thenReturn(log)
-    when(log.latestEpoch).thenReturn(Some(leaderEpoch))
-    // this is for the last reply with EpochEndOffset(5, 156)
-    when(log.endOffsetForEpoch(leaderEpoch)).thenReturn(
-      Some(new OffsetAndEpoch(initialLeo, leaderEpoch)))
-    when(log.logEndOffset).thenReturn(initialLeo)
-    when(replicaManager.metadataCache).thenReturn(metadataCache)
-    when(replicaManager.localLogOrException(any[TopicPartition])).thenReturn(log)
-    when(replicaManager.logManager).thenReturn(logManager)
-    when(replicaManager.replicaAlterLogDirsManager).thenReturn(replicaAlterLogDirsManager)
-    when(replicaManager.brokerTopicStats).thenReturn(mock(classOf[BrokerTopicStats]))
-    stub(partition, replicaManager, log)
-
-    //Define the offsets for the OffsetsForLeaderEpochResponse, these are used for truncation
-    val offsetsReply = mutable.Map(
-      t1p0 -> newOffsetForLeaderPartitionResult(t1p0, NOT_LEADER_OR_FOLLOWER, UNDEFINED_EPOCH, UNDEFINED_EPOCH_OFFSET),
-      t1p1 -> newOffsetForLeaderPartitionResult(t1p1, UNKNOWN_SERVER_ERROR, UNDEFINED_EPOCH, UNDEFINED_EPOCH_OFFSET)
-    ).asJava
-
-    //Create the thread
-    val mockNetwork = new MockBlockingSender(offsetsReply, brokerEndPoint, new SystemTime())
-    val thread = createReplicaFetcherThread(
-      "bob",
-      0,
-      config,
-      failedPartitions,
-      replicaManager,
-      quota,
-      mockNetwork
-    )
-    thread.addPartitions(Map(t1p0 -> initialFetchState(Some(topicId1), 0L), t1p1 -> initialFetchState(Some(topicId1), 0L)))
-
-    //Run thread 3 times
-    (0 to 3).foreach { _ =>
-      thread.doWork()
-    }
-
-    //Then should loop continuously while there is no leader
-    verify(partition, never()).truncateTo(anyLong(), anyBoolean())
-
-    //New leader elected and replies
-    offsetsReply.put(t1p0, newOffsetForLeaderPartitionResult(t1p0, leaderEpoch, 156))
-
-    thread.doWork()
-
-    //Now the final call should have actually done a truncation (to offset 156)
-    verify(partition).truncateTo(truncated.capture(), anyBoolean())
-    assertEquals(156, truncated.getValue)
-  }
-
-  @Test
-  def shouldMovePartitionsOutOfTruncatingLogState(): Unit = {
-    val config = kafkaConfigNoTruncateOnFetch
-
-    //Setup all stubs
-    val quota: ReplicationQuotaManager = mock(classOf[ReplicationQuotaManager])
-    val logManager: LogManager = mock(classOf[LogManager])
-    val replicaAlterLogDirsManager: ReplicaAlterLogDirsManager = mock(classOf[ReplicaAlterLogDirsManager])
-    val log: UnifiedLog = mock(classOf[UnifiedLog])
-    val partition: Partition = mock(classOf[Partition])
-    val replicaManager: ReplicaManager = mock(classOf[ReplicaManager])
-
-    val leaderEpoch = 4
-
-    //Stub return values
-    when(partition.localLogOrException).thenReturn(log)
-    when(log.highWatermark).thenReturn(0)
-    when(log.latestEpoch).thenReturn(Some(leaderEpoch))
-    when(log.endOffsetForEpoch(leaderEpoch)).thenReturn(
-      Some(new OffsetAndEpoch(0, leaderEpoch)))
-    when(replicaManager.metadataCache).thenReturn(metadataCache)
-    when(replicaManager.logManager).thenReturn(logManager)
-    when(replicaManager.replicaAlterLogDirsManager).thenReturn(replicaAlterLogDirsManager)
-    stub(partition, replicaManager, log)
-
-    //Define the offsets for the OffsetsForLeaderEpochResponse
-    val offsetsReply = Map(
-      t1p0 -> newOffsetForLeaderPartitionResult(t1p0, leaderEpoch, 1),
-      t1p1 -> newOffsetForLeaderPartitionResult(t1p1, leaderEpoch, 1)
-    ).asJava
-
-    //Create the fetcher thread
-    val mockNetwork = new MockBlockingSender(offsetsReply, brokerEndPoint, new SystemTime())
-    val thread = createReplicaFetcherThread(
-      "bob",
-      0,
-      config,
-      failedPartitions,
-      replicaManager,
-      quota,
-      mockNetwork
-    )
-
-    //When
-    thread.addPartitions(Map(t1p0 -> initialFetchState(Some(topicId1), 0L), t1p1 -> initialFetchState(Some(topicId1), 0L)))
-
-    //Then all partitions should start in an TruncatingLog state
-    assertEquals(Option(Truncating), thread.fetchState(t1p0).map(_.state))
-    assertEquals(Option(Truncating), thread.fetchState(t1p1).map(_.state))
-
-    //When
-    thread.doWork()
-
-    //Then none should be TruncatingLog anymore
-    assertEquals(Option(Fetching), thread.fetchState(t1p0).map(_.state))
-    assertEquals(Option(Fetching), thread.fetchState(t1p1).map(_.state))
-    verify(partition, times(2)).truncateTo(0L, false)
-  }
-
-  @Test
-  def shouldFilterPartitionsMadeLeaderDuringLeaderEpochRequest(): Unit = {
-    val config = kafkaConfigNoTruncateOnFetch
-    val truncateToCapture: ArgumentCaptor[Long] = ArgumentCaptor.forClass(classOf[Long])
-    val initialLEO = 100
-
-    //Setup all stubs
-    val quota: ReplicationQuotaManager = mock(classOf[ReplicationQuotaManager])
-    val logManager: LogManager = mock(classOf[LogManager])
-    val replicaAlterLogDirsManager: ReplicaAlterLogDirsManager = mock(classOf[ReplicaAlterLogDirsManager])
-    val log: UnifiedLog = mock(classOf[UnifiedLog])
-    val partition: Partition = mock(classOf[Partition])
-    val replicaManager: ReplicaManager = mock(classOf[ReplicaManager])
-
-    //Stub return values
-    when(partition.localLogOrException).thenReturn(log)
-    when(log.highWatermark).thenReturn(initialLEO - 2)
-    when(log.latestEpoch).thenReturn(Some(5))
-    when(log.endOffsetForEpoch(5)).thenReturn(Some(new OffsetAndEpoch(initialLEO, 5)))
-    when(log.logEndOffset).thenReturn(initialLEO)
-    when(replicaManager.metadataCache).thenReturn(metadataCache)
-    when(replicaManager.localLogOrException(any[TopicPartition])).thenReturn(log)
-    when(replicaManager.logManager).thenReturn(logManager)
-    when(replicaManager.replicaAlterLogDirsManager).thenReturn(replicaAlterLogDirsManager)
-    stub(partition, replicaManager, log)
-
-    //Define the offsets for the OffsetsForLeaderEpochResponse
-    val offsetsReply = Map(
-      t1p0 -> newOffsetForLeaderPartitionResult(t1p0, 5, 52),
-      t1p1 -> newOffsetForLeaderPartitionResult(t1p1, 5, 49)
-    ).asJava
-
-    //Create the fetcher thread
-    val mockNetwork = new MockBlockingSender(offsetsReply, brokerEndPoint, new SystemTime())
-    val thread = createReplicaFetcherThread(
-      "bob",
-      0,
-      config,
-      failedPartitions,
-      replicaManager,
-      quota,
-      mockNetwork
-    )
-
-    //When
-    thread.addPartitions(Map(t1p0 -> initialFetchState(Some(topicId1), 0L), t1p1 -> initialFetchState(Some(topicId1), 0L)))
-
-    //When the epoch request is outstanding, remove one of the partitions to simulate a leader change. We do this via a callback passed to the mock thread
-    val partitionThatBecameLeader = t1p0
-    mockNetwork.setEpochRequestCallback(() => {
-      thread.removePartitions(Set(partitionThatBecameLeader))
-    })
-
-    //When
-    thread.doWork()
-
-    //Then we should not have truncated the partition that became leader. Exactly one partition should be truncated.
-    verify(partition).truncateTo(truncateToCapture.capture(), anyBoolean())
-    assertEquals(49, truncateToCapture.getValue)
-=======
     assertEquals(Some(lastFetchedEpoch), thread.fetchState(t1p0).flatMap(_.lastFetchedEpoch))
->>>>>>> 9494bebe
   }
 
   @Test
@@ -1246,9 +610,9 @@
     val leaderEpoch = 1
 
     val partitionMap = Map(
-      t1p0 -> PartitionFetchState(Some(topicId1), 150, None, leaderEpoch, None, state = Fetching, lastFetchedEpoch = None),
-      t1p1 -> PartitionFetchState(Some(topicId1), 155, None, leaderEpoch, None, state = Fetching, lastFetchedEpoch = None),
-      t2p1 -> PartitionFetchState(Some(topicId2), 160, None, leaderEpoch, None, state = Fetching, lastFetchedEpoch = None))
+        t1p0 -> PartitionFetchState(Some(topicId1), 150, None, leaderEpoch, None, state = Fetching, lastFetchedEpoch = None),
+        t1p1 -> PartitionFetchState(Some(topicId1), 155, None, leaderEpoch, None, state = Fetching, lastFetchedEpoch = None),
+        t2p1 -> PartitionFetchState(Some(topicId2), 160, None, leaderEpoch, None, state = Fetching, lastFetchedEpoch = None))
 
     val ResultWithPartitions(fetchRequestOpt, _) = thread.leader.buildFetch(partitionMap)
 
@@ -1361,19 +725,19 @@
   }
 
   private def newOffsetForLeaderPartitionResult(
-                                                 tp: TopicPartition,
-                                                 leaderEpoch: Int,
-                                                 endOffset: Long
-                                               ): EpochEndOffset = {
+   tp: TopicPartition,
+   leaderEpoch: Int,
+   endOffset: Long
+ ): EpochEndOffset = {
     newOffsetForLeaderPartitionResult(tp, Errors.NONE, leaderEpoch, endOffset)
   }
 
   private def newOffsetForLeaderPartitionResult(
-                                                 tp: TopicPartition,
-                                                 error: Errors,
-                                                 leaderEpoch: Int,
-                                                 endOffset: Long
-                                               ): EpochEndOffset = {
+    tp: TopicPartition,
+    error: Errors,
+    leaderEpoch: Int,
+    endOffset: Long
+  ): EpochEndOffset = {
     new EpochEndOffset()
       .setPartition(tp.partition)
       .setErrorCode(error.code)
