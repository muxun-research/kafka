/*
 * Licensed to the Apache Software Foundation (ASF) under one or more
 * contributor license agreements. See the NOTICE file distributed with
 * this work for additional information regarding copyright ownership.
 * The ASF licenses this file to You under the Apache License, Version 2.0
 * (the "License"); you may not use this file except in compliance with
 * the License. You may obtain a copy of the License at
 *
 *    http://www.apache.org/licenses/LICENSE-2.0
 *
 * Unless required by applicable law or agreed to in writing, software
 * distributed under the License is distributed on an "AS IS" BASIS,
 * WITHOUT WARRANTIES OR CONDITIONS OF ANY KIND, either express or implied.
 * See the License for the specific language governing permissions and
 * limitations under the License.
 */
package kafka.server

import java.io.File
import java.nio.file.Files
import java.util.{Optional, Properties}
import kafka.common.{InconsistentBrokerMetadataException, InconsistentNodeIdException}
import kafka.log.UnifiedLog
import org.apache.kafka.common.{KafkaException, Uuid}
import org.apache.kafka.common.utils.Utils
import org.apache.kafka.metadata.bootstrap.{BootstrapDirectory, BootstrapMetadata}
import org.apache.kafka.server.common.MetadataVersion
import org.apache.kafka.test.TestUtils
import org.junit.jupiter.api.Assertions._
import org.junit.jupiter.api.Test

class KafkaRaftServerTest {
  private val clusterIdBase64 = "H3KKO4NTRPaCWtEmm3vW7A"

  @Test
  def testSuccessfulLoadMetaProperties(): Unit = {
    val clusterId = clusterIdBase64
    val nodeId = 0
    val metaProperties = MetaProperties(clusterId, nodeId)

    val configProperties = new Properties
    configProperties.put(KafkaConfig.ProcessRolesProp, "broker,controller")
    configProperties.put(KafkaConfig.NodeIdProp, nodeId.toString)
    configProperties.put(KafkaConfig.ListenersProp, "PLAINTEXT://127.0.0.1:9092,SSL://127.0.0.1:9093")
    configProperties.put(KafkaConfig.QuorumVotersProp, s"$nodeId@localhost:9093")
    configProperties.put(KafkaConfig.ControllerListenerNamesProp, "SSL")

    val (loadedMetaProperties, _, offlineDirs) =
      invokeLoadMetaProperties(metaProperties, configProperties)

    assertEquals(metaProperties, loadedMetaProperties)
    assertEquals(Seq.empty, offlineDirs)
  }

  @Test
  def testLoadMetaPropertiesWithInconsistentNodeId(): Unit = {
    val clusterId = clusterIdBase64
    val metaNodeId = 1
    val configNodeId = 0

    val metaProperties = MetaProperties(clusterId, metaNodeId)
    val configProperties = new Properties

    configProperties.put(KafkaConfig.ProcessRolesProp, "controller")
    configProperties.put(KafkaConfig.NodeIdProp, configNodeId.toString)
    configProperties.put(KafkaConfig.QuorumVotersProp, s"$configNodeId@localhost:9092")
    configProperties.put(KafkaConfig.ControllerListenerNamesProp, "PLAINTEXT")

    assertThrows(classOf[InconsistentNodeIdException], () =>
      invokeLoadMetaProperties(metaProperties, configProperties))
  }

  private def invokeLoadMetaProperties(
<<<<<<< HEAD
                                        metaProperties: MetaProperties,
                                        configProperties: Properties
                                      ): (MetaProperties, collection.Seq[String]) = {
=======
    metaProperties: MetaProperties,
    configProperties: Properties,
    metadataVersion: Option[MetadataVersion] = Some(MetadataVersion.latest())
  ): (MetaProperties, BootstrapMetadata, collection.Seq[String]) = {
>>>>>>> 15418db6
    val tempLogDir = TestUtils.tempDirectory()
    try {
      writeMetaProperties(tempLogDir, metaProperties)
      metadataVersion.foreach(mv => writeBootstrapMetadata(tempLogDir, mv))
      configProperties.put(KafkaConfig.LogDirProp, tempLogDir.getAbsolutePath)
      val config = KafkaConfig.fromProps(configProperties)
      KafkaRaftServer.initializeLogDirs(config)
    } finally {
      Utils.delete(tempLogDir)
    }
  }

  private def writeMetaProperties(
                                   logDir: File,
                                   metaProperties: MetaProperties
                                 ): Unit = {
    val metaPropertiesFile = new File(logDir.getAbsolutePath, "meta.properties")
    val checkpoint = new BrokerMetadataCheckpoint(metaPropertiesFile)
    checkpoint.write(metaProperties.toProperties)
  }

  private def writeBootstrapMetadata(logDir: File, metadataVersion: MetadataVersion): Unit = {
    val bootstrapDirectory = new BootstrapDirectory(logDir.toString(), Optional.empty())
    bootstrapDirectory.writeBinaryFile(BootstrapMetadata.fromVersion(metadataVersion, "test"))
  }

  @Test
  def testStartupFailsIfMetaPropertiesMissingInSomeLogDir(): Unit = {
    val clusterId = clusterIdBase64
    val nodeId = 1

    // One log dir is online and has properly formatted `meta.properties`.
    // The other is online, but has no `meta.properties`.
    val logDir1 = TestUtils.tempDirectory()
    val logDir2 = TestUtils.tempDirectory()
    writeMetaProperties(logDir1, MetaProperties(clusterId, nodeId))

    val configProperties = new Properties
    configProperties.put(KafkaConfig.ProcessRolesProp, "broker")
    configProperties.put(KafkaConfig.NodeIdProp, nodeId.toString)
    configProperties.put(KafkaConfig.QuorumVotersProp, s"${(nodeId + 1)}@localhost:9092")
    configProperties.put(KafkaConfig.LogDirProp, Seq(logDir1, logDir2).map(_.getAbsolutePath).mkString(","))
    configProperties.put(KafkaConfig.ControllerListenerNamesProp, "SSL")
    val config = KafkaConfig.fromProps(configProperties)

    assertThrows(classOf[KafkaException], () => KafkaRaftServer.initializeLogDirs(config))
  }

  @Test
  def testStartupFailsIfMetaLogDirIsOffline(): Unit = {
    val clusterId = clusterIdBase64
    val nodeId = 1

    // One log dir is online and has properly formatted `meta.properties`
    val validDir = TestUtils.tempDirectory()
    writeMetaProperties(validDir, MetaProperties(clusterId, nodeId))

    // Use a regular file as an invalid log dir to trigger an IO error
    val invalidDir = TestUtils.tempFile("blah")
    val configProperties = new Properties
    configProperties.put(KafkaConfig.ProcessRolesProp, "broker")
    configProperties.put(KafkaConfig.QuorumVotersProp, s"${(nodeId + 1)}@localhost:9092")
    configProperties.put(KafkaConfig.NodeIdProp, nodeId.toString)
    configProperties.put(KafkaConfig.MetadataLogDirProp, invalidDir.getAbsolutePath)
    configProperties.put(KafkaConfig.LogDirProp, validDir.getAbsolutePath)
    configProperties.put(KafkaConfig.ControllerListenerNamesProp, "SSL")
    val config = KafkaConfig.fromProps(configProperties)

    assertThrows(classOf[KafkaException], () => KafkaRaftServer.initializeLogDirs(config))
  }

  @Test
  def testStartupDoesNotFailIfDataDirIsOffline(): Unit = {
    val clusterId = clusterIdBase64
    val nodeId = 1

    // One log dir is online and has properly formatted `meta.properties`
    val validDir = TestUtils.tempDirectory()
    writeMetaProperties(validDir, MetaProperties(clusterId, nodeId))
    writeBootstrapMetadata(validDir, MetadataVersion.latest())

    // Use a regular file as an invalid log dir to trigger an IO error
    val invalidDir = TestUtils.tempFile("blah")
    val configProperties = new Properties
    configProperties.put(KafkaConfig.ProcessRolesProp, "broker")
    configProperties.put(KafkaConfig.NodeIdProp, nodeId.toString)
    configProperties.put(KafkaConfig.QuorumVotersProp, s"${(nodeId + 1)}@localhost:9092")
    configProperties.put(KafkaConfig.MetadataLogDirProp, validDir.getAbsolutePath)
    configProperties.put(KafkaConfig.LogDirProp, invalidDir.getAbsolutePath)
    configProperties.put(KafkaConfig.ControllerListenerNamesProp, "SSL")
    val config = KafkaConfig.fromProps(configProperties)

    val (loadedProperties, _, offlineDirs) = KafkaRaftServer.initializeLogDirs(config)
    assertEquals(nodeId, loadedProperties.nodeId)
    assertEquals(Seq(invalidDir.getAbsolutePath), offlineDirs)
  }

  @Test
  def testStartupFailsIfUnexpectedMetadataDir(): Unit = {
    val nodeId = 1
    val clusterId = clusterIdBase64

    // Create two directories with valid `meta.properties`
    val metadataDir = TestUtils.tempDirectory()
    val dataDir = TestUtils.tempDirectory()

    Seq(metadataDir, dataDir).foreach { dir =>
      writeMetaProperties(dir, MetaProperties(clusterId, nodeId))
    }

    // Create the metadata dir in the data directory
    Files.createDirectory(new File(dataDir, UnifiedLog.logDirName(KafkaRaftServer.MetadataPartition)).toPath)

    val configProperties = new Properties
    configProperties.put(KafkaConfig.ProcessRolesProp, "broker")
    configProperties.put(KafkaConfig.NodeIdProp, nodeId.toString)
    configProperties.put(KafkaConfig.QuorumVotersProp, s"${(nodeId + 1)}@localhost:9092")
    configProperties.put(KafkaConfig.MetadataLogDirProp, metadataDir.getAbsolutePath)
    configProperties.put(KafkaConfig.LogDirProp, dataDir.getAbsolutePath)
    configProperties.put(KafkaConfig.ControllerListenerNamesProp, "SSL")
    val config = KafkaConfig.fromProps(configProperties)

    assertThrows(classOf[KafkaException], () => KafkaRaftServer.initializeLogDirs(config))
  }

  @Test
  def testLoadPropertiesWithInconsistentClusterIds(): Unit = {
    val nodeId = 1
    val logDir1 = TestUtils.tempDirectory()
    val logDir2 = TestUtils.tempDirectory()

    // Create a random clusterId in each log dir
    Seq(logDir1, logDir2).foreach { dir =>
      writeMetaProperties(dir, MetaProperties(clusterId = Uuid.randomUuid().toString, nodeId))
    }

    val configProperties = new Properties
    configProperties.put(KafkaConfig.ProcessRolesProp, "broker")
    configProperties.put(KafkaConfig.QuorumVotersProp, s"${(nodeId + 1)}@localhost:9092")
    configProperties.put(KafkaConfig.NodeIdProp, nodeId.toString)
    configProperties.put(KafkaConfig.LogDirProp, Seq(logDir1, logDir2).map(_.getAbsolutePath).mkString(","))
    configProperties.put(KafkaConfig.ControllerListenerNamesProp, "SSL")
    val config = KafkaConfig.fromProps(configProperties)

    assertThrows(classOf[InconsistentBrokerMetadataException],
      () => KafkaRaftServer.initializeLogDirs(config))
  }

  @Test
  def testKRaftUpdateWithIBP(): Unit = {
    val clusterId = clusterIdBase64
    val nodeId = 0
    val metaProperties = MetaProperties(clusterId, nodeId)

    val configProperties = new Properties
    configProperties.put(KafkaConfig.ProcessRolesProp, "broker,controller")
    configProperties.put(KafkaConfig.NodeIdProp, nodeId.toString)
    configProperties.put(KafkaConfig.ListenersProp, "PLAINTEXT://127.0.0.1:9092,SSL://127.0.0.1:9093")
    configProperties.put(KafkaConfig.QuorumVotersProp, s"$nodeId@localhost:9093")
    configProperties.put(KafkaConfig.ControllerListenerNamesProp, "SSL")
    configProperties.put(KafkaConfig.InterBrokerProtocolVersionProp, "3.3-IV1")

    val (loadedMetaProperties, bootstrapMetadata, offlineDirs) =
      invokeLoadMetaProperties(metaProperties, configProperties, None)

    assertEquals(metaProperties, loadedMetaProperties)
    assertEquals(Seq.empty, offlineDirs)
    assertEquals(bootstrapMetadata.metadataVersion(), MetadataVersion.IBP_3_3_IV1)
  }

  @Test
  def testKRaftUpdateWithoutIBP(): Unit = {
    val clusterId = clusterIdBase64
    val nodeId = 0
    val metaProperties = MetaProperties(clusterId, nodeId)

    val logDir = TestUtils.tempDirectory()
    writeMetaProperties(logDir, metaProperties)

    val configProperties = new Properties
    configProperties.put(KafkaConfig.ProcessRolesProp, "broker,controller")
    configProperties.put(KafkaConfig.NodeIdProp, nodeId.toString)
    configProperties.put(KafkaConfig.ListenersProp, "PLAINTEXT://127.0.0.1:9092,SSL://127.0.0.1:9093")
    configProperties.put(KafkaConfig.QuorumVotersProp, s"$nodeId@localhost:9093")
    configProperties.put(KafkaConfig.ControllerListenerNamesProp, "SSL")
    configProperties.put(KafkaConfig.LogDirProp, logDir.getAbsolutePath)

    val (loadedMetaProperties, bootstrapMetadata, offlineDirs) =
      invokeLoadMetaProperties(metaProperties, configProperties, None)

    assertEquals(metaProperties, loadedMetaProperties)
    assertEquals(Seq.empty, offlineDirs)
    assertEquals(bootstrapMetadata.metadataVersion(), MetadataVersion.latest())
  }
}<|MERGE_RESOLUTION|>--- conflicted
+++ resolved
@@ -16,19 +16,20 @@
  */
 package kafka.server
 
-import java.io.File
-import java.nio.file.Files
-import java.util.{Optional, Properties}
 import kafka.common.{InconsistentBrokerMetadataException, InconsistentNodeIdException}
 import kafka.log.UnifiedLog
+import org.apache.kafka.common.utils.Utils
 import org.apache.kafka.common.{KafkaException, Uuid}
-import org.apache.kafka.common.utils.Utils
 import org.apache.kafka.metadata.bootstrap.{BootstrapDirectory, BootstrapMetadata}
 import org.apache.kafka.server.common.MetadataVersion
 import org.apache.kafka.test.TestUtils
 import org.junit.jupiter.api.Assertions._
 import org.junit.jupiter.api.Test
 
+import java.io.File
+import java.nio.file.Files
+import java.util.{Optional, Properties}
+
 class KafkaRaftServerTest {
   private val clusterIdBase64 = "H3KKO4NTRPaCWtEmm3vW7A"
 
@@ -71,16 +72,10 @@
   }
 
   private def invokeLoadMetaProperties(
-<<<<<<< HEAD
                                         metaProperties: MetaProperties,
-                                        configProperties: Properties
-                                      ): (MetaProperties, collection.Seq[String]) = {
-=======
-    metaProperties: MetaProperties,
-    configProperties: Properties,
-    metadataVersion: Option[MetadataVersion] = Some(MetadataVersion.latest())
-  ): (MetaProperties, BootstrapMetadata, collection.Seq[String]) = {
->>>>>>> 15418db6
+                                        configProperties: Properties,
+                                        metadataVersion: Option[MetadataVersion] = Some(MetadataVersion.latest())
+                                      ): (MetaProperties, BootstrapMetadata, collection.Seq[String]) = {
     val tempLogDir = TestUtils.tempDirectory()
     try {
       writeMetaProperties(tempLogDir, metaProperties)
