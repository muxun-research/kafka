--- conflicted
+++ resolved
@@ -23,19 +23,16 @@
 import kafka.server.metadata.ZkMetadataCache
 import kafka.utils.{DelayedItem, TestUtils}
 import org.apache.kafka.common.errors.KafkaStorageException
-import org.apache.kafka.common.message.OffsetForLeaderEpochRequestData.OffsetForLeaderPartition
-import org.apache.kafka.common.message.OffsetForLeaderEpochResponseData.EpochEndOffset
-import org.apache.kafka.common.message.UpdateMetadataRequestData
 import org.apache.kafka.common.protocol.{ApiKeys, Errors}
 import org.apache.kafka.common.record.MemoryRecords
 import org.apache.kafka.common.requests.{FetchRequest, UpdateMetadataRequest}
 import org.apache.kafka.common.{TopicIdPartition, TopicPartition, Uuid}
-import org.apache.kafka.server.common.{OffsetAndEpoch, MetadataVersion}
+import org.apache.kafka.server.common.{MetadataVersion, OffsetAndEpoch}
 import org.apache.kafka.storage.internals.log.{FetchIsolation, FetchParams, FetchPartitionData}
 import org.junit.jupiter.api.Assertions._
 import org.junit.jupiter.api.Test
 import org.mockito.ArgumentMatchers.{any, anyBoolean}
-import org.mockito.Mockito.{doNothing, mock, never, times, verify, when}
+import org.mockito.Mockito._
 import org.mockito.{ArgumentCaptor, ArgumentMatchers, Mockito}
 
 import java.util.{Collections, Optional, OptionalInt, OptionalLong}
@@ -445,21 +442,12 @@
     val logT1p0: UnifiedLog = mock(classOf[UnifiedLog])
     val logT1p1: UnifiedLog = mock(classOf[UnifiedLog])
     // one future replica mock because our mocking methods return same values for both future replicas
-<<<<<<< HEAD
-    val futureLogT1p0: Log = createNiceMock(classOf[Log])
-    val futureLogT1p1: Log = createNiceMock(classOf[Log])
-    val partitionT1p0: Partition = createMock(classOf[Partition])
-    val partitionT1p1: Partition = createMock(classOf[Partition])
-    val replicaManager: ReplicaManager = createMock(classOf[ReplicaManager])
-    val responseCallback: Capture[Seq[(TopicPartition, FetchPartitionData)] => Unit] = EasyMock.newCapture()
-=======
     val futureLogT1p0: UnifiedLog = mock(classOf[UnifiedLog])
     val futureLogT1p1: UnifiedLog = mock(classOf[UnifiedLog])
     val partitionT1p0: Partition = mock(classOf[Partition])
     val partitionT1p1: Partition = mock(classOf[Partition])
     val replicaManager: ReplicaManager = mock(classOf[ReplicaManager])
     val responseCallback: ArgumentCaptor[Seq[(TopicIdPartition, FetchPartitionData)] => Unit] = ArgumentCaptor.forClass(classOf[Seq[(TopicIdPartition, FetchPartitionData)] => Unit])
->>>>>>> 15418db6
 
     val partitionT1p0Id = 0
     val partitionT1p1Id = 1
@@ -543,17 +531,10 @@
     val logManager: LogManager = mock(classOf[LogManager])
     val log: UnifiedLog = mock(classOf[UnifiedLog])
     // one future replica mock because our mocking methods return same values for both future replicas
-<<<<<<< HEAD
-    val futureLog: Log = createNiceMock(classOf[Log])
-    val partition: Partition = createMock(classOf[Partition])
-    val replicaManager: ReplicaManager = createMock(classOf[ReplicaManager])
-    val responseCallback: Capture[Seq[(TopicPartition, FetchPartitionData)] => Unit] = EasyMock.newCapture()
-=======
     val futureLog: UnifiedLog = mock(classOf[UnifiedLog])
     val partition: Partition = mock(classOf[Partition])
     val replicaManager: ReplicaManager = mock(classOf[ReplicaManager])
     val responseCallback: ArgumentCaptor[Seq[(TopicIdPartition, FetchPartitionData)] => Unit] = ArgumentCaptor.forClass(classOf[Seq[(TopicIdPartition, FetchPartitionData)] => Unit])
->>>>>>> 15418db6
 
     val partitionId = 0
     val leaderEpoch = 5
@@ -618,14 +599,9 @@
     thread.doWork()
 
     //We should have truncated to the offsets in the response
-<<<<<<< HEAD
-    assertTrue(truncateToCapture.getValues.asScala.contains(replicaEpochEndOffset),
-      "Expected offset " + replicaEpochEndOffset + " in captured truncation offsets " + truncateToCapture.getValues)
-=======
     verify(partition, times(2)).truncateTo(truncateToCapture.capture(), ArgumentMatchers.eq(true))
     assertTrue(truncateToCapture.getAllValues.asScala.contains(replicaEpochEndOffset),
-               "Expected offset " + replicaEpochEndOffset + " in captured truncation offsets " + truncateToCapture.getAllValues)
->>>>>>> 15418db6
+      "Expected offset " + replicaEpochEndOffset + " in captured truncation offsets " + truncateToCapture.getAllValues)
   }
 
   @Test
@@ -690,15 +666,6 @@
 
     // Setup all the dependencies
     val config = KafkaConfig.fromProps(TestUtils.createBrokerConfig(1, "localhost:1234"))
-<<<<<<< HEAD
-    val quotaManager: ReplicationQuotaManager = createNiceMock(classOf[ReplicationQuotaManager])
-    val logManager: LogManager = createMock(classOf[LogManager])
-    val log: Log = createNiceMock(classOf[Log])
-    val futureLog: Log = createNiceMock(classOf[Log])
-    val partition: Partition = createMock(classOf[Partition])
-    val replicaManager: ReplicaManager = createMock(classOf[ReplicaManager])
-    val responseCallback: Capture[Seq[(TopicPartition, FetchPartitionData)] => Unit] = EasyMock.newCapture()
-=======
     val quotaManager: ReplicationQuotaManager = mock(classOf[ReplicationQuotaManager])
     val logManager: LogManager = mock(classOf[LogManager])
     val log: UnifiedLog = mock(classOf[UnifiedLog])
@@ -706,7 +673,6 @@
     val partition: Partition = mock(classOf[Partition])
     val replicaManager: ReplicaManager = mock(classOf[ReplicaManager])
     val responseCallback: ArgumentCaptor[Seq[(TopicIdPartition, FetchPartitionData)] => Unit] = ArgumentCaptor.forClass(classOf[Seq[(TopicIdPartition, FetchPartitionData)] => Unit])
->>>>>>> 15418db6
 
     val partitionId = 0
     val futureReplicaLeaderEpoch = 1
@@ -788,15 +754,6 @@
 
     //Setup all dependencies
     val config = KafkaConfig.fromProps(TestUtils.createBrokerConfig(1, "localhost:1234"))
-<<<<<<< HEAD
-    val quotaManager: ReplicationQuotaManager = createNiceMock(classOf[ReplicationQuotaManager])
-    val logManager: LogManager = createMock(classOf[LogManager])
-    val log: Log = createNiceMock(classOf[Log])
-    val futureLog: Log = createNiceMock(classOf[Log])
-    val partition: Partition = createMock(classOf[Partition])
-    val replicaManager: ReplicaManager = createMock(classOf[ReplicaManager])
-    val responseCallback: Capture[Seq[(TopicPartition, FetchPartitionData)] => Unit] = EasyMock.newCapture()
-=======
     val quotaManager: ReplicationQuotaManager = mock(classOf[ReplicationQuotaManager])
     val logManager: LogManager = mock(classOf[LogManager])
     val log: UnifiedLog = mock(classOf[UnifiedLog])
@@ -804,7 +761,6 @@
     val partition: Partition = mock(classOf[Partition])
     val replicaManager: ReplicaManager = mock(classOf[ReplicaManager])
     val responseCallback: ArgumentCaptor[Seq[(TopicIdPartition, FetchPartitionData)] => Unit] = ArgumentCaptor.forClass(classOf[Seq[(TopicIdPartition, FetchPartitionData)] => Unit])
->>>>>>> 15418db6
 
     val partitionId = 0
     val leaderEpoch = 5
@@ -813,36 +769,15 @@
 
     when(partition.partitionId).thenReturn(partitionId)
 
-<<<<<<< HEAD
-    expect(replicaManager.getPartitionOrException(t1p0))
-      .andStubReturn(partition)
-    expect(partition.lastOffsetForLeaderEpoch(Optional.of(1), leaderEpoch, fetchOnlyFromLeader = false))
-      .andReturn(new EpochEndOffset()
+    when(replicaManager.metadataCache).thenReturn(metadataCache)
+    when(replicaManager.getPartitionOrException(t1p0))
+      .thenReturn(partition)
+    when(partition.lastOffsetForLeaderEpoch(Optional.of(1), leaderEpoch, fetchOnlyFromLeader = false))
+      .thenReturn(new EpochEndOffset()
         .setPartition(partitionId)
         .setErrorCode(Errors.NONE.code)
         .setLeaderEpoch(leaderEpoch)
         .setEndOffset(replicaLEO))
-    expect(partition.truncateTo(futureReplicaLEO, isFuture = true)).once()
-
-    expect(replicaManager.futureLocalLogOrException(t1p0)).andStubReturn(futureLog)
-    expect(replicaManager.futureLogExists(t1p0)).andStubReturn(true)
-    expect(futureLog.latestEpoch).andStubReturn(Some(leaderEpoch))
-    expect(futureLog.logEndOffset).andStubReturn(futureReplicaLEO)
-    expect(futureLog.endOffsetForEpoch(leaderEpoch)).andReturn(
-      Some(OffsetAndEpoch(futureReplicaLEO, leaderEpoch)))
-    expect(replicaManager.logManager).andReturn(logManager).anyTimes()
-    stubWithFetchMessages(log, null, futureLog, partition, replicaManager, responseCallback)
-=======
-    when(replicaManager.metadataCache).thenReturn(metadataCache)
-    when(replicaManager.getPartitionOrException(t1p0))
-        .thenReturn(partition)
-    when(partition.lastOffsetForLeaderEpoch(Optional.of(1), leaderEpoch, fetchOnlyFromLeader = false))
-        .thenReturn(new EpochEndOffset()
-          .setPartition(partitionId)
-          .setErrorCode(Errors.NONE.code)
-          .setLeaderEpoch(leaderEpoch)
-          .setEndOffset(replicaLEO))
->>>>>>> 15418db6
 
     when(replicaManager.futureLocalLogOrException(t1p0)).thenReturn(futureLog)
     when(replicaManager.futureLogExists(t1p0)).thenReturn(true)
@@ -961,15 +896,9 @@
       t1p1 -> initialFetchState(0L, leaderEpoch)))
 
     // one partition is ready and one is truncating
-<<<<<<< HEAD
-    val ResultWithPartitions(fetchRequestOpt, partitionsWithError) = thread.buildFetch(Map(
-      t1p0 -> PartitionFetchState(150, None, leaderEpoch, state = Fetching, lastFetchedEpoch = None),
-      t1p1 -> PartitionFetchState(160, None, leaderEpoch, state = Truncating, lastFetchedEpoch = None)))
-=======
     val ResultWithPartitions(fetchRequestOpt, partitionsWithError) = thread.leader.buildFetch(Map(
-        t1p0 -> PartitionFetchState(Some(topicId), 150, None, leaderEpoch, state = Fetching, lastFetchedEpoch = None),
-        t1p1 -> PartitionFetchState(Some(topicId), 160, None, leaderEpoch, state = Truncating, lastFetchedEpoch = None)))
->>>>>>> 15418db6
+      t1p0 -> PartitionFetchState(Some(topicId), 150, None, leaderEpoch, state = Fetching, lastFetchedEpoch = None),
+      t1p1 -> PartitionFetchState(Some(topicId), 160, None, leaderEpoch, state = Truncating, lastFetchedEpoch = None)))
 
     assertTrue(fetchRequestOpt.isDefined)
     val fetchRequest = fetchRequestOpt.get
@@ -981,15 +910,9 @@
     assertEquals(150, fetchInfos.head._2.fetchOffset)
 
     // one partition is ready and one is delayed
-<<<<<<< HEAD
-    val ResultWithPartitions(fetchRequest2Opt, partitionsWithError2) = thread.buildFetch(Map(
-      t1p0 -> PartitionFetchState(140, None, leaderEpoch, state = Fetching, lastFetchedEpoch = None),
-      t1p1 -> PartitionFetchState(160, None, leaderEpoch, delay = Some(new DelayedItem(5000)), state = Fetching, lastFetchedEpoch = None)))
-=======
     val ResultWithPartitions(fetchRequest2Opt, partitionsWithError2) = thread.leader.buildFetch(Map(
-        t1p0 -> PartitionFetchState(Some(topicId), 140, None, leaderEpoch, state = Fetching, lastFetchedEpoch = None),
-        t1p1 -> PartitionFetchState(Some(topicId), 160, None, leaderEpoch, delay = Some(new DelayedItem(5000)), state = Fetching, lastFetchedEpoch = None)))
->>>>>>> 15418db6
+      t1p0 -> PartitionFetchState(Some(topicId), 140, None, leaderEpoch, state = Fetching, lastFetchedEpoch = None),
+      t1p1 -> PartitionFetchState(Some(topicId), 160, None, leaderEpoch, delay = Some(new DelayedItem(5000)), state = Fetching, lastFetchedEpoch = None)))
 
     assertTrue(fetchRequest2Opt.isDefined)
     val fetchRequest2 = fetchRequest2Opt.get
@@ -1001,15 +924,9 @@
     assertEquals(140, fetchInfos2.head._2.fetchOffset)
 
     // both partitions are delayed
-<<<<<<< HEAD
-    val ResultWithPartitions(fetchRequest3Opt, partitionsWithError3) = thread.buildFetch(Map(
-      t1p0 -> PartitionFetchState(140, None, leaderEpoch, delay = Some(new DelayedItem(5000)), state = Fetching, lastFetchedEpoch = None),
-      t1p1 -> PartitionFetchState(160, None, leaderEpoch, delay = Some(new DelayedItem(5000)), state = Fetching, lastFetchedEpoch = None)))
-=======
     val ResultWithPartitions(fetchRequest3Opt, partitionsWithError3) = thread.leader.buildFetch(Map(
-        t1p0 -> PartitionFetchState(Some(topicId), 140, None, leaderEpoch, delay = Some(new DelayedItem(5000)), state = Fetching, lastFetchedEpoch = None),
-        t1p1 -> PartitionFetchState(Some(topicId), 160, None, leaderEpoch, delay = Some(new DelayedItem(5000)), state = Fetching, lastFetchedEpoch = None)))
->>>>>>> 15418db6
+      t1p0 -> PartitionFetchState(Some(topicId), 140, None, leaderEpoch, delay = Some(new DelayedItem(5000)), state = Fetching, lastFetchedEpoch = None),
+      t1p1 -> PartitionFetchState(Some(topicId), 160, None, leaderEpoch, delay = Some(new DelayedItem(5000)), state = Fetching, lastFetchedEpoch = None)))
     assertTrue(fetchRequest3Opt.isEmpty, "Expected no fetch requests since all partitions are delayed")
     assertFalse(partitionsWithError3.nonEmpty)
   }
