--- conflicted
+++ resolved
@@ -17,7 +17,6 @@
 
 package kafka.server
 
-import java.util.Optional
 import kafka.utils.{TestInfoUtils, TestUtils}
 import org.apache.kafka.common.Uuid
 import org.apache.kafka.common.errors.UnsupportedVersionException
@@ -31,7 +30,7 @@
 import org.junit.jupiter.params.ParameterizedTest
 import org.junit.jupiter.params.provider.ValueSource
 
-import scala.collection.Seq
+import java.util.Optional
 import scala.jdk.CollectionConverters._
 
 class MetadataRequestTest extends AbstractMetadataRequestTest {
@@ -257,18 +256,11 @@
   }
 
   /**
-<<<<<<< HEAD
    * Preferred replica should be the first item in the replicas list
    */
-  @Test
-  def testPreferredReplica(): Unit = {
-=======
-    * Preferred replica should be the first item in the replicas list
-    */
   @ParameterizedTest(name = TestInfoUtils.TestWithParameterizedQuorumName)
   @ValueSource(strings = Array("zk", "kraft"))
   def testPreferredReplica(quorum: String): Unit = {
->>>>>>> 15418db6
     val replicaAssignment = Map(0 -> Seq(1, 2, 0), 1 -> Seq(2, 0, 1))
     createTopicWithAssignment("t1", replicaAssignment)
     // Test metadata on two different brokers to ensure that metadata propagation works correctly
@@ -340,9 +332,9 @@
   @ValueSource(strings = Array("zk", "kraft"))
   def testIsrAfterBrokerShutDownAndJoinsBack(quorum: String): Unit = {
     def checkIsr[B <: KafkaBroker](
-      brokers: Seq[B],
-      topic: String
-    ): Unit = {
+                                    brokers: Seq[B],
+                                    topic: String
+                                  ): Unit = {
       val activeBrokers = brokers.filter(_.brokerState != BrokerState.NOT_RUNNING)
       val expectedIsr = activeBrokers.map(_.config.brokerId).toSet
 
@@ -378,9 +370,9 @@
   @ValueSource(strings = Array("zk", "kraft"))
   def testAliveBrokersWithNoTopics(quorum: String): Unit = {
     def checkMetadata[B <: KafkaBroker](
-      brokers: Seq[B],
-      expectedBrokersCount: Int
-    ): Unit = {
+                                         brokers: Seq[B],
+                                         expectedBrokersCount: Int
+                                       ): Unit = {
       var response: Option[MetadataResponse] = None
       TestUtils.waitUntilTrue(() => {
         val metadataResponse = sendMetadataRequest(MetadataRequest.Builder.allTopics.build,
