/*
 * Licensed to the Apache Software Foundation (ASF) under one or more
 * contributor license agreements. See the NOTICE file distributed with
 * this work for additional information regarding copyright ownership.
 * The ASF licenses this file to You under the Apache License, Version 2.0
 * (the "License"); you may not use this file except in compliance with
 * the License. You may obtain a copy of the License at
 *
 *    http://www.apache.org/licenses/LICENSE-2.0
 *
 * Unless required by applicable law or agreed to in writing, software
 * distributed under the License is distributed on an "AS IS" BASIS,
 * WITHOUT WARRANTIES OR CONDITIONS OF ANY KIND, either express or implied.
 * See the License for the specific language governing permissions and
 * limitations under the License.
 */
package kafka.server

import kafka.api.IntegrationTestHarness
import kafka.utils.TestUtils.{Checkpoint, LogDirFailureType, Roll, waitUntilTrue}
import kafka.utils.{CoreUtils, TestInfoUtils, TestUtils}
import org.apache.kafka.clients.consumer.Consumer
import org.apache.kafka.clients.producer.{ProducerConfig, ProducerRecord}
import org.apache.kafka.common.TopicPartition
import org.apache.kafka.common.errors.{KafkaStorageException, NotLeaderOrFollowerException}
import org.apache.kafka.common.utils.Utils
import org.apache.kafka.metadata.BrokerState
import org.apache.kafka.server.config.{ReplicationConfigs, ServerConfigs, ServerLogConfigs}
import org.junit.jupiter.api.Assertions._
import org.junit.jupiter.api.{BeforeEach, TestInfo}
import org.junit.jupiter.params.provider.MethodSource
import org.junit.jupiter.params.ParameterizedTest

import java.io.File
import java.nio.file.Files
<<<<<<< HEAD
import java.util.Collections
import java.util.concurrent.{ExecutionException, TimeUnit}
import scala.annotation.nowarn
=======
>>>>>>> 9494bebe
import scala.jdk.CollectionConverters._

/**
 * Test whether clients can produce and consume when there is log directory failure
 */
class LogDirFailureTest extends IntegrationTestHarness {

  val producerCount: Int = 1
  val consumerCount: Int = 1
  val brokerCount: Int = 2
  private val topic = "topic"
  private val partitionNum = 12
  override val logDirCount = 3

  this.serverConfig.setProperty(ReplicationConfigs.REPLICA_HIGH_WATERMARK_CHECKPOINT_INTERVAL_MS_CONFIG, "60000")
  this.serverConfig.setProperty(ReplicationConfigs.NUM_REPLICA_FETCHERS_CONFIG, "1")
  this.serverConfig.setProperty(ServerLogConfigs.LOG_DIR_FAILURE_TIMEOUT_MS_CONFIG, "5000")
  this.serverConfig.setProperty(ServerConfigs.CONTROLLED_SHUTDOWN_ENABLE_CONFIG, "false")

  @BeforeEach
  override def setUp(testInfo: TestInfo): Unit = {
    super.setUp(testInfo)
    createTopic(topic, partitionNum, brokerCount)
    ensureConsistentKRaftMetadata()
  }

  @ParameterizedTest(name = TestInfoUtils.TestWithParameterizedQuorumAndGroupProtocolNames)
  @MethodSource(Array("getTestQuorumAndGroupProtocolParametersAll"))
  def testProduceErrorFromFailureOnLogRoll(quorum: String, groupProtocol: String): Unit = {
    testProduceErrorsFromLogDirFailureOnLeader(Roll)
  }

  @ParameterizedTest(name = TestInfoUtils.TestWithParameterizedQuorumAndGroupProtocolNames)
  @MethodSource(Array("getTestQuorumAndGroupProtocolParametersAll"))
  def testLogDirNotificationTimeout(quorum: String, groupProtocol: String): Unit = {
    // Disable retries to allow exception to bubble up for validation
    this.producerConfig.setProperty(ProducerConfig.RETRIES_CONFIG, "0")
    this.producerConfig.setProperty(ProducerConfig.ENABLE_IDEMPOTENCE_CONFIG, "false")
    val producer = createProducer()

    val partition = new TopicPartition(topic, 0)

    val leaderServerId = producer.partitionsFor(topic).asScala.find(_.partition() == 0).get.leader().id()
    val leaderServer = brokers.find(_.config.brokerId == leaderServerId).get

    // shut down the controller to simulate the case where the broker is not able to send the log dir notification
    controllerServer.shutdown()
    controllerServer.awaitShutdown()

    causeLogDirFailure(Checkpoint, leaderServer, partition)

    TestUtils.waitUntilTrue(() => leaderServer.brokerState == BrokerState.SHUTTING_DOWN,
      s"Expected broker to be in NOT_RUNNING state but was ${leaderServer.brokerState}", 15000)
    // wait for actual shutdown (by default max 5 minutes for graceful shutdown)
    leaderServer.awaitShutdown()
  }

  @ParameterizedTest(name = TestInfoUtils.TestWithParameterizedQuorumAndGroupProtocolNames)
  @MethodSource(Array("getTestQuorumAndGroupProtocolParametersAll"))
  def testIOExceptionDuringLogRoll(quorum: String, groupProtocol: String): Unit = {
    testProduceAfterLogDirFailureOnLeader(Roll, quorum)
  }

  @ParameterizedTest(name = TestInfoUtils.TestWithParameterizedQuorumAndGroupProtocolNames)
  @MethodSource(Array("getTestQuorumAndGroupProtocolParametersAll"))
  def testProduceErrorFromFailureOnCheckpoint(quorum: String, groupProtocol: String): Unit = {
    testProduceErrorsFromLogDirFailureOnLeader(Checkpoint)
  }

  @ParameterizedTest(name = TestInfoUtils.TestWithParameterizedQuorumAndGroupProtocolNames)
  @MethodSource(Array("getTestQuorumAndGroupProtocolParametersAll"))
  def testIOExceptionDuringCheckpoint(quorum: String, groupProtocol: String): Unit = {
    testProduceAfterLogDirFailureOnLeader(Checkpoint, quorum)
  }

  @ParameterizedTest(name = TestInfoUtils.TestWithParameterizedQuorumAndGroupProtocolNames)
  @MethodSource(Array("getTestQuorumAndGroupProtocolParametersAll"))
  def testReplicaFetcherThreadAfterLogDirFailureOnFollower(quorum: String, groupProtocol: String): Unit = {
    this.producerConfig.setProperty(ProducerConfig.RETRIES_CONFIG, "0")
    this.producerConfig.setProperty(ProducerConfig.ENABLE_IDEMPOTENCE_CONFIG, "false")
    val producer = createProducer()
    val partition = new TopicPartition(topic, 0)

    val partitionInfo = producer.partitionsFor(topic).asScala.find(_.partition() == 0).get
    val leaderServerId = partitionInfo.leader().id()
    val leaderServer = brokers.find(_.config.brokerId == leaderServerId).get
    val followerServerId = partitionInfo.replicas().map(_.id()).find(_ != leaderServerId).get
    val followerServer = brokers.find(_.config.brokerId == followerServerId).get

    followerServer.replicaManager.markPartitionOffline(partition)
    // Send a message to another partition whose leader is the same as partition 0
    // so that ReplicaFetcherThread on the follower will get response from leader immediately
    val anotherPartitionWithTheSameLeader = (1 until partitionNum).find { i =>
      leaderServer.replicaManager.onlinePartition(new TopicPartition(topic, i))
        .flatMap(_.leaderLogIfLocal).isDefined
    }.get
    val record = new ProducerRecord[Array[Byte], Array[Byte]](topic, anotherPartitionWithTheSameLeader, topic.getBytes, "message".getBytes)
    // When producer.send(...).get returns, it is guaranteed that ReplicaFetcherThread on the follower
    // has fetched from the leader and attempts to append to the offline replica.
    producer.send(record).get

    assertEquals(brokerCount, leaderServer.replicaManager.onlinePartition(new TopicPartition(topic, anotherPartitionWithTheSameLeader))
      .get.inSyncReplicaIds.size)
    followerServer.replicaManager.replicaFetcherManager.fetcherThreadMap.values.foreach { thread =>
      assertFalse(thread.isShutdownComplete, "ReplicaFetcherThread should still be working if its partition count > 0")
    }
  }

  def testProduceErrorsFromLogDirFailureOnLeader(failureType: LogDirFailureType): Unit = {
    // Disable retries to allow exception to bubble up for validation
    this.producerConfig.setProperty(ProducerConfig.RETRIES_CONFIG, "0")
    this.producerConfig.setProperty(ProducerConfig.ENABLE_IDEMPOTENCE_CONFIG, "false")
    val producer = createProducer()

    val partition = new TopicPartition(topic, 0)
    val record = new ProducerRecord(topic, 0, s"key".getBytes, s"value".getBytes)

    val leaderServerId = producer.partitionsFor(topic).asScala.find(_.partition() == 0).get.leader().id()
    val leaderServer = brokers.find(_.config.brokerId == leaderServerId).get

    causeLogDirFailure(failureType, leaderServer, partition)

    // send() should fail due to either KafkaStorageException or NotLeaderOrFollowerException
    val e = assertThrows(classOf[ExecutionException], () => producer.send(record).get(6000, TimeUnit.MILLISECONDS))
    assertTrue(e.getCause.isInstanceOf[KafkaStorageException] ||
      // This may happen if ProduceRequest version <= 3
      e.getCause.isInstanceOf[NotLeaderOrFollowerException])
  }

  def testProduceAfterLogDirFailureOnLeader(failureType: LogDirFailureType, quorum: String): Unit = {
    val consumer = createConsumer()
    subscribeAndWaitForAssignment(topic, consumer)

    val producer = createProducer()

    val partition = new TopicPartition(topic, 0)
    val record = new ProducerRecord(topic, 0, s"key".getBytes, s"value".getBytes)

    val originalLeaderServerId = producer.partitionsFor(topic).asScala.find(_.partition() == 0).get.leader().id()
    val originalLeaderServer = brokers.find(_.config.brokerId == originalLeaderServerId).get

    // The first send() should succeed
    producer.send(record).get()
    TestUtils.consumeRecords(consumer, 1)

    val failedLogDir = causeLogDirFailure(failureType, originalLeaderServer, partition)

    TestUtils.waitUntilTrue(() => {
      // ProduceResponse may contain KafkaStorageException and trigger metadata update
      producer.send(record)
      producer.partitionsFor(topic).asScala.find(_.partition() == 0).get.leader().id() != originalLeaderServerId
    }, "Expected new leader for the partition")

    // Block on send to ensure that new leader accepts a message.
    producer.send(record).get(6000L, TimeUnit.MILLISECONDS)

    // Consumer should receive some messages
    TestUtils.pollUntilAtLeastNumRecords(consumer, 1)

    waitUntilTrue(() => {
      // get the broker with broker.nodeId == originalLeaderServerId
      val brokerWithDirFail = brokers.find(_.config.nodeId == originalLeaderServerId).map(_.asInstanceOf[BrokerServer])
      // check if the broker has the offline log dir
      val hasOfflineDir = brokerWithDirFail.exists(_.logDirFailureChannel.hasOfflineLogDir(failedLogDir.toPath.toString))
      // check if the broker has the offline replica
      hasOfflineDir && brokerWithDirFail.exists(broker =>
        broker.replicaManager.metadataCache
          .getClusterMetadata(broker.clusterId, broker.config.interBrokerListenerName)
          .partition(new TopicPartition(topic, 0)).offlineReplicas().map(_.id()).contains(originalLeaderServerId))
    }, "Expected to find an offline log dir")
  }


  private def subscribeAndWaitForAssignment(topic: String, consumer: Consumer[Array[Byte], Array[Byte]]): Unit = {
    consumer.subscribe(Collections.singletonList(topic))
    TestUtils.pollUntilTrue(consumer, () => !consumer.assignment.isEmpty, "Expected non-empty assignment")
  }

  def causeLogDirFailure(failureType: LogDirFailureType, leaderBroker: KafkaBroker, partition: TopicPartition): File = {
    // Make log directory of the partition on the leader broker inaccessible by replacing it with a file
    val localLog = leaderBroker.replicaManager.localLogOrException(partition)
    val logDir = localLog.dir.getParentFile
    CoreUtils.swallow(Utils.delete(logDir), this)
    Files.createFile(logDir.toPath)
    assertTrue(logDir.isFile)

    if (failureType == Roll) {
      assertThrows(classOf[KafkaStorageException], () => leaderBroker.replicaManager.getLog(partition).get.roll())
    } else if (failureType == Checkpoint) {
      leaderBroker.replicaManager.checkpointHighWatermarks()
    }

    // Wait for ReplicaHighWatermarkCheckpoint to happen so that the log directory of the topic will be offline
    waitUntilTrue(() => !leaderBroker.logManager.isLogDirOnline(logDir.getAbsolutePath), "Expected log directory offline", 3000L)
    assertTrue(leaderBroker.replicaManager.localLog(partition).isEmpty)
    logDir
  }

}<|MERGE_RESOLUTION|>--- conflicted
+++ resolved
@@ -16,6 +16,9 @@
  */
 package kafka.server
 
+import java.io.File
+import java.util.Collections
+import java.util.concurrent.{ExecutionException, TimeUnit}
 import kafka.api.IntegrationTestHarness
 import kafka.utils.TestUtils.{Checkpoint, LogDirFailureType, Roll, waitUntilTrue}
 import kafka.utils.{CoreUtils, TestInfoUtils, TestUtils}
@@ -31,19 +34,12 @@
 import org.junit.jupiter.params.provider.MethodSource
 import org.junit.jupiter.params.ParameterizedTest
 
-import java.io.File
 import java.nio.file.Files
-<<<<<<< HEAD
-import java.util.Collections
-import java.util.concurrent.{ExecutionException, TimeUnit}
-import scala.annotation.nowarn
-=======
->>>>>>> 9494bebe
 import scala.jdk.CollectionConverters._
 
 /**
- * Test whether clients can produce and consume when there is log directory failure
- */
+  * Test whether clients can produce and consume when there is log directory failure
+  */
 class LogDirFailureTest extends IntegrationTestHarness {
 
   val producerCount: Int = 1
