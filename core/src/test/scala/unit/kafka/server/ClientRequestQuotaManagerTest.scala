/**
 * Licensed to the Apache Software Foundation (ASF) under one or more
 * contributor license agreements.  See the NOTICE file distributed with
 * this work for additional information regarding copyright ownership.
 * The ASF licenses this file to You under the Apache License, Version 2.0
 * (the "License"); you may not use this file except in compliance with
 * the License.  You may obtain a copy of the License at
 *
 * http://www.apache.org/licenses/LICENSE-2.0
 *
 * Unless required by applicable law or agreed to in writing, software
 * distributed under the License is distributed on an "AS IS" BASIS,
 * WITHOUT WARRANTIES OR CONDITIONS OF ANY KIND, either express or implied.
 * See the License for the specific language governing permissions and
 * limitations under the License.
 */
package kafka.server

import org.apache.kafka.common.metrics.Quota
import org.apache.kafka.server.config.ClientQuotaManagerConfig
import org.apache.kafka.server.quota.QuotaType
import org.junit.jupiter.api.Assertions._
import org.junit.jupiter.api.Test

import java.util.Optional

class ClientRequestQuotaManagerTest extends BaseClientQuotaManagerTest {
  private val config = new ClientQuotaManagerConfig()

  @Test
  def testRequestPercentageQuotaViolation(): Unit = {
<<<<<<< HEAD
    val clientRequestQuotaManager = new ClientRequestQuotaManager(config, metrics, time, "", None)
    clientRequestQuotaManager.updateQuota(Some("ANONYMOUS"), Some("test-client"), Some("test-client"), Some(Quota.upperBound(1)))
    val queueSizeMetric = metrics.metrics().get(metrics.metricName("queue-size", Request.toString, ""))

    def millisToPercent(millis: Double) = millis * 1000 * 1000 * ClientRequestQuotaManager.NanosToPercentagePerSecond

=======
    val clientRequestQuotaManager = new ClientRequestQuotaManager(config, metrics, time, "", Optional.empty())
    clientRequestQuotaManager.updateQuota(
      Some(ClientQuotaManager.UserEntity("ANONYMOUS")),
      Some(ClientQuotaManager.ClientIdEntity("test-client")),
      Some(Quota.upperBound(1))
    )
    val queueSizeMetric = metrics.metrics().get(metrics.metricName("queue-size", QuotaType.REQUEST.toString, ""))
    def millisToPercent(millis: Double) = millis * 1000 * 1000 * ClientRequestQuotaManager.NANOS_TO_PERCENTAGE_PER_SECOND
>>>>>>> 9494bebe
    try {
      // We have 10 seconds windows. Make sure that there is no quota violation
      // if we are under the quota
      for (_ <- 0 until 10) {
        assertEquals(0, maybeRecord(clientRequestQuotaManager, "ANONYMOUS", "test-client", millisToPercent(4)))
        time.sleep(1000)
      }
      assertEquals(0, queueSizeMetric.metricValue.asInstanceOf[Double].toInt)

      // Create a spike.
      // quota = 1% (10ms per second)
      // 4*10 + 67.1 = 107.1/10.5 = 10.2ms per second.
      // (10.2 - quota)/quota*window-size = (10.2-10)/10*10.5 seconds = 210ms
      // 10.5 seconds interval because the last window is half complete
      time.sleep(500)
      val throttleTime = maybeRecord(clientRequestQuotaManager, "ANONYMOUS", "test-client", millisToPercent(67.1))

      assertEquals(210, throttleTime, "Should be throttled")

      throttle(clientRequestQuotaManager, "ANONYMOUS", "test-client", throttleTime, callback)
      assertEquals(1, queueSizeMetric.metricValue.asInstanceOf[Double].toInt)
      // After a request is delayed, the callback cannot be triggered immediately
      clientRequestQuotaManager.throttledChannelReaper.doWork()
      assertEquals(0, numCallbacks)
      time.sleep(throttleTime)

      // Callback can only be triggered after the delay time passes
      clientRequestQuotaManager.throttledChannelReaper.doWork()
      assertEquals(0, queueSizeMetric.metricValue.asInstanceOf[Double].toInt)
      assertEquals(1, numCallbacks)

      // Could continue to see delays until the bursty sample disappears
      for (_ <- 0 until 11) {
        maybeRecord(clientRequestQuotaManager, "ANONYMOUS", "test-client", millisToPercent(4))
        time.sleep(1000)
      }

      assertEquals(0,
        maybeRecord(clientRequestQuotaManager, "ANONYMOUS", "test-client", 0), "Should be unthrottled since bursty sample has rolled over")

      // Create a very large spike which requires > one quota window to bring within quota
      assertEquals(1000, maybeRecord(clientRequestQuotaManager, "ANONYMOUS", "test-client", millisToPercent(500)))
      for (_ <- 0 until 10) {
        time.sleep(1000)
        assertEquals(1000, maybeRecord(clientRequestQuotaManager, "ANONYMOUS", "test-client", 0))
      }
      time.sleep(1000)
      assertEquals(0,
        maybeRecord(clientRequestQuotaManager, "ANONYMOUS", "test-client", 0), "Should be unthrottled since bursty sample has rolled over")

    } finally {
      clientRequestQuotaManager.shutdown()
    }
  }
}
<|MERGE_RESOLUTION|>--- conflicted
+++ resolved
@@ -29,14 +29,6 @@
 
   @Test
   def testRequestPercentageQuotaViolation(): Unit = {
-<<<<<<< HEAD
-    val clientRequestQuotaManager = new ClientRequestQuotaManager(config, metrics, time, "", None)
-    clientRequestQuotaManager.updateQuota(Some("ANONYMOUS"), Some("test-client"), Some("test-client"), Some(Quota.upperBound(1)))
-    val queueSizeMetric = metrics.metrics().get(metrics.metricName("queue-size", Request.toString, ""))
-
-    def millisToPercent(millis: Double) = millis * 1000 * 1000 * ClientRequestQuotaManager.NanosToPercentagePerSecond
-
-=======
     val clientRequestQuotaManager = new ClientRequestQuotaManager(config, metrics, time, "", Optional.empty())
     clientRequestQuotaManager.updateQuota(
       Some(ClientQuotaManager.UserEntity("ANONYMOUS")),
@@ -45,7 +37,6 @@
     )
     val queueSizeMetric = metrics.metrics().get(metrics.metricName("queue-size", QuotaType.REQUEST.toString, ""))
     def millisToPercent(millis: Double) = millis * 1000 * 1000 * ClientRequestQuotaManager.NANOS_TO_PERCENTAGE_PER_SECOND
->>>>>>> 9494bebe
     try {
       // We have 10 seconds windows. Make sure that there is no quota violation
       // if we are under the quota
