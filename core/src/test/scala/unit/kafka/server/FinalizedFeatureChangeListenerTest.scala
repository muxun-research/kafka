--- conflicted
+++ resolved
@@ -21,10 +21,9 @@
 import kafka.utils.TestUtils
 import kafka.zk.{FeatureZNode, FeatureZNodeStatus, ZkVersion}
 import org.apache.kafka.common.feature.{Features, SupportedVersionRange}
-import org.apache.kafka.server.common.{Features => JFeatures}
 import org.apache.kafka.common.utils.Exit
-import org.apache.kafka.server.common.MetadataVersion
 import org.apache.kafka.server.common.MetadataVersion.IBP_3_2_IV0
+import org.apache.kafka.server.common.{MetadataVersion, Features => JFeatures}
 import org.apache.kafka.test.{TestUtils => JTestUtils}
 import org.junit.jupiter.api.Assertions._
 import org.junit.jupiter.api.Test
@@ -62,15 +61,9 @@
   }
 
   private def createListener(
-<<<<<<< HEAD
-                              cache: FinalizedFeatureCache,
+                              cache: ZkMetadataCache,
                               expectedCacheContent: Option[FinalizedFeaturesAndEpoch]
                             ): FinalizedFeatureChangeListener = {
-=======
-    cache: ZkMetadataCache,
-    expectedCacheContent: Option[FinalizedFeaturesAndEpoch]
-  ): FinalizedFeatureChangeListener = {
->>>>>>> 15418db6
     val listener = new FinalizedFeatureChangeListener(cache, zkClient)
     assertFalse(listener.isListenerInitiated)
     assertTrue(cache.getFeatureOption.isEmpty)
@@ -112,20 +105,13 @@
       cache.waitUntilFeatureEpochOrThrow(updatedVersion, JTestUtils.DEFAULT_MAX_WAIT_MS)
       assertEquals(new JFeatures(MetadataVersion.IBP_2_8_IV1,
         asJava(finalizedFeatures), updatedVersion, false),
-          cache.getFeatureOption.get)
+        cache.getFeatureOption.get)
       assertTrue(listener.isListenerInitiated)
     }
 
     // Check if the write succeeds and a ZK notification is received that causes the feature cache
     // to be populated.
-<<<<<<< HEAD
-    updateAndCheckCache(
-      Features.finalizedFeatures(
-        Map[String, FinalizedVersionRange](
-          "feature_1" -> new FinalizedVersionRange(2, 4)).asJava))
-=======
     updateAndCheckCache(Map[String, Short]("feature_1" -> 4))
->>>>>>> 15418db6
     // Check if second write succeeds and a ZK notification is again received that causes the cache
     // to be populated. This check is needed to verify that the watch on the FeatureZNode was
     // re-established after the notification was received due to the first write above.
@@ -266,7 +252,6 @@
       TestUtils.waitUntilTrue(() => {
         // Make sure the custom exit procedure (defined above) was called.
         exitLatch.getCount == 0 &&
-<<<<<<< HEAD
           // Make sure the listener is no longer initiated (because, it is dead).
           !listener.isListenerInitiated &&
           // Make sure the listener dies after hitting an exception when processing incompatible
@@ -274,18 +259,8 @@
           listener.isListenerDead &&
           // Make sure the cache contents are as expected, and, the incompatible features were not
           // applied.
-          cache.get.get.equals(initialFinalizedFeatures)
-=======
-        // Make sure the listener is no longer initiated (because, it is dead).
-        !listener.isListenerInitiated &&
-        // Make sure the listener dies after hitting an exception when processing incompatible
-        // features read from ZK.
-        listener.isListenerDead &&
-        // Make sure the cache contents are as expected, and, the incompatible features were not
-        // applied.
           cache.getFeatureOption.get.equals(new JFeatures(MetadataVersion.IBP_2_8_IV1,
             asJava(initialFinalizedFeatures.features), initialFinalizedFeatures.epoch, false))
->>>>>>> 15418db6
       }, "Timed out waiting for listener death and FinalizedFeatureCache to be updated")
     } finally {
       Exit.resetExitProcedure()
