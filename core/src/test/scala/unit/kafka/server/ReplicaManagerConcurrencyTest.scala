--- conflicted
+++ resolved
@@ -16,12 +16,6 @@
  */
 package kafka.server
 
-<<<<<<< HEAD
-import kafka.api.LeaderAndIsr
-import kafka.server.metadata.{KRaftMetadataCache, MockConfigRepository}
-import kafka.utils.TestUtils
-import kafka.utils.TestUtils.waitUntilTrue
-=======
 import java.net.InetAddress
 import java.util
 import java.util.concurrent.{CompletableFuture, Executors, LinkedBlockingQueue, TimeUnit}
@@ -32,7 +26,6 @@
 import kafka.utils.{CoreUtils, Logging, TestUtils}
 import org.apache.kafka.common.metadata.RegisterBrokerRecord
 import org.apache.kafka.common.metadata.{PartitionChangeRecord, PartitionRecord, TopicRecord}
->>>>>>> 9494bebe
 import org.apache.kafka.common.metrics.Metrics
 import org.apache.kafka.common.protocol.{ApiKeys, Errors}
 import org.apache.kafka.common.record.SimpleRecord
@@ -42,11 +35,6 @@
 import org.apache.kafka.common.utils.{Time, Utils}
 import org.apache.kafka.common.{DirectoryId, IsolationLevel, TopicIdPartition, TopicPartition, Uuid}
 import org.apache.kafka.image.{MetadataDelta, MetadataImage}
-<<<<<<< HEAD
-import org.apache.kafka.metadata.{LeaderRecoveryState, PartitionRegistration}
-import org.apache.kafka.server.util.{MockTime, ShutdownableThread}
-import org.apache.kafka.storage.internals.log._
-=======
 import org.apache.kafka.metadata.{LeaderAndIsr, LeaderRecoveryState, MockConfigRepository}
 import org.apache.kafka.metadata.PartitionRegistration
 import org.apache.kafka.metadata.storage.Formatter
@@ -56,15 +44,10 @@
 import org.apache.kafka.server.storage.log.{FetchIsolation, FetchParams, FetchPartitionData}
 import org.apache.kafka.server.util.{MockTime, ShutdownableThread}
 import org.apache.kafka.storage.internals.log.{AppendOrigin, LogConfig, LogDirFailureChannel}
->>>>>>> 9494bebe
 import org.junit.jupiter.api.Assertions._
 import org.junit.jupiter.api.{AfterEach, Test}
 import org.mockito.Mockito
 
-import java.net.InetAddress
-import java.util
-import java.util.concurrent.{CompletableFuture, Executors, LinkedBlockingQueue, TimeUnit}
-import java.util.{Optional, Properties}
 import scala.collection.mutable
 import scala.jdk.CollectionConverters._
 import scala.util.Random
@@ -162,18 +145,18 @@
   }
 
   private class Clock(
-                       time: MockTime
-                     ) extends ShutdownableThread("clock", false) {
+    time: MockTime
+  ) extends ShutdownableThread("clock", false) {
     override def doWork(): Unit = {
       time.sleep(1)
     }
   }
 
   private def buildReplicaManager(
-                                   localId: Int,
-                                   channel: ControllerChannel,
-                                   metadataCache: MetadataCache,
-                                 ): ReplicaManager = {
+    localId: Int,
+    channel: ControllerChannel,
+    metadataCache: MetadataCache,
+  ): ReplicaManager = {
     val logDir = TestUtils.tempDir()
     val formatter = new Formatter().
       setClusterId(Uuid.randomUuid().toString).
@@ -214,22 +197,22 @@
       alterPartitionManager = new MockAlterPartitionManager(channel)
     ) {
       override def createReplicaFetcherManager(
-                                                metrics: Metrics,
-                                                time: Time,
-                                                threadNamePrefix: Option[String],
-                                                quotaManager: ReplicationQuotaManager
-                                              ): ReplicaFetcherManager = {
+        metrics: Metrics,
+        time: Time,
+        threadNamePrefix: Option[String],
+        quotaManager: ReplicationQuotaManager
+      ): ReplicaFetcherManager = {
         Mockito.mock(classOf[ReplicaFetcherManager])
       }
     }
   }
 
   private class FetcherModel(
-                              clientId: String,
-                              replicaId: Int,
-                              topicIdPartition: TopicIdPartition,
-                              replicaManager: ReplicaManager
-                            ) extends ShutdownableThread(clientId, false) {
+    clientId: String,
+    replicaId: Int,
+    topicIdPartition: TopicIdPartition,
+    replicaManager: ReplicaManager
+  ) extends ShutdownableThread(clientId, false) {
     private val random = new Random()
 
     private val clientMetadata = new DefaultClientMetadata(
@@ -253,7 +236,6 @@
       )
 
       val future = new CompletableFuture[FetchPartitionData]()
-
       def fetchCallback(results: collection.Seq[(TopicIdPartition, FetchPartitionData)]): Unit = {
         try {
           assertEquals(1, results.size)
@@ -292,10 +274,10 @@
   }
 
   private class ProducerModel(
-                               clientId: String,
-                               topicPartition: TopicPartition,
-                               replicaManager: ReplicaManager
-                             ) extends ShutdownableThread(clientId, false) {
+    clientId: String,
+    topicPartition: TopicPartition,
+    replicaManager: ReplicaManager
+  ) extends ShutdownableThread(clientId, false) {
     private val random = new Random()
     private var sequence = 0
 
@@ -307,7 +289,6 @@
       }
 
       val future = new CompletableFuture[ProduceResponse.PartitionResponse]()
-
       def produceCallback(results: collection.Map[TopicPartition, ProduceResponse.PartitionResponse]): Unit = {
         try {
           assertEquals(1, results.size)
@@ -335,16 +316,13 @@
   }
 
   sealed trait ControllerEvent
-
   case object InitializeEvent extends ControllerEvent
-
   case object ShutdownEvent extends ControllerEvent
-
   case class AlterIsrEvent(
-                            future: CompletableFuture[LeaderAndIsr],
-                            topicPartition: TopicIdPartition,
-                            leaderAndIsr: LeaderAndIsr
-                          ) extends ControllerEvent
+    future: CompletableFuture[LeaderAndIsr],
+    topicPartition: TopicIdPartition,
+    leaderAndIsr: LeaderAndIsr
+  ) extends ControllerEvent
 
   private class ControllerChannel {
     private val eventQueue = new LinkedBlockingQueue[ControllerEvent]()
@@ -354,9 +332,9 @@
     }
 
     def alterIsr(
-                  topicPartition: TopicIdPartition,
-                  leaderAndIsr: LeaderAndIsr
-                ): CompletableFuture[LeaderAndIsr] = {
+      topicPartition: TopicIdPartition,
+      leaderAndIsr: LeaderAndIsr
+    ): CompletableFuture[LeaderAndIsr] = {
       val future = new CompletableFuture[LeaderAndIsr]()
       eventQueue.offer(AlterIsrEvent(future, topicPartition, leaderAndIsr))
       future
@@ -372,12 +350,12 @@
   }
 
   private class ControllerModel(
-                                 brokerIds: Seq[Int],
-                                 topic: TopicModel,
-                                 channel: ControllerChannel,
-                                 replicaManager: ReplicaManager,
-                                 metadataCache: KRaftMetadataCache
-                               ) extends ShutdownableThread("controller", false) {
+    brokerIds: Seq[Int],
+    topic: TopicModel,
+    channel: ControllerChannel,
+    replicaManager: ReplicaManager,
+    metadataCache: KRaftMetadataCache
+  ) extends ShutdownableThread("controller", false) {
     private var latestImage = MetadataImage.EMPTY
 
     def initialize(): Unit = {
@@ -419,10 +397,10 @@
   }
 
   private class TopicModel(
-                            val topicId: Uuid,
-                            val name: String,
-                            initialRegistrations: Map[Int, PartitionRegistration]
-                          ) {
+    val topicId: Uuid,
+    val name: String,
+    initialRegistrations: Map[Int, PartitionRegistration]
+  ) {
     private val partitions: Map[Int, PartitionModel] = initialRegistrations.map {
       case (partitionId, registration) =>
         partitionId -> new PartitionModel(this, partitionId, registration)
@@ -437,10 +415,10 @@
     }
 
     def alterIsr(
-                  topicPartition: TopicIdPartition,
-                  leaderAndIsr: LeaderAndIsr,
-                  delta: MetadataDelta
-                ): LeaderAndIsr = {
+      topicPartition: TopicIdPartition,
+      leaderAndIsr: LeaderAndIsr,
+      delta: MetadataDelta
+    ): LeaderAndIsr = {
       val partitionModel = partitions.getOrElse(topicPartition.partition,
         throw new IllegalStateException(s"Unexpected partition $topicPartition")
       )
@@ -449,14 +427,14 @@
   }
 
   private class PartitionModel(
-                                val topic: TopicModel,
-                                val partitionId: Int,
-                                var registration: PartitionRegistration
-                              ) {
+    val topic: TopicModel,
+    val partitionId: Int,
+    var registration: PartitionRegistration
+  ) {
     def alterIsr(
-                  leaderAndIsr: LeaderAndIsr,
-                  delta: MetadataDelta
-                ): LeaderAndIsr = {
+      leaderAndIsr: LeaderAndIsr,
+      delta: MetadataDelta
+    ): LeaderAndIsr = {
       delta.replay(new PartitionChangeRecord()
         .setTopicId(topic.topicId)
         .setPartitionId(partitionId)
@@ -490,28 +468,21 @@
 
   private class MockAlterPartitionManager(channel: ControllerChannel) extends AlterPartitionManager {
     override def submit(
-<<<<<<< HEAD
-                         topicPartition: TopicIdPartition,
-                         leaderAndIsr: LeaderAndIsr,
-                         controllerEpoch: Int
-                       ): CompletableFuture[LeaderAndIsr] = {
-=======
       topicPartition: TopicIdPartition,
       leaderAndIsr: LeaderAndIsr,
     ): CompletableFuture[LeaderAndIsr] = {
->>>>>>> 9494bebe
       channel.alterIsr(topicPartition, leaderAndIsr)
     }
   }
 
   private def registration(
-                            replicaIds: Seq[Int],
-                            isr: Seq[Int],
-                            leader: Int,
-                            leaderRecoveryState: LeaderRecoveryState,
-                            leaderEpoch: Int = 0,
-                            partitionEpoch: Int = 0
-                          ): PartitionRegistration = {
+    replicaIds: Seq[Int],
+    isr: Seq[Int],
+    leader: Int,
+    leaderRecoveryState: LeaderRecoveryState,
+    leaderEpoch: Int = 0,
+    partitionEpoch: Int = 0
+  ): PartitionRegistration = {
     new PartitionRegistration.Builder().
       setReplicas(replicaIds.toArray).
       setDirectories(DirectoryId.unassignedArray(replicaIds.size)).
