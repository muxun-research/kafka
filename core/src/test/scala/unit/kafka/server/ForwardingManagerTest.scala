/*
 * Licensed to the Apache Software Foundation (ASF) under one or more
 * contributor license agreements. See the NOTICE file distributed with
 * this work for additional information regarding copyright ownership.
 * The ASF licenses this file to You under the Apache License, Version 2.0
 * (the "License"); you may not use this file except in compliance with
 * the License. You may obtain a copy of the License at
 *
 *    http://www.apache.org/licenses/LICENSE-2.0
 *
 * Unless required by applicable law or agreed to in writing, software
 * distributed under the License is distributed on an "AS IS" BASIS,
 * WITHOUT WARRANTIES OR CONDITIONS OF ANY KIND, either express or implied.
 * See the License for the specific language governing permissions and
 * limitations under the License.
 */
package kafka.server

import kafka.network
import kafka.network.RequestChannel
import org.apache.kafka.clients.MockClient.RequestMatcher
import org.apache.kafka.clients.{MockClient, NodeApiVersions}
import org.apache.kafka.common.Node
import org.apache.kafka.common.config.{ConfigResource, TopicConfig}
import org.apache.kafka.common.memory.MemoryPool
<<<<<<< HEAD
=======
import org.apache.kafka.common.message.ApiMessageType.ListenerType
import org.apache.kafka.common.message.{AlterConfigsResponseData, ApiVersionsResponseData}
import org.apache.kafka.common.metrics.Metrics
>>>>>>> 9494bebe
import org.apache.kafka.common.network.{ClientInformation, ListenerName}
import org.apache.kafka.common.protocol.{ApiKeys, Errors}
import org.apache.kafka.common.requests._
import org.apache.kafka.common.security.auth.{KafkaPrincipal, SecurityProtocol}
import org.apache.kafka.common.security.authenticator.DefaultKafkaPrincipalBuilder
import org.apache.kafka.network.metrics.RequestChannelMetrics
import org.apache.kafka.server.util.MockTime
import org.junit.jupiter.api.Assertions._
import org.junit.jupiter.api.Test
import org.mockito.Mockito

import java.net.InetAddress
import java.nio.ByteBuffer
import java.util.Optional
import java.util.concurrent.atomic.AtomicReference
import scala.jdk.CollectionConverters._

class ForwardingManagerTest {
  private val time = new MockTime()
  private val client = new MockClient(time)
  private val controllerNodeProvider = Mockito.mock(classOf[ControllerNodeProvider])
  private val brokerToController = new MockNodeToControllerChannelManager(
    client, time, controllerNodeProvider, controllerApiVersions)
  private val metrics = new Metrics()
  private val forwardingManager = new ForwardingManagerImpl(brokerToController, metrics)
  private val principalBuilder = new DefaultKafkaPrincipalBuilder(null, null)
  private val queueTimeMsP999 = metrics.metrics().get(forwardingManager.forwardingManagerMetrics.queueTimeMsHist.latencyP999Name)
  private val queueLength = metrics.metrics().get(forwardingManager.forwardingManagerMetrics.queueLengthName)
  private val remoteTimeMsP999 = metrics.metrics().get(forwardingManager.forwardingManagerMetrics.remoteTimeMsHist.latencyP999Name)

  private def controllerApiVersions: NodeApiVersions = {
    // The Envelope API is not yet included in the standard set of APIs
    val envelopeApiVersion = new ApiVersionsResponseData.ApiVersion()
      .setApiKey(ApiKeys.ENVELOPE.id)
      .setMinVersion(ApiKeys.ENVELOPE.oldestVersion)
      .setMaxVersion(ApiKeys.ENVELOPE.latestVersion)
    NodeApiVersions.create(List(envelopeApiVersion).asJava)
  }

  private def controllerInfo = {
    ControllerInformation(Some(new Node(0, "host", 1234)), new ListenerName(""), SecurityProtocol.PLAINTEXT, "")
  }

  private def emptyControllerInfo = {
    ControllerInformation(None, new ListenerName(""), SecurityProtocol.PLAINTEXT, "")
  }

  @Test
  def testResponseCorrelationIdMismatch(): Unit = {
    val requestCorrelationId = 27
    val clientPrincipal = new KafkaPrincipal(KafkaPrincipal.USER_TYPE, "client")
    val (requestHeader, requestBuffer) = buildRequest(testAlterConfigRequest, requestCorrelationId)
    val request = buildRequest(requestHeader, requestBuffer, clientPrincipal)

    val responseBody = new AlterConfigsResponse(new AlterConfigsResponseData())
    val responseBuffer = RequestTestUtils.serializeResponseWithHeader(responseBody, requestHeader.apiVersion,
      requestCorrelationId + 1)

    Mockito.when(controllerNodeProvider.getControllerInfo()).thenReturn(controllerInfo)
    val isEnvelopeRequest: RequestMatcher = request => request.isInstanceOf[EnvelopeRequest]
    client.prepareResponse(isEnvelopeRequest, new EnvelopeResponse(responseBuffer, Errors.NONE))

    val responseOpt = new AtomicReference[Option[AbstractResponse]]()
    forwardingManager.forwardRequest(request, responseOpt.set)
    brokerToController.poll()
    assertTrue(Option(responseOpt.get).isDefined)

    val response = responseOpt.get.get
    assertEquals(Map(Errors.UNKNOWN_SERVER_ERROR -> 1).asJava, response.errorCounts())
  }

  @Test
  def testUnsupportedVersions(): Unit = {
    val requestCorrelationId = 27
    val clientPrincipal = new KafkaPrincipal(KafkaPrincipal.USER_TYPE, "client")
    val (requestHeader, requestBuffer) = buildRequest(testAlterConfigRequest, requestCorrelationId)
    val request = buildRequest(requestHeader, requestBuffer, clientPrincipal)

    val responseBody = new AlterConfigsResponse(new AlterConfigsResponseData())
    val responseBuffer = RequestTestUtils.serializeResponseWithHeader(responseBody,
      requestHeader.apiVersion, requestCorrelationId)

    Mockito.when(controllerNodeProvider.getControllerInfo()).thenReturn(controllerInfo)
    val isEnvelopeRequest: RequestMatcher = request => request.isInstanceOf[EnvelopeRequest]
    client.prepareResponse(isEnvelopeRequest, new EnvelopeResponse(responseBuffer, Errors.UNSUPPORTED_VERSION))

    val responseOpt = new AtomicReference[Option[AbstractResponse]]()
    forwardingManager.forwardRequest(request, responseOpt.set)
    brokerToController.poll()
    assertEquals(None, responseOpt.get)
  }

  @Test
  def testForwardingTimeoutWaitingForControllerDiscovery(): Unit = {
    val requestCorrelationId = 27
    val clientPrincipal = new KafkaPrincipal(KafkaPrincipal.USER_TYPE, "client")
    val (requestHeader, requestBuffer) = buildRequest(testAlterConfigRequest, requestCorrelationId)
    val request = buildRequest(requestHeader, requestBuffer, clientPrincipal)

    Mockito.when(controllerNodeProvider.getControllerInfo()).thenReturn(emptyControllerInfo)

    val response = new AtomicReference[AbstractResponse]()
    forwardingManager.forwardRequest(request, res => res.foreach(response.set))
    brokerToController.poll()
    assertNull(response.get)

    // The controller is not discovered before reaching the retry timeout.
    // The request should fail with a timeout error.
    time.sleep(brokerToController.retryTimeoutMs)
    brokerToController.poll()
    assertNotNull(response.get)

    val alterConfigResponse = response.get.asInstanceOf[AlterConfigsResponse]
    assertEquals(Map(Errors.REQUEST_TIMED_OUT -> 1).asJava, alterConfigResponse.errorCounts)
  }

  @Test
  def testForwardingTimeoutAfterRetry(): Unit = {
    val requestCorrelationId = 27
    val clientPrincipal = new KafkaPrincipal(KafkaPrincipal.USER_TYPE, "client")
    val (requestHeader, requestBuffer) = buildRequest(testAlterConfigRequest, requestCorrelationId)
    val request = buildRequest(requestHeader, requestBuffer, clientPrincipal)

    Mockito.when(controllerNodeProvider.getControllerInfo()).thenReturn(controllerInfo)

    val response = new AtomicReference[AbstractResponse]()
    forwardingManager.forwardRequest(request, res => res.foreach(response.set))
    brokerToController.poll()
    assertNull(response.get)

    // After reaching the retry timeout, we get a disconnect. Instead of retrying,
    // we should fail the request with a timeout error.
    time.sleep(brokerToController.retryTimeoutMs)
    client.respond(testAlterConfigRequest.getErrorResponse(0, Errors.UNKNOWN_SERVER_ERROR.exception), true)
    brokerToController.poll()
    brokerToController.poll()
    assertNotNull(response.get)

    val alterConfigResponse = response.get.asInstanceOf[AlterConfigsResponse]
    assertEquals(Map(Errors.REQUEST_TIMED_OUT -> 1).asJava, alterConfigResponse.errorCounts)
  }

  @Test
  def testUnsupportedVersionFromNetworkClient(): Unit = {
    val requestCorrelationId = 27
    val clientPrincipal = new KafkaPrincipal(KafkaPrincipal.USER_TYPE, "client")
    val (requestHeader, requestBuffer) = buildRequest(testAlterConfigRequest, requestCorrelationId)
    val request = buildRequest(requestHeader, requestBuffer, clientPrincipal)

    Mockito.when(controllerNodeProvider.getControllerInfo()).thenReturn(controllerInfo)

    val isEnvelopeRequest: RequestMatcher = request => request.isInstanceOf[EnvelopeRequest]
    client.prepareUnsupportedVersionResponse(isEnvelopeRequest)

    val response = new AtomicReference[AbstractResponse]()
    forwardingManager.forwardRequest(request, res => res.foreach(response.set))
    brokerToController.poll()
    assertNotNull(response.get)

    val alterConfigResponse = response.get.asInstanceOf[AlterConfigsResponse]
    assertEquals(Map(Errors.UNKNOWN_SERVER_ERROR -> 1).asJava, alterConfigResponse.errorCounts)
  }

  @Test
  def testFailedAuthentication(): Unit = {
    val requestCorrelationId = 27
    val clientPrincipal = new KafkaPrincipal(KafkaPrincipal.USER_TYPE, "client")
    val (requestHeader, requestBuffer) = buildRequest(testAlterConfigRequest, requestCorrelationId)
    val request = buildRequest(requestHeader, requestBuffer, clientPrincipal)

    Mockito.when(controllerNodeProvider.getControllerInfo()).thenReturn(controllerInfo)

    client.createPendingAuthenticationError(controllerInfo.node.get, 50)

    val response = new AtomicReference[AbstractResponse]()
    forwardingManager.forwardRequest(request, res => res.foreach(response.set))
    brokerToController.poll()
    assertNotNull(response.get)

    val alterConfigResponse = response.get.asInstanceOf[AlterConfigsResponse]
    assertEquals(Map(Errors.UNKNOWN_SERVER_ERROR -> 1).asJava, alterConfigResponse.errorCounts)
  }

  @Test
  def testForwardingManagerMetricsOnComplete(): Unit = {
    val requestCorrelationId = 27
    val clientPrincipal = new KafkaPrincipal(KafkaPrincipal.USER_TYPE, "client")
    val (requestHeader, requestBuffer) = buildRequest(testAlterConfigRequest, requestCorrelationId)
    val request = buildRequest(requestHeader, requestBuffer, clientPrincipal)

    val responseBody = new AlterConfigsResponse(new AlterConfigsResponseData())
    val responseBuffer = RequestTestUtils.serializeResponseWithHeader(responseBody,
      requestHeader.apiVersion, requestCorrelationId)

    Mockito.when(controllerNodeProvider.getControllerInfo()).thenReturn(controllerInfo)
    val isEnvelopeRequest: RequestMatcher = request => request.isInstanceOf[EnvelopeRequest]
    client.prepareResponse(isEnvelopeRequest, new EnvelopeResponse(responseBuffer, Errors.UNSUPPORTED_VERSION))

    val responseOpt = new AtomicReference[Option[AbstractResponse]]()
    forwardingManager.forwardRequest(request, responseOpt.set)
    assertEquals(1, queueLength.metricValue.asInstanceOf[Int])

    brokerToController.poll()
    client.poll(10000, time.milliseconds())
    assertEquals(0, queueLength.metricValue.asInstanceOf[Int])
    assertNotEquals(Double.NaN, queueTimeMsP999.metricValue.asInstanceOf[Double])
    assertNotEquals(Double.NaN, remoteTimeMsP999.metricValue.asInstanceOf[Double])
  }

  @Test
  def testForwardingManagerMetricsOnTimeout(): Unit = {
    val requestCorrelationId = 27
    val clientPrincipal = new KafkaPrincipal(KafkaPrincipal.USER_TYPE, "client")
    val (requestHeader, requestBuffer) = buildRequest(testAlterConfigRequest, requestCorrelationId)
    val request = buildRequest(requestHeader, requestBuffer, clientPrincipal)

    Mockito.when(controllerNodeProvider.getControllerInfo()).thenReturn(controllerInfo)

    val response = new AtomicReference[AbstractResponse]()
    forwardingManager.forwardRequest(request, res => res.foreach(response.set))
    assertEquals(1, queueLength.metricValue.asInstanceOf[Int])

    time.sleep(brokerToController.retryTimeoutMs)
    brokerToController.poll()
    assertEquals(0, queueLength.metricValue.asInstanceOf[Int])
    assertEquals(brokerToController.retryTimeoutMs * 0.999, queueTimeMsP999.metricValue.asInstanceOf[Double])
    assertEquals(Double.NaN, remoteTimeMsP999.metricValue.asInstanceOf[Double])
  }

  private def buildRequest(
                            body: AbstractRequest,
                            correlationId: Int
                          ): (RequestHeader, ByteBuffer) = {
    val header = new RequestHeader(
      body.apiKey,
      body.version,
      "clientId",
      correlationId
    )
    val buffer = body.serializeWithHeader(header)

    // Fast-forward buffer to start of the request as `RequestChannel.Request` expects
    RequestHeader.parse(buffer)

    (header, buffer)
  }

  private def buildRequest(
                            requestHeader: RequestHeader,
                            requestBuffer: ByteBuffer,
                            principal: KafkaPrincipal
                          ): RequestChannel.Request = {
    val requestContext = new RequestContext(
      requestHeader,
      "1",
      InetAddress.getLocalHost,
      Optional.empty(),
      principal,
      new ListenerName("client"),
      SecurityProtocol.SASL_PLAINTEXT,
      ClientInformation.EMPTY,
      false,
      Optional.of(principalBuilder)
    )

    new network.RequestChannel.Request(
      processor = 1,
      context = requestContext,
      startTimeNanos = time.nanoseconds(),
      memoryPool = MemoryPool.NONE,
      buffer = requestBuffer,
      metrics = new RequestChannelMetrics(ListenerType.CONTROLLER),
      envelope = None
    )
  }

  private def testAlterConfigRequest: AlterConfigsRequest = {
    val configResource = new ConfigResource(ConfigResource.Type.TOPIC, "foo")
    val configs = List(new AlterConfigsRequest.ConfigEntry(TopicConfig.MIN_IN_SYNC_REPLICAS_CONFIG, "1")).asJava
    new AlterConfigsRequest.Builder(Map(
      configResource -> new AlterConfigsRequest.Config(configs)
    ).asJava, false).build()
  }

}<|MERGE_RESOLUTION|>--- conflicted
+++ resolved
@@ -16,22 +16,23 @@
  */
 package kafka.server
 
+import java.net.InetAddress
+import java.nio.ByteBuffer
+import java.util.Optional
+import java.util.concurrent.atomic.AtomicReference
 import kafka.network
 import kafka.network.RequestChannel
+import org.apache.kafka.clients.{MockClient, NodeApiVersions}
 import org.apache.kafka.clients.MockClient.RequestMatcher
-import org.apache.kafka.clients.{MockClient, NodeApiVersions}
 import org.apache.kafka.common.Node
 import org.apache.kafka.common.config.{ConfigResource, TopicConfig}
 import org.apache.kafka.common.memory.MemoryPool
-<<<<<<< HEAD
-=======
 import org.apache.kafka.common.message.ApiMessageType.ListenerType
 import org.apache.kafka.common.message.{AlterConfigsResponseData, ApiVersionsResponseData}
 import org.apache.kafka.common.metrics.Metrics
->>>>>>> 9494bebe
 import org.apache.kafka.common.network.{ClientInformation, ListenerName}
 import org.apache.kafka.common.protocol.{ApiKeys, Errors}
-import org.apache.kafka.common.requests._
+import org.apache.kafka.common.requests.{AbstractRequest, AbstractResponse, AlterConfigsRequest, AlterConfigsResponse, EnvelopeRequest, EnvelopeResponse, RequestContext, RequestHeader, RequestTestUtils}
 import org.apache.kafka.common.security.auth.{KafkaPrincipal, SecurityProtocol}
 import org.apache.kafka.common.security.authenticator.DefaultKafkaPrincipalBuilder
 import org.apache.kafka.network.metrics.RequestChannelMetrics
@@ -40,10 +41,6 @@
 import org.junit.jupiter.api.Test
 import org.mockito.Mockito
 
-import java.net.InetAddress
-import java.nio.ByteBuffer
-import java.util.Optional
-import java.util.concurrent.atomic.AtomicReference
 import scala.jdk.CollectionConverters._
 
 class ForwardingManagerTest {
@@ -259,9 +256,9 @@
   }
 
   private def buildRequest(
-                            body: AbstractRequest,
-                            correlationId: Int
-                          ): (RequestHeader, ByteBuffer) = {
+    body: AbstractRequest,
+    correlationId: Int
+  ): (RequestHeader, ByteBuffer) = {
     val header = new RequestHeader(
       body.apiKey,
       body.version,
@@ -277,10 +274,10 @@
   }
 
   private def buildRequest(
-                            requestHeader: RequestHeader,
-                            requestBuffer: ByteBuffer,
-                            principal: KafkaPrincipal
-                          ): RequestChannel.Request = {
+    requestHeader: RequestHeader,
+    requestBuffer: ByteBuffer,
+    principal: KafkaPrincipal
+  ): RequestChannel.Request = {
     val requestContext = new RequestContext(
       requestHeader,
       "1",
