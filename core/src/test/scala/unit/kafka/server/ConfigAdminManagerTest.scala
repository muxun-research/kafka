--- conflicted
+++ resolved
@@ -6,7 +6,7 @@
  * (the "License"); you may not use this file except in compliance with
  * the License.  You may obtain a copy of the License at
  *
- * http://www.apache.org/licenses/LICENSE-2.0
+ *    http://www.apache.org/licenses/LICENSE-2.0
  *
  * Unless required by applicable law or agreed to in writing, software
  * distributed under the License is distributed on an "AS IS" BASIS,
@@ -17,14 +17,6 @@
 
 package kafka.server
 
-<<<<<<< HEAD
-import kafka.server.metadata.MockConfigRepository
-import kafka.utils.{Log4jController, TestUtils}
-import org.apache.kafka.clients.admin.AlterConfigOp.OpType
-import org.apache.kafka.common.config.ConfigResource.Type.{BROKER, BROKER_LOGGER, TOPIC, UNKNOWN}
-import org.apache.kafka.common.config.LogLevelConfig.VALID_LOG_LEVELS
-import org.apache.kafka.common.errors.{InvalidConfigurationException, InvalidRequestException}
-=======
 import java.util
 import java.util.Collections
 
@@ -43,7 +35,6 @@
 import org.apache.kafka.common.message.IncrementalAlterConfigsRequestData.{AlterableConfig => IAlterableConfig}
 import org.apache.kafka.common.message.IncrementalAlterConfigsRequestData.{AlterableConfigCollection => IAlterableConfigCollection}
 import org.apache.kafka.common.message.IncrementalAlterConfigsResponseData.{AlterConfigsResourceResponse => IAlterConfigsResourceResponse}
->>>>>>> 9494bebe
 import org.apache.kafka.common.protocol.Errors
 import org.apache.kafka.common.protocol.Errors.{INVALID_REQUEST, NONE}
 import org.apache.kafka.common.requests.ApiError
@@ -52,13 +43,6 @@
 import org.junit.jupiter.api.{Assertions, Test}
 import org.slf4j.LoggerFactory
 
-<<<<<<< HEAD
-import java.util
-import java.util.Collections
-import scala.jdk.CollectionConverters._
-
-=======
->>>>>>> 9494bebe
 class ConfigAdminManagerTest {
   val logger = LoggerFactory.getLogger(classOf[ConfigAdminManagerTest])
 
@@ -111,7 +95,7 @@
     assertEquals(new IncrementalAlterConfigsRequestData().setValidateOnly(true).
       setResources(new IAlterConfigsResourceCollection(util.Arrays.asList(
         topicA.duplicate()).iterator())),
-      ConfigAdminManager.copyWithoutPreprocessed(request, processed1))
+        ConfigAdminManager.copyWithoutPreprocessed(request, processed1))
     val processed2 = new util.IdentityHashMap[IAlterConfigsResource, ApiError]()
     assertEquals(new IncrementalAlterConfigsRequestData().setValidateOnly(true).
       setResources(new IAlterConfigsResourceCollection(util.Arrays.asList(
@@ -179,10 +163,10 @@
     val preprocessed2 = new util.IdentityHashMap[IAlterConfigsResource, ApiError]()
     val persistentResponses2 = new IncrementalAlterConfigsResponseData().setResponses(
       util.Arrays.asList(new IAlterConfigsResourceResponse().
-        setResourceName("0").
-        setResourceType(BROKER.id()).
-        setErrorCode(NONE.code()).
-        setErrorMessage(null),
+          setResourceName("0").
+          setResourceType(BROKER.id()).
+          setErrorCode(NONE.code()).
+          setErrorMessage(null),
         new IAlterConfigsResourceResponse().
           setResourceName("a").
           setResourceType(TOPIC.id()).
@@ -191,10 +175,10 @@
       ))
     assertEquals(new IncrementalAlterConfigsResponseData().setResponses(
       util.Arrays.asList(new IAlterConfigsResourceResponse().
-        setResourceName("0").
-        setResourceType(BROKER.id()).
-        setErrorCode(NONE.code()).
-        setErrorMessage(null),
+          setResourceName("0").
+          setResourceType(BROKER.id()).
+          setErrorCode(NONE.code()).
+          setErrorMessage(null),
         new IAlterConfigsResourceResponse().
           setResourceName("a").
           setResourceType(TOPIC.id()).
@@ -293,11 +277,11 @@
     val manager = newConfigAdminManager(1)
     val brokerLogger1 = brokerLogger1Incremental()
     assertEquals(Collections.singletonMap(brokerLogger1,
-      new ApiError(Errors.CLUSTER_AUTHORIZATION_FAILED, null)),
+        new ApiError(Errors.CLUSTER_AUTHORIZATION_FAILED, null)),
       manager.preprocess(new IncrementalAlterConfigsRequestData().
         setResources(new IAlterConfigsResourceCollection(util.Arrays.asList(
           brokerLogger1).iterator())),
-        (_, _) => false))
+          (_, _) => false))
   }
 
   @Test
@@ -330,9 +314,9 @@
     val brokerLogger1a = brokerLogger1Incremental()
     val brokerLogger1b = brokerLogger1Incremental()
     val output = manager.preprocess(new IncrementalAlterConfigsRequestData().
-      setResources(new IAlterConfigsResourceCollection(util.Arrays.asList(
-        brokerLogger1a, brokerLogger1b).iterator())),
-      (_, _) => true)
+        setResources(new IAlterConfigsResourceCollection(util.Arrays.asList(
+          brokerLogger1a, brokerLogger1b).iterator())),
+        (_, _) => true)
     assertEquals(2, output.size())
     Seq(brokerLogger1a, brokerLogger1b).foreach(r =>
       assertEquals(new ApiError(INVALID_REQUEST, "Each resource must appear at most once."),
@@ -410,7 +394,7 @@
     val unknown = unknownIncremental()
     assertEquals(Collections.singletonMap(unknown,
       new ApiError(INVALID_REQUEST, "Unknown resource type 0")),
-      manager.preprocess(new IncrementalAlterConfigsRequestData().
+        manager.preprocess(new IncrementalAlterConfigsRequestData().
         setResources(new IAlterConfigsResourceCollection(util.Arrays.asList(
           unknown).iterator())),
         (_, _) => false))
