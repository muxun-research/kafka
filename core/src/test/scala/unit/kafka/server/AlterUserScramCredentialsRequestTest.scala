/*
 * Licensed to the Apache Software Foundation (ASF) under one or more
 * contributor license agreements. See the NOTICE file distributed with
 * this work for additional information regarding copyright ownership.
 * The ASF licenses this file to You under the Apache License, Version 2.0
 * (the "License"); you may not use this file except in compliance with
 * the License. You may obtain a copy of the License at
 *
 *    http://www.apache.org/licenses/LICENSE-2.0
 *
 * Unless required by applicable law or agreed to in writing, software
 * distributed under the License is distributed on an "AS IS" BASIS,
 * WITHOUT WARRANTIES OR CONDITIONS OF ANY KIND, either express or implied.
 * See the License for the specific language governing permissions and
 * limitations under the License.
 */
package kafka.server


import java.nio.charset.StandardCharsets
import java.util
import kafka.utils.TestUtils
import kafka.utils.TestInfoUtils
import kafka.network.SocketServer
import kafka.security.authorizer.AclAuthorizer
import org.apache.kafka.metadata.authorizer.StandardAuthorizer
import org.apache.kafka.clients.admin.ScramMechanism
import org.apache.kafka.common.message.AlterUserScramCredentialsResponseData.AlterUserScramCredentialsResult
import org.apache.kafka.common.message.DescribeUserScramCredentialsResponseData.DescribeUserScramCredentialsResult
import org.apache.kafka.common.message.{AlterUserScramCredentialsRequestData, DescribeUserScramCredentialsRequestData}
import org.apache.kafka.common.protocol.{ApiKeys, Errors}
import org.apache.kafka.common.requests.{AlterUserScramCredentialsRequest, AlterUserScramCredentialsResponse, DescribeUserScramCredentialsRequest, DescribeUserScramCredentialsResponse}
import org.apache.kafka.common.security.auth.{AuthenticationContext, KafkaPrincipal}
import org.apache.kafka.common.security.authenticator.DefaultKafkaPrincipalBuilder
import org.apache.kafka.server.authorizer.{Action, AuthorizableRequestContext, AuthorizationResult}
import org.apache.kafka.server.common.MetadataVersion
import org.junit.jupiter.api.{Test, BeforeEach, TestInfo}
import org.junit.jupiter.api.Assertions._
import org.junit.jupiter.params.ParameterizedTest
import org.junit.jupiter.params.provider.ValueSource

import scala.jdk.CollectionConverters._

/**
 * Test AlterUserScramCredentialsRequest/Response API for the cases where either no credentials are altered
 * or failure is expected due to lack of authorization, sending the request to a non-controller broker, or some other issue.
 * Also tests the Alter and Describe APIs for the case where credentials are successfully altered/described.
 */
class AlterUserScramCredentialsRequestTest extends BaseRequestTest {

  protected var testMetadataVersion = MetadataVersion.latest
  override protected def metadataVersion = testMetadataVersion

  @BeforeEach
  override def setUp(testInfo: TestInfo): Unit = {
    if (TestInfoUtils.isKRaft(testInfo)) {
      this.serverConfig.setProperty(KafkaConfig.AuthorizerClassNameProp, classOf[StandardAuthorizer].getName)
      if (testInfo.getDisplayName().contains("quorum=kraft-IBP_3_4")) {
        testMetadataVersion = MetadataVersion.IBP_3_4_IV0
      }
    } else {
      this.serverConfig.setProperty(KafkaConfig.AuthorizerClassNameProp, classOf[AlterCredentialsTest.TestAuthorizer].getName)

    }
    this.serverConfig.setProperty(KafkaConfig.PrincipalBuilderClassProp, classOf[AlterCredentialsTest.TestPrincipalBuilderReturningAuthorized].getName)
    this.serverConfig.setProperty(KafkaConfig.ControlledShutdownEnableProp, "false")

    super.setUp(testInfo)
  }

  private val saltedPasswordBytes = "saltedPassword".getBytes(StandardCharsets.UTF_8)
  private val saltBytes = "salt".getBytes(StandardCharsets.UTF_8)
  private val user1 = "user1"
  private val user2 = "user2"
  private val unknownUser = "unknownUser"

  @ParameterizedTest(name = TestInfoUtils.TestWithParameterizedQuorumName)
  @ValueSource(strings = Array("kraft", "zk"))
  def testAlterNothing(quorum: String): Unit = {
    val request = new AlterUserScramCredentialsRequest.Builder(
      new AlterUserScramCredentialsRequestData()
        .setDeletions(new util.ArrayList[AlterUserScramCredentialsRequestData.ScramCredentialDeletion])
        .setUpsertions(new util.ArrayList[AlterUserScramCredentialsRequestData.ScramCredentialUpsertion])).build()
    val response = sendAlterUserScramCredentialsRequest(request)

    val results = response.data.results
    assertEquals(0, results.size)
  }

  @ParameterizedTest(name = TestInfoUtils.TestWithParameterizedQuorumName)
  @ValueSource(strings = Array("kraft", "zk"))
  def testAlterSameThingTwice(quorum: String): Unit = {
    val deletion1 = new AlterUserScramCredentialsRequestData.ScramCredentialDeletion().setName(user1).setMechanism(ScramMechanism.SCRAM_SHA_256.`type`)
    val deletion2 = new AlterUserScramCredentialsRequestData.ScramCredentialDeletion().setName(user2).setMechanism(ScramMechanism.SCRAM_SHA_256.`type`)
    val upsertion1 = new AlterUserScramCredentialsRequestData.ScramCredentialUpsertion().setName(user1).setMechanism(ScramMechanism.SCRAM_SHA_256.`type`)
      .setIterations(4096).setSalt(saltBytes).setSaltedPassword(saltedPasswordBytes)
    val upsertion2 = new AlterUserScramCredentialsRequestData.ScramCredentialUpsertion().setName(user2).setMechanism(ScramMechanism.SCRAM_SHA_256.`type`)
      .setIterations(4096).setSalt(saltBytes).setSaltedPassword(saltedPasswordBytes)
<<<<<<< HEAD
    val requests = List(
=======

    // Create user1 and user2 so delete returns duplicate instead of no resource
    val init_requests = List (
      new AlterUserScramCredentialsRequest.Builder(
        new AlterUserScramCredentialsRequestData()
          .setDeletions(util.Collections.emptyList())
          .setUpsertions(util.Arrays.asList(upsertion1, upsertion2))).build(),
    )
    init_requests.foreach(request => {
      val response = sendAlterUserScramCredentialsRequest(request)
      val results = response.data.results
      checkNoErrorsAlteringCredentials(results)
    })

    val requests = List (
>>>>>>> 15418db6
      new AlterUserScramCredentialsRequest.Builder(
        new AlterUserScramCredentialsRequestData()
          .setDeletions(util.Arrays.asList(deletion1, deletion1))
          .setUpsertions(util.Arrays.asList(upsertion2, upsertion2))).build(),
      new AlterUserScramCredentialsRequest.Builder(
        new AlterUserScramCredentialsRequestData()
          .setDeletions(util.Arrays.asList(deletion1, deletion2))
          .setUpsertions(util.Arrays.asList(upsertion1, upsertion2))).build(),
    )
    requests.foreach(request => {
      val response = sendAlterUserScramCredentialsRequest(request)
      val results = response.data.results
      assertEquals(2, results.size)
      checkAllErrorsAlteringCredentials(results, Errors.DUPLICATE_RESOURCE, "when altering the same credential twice in a single request")
    })
  }

  @ParameterizedTest(name = TestInfoUtils.TestWithParameterizedQuorumName)
  @ValueSource(strings = Array("kraft", "zk"))
  def testAlterEmptyUser(quorum: String): Unit = {
    val deletionEmpty = new AlterUserScramCredentialsRequestData.ScramCredentialDeletion().setName("").setMechanism(ScramMechanism.SCRAM_SHA_256.`type`)
    val upsertionEmpty = new AlterUserScramCredentialsRequestData.ScramCredentialUpsertion().setName("").setMechanism(ScramMechanism.SCRAM_SHA_256.`type`)
      .setIterations(4096).setSalt(saltBytes).setSaltedPassword(saltedPasswordBytes)
    val requests = List(
      new AlterUserScramCredentialsRequest.Builder(
        new AlterUserScramCredentialsRequestData()
          .setDeletions(util.Arrays.asList(deletionEmpty))
          .setUpsertions(new util.ArrayList[AlterUserScramCredentialsRequestData.ScramCredentialUpsertion])).build(),
      new AlterUserScramCredentialsRequest.Builder(
        new AlterUserScramCredentialsRequestData()
          .setDeletions(new util.ArrayList[AlterUserScramCredentialsRequestData.ScramCredentialDeletion])
          .setUpsertions(util.Arrays.asList(upsertionEmpty))).build(),
      new AlterUserScramCredentialsRequest.Builder(
        new AlterUserScramCredentialsRequestData()
          .setDeletions(util.Arrays.asList(deletionEmpty, deletionEmpty))
          .setUpsertions(util.Arrays.asList(upsertionEmpty))).build(),
    )
    requests.foreach(request => {
      val response = sendAlterUserScramCredentialsRequest(request)
      val results = response.data.results
      assertEquals(1, results.size)
      checkAllErrorsAlteringCredentials(results, Errors.UNACCEPTABLE_CREDENTIAL, "when altering an empty user")
      assertEquals("Username must not be empty", results.get(0).errorMessage)
    })
  }

  @ParameterizedTest(name = TestInfoUtils.TestWithParameterizedQuorumName)
  @ValueSource(strings = Array("kraft", "zk"))
  def testAlterUnknownMechanism(quorum: String): Unit = {
    val deletionUnknown1 = new AlterUserScramCredentialsRequestData.ScramCredentialDeletion().setName(user1).setMechanism(ScramMechanism.UNKNOWN.`type`)
    val deletionValid1 = new AlterUserScramCredentialsRequestData.ScramCredentialDeletion().setName(user1).setMechanism(ScramMechanism.SCRAM_SHA_256.`type`)
    val deletionUnknown2 = new AlterUserScramCredentialsRequestData.ScramCredentialDeletion().setName(user2).setMechanism(10.toByte)
    val user3 = "user3"
    val upsertionUnknown3 = new AlterUserScramCredentialsRequestData.ScramCredentialUpsertion().setName(user3).setMechanism(ScramMechanism.UNKNOWN.`type`)
      .setIterations(8192).setSalt(saltBytes).setSaltedPassword(saltedPasswordBytes)
    val upsertionValid3 = new AlterUserScramCredentialsRequestData.ScramCredentialUpsertion().setName(user3).setMechanism(ScramMechanism.SCRAM_SHA_256.`type`)
      .setIterations(8192).setSalt(saltBytes).setSaltedPassword(saltedPasswordBytes)
    val user4 = "user4"
    val upsertionUnknown4 = new AlterUserScramCredentialsRequestData.ScramCredentialUpsertion().setName(user4).setMechanism(10.toByte)
      .setIterations(8192).setSalt(saltBytes).setSaltedPassword(saltedPasswordBytes)
    val user5 = "user5"
    val upsertionUnknown5 = new AlterUserScramCredentialsRequestData.ScramCredentialUpsertion().setName(user5).setMechanism(ScramMechanism.UNKNOWN.`type`)
      .setIterations(8192).setSalt(saltBytes).setSaltedPassword(saltedPasswordBytes)
    val request = new AlterUserScramCredentialsRequest.Builder(
      new AlterUserScramCredentialsRequestData()
        .setDeletions(util.Arrays.asList(deletionUnknown1, deletionValid1, deletionUnknown2))
        .setUpsertions(util.Arrays.asList(upsertionUnknown3, upsertionValid3, upsertionUnknown4, upsertionUnknown5))).build()
    val response = sendAlterUserScramCredentialsRequest(request)
    val results = response.data.results
    assertEquals(5, results.size)
    checkAllErrorsAlteringCredentials(results, Errors.UNSUPPORTED_SASL_MECHANISM, "when altering the credentials with unknown SCRAM mechanisms")
    results.asScala.foreach(result => assertEquals("Unknown SCRAM mechanism", result.errorMessage))
  }

  @ParameterizedTest(name = TestInfoUtils.TestWithParameterizedQuorumName)
  @ValueSource(strings = Array("kraft", "zk"))
  def testAlterTooFewIterations(quorum: String): Unit = {
    val upsertionTooFewIterations = new AlterUserScramCredentialsRequestData.ScramCredentialUpsertion().setName(user1)
      .setMechanism(ScramMechanism.SCRAM_SHA_256.`type`).setIterations(1)
      .setSalt(saltBytes).setSaltedPassword(saltedPasswordBytes)
    val request = new AlterUserScramCredentialsRequest.Builder(
      new AlterUserScramCredentialsRequestData()
        .setDeletions(util.Collections.emptyList())
        .setUpsertions(util.Arrays.asList(upsertionTooFewIterations))).build()
    val response = sendAlterUserScramCredentialsRequest(request)
    val results = response.data.results
    assertEquals(1, results.size)
    checkAllErrorsAlteringCredentials(results, Errors.UNACCEPTABLE_CREDENTIAL, "when altering the credentials with too few iterations")
    assertEquals("Too few iterations", results.get(0).errorMessage)
  }

  @ParameterizedTest(name = TestInfoUtils.TestWithParameterizedQuorumName)
  @ValueSource(strings = Array("kraft", "zk"))
  def testAlterTooManyIterations(quorum: String): Unit = {
    val upsertionTooFewIterations = new AlterUserScramCredentialsRequestData.ScramCredentialUpsertion().setName(user1)
      .setMechanism(ScramMechanism.SCRAM_SHA_256.`type`).setIterations(Integer.MAX_VALUE)
      .setSalt(saltBytes).setSaltedPassword(saltedPasswordBytes)
    val request = new AlterUserScramCredentialsRequest.Builder(
      new AlterUserScramCredentialsRequestData()
        .setDeletions(util.Collections.emptyList())
        .setUpsertions(util.Arrays.asList(upsertionTooFewIterations))).build()
    val response = sendAlterUserScramCredentialsRequest(request)
    val results = response.data.results
    assertEquals(1, results.size)
    checkAllErrorsAlteringCredentials(results, Errors.UNACCEPTABLE_CREDENTIAL, "when altering the credentials with too many iterations")
    assertEquals("Too many iterations", results.get(0).errorMessage)
  }

  @ParameterizedTest(name = TestInfoUtils.TestWithParameterizedQuorumName)
  @ValueSource(strings = Array("kraft", "zk"))
  def testDeleteSomethingThatDoesNotExist(quorum: String): Unit = {
    val request = new AlterUserScramCredentialsRequest.Builder(
      new AlterUserScramCredentialsRequestData()
        .setDeletions(util.Arrays.asList(new AlterUserScramCredentialsRequestData.ScramCredentialDeletion().setName(user1).setMechanism(ScramMechanism.SCRAM_SHA_256.`type`)))
        .setUpsertions(new util.ArrayList[AlterUserScramCredentialsRequestData.ScramCredentialUpsertion])).build()
    val response = sendAlterUserScramCredentialsRequest(request)

    val results = response.data.results
    assertEquals(1, results.size)
    checkAllErrorsAlteringCredentials(results, Errors.RESOURCE_NOT_FOUND, "when deleting a non-existing credential")
  }

  @Test
  def testAlterNotController(): Unit = {
    val request = new AlterUserScramCredentialsRequest.Builder(
      new AlterUserScramCredentialsRequestData()
        .setDeletions(util.Arrays.asList(new AlterUserScramCredentialsRequestData.ScramCredentialDeletion().setName(user1).setMechanism(ScramMechanism.SCRAM_SHA_256.`type`)))
        .setUpsertions(util.Arrays.asList(new AlterUserScramCredentialsRequestData.ScramCredentialUpsertion().setName(user2).setMechanism(ScramMechanism.SCRAM_SHA_512.`type`)))).build()
    val response = sendAlterUserScramCredentialsRequest(request, notControllerSocketServer)

    val results = response.data.results
    assertEquals(2, results.size)
    checkAllErrorsAlteringCredentials(results, Errors.NOT_CONTROLLER, "when routed incorrectly to a non-Controller broker")
  }

  @ParameterizedTest(name = TestInfoUtils.TestWithParameterizedQuorumName)
  @ValueSource(strings = Array("kraft", "zk"))
  def testAlterAndDescribe(quorum: String): Unit = {
    // create a bunch of credentials
    val request1_0 = new AlterUserScramCredentialsRequest.Builder(
      new AlterUserScramCredentialsRequestData()
        .setUpsertions(util.Arrays.asList(
          new AlterUserScramCredentialsRequestData.ScramCredentialUpsertion()
            .setName(user1).setMechanism(ScramMechanism.SCRAM_SHA_256.`type`)
            .setIterations(4096)
            .setSalt(saltBytes)
            .setSaltedPassword(saltedPasswordBytes),
        ))).build()
    val results1_0 = sendAlterUserScramCredentialsRequest(request1_0).data.results
    assertEquals(1, results1_0.size)
    checkNoErrorsAlteringCredentials(results1_0)
    checkUserAppearsInAlterResults(results1_0, user1)

    // When creating credentials, do not update the same user more than once per request
    val request1_1 = new AlterUserScramCredentialsRequest.Builder(
      new AlterUserScramCredentialsRequestData()
        .setUpsertions(util.Arrays.asList(
          new AlterUserScramCredentialsRequestData.ScramCredentialUpsertion()
            .setName(user1).setMechanism(ScramMechanism.SCRAM_SHA_512.`type`)
            .setIterations(8192)
            .setSalt(saltBytes)
            .setSaltedPassword(saltedPasswordBytes),
          new AlterUserScramCredentialsRequestData.ScramCredentialUpsertion()
            .setName(user2).setMechanism(ScramMechanism.SCRAM_SHA_512.`type`)
            .setIterations(8192)
            .setSalt(saltBytes)
            .setSaltedPassword(saltedPasswordBytes),
        ))).build()
    val results1_1 = sendAlterUserScramCredentialsRequest(request1_1).data.results
    assertEquals(2, results1_1.size)
    checkNoErrorsAlteringCredentials(results1_1)
    checkUserAppearsInAlterResults(results1_1, user1)
    checkUserAppearsInAlterResults(results1_1, user2)

    // KRaft is eventually consistent so it is possible to call describe before 
    // the credential is propagated from the controller to the broker.
    TestUtils.waitUntilTrue(() => describeAllWithNoTopLevelErrorConfirmed().data.results.size == 2,
                               "describeAllWithNoTopLevelErrorConfirmed does not see 2 users");

    // now describe them all
    val results2 = describeAllWithNoTopLevelErrorConfirmed().data.results
    assertEquals(2, results2.size)
    checkUserHasTwoCredentials(results2, user1)
    checkForSingleSha512Iterations8192Credential(results2, user2)

    // now describe just one
    val request3 = new DescribeUserScramCredentialsRequest.Builder(
      new DescribeUserScramCredentialsRequestData().setUsers(util.Arrays.asList(
        new DescribeUserScramCredentialsRequestData.UserName().setName(user1)))).build()
    val response3 = sendDescribeUserScramCredentialsRequest(request3)
    checkNoTopLevelErrorDescribingCredentials(response3)
    val results3 = response3.data.results
    assertEquals(1, results3.size)
    checkUserHasTwoCredentials(results3, user1)

    // now test per-user errors by describing user1 and an unknown
    val requestUnknown = new DescribeUserScramCredentialsRequest.Builder(
      new DescribeUserScramCredentialsRequestData().setUsers(util.Arrays.asList(
        new DescribeUserScramCredentialsRequestData.UserName().setName(user1),
        new DescribeUserScramCredentialsRequestData.UserName().setName(unknownUser)))).build()
    val responseUnknown = sendDescribeUserScramCredentialsRequest(requestUnknown)
    checkNoTopLevelErrorDescribingCredentials(responseUnknown)
    val resultsUnknown = responseUnknown.data.results
    assertEquals(2, resultsUnknown.size)
    checkUserHasTwoCredentials(resultsUnknown, user1)
    checkDescribeForError(resultsUnknown, unknownUser, Errors.RESOURCE_NOT_FOUND)

    // now test per-user errors again by describing user1 along with user2 twice
    val requestDuplicateUser = new DescribeUserScramCredentialsRequest.Builder(
      new DescribeUserScramCredentialsRequestData().setUsers(util.Arrays.asList(
        new DescribeUserScramCredentialsRequestData.UserName().setName(user1),
        new DescribeUserScramCredentialsRequestData.UserName().setName(user2),
        new DescribeUserScramCredentialsRequestData.UserName().setName(user2)))).build()
    val responseDuplicateUser = sendDescribeUserScramCredentialsRequest(requestDuplicateUser)
    checkNoTopLevelErrorDescribingCredentials(responseDuplicateUser)
    val resultsDuplicateUser = responseDuplicateUser.data.results
    assertEquals(2, resultsDuplicateUser.size)
    checkUserHasTwoCredentials(resultsDuplicateUser, user1)
    checkDescribeForError(resultsDuplicateUser, user2, Errors.DUPLICATE_RESOURCE)

    // now delete a couple of credentials
    val request4 = new AlterUserScramCredentialsRequest.Builder(
      new AlterUserScramCredentialsRequestData()
        .setDeletions(util.Arrays.asList(
          new AlterUserScramCredentialsRequestData.ScramCredentialDeletion()
            .setName(user1).setMechanism(ScramMechanism.SCRAM_SHA_256.`type`),
          new AlterUserScramCredentialsRequestData.ScramCredentialDeletion()
            .setName(user2).setMechanism(ScramMechanism.SCRAM_SHA_512.`type`),
        ))).build()
    val response4 = sendAlterUserScramCredentialsRequest(request4)
    val results4 = response4.data.results
    assertEquals(2, results4.size)
    checkNoErrorsAlteringCredentials(results4)
    checkUserAppearsInAlterResults(results4, user1)
    checkUserAppearsInAlterResults(results4, user2)

    TestUtils.waitUntilTrue(() => describeAllWithNoTopLevelErrorConfirmed().data.results.size == 1,
                               "describeAllWithNoTopLevelErrorConfirmed does not see only 1 user");

    // now describe them all, which should just yield 1 credential
    val results5 = describeAllWithNoTopLevelErrorConfirmed().data.results
    assertEquals(1, results5.size)
    checkForSingleSha512Iterations8192Credential(results5, user1)

    // now delete the last one
    val request6 = new AlterUserScramCredentialsRequest.Builder(
      new AlterUserScramCredentialsRequestData()
        .setDeletions(util.Arrays.asList(
          new AlterUserScramCredentialsRequestData.ScramCredentialDeletion()
            .setName(user1).setMechanism(ScramMechanism.SCRAM_SHA_512.`type`),
        ))).build()
    val results6 = sendAlterUserScramCredentialsRequest(request6).data.results
    assertEquals(1, results6.size)
    checkNoErrorsAlteringCredentials(results6)
    checkUserAppearsInAlterResults(results6, user1)

    TestUtils.waitUntilTrue(() => describeAllWithNoTopLevelErrorConfirmed().data.results.size == 0,
                               "describeAllWithNoTopLevelErrorConfirmed does not see empty user");

    // now describe them all, which should yield 0 credentials
    val results7 = describeAllWithNoTopLevelErrorConfirmed().data.results
    assertEquals(0, results7.size)
  }

  /*
   * Test that SCRAM alter command on KRaft cluster with IBP version less that IBP_3_5 fails
   */
  @ParameterizedTest(name = TestInfoUtils.TestWithParameterizedQuorumName)
  @ValueSource(strings = Array("kraft-IBP_3_4"))
  def testMetadataVersionTooLow(quorum: String): Unit = {
    val upsertionMetadataVersionTooLow = new AlterUserScramCredentialsRequestData.ScramCredentialUpsertion().setName(user1)
      .setMechanism(ScramMechanism.SCRAM_SHA_256.`type`).setIterations(8192)
      .setSalt(saltBytes).setSaltedPassword(saltedPasswordBytes)
    val request = new AlterUserScramCredentialsRequest.Builder(
      new AlterUserScramCredentialsRequestData()
        .setDeletions(util.Collections.emptyList())
        .setUpsertions(util.Arrays.asList(upsertionMetadataVersionTooLow))).build()
    val response = sendAlterUserScramCredentialsRequest(request)
    val results = response.data.results
    assertEquals(1, results.size)
    checkAllErrorsAlteringCredentials(results, Errors.UNSUPPORTED_VERSION,
                                      "when altering the credentials on unsupported IPB version")
    assertEquals("The current metadata version does not support SCRAM", results.get(0).errorMessage)
  }

  private def sendAlterUserScramCredentialsRequest(request: AlterUserScramCredentialsRequest, socketServer: SocketServer = adminSocketServer): AlterUserScramCredentialsResponse = {
    connectAndReceive[AlterUserScramCredentialsResponse](request, destination = socketServer)
  }

  private def sendDescribeUserScramCredentialsRequest(request: DescribeUserScramCredentialsRequest, socketServer: SocketServer = adminSocketServer): DescribeUserScramCredentialsResponse = {
    connectAndReceive[DescribeUserScramCredentialsResponse](request, destination = socketServer)
  }

  private def checkAllErrorsAlteringCredentials(resultsToCheck: util.List[AlterUserScramCredentialsResult], expectedError: Errors, contextMsg: String) = {
    assertEquals(0, resultsToCheck.asScala.filterNot(_.errorCode == expectedError.code).size,
      s"Expected all '${expectedError.name}' errors when altering credentials $contextMsg")
  }

  private def checkNoErrorsAlteringCredentials(resultsToCheck: util.List[AlterUserScramCredentialsResult]) = {
    assertEquals(0, resultsToCheck.asScala.filterNot(_.errorCode == Errors.NONE.code).size,
      "Expected no error when altering credentials")
  }

  private def checkUserAppearsInAlterResults(resultsToCheck: util.List[AlterUserScramCredentialsResult], user: String) = {
    assertTrue(resultsToCheck.asScala.exists(_.user == user), s"Expected result to contain '$user'")
  }

  private def describeAllWithNoTopLevelErrorConfirmed() = {
    val response = sendDescribeUserScramCredentialsRequest(
      new DescribeUserScramCredentialsRequest.Builder(new DescribeUserScramCredentialsRequestData()).build())
    checkNoTopLevelErrorDescribingCredentials(response)
    response
  }

  private def checkNoTopLevelErrorDescribingCredentials(responseToCheck: DescribeUserScramCredentialsResponse) = {
    assertEquals(Errors.NONE.code, responseToCheck.data.errorCode, "Expected no top-level error when describing the credentials")
  }

  private def checkUserHasTwoCredentials(resultsToCheck: util.List[DescribeUserScramCredentialsResult], user: String) = {
    assertTrue(resultsToCheck.asScala.exists(result => result.user == user && result.credentialInfos.size == 2 && result.errorCode == Errors.NONE.code),
      s"Expected result to contain '$user' with 2 credentials: $resultsToCheck")
    assertTrue(resultsToCheck.asScala.exists(result => result.user == user && result.credentialInfos.asScala.exists(info =>
      info.mechanism == ScramMechanism.SCRAM_SHA_256.`type` && info.iterations == 4096)
      && result.credentialInfos.asScala.exists(info =>
      info.mechanism == ScramMechanism.SCRAM_SHA_512.`type` && info.iterations == 8192)),
      s"Expected result to contain '$user' with SCRAM_SHA_256/4096 and SCRAM_SHA_512/8192 credentials: $resultsToCheck")
  }

  private def checkForSingleSha512Iterations8192Credential(resultsToCheck: util.List[DescribeUserScramCredentialsResult], user: String) = {
    assertTrue(resultsToCheck.asScala.exists(result => result.user == user && result.credentialInfos.size == 1 && result.errorCode == Errors.NONE.code),
      s"Expected result to contain '$user' with 1 credential: $resultsToCheck")
    assertTrue(resultsToCheck.asScala.exists(result => result.user == user && result.credentialInfos.asScala.exists(info =>
      info.mechanism == ScramMechanism.SCRAM_SHA_512.`type` && info.iterations == 8192)),
      s"Expected result to contain '$user' with SCRAM_SHA_512/8192 credential: $resultsToCheck")
  }

  private def checkDescribeForError(resultsToCheck: util.List[DescribeUserScramCredentialsResult], user: String, expectedError: Errors) = {
    assertTrue(resultsToCheck.asScala.exists(result => result.user == user && result.credentialInfos.size == 0 && result.errorCode == expectedError.code),
      s"Expected result to contain '$user' with a ${expectedError.name} error: $resultsToCheck")
  }
}

object AlterCredentialsTest {
  val UnauthorizedPrincipal = new KafkaPrincipal(KafkaPrincipal.USER_TYPE, "Unauthorized")
  val AuthorizedPrincipal = KafkaPrincipal.ANONYMOUS

  class TestAuthorizer extends AclAuthorizer {
    override def authorize(requestContext: AuthorizableRequestContext, actions: util.List[Action]): util.List[AuthorizationResult] = {
      actions.asScala.map { _ =>
        if (requestContext.requestType == ApiKeys.ALTER_USER_SCRAM_CREDENTIALS.id && requestContext.principal == UnauthorizedPrincipal)
          AuthorizationResult.DENIED
        else
          AuthorizationResult.ALLOWED
      }.asJava
    }
  }

  class TestPrincipalBuilderReturningAuthorized extends DefaultKafkaPrincipalBuilder(null, null) {
    override def build(context: AuthenticationContext): KafkaPrincipal = {
      AuthorizedPrincipal
    }
  }

  class TestPrincipalBuilderReturningUnauthorized extends DefaultKafkaPrincipalBuilder(null, null) {
    override def build(context: AuthenticationContext): KafkaPrincipal = {
      UnauthorizedPrincipal
    }
  }
}<|MERGE_RESOLUTION|>--- conflicted
+++ resolved
@@ -17,28 +17,24 @@
 package kafka.server
 
 
-import java.nio.charset.StandardCharsets
-import java.util
-import kafka.utils.TestUtils
-import kafka.utils.TestInfoUtils
 import kafka.network.SocketServer
 import kafka.security.authorizer.AclAuthorizer
-import org.apache.kafka.metadata.authorizer.StandardAuthorizer
+import kafka.utils.{TestInfoUtils, TestUtils}
 import org.apache.kafka.clients.admin.ScramMechanism
-import org.apache.kafka.common.message.AlterUserScramCredentialsResponseData.AlterUserScramCredentialsResult
-import org.apache.kafka.common.message.DescribeUserScramCredentialsResponseData.DescribeUserScramCredentialsResult
-import org.apache.kafka.common.message.{AlterUserScramCredentialsRequestData, DescribeUserScramCredentialsRequestData}
 import org.apache.kafka.common.protocol.{ApiKeys, Errors}
 import org.apache.kafka.common.requests.{AlterUserScramCredentialsRequest, AlterUserScramCredentialsResponse, DescribeUserScramCredentialsRequest, DescribeUserScramCredentialsResponse}
 import org.apache.kafka.common.security.auth.{AuthenticationContext, KafkaPrincipal}
 import org.apache.kafka.common.security.authenticator.DefaultKafkaPrincipalBuilder
+import org.apache.kafka.metadata.authorizer.StandardAuthorizer
 import org.apache.kafka.server.authorizer.{Action, AuthorizableRequestContext, AuthorizationResult}
 import org.apache.kafka.server.common.MetadataVersion
-import org.junit.jupiter.api.{Test, BeforeEach, TestInfo}
 import org.junit.jupiter.api.Assertions._
+import org.junit.jupiter.api.{BeforeEach, Test, TestInfo}
 import org.junit.jupiter.params.ParameterizedTest
 import org.junit.jupiter.params.provider.ValueSource
 
+import java.nio.charset.StandardCharsets
+import java.util
 import scala.jdk.CollectionConverters._
 
 /**
@@ -49,6 +45,7 @@
 class AlterUserScramCredentialsRequestTest extends BaseRequestTest {
 
   protected var testMetadataVersion = MetadataVersion.latest
+
   override protected def metadataVersion = testMetadataVersion
 
   @BeforeEach
@@ -96,12 +93,9 @@
       .setIterations(4096).setSalt(saltBytes).setSaltedPassword(saltedPasswordBytes)
     val upsertion2 = new AlterUserScramCredentialsRequestData.ScramCredentialUpsertion().setName(user2).setMechanism(ScramMechanism.SCRAM_SHA_256.`type`)
       .setIterations(4096).setSalt(saltBytes).setSaltedPassword(saltedPasswordBytes)
-<<<<<<< HEAD
-    val requests = List(
-=======
 
     // Create user1 and user2 so delete returns duplicate instead of no resource
-    val init_requests = List (
+    val init_requests = List(
       new AlterUserScramCredentialsRequest.Builder(
         new AlterUserScramCredentialsRequestData()
           .setDeletions(util.Collections.emptyList())
@@ -113,8 +107,7 @@
       checkNoErrorsAlteringCredentials(results)
     })
 
-    val requests = List (
->>>>>>> 15418db6
+    val requests = List(
       new AlterUserScramCredentialsRequest.Builder(
         new AlterUserScramCredentialsRequestData()
           .setDeletions(util.Arrays.asList(deletion1, deletion1))
@@ -292,7 +285,7 @@
     // KRaft is eventually consistent so it is possible to call describe before 
     // the credential is propagated from the controller to the broker.
     TestUtils.waitUntilTrue(() => describeAllWithNoTopLevelErrorConfirmed().data.results.size == 2,
-                               "describeAllWithNoTopLevelErrorConfirmed does not see 2 users");
+      "describeAllWithNoTopLevelErrorConfirmed does not see 2 users");
 
     // now describe them all
     val results2 = describeAllWithNoTopLevelErrorConfirmed().data.results
@@ -352,7 +345,7 @@
     checkUserAppearsInAlterResults(results4, user2)
 
     TestUtils.waitUntilTrue(() => describeAllWithNoTopLevelErrorConfirmed().data.results.size == 1,
-                               "describeAllWithNoTopLevelErrorConfirmed does not see only 1 user");
+      "describeAllWithNoTopLevelErrorConfirmed does not see only 1 user");
 
     // now describe them all, which should just yield 1 credential
     val results5 = describeAllWithNoTopLevelErrorConfirmed().data.results
@@ -372,7 +365,7 @@
     checkUserAppearsInAlterResults(results6, user1)
 
     TestUtils.waitUntilTrue(() => describeAllWithNoTopLevelErrorConfirmed().data.results.size == 0,
-                               "describeAllWithNoTopLevelErrorConfirmed does not see empty user");
+      "describeAllWithNoTopLevelErrorConfirmed does not see empty user");
 
     // now describe them all, which should yield 0 credentials
     val results7 = describeAllWithNoTopLevelErrorConfirmed().data.results
@@ -396,7 +389,7 @@
     val results = response.data.results
     assertEquals(1, results.size)
     checkAllErrorsAlteringCredentials(results, Errors.UNSUPPORTED_VERSION,
-                                      "when altering the credentials on unsupported IPB version")
+      "when altering the credentials on unsupported IPB version")
     assertEquals("The current metadata version does not support SCRAM", results.get(0).errorMessage)
   }
 
