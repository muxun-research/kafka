--- conflicted
+++ resolved
@@ -17,23 +17,16 @@
 
 package kafka.server
 
-import java.util.Arrays
-import java.util.Collections
 import kafka.network.SocketServer
 import kafka.utils._
 import org.apache.kafka.common.Uuid
-import org.apache.kafka.common.message.DeleteTopicsRequestData
-import org.apache.kafka.common.message.DeleteTopicsRequestData.DeleteTopicState
 import org.apache.kafka.common.protocol.Errors
-import org.apache.kafka.common.requests.DeleteTopicsRequest
-import org.apache.kafka.common.requests.DeleteTopicsResponse
-import org.apache.kafka.common.requests.MetadataRequest
-import org.apache.kafka.common.requests.MetadataResponse
+import org.apache.kafka.common.requests.{DeleteTopicsRequest, DeleteTopicsResponse, MetadataRequest, MetadataResponse}
 import org.junit.jupiter.api.Assertions._
 import org.junit.jupiter.params.ParameterizedTest
 import org.junit.jupiter.params.provider.ValueSource
 
-import scala.collection.Seq
+import java.util.{Arrays, Collections}
 import scala.jdk.CollectionConverters._
 
 class DeleteTopicsRequestTest extends BaseRequestTest with Logging {
@@ -139,7 +132,7 @@
     validateErrorDeleteTopicRequests(new DeleteTopicsRequest.Builder(
       new DeleteTopicsRequestData()
         .setTopicNames(Arrays.asList("invalid-topic"))
-          .setTimeoutMs(timeout)).build(),
+        .setTimeoutMs(timeout)).build(),
       Map("invalid-topic" -> Errors.UNKNOWN_TOPIC_OR_PARTITION))
 
     // Partial
@@ -161,11 +154,7 @@
     validateErrorDeleteTopicRequestsWithIds(new DeleteTopicsRequest.Builder(
       new DeleteTopicsRequestData()
         .setTopics(Arrays.asList(new DeleteTopicState().setTopicId(invalidId),
-<<<<<<< HEAD
           new DeleteTopicState().setTopicId(validId)))
-=======
-            new DeleteTopicState().setTopicId(validId)))
->>>>>>> 15418db6
         .setTimeoutMs(timeout)).build(),
       Map(
         invalidId -> Errors.UNKNOWN_TOPIC_ID,
@@ -235,11 +224,7 @@
 
     val expectedError = if (isZkMigrationTest()) Errors.NONE else Errors.NOT_CONTROLLER
     val error = response.data.responses.find("not-controller").errorCode()
-<<<<<<< HEAD
-    assertEquals(Errors.NOT_CONTROLLER.code, error, "Expected controller error when routed incorrectly")
-=======
-    assertEquals(expectedError.code(),  error)
->>>>>>> 15418db6
+    assertEquals(expectedError.code(), error)
   }
 
   private def validateTopicIsDeleted(topic: String): Unit = {
@@ -250,9 +235,9 @@
   }
 
   private def sendDeleteTopicsRequest(
-    request: DeleteTopicsRequest,
-    socketServer: SocketServer = adminSocketServer
-  ): DeleteTopicsResponse = {
+                                       request: DeleteTopicsRequest,
+                                       socketServer: SocketServer = adminSocketServer
+                                     ): DeleteTopicsResponse = {
     connectAndReceive[DeleteTopicsResponse](request, destination = socketServer)
   }
 
