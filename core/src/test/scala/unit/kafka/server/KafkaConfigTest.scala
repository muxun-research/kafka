--- conflicted
+++ resolved
@@ -24,24 +24,11 @@
 import kafka.utils.TestUtils.assertBadConfigContainingMessage
 import kafka.utils.{CoreUtils, TestUtils}
 import org.apache.kafka.common.Node
-<<<<<<< HEAD
-import org.apache.kafka.common.config.{ConfigException, TopicConfig}
-=======
 import org.apache.kafka.common.config.{ConfigException, SaslConfigs, SecurityConfig, SslConfigs, TopicConfig}
->>>>>>> 9494bebe
 import org.apache.kafka.common.metrics.Sensor
 import org.apache.kafka.common.network.ListenerName
 import org.apache.kafka.common.record.{CompressionType, Records}
 import org.apache.kafka.common.security.auth.SecurityProtocol
-<<<<<<< HEAD
-import org.apache.kafka.raft.RaftConfig
-import org.apache.kafka.raft.RaftConfig.{AddressSpec, InetAddressSpec, UNKNOWN_ADDRESS_SPEC_INSTANCE}
-import org.apache.kafka.server.common.MetadataVersion
-import org.apache.kafka.server.common.MetadataVersion.{IBP_0_8_2, IBP_3_0_IV1}
-import org.apache.kafka.server.config.ServerTopicConfigSynonyms
-import org.apache.kafka.server.log.remote.storage.RemoteLogManagerConfig
-import org.apache.kafka.storage.internals.log.LogConfig
-=======
 import org.apache.kafka.common.config.internals.BrokerSecurityConfigs
 import org.apache.kafka.coordinator.group.ConsumerGroupMigrationPolicy
 import org.apache.kafka.coordinator.group.Group.GroupType
@@ -54,18 +41,10 @@
 import org.apache.kafka.server.log.remote.storage.RemoteLogManagerConfig
 import org.apache.kafka.server.metrics.MetricConfigs
 import org.apache.kafka.storage.internals.log.CleanerConfig
->>>>>>> 9494bebe
 import org.junit.jupiter.api.Assertions._
 import org.junit.jupiter.api.Test
 import org.junit.jupiter.api.function.Executable
 
-<<<<<<< HEAD
-import java.net.InetSocketAddress
-import java.util
-import java.util.{Collections, Properties}
-import scala.annotation.nowarn
-=======
->>>>>>> 9494bebe
 import scala.jdk.CollectionConverters._
 
 class KafkaConfigTest {
@@ -123,7 +102,7 @@
     props.setProperty(ServerLogConfigs.LOG_RETENTION_TIME_HOURS_CONFIG, "1")
 
     val cfg = KafkaConfig.fromProps(props)
-    assertEquals(30 * 60L * 1000L, cfg.logRetentionTimeMillis)
+    assertEquals( 30 * 60L * 1000L, cfg.logRetentionTimeMillis)
   }
 
   @Test
@@ -133,24 +112,16 @@
     props.setProperty(ServerLogConfigs.LOG_RETENTION_TIME_MINUTES_CONFIG, "10")
 
     val cfg = KafkaConfig.fromProps(props)
-    assertEquals(30 * 60L * 1000L, cfg.logRetentionTimeMillis)
+    assertEquals( 30 * 60L * 1000L, cfg.logRetentionTimeMillis)
   }
 
   @Test
   def testLogRetentionUnlimited(): Unit = {
-<<<<<<< HEAD
-    val props1 = TestUtils.createBrokerConfig(0, TestUtils.MockZkConnect, port = 8181)
-    val props2 = TestUtils.createBrokerConfig(0, TestUtils.MockZkConnect, port = 8181)
-    val props3 = TestUtils.createBrokerConfig(0, TestUtils.MockZkConnect, port = 8181)
-    val props4 = TestUtils.createBrokerConfig(0, TestUtils.MockZkConnect, port = 8181)
-    val props5 = TestUtils.createBrokerConfig(0, TestUtils.MockZkConnect, port = 8181)
-=======
     val props1 = TestUtils.createBrokerConfig(0, port = 8181)
     val props2 = TestUtils.createBrokerConfig(0, port = 8181)
     val props3 = TestUtils.createBrokerConfig(0, port = 8181)
     val props4 = TestUtils.createBrokerConfig(0, port = 8181)
     val props5 = TestUtils.createBrokerConfig(0, port = 8181)
->>>>>>> 9494bebe
 
     props1.setProperty("log.retention.ms", "-1")
     props2.setProperty("log.retention.minutes", "-1")
@@ -626,11 +597,7 @@
   }
 
   private def listenerListToEndPoints(listenerList: String,
-<<<<<<< HEAD
-                                      securityProtocolMap: collection.Map[ListenerName, SecurityProtocol] = EndPoint.DefaultSecurityProtocolMap) =
-=======
                               securityProtocolMap: collection.Map[ListenerName, SecurityProtocol] = SocketServerConfigs.DEFAULT_NAME_TO_SECURITY_PROTO.asScala) =
->>>>>>> 9494bebe
     CoreUtils.listenerListToEndPoints(listenerList, securityProtocolMap)
 
   @Test
@@ -707,7 +674,7 @@
     props.setProperty(ServerLogConfigs.LOG_ROLL_TIME_HOURS_CONFIG, "1")
 
     val cfg = KafkaConfig.fromProps(props)
-    assertEquals(30 * 60L * 1000L, cfg.logRollTimeMillis)
+    assertEquals( 30 * 60L * 1000L, cfg.logRollTimeMillis)
   }
 
   @Test
@@ -807,60 +774,6 @@
 
     KafkaConfig.configNames.foreach { name =>
       name match {
-<<<<<<< HEAD
-        case KafkaConfig.ZkConnectProp => // ignore string
-        case KafkaConfig.ZkSessionTimeoutMsProp => assertPropertyInvalid(baseProperties, name, "not_a_number")
-        case KafkaConfig.ZkConnectionTimeoutMsProp => assertPropertyInvalid(baseProperties, name, "not_a_number")
-        case KafkaConfig.ZkEnableSecureAclsProp => assertPropertyInvalid(baseProperties, name, "not_a_boolean")
-        case KafkaConfig.ZkMaxInFlightRequestsProp => assertPropertyInvalid(baseProperties, name, "not_a_number", "0")
-        case KafkaConfig.ZkSslClientEnableProp => assertPropertyInvalid(baseProperties, name, "not_a_boolean")
-        case KafkaConfig.ZkClientCnxnSocketProp => //ignore string
-        case KafkaConfig.ZkSslKeyStoreLocationProp => //ignore string
-        case KafkaConfig.ZkSslKeyStorePasswordProp => //ignore string
-        case KafkaConfig.ZkSslKeyStoreTypeProp => //ignore string
-        case KafkaConfig.ZkSslTrustStoreLocationProp => //ignore string
-        case KafkaConfig.ZkSslTrustStorePasswordProp => //ignore string
-        case KafkaConfig.ZkSslTrustStoreTypeProp => //ignore string
-        case KafkaConfig.ZkSslProtocolProp => //ignore string
-        case KafkaConfig.ZkSslEnabledProtocolsProp => //ignore string
-        case KafkaConfig.ZkSslCipherSuitesProp => //ignore string
-        case KafkaConfig.ZkSslEndpointIdentificationAlgorithmProp => //ignore string
-        case KafkaConfig.ZkSslCrlEnableProp => assertPropertyInvalid(baseProperties, name, "not_a_boolean")
-        case KafkaConfig.ZkSslOcspEnableProp => assertPropertyInvalid(baseProperties, name, "not_a_boolean")
-
-        case KafkaConfig.BrokerIdProp => assertPropertyInvalid(baseProperties, name, "not_a_number")
-        case KafkaConfig.NumNetworkThreadsProp => assertPropertyInvalid(baseProperties, name, "not_a_number", "0")
-        case KafkaConfig.NumIoThreadsProp => assertPropertyInvalid(baseProperties, name, "not_a_number", "0")
-        case KafkaConfig.BackgroundThreadsProp => assertPropertyInvalid(baseProperties, name, "not_a_number", "0")
-        case KafkaConfig.QueuedMaxRequestsProp => assertPropertyInvalid(baseProperties, name, "not_a_number", "0")
-        case KafkaConfig.NumReplicaAlterLogDirsThreadsProp => assertPropertyInvalid(baseProperties, name, "not_a_number")
-        case KafkaConfig.QueuedMaxBytesProp => assertPropertyInvalid(baseProperties, name, "not_a_number")
-        case KafkaConfig.RequestTimeoutMsProp => assertPropertyInvalid(baseProperties, name, "not_a_number")
-        case KafkaConfig.ConnectionSetupTimeoutMsProp => assertPropertyInvalid(baseProperties, name, "not_a_number")
-        case KafkaConfig.ConnectionSetupTimeoutMaxMsProp => assertPropertyInvalid(baseProperties, name, "not_a_number")
-
-        // KRaft mode configs
-        case KafkaConfig.ProcessRolesProp => // ignore
-        case KafkaConfig.InitialBrokerRegistrationTimeoutMsProp => assertPropertyInvalid(baseProperties, name, "not_a_number")
-        case KafkaConfig.BrokerHeartbeatIntervalMsProp => assertPropertyInvalid(baseProperties, name, "not_a_number")
-        case KafkaConfig.BrokerSessionTimeoutMsProp => assertPropertyInvalid(baseProperties, name, "not_a_number")
-        case KafkaConfig.NodeIdProp => assertPropertyInvalid(baseProperties, name, "not_a_number")
-        case KafkaConfig.MetadataLogDirProp => // ignore string
-        case KafkaConfig.MetadataLogSegmentBytesProp => assertPropertyInvalid(baseProperties, name, "not_a_number")
-        case KafkaConfig.MetadataLogSegmentMillisProp => assertPropertyInvalid(baseProperties, name, "not_a_number")
-        case KafkaConfig.MetadataMaxRetentionBytesProp => assertPropertyInvalid(baseProperties, name, "not_a_number")
-        case KafkaConfig.MetadataMaxRetentionMillisProp => assertPropertyInvalid(baseProperties, name, "not_a_number")
-        case KafkaConfig.ControllerListenerNamesProp => // ignore string
-        case KafkaConfig.MetadataMaxIdleIntervalMsProp => assertPropertyInvalid(baseProperties, name, "not_a_number")
-
-        case KafkaConfig.AuthorizerClassNameProp => //ignore string
-        case KafkaConfig.CreateTopicPolicyClassNameProp => //ignore string
-
-        case KafkaConfig.SocketSendBufferBytesProp => assertPropertyInvalid(baseProperties, name, "not_a_number")
-        case KafkaConfig.SocketReceiveBufferBytesProp => assertPropertyInvalid(baseProperties, name, "not_a_number")
-        case KafkaConfig.SocketListenBacklogSizeProp => assertPropertyInvalid(baseProperties, name, "not_a_number")
-        case KafkaConfig.MaxConnectionsPerIpOverridesProp =>
-=======
         case ServerConfigs.BROKER_ID_CONFIG => assertPropertyInvalid(baseProperties, name, "not_a_number")
         case ServerConfigs.NUM_IO_THREADS_CONFIG => assertPropertyInvalid(baseProperties, name, "not_a_number", "0")
         case ServerConfigs.BACKGROUND_THREADS_CONFIG => assertPropertyInvalid(baseProperties, name, "not_a_number", "0")
@@ -890,7 +803,6 @@
         case SocketServerConfigs.SOCKET_RECEIVE_BUFFER_BYTES_CONFIG => assertPropertyInvalid(baseProperties, name, "not_a_number")
         case SocketServerConfigs.SOCKET_LISTEN_BACKLOG_SIZE_CONFIG => assertPropertyInvalid(baseProperties, name, "not_a_number")
         case SocketServerConfigs.MAX_CONNECTIONS_PER_IP_OVERRIDES_CONFIG =>
->>>>>>> 9494bebe
           assertPropertyInvalid(baseProperties, name, "127.0.0.1:not_a_number")
         case SocketServerConfigs.CONNECTIONS_MAX_IDLE_MS_CONFIG => assertPropertyInvalid(baseProperties, name, "not_a_number")
         case SocketServerConfigs.FAILED_AUTHENTICATION_DELAY_MS_CONFIG => assertPropertyInvalid(baseProperties, name, "not_a_number", "-1")
@@ -1290,7 +1202,7 @@
 
       val buildConfig: Executable = () => KafkaConfig.fromProps(props)
       assertThrows(classOf[Exception], buildConfig,
-        s"Expected exception for property `$name` with invalid value `$value` was not thrown")
+      s"Expected exception for property `$name` with invalid value `$value` was not thrown")
     }
   }
 
@@ -1359,21 +1271,6 @@
     KafkaConfig.fromProps(props)
 
     // Invalid if listeners contains names not in controller.listener.names
-<<<<<<< HEAD
-    props.remove(KafkaConfig.AdvertisedListenersProp)
-    props.setProperty(KafkaConfig.ListenersProp, incorrectListeners)
-    expectedExceptionContainsText =
-      """The listeners config must only contain KRaft controller listeners from
-        |controller.listener.names when process.roles=controller""".stripMargin.replaceAll("\n", " ")
-    assertBadConfigContainingMessage(props, expectedExceptionContainsText)
-
-    // Invalid if listeners doesn't contain every name in controller.listener.names
-    props.setProperty(KafkaConfig.ListenersProp, correctListeners)
-    props.setProperty(KafkaConfig.ControllerListenerNamesProp, correctControllerListenerNames + ",SASL_SSL")
-    expectedExceptionContainsText =
-      """controller.listener.names must only contain values appearing in the 'listeners'
-        |configuration when running the KRaft controller role""".stripMargin.replaceAll("\n", " ")
-=======
     props.remove(SocketServerConfigs.ADVERTISED_LISTENERS_CONFIG)
     props.setProperty(SocketServerConfigs.LISTENERS_CONFIG, incorrectListeners)
     var expectedExceptionContainsText = """The listeners config must only contain KRaft controller listeners from
@@ -1385,7 +1282,6 @@
     props.setProperty(KRaftConfigs.CONTROLLER_LISTENER_NAMES_CONFIG, correctControllerListenerNames + ",SASL_SSL")
     expectedExceptionContainsText = """controller.listener.names must only contain values appearing in the 'listeners'
     |configuration when running the KRaft controller role""".stripMargin.replaceAll("\n", " ")
->>>>>>> 9494bebe
     assertBadConfigContainingMessage(props, expectedExceptionContainsText)
 
     // Valid now
@@ -1417,11 +1313,7 @@
       QuorumConfig.quorumVoterStringsToNodes(util.Arrays.asList("3000@example.com:9093")).asScala.toSeq)
     assertEquals(Seq(new Node(3000, "example.com", 9093),
       new Node(3001, "example.com", 9094)),
-<<<<<<< HEAD
-      RaftConfig.quorumVoterStringsToNodes(util.Arrays.asList("3000@example.com:9093", "3001@example.com:9094")).asScala.toSeq)
-=======
       QuorumConfig.quorumVoterStringsToNodes(util.Arrays.asList("3000@example.com:9093","3001@example.com:9094")).asScala.toSeq)
->>>>>>> 9494bebe
   }
 
   @Test
@@ -1559,13 +1451,8 @@
 
   @Test
   def testPopulateSynonymsOnMapWithoutNodeId(): Unit = {
-<<<<<<< HEAD
-    val input = new util.HashMap[String, String]()
-    input.put(KafkaConfig.BrokerIdProp, "4")
-=======
     val input =  new util.HashMap[String, String]()
     input.put(ServerConfigs.BROKER_ID_CONFIG, "4")
->>>>>>> 9494bebe
     val expectedOutput = new util.HashMap[String, String]()
     expectedOutput.put(ServerConfigs.BROKER_ID_CONFIG, "4")
     expectedOutput.put(KRaftConfigs.NODE_ID_CONFIG, "4")
@@ -1574,13 +1461,8 @@
 
   @Test
   def testPopulateSynonymsOnMapWithoutBrokerId(): Unit = {
-<<<<<<< HEAD
-    val input = new util.HashMap[String, String]()
-    input.put(KafkaConfig.NodeIdProp, "4")
-=======
     val input =  new util.HashMap[String, String]()
     input.put(KRaftConfigs.NODE_ID_CONFIG, "4")
->>>>>>> 9494bebe
     val expectedOutput = new util.HashMap[String, String]()
     expectedOutput.put(ServerConfigs.BROKER_ID_CONFIG, "4")
     expectedOutput.put(KRaftConfigs.NODE_ID_CONFIG, "4")
@@ -1705,7 +1587,7 @@
     props.setProperty(ServerConfigs.EARLY_START_LISTENERS_CONFIG, "INTERNAL")
     assertEquals("early.start.listeners contains listener INTERNAL, but this is not " +
       "contained in listeners or controller.listener.names",
-      assertThrows(classOf[ConfigException], () => new KafkaConfig(props)).getMessage)
+        assertThrows(classOf[ConfigException], () => new KafkaConfig(props)).getMessage)
   }
 
   @Test
