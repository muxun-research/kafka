/**
 * Licensed to the Apache Software Foundation (ASF) under one or more
 * contributor license agreements.  See the NOTICE file distributed with
 * this work for additional information regarding copyright ownership.
 * The ASF licenses this file to You under the Apache License, Version 2.0
 * (the "License"); you may not use this file except in compliance with
 * the License.  You may obtain a copy of the License at
 *
 *    http://www.apache.org/licenses/LICENSE-2.0
 *
 * Unless required by applicable law or agreed to in writing, software
 * distributed under the License is distributed on an "AS IS" BASIS,
 * WITHOUT WARRANTIES OR CONDITIONS OF ANY KIND, either express or implied.
 * See the License for the specific language governing permissions and
 * limitations under the License.
*/
package kafka.server

<<<<<<< HEAD
import kafka.server.checkpoints.OffsetCheckpointFile
import kafka.utils.TestUtils
import kafka.utils.TestUtils._
=======
import kafka.utils.TestUtils
import kafka.utils.TestUtils._
import org.apache.kafka.clients.admin.Admin
>>>>>>> 9494bebe
import org.apache.kafka.clients.producer.{KafkaProducer, ProducerRecord}
import org.apache.kafka.common.TopicPartition
import org.apache.kafka.common.network.ListenerName
import org.apache.kafka.common.security.auth.SecurityProtocol
import org.apache.kafka.common.serialization.{IntegerSerializer, StringSerializer}
<<<<<<< HEAD
import org.junit.jupiter.api.Assertions._
import org.junit.jupiter.api.{AfterEach, BeforeEach, Test, TestInfo}

import java.io.File
import java.util.Properties
=======
import org.apache.kafka.server.config.ReplicationConfigs
import org.apache.kafka.storage.internals.checkpoint.OffsetCheckpointFile
import org.junit.jupiter.api.Assertions._
import org.junit.jupiter.api.{AfterEach, BeforeEach, TestInfo}
import org.junit.jupiter.params.ParameterizedTest
import org.junit.jupiter.params.provider.ValueSource

import java.io.File
import java.util.Properties
import scala.collection.Seq
>>>>>>> 9494bebe

class LogRecoveryTest extends QuorumTestHarness {

  val replicaLagTimeMaxMs = 5000L
  val replicaLagMaxMessages = 10L
  val replicaFetchWaitMaxMs = 1000
  val replicaFetchMinBytes = 20

  val overridingProps = new Properties()
  overridingProps.put(ReplicationConfigs.REPLICA_LAG_TIME_MAX_MS_CONFIG, replicaLagTimeMaxMs.toString)
  overridingProps.put(ReplicationConfigs.REPLICA_FETCH_WAIT_MAX_MS_CONFIG, replicaFetchWaitMaxMs.toString)
  overridingProps.put(ReplicationConfigs.REPLICA_FETCH_MIN_BYTES_CONFIG, replicaFetchMinBytes.toString)

  var configs: Seq[KafkaConfig] = _
  val topic = "new-topic"
  val partitionId = 0
  val topicPartition = new TopicPartition(topic, partitionId)

  var server1: KafkaBroker = _
  var server2: KafkaBroker = _

  def configProps1 = configs.head

  def configProps2 = configs.last

  val message = "hello"

  var admin: Admin = _
  var producer: KafkaProducer[Integer, String] = _
<<<<<<< HEAD

  def hwFile1 = new OffsetCheckpointFile(new File(configProps1.logDirs.head, ReplicaManager.HighWatermarkFilename))

  def hwFile2 = new OffsetCheckpointFile(new File(configProps2.logDirs.head, ReplicaManager.HighWatermarkFilename))

  var servers = Seq.empty[KafkaServer]
=======
  def hwFile1 = new OffsetCheckpointFile(new File(configProps1.logDirs.head, ReplicaManager.HighWatermarkFilename), null)
  def hwFile2 = new OffsetCheckpointFile(new File(configProps2.logDirs.head, ReplicaManager.HighWatermarkFilename), null)
  var servers = Seq.empty[KafkaBroker]
>>>>>>> 9494bebe

  // Some tests restart the brokers then produce more data. But since test brokers use random ports, we need
  // to use a new producer that knows the new ports
  def updateProducer(): Unit = {
    if (producer != null)
      producer.close()
    producer = createProducer(
      plaintextBootstrapServers(servers),
      keySerializer = new IntegerSerializer,
      valueSerializer = new StringSerializer
    )
  }

  @BeforeEach
  override def setUp(testInfo: TestInfo): Unit = {
    super.setUp(testInfo)

    configs = TestUtils.createBrokerConfigs(2, enableControlledShutdown = false).map(KafkaConfig.fromProps(_, overridingProps))

    // start both servers
    server1 = createBroker(configProps1)
    server2 = createBroker(configProps2)
    servers = List(server1, server2)

<<<<<<< HEAD
    // create topic with 1 partition, 2 replicas, one on each broker
    createTopic(zkClient, topic, partitionReplicaAssignment = Map(0 -> Seq(0, 1)), servers = servers)
=======
    admin = createAdminClient(servers, ListenerName.forSecurityProtocol(SecurityProtocol.PLAINTEXT))
    createTopicWithAdmin(admin, topic, servers, controllerServers, replicaAssignment = Map(0 -> Seq(0, 1)))
>>>>>>> 9494bebe

    // create the producer
    updateProducer()
  }

  @AfterEach
  override def tearDown(): Unit = {
    producer.close()
    if (admin != null) admin.close()
    TestUtils.shutdownServers(servers)
    super.tearDown()
  }

  @ParameterizedTest
  @ValueSource(strings = Array("kraft"))
  def testHWCheckpointNoFailuresSingleLogSegment(quorum: String): Unit = {
    val numMessages = 2L
    sendMessages(numMessages.toInt)

    // give some time for the follower 1 to record leader HW
    TestUtils.waitUntilTrue(() =>
      server2.replicaManager.localLogOrException(topicPartition).highWatermark == numMessages,
      "Failed to update high watermark for follower after timeout")

    servers.foreach(_.replicaManager.checkpointHighWatermarks())
    val leaderHW = hwFile1.read().getOrDefault(topicPartition, 0L)
    assertEquals(numMessages, leaderHW)
    val followerHW = hwFile2.read().getOrDefault(topicPartition, 0L)
    assertEquals(numMessages, followerHW)
  }

  @ParameterizedTest
  @ValueSource(strings = Array("kraft"))
  def testHWCheckpointWithFailuresSingleLogSegment(quorum: String): Unit = {
    var leader = getLeaderIdForPartition(servers, topicPartition)

    assertEquals(0L, hwFile1.read().getOrDefault(topicPartition, 0L))

    sendMessages(1)
    Thread.sleep(1000)
    var hw = 1L

    // kill the server hosting the preferred replica
    server1.shutdown()
    assertEquals(hw, hwFile1.read().getOrDefault(topicPartition, 0L))

    // check if leader moves to the other server
    leader = awaitLeaderChange(servers, topicPartition, oldLeaderOpt = Some(leader))
    assertEquals(1, leader, "Leader must move to broker 1")

    // bring the preferred replica back
    server1.startup()
    // Update producer with new server settings
    updateProducer()

    leader = getLeaderIdForPartition(servers, topicPartition)
    assertTrue(leader == 0 || leader == 1,
      "Leader must remain on broker 1, in case of ZooKeeper session expiration it can move to broker 0")

<<<<<<< HEAD
    assertEquals(hw, hwFile1.read().getOrElse(topicPartition, 0L))

=======
    assertEquals(hw, hwFile1.read().getOrDefault(topicPartition, 0L))
>>>>>>> 9494bebe
    /** We plan to shutdown server2 and transfer the leadership to server1.
     * With unclean leader election turned off, a prerequisite for the successful leadership transition
     * is that server1 has caught up on the topicPartition, and has joined the ISR.
     * In the line below, we wait until the condition is met before shutting down server2
     */
    waitUntilTrue(() => server2.replicaManager.onlinePartition(topicPartition).get.inSyncReplicaIds.size == 2,
      "Server 1 is not able to join the ISR after restart")


    // since server 2 was never shut down, the hw value of 30 is probably not checkpointed to disk yet
    server2.shutdown()
    assertEquals(hw, hwFile2.read().getOrDefault(topicPartition, 0L))

    server2.startup()
    updateProducer()
    leader = awaitLeaderChange(servers, topicPartition, oldLeaderOpt = Some(leader))
    assertTrue(leader == 0 || leader == 1,
      "Leader must remain on broker 0, in case of ZooKeeper session expiration it can move to broker 1")

    sendMessages(1)
    hw += 1

    // give some time for follower 1 to record leader HW of 60
    TestUtils.waitUntilTrue(() =>
      server2.replicaManager.localLogOrException(topicPartition).highWatermark == hw,
      "Failed to update high watermark for follower after timeout")
    // shutdown the servers to allow the hw to be checkpointed
    servers.foreach(_.shutdown())
    assertEquals(hw, hwFile1.read().getOrDefault(topicPartition, 0L))
    assertEquals(hw, hwFile2.read().getOrDefault(topicPartition, 0L))
  }

  @ParameterizedTest
  @ValueSource(strings = Array("kraft"))
  def testHWCheckpointNoFailuresMultipleLogSegments(quorum: String): Unit = {
    sendMessages(20)
    val hw = 20L
    // give some time for follower 1 to record leader HW of 600
    TestUtils.waitUntilTrue(() =>
      server2.replicaManager.localLogOrException(topicPartition).highWatermark == hw,
      "Failed to update high watermark for follower after timeout")
    // shutdown the servers to allow the hw to be checkpointed
    servers.foreach(_.shutdown())
    val leaderHW = hwFile1.read().getOrDefault(topicPartition, 0L)
    assertEquals(hw, leaderHW)
    val followerHW = hwFile2.read().getOrDefault(topicPartition, 0L)
    assertEquals(hw, followerHW)
  }

  @ParameterizedTest
  @ValueSource(strings = Array("kraft"))
  def testHWCheckpointWithFailuresMultipleLogSegments(quorum: String): Unit = {
    var leader = getLeaderIdForPartition(servers, topicPartition)

    sendMessages(2)
    var hw = 2L

    // allow some time for the follower to get the leader HW
    TestUtils.waitUntilTrue(() =>
      server2.replicaManager.localLogOrException(topicPartition).highWatermark == hw,
      "Failed to update high watermark for follower after timeout")
    // kill the server hosting the preferred replica
    server1.shutdown()
    server2.shutdown()
    assertEquals(hw, hwFile1.read().getOrDefault(topicPartition, 0L))
    assertEquals(hw, hwFile2.read().getOrDefault(topicPartition, 0L))

    server2.startup()
    updateProducer()
    // check if leader moves to the other server
    leader = awaitLeaderChange(servers, topicPartition, oldLeaderOpt = Some(leader))
    assertEquals(1, leader, "Leader must move to broker 1")

    assertEquals(hw, hwFile1.read().getOrDefault(topicPartition, 0L))

    // bring the preferred replica back
    server1.startup()
    updateProducer()

    assertEquals(hw, hwFile1.read().getOrDefault(topicPartition, 0L))
    assertEquals(hw, hwFile2.read().getOrDefault(topicPartition, 0L))

    sendMessages(2)
    hw += 2

    // allow some time for the follower to create replica
    TestUtils.waitUntilTrue(() => server1.replicaManager.localLog(topicPartition).nonEmpty,
      "Failed to create replica in follower after timeout")
    // allow some time for the follower to get the leader HW
    TestUtils.waitUntilTrue(() =>
      server1.replicaManager.localLogOrException(topicPartition).highWatermark == hw,
      "Failed to update high watermark for follower after timeout")
    // shutdown the servers to allow the hw to be checkpointed
    servers.foreach(_.shutdown())
    assertEquals(hw, hwFile1.read().getOrDefault(topicPartition, 0L))
    assertEquals(hw, hwFile2.read().getOrDefault(topicPartition, 0L))
  }

  private def sendMessages(n: Int): Unit = {
    (0 until n).map(_ => producer.send(new ProducerRecord(topic, 0, message))).foreach(_.get)
  }

  private def getLeaderIdForPartition[B <: KafkaBroker](
                                                 brokers: Seq[B],
                                                 tp: TopicPartition,
                                                 timeout: Long = org.apache.kafka.test.TestUtils.DEFAULT_MAX_WAIT_MS): Int = {
    def leaderExists: Option[Int] = {
      brokers.find { broker =>
        broker.replicaManager.onlinePartition(tp).exists(_.leaderLogIfLocal.isDefined)
      }.map(_.config.brokerId)
    }

    waitUntilTrue(() => leaderExists.isDefined,
      s"Did not find a leader for partition $tp after $timeout ms", waitTimeMs = timeout)

    leaderExists.get
  }
}<|MERGE_RESOLUTION|>--- conflicted
+++ resolved
@@ -16,27 +16,14 @@
 */
 package kafka.server
 
-<<<<<<< HEAD
-import kafka.server.checkpoints.OffsetCheckpointFile
-import kafka.utils.TestUtils
-import kafka.utils.TestUtils._
-=======
 import kafka.utils.TestUtils
 import kafka.utils.TestUtils._
 import org.apache.kafka.clients.admin.Admin
->>>>>>> 9494bebe
 import org.apache.kafka.clients.producer.{KafkaProducer, ProducerRecord}
 import org.apache.kafka.common.TopicPartition
 import org.apache.kafka.common.network.ListenerName
 import org.apache.kafka.common.security.auth.SecurityProtocol
 import org.apache.kafka.common.serialization.{IntegerSerializer, StringSerializer}
-<<<<<<< HEAD
-import org.junit.jupiter.api.Assertions._
-import org.junit.jupiter.api.{AfterEach, BeforeEach, Test, TestInfo}
-
-import java.io.File
-import java.util.Properties
-=======
 import org.apache.kafka.server.config.ReplicationConfigs
 import org.apache.kafka.storage.internals.checkpoint.OffsetCheckpointFile
 import org.junit.jupiter.api.Assertions._
@@ -47,7 +34,6 @@
 import java.io.File
 import java.util.Properties
 import scala.collection.Seq
->>>>>>> 9494bebe
 
 class LogRecoveryTest extends QuorumTestHarness {
 
@@ -70,25 +56,15 @@
   var server2: KafkaBroker = _
 
   def configProps1 = configs.head
-
   def configProps2 = configs.last
 
   val message = "hello"
 
   var admin: Admin = _
   var producer: KafkaProducer[Integer, String] = _
-<<<<<<< HEAD
-
-  def hwFile1 = new OffsetCheckpointFile(new File(configProps1.logDirs.head, ReplicaManager.HighWatermarkFilename))
-
-  def hwFile2 = new OffsetCheckpointFile(new File(configProps2.logDirs.head, ReplicaManager.HighWatermarkFilename))
-
-  var servers = Seq.empty[KafkaServer]
-=======
   def hwFile1 = new OffsetCheckpointFile(new File(configProps1.logDirs.head, ReplicaManager.HighWatermarkFilename), null)
   def hwFile2 = new OffsetCheckpointFile(new File(configProps2.logDirs.head, ReplicaManager.HighWatermarkFilename), null)
   var servers = Seq.empty[KafkaBroker]
->>>>>>> 9494bebe
 
   // Some tests restart the brokers then produce more data. But since test brokers use random ports, we need
   // to use a new producer that knows the new ports
@@ -113,13 +89,8 @@
     server2 = createBroker(configProps2)
     servers = List(server1, server2)
 
-<<<<<<< HEAD
-    // create topic with 1 partition, 2 replicas, one on each broker
-    createTopic(zkClient, topic, partitionReplicaAssignment = Map(0 -> Seq(0, 1)), servers = servers)
-=======
     admin = createAdminClient(servers, ListenerName.forSecurityProtocol(SecurityProtocol.PLAINTEXT))
     createTopicWithAdmin(admin, topic, servers, controllerServers, replicaAssignment = Map(0 -> Seq(0, 1)))
->>>>>>> 9494bebe
 
     // create the producer
     updateProducer()
@@ -179,17 +150,12 @@
     assertTrue(leader == 0 || leader == 1,
       "Leader must remain on broker 1, in case of ZooKeeper session expiration it can move to broker 0")
 
-<<<<<<< HEAD
-    assertEquals(hw, hwFile1.read().getOrElse(topicPartition, 0L))
-
-=======
-    assertEquals(hw, hwFile1.read().getOrDefault(topicPartition, 0L))
->>>>>>> 9494bebe
+    assertEquals(hw, hwFile1.read().getOrDefault(topicPartition, 0L))
     /** We plan to shutdown server2 and transfer the leadership to server1.
-     * With unclean leader election turned off, a prerequisite for the successful leadership transition
-     * is that server1 has caught up on the topicPartition, and has joined the ISR.
-     * In the line below, we wait until the condition is met before shutting down server2
-     */
+      * With unclean leader election turned off, a prerequisite for the successful leadership transition
+      * is that server1 has caught up on the topicPartition, and has joined the ISR.
+      * In the line below, we wait until the condition is met before shutting down server2
+      */
     waitUntilTrue(() => server2.replicaManager.onlinePartition(topicPartition).get.inSyncReplicaIds.size == 2,
       "Server 1 is not able to join the ISR after restart")
 
