--- conflicted
+++ resolved
@@ -1,32 +1,26 @@
 /**
- * Licensed to the Apache Software Foundation (ASF) under one or more
- * contributor license agreements.  See the NOTICE file distributed with
- * this work for additional information regarding copyright ownership.
- * The ASF licenses this file to You under the Apache License, Version 2.0
- * (the "License"); you may not use this file except in compliance with
- * the License.  You may obtain a copy of the License at
- *
- * http://www.apache.org/licenses/LICENSE-2.0
- *
- * Unless required by applicable law or agreed to in writing, software
- * distributed under the License is distributed on an "AS IS" BASIS,
- * WITHOUT WARRANTIES OR CONDITIONS OF ANY KIND, either express or implied.
- * See the License for the specific language governing permissions and
- * limitations under the License.
- */
+  * Licensed to the Apache Software Foundation (ASF) under one or more
+  * contributor license agreements.  See the NOTICE file distributed with
+  * this work for additional information regarding copyright ownership.
+  * The ASF licenses this file to You under the Apache License, Version 2.0
+  * (the "License"); you may not use this file except in compliance with
+  * the License.  You may obtain a copy of the License at
+  *
+  *    http://www.apache.org/licenses/LICENSE-2.0
+  *
+  * Unless required by applicable law or agreed to in writing, software
+  * distributed under the License is distributed on an "AS IS" BASIS,
+  * WITHOUT WARRANTIES OR CONDITIONS OF ANY KIND, either express or implied.
+  * See the License for the specific language governing permissions and
+  * limitations under the License.
+  */
 
 package kafka.server
 
-<<<<<<< HEAD
-import kafka.test.ClusterInstance
-import kafka.test.annotation.{ClusterTest, ClusterTestDefaults, Type}
-import kafka.test.junit.ClusterTestExtensions
-=======
 import java.net.InetAddress
 import java.util
 import java.util.concurrent.{ExecutionException, TimeUnit}
 import org.apache.kafka.common.test.api.ClusterTest
->>>>>>> 9494bebe
 import kafka.utils.TestUtils
 import org.apache.kafka.clients.admin.{ScramCredentialInfo, ScramMechanism, UserScramCredentialUpsertion}
 import org.apache.kafka.common.errors.{InvalidRequestException, UnsupportedVersionException}
@@ -38,9 +32,6 @@
 import org.junit.jupiter.api.Assertions._
 import org.junit.jupiter.api.Disabled
 
-import java.net.InetAddress
-import java.util
-import java.util.concurrent.{ExecutionException, TimeUnit}
 import scala.jdk.CollectionConverters._
 
 class ClientQuotasRequestTest(cluster: ClusterInstance) {
@@ -299,7 +290,7 @@
   @ClusterTest
   def testAlterClientQuotasBadIp(): Unit = {
     val invalidHostPatternEntity = new ClientQuotaEntity(Map(ClientQuotaEntity.IP -> "not a valid host because it has spaces").asJava)
-    val unresolvableHostEntity = new ClientQuotaEntity(Map(ClientQuotaEntity.IP -> "RFC2606.invalid").asJava)
+    val unresolvableHostEntity = new ClientQuotaEntity(Map(ClientQuotaEntity.IP ->  "RFC2606.invalid").asJava)
     val expectedExceptionMessage = "not a valid IP"
     expectInvalidRequestWithMessage(alterEntityQuotas(invalidHostPatternEntity, Map(QuotaConfig.IP_CONNECTION_RATE_OVERRIDE_CONFIG -> Some(50.0)),
       validateOnly = true), expectedExceptionMessage)
@@ -337,7 +328,7 @@
   private val matchIpEntities = List(
     (Some("1.2.3.4"), 10.0),
     (Some("2.3.4.5"), 20.0)
-  ).map { case (ip, quota) => (toIpEntity(ip), quota) }
+  ).map { case (ip, quota) => (toIpEntity(ip), quota)}
 
   private def setupDescribeClientQuotasMatchTest(): Unit = {
     val userClientQuotas = matchUserClientEntities.map { case (e, v) =>
@@ -386,8 +377,8 @@
       (None, Some("client-id-1")),
       (None, Some("client-id-3")),
     ).map { case (u, c) =>
-      new ClientQuotaEntity((u.map((ClientQuotaEntity.USER, _)) ++
-        c.map((ClientQuotaEntity.CLIENT_ID, _))).toMap.asJava)
+        new ClientQuotaEntity((u.map((ClientQuotaEntity.USER, _)) ++
+          c.map((ClientQuotaEntity.CLIENT_ID, _))).toMap.asJava)
     }
 
     // Verify exact matches of the non-matches returns empty.
@@ -405,7 +396,7 @@
       TestUtils.tryUntilNoAssertionError() {
         val result = describeClientQuotas(filter)
         val (expectedMatches, _) = (matchUserClientEntities ++ matchIpEntities).partition(e => partition(e._1))
-        assertEquals(expectedMatchSize, expectedMatches.size) // for test verification
+        assertEquals(expectedMatchSize, expectedMatches.size)  // for test verification
         assertEquals(expectedMatchSize, result.size, s"Failed to match $expectedMatchSize entities for $filter")
         val expectedMatchesMap = expectedMatches.toMap
         matchUserClientEntities.foreach { case (entity, expectedValue) =>
@@ -489,7 +480,7 @@
 
     // Match against all entities with the client ID type in an open-ended match.
     testMatchEntities(
-      ClientQuotaFilter.contains(List(ClientQuotaFilterComponent.ofEntityType(ClientQuotaEntity.CLIENT_ID)).asJava), 7,
+      ClientQuotaFilter.contains(List(ClientQuotaFilterComponent.ofEntityType(ClientQuotaEntity.CLIENT_ID)).asJava),  7,
       entity => entity.entries.containsKey(ClientQuotaEntity.CLIENT_ID)
     )
 
@@ -529,7 +520,7 @@
   private def verifyDescribeEntityQuotas(entity: ClientQuotaEntity, quotas: Map[String, Double]): Unit = {
     TestUtils.tryUntilNoAssertionError(waitTime = 5000L) {
       val components = entity.entries.asScala.map { case (entityType, entityName) =>
-        Option(entityName).map { name => ClientQuotaFilterComponent.ofEntity(entityType, name) }
+        Option(entityName).map{ name => ClientQuotaFilterComponent.ofEntity(entityType, name)}
           .getOrElse(ClientQuotaFilterComponent.ofDefaultEntity(entityType)
           )
       }
