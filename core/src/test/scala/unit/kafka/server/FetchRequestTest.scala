--- conflicted
+++ resolved
@@ -31,13 +31,14 @@
 
 import java.util
 import java.util.Optional
+import scala.collection.Seq
 import scala.jdk.CollectionConverters._
 import scala.util.Random
 
 /**
- * Subclasses of `BaseConsumerTest` exercise the consumer and fetch request/response. This class
- * complements those classes with tests that require lower-level access to the protocol.
- */
+  * Subclasses of `BaseConsumerTest` exercise the consumer and fetch request/response. This class
+  * complements those classes with tests that require lower-level access to the protocol.
+  */
 class FetchRequestTest extends BaseFetchRequestTest {
 
   @ParameterizedTest
@@ -50,7 +51,7 @@
     val maxPartitionBytes = 190
 
     def createConsumerFetchRequest(topicPartitions: Seq[TopicPartition], offsetMap: Map[TopicPartition, Long] = Map.empty,
-                                   version: Short = ApiKeys.FETCH.latestVersion()): FetchRequest =
+                           version: Short = ApiKeys.FETCH.latestVersion()): FetchRequest =
       this.createConsumerFetchRequest(maxResponseBytes, maxPartitionBytes, topicPartitions, offsetMap, version)
 
     val topicPartitionToLeader = createTopics(numTopics = 5, numPartitions = 6)
@@ -100,12 +101,7 @@
     val fetchResponse3 = sendFetchRequest(leaderId, fetchRequest3)
     val fetchRequest3V12 = createConsumerFetchRequest(shuffledTopicPartitions3, Map(partitionWithLargeMessage1 -> messagesPerPartition), 12)
     val fetchResponse3V12 = sendFetchRequest(leaderId, fetchRequest3V12)
-<<<<<<< HEAD
-
-    def evaluateResponse3(response: FetchResponse, version: Short = ApiKeys.FETCH.latestVersion()) = {
-=======
     def evaluateResponse3(response: FetchResponse, version: Short = ApiKeys.FETCH.latestVersion()): Unit = {
->>>>>>> 9494bebe
       val responseData = response.responseData(topicNames, version)
       assertEquals(shuffledTopicPartitions3, responseData.keySet.asScala.toSeq)
       val responseSize = responseData.asScala.values.map { partitionData =>
@@ -120,7 +116,6 @@
       assertTrue(size3 > maxPartitionBytes, s"Expected $size3 to be larger than $maxPartitionBytes")
       assertTrue(maxPartitionBytes < partitionData.records.sizeInBytes)
     }
-
     evaluateResponse3(fetchResponse3)
     evaluateResponse3(fetchResponse3V12, 12)
 
@@ -131,12 +126,7 @@
     val fetchResponse4 = sendFetchRequest(leaderId, fetchRequest4)
     val fetchRequest4V12 = createConsumerFetchRequest(shuffledTopicPartitions4, Map(partitionWithLargeMessage2 -> messagesPerPartition), 12)
     val fetchResponse4V12 = sendFetchRequest(leaderId, fetchRequest4V12)
-<<<<<<< HEAD
-
-    def evaluateResponse4(response: FetchResponse, version: Short = ApiKeys.FETCH.latestVersion()) = {
-=======
     def evaluateResponse4(response: FetchResponse, version: Short = ApiKeys.FETCH.latestVersion()): Unit = {
->>>>>>> 9494bebe
       val responseData = response.responseData(topicNames, version)
       assertEquals(shuffledTopicPartitions4, responseData.keySet.asScala.toSeq)
       val nonEmptyPartitions = responseData.asScala.toSeq.collect {
@@ -150,7 +140,6 @@
       assertTrue(size4 > maxResponseBytes, s"Expected $size4 to be larger than $maxResponseBytes")
       assertTrue(maxResponseBytes < partitionData.records.sizeInBytes)
     }
-
     evaluateResponse4(fetchResponse4)
     evaluateResponse4(fetchResponse4V12, 12)
   }
@@ -188,7 +177,7 @@
     val leader = partitionToLeader(partition)
     val nonReplicaOpt = brokers.find(_.config.brokerId != leader)
     assertTrue(nonReplicaOpt.isDefined)
-    val nonReplicaId = nonReplicaOpt.get.config.brokerId
+    val nonReplicaId =  nonReplicaOpt.get.config.brokerId
 
     // Send the fetch request to the non-replica and verify the error code
     val fetchRequest = FetchRequest.Builder.forConsumer(ApiKeys.FETCH.latestVersion, Int.MaxValue, 0, createPartitionMap(1024,
@@ -245,7 +234,7 @@
     val partitionMap = new util.LinkedHashMap[TopicPartition, FetchRequest.PartitionData]
     partitionMap.put(topicPartition,
       new FetchRequest.PartitionData(topicIds.getOrDefault(topic, Uuid.ZERO_UUID), fetchOffset, 0L, 1024,
-        Optional.of(secondLeaderEpoch), Optional.of(firstLeaderEpoch)))
+      Optional.of(secondLeaderEpoch), Optional.of(firstLeaderEpoch)))
     val fetchRequest = FetchRequest.Builder.forConsumer(version, 0, 1, partitionMap).build()
 
     // Validate the expected truncation
@@ -374,157 +363,6 @@
   }
 
   /**
-<<<<<<< HEAD
-   * Tests that down-conversions don't leak memory. Large down conversions are triggered
-   * in the server. The client closes its connection after reading partial data when the
-   * channel is muted in the server. If buffers are not released this will result in OOM.
-   */
-  @Test
-  def testDownConversionWithConnectionFailure(): Unit = {
-    val (topicPartition, leaderId) = createTopics(numTopics = 1, numPartitions = 1).head
-    val topicIds = getTopicIds().asJava
-    val topicNames = topicIds.asScala.map(_.swap).asJava
-
-    val msgValueLen = 100 * 1000
-    val batchSize = 4 * msgValueLen
-    val producer = TestUtils.createProducer(
-      bootstrapServers(),
-      lingerMs = Int.MaxValue,
-      deliveryTimeoutMs = Int.MaxValue,
-      batchSize = batchSize,
-      keySerializer = new StringSerializer,
-      valueSerializer = new ByteArraySerializer)
-    val bytes = new Array[Byte](msgValueLen)
-    val futures = try {
-      (0 to 1000).map { _ =>
-        producer.send(new ProducerRecord(topicPartition.topic, topicPartition.partition, "key", bytes))
-      }
-    } finally {
-      producer.close()
-    }
-    // Check futures to ensure sends succeeded, but do this after close since the last
-    // batch is not complete, but sent when the producer is closed
-    futures.foreach(_.get)
-
-    def fetch(version: Short, maxPartitionBytes: Int, closeAfterPartialResponse: Boolean): Option[FetchResponse] = {
-      val fetchRequest = FetchRequest.Builder.forConsumer(version, Int.MaxValue, 0, createPartitionMap(maxPartitionBytes,
-        Seq(topicPartition))).build(version)
-
-      val socket = connect(brokerSocketServer(leaderId))
-      try {
-        send(fetchRequest, socket)
-        if (closeAfterPartialResponse) {
-          // read some data to ensure broker has muted this channel and then close socket
-          val size = new DataInputStream(socket.getInputStream).readInt()
-          // Check that we have received almost `maxPartitionBytes` (minus a tolerance) since in
-          // the case of OOM, the size will be significantly smaller. We can't check for exactly
-          // maxPartitionBytes since we use approx message sizes that include only the message value.
-          assertTrue(size > maxPartitionBytes - batchSize,
-            s"Fetch size too small $size, broker may have run out of memory")
-          None
-        } else {
-          Some(receive[FetchResponse](socket, ApiKeys.FETCH, version))
-        }
-      } finally {
-        socket.close()
-      }
-    }
-
-    val version = 1.toShort
-    (0 to 15).foreach(_ => fetch(version, maxPartitionBytes = msgValueLen * 1000, closeAfterPartialResponse = true))
-
-    val response = fetch(version, maxPartitionBytes = batchSize, closeAfterPartialResponse = false)
-    val fetchResponse = response.getOrElse(throw new IllegalStateException("No fetch response"))
-    val partitionData = fetchResponse.responseData(topicNames, version).get(topicPartition)
-    assertEquals(Errors.NONE.code, partitionData.errorCode)
-    val batches = FetchResponse.recordsOrFail(partitionData).batches.asScala.toBuffer
-    assertEquals(3, batches.size) // size is 3 (not 4) since maxPartitionBytes=msgValueSize*4, excluding key and headers
-  }
-
-  /**
-    * Ensure that we respect the fetch offset when returning records that were converted from an uncompressed v2
-    * record batch to multiple v0/v1 record batches with size 1. If the fetch offset points to inside the record batch,
-    * some records have to be dropped during the conversion.
-    */
-  @Test
-  def testDownConversionFromBatchedToUnbatchedRespectsOffset(): Unit = {
-    // Increase linger so that we have control over the batches created
-    producer = TestUtils.createProducer(bootstrapServers(),
-      retries = 5,
-      keySerializer = new StringSerializer,
-      valueSerializer = new StringSerializer,
-      lingerMs = 30 * 1000,
-      deliveryTimeoutMs = 60 * 1000)
-
-    val (topicPartition, leaderId) = createTopics(numTopics = 1, numPartitions = 1).head
-    val topic = topicPartition.topic
-    val topicIds = getTopicIds().asJava
-    val topicNames = topicIds.asScala.map(_.swap).asJava
-
-    val firstBatchFutures = (0 until 10).map(i => producer.send(new ProducerRecord(topic, s"key-$i", s"value-$i")))
-    producer.flush()
-    val secondBatchFutures = (10 until 25).map(i => producer.send(new ProducerRecord(topic, s"key-$i", s"value-$i")))
-    producer.flush()
-
-    firstBatchFutures.foreach(_.get)
-    secondBatchFutures.foreach(_.get)
-
-    def check(fetchOffset: Long, requestVersion: Short, expectedOffset: Long, expectedNumBatches: Int, expectedMagic: Byte): Unit = {
-      var batchesReceived = 0
-      var currentFetchOffset = fetchOffset
-      var currentExpectedOffset = expectedOffset
-
-      // With KIP-283, we might not receive all batches in a single fetch request so loop through till we have consumed
-      // all batches we are interested in.
-      while (batchesReceived < expectedNumBatches) {
-        val fetchRequest = FetchRequest.Builder.forConsumer(requestVersion, Int.MaxValue, 0, createPartitionMap(Int.MaxValue,
-          Seq(topicPartition), Map(topicPartition -> currentFetchOffset))).build(requestVersion)
-        val fetchResponse = sendFetchRequest(leaderId, fetchRequest)
-
-        // validate response
-        val partitionData = fetchResponse.responseData(topicNames, requestVersion).get(topicPartition)
-        assertEquals(Errors.NONE.code, partitionData.errorCode)
-        assertTrue(partitionData.highWatermark > 0)
-        val batches = FetchResponse.recordsOrFail(partitionData).batches.asScala.toBuffer
-        val batch = batches.head
-        assertEquals(expectedMagic, batch.magic)
-        assertEquals(currentExpectedOffset, batch.baseOffset)
-
-        currentFetchOffset = batches.last.lastOffset + 1
-        currentExpectedOffset += (batches.last.lastOffset - batches.head.baseOffset + 1)
-        batchesReceived += batches.size
-      }
-
-      assertEquals(expectedNumBatches, batchesReceived)
-    }
-
-    // down conversion to message format 0, batches of 1 message are returned so we receive the exact offset we requested
-    check(fetchOffset = 3, expectedOffset = 3, requestVersion = 1, expectedNumBatches = 22,
-      expectedMagic = RecordBatch.MAGIC_VALUE_V0)
-    check(fetchOffset = 15, expectedOffset = 15, requestVersion = 1, expectedNumBatches = 10,
-      expectedMagic = RecordBatch.MAGIC_VALUE_V0)
-
-    // down conversion to message format 1, batches of 1 message are returned so we receive the exact offset we requested
-    check(fetchOffset = 3, expectedOffset = 3, requestVersion = 3, expectedNumBatches = 22,
-      expectedMagic = RecordBatch.MAGIC_VALUE_V1)
-    check(fetchOffset = 15, expectedOffset = 15, requestVersion = 3, expectedNumBatches = 10,
-      expectedMagic = RecordBatch.MAGIC_VALUE_V1)
-
-    // no down conversion, we receive a single batch so the received offset won't necessarily be the same
-    check(fetchOffset = 3, expectedOffset = 0, requestVersion = 4, expectedNumBatches = 2,
-      expectedMagic = RecordBatch.MAGIC_VALUE_V2)
-    check(fetchOffset = 15, expectedOffset = 10, requestVersion = 4, expectedNumBatches = 1,
-      expectedMagic = RecordBatch.MAGIC_VALUE_V2)
-
-    // no down conversion, we receive a single batch and the exact offset we requested because it happens to be the
-    // offset of the first record in the batch
-    check(fetchOffset = 10, expectedOffset = 10, requestVersion = 4, expectedNumBatches = 1,
-      expectedMagic = RecordBatch.MAGIC_VALUE_V2)
-  }
-
-  /**
-=======
->>>>>>> 9494bebe
    * Test that when an incremental fetch session contains partitions with an error,
    * those partitions are returned in all incremental fetch requests.
    * This tests using FetchRequests that don't use topic IDs
@@ -533,14 +371,13 @@
   @ValueSource(strings = Array("kraft"))
   def testCreateIncrementalFetchWithPartitionsInErrorV12(quorum: String): Unit = {
     def createConsumerFetchRequest(topicPartitions: Seq[TopicPartition],
-                                   metadata: JFetchMetadata,
-                                   toForget: Seq[TopicIdPartition]): FetchRequest =
+                           metadata: JFetchMetadata,
+                           toForget: Seq[TopicIdPartition]): FetchRequest =
       FetchRequest.Builder.forConsumer(12, Int.MaxValue, 0,
         createPartitionMap(Integer.MAX_VALUE, topicPartitions, Map.empty))
         .removed(toForget.asJava)
         .metadata(metadata)
         .build()
-
     val foo0 = new TopicPartition("foo", 0)
     val foo1 = new TopicPartition("foo", 1)
     // topicNames can be empty because we are using old requests
@@ -597,8 +434,8 @@
   @ValueSource(strings = Array("kraft"))
   def testFetchWithPartitionsWithIdError(quorum: String): Unit = {
     def createConsumerFetchRequest(fetchData: util.LinkedHashMap[TopicPartition, FetchRequest.PartitionData],
-                                   metadata: JFetchMetadata,
-                                   toForget: Seq[TopicIdPartition]): FetchRequest = {
+                           metadata: JFetchMetadata,
+                           toForget: Seq[TopicIdPartition]): FetchRequest = {
       FetchRequest.Builder.forConsumer(ApiKeys.FETCH.latestVersion(), Int.MaxValue, 0, fetchData)
         .removed(toForget.asJava)
         .metadata(metadata)
@@ -625,7 +462,7 @@
       partitionMap
     }
 
-    val req1 = createConsumerFetchRequest(createPartitionMap(Integer.MAX_VALUE, List(foo0, foo1, bar0), Map.empty), JFetchMetadata.INITIAL, Nil)
+    val req1 = createConsumerFetchRequest( createPartitionMap(Integer.MAX_VALUE, List(foo0, foo1, bar0), Map.empty), JFetchMetadata.INITIAL, Nil)
     val resp1 = sendFetchRequest(0, req1)
     assertEquals(Errors.NONE, resp1.error())
     val topicNames1 = topicIdsWithUnknown.map(_.swap).asJava
@@ -669,7 +506,7 @@
     assertEquals(Errors.NONE.code, data0.errorCode)
 
     // fetch request with version 10: works fine!
-    val req1 = new FetchRequest.Builder(0, 10, -1, -1, Int.MaxValue, 0,
+    val req1= new FetchRequest.Builder(0, 10, -1, -1, Int.MaxValue, 0,
       createPartitionMap(300, Seq(topicPartition), Map.empty))
       .setMaxBytes(800).build()
     val res1 = sendFetchRequest(leaderId, req1)
