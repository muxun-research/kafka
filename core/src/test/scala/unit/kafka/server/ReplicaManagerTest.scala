--- conflicted
+++ resolved
@@ -17,6 +17,51 @@
 
 package kafka.server
 
+import com.yammer.metrics.core.Gauge
+import kafka.api._
+import kafka.cluster.PartitionTest.MockPartitionListener
+import kafka.cluster.{BrokerEndPoint, Partition}
+import kafka.log._
+import kafka.log.remote.RemoteLogManager
+import kafka.server.QuotaFactory.{QuotaManagers, UnboundedQuota}
+import kafka.server.checkpoints.{LazyOffsetCheckpoints, OffsetCheckpointFile}
+import kafka.server.epoch.util.MockBlockingSender
+import kafka.utils.{Pool, TestUtils}
+import org.apache.kafka.clients.FetchSessionHandler
+import org.apache.kafka.common.errors.{InvalidPidMappingException, KafkaStorageException}
+import org.apache.kafka.common.internals.Topic
+import org.apache.kafka.common.metrics.Metrics
+import org.apache.kafka.common.network.ListenerName
+import org.apache.kafka.common.protocol.{ApiKeys, Errors}
+import org.apache.kafka.common.record._
+import org.apache.kafka.common.replica.ClientMetadata.DefaultClientMetadata
+import org.apache.kafka.common.replica.ReplicaView.DefaultReplicaView
+import org.apache.kafka.common.replica.{ClientMetadata, PartitionView, ReplicaSelector, ReplicaView}
+import org.apache.kafka.common.requests.FetchRequest.PartitionData
+import org.apache.kafka.common.requests.ProduceResponse.PartitionResponse
+import org.apache.kafka.common.requests._
+import org.apache.kafka.common.security.auth.KafkaPrincipal
+import org.apache.kafka.common.utils.{LogContext, Time, Utils}
+import org.apache.kafka.common._
+import org.apache.kafka.image._
+import org.apache.kafka.metadata.LeaderConstants.NO_LEADER
+import org.apache.kafka.metadata.LeaderRecoveryState
+import org.apache.kafka.server.common.MetadataVersion.IBP_2_6_IV0
+import org.apache.kafka.server.common.OffsetAndEpoch
+import org.apache.kafka.server.metrics.{KafkaMetricsGroup, KafkaYammerMetrics}
+import org.apache.kafka.server.util.timer.MockTimer
+import org.apache.kafka.server.util.{MockScheduler, MockTime}
+import org.apache.kafka.storage.internals.log._
+import org.junit.jupiter.api.Assertions._
+import org.junit.jupiter.api.{AfterEach, BeforeEach, Test}
+import org.junit.jupiter.params.ParameterizedTest
+import org.junit.jupiter.params.provider.ValueSource
+import org.mockito.ArgumentMatchers._
+import org.mockito.Mockito._
+import org.mockito.invocation.InvocationOnMock
+import org.mockito.stubbing.Answer
+import org.mockito.{ArgumentCaptor, ArgumentMatchers}
+
 import java.io.File
 import java.net.InetAddress
 import java.nio.file.{Files, Paths}
@@ -25,58 +70,6 @@
 import java.util.concurrent.{CountDownLatch, TimeUnit}
 import java.util.stream.IntStream
 import java.util.{Collections, Optional, OptionalLong, Properties}
-import kafka.api._
-import kafka.cluster.PartitionTest.MockPartitionListener
-import kafka.cluster.{BrokerEndPoint, Partition}
-import kafka.log._
-import kafka.server.QuotaFactory.{QuotaManagers, UnboundedQuota}
-import kafka.server.checkpoints.{LazyOffsetCheckpoints, OffsetCheckpointFile}
-import kafka.server.epoch.util.MockBlockingSender
-import kafka.utils.{Pool, TestUtils}
-import org.apache.kafka.clients.FetchSessionHandler
-import org.apache.kafka.common.errors.{InvalidPidMappingException, KafkaStorageException}
-import org.apache.kafka.common.message.LeaderAndIsrRequestData
-import org.apache.kafka.common.message.LeaderAndIsrRequestData.LeaderAndIsrPartitionState
-import org.apache.kafka.common.message.OffsetForLeaderEpochResponseData.EpochEndOffset
-import org.apache.kafka.common.message.StopReplicaRequestData.StopReplicaPartitionState
-import org.apache.kafka.common.metadata.{PartitionChangeRecord, PartitionRecord, RemoveTopicRecord, TopicRecord}
-import org.apache.kafka.common.metrics.Metrics
-import org.apache.kafka.common.network.ListenerName
-import org.apache.kafka.common.protocol.{ApiKeys, Errors}
-import org.apache.kafka.common.record._
-import org.apache.kafka.common.replica.{ClientMetadata, PartitionView, ReplicaSelector, ReplicaView}
-import org.apache.kafka.common.replica.ClientMetadata.DefaultClientMetadata
-import org.apache.kafka.common.replica.ReplicaView.DefaultReplicaView
-import org.apache.kafka.common.requests.FetchRequest.PartitionData
-import org.apache.kafka.common.requests.ProduceResponse.PartitionResponse
-import org.apache.kafka.common.requests._
-import org.apache.kafka.common.security.auth.KafkaPrincipal
-import org.apache.kafka.common.utils.{LogContext, Time, Utils}
-import org.apache.kafka.common.{IsolationLevel, Node, TopicIdPartition, TopicPartition, Uuid}
-import org.apache.kafka.image._
-import org.apache.kafka.metadata.LeaderConstants.NO_LEADER
-import org.apache.kafka.metadata.LeaderRecoveryState
-import org.apache.kafka.server.common.OffsetAndEpoch
-import org.apache.kafka.server.common.MetadataVersion.IBP_2_6_IV0
-import org.apache.kafka.server.metrics.{KafkaMetricsGroup, KafkaYammerMetrics}
-import org.apache.kafka.server.util.{MockScheduler, MockTime}
-import org.apache.kafka.storage.internals.log.{AppendOrigin, FetchIsolation, FetchParams, FetchPartitionData, LogConfig, LogDirFailureChannel, LogOffsetMetadata, LogStartOffsetIncrementReason, ProducerStateManager, ProducerStateManagerConfig}
-import org.junit.jupiter.api.Assertions._
-import org.junit.jupiter.api.{AfterEach, BeforeEach, Test}
-import org.junit.jupiter.params.ParameterizedTest
-import org.junit.jupiter.params.provider.ValueSource
-import com.yammer.metrics.core.Gauge
-import kafka.log.remote.RemoteLogManager
-import org.apache.kafka.common.internals.Topic
-import org.apache.kafka.common.message.AddPartitionsToTxnRequestData.{AddPartitionsToTxnTopic, AddPartitionsToTxnTopicCollection, AddPartitionsToTxnTransaction}
-import org.apache.kafka.common.message.MetadataResponseData.{MetadataResponsePartition, MetadataResponseTopic}
-import org.apache.kafka.server.util.timer.MockTimer
-import org.mockito.invocation.InvocationOnMock
-import org.mockito.stubbing.Answer
-import org.mockito.{ArgumentCaptor, ArgumentMatchers}
-import org.mockito.ArgumentMatchers.{any, anyInt, anyMap, anySet, anyString}
-import org.mockito.Mockito.{doReturn, mock, mockConstruction, never, reset, spy, times, verify, verifyNoMoreInteractions, when}
-
 import scala.collection.{Map, Seq, mutable}
 import scala.compat.java8.OptionConverters.RichOptionForJava8
 import scala.jdk.CollectionConverters._
@@ -1087,6 +1080,7 @@
 
       // Fetch messages simulating a different ID than the one in the log.
       val inconsistentTidp = new TopicIdPartition(Uuid.randomUuid(), tidp.topicPartition)
+
       def callback(response: Seq[(TopicIdPartition, FetchPartitionData)]): Unit = {
         successfulFetch = response
       }
@@ -2438,10 +2432,10 @@
   }
 
   private def sendProducerAppend(
-    replicaManager: ReplicaManager,
-    topicPartition: TopicPartition,
-    numOfRecords: Int
-  ): AtomicReference[PartitionResponse] = {
+                                  replicaManager: ReplicaManager,
+                                  topicPartition: TopicPartition,
+                                  numOfRecords: Int
+                                ): AtomicReference[PartitionResponse] = {
     val produceResult = new AtomicReference[PartitionResponse]()
 
     def callback(response: Map[TopicPartition, PartitionResponse]): Unit = {
@@ -2467,35 +2461,6 @@
     produceResult
   }
 
-<<<<<<< HEAD
-  private def sendConsumerFetch(replicaManager: ReplicaManager,
-                                topicPartition: TopicPartition,
-                                partitionData: FetchRequest.PartitionData,
-                                clientMetadataOpt: Option[ClientMetadata],
-                                timeout: Long = 0L): AtomicReference[FetchPartitionData] = {
-    val fetchResult = new AtomicReference[FetchPartitionData]()
-
-    def callback(response: Seq[(TopicPartition, FetchPartitionData)]): Unit = {
-      fetchResult.set(response.toMap.apply(topicPartition))
-    }
-
-    replicaManager.fetchMessages(
-      timeout = timeout,
-      replicaId = Request.OrdinaryConsumerId,
-      fetchMinBytes = 1,
-      fetchMaxBytes = 100,
-      hardMaxBytesLimit = false,
-      fetchInfos = Seq(topicPartition -> partitionData),
-      quota = UnboundedQuota,
-      isolationLevel = IsolationLevel.READ_UNCOMMITTED,
-      responseCallback = callback,
-      clientMetadata = clientMetadataOpt
-    )
-    fetchResult
-  }
-
-=======
->>>>>>> 15418db6
   /**
    * This method assumes that the test using created ReplicaManager calls
    * ReplicaManager.becomeLeaderOrFollower() once with LeaderAndIsrRequest containing
@@ -2590,8 +2555,8 @@
     mockGetAliveBrokerFunctions(metadataCache, aliveBrokers)
     when(metadataCache.getPartitionReplicaEndpoints(
       any[TopicPartition], any[ListenerName])).
-        thenReturn(Map(leaderBrokerId -> new Node(leaderBrokerId, "host1", 9092, "rack-a"),
-          followerBrokerId -> new Node(followerBrokerId, "host2", 9092, "rack-b")).toMap)
+      thenReturn(Map(leaderBrokerId -> new Node(leaderBrokerId, "host1", 9092, "rack-a"),
+        followerBrokerId -> new Node(followerBrokerId, "host2", 9092, "rack-b")).toMap)
     when(metadataCache.metadataVersion()).thenReturn(config.interBrokerProtocolVersion)
     val mockProducePurgatory = new DelayedOperationPurgatory[DelayedProduce](
       purgatoryName = "Produce", timer, reaperEnabled = false)
@@ -2609,15 +2574,7 @@
         .setErrorCode(Errors.NONE.code)
         .setLeaderEpoch(leaderEpochFromLeader)
         .setEndOffset(offsetFromLeader)).asJava,
-<<<<<<< HEAD
       BrokerEndPoint(1, "host1", 1), time)
-    val replicaManager = new ReplicaManager(config, metrics, time, None, mockScheduler, mockLogMgr,
-      new AtomicBoolean(false), quotaManager, mockBrokerTopicStats,
-      metadataCache, mockLogDirFailureChannel, mockProducePurgatory, mockFetchPurgatory,
-      mockDeleteRecordsPurgatory, mockElectLeaderPurgatory, Option(this.getClass.getName),
-      configRepository, alterIsrManager) {
-=======
-      BrokerEndPoint(1, "host1" ,1), time)
     val replicaManager = new ReplicaManager(
       metrics = metrics,
       config = config,
@@ -2634,18 +2591,13 @@
       delayedDeleteRecordsPurgatoryParam = Some(mockDeleteRecordsPurgatory),
       delayedElectLeaderPurgatoryParam = Some(mockElectLeaderPurgatory),
       threadNamePrefix = Option(this.getClass.getName)) {
->>>>>>> 15418db6
 
       override protected def createReplicaFetcherManager(metrics: Metrics,
                                                          time: Time,
                                                          threadNamePrefix: Option[String],
                                                          replicationQuotaManager: ReplicationQuotaManager): ReplicaFetcherManager = {
-<<<<<<< HEAD
-        new ReplicaFetcherManager(config, this, metrics, time, threadNamePrefix, replicationQuotaManager) {
-=======
         val rm = this
         new ReplicaFetcherManager(config, rm, metrics, time, threadNamePrefix, replicationQuotaManager, () => metadataCache.metadataVersion(), () => 1) {
->>>>>>> 15418db6
 
           override def createFetcherThread(fetcherId: Int, sourceBroker: BrokerEndPoint): ReplicaFetcherThread = {
             val logContext = new LogContext(s"[ReplicaFetcher replicaId=${config.brokerId}, leaderId=${sourceBroker.id}, " +
@@ -2728,6 +2680,7 @@
                             transactionalId: String = null,
                             transactionStatePartition: Option[Int] = None): CallbackResult[PartitionResponse] = {
     val result = new CallbackResult[PartitionResponse]()
+
     def appendCallback(responses: Map[TopicPartition, PartitionResponse]): Unit = {
       val response = responses.get(partition)
       assertTrue(response.isDefined)
@@ -2754,8 +2707,9 @@
                                             origin: AppendOrigin = AppendOrigin.CLIENT,
                                             requiredAcks: Short = -1): CallbackResult[Map[TopicPartition, PartitionResponse]] = {
     val result = new CallbackResult[Map[TopicPartition, PartitionResponse]]()
+
     def appendCallback(responses: Map[TopicPartition, PartitionResponse]): Unit = {
-      responses.foreach( response => assertTrue(responses.get(response._1).isDefined))
+      responses.foreach(response => assertTrue(responses.get(response._1).isDefined))
       result.fire(responses)
     }
 
@@ -2773,15 +2727,15 @@
   }
 
   private def fetchPartitionAsConsumer(
-    replicaManager: ReplicaManager,
-    partition: TopicIdPartition,
-    partitionData: PartitionData,
-    maxWaitMs: Long = 0,
-    minBytes: Int = 1,
-    maxBytes: Int = 1024 * 1024,
-    isolationLevel: IsolationLevel = IsolationLevel.READ_UNCOMMITTED,
-    clientMetadata: Option[ClientMetadata] = None,
-  ): CallbackResult[FetchPartitionData] = {
+                                        replicaManager: ReplicaManager,
+                                        partition: TopicIdPartition,
+                                        partitionData: PartitionData,
+                                        maxWaitMs: Long = 0,
+                                        minBytes: Int = 1,
+                                        maxBytes: Int = 1024 * 1024,
+                                        isolationLevel: IsolationLevel = IsolationLevel.READ_UNCOMMITTED,
+                                        clientMetadata: Option[ClientMetadata] = None,
+                                      ): CallbackResult[FetchPartitionData] = {
     val isolation = isolationLevel match {
       case IsolationLevel.READ_COMMITTED => FetchIsolation.TXN_COMMITTED
       case IsolationLevel.READ_UNCOMMITTED => FetchIsolation.HIGH_WATERMARK
@@ -2801,14 +2755,14 @@
   }
 
   private def fetchPartitionAsFollower(
-    replicaManager: ReplicaManager,
-    partition: TopicIdPartition,
-    partitionData: PartitionData,
-    replicaId: Int,
-    maxWaitMs: Long = 0,
-    minBytes: Int = 1,
-    maxBytes: Int = 1024 * 1024,
-  ): CallbackResult[FetchPartitionData] = {
+                                        replicaManager: ReplicaManager,
+                                        partition: TopicIdPartition,
+                                        partitionData: PartitionData,
+                                        replicaId: Int,
+                                        maxWaitMs: Long = 0,
+                                        minBytes: Int = 1,
+                                        maxBytes: Int = 1024 * 1024,
+                                      ): CallbackResult[FetchPartitionData] = {
     fetchPartition(
       replicaManager,
       replicaId = replicaId,
@@ -2823,17 +2777,18 @@
   }
 
   private def fetchPartition(
-    replicaManager: ReplicaManager,
-    replicaId: Int,
-    partition: TopicIdPartition,
-    partitionData: PartitionData,
-    minBytes: Int,
-    maxBytes: Int,
-    isolation: FetchIsolation,
-    clientMetadata: Option[ClientMetadata],
-    maxWaitMs: Long
-  ): CallbackResult[FetchPartitionData] = {
+                              replicaManager: ReplicaManager,
+                              replicaId: Int,
+                              partition: TopicIdPartition,
+                              partitionData: PartitionData,
+                              minBytes: Int,
+                              maxBytes: Int,
+                              isolation: FetchIsolation,
+                              clientMetadata: Option[ClientMetadata],
+                              maxWaitMs: Long
+                            ): CallbackResult[FetchPartitionData] = {
     val result = new CallbackResult[FetchPartitionData]()
+
     def fetchCallback(responseStatus: Seq[(TopicIdPartition, FetchPartitionData)]): Unit = {
       assertEquals(1, responseStatus.size)
       val (topicPartition, fetchData) = responseStatus.head
@@ -2857,18 +2812,18 @@
   }
 
   private def fetchPartitions(
-    replicaManager: ReplicaManager,
-    replicaId: Int,
-    fetchInfos: Seq[(TopicIdPartition, PartitionData)],
-    responseCallback: Seq[(TopicIdPartition, FetchPartitionData)] => Unit,
-    requestVersion: Short = ApiKeys.FETCH.latestVersion,
-    maxWaitMs: Long = 0,
-    minBytes: Int = 1,
-    maxBytes: Int = 1024 * 1024,
-    quota: ReplicaQuota = UnboundedQuota,
-    isolation: FetchIsolation = FetchIsolation.LOG_END,
-    clientMetadata: Option[ClientMetadata] = None
-  ): Unit = {
+                               replicaManager: ReplicaManager,
+                               replicaId: Int,
+                               fetchInfos: Seq[(TopicIdPartition, PartitionData)],
+                               responseCallback: Seq[(TopicIdPartition, FetchPartitionData)] => Unit,
+                               requestVersion: Short = ApiKeys.FETCH.latestVersion,
+                               maxWaitMs: Long = 0,
+                               minBytes: Int = 1,
+                               maxBytes: Int = 1024 * 1024,
+                               quota: ReplicaQuota = UnboundedQuota,
+                               isolation: FetchIsolation = FetchIsolation.LOG_END,
+                               clientMetadata: Option[ClientMetadata] = None
+                             ): Unit = {
     val params = new FetchParams(
       requestVersion,
       replicaId,
@@ -2931,23 +2886,15 @@
   }
 
   private def setupReplicaManagerWithMockedPurgatories(
-<<<<<<< HEAD
                                                         timer: MockTimer,
                                                         brokerId: Int = 0,
                                                         aliveBrokerIds: Seq[Int] = Seq(0, 1),
-                                                        propsModifier: Properties => Unit = _ => {}
+                                                        propsModifier: Properties => Unit = _ => {},
+                                                        mockReplicaFetcherManager: Option[ReplicaFetcherManager] = None,
+                                                        mockReplicaAlterLogDirsManager: Option[ReplicaAlterLogDirsManager] = None,
+                                                        isShuttingDown: AtomicBoolean = new AtomicBoolean(false),
+                                                        enableRemoteStorage: Boolean = false
                                                       ): ReplicaManager = {
-=======
-    timer: MockTimer,
-    brokerId: Int = 0,
-    aliveBrokerIds: Seq[Int] = Seq(0, 1),
-    propsModifier: Properties => Unit = _ => {},
-    mockReplicaFetcherManager: Option[ReplicaFetcherManager] = None,
-    mockReplicaAlterLogDirsManager: Option[ReplicaAlterLogDirsManager] = None,
-    isShuttingDown: AtomicBoolean = new AtomicBoolean(false),
-    enableRemoteStorage: Boolean = false
-  ): ReplicaManager = {
->>>>>>> 15418db6
     val props = TestUtils.createBrokerConfig(brokerId, TestUtils.MockZkConnect)
     props.put("log.dirs", TestUtils.tempRelativeDir("data").getAbsolutePath + "," + TestUtils.tempRelativeDir("data2").getAbsolutePath)
     propsModifier.apply(props)
@@ -3003,11 +2950,11 @@
       addPartitionsToTxnManager = Some(addPartitionsToTxnManager)) {
 
       override protected def createReplicaFetcherManager(
-        metrics: Metrics,
-        time: Time,
-        threadNamePrefix: Option[String],
-        quotaManager: ReplicationQuotaManager
-      ): ReplicaFetcherManager = {
+                                                          metrics: Metrics,
+                                                          time: Time,
+                                                          threadNamePrefix: Option[String],
+                                                          quotaManager: ReplicationQuotaManager
+                                                        ): ReplicaFetcherManager = {
         mockReplicaFetcherManager.getOrElse {
           super.createReplicaFetcherManager(
             metrics,
@@ -3019,9 +2966,9 @@
       }
 
       override def createReplicaAlterLogDirsManager(
-        quotaManager: ReplicationQuotaManager,
-        brokerTopicStats: BrokerTopicStats
-      ): ReplicaAlterLogDirsManager = {
+                                                     quotaManager: ReplicationQuotaManager,
+                                                     brokerTopicStats: BrokerTopicStats
+                                                   ): ReplicaAlterLogDirsManager = {
         mockReplicaAlterLogDirsManager.getOrElse {
           super.createReplicaAlterLogDirsManager(
             quotaManager,
@@ -3635,18 +3582,18 @@
 
       def leaderAndIsrRequest(topicIds: util.Map[String, Uuid], version: Short, partition: Int = 0, leaderEpoch: Int = 0): LeaderAndIsrRequest =
         new LeaderAndIsrRequest.Builder(version, 0, 0, brokerEpoch,
-        Seq(new LeaderAndIsrPartitionState()
-          .setTopicName(topic)
-          .setPartitionIndex(partition)
-          .setControllerEpoch(0)
-          .setLeader(0)
-          .setLeaderEpoch(leaderEpoch)
-          .setIsr(brokerList)
-          .setPartitionEpoch(0)
-          .setReplicas(brokerList)
-          .setIsNew(true)).asJava,
-        topicIds,
-        Set(new Node(0, "host1", 0), new Node(1, "host2", 1)).asJava).build()
+          Seq(new LeaderAndIsrPartitionState()
+            .setTopicName(topic)
+            .setPartitionIndex(partition)
+            .setControllerEpoch(0)
+            .setLeader(0)
+            .setLeaderEpoch(leaderEpoch)
+            .setIsr(brokerList)
+            .setPartitionEpoch(0)
+            .setReplicas(brokerList)
+            .setIsNew(true)).asJava,
+          topicIds,
+          Set(new Node(0, "host1", 0), new Node(1, "host2", 1)).asJava).build()
 
       // Send a request without a topic ID so that we have a log without a topic ID associated to the partition.
       val response = replicaManager.becomeLeaderOrFollower(0, leaderAndIsrRequest(Collections.emptyMap(), 4), (_, _) => ())
@@ -3700,7 +3647,6 @@
 
       def leaderAndIsrRequest(epoch: Int, topicIds: java.util.Map[String, Uuid]): LeaderAndIsrRequest =
         new LeaderAndIsrRequest.Builder(ApiKeys.LEADER_AND_ISR.latestVersion, 0, 0, brokerEpoch,
-<<<<<<< HEAD
           Seq(new LeaderAndIsrPartitionState()
             .setTopicName(topic)
             .setPartitionIndex(0)
@@ -3708,25 +3654,11 @@
             .setLeader(0)
             .setLeaderEpoch(epoch)
             .setIsr(brokerList)
-            .setZkVersion(0)
+            .setPartitionEpoch(0)
             .setReplicas(brokerList)
             .setIsNew(true)).asJava,
           topicIds,
           Set(new Node(0, "host1", 0), new Node(1, "host2", 1)).asJava).build()
-=======
-        Seq(new LeaderAndIsrPartitionState()
-          .setTopicName(topic)
-          .setPartitionIndex(0)
-          .setControllerEpoch(0)
-          .setLeader(0)
-          .setLeaderEpoch(epoch)
-          .setIsr(brokerList)
-          .setPartitionEpoch(0)
-          .setReplicas(brokerList)
-          .setIsNew(true)).asJava,
-        topicIds,
-        Set(new Node(0, "host1", 0), new Node(1, "host2", 1)).asJava).build()
->>>>>>> 15418db6
 
       val response = replicaManager.becomeLeaderOrFollower(0, leaderAndIsrRequest(0, topicIds), (_, _) => ())
       assertEquals(Errors.NONE, response.partitionErrors(topicNames).get(topicPartition))
@@ -3758,7 +3690,6 @@
 
       def leaderAndIsrRequest(epoch: Int, name: String, version: Short): LeaderAndIsrRequest = LeaderAndIsrRequest.parse(
         new LeaderAndIsrRequest.Builder(version, 0, 0, brokerEpoch,
-<<<<<<< HEAD
           Seq(new LeaderAndIsrPartitionState()
             .setTopicName(name)
             .setPartitionIndex(0)
@@ -3766,25 +3697,11 @@
             .setLeader(0)
             .setLeaderEpoch(epoch)
             .setIsr(brokerList)
-            .setZkVersion(0)
+            .setPartitionEpoch(0)
             .setReplicas(brokerList)
             .setIsNew(true)).asJava,
           topicIds,
           Set(new Node(0, "host1", 0), new Node(1, "host2", 1)).asJava).build().serialize(), version)
-=======
-        Seq(new LeaderAndIsrPartitionState()
-          .setTopicName(name)
-          .setPartitionIndex(0)
-          .setControllerEpoch(0)
-          .setLeader(0)
-          .setLeaderEpoch(epoch)
-          .setIsr(brokerList)
-          .setPartitionEpoch(0)
-          .setReplicas(brokerList)
-          .setIsNew(true)).asJava,
-        topicIds,
-        Set(new Node(0, "host1", 0), new Node(1, "host2", 1)).asJava).build().serialize(), version)
->>>>>>> 15418db6
 
       // There is no file if the topic does not have an associated topic ID.
       val response = replicaManager.becomeLeaderOrFollower(0, leaderAndIsrRequest(0, "fakeTopic", ApiKeys.LEADER_AND_ISR.latestVersion), (_, _) => ())
@@ -3847,31 +3764,17 @@
     }
   }
 
-<<<<<<< HEAD
-  private def leaderAndIsrRequest(
-                                   topicId: Uuid,
-                                   topicPartition: TopicPartition,
-                                   replicas: Seq[Int],
-                                   leaderAndIsr: LeaderAndIsr,
-                                   isNew: Boolean = true,
-                                   brokerEpoch: Int = 0,
-                                   controllerId: Int = 0,
-                                   controllerEpoch: Int = 0,
-                                   version: Short = LeaderAndIsrRequestData.HIGHEST_SUPPORTED_VERSION
-                                 ): LeaderAndIsrRequest = {
-=======
   private def makeLeaderAndIsrRequest(
-    topicId: Uuid,
-    topicPartition: TopicPartition,
-    replicas: Seq[Int],
-    leaderAndIsr: LeaderAndIsr,
-    isNew: Boolean = true,
-    brokerEpoch: Int = 0,
-    controllerId: Int = 0,
-    controllerEpoch: Int = 0,
-    version: Short = LeaderAndIsrRequestData.HIGHEST_SUPPORTED_VERSION
-  ): LeaderAndIsrRequest = {
->>>>>>> 15418db6
+                                       topicId: Uuid,
+                                       topicPartition: TopicPartition,
+                                       replicas: Seq[Int],
+                                       leaderAndIsr: LeaderAndIsr,
+                                       isNew: Boolean = true,
+                                       brokerEpoch: Int = 0,
+                                       controllerId: Int = 0,
+                                       controllerEpoch: Int = 0,
+                                       version: Short = LeaderAndIsrRequestData.HIGHEST_SUPPORTED_VERSION
+                                     ): LeaderAndIsrRequest = {
     val partitionState = new LeaderAndIsrPartitionState()
       .setTopicName(topicPartition.topic)
       .setPartitionIndex(topicPartition.partition)
@@ -5235,6 +5138,7 @@
   private var partitionViewArgument: Option[PartitionView] = None
 
   def getSelectionCount: Long = selectionCount.get
+
   def getPartitionViewArgument: Option[PartitionView] = partitionViewArgument
 
   override def select(topicPartition: TopicPartition, clientMetadata: ClientMetadata, partitionView: PartitionView): Optional[ReplicaView] = {
