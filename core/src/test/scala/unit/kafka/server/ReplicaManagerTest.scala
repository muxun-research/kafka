/**
 * Licensed to the Apache Software Foundation (ASF) under one or more
 * contributor license agreements.  See the NOTICE file distributed with
 * this work for additional information regarding copyright ownership.
 * The ASF licenses this file to You under the Apache License, Version 2.0
 * (the "License"); you may not use this file except in compliance with
 * the License.  You may obtain a copy of the License at
 *
 * http://www.apache.org/licenses/LICENSE-2.0
 *
 * Unless required by applicable law or agreed to in writing, software
 * distributed under the License is distributed on an "AS IS" BASIS,
 * WITHOUT WARRANTIES OR CONDITIONS OF ANY KIND, either express or implied.
 * See the License for the specific language governing permissions and
 * limitations under the License.
 */

package kafka.server

<<<<<<< HEAD
import com.yammer.metrics.core.Gauge
import kafka.api._
import kafka.cluster.PartitionTest.MockPartitionListener
import kafka.cluster.{BrokerEndPoint, Partition}
import kafka.log._
import kafka.log.remote.RemoteLogManager
import kafka.server.QuotaFactory.{QuotaManagers, UnboundedQuota}
import kafka.server.checkpoints.{LazyOffsetCheckpoints, OffsetCheckpointFile}
=======
import com.yammer.metrics.core.{Gauge, Meter, Timer}
import kafka.cluster.PartitionTest.MockPartitionListener
import kafka.cluster.Partition
import kafka.log.{LogManager, UnifiedLog}
import kafka.log.remote.RemoteLogManager
import org.apache.kafka.server.log.remote.quota.RLMQuotaManagerConfig.INACTIVE_SENSOR_EXPIRATION_TIME_SECONDS
import org.apache.kafka.server.log.remote.quota.RLMQuotaMetrics
import kafka.server.QuotaFactory.{QuotaManagers, UNBOUNDED_QUOTA}
>>>>>>> 9494bebe
import kafka.server.epoch.util.MockBlockingSender
import kafka.server.share.{DelayedShareFetch, SharePartition}
import kafka.utils.TestUtils.waitUntilTrue
import kafka.utils.{Pool, TestUtils}
import org.apache.kafka.clients.FetchSessionHandler
<<<<<<< HEAD
import org.apache.kafka.common.errors.{InvalidPidMappingException, KafkaStorageException}
import org.apache.kafka.common.internals.Topic
=======
import org.apache.kafka.common.{DirectoryId, IsolationLevel, Node, TopicIdPartition, TopicPartition, Uuid}
import org.apache.kafka.common.compress.Compression
import org.apache.kafka.common.config.TopicConfig
import org.apache.kafka.common.errors.InvalidPidMappingException
import org.apache.kafka.common.internals.Topic
import org.apache.kafka.common.message.{DeleteRecordsResponseData, ShareFetchResponseData}
import org.apache.kafka.common.message.OffsetForLeaderEpochResponseData.EpochEndOffset
import org.apache.kafka.common.metadata.{PartitionChangeRecord, PartitionRecord, RemoveTopicRecord, TopicRecord}
>>>>>>> 9494bebe
import org.apache.kafka.common.metrics.Metrics
import org.apache.kafka.common.network.ListenerName
import org.apache.kafka.common.protocol.{ApiKeys, Errors}
import org.apache.kafka.common.record._
import org.apache.kafka.common.replica.ClientMetadata.DefaultClientMetadata
import org.apache.kafka.common.replica.ReplicaView.DefaultReplicaView
import org.apache.kafka.common.replica.{ClientMetadata, PartitionView, ReplicaSelector, ReplicaView}
import org.apache.kafka.common.requests.FetchRequest.PartitionData
import org.apache.kafka.common.requests.ProduceResponse.PartitionResponse
import org.apache.kafka.common.requests._
import org.apache.kafka.common.security.auth.KafkaPrincipal
import org.apache.kafka.common.utils.{LogContext, Time, Utils}
<<<<<<< HEAD
import org.apache.kafka.common._
import org.apache.kafka.image._
import org.apache.kafka.metadata.LeaderConstants.NO_LEADER
import org.apache.kafka.metadata.LeaderRecoveryState
import org.apache.kafka.server.common.MetadataVersion.IBP_2_6_IV0
import org.apache.kafka.server.common.OffsetAndEpoch
import org.apache.kafka.server.metrics.{KafkaMetricsGroup, KafkaYammerMetrics}
import org.apache.kafka.server.util.timer.MockTimer
import org.apache.kafka.server.util.{MockScheduler, MockTime}
import org.apache.kafka.storage.internals.log._
=======
import org.apache.kafka.coordinator.transaction.TransactionLogConfig
import org.apache.kafka.image._
import org.apache.kafka.metadata.LeaderConstants.NO_LEADER
import org.apache.kafka.metadata.LeaderAndIsr
import org.apache.kafka.metadata.properties.{MetaProperties, MetaPropertiesEnsemble, MetaPropertiesVersion, PropertiesUtils}
import org.apache.kafka.server.common.{DirectoryEventHandler, KRaftVersion, MetadataVersion, OffsetAndEpoch, StopPartition}
import org.apache.kafka.server.config.{KRaftConfigs, ReplicationConfigs, ServerLogConfigs}
import org.apache.kafka.server.log.remote.storage._
import org.apache.kafka.server.metrics.{KafkaMetricsGroup, KafkaYammerMetrics}
import org.apache.kafka.server.network.BrokerEndPoint
import org.apache.kafka.server.purgatory.DelayedOperationPurgatory
import org.apache.kafka.server.share.SharePartitionKey
import org.apache.kafka.server.share.fetch.{DelayedShareFetchGroupKey, DelayedShareFetchKey, ShareFetch}
import org.apache.kafka.server.storage.log.{FetchIsolation, FetchParams, FetchPartitionData}
import org.apache.kafka.server.util.timer.MockTimer
import org.apache.kafka.server.util.{MockScheduler, MockTime}
import org.apache.kafka.storage.internals.checkpoint.LazyOffsetCheckpoints
import org.apache.kafka.storage.internals.epoch.LeaderEpochFileCache
import org.apache.kafka.storage.internals.log.{AppendOrigin, FetchDataInfo, LocalLog, LogConfig, LogDirFailureChannel, LogLoader, LogOffsetMetadata, LogOffsetSnapshot, LogSegments, ProducerStateManager, ProducerStateManagerConfig, RemoteStorageFetchInfo, UnifiedLog => JUnifiedLog, VerificationGuard}
import org.apache.kafka.storage.log.metrics.BrokerTopicStats
>>>>>>> 9494bebe
import org.junit.jupiter.api.Assertions._
import org.junit.jupiter.api.{AfterAll, AfterEach, BeforeEach, Test}
import org.junit.jupiter.params.ParameterizedTest
<<<<<<< HEAD
import org.junit.jupiter.params.provider.ValueSource
=======
import org.junit.jupiter.params.provider.{EnumSource, ValueSource}
>>>>>>> 9494bebe
import org.mockito.ArgumentMatchers._
import org.mockito.Mockito._
import org.mockito.invocation.InvocationOnMock
import org.mockito.stubbing.Answer
import org.mockito.{ArgumentCaptor, ArgumentMatchers}

<<<<<<< HEAD
import java.io.File
=======
import java.io.{ByteArrayInputStream, File}
>>>>>>> 9494bebe
import java.net.InetAddress
import java.nio.file.{Files, Paths}
import java.util
import java.util.concurrent.atomic.{AtomicBoolean, AtomicLong, AtomicReference}
<<<<<<< HEAD
import java.util.concurrent.{CountDownLatch, TimeUnit}
=======
import java.util.concurrent.{Callable, CompletableFuture, ConcurrentHashMap, CountDownLatch, TimeUnit}
import java.util.function.BiConsumer
>>>>>>> 9494bebe
import java.util.stream.IntStream
import java.util.{Collections, Optional, OptionalLong, Properties}
import scala.collection.{Map, Seq, mutable}
import scala.jdk.CollectionConverters._
import scala.jdk.OptionConverters.RichOption

object ReplicaManagerTest {
  @AfterAll
  def tearDownClass(): Unit = {
    TestUtils.clearYammerMetrics()
  }
}

class ReplicaManagerTest {

  private val topic = "test-topic"
  private val topicId = Uuid.randomUuid()
  private val topicIds = scala.Predef.Map("test-topic" -> topicId)
  private val topicNames = scala.Predef.Map(topicId -> "test-topic")
  private val transactionalId = "txn"
  private val time = new MockTime
  private val metrics = new Metrics
  private val startOffset = 0
  private val endOffset = 20
  private val highHW = 18
  private var alterPartitionManager: AlterPartitionManager = _
  private var config: KafkaConfig = _
  private var quotaManager: QuotaManagers = _
  private var mockRemoteLogManager: RemoteLogManager = _
  private var addPartitionsToTxnManager: AddPartitionsToTxnManager = _
  private var brokerTopicStats: BrokerTopicStats = _
  private val quotaExceededThrottleTime = 1000
  private val quotaAvailableThrottleTime = 0

  // Constants defined for readability
  private val zkVersion = 0
  private val correlationId = 0
  private val controllerEpoch = 0
  private val brokerEpoch = 0L

  // These metrics are static and once we remove them after each test, they won't be created and verified anymore
  private val metricsToBeDeletedInTheEnd = Set("kafka.server:type=DelayedRemoteFetchMetrics,name=ExpiresPerSec")

  @BeforeEach
  def setUp(): Unit = {
    val props = TestUtils.createBrokerConfig(1)
    config = KafkaConfig.fromProps(props)
    alterPartitionManager = mock(classOf[AlterPartitionManager])
    quotaManager = QuotaFactory.instantiate(config, metrics, time, "")
    mockRemoteLogManager = mock(classOf[RemoteLogManager])
    when(mockRemoteLogManager.fetchThrottleTimeSensor()).thenReturn(
      new RLMQuotaMetrics(metrics,
        "remote-fetch-throttle-time",
        classOf[RemoteLogManager].getSimpleName,
        "The %s time in millis remote fetches was throttled by a broker",
        INACTIVE_SENSOR_EXPIRATION_TIME_SECONDS)
        .sensor())
    addPartitionsToTxnManager = mock(classOf[AddPartitionsToTxnManager])

    // Anytime we try to verify, just automatically run the callback as though the transaction was verified.
    when(addPartitionsToTxnManager.addOrVerifyTransaction(any(), any(), any(), any(), any(), any())).thenAnswer { invocationOnMock =>
      val callback = invocationOnMock.getArgument(4, classOf[AddPartitionsToTxnManager.AppendCallback])
      callback(Map.empty[TopicPartition, Errors].toMap)
    }
  }

  @AfterEach
  def tearDown(): Unit = {
    clearYammerMetricsExcept(metricsToBeDeletedInTheEnd)
    Option(quotaManager).foreach(_.shutdown())
    metrics.close()
    // validate that the shutdown is working correctly by ensuring no lingering threads.
    // assert at the very end otherwise the other tear down steps will not be performed
    assertNoNonDaemonThreadsWithWaiting(this.getClass.getName)
  }

  @Test
  def testHighWaterMarkDirectoryMapping(): Unit = {
    val mockLogMgr = TestUtils.createLogManager(config.logDirs.map(new File(_)))
    val rm = new ReplicaManager(
      metrics = metrics,
      config = config,
      time = time,
      scheduler = new MockScheduler(time),
      logManager = mockLogMgr,
      quotaManagers = quotaManager,
      metadataCache = MetadataCache.kRaftMetadataCache(config.brokerId, () => KRaftVersion.KRAFT_VERSION_0),
      logDirFailureChannel = new LogDirFailureChannel(config.logDirs.size),
      alterPartitionManager = alterPartitionManager)
    try {
      val partition = rm.createPartition(new TopicPartition(topic, 1))
      partition.createLogIfNotExists(isNew = false, isFutureReplica = false,
        new LazyOffsetCheckpoints(rm.highWatermarkCheckpoints.asJava), None)
      rm.checkpointHighWatermarks()
      config.logDirs.map(s => Paths.get(s, ReplicaManager.HighWatermarkFilename))
        .foreach(checkpointFile => assertTrue(Files.exists(checkpointFile),
          s"checkpoint file does not exist at $checkpointFile"))
    } finally {
      rm.shutdown(checkpointHW = false)
    }
  }

  @Test
  def testHighwaterMarkRelativeDirectoryMapping(): Unit = {
    val props = TestUtils.createBrokerConfig(1)
    props.put("log.dir", TestUtils.tempRelativeDir("data").getAbsolutePath)
    val config = KafkaConfig.fromProps(props)
    val mockLogMgr = TestUtils.createLogManager(config.logDirs.map(new File(_)))
    val rm = new ReplicaManager(
      metrics = metrics,
      config = config,
      time = time,
      scheduler = new MockScheduler(time),
      logManager = mockLogMgr,
      quotaManagers = quotaManager,
      metadataCache = MetadataCache.kRaftMetadataCache(config.brokerId, () => KRaftVersion.KRAFT_VERSION_0),
      logDirFailureChannel = new LogDirFailureChannel(config.logDirs.size),
      alterPartitionManager = alterPartitionManager)
    try {
      val partition = rm.createPartition(new TopicPartition(topic, 1))
      partition.createLogIfNotExists(isNew = false, isFutureReplica = false,
        new LazyOffsetCheckpoints(rm.highWatermarkCheckpoints.asJava), None)
      rm.checkpointHighWatermarks()
      config.logDirs.map(s => Paths.get(s, ReplicaManager.HighWatermarkFilename))
        .foreach(checkpointFile => assertTrue(Files.exists(checkpointFile),
          s"checkpoint file does not exist at $checkpointFile"))
    } finally {
      rm.shutdown(checkpointHW = false)
    }
  }

  @Test
  def testIllegalRequiredAcks(): Unit = {
    val mockLogMgr = TestUtils.createLogManager(config.logDirs.map(new File(_)))
    val rm = new ReplicaManager(
      metrics = metrics,
      config = config,
      time = time,
      scheduler = new MockScheduler(time),
      logManager = mockLogMgr,
      quotaManagers = quotaManager,
      metadataCache = MetadataCache.kRaftMetadataCache(config.brokerId, () => KRaftVersion.KRAFT_VERSION_0),
      logDirFailureChannel = new LogDirFailureChannel(config.logDirs.size),
      alterPartitionManager = alterPartitionManager,
      threadNamePrefix = Option(this.getClass.getName))
    try {
      def callback(responseStatus: Map[TopicPartition, PartitionResponse]): Unit = {
        assert(responseStatus.values.head.error == Errors.INVALID_REQUIRED_ACKS)
      }

      rm.appendRecords(
        timeout = 0,
        requiredAcks = 3,
        internalTopicsAllowed = false,
        origin = AppendOrigin.CLIENT,
        entriesPerPartition = Map(new TopicPartition("test1", 0) -> MemoryRecords.withRecords(Compression.NONE,
          new SimpleRecord("first message".getBytes))),
        responseCallback = callback)
    } finally {
      rm.shutdown(checkpointHW = false)
    }
  }

  private def mockGetAliveBrokerFunctions(cache: MetadataCache, aliveBrokers: Seq[Node]): Unit = {
    when(cache.hasAliveBroker(anyInt)).thenAnswer(new Answer[Boolean]() {
      override def answer(invocation: InvocationOnMock): Boolean = {
        aliveBrokers.map(_.id()).contains(invocation.getArgument(0).asInstanceOf[Int])
      }
    })
    when(cache.getAliveBrokerNode(anyInt, any[ListenerName])).
      thenAnswer(new Answer[Option[Node]]() {
        override def answer(invocation: InvocationOnMock): Option[Node] = {
          aliveBrokers.find(node => node.id == invocation.getArgument(0).asInstanceOf[Integer])
        }
      })
    when(cache.getAliveBrokerNodes(any[ListenerName])).thenReturn(aliveBrokers)
  }

  @Test
  def testMaybeAddLogDirFetchers(): Unit = {
    val dir1 = TestUtils.tempDir()
    val dir2 = TestUtils.tempDir()
    val props = TestUtils.createBrokerConfig(0)
    props.put("log.dirs", dir1.getAbsolutePath + "," + dir2.getAbsolutePath)
    val config = KafkaConfig.fromProps(props)
    val logManager = TestUtils.createLogManager(config.logDirs.map(new File(_)), new LogConfig(new Properties()))
    val metadataCache: MetadataCache = mock(classOf[MetadataCache])
    mockGetAliveBrokerFunctions(metadataCache, Seq(new Node(0, "host0", 0)))
    when(metadataCache.metadataVersion()).thenReturn(MetadataVersion.MINIMUM_KRAFT_VERSION)
    val rm = new ReplicaManager(
      metrics = metrics,
      config = config,
      time = time,
      scheduler = new MockScheduler(time),
      logManager = logManager,
      quotaManagers = quotaManager,
      metadataCache = metadataCache,
      logDirFailureChannel = new LogDirFailureChannel(config.logDirs.size),
      alterPartitionManager = alterPartitionManager)

    try {
      val partition = rm.createPartition(new TopicPartition(topic, 0))
      partition.createLogIfNotExists(isNew = false, isFutureReplica = false,
        new LazyOffsetCheckpoints(rm.highWatermarkCheckpoints.asJava), None)

      rm.becomeLeaderOrFollower(0, new LeaderAndIsrRequest.Builder(0, 0, brokerEpoch,
        Seq(new LeaderAndIsrRequest.PartitionState()
          .setTopicName(topic)
          .setPartitionIndex(0)
          .setControllerEpoch(0)
          .setLeader(0)
          .setLeaderEpoch(0)
          .setIsr(Seq[Integer](0).asJava)
          .setPartitionEpoch(0)
          .setReplicas(Seq[Integer](0).asJava)
          .setIsNew(false)).asJava,
        Collections.singletonMap(topic, Uuid.randomUuid()),
        Set(new Node(0, "host1", 0)).asJava).build(), (_, _) => ())
      appendRecords(rm, new TopicPartition(topic, 0),
        MemoryRecords.withRecords(Compression.NONE, new SimpleRecord("first message".getBytes()), new SimpleRecord("second message".getBytes())))
      logManager.maybeUpdatePreferredLogDir(new TopicPartition(topic, 0), dir2.getAbsolutePath)

      partition.createLogIfNotExists(isNew = true, isFutureReplica = true,
        new LazyOffsetCheckpoints(rm.highWatermarkCheckpoints.asJava), None)

      // this method should use hw of future log to create log dir fetcher. Otherwise, it causes offset mismatch error
      rm.maybeAddLogDirFetchers(Set(partition), new LazyOffsetCheckpoints(rm.highWatermarkCheckpoints.asJava), _ => None)
      rm.replicaAlterLogDirsManager.fetcherThreadMap.values.foreach(t => t.fetchState(new TopicPartition(topic, 0)).foreach(s => assertEquals(0L, s.fetchOffset)))
      // make sure alter log dir thread has processed the data
      rm.replicaAlterLogDirsManager.fetcherThreadMap.values.foreach(t => t.doWork())
      assertEquals(Set.empty, rm.replicaAlterLogDirsManager.failedPartitions.partitions())
      // the future log becomes the current log, so the partition state should get removed
      rm.replicaAlterLogDirsManager.fetcherThreadMap.values.foreach(t => assertEquals(None, t.fetchState(new TopicPartition(topic, 0))))
    } finally {
      rm.shutdown(checkpointHW = false)
    }
  }

  @ParameterizedTest(name = "testMaybeAddLogDirFetchersPausingCleaning with futureLogCreated: {0}")
  @ValueSource(booleans = Array(true, false))
  def testMaybeAddLogDirFetchersPausingCleaning(futureLogCreated: Boolean): Unit = {
    val dir1 = TestUtils.tempDir()
    val dir2 = TestUtils.tempDir()
    val props = TestUtils.createBrokerConfig(0)
    props.put("log.dirs", dir1.getAbsolutePath + "," + dir2.getAbsolutePath)
    val config = KafkaConfig.fromProps(props)
    val logManager = TestUtils.createLogManager(config.logDirs.map(new File(_)), new LogConfig(new Properties()))
    val spyLogManager = spy(logManager)
    val metadataCache: MetadataCache = mock(classOf[MetadataCache])
    mockGetAliveBrokerFunctions(metadataCache, Seq(new Node(0, "host0", 0)))
    when(metadataCache.metadataVersion()).thenReturn(MetadataVersion.MINIMUM_KRAFT_VERSION)
    val tp0 = new TopicPartition(topic, 0)
    val uuid = Uuid.randomUuid()
    val rm = new ReplicaManager(
      metrics = metrics,
      config = config,
      time = time,
      scheduler = new MockScheduler(time),
      logManager = spyLogManager,
      quotaManagers = quotaManager,
      metadataCache = metadataCache,
      logDirFailureChannel = new LogDirFailureChannel(config.logDirs.size),
      alterPartitionManager = alterPartitionManager)

    try {
      val partition = rm.createPartition(tp0)
      partition.createLogIfNotExists(isNew = false, isFutureReplica = false,
        new LazyOffsetCheckpoints(rm.highWatermarkCheckpoints.asJava), Option.apply(uuid))

      val response = rm.becomeLeaderOrFollower(0, new LeaderAndIsrRequest.Builder(0, 0, brokerEpoch,
        Seq(new LeaderAndIsrRequest.PartitionState()
          .setTopicName(topic)
          .setPartitionIndex(0)
          .setControllerEpoch(0)
          .setLeader(0)
          .setLeaderEpoch(0)
          .setIsr(Seq[Integer](0).asJava)
          .setPartitionEpoch(0)
          .setReplicas(Seq[Integer](0).asJava)
          .setIsNew(false)).asJava,
        Collections.singletonMap(topic, uuid),
        Set(new Node(0, "host1", 0)).asJava).build(), (_, _) => ())
      // expect the errorCounts only has 1 entry with Errors.NONE
      val errorCounts = response.errorCounts()
      assertEquals(1, response.errorCounts().size())
      assertNotNull(errorCounts.get(Errors.NONE))
      spyLogManager.maybeUpdatePreferredLogDir(tp0, dir2.getAbsolutePath)

      if (futureLogCreated) {
        // create future log before maybeAddLogDirFetchers invoked
        partition.createLogIfNotExists(isNew = false, isFutureReplica = true,
          new LazyOffsetCheckpoints(rm.highWatermarkCheckpoints.asJava), None)
      } else {
        val mockLog = mock(classOf[UnifiedLog])
        when(spyLogManager.getLog(tp0, isFuture = true)).thenReturn(Option.apply(mockLog))
        when(mockLog.topicId).thenReturn(Option.apply(uuid))
        when(mockLog.parentDir).thenReturn(dir2.getAbsolutePath)
      }

      val topicIdMap: Map[String, Option[Uuid]] = Map(topic -> Option.apply(uuid))
      rm.maybeAddLogDirFetchers(Set(partition), new LazyOffsetCheckpoints(rm.highWatermarkCheckpoints.asJava), topicIdMap)
      if (futureLogCreated) {
        // since the futureLog is already created, we don't have to abort and pause the cleaning
        verify(spyLogManager, never).abortAndPauseCleaning(any[TopicPartition])
      } else {
        verify(spyLogManager, times(1)).abortAndPauseCleaning(any[TopicPartition])
      }
      rm.replicaAlterLogDirsManager.fetcherThreadMap.values.foreach(t => t.fetchState(new TopicPartition(topic, 0)).foreach(s => assertEquals(0L, s.fetchOffset)))
    } finally {
      rm.shutdown(checkpointHW = false)
    }
  }

  @Test
  def testClearPurgatoryOnBecomingFollower(): Unit = {
    val props = TestUtils.createBrokerConfig(0)
    props.put("log.dir", TestUtils.tempRelativeDir("data").getAbsolutePath)
    val config = KafkaConfig.fromProps(props)
    val logProps = new Properties()
    val mockLogMgr = TestUtils.createLogManager(config.logDirs.map(new File(_)), new LogConfig(logProps))
    val aliveBrokers = Seq(new Node(0, "host0", 0), new Node(1, "host1", 1))
    val metadataCache: MetadataCache = mock(classOf[MetadataCache])
    mockGetAliveBrokerFunctions(metadataCache, aliveBrokers)
    when(metadataCache.metadataVersion()).thenReturn(MetadataVersion.MINIMUM_KRAFT_VERSION)
    val rm = new ReplicaManager(
      metrics = metrics,
      config = config,
      time = time,
      scheduler = new MockScheduler(time),
      logManager = mockLogMgr,
      quotaManagers = quotaManager,
      metadataCache = metadataCache,
      logDirFailureChannel = new LogDirFailureChannel(config.logDirs.size),
      alterPartitionManager = alterPartitionManager)

    try {
      val brokerList = Seq[Integer](0, 1).asJava
      val topicIds = Collections.singletonMap(topic, Uuid.randomUuid())

      val partition = rm.createPartition(new TopicPartition(topic, 0))
      partition.createLogIfNotExists(isNew = false, isFutureReplica = false,
        new LazyOffsetCheckpoints(rm.highWatermarkCheckpoints.asJava), None)
      // Make this replica the leader.
      val leaderAndIsrRequest1 = new LeaderAndIsrRequest.Builder(0, 0, brokerEpoch,
        Seq(new LeaderAndIsrRequest.PartitionState()
          .setTopicName(topic)
          .setPartitionIndex(0)
          .setControllerEpoch(0)
          .setLeader(0)
          .setLeaderEpoch(0)
          .setIsr(brokerList)
          .setPartitionEpoch(0)
          .setReplicas(brokerList)
          .setIsNew(false)).asJava,
        topicIds,
        Set(new Node(0, "host1", 0), new Node(1, "host2", 1)).asJava).build()
      rm.becomeLeaderOrFollower(0, leaderAndIsrRequest1, (_, _) => ())
      rm.getPartitionOrException(new TopicPartition(topic, 0))
        .localLogOrException

      val records = MemoryRecords.withRecords(Compression.NONE, new SimpleRecord("first message".getBytes()))
      val appendResult = appendRecords(rm, new TopicPartition(topic, 0), records).onFire { response =>
        assertEquals(Errors.NOT_LEADER_OR_FOLLOWER, response.error)
      }

      // Make this replica the follower
      val leaderAndIsrRequest2 = new LeaderAndIsrRequest.Builder(0, 0, brokerEpoch,
        Seq(new LeaderAndIsrRequest.PartitionState()
          .setTopicName(topic)
          .setPartitionIndex(0)
          .setControllerEpoch(0)
          .setLeader(1)
          .setLeaderEpoch(1)
          .setIsr(brokerList)
          .setPartitionEpoch(0)
          .setReplicas(brokerList)
          .setIsNew(false)).asJava,
        topicIds,
        Set(new Node(0, "host1", 0), new Node(1, "host2", 1)).asJava).build()
      rm.becomeLeaderOrFollower(1, leaderAndIsrRequest2, (_, _) => ())

      assertTrue(appendResult.hasFired)
    } finally {
      rm.shutdown(checkpointHW = false)
    }
  }

  @Test
  def checkRemoveMetricsCountMatchRegisterCount(): Unit = {
    val mockLogMgr = mock(classOf[LogManager])
    doReturn(Seq.empty, Seq.empty).when(mockLogMgr).liveLogDirs

    val mockMetricsGroupCtor = mockConstruction(classOf[KafkaMetricsGroup])
    try {
      val rm = new ReplicaManager(
        metrics = metrics,
        config = config,
        time = time,
        scheduler = new MockScheduler(time),
        logManager = mockLogMgr,
        quotaManagers = quotaManager,
        metadataCache = MetadataCache.kRaftMetadataCache(config.brokerId, () => KRaftVersion.KRAFT_VERSION_0),
        logDirFailureChannel = new LogDirFailureChannel(config.logDirs.size),
        alterPartitionManager = alterPartitionManager,
        threadNamePrefix = Option(this.getClass.getName))

      // shutdown ReplicaManager so that metrics are removed
      rm.shutdown(checkpointHW = false)

      // Use the second instance of metrics group that is constructed. The first instance is constructed by
      // ReplicaManager constructor > BrokerTopicStats > BrokerTopicMetrics.
      val mockMetricsGroup = mockMetricsGroupCtor.constructed.get(1)
      ReplicaManager.GaugeMetricNames.foreach(metricName => verify(mockMetricsGroup).newGauge(ArgumentMatchers.eq(metricName), any()))
      ReplicaManager.MeterMetricNames.foreach(metricName => verify(mockMetricsGroup).newMeter(ArgumentMatchers.eq(metricName), anyString(), any(classOf[TimeUnit])))
      ReplicaManager.MetricNames.foreach(verify(mockMetricsGroup).removeMetric(_))

      // assert that we have verified all invocations on
      verifyNoMoreInteractions(mockMetricsGroup)
    } finally {
      if (mockMetricsGroupCtor != null) {
        mockMetricsGroupCtor.close()
      }
    }
  }

  @Test
  def testFencedErrorCausedByBecomeLeader(): Unit = {
    testFencedErrorCausedByBecomeLeader(0)
    testFencedErrorCausedByBecomeLeader(1)
    testFencedErrorCausedByBecomeLeader(10)
  }

  private[this] def testFencedErrorCausedByBecomeLeader(loopEpochChange: Int): Unit = {
    val replicaManager = setupReplicaManagerWithMockedPurgatories(new MockTimer(time))
    try {
      val brokerList = Seq[Integer](0, 1).asJava
      val topicPartition = new TopicPartition(topic, 0)
      replicaManager.createPartition(topicPartition)
        .createLogIfNotExists(isNew = false, isFutureReplica = false,
          new LazyOffsetCheckpoints(replicaManager.highWatermarkCheckpoints.asJava), None)

      def leaderAndIsrRequest(epoch: Int): LeaderAndIsrRequest = new LeaderAndIsrRequest.Builder(0, 0, brokerEpoch,
        Seq(new LeaderAndIsrRequest.PartitionState()
          .setTopicName(topic)
          .setPartitionIndex(0)
          .setControllerEpoch(0)
          .setLeader(0)
          .setLeaderEpoch(epoch)
          .setIsr(brokerList)
          .setPartitionEpoch(0)
          .setReplicas(brokerList)
          .setIsNew(true)).asJava,
        topicIds.asJava,
        Set(new Node(0, "host1", 0), new Node(1, "host2", 1)).asJava).build()

      replicaManager.becomeLeaderOrFollower(0, leaderAndIsrRequest(0), (_, _) => ())
      val partition = replicaManager.getPartitionOrException(new TopicPartition(topic, 0))
      assertEquals(1, replicaManager.logManager.liveLogDirs.filterNot(_ == partition.log.get.dir.getParentFile).size)

      val previousReplicaFolder = partition.log.get.dir.getParentFile
      // find the live and different folder
      val newReplicaFolder = replicaManager.logManager.liveLogDirs.filterNot(_ == partition.log.get.dir.getParentFile).head
      assertEquals(0, replicaManager.replicaAlterLogDirsManager.fetcherThreadMap.size)
      replicaManager.alterReplicaLogDirs(Map(topicPartition -> newReplicaFolder.getAbsolutePath))
      // make sure the future log is created
      replicaManager.futureLocalLogOrException(topicPartition)
      assertEquals(1, replicaManager.replicaAlterLogDirsManager.fetcherThreadMap.size)
      (1 to loopEpochChange).foreach(epoch => replicaManager.becomeLeaderOrFollower(0, leaderAndIsrRequest(epoch), (_, _) => ()))
      // wait for the ReplicaAlterLogDirsThread to complete
      TestUtils.waitUntilTrue(() => {
        replicaManager.replicaAlterLogDirsManager.shutdownIdleFetcherThreads()
        replicaManager.replicaAlterLogDirsManager.fetcherThreadMap.isEmpty
      }, s"ReplicaAlterLogDirsThread should be gone")

      // the fenced error should be recoverable
      assertEquals(0, replicaManager.replicaAlterLogDirsManager.failedPartitions.size)
      // the replica change is completed after retrying
      assertTrue(partition.futureLog.isEmpty)
      assertEquals(newReplicaFolder.getAbsolutePath, partition.log.get.dir.getParent)
      // change the replica folder again
      val response = replicaManager.alterReplicaLogDirs(Map(topicPartition -> previousReplicaFolder.getAbsolutePath))
      assertNotEquals(0, response.size)
      response.values.foreach(assertEquals(Errors.NONE, _))
      // should succeed to invoke ReplicaAlterLogDirsThread again
      assertEquals(1, replicaManager.replicaAlterLogDirsManager.fetcherThreadMap.size)
    } finally {
      replicaManager.shutdown(checkpointHW = false)
    }
  }

  @Test
  def testReceiveOutOfOrderSequenceExceptionWithLogStartOffset(): Unit = {
    val timer = new MockTimer(time)
    val replicaManager = setupReplicaManagerWithMockedPurgatories(timer)

    try {
      val brokerList = Seq[Integer](0, 1).asJava

      val partition = replicaManager.createPartition(new TopicPartition(topic, 0))
      partition.createLogIfNotExists(isNew = false, isFutureReplica = false,
        new LazyOffsetCheckpoints(replicaManager.highWatermarkCheckpoints.asJava), None)

      // Make this replica the leader.
      val leaderAndIsrRequest1 = new LeaderAndIsrRequest.Builder(0, 0, brokerEpoch,
        Seq(new LeaderAndIsrRequest.PartitionState()
          .setTopicName(topic)
          .setPartitionIndex(0)
          .setControllerEpoch(0)
          .setLeader(0)
          .setLeaderEpoch(0)
          .setIsr(brokerList)
          .setPartitionEpoch(0)
          .setReplicas(brokerList)
          .setIsNew(true)).asJava,
        Collections.singletonMap(topic, Uuid.randomUuid()),
        Set(new Node(0, "host1", 0), new Node(1, "host2", 1)).asJava).build()
      replicaManager.becomeLeaderOrFollower(0, leaderAndIsrRequest1, (_, _) => ())
      replicaManager.getPartitionOrException(new TopicPartition(topic, 0))
        .localLogOrException

      val producerId = 234L
      val epoch = 5.toShort

      // write a few batches as part of a transaction
      val numRecords = 3
      for (sequence <- 0 until numRecords) {
        val records = MemoryRecords.withIdempotentRecords(Compression.NONE, producerId, epoch, sequence,
          new SimpleRecord(s"message $sequence".getBytes))
        appendRecords(replicaManager, new TopicPartition(topic, 0), records).onFire { response =>
          assertEquals(Errors.NONE, response.error)
        }
      }

      assertEquals(0, partition.logStartOffset)

      // Append a record with an out of range sequence. We should get the OutOfOrderSequence error code with the log
      // start offset set.
      val outOfRangeSequence = numRecords + 10
      val record = MemoryRecords.withIdempotentRecords(Compression.NONE, producerId, epoch, outOfRangeSequence,
        new SimpleRecord(s"message: $outOfRangeSequence".getBytes))
      appendRecords(replicaManager, new TopicPartition(topic, 0), record).onFire { response =>
        assertEquals(Errors.OUT_OF_ORDER_SEQUENCE_NUMBER, response.error)
        assertEquals(0, response.logStartOffset)
      }

    } finally {
      replicaManager.shutdown(checkpointHW = false)
    }
  }

  @Test
  def testProducerIdCountMetrics(): Unit = {
    val timer = new MockTimer(time)
    val replicaManager = setupReplicaManagerWithMockedPurgatories(timer)

    try {
      val brokerList = Seq[Integer](0, 1).asJava

      // Create a couple partition for the topic.
      val partition0 = replicaManager.createPartition(new TopicPartition(topic, 0))
      partition0.createLogIfNotExists(isNew = false, isFutureReplica = false,
        new LazyOffsetCheckpoints(replicaManager.highWatermarkCheckpoints.asJava), None)
      val partition1 = replicaManager.createPartition(new TopicPartition(topic, 1))
      partition1.createLogIfNotExists(isNew = false, isFutureReplica = false,
        new LazyOffsetCheckpoints(replicaManager.highWatermarkCheckpoints.asJava), None)

      // Make this replica the leader for the partitions.
      Seq(0, 1).foreach { partition =>
        val leaderAndIsrRequest = new LeaderAndIsrRequest.Builder(0, 0, brokerEpoch,
          Seq(new LeaderAndIsrRequest.PartitionState()
            .setTopicName(topic)
            .setPartitionIndex(partition)
            .setControllerEpoch(0)
            .setLeader(0)
            .setLeaderEpoch(0)
            .setIsr(brokerList)
            .setPartitionEpoch(0)
            .setReplicas(brokerList)
            .setIsNew(true)).asJava,
          Collections.singletonMap(topic, Uuid.randomUuid()),
          Set(new Node(0, "host1", 0), new Node(1, "host2", 1)).asJava,
          LeaderAndIsrRequest.Type.UNKNOWN
        ).build()
        replicaManager.becomeLeaderOrFollower(0, leaderAndIsrRequest, (_, _) => ())
        replicaManager.getPartitionOrException(new TopicPartition(topic, partition))
          .localLogOrException
      }

      def appendRecord(pid: Long, sequence: Int, partition: Int): Unit = {
        val epoch = 42.toShort
        val records = MemoryRecords.withIdempotentRecords(Compression.NONE, pid, epoch, sequence,
          new SimpleRecord(s"message $sequence".getBytes))
        appendRecords(replicaManager, new TopicPartition(topic, partition), records).onFire { response =>
          assertEquals(Errors.NONE, response.error)
        }
      }

      def replicaManagerMetricValue(): Int = {
        KafkaYammerMetrics.defaultRegistry().allMetrics().asScala.filter { case (metricName, _) =>
          metricName.getName == "ProducerIdCount" && metricName.getType == replicaManager.getClass.getSimpleName
        }.head._2.asInstanceOf[Gauge[Int]].value
      }

      // Initially all metrics are 0.
      assertEquals(0, replicaManagerMetricValue())

      val pid1 = 123L
      // Produce a record from 1st pid to 1st partition.
      appendRecord(pid1, 0, 0)
      assertEquals(1, replicaManagerMetricValue())

      // Produce another record from 1st pid to 1st partition, metrics shouldn't change.
      appendRecord(pid1, 1, 0)
      assertEquals(1, replicaManagerMetricValue())

      // Produce a record from 2nd pid to 1st partition
      val pid2 = 456L
      appendRecord(pid2, 1, 0)
      assertEquals(2, replicaManagerMetricValue())

      // Produce a record from 1st pid to 2nd partition
      appendRecord(pid1, 0, 1)
      assertEquals(3, replicaManagerMetricValue())

      // Simulate producer id expiration.
      // We use -1 because the timestamp in this test is set to -1, so when
      // the expiration check subtracts timestamp, we get max value.
      partition0.removeExpiredProducers(Long.MaxValue - 1)
      assertEquals(1, replicaManagerMetricValue())
    } finally {
      replicaManager.shutdown(checkpointHW = false)
    }
  }

  @Test
  def testPartitionsWithLateTransactionsCount(): Unit = {
    val timer = new MockTimer(time)
    val replicaManager = setupReplicaManagerWithMockedPurgatories(timer)
    val topicPartition = new TopicPartition(topic, 0)

    def assertLateTransactionCount(expectedCount: Option[Int]): Unit = {
      assertEquals(expectedCount, yammerGaugeValue[Int]("PartitionsWithLateTransactionsCount"))
    }

    try {
      assertLateTransactionCount(Some(0))

      val partition = replicaManager.createPartition(topicPartition)
      partition.createLogIfNotExists(isNew = false, isFutureReplica = false,
        new LazyOffsetCheckpoints(replicaManager.highWatermarkCheckpoints.asJava), None)

      // Make this replica the leader.
      val brokerList = Seq[Integer](0, 1, 2).asJava
      val leaderAndIsrRequest1 = new LeaderAndIsrRequest.Builder(0, 0, brokerEpoch,
        Seq(new LeaderAndIsrRequest.PartitionState()
          .setTopicName(topic)
          .setPartitionIndex(0)
          .setControllerEpoch(0)
          .setLeader(0)
          .setLeaderEpoch(0)
          .setIsr(brokerList)
          .setPartitionEpoch(0)
          .setReplicas(brokerList)
          .setIsNew(true)).asJava,
        topicIds.asJava,
        Set(new Node(0, "host1", 0), new Node(1, "host2", 1)).asJava).build()
      replicaManager.becomeLeaderOrFollower(0, leaderAndIsrRequest1, (_, _) => ())

      // Start a transaction
      val producerId = 234L
      val epoch = 5.toShort
      val sequence = 9
      val records = MemoryRecords.withTransactionalRecords(Compression.NONE, producerId, epoch, sequence,
        new SimpleRecord(time.milliseconds(), s"message $sequence".getBytes))
      handleProduceAppend(replicaManager, new TopicPartition(topic, 0), records, transactionalId = transactionalId).onFire { response =>
        assertEquals(Errors.NONE, response.error)
      }
      assertLateTransactionCount(Some(0))

      // The transaction becomes late if not finished before the max transaction timeout passes
      time.sleep(replicaManager.logManager.maxTransactionTimeoutMs + ProducerStateManager.LATE_TRANSACTION_BUFFER_MS)
      assertLateTransactionCount(Some(0))
      time.sleep(1)
      assertLateTransactionCount(Some(1))

      // After the late transaction is aborted, we expect the count to return to 0
      val abortTxnMarker = new EndTransactionMarker(ControlRecordType.ABORT, 0)
      val abortRecordBatch = MemoryRecords.withEndTransactionMarker(producerId, epoch, abortTxnMarker)
      appendRecords(replicaManager, new TopicPartition(topic, 0),
        abortRecordBatch, origin = AppendOrigin.COORDINATOR).onFire { response =>
        assertEquals(Errors.NONE, response.error)
      }
      assertLateTransactionCount(Some(0))
    } finally {
      // After shutdown, the metric should no longer be registered
      replicaManager.shutdown(checkpointHW = false)
      assertLateTransactionCount(None)
    }
  }

  @Test
  def testReadCommittedFetchLimitedAtLSO(): Unit = {
    val timer = new MockTimer(time)
    val replicaManager = setupReplicaManagerWithMockedPurgatories(timer)

    try {
      val brokerList = Seq[Integer](0, 1).asJava

      val partition = replicaManager.createPartition(new TopicPartition(topic, 0))
      partition.createLogIfNotExists(isNew = false, isFutureReplica = false,
        new LazyOffsetCheckpoints(replicaManager.highWatermarkCheckpoints.asJava), None)

      // Make this replica the leader.
      val leaderAndIsrRequest1 = new LeaderAndIsrRequest.Builder(0, 0, brokerEpoch,
        Seq(new LeaderAndIsrRequest.PartitionState()
          .setTopicName(topic)
          .setPartitionIndex(0)
          .setControllerEpoch(0)
          .setLeader(0)
          .setLeaderEpoch(0)
          .setIsr(brokerList)
          .setPartitionEpoch(0)
          .setReplicas(brokerList)
          .setIsNew(true)).asJava,
        topicIds.asJava,
        Set(new Node(0, "host1", 0), new Node(1, "host2", 1)).asJava).build()
      replicaManager.becomeLeaderOrFollower(0, leaderAndIsrRequest1, (_, _) => ())
      replicaManager.getPartitionOrException(new TopicPartition(topic, 0))
        .localLogOrException

      val producerId = 234L
      val epoch = 5.toShort

      // write a few batches as part of a transaction
      val numRecords = 3
      for (sequence <- 0 until numRecords) {
        val records = MemoryRecords.withTransactionalRecords(Compression.NONE, producerId, epoch, sequence,
          new SimpleRecord(s"message $sequence".getBytes))
        handleProduceAppend(replicaManager, new TopicPartition(topic, 0), records, transactionalId = transactionalId).onFire { response =>
          assertEquals(Errors.NONE, response.error)
        }
      }

      // fetch as follower to advance the high watermark
      fetchPartitionAsFollower(
        replicaManager,
        new TopicIdPartition(topicId, new TopicPartition(topic, 0)),
        new PartitionData(Uuid.ZERO_UUID, numRecords, 0, 100000, Optional.empty()),
        replicaId = 1
      )

      // fetch should return empty since LSO should be stuck at 0
      var consumerFetchResult = fetchPartitionAsConsumer(replicaManager, new TopicIdPartition(topicId, new TopicPartition(topic, 0)),
        new PartitionData(Uuid.ZERO_UUID, 0, 0, 100000, Optional.empty()),
        isolationLevel = IsolationLevel.READ_COMMITTED)
      var fetchData = consumerFetchResult.assertFired
      assertEquals(Errors.NONE, fetchData.error)
      assertTrue(fetchData.records.batches.asScala.isEmpty)
      assertEquals(OptionalLong.of(0), fetchData.lastStableOffset)
      assertEquals(Optional.of(Collections.emptyList()), fetchData.abortedTransactions)

      // delayed fetch should timeout and return nothing
      consumerFetchResult = fetchPartitionAsConsumer(
        replicaManager,
        new TopicIdPartition(topicId, new TopicPartition(topic, 0)),
        new PartitionData(Uuid.ZERO_UUID, 0, 0, 100000, Optional.empty()),
        isolationLevel = IsolationLevel.READ_COMMITTED,
        minBytes = 1000,
        maxWaitMs = 1000
      )
      assertFalse(consumerFetchResult.hasFired)
      timer.advanceClock(1001)

      fetchData = consumerFetchResult.assertFired
      assertEquals(Errors.NONE, fetchData.error)
      assertTrue(fetchData.records.batches.asScala.isEmpty)
      assertEquals(OptionalLong.of(0), fetchData.lastStableOffset)
      assertEquals(Optional.of(Collections.emptyList()), fetchData.abortedTransactions)

      // now commit the transaction
      val endTxnMarker = new EndTransactionMarker(ControlRecordType.COMMIT, 0)
      val commitRecordBatch = MemoryRecords.withEndTransactionMarker(producerId, epoch, endTxnMarker)
      appendRecords(replicaManager, new TopicPartition(topic, 0), commitRecordBatch,
        origin = AppendOrigin.COORDINATOR)
        .onFire { response => assertEquals(Errors.NONE, response.error) }

      // the LSO has advanced, but the appended commit marker has not been replicated, so
      // none of the data from the transaction should be visible yet
      consumerFetchResult = fetchPartitionAsConsumer(
        replicaManager,
        new TopicIdPartition(topicId, new TopicPartition(topic, 0)),
        new PartitionData(Uuid.ZERO_UUID, 0, 0, 100000, Optional.empty()),
        isolationLevel = IsolationLevel.READ_COMMITTED
      )

      fetchData = consumerFetchResult.assertFired
      assertEquals(Errors.NONE, fetchData.error)
      assertTrue(fetchData.records.batches.asScala.isEmpty)

      // fetch as follower to advance the high watermark
      fetchPartitionAsFollower(
        replicaManager,
        new TopicIdPartition(topicId, new TopicPartition(topic, 0)),
        new PartitionData(Uuid.ZERO_UUID, numRecords + 1, 0, 100000, Optional.empty()),
        replicaId = 1
      )

      // now all of the records should be fetchable
      consumerFetchResult = fetchPartitionAsConsumer(replicaManager, new TopicIdPartition(topicId, new TopicPartition(topic, 0)),
        new PartitionData(Uuid.ZERO_UUID, 0, 0, 100000, Optional.empty()),
        isolationLevel = IsolationLevel.READ_COMMITTED)

      fetchData = consumerFetchResult.assertFired
      assertEquals(Errors.NONE, fetchData.error)
      assertEquals(OptionalLong.of(numRecords + 1), fetchData.lastStableOffset)
      assertEquals(Optional.of(Collections.emptyList()), fetchData.abortedTransactions)
      assertEquals(numRecords + 1, fetchData.records.batches.asScala.size)
    } finally {
      replicaManager.shutdown(checkpointHW = false)
    }
  }

  @Test
  def testDelayedFetchIncludesAbortedTransactions(): Unit = {
    val timer = new MockTimer(time)
    val replicaManager = setupReplicaManagerWithMockedPurgatories(timer)

    try {
      val brokerList = Seq[Integer](0, 1).asJava
      val partition = replicaManager.createPartition(new TopicPartition(topic, 0))
      partition.createLogIfNotExists(isNew = false, isFutureReplica = false,
        new LazyOffsetCheckpoints(replicaManager.highWatermarkCheckpoints.asJava), None)

      // Make this replica the leader.
      val leaderAndIsrRequest1 = new LeaderAndIsrRequest.Builder(0, 0, brokerEpoch,
        Seq(new LeaderAndIsrRequest.PartitionState()
          .setTopicName(topic)
          .setPartitionIndex(0)
          .setControllerEpoch(0)
          .setLeader(0)
          .setLeaderEpoch(0)
          .setIsr(brokerList)
          .setPartitionEpoch(0)
          .setReplicas(brokerList)
          .setIsNew(true)).asJava,
        topicIds.asJava,
        Set(new Node(0, "host1", 0), new Node(1, "host2", 1)).asJava).build()
      replicaManager.becomeLeaderOrFollower(0, leaderAndIsrRequest1, (_, _) => ())
      replicaManager.getPartitionOrException(new TopicPartition(topic, 0))
        .localLogOrException

      val producerId = 234L
      val epoch = 5.toShort

      // write a few batches as part of a transaction
      val numRecords = 3
      for (sequence <- 0 until numRecords) {
        val records = MemoryRecords.withTransactionalRecords(Compression.NONE, producerId, epoch, sequence,
          new SimpleRecord(s"message $sequence".getBytes))
        handleProduceAppend(replicaManager, new TopicPartition(topic, 0), records, transactionalId = transactionalId).onFire { response =>
          assertEquals(Errors.NONE, response.error)
        }
      }

      // now abort the transaction
      val endTxnMarker = new EndTransactionMarker(ControlRecordType.ABORT, 0)
      val abortRecordBatch = MemoryRecords.withEndTransactionMarker(producerId, epoch, endTxnMarker)
      appendRecords(replicaManager, new TopicPartition(topic, 0), abortRecordBatch,
        origin = AppendOrigin.COORDINATOR)
        .onFire { response => assertEquals(Errors.NONE, response.error) }

      // fetch as follower to advance the high watermark
      fetchPartitionAsFollower(
        replicaManager,
        new TopicIdPartition(topicId, new TopicPartition(topic, 0)),
        new PartitionData(Uuid.ZERO_UUID, numRecords + 1, 0, 100000, Optional.empty()),
        replicaId = 1
      )

      // Set the minBytes in order force this request to enter purgatory. When it returns, we should still
      // see the newly aborted transaction.
      val fetchResult = fetchPartitionAsConsumer(
        replicaManager,
        new TopicIdPartition(topicId, new TopicPartition(topic, 0)),
        new PartitionData(Uuid.ZERO_UUID, 0, 0, 100000, Optional.empty()),
        isolationLevel = IsolationLevel.READ_COMMITTED,
        minBytes = 10000,
        maxWaitMs = 1000
      )
      assertFalse(fetchResult.hasFired)

      timer.advanceClock(1001)
      val fetchData = fetchResult.assertFired

      assertEquals(Errors.NONE, fetchData.error)
      assertEquals(OptionalLong.of(numRecords + 1), fetchData.lastStableOffset)
      assertEquals(numRecords + 1, fetchData.records.records.asScala.size)
      assertTrue(fetchData.abortedTransactions.isPresent)
      assertEquals(1, fetchData.abortedTransactions.get.size)

      val abortedTransaction = fetchData.abortedTransactions.get.get(0)
      assertEquals(0L, abortedTransaction.firstOffset)
      assertEquals(producerId, abortedTransaction.producerId)
    } finally {
      replicaManager.shutdown(checkpointHW = false)
    }
  }

  @Test
  def testFetchBeyondHighWatermark(): Unit = {
    val rm = setupReplicaManagerWithMockedPurgatories(new MockTimer(time), aliveBrokerIds = Seq(0, 1, 2))
    try {
      val brokerList = Seq[Integer](0, 1, 2).asJava

      val partition = rm.createPartition(new TopicPartition(topic, 0))
      partition.createLogIfNotExists(isNew = false, isFutureReplica = false,
        new LazyOffsetCheckpoints(rm.highWatermarkCheckpoints.asJava), None)

      // Make this replica the leader.
      val leaderAndIsrRequest1 = new LeaderAndIsrRequest.Builder(0, 0, brokerEpoch,
        Seq(new LeaderAndIsrRequest.PartitionState()
          .setTopicName(topic)
          .setPartitionIndex(0)
          .setControllerEpoch(0)
          .setLeader(0)
          .setLeaderEpoch(0)
          .setIsr(brokerList)
          .setPartitionEpoch(0)
          .setReplicas(brokerList)
          .setIsNew(false)).asJava,
        topicIds.asJava,
        Set(new Node(0, "host1", 0), new Node(1, "host2", 1), new Node(2, "host2", 2)).asJava).build()
      rm.becomeLeaderOrFollower(0, leaderAndIsrRequest1, (_, _) => ())
      rm.getPartitionOrException(new TopicPartition(topic, 0))
        .localLogOrException

      // Append a couple of messages.
      for (i <- 1 to 2) {
        val records = TestUtils.singletonRecords(s"message $i".getBytes)
        appendRecords(rm, new TopicPartition(topic, 0), records).onFire { response =>
          assertEquals(Errors.NONE, response.error)
        }
      }

      // Followers are always allowed to fetch above the high watermark
      val followerFetchResult = fetchPartitionAsFollower(
        rm,
        new TopicIdPartition(topicId, new TopicPartition(topic, 0)),
        new PartitionData(Uuid.ZERO_UUID, 1, 0, 100000, Optional.empty()),
        replicaId = 1
      )
      val followerFetchData = followerFetchResult.assertFired
      assertEquals(Errors.NONE, followerFetchData.error, "Should not give an exception")
      assertTrue(followerFetchData.records.batches.iterator.hasNext, "Should return some data")

      // Consumers are not allowed to consume above the high watermark. However, since the
      // high watermark could be stale at the time of the request, we do not return an out of
      // range error and instead return an empty record set.
      val consumerFetchResult = fetchPartitionAsConsumer(rm, new TopicIdPartition(topicId, new TopicPartition(topic, 0)),
        new PartitionData(Uuid.ZERO_UUID, 1, 0, 100000, Optional.empty()))
      val consumerFetchData = consumerFetchResult.assertFired
      assertEquals(Errors.NONE, consumerFetchData.error, "Should not give an exception")
      assertEquals(MemoryRecords.EMPTY, consumerFetchData.records, "Should return empty response")
    } finally {
      rm.shutdown(checkpointHW = false)
    }
  }

  @Test
  def testFollowerStateNotUpdatedIfLogReadFails(): Unit = {
    val maxFetchBytes = 1024 * 1024
    val aliveBrokersIds = Seq(0, 1)
    val leaderEpoch = 5
    val replicaManager = setupReplicaManagerWithMockedPurgatories(new MockTimer(time),
      brokerId = 0, aliveBrokersIds)
    try {
      val tp = new TopicPartition(topic, 0)
      val tidp = new TopicIdPartition(topicId, tp)
      val replicas = aliveBrokersIds.toList.map(Int.box).asJava

      // Broker 0 becomes leader of the partition
      val leaderAndIsrPartitionState = new LeaderAndIsrRequest.PartitionState()
        .setTopicName(topic)
        .setPartitionIndex(0)
        .setControllerEpoch(0)
        .setLeader(0)
        .setLeaderEpoch(leaderEpoch)
        .setIsr(replicas)
        .setPartitionEpoch(0)
        .setReplicas(replicas)
        .setIsNew(true)
      val leaderAndIsrRequest = new LeaderAndIsrRequest.Builder(0, 0, brokerEpoch,
        Seq(leaderAndIsrPartitionState).asJava,
        Collections.singletonMap(topic, topicId),
        Set(new Node(0, "host1", 0), new Node(1, "host2", 1)).asJava).build()
      val leaderAndIsrResponse = replicaManager.becomeLeaderOrFollower(0, leaderAndIsrRequest, (_, _) => ())
      assertEquals(Errors.NONE, leaderAndIsrResponse.error)

      // Follower replica state is initialized, but initial state is not known
      assertTrue(replicaManager.onlinePartition(tp).isDefined)
      val partition = replicaManager.onlinePartition(tp).get

      assertTrue(partition.getReplica(1).isDefined)
      val followerReplica = partition.getReplica(1).get
      assertEquals(-1L, followerReplica.stateSnapshot.logStartOffset)
      assertEquals(-1L, followerReplica.stateSnapshot.logEndOffset)

      // Leader appends some data
      for (i <- 1 to 5) {
        appendRecords(replicaManager, tp, TestUtils.singletonRecords(s"message $i".getBytes)).onFire { response =>
          assertEquals(Errors.NONE, response.error)
        }
      }

      // We receive one valid request from the follower and replica state is updated
      val validFetchPartitionData = new FetchRequest.PartitionData(Uuid.ZERO_UUID, 0L, 0L, maxFetchBytes,
        Optional.of(leaderEpoch))

      val validFetchResult = fetchPartitionAsFollower(
        replicaManager,
        tidp,
        validFetchPartitionData,
        replicaId = 1
      )

      assertEquals(Errors.NONE, validFetchResult.assertFired.error)
      assertEquals(0L, followerReplica.stateSnapshot.logStartOffset)
      assertEquals(0L, followerReplica.stateSnapshot.logEndOffset)

      // Next we receive an invalid request with a higher fetch offset, but an old epoch.
      // We expect that the replica state does not get updated.
      val invalidFetchPartitionData = new FetchRequest.PartitionData(Uuid.ZERO_UUID, 3L, 0L, maxFetchBytes,
        Optional.of(leaderEpoch - 1))


      val invalidFetchResult = fetchPartitionAsFollower(
        replicaManager,
        tidp,
        invalidFetchPartitionData,
        replicaId = 1
      )

      assertEquals(Errors.FENCED_LEADER_EPOCH, invalidFetchResult.assertFired.error)
      assertEquals(0L, followerReplica.stateSnapshot.logStartOffset)
      assertEquals(0L, followerReplica.stateSnapshot.logEndOffset)

      // Next we receive an invalid request with a higher fetch offset, but a diverging epoch.
      // We expect that the replica state does not get updated.
      val divergingFetchPartitionData = new FetchRequest.PartitionData(tidp.topicId, 3L, 0L, maxFetchBytes,
        Optional.of(leaderEpoch), Optional.of(leaderEpoch - 1))

      val divergingEpochResult = fetchPartitionAsFollower(
        replicaManager,
        tidp,
        divergingFetchPartitionData,
        replicaId = 1
      )

      assertEquals(Errors.NONE, divergingEpochResult.assertFired.error)
      assertTrue(divergingEpochResult.assertFired.divergingEpoch.isPresent)
      assertEquals(0L, followerReplica.stateSnapshot.logStartOffset)
      assertEquals(0L, followerReplica.stateSnapshot.logEndOffset)
    } finally {
      replicaManager.shutdown(checkpointHW = false)
    }
  }

  @Test
  def testFetchMessagesWithInconsistentTopicId(): Unit = {
    val maxFetchBytes = 1024 * 1024
    val aliveBrokersIds = Seq(0, 1)
    val leaderEpoch = 5
    val replicaManager = setupReplicaManagerWithMockedPurgatories(new MockTimer(time),
      brokerId = 0, aliveBrokersIds)
    try {
      val tp = new TopicPartition(topic, 0)
      val tidp = new TopicIdPartition(topicId, tp)
      val replicas = aliveBrokersIds.toList.map(Int.box).asJava

      // Broker 0 becomes leader of the partition
      val leaderAndIsrPartitionState = new LeaderAndIsrRequest.PartitionState()
        .setTopicName(topic)
        .setPartitionIndex(0)
        .setControllerEpoch(0)
        .setLeader(0)
        .setLeaderEpoch(leaderEpoch)
        .setIsr(replicas)
        .setPartitionEpoch(0)
        .setReplicas(replicas)
        .setIsNew(true)
      val leaderAndIsrRequest = new LeaderAndIsrRequest.Builder(0, 0, brokerEpoch,
        Seq(leaderAndIsrPartitionState).asJava,
        Collections.singletonMap(topic, topicId),
        Set(new Node(0, "host1", 0), new Node(1, "host2", 1)).asJava).build()
      val leaderAndIsrResponse = replicaManager.becomeLeaderOrFollower(0, leaderAndIsrRequest, (_, _) => ())
      assertEquals(Errors.NONE, leaderAndIsrResponse.error)

      assertEquals(Some(topicId), replicaManager.getPartitionOrException(tp).topicId)

      // We receive one valid request from the follower and replica state is updated
      var successfulFetch: Seq[(TopicIdPartition, FetchPartitionData)] = Seq()

      val validFetchPartitionData = new FetchRequest.PartitionData(Uuid.ZERO_UUID, 0L, 0L, maxFetchBytes,
        Optional.of(leaderEpoch))

      // Fetch messages simulating a different ID than the one in the log.
      val inconsistentTidp = new TopicIdPartition(Uuid.randomUuid(), tidp.topicPartition)

      def callback(response: Seq[(TopicIdPartition, FetchPartitionData)]): Unit = {
        successfulFetch = response
      }

      fetchPartitions(
        replicaManager,
        replicaId = 1,
        fetchInfos = Seq(inconsistentTidp -> validFetchPartitionData),
        responseCallback = callback
      )

      val fetch1 = successfulFetch.headOption.filter(_._1 == inconsistentTidp).map(_._2)
      assertTrue(fetch1.isDefined)
      assertEquals(Errors.INCONSISTENT_TOPIC_ID, fetch1.get.error)

      // Simulate where the fetch request did not use topic IDs
      // Fetch messages simulating an ID in the log.
      // We should not see topic ID errors.
      val zeroTidp = new TopicIdPartition(Uuid.ZERO_UUID, tidp.topicPartition)
      fetchPartitions(
        replicaManager,
        replicaId = 1,
        fetchInfos = Seq(zeroTidp -> validFetchPartitionData),
        responseCallback = callback
      )
      val fetch2 = successfulFetch.headOption.filter(_._1 == zeroTidp).map(_._2)
      assertTrue(fetch2.isDefined)
      assertEquals(Errors.NONE, fetch2.get.error)

      // Next create a topic without a topic ID written in the log.
      val tp2 = new TopicPartition("noIdTopic", 0)
      val tidp2 = new TopicIdPartition(Uuid.randomUuid(), tp2)

      // Broker 0 becomes leader of the partition
      val leaderAndIsrPartitionState2 = new LeaderAndIsrRequest.PartitionState()
        .setTopicName("noIdTopic")
        .setPartitionIndex(0)
        .setControllerEpoch(0)
        .setLeader(0)
        .setLeaderEpoch(leaderEpoch)
        .setIsr(replicas)
        .setPartitionEpoch(0)
        .setReplicas(replicas)
        .setIsNew(true)
      val leaderAndIsrRequest2 = new LeaderAndIsrRequest.Builder(0, 0, brokerEpoch,
        Seq(leaderAndIsrPartitionState2).asJava,
        Collections.emptyMap(),
        Set(new Node(0, "host1", 0), new Node(1, "host2", 1)).asJava).build()
      val leaderAndIsrResponse2 = replicaManager.becomeLeaderOrFollower(0, leaderAndIsrRequest2, (_, _) => ())
      assertEquals(Errors.NONE, leaderAndIsrResponse2.error)

      assertEquals(None, replicaManager.getPartitionOrException(tp2).topicId)

      // Fetch messages simulating the request containing a topic ID. We should not have an error.
      fetchPartitions(
        replicaManager,
        replicaId = 1,
        fetchInfos = Seq(tidp2 -> validFetchPartitionData),
        responseCallback = callback
      )
      val fetch3 = successfulFetch.headOption.filter(_._1 == tidp2).map(_._2)
      assertTrue(fetch3.isDefined)
      assertEquals(Errors.NONE, fetch3.get.error)

      // Fetch messages simulating the request not containing a topic ID. We should not have an error.
      val zeroTidp2 = new TopicIdPartition(Uuid.ZERO_UUID, tidp2.topicPartition)
      fetchPartitions(
        replicaManager,
        replicaId = 1,
        fetchInfos = Seq(zeroTidp2 -> validFetchPartitionData),
        responseCallback = callback
      )
      val fetch4 = successfulFetch.headOption.filter(_._1 == zeroTidp2).map(_._2)
      assertTrue(fetch4.isDefined)
      assertEquals(Errors.NONE, fetch4.get.error)

    } finally {
      replicaManager.shutdown(checkpointHW = false)
    }
  }

  /**
   * If a follower sends a fetch request for 2 partitions and it's no longer the follower for one of them, the other
   * partition should not be affected.
   */
  @Test
  def testFetchMessagesWhenNotFollowerForOnePartition(): Unit = {
    val replicaManager = setupReplicaManagerWithMockedPurgatories(new MockTimer(time), aliveBrokerIds = Seq(0, 1, 2))

    try {
      // Create 2 partitions, assign replica 0 as the leader for both a different follower (1 and 2) for each
      val tp0 = new TopicPartition(topic, 0)
      val tp1 = new TopicPartition(topic, 1)
      val topicId = Uuid.randomUuid()
      val tidp0 = new TopicIdPartition(topicId, tp0)
      val tidp1 = new TopicIdPartition(topicId, tp1)
      val offsetCheckpoints = new LazyOffsetCheckpoints(replicaManager.highWatermarkCheckpoints.asJava)
      replicaManager.createPartition(tp0).createLogIfNotExists(isNew = false, isFutureReplica = false, offsetCheckpoints, None)
      replicaManager.createPartition(tp1).createLogIfNotExists(isNew = false, isFutureReplica = false, offsetCheckpoints, None)
      val partition0Replicas = Seq[Integer](0, 1).asJava
      val partition1Replicas = Seq[Integer](0, 2).asJava
      val topicIds = Map(tp0.topic -> topicId, tp1.topic -> topicId).asJava
      val leaderEpoch = 0
      val leaderAndIsrRequest = new LeaderAndIsrRequest.Builder(0, 0, brokerEpoch,
        Seq(
          new LeaderAndIsrRequest.PartitionState()
            .setTopicName(tp0.topic)
            .setPartitionIndex(tp0.partition)
            .setControllerEpoch(0)
            .setLeader(leaderEpoch)
            .setLeaderEpoch(0)
            .setIsr(partition0Replicas)
            .setPartitionEpoch(0)
            .setReplicas(partition0Replicas)
            .setIsNew(true),
          new LeaderAndIsrRequest.PartitionState()
            .setTopicName(tp1.topic)
            .setPartitionIndex(tp1.partition)
            .setControllerEpoch(0)
            .setLeader(0)
            .setLeaderEpoch(leaderEpoch)
            .setIsr(partition1Replicas)
            .setPartitionEpoch(0)
            .setReplicas(partition1Replicas)
            .setIsNew(true)
        ).asJava,
        topicIds,
        Set(new Node(0, "host1", 0), new Node(1, "host2", 1)).asJava).build()
      replicaManager.becomeLeaderOrFollower(0, leaderAndIsrRequest, (_, _) => ())

      // Append a couple of messages.
      for (i <- 1 to 2) {
        appendRecords(replicaManager, tp0, TestUtils.singletonRecords(s"message $i".getBytes)).onFire { response =>
          assertEquals(Errors.NONE, response.error)
        }
        appendRecords(replicaManager, tp1, TestUtils.singletonRecords(s"message $i".getBytes)).onFire { response =>
          assertEquals(Errors.NONE, response.error)
        }
      }

      def fetchCallback(responseStatus: Seq[(TopicIdPartition, FetchPartitionData)]): Unit = {
        val responseStatusMap = responseStatus.toMap
        assertEquals(2, responseStatus.size)
        assertEquals(Set(tidp0, tidp1), responseStatusMap.keySet)

        val tp0Status = responseStatusMap.get(tidp0)
        assertTrue(tp0Status.isDefined)
        // the response contains high watermark on the leader before it is updated based
        // on this fetch request
        assertEquals(0, tp0Status.get.highWatermark)
        assertEquals(OptionalLong.of(0), tp0Status.get.lastStableOffset)
        assertEquals(Errors.NONE, tp0Status.get.error)
        assertTrue(tp0Status.get.records.batches.iterator.hasNext)

        // Replica 1 is not a valid replica for partition 1
        val tp1Status = responseStatusMap.get(tidp1)
        assertEquals(Errors.UNKNOWN_LEADER_EPOCH, tp1Status.get.error)
      }

      fetchPartitions(
        replicaManager,
        replicaId = 1,
        fetchInfos = Seq(
          tidp0 -> new PartitionData(Uuid.ZERO_UUID, 1, 0, 100000, Optional.of[Integer](leaderEpoch)),
          tidp1 -> new PartitionData(Uuid.ZERO_UUID, 1, 0, 100000, Optional.of[Integer](leaderEpoch))
        ),
        responseCallback = fetchCallback,
        maxWaitMs = 1000,
        minBytes = 0,
        maxBytes = Int.MaxValue
      )

      val tp0Log = replicaManager.localLog(tp0)
      assertTrue(tp0Log.isDefined)
      assertEquals(1, tp0Log.get.highWatermark, "hw should be incremented")

      val tp1Replica = replicaManager.localLog(tp1)
      assertTrue(tp1Replica.isDefined)
      assertEquals(0, tp1Replica.get.highWatermark, "hw should not be incremented")

    } finally {
      replicaManager.shutdown(checkpointHW = false)
    }
  }

  @Test
  def testBecomeFollowerWhenLeaderIsUnchangedButMissedLeaderUpdate(): Unit = {
    verifyBecomeFollowerWhenLeaderIsUnchangedButMissedLeaderUpdate(new Properties, expectTruncation = false)
  }

  /**
   * If a partition becomes a follower and the leader is unchanged it should check for truncation
   * if the epoch has increased by more than one (which suggests it has missed an update). For
   * IBP version 2.7 onwards, we don't require this since we can truncate at any time based
   * on diverging epochs returned in fetch responses.
   */
  private def verifyBecomeFollowerWhenLeaderIsUnchangedButMissedLeaderUpdate(extraProps: Properties,
                                                                             expectTruncation: Boolean): Unit = {
    val topicPartition = 0
    val topicId = Uuid.randomUuid()
    val followerBrokerId = 0
    val leaderBrokerId = 1
    val controllerId = 0
    val controllerEpoch = 0
    var leaderEpoch = 1
    val leaderEpochIncrement = 2
    val aliveBrokerIds = Seq[Integer](followerBrokerId, leaderBrokerId)
    val countDownLatch = new CountDownLatch(1)
    val offsetFromLeader = 5

    // Prepare the mocked components for the test
    val (replicaManager, mockLogMgr) = prepareReplicaManagerAndLogManager(new MockTimer(time),
      topicPartition, leaderEpoch + leaderEpochIncrement, followerBrokerId, leaderBrokerId, countDownLatch,
      expectTruncation = expectTruncation, localLogOffset = Some(10), offsetFromLeader = offsetFromLeader, extraProps = extraProps, topicId = Some(topicId))

    try {
      // Initialize partition state to follower, with leader = 1, leaderEpoch = 1
      val tp = new TopicPartition(topic, topicPartition)
      val partition = replicaManager.createPartition(tp)
      val offsetCheckpoints = new LazyOffsetCheckpoints(replicaManager.highWatermarkCheckpoints.asJava)
      partition.createLogIfNotExists(isNew = false, isFutureReplica = false, offsetCheckpoints, None)
      partition.makeFollower(
        leaderAndIsrPartitionState(tp, leaderEpoch, leaderBrokerId, aliveBrokerIds),
        offsetCheckpoints,
        None)

      // Make local partition a follower - because epoch increased by more than 1, truncation should
      // trigger even though leader does not change
      leaderEpoch += leaderEpochIncrement
      val leaderAndIsrRequest0 = new LeaderAndIsrRequest.Builder(
        controllerId, controllerEpoch, brokerEpoch,
        Seq(leaderAndIsrPartitionState(tp, leaderEpoch, leaderBrokerId, aliveBrokerIds)).asJava,
        Collections.singletonMap(topic, topicId),
        Set(new Node(followerBrokerId, "host1", 0),
          new Node(leaderBrokerId, "host2", 1)).asJava).build()
      replicaManager.becomeLeaderOrFollower(correlationId, leaderAndIsrRequest0,
        (_, followers) => assertEquals(followerBrokerId, followers.head.partitionId))
      assertTrue(countDownLatch.await(1000L, TimeUnit.MILLISECONDS))

      // Truncation should have happened once
      if (expectTruncation) {
        verify(mockLogMgr).truncateTo(Map(tp -> offsetFromLeader), isFuture = false)
      }

      verify(mockLogMgr).finishedInitializingLog(ArgumentMatchers.eq(tp), any())
    } finally {
      replicaManager.shutdown(checkpointHW = false)
    }
  }

  @Test
  def testReplicaSelector(): Unit = {
    val topicPartition = 0
    val followerBrokerId = 0
    val leaderBrokerId = 1
    val leaderEpoch = 1
    val leaderEpochIncrement = 2
    val aliveBrokerIds = Seq[Integer](followerBrokerId, leaderBrokerId)
    val countDownLatch = new CountDownLatch(1)

    // Prepare the mocked components for the test
    val (replicaManager, _) = prepareReplicaManagerAndLogManager(new MockTimer(time),
      topicPartition, leaderEpoch + leaderEpochIncrement, followerBrokerId,
      leaderBrokerId, countDownLatch, expectTruncation = true)

    try {
      val tp = new TopicPartition(topic, topicPartition)
      val partition = replicaManager.createPartition(tp)

      val offsetCheckpoints = new LazyOffsetCheckpoints(replicaManager.highWatermarkCheckpoints.asJava)
      partition.createLogIfNotExists(isNew = false, isFutureReplica = false, offsetCheckpoints, None)
      partition.makeLeader(
        leaderAndIsrPartitionState(tp, leaderEpoch, leaderBrokerId, aliveBrokerIds),
        offsetCheckpoints,
        None)

      val metadata: ClientMetadata = new DefaultClientMetadata("rack-a", "client-id",
        InetAddress.getByName("localhost"), KafkaPrincipal.ANONYMOUS, "default")

      // We expect to select the leader, which means we return None
      val preferredReadReplica: Option[Int] = replicaManager.findPreferredReadReplica(
        partition, metadata, FetchRequest.ORDINARY_CONSUMER_ID, 1L, System.currentTimeMillis)
      assertFalse(preferredReadReplica.isDefined)
    } finally {
      replicaManager.shutdown(checkpointHW = false)
    }
  }

  @Test
  def testPreferredReplicaAsFollower(): Unit = {
    val topicPartition = 0
    val topicId = Uuid.randomUuid()
    val followerBrokerId = 0
    val leaderBrokerId = 1
    val leaderEpoch = 1
    val leaderEpochIncrement = 2
    val countDownLatch = new CountDownLatch(1)

    // Prepare the mocked components for the test
    val (replicaManager, _) = prepareReplicaManagerAndLogManager(new MockTimer(time),
      topicPartition, leaderEpoch + leaderEpochIncrement, followerBrokerId,
      leaderBrokerId, countDownLatch, expectTruncation = true, topicId = Some(topicId))

    try {
      val brokerList = Seq[Integer](0, 1).asJava

      val tp0 = new TopicPartition(topic, 0)
      val tidp0 = new TopicIdPartition(topicId, tp0)

      // Make this replica the follower
      val leaderAndIsrRequest = new LeaderAndIsrRequest.Builder(0, 0, brokerEpoch,
        Seq(new LeaderAndIsrRequest.PartitionState()
          .setTopicName(topic)
          .setPartitionIndex(0)
          .setControllerEpoch(0)
          .setLeader(1)
          .setLeaderEpoch(1)
          .setIsr(brokerList)
          .setPartitionEpoch(0)
          .setReplicas(brokerList)
          .setIsNew(false)).asJava,
        Collections.singletonMap(topic, topicId),
        Set(new Node(0, "host1", 0), new Node(1, "host2", 1)).asJava).build()
      replicaManager.becomeLeaderOrFollower(1, leaderAndIsrRequest, (_, _) => ())

      val metadata: ClientMetadata = new DefaultClientMetadata("rack-a", "client-id",
        InetAddress.getByName("localhost"), KafkaPrincipal.ANONYMOUS, "default")

      val consumerResult = fetchPartitionAsConsumer(replicaManager, tidp0,
        new PartitionData(Uuid.ZERO_UUID, 0, 0, 100000, Optional.empty()),
        clientMetadata = Some(metadata))

      // Fetch from follower succeeds
      assertTrue(consumerResult.hasFired)

      // But only leader will compute preferred replica
      assertTrue(!consumerResult.assertFired.preferredReadReplica.isPresent)
    } finally {
      replicaManager.shutdown(checkpointHW = false)
    }
  }

  @Test
  def testPreferredReplicaAsLeader(): Unit = {
    val topicPartition = 0
    val topicId = Uuid.randomUuid()
    val followerBrokerId = 0
    val leaderBrokerId = 1
    val leaderEpoch = 1
    val leaderEpochIncrement = 2
    val countDownLatch = new CountDownLatch(1)

    // Prepare the mocked components for the test
    val (replicaManager, _) = prepareReplicaManagerAndLogManager(new MockTimer(time),
      topicPartition, leaderEpoch + leaderEpochIncrement, followerBrokerId,
      leaderBrokerId, countDownLatch, expectTruncation = true, topicId = Some(topicId))

    try {
      val brokerList = Seq[Integer](0, 1).asJava

      val tp0 = new TopicPartition(topic, 0)
      val tidp0 = new TopicIdPartition(topicId, tp0)

      // Make this replica the leader
      val leaderAndIsrRequest = new LeaderAndIsrRequest.Builder(0, 0, brokerEpoch,
        Seq(new LeaderAndIsrRequest.PartitionState()
          .setTopicName(topic)
          .setPartitionIndex(0)
          .setControllerEpoch(0)
          .setLeader(0)
          .setLeaderEpoch(1)
          .setIsr(brokerList)
          .setPartitionEpoch(0)
          .setReplicas(brokerList)
          .setIsNew(false)).asJava,
        Collections.singletonMap(topic, topicId),
        Set(new Node(0, "host1", 0), new Node(1, "host2", 1)).asJava).build()
      replicaManager.becomeLeaderOrFollower(1, leaderAndIsrRequest, (_, _) => ())

      val metadata = new DefaultClientMetadata("rack-a", "client-id",
        InetAddress.getByName("localhost"), KafkaPrincipal.ANONYMOUS, "default")

      val consumerResult = fetchPartitionAsConsumer(replicaManager, tidp0,
        new PartitionData(Uuid.ZERO_UUID, 0, 0, 100000, Optional.empty()),
        clientMetadata = Some(metadata))

      // Fetch from leader succeeds
      assertTrue(consumerResult.hasFired)

      // Returns a preferred replica (should just be the leader, which is None)
      assertFalse(consumerResult.assertFired.preferredReadReplica.isPresent)
    } finally {
      replicaManager.shutdown(checkpointHW = false)
    }
  }

  @Test
  def testPreferredReplicaAsLeaderWhenSameRackFollowerIsOutOfIsr(): Unit = {
    val replicaManager = setupReplicaManagerWithMockedPurgatories(new MockTimer(time),
      propsModifier = props => props.put(ReplicationConfigs.REPLICA_SELECTOR_CLASS_CONFIG, classOf[MockReplicaSelector].getName))

    try {
      val leaderBrokerId = 0
      val followerBrokerId = 1
      val leaderNode = new Node(leaderBrokerId, "host1", 0, "rack-a")
      val followerNode = new Node(followerBrokerId, "host2", 1, "rack-b")
      val brokerList = Seq[Integer](leaderBrokerId, followerBrokerId).asJava
      val topicId = Uuid.randomUuid()
      val tp0 = new TopicPartition(topic, 0)
      val tidp0 = new TopicIdPartition(topicId, tp0)

      when(replicaManager.metadataCache.getPartitionReplicaEndpoints(
        tp0,
        new ListenerName("default")
      )).thenReturn(Map(
        leaderBrokerId -> leaderNode,
        followerBrokerId -> followerNode
      ).toMap)

      // Make this replica the leader and remove follower from ISR.
      val leaderAndIsrRequest = new LeaderAndIsrRequest.Builder(
        0,
        0,
        brokerEpoch,
        Seq(new LeaderAndIsrRequest.PartitionState()
          .setTopicName(topic)
          .setPartitionIndex(0)
          .setControllerEpoch(0)
          .setLeader(leaderBrokerId)
          .setLeaderEpoch(1)
          .setIsr(Seq[Integer](leaderBrokerId).asJava)
          .setPartitionEpoch(0)
          .setReplicas(brokerList)
          .setIsNew(false)).asJava,
        Collections.singletonMap(topic, topicId),
        Set(leaderNode, followerNode).asJava).build()

      replicaManager.becomeLeaderOrFollower(2, leaderAndIsrRequest, (_, _) => ())

      appendRecords(replicaManager, tp0, TestUtils.singletonRecords(s"message".getBytes)).onFire { response =>
        assertEquals(Errors.NONE, response.error)
      }
      // Fetch as follower to initialise the log end offset of the replica
      fetchPartitionAsFollower(
        replicaManager,
        new TopicIdPartition(topicId, new TopicPartition(topic, 0)),
        new PartitionData(Uuid.ZERO_UUID, 0, 0, 100000, Optional.empty()),
        replicaId = 1
      )

      val metadata = new DefaultClientMetadata("rack-b", "client-id",
        InetAddress.getByName("localhost"), KafkaPrincipal.ANONYMOUS, "default")

      val consumerResult = fetchPartitionAsConsumer(
        replicaManager,
        tidp0,
        new PartitionData(Uuid.ZERO_UUID, 0, 0, 100000, Optional.empty()),
        clientMetadata = Some(metadata)
      )

      // Fetch from leader succeeds
      assertTrue(consumerResult.hasFired)

      // PartitionView passed to ReplicaSelector should not contain the follower as it's not in the ISR
      val expectedReplicaViews = Set(new DefaultReplicaView(leaderNode, 1, 0))
      val partitionView = replicaManager.replicaSelectorOpt.get
        .asInstanceOf[MockReplicaSelector].getPartitionViewArgument

      assertTrue(partitionView.isDefined)
      assertEquals(expectedReplicaViews.asJava, partitionView.get.replicas)
    } finally {
      replicaManager.shutdown(checkpointHW = false)
    }
  }

  @Test
  def testFetchFromFollowerShouldNotRunPreferLeaderSelect(): Unit = {
    val replicaManager = setupReplicaManagerWithMockedPurgatories(new MockTimer(time),
      propsModifier = props => props.put(ReplicationConfigs.REPLICA_SELECTOR_CLASS_CONFIG, classOf[MockReplicaSelector].getName))
    try {
      val leaderBrokerId = 0
      val followerBrokerId = 1
      val brokerList = Seq[Integer](leaderBrokerId, followerBrokerId).asJava
      val topicId = Uuid.randomUuid()
      val tp0 = new TopicPartition(topic, 0)
      val tidp0 = new TopicIdPartition(topicId, tp0)

      // Make this replica the follower
      val leaderAndIsrRequest = new LeaderAndIsrRequest.Builder(0, 0, brokerEpoch,
        Seq(new LeaderAndIsrRequest.PartitionState()
          .setTopicName(topic)
          .setPartitionIndex(0)
          .setControllerEpoch(0)
          .setLeader(1)
          .setLeaderEpoch(1)
          .setIsr(brokerList)
          .setPartitionEpoch(0)
          .setReplicas(brokerList)
          .setIsNew(false)).asJava,
        Collections.singletonMap(topic, topicId),
        Set(new Node(0, "host1", 0), new Node(1, "host2", 1)).asJava).build()
      replicaManager.becomeLeaderOrFollower(1, leaderAndIsrRequest, (_, _) => ())

      val metadata = new DefaultClientMetadata("rack-a", "client-id",
        InetAddress.getLocalHost, KafkaPrincipal.ANONYMOUS, "default")

      val consumerResult = fetchPartitionAsConsumer(replicaManager, tidp0,
        new PartitionData(Uuid.ZERO_UUID, 0, 0, 100000,
          Optional.empty()), clientMetadata = Some(metadata))

      // Fetch from follower succeeds
      assertTrue(consumerResult.hasFired)

      // Expect not run the preferred read replica selection
      assertEquals(0, replicaManager.replicaSelectorOpt.get.asInstanceOf[MockReplicaSelector].getSelectionCount)

      // Only leader will compute preferred replica
      assertTrue(!consumerResult.assertFired.preferredReadReplica.isPresent)

    } finally {
      replicaManager.shutdown(checkpointHW = false)
    }
  }

  @Test
  def testFetchShouldReturnImmediatelyWhenPreferredReadReplicaIsDefined(): Unit = {
    val replicaManager = setupReplicaManagerWithMockedPurgatories(new MockTimer(time),
      propsModifier = props => props.put(ReplicationConfigs.REPLICA_SELECTOR_CLASS_CONFIG, "org.apache.kafka.common.replica.RackAwareReplicaSelector"))

    try {
      val leaderBrokerId = 0
      val followerBrokerId = 1
      val brokerList = Seq[Integer](leaderBrokerId, followerBrokerId).asJava
      val topicId = Uuid.randomUuid()
      val tp0 = new TopicPartition(topic, 0)
      val tidp0 = new TopicIdPartition(topicId, tp0)

      when(replicaManager.metadataCache.getPartitionReplicaEndpoints(
        tp0,
        new ListenerName("default")
      )).thenReturn(Map(
        leaderBrokerId -> new Node(leaderBrokerId, "host1", 9092, "rack-a"),
        followerBrokerId -> new Node(followerBrokerId, "host2", 9092, "rack-b")
      ).toMap)

      // Make this replica the leader
      val leaderEpoch = 1
      val leaderAndIsrRequest = new LeaderAndIsrRequest.Builder(0, 0, brokerEpoch,
        Seq(new LeaderAndIsrRequest.PartitionState()
          .setTopicName(topic)
          .setPartitionIndex(0)
          .setControllerEpoch(0)
          .setLeader(0)
          .setLeaderEpoch(leaderEpoch)
          .setIsr(brokerList)
          .setPartitionEpoch(0)
          .setReplicas(brokerList)
          .setIsNew(false)).asJava,
        Collections.singletonMap(topic, topicId),
        Set(new Node(0, "host1", 0), new Node(1, "host2", 1)).asJava).build()
      replicaManager.becomeLeaderOrFollower(1, leaderAndIsrRequest, (_, _) => ())

      // The leader must record the follower's fetch offset to make it eligible for follower fetch selection
      val followerFetchData = new PartitionData(topicId, 0L, 0L, Int.MaxValue, Optional.of(Int.box(leaderEpoch)), Optional.empty[Integer])
      fetchPartitionAsFollower(
        replicaManager,
        tidp0,
        followerFetchData,
        replicaId = followerBrokerId
      )

      val metadata = new DefaultClientMetadata("rack-b", "client-id",
        InetAddress.getLocalHost, KafkaPrincipal.ANONYMOUS, "default")

      // If a preferred read replica is selected, the fetch response returns immediately, even if min bytes and timeout conditions are not met.
      val consumerResult = fetchPartitionAsConsumer(replicaManager, tidp0,
        new PartitionData(topicId, 0, 0, 100000, Optional.empty()),
        minBytes = 1, clientMetadata = Some(metadata), maxWaitMs = 5000)

      // Fetch from leader succeeds
      assertTrue(consumerResult.hasFired)

      // No delayed fetch was inserted
      assertEquals(0, replicaManager.delayedFetchPurgatory.watched())

      // Returns a preferred replica
      assertTrue(consumerResult.assertFired.preferredReadReplica.isPresent)
    } finally {
      replicaManager.shutdown(checkpointHW = false)
    }
  }

  @Test
  def testFollowerFetchWithDefaultSelectorNoForcedHwPropagation(): Unit = {
    val topicPartition = 0
    val followerBrokerId = 0
    val leaderBrokerId = 1
    val leaderEpoch = 1
    val leaderEpochIncrement = 2
    val countDownLatch = new CountDownLatch(1)
    val timer = new MockTimer(time)

    // Prepare the mocked components for the test
    val (replicaManager, _) = prepareReplicaManagerAndLogManager(timer,
      topicPartition, leaderEpoch + leaderEpochIncrement, followerBrokerId,
      leaderBrokerId, countDownLatch, expectTruncation = true, topicId = Some(topicId))
    try {

      val brokerList = Seq[Integer](0, 1).asJava

      val tp0 = new TopicPartition(topic, 0)
      val tidp0 = new TopicIdPartition(topicId, tp0)

      // Make this replica the follower
      val leaderAndIsrRequest2 = new LeaderAndIsrRequest.Builder(0, 0, brokerEpoch,
        Seq(new LeaderAndIsrRequest.PartitionState()
          .setTopicName(topic)
          .setPartitionIndex(0)
          .setControllerEpoch(0)
          .setLeader(0)
          .setLeaderEpoch(1)
          .setIsr(brokerList)
          .setPartitionEpoch(0)
          .setReplicas(brokerList)
          .setIsNew(false)).asJava,
        Collections.singletonMap(topic, topicId),
        Set(new Node(0, "host1", 0), new Node(1, "host2", 1)).asJava).build()
      replicaManager.becomeLeaderOrFollower(1, leaderAndIsrRequest2, (_, _) => ())

      val simpleRecords = Seq(new SimpleRecord("a".getBytes), new SimpleRecord("b".getBytes))
      val appendResult = appendRecords(replicaManager, tp0,
        MemoryRecords.withRecords(Compression.NONE, simpleRecords.toSeq: _*), AppendOrigin.CLIENT)

      // Increment the hw in the leader by fetching from the last offset
      val fetchOffset = simpleRecords.size
      var followerResult = fetchPartitionAsFollower(
        replicaManager,
        tidp0,
        new PartitionData(Uuid.ZERO_UUID, fetchOffset, 0, 100000, Optional.empty()),
        replicaId = 1,
        minBytes = 0
      )
      assertTrue(followerResult.hasFired)
      assertEquals(0, followerResult.assertFired.highWatermark)

      assertTrue(appendResult.hasFired, "Expected producer request to be acked")

      // Fetch from the same offset, no new data is expected and hence the fetch request should
      // go to the purgatory
      followerResult = fetchPartitionAsFollower(
        replicaManager,
        tidp0,
        new PartitionData(Uuid.ZERO_UUID, fetchOffset, 0, 100000, Optional.empty()),
        replicaId = 1,
        minBytes = 1000,
        maxWaitMs = 1000
      )
      assertFalse(followerResult.hasFired, "Request completed immediately unexpectedly")

      // Complete the request in the purgatory by advancing the clock
      timer.advanceClock(1001)
      assertTrue(followerResult.hasFired)

      assertEquals(fetchOffset, followerResult.assertFired.highWatermark)
    } finally {
      replicaManager.shutdown(checkpointHW = false)
    }
  }

  @Test
  def testUnknownReplicaSelector(): Unit = {
    val topicPartition = 0
    val followerBrokerId = 0
    val leaderBrokerId = 1
    val leaderEpoch = 1
    val leaderEpochIncrement = 2
    val countDownLatch = new CountDownLatch(1)

    val props = new Properties()
    props.put(ReplicationConfigs.REPLICA_SELECTOR_CLASS_CONFIG, "non-a-class")
    assertThrows(classOf[ClassNotFoundException], () => prepareReplicaManagerAndLogManager(new MockTimer(time),
      topicPartition, leaderEpoch + leaderEpochIncrement, followerBrokerId,
      leaderBrokerId, countDownLatch, expectTruncation = true, extraProps = props))
  }

  @Test
  def testDefaultReplicaSelector(): Unit = {
    val topicPartition = 0
    val followerBrokerId = 0
    val leaderBrokerId = 1
    val leaderEpoch = 1
    val leaderEpochIncrement = 2
    val countDownLatch = new CountDownLatch(1)

    val (replicaManager, _) = prepareReplicaManagerAndLogManager(new MockTimer(time),
      topicPartition, leaderEpoch + leaderEpochIncrement, followerBrokerId,
      leaderBrokerId, countDownLatch, expectTruncation = true)
    try {
      assertFalse(replicaManager.replicaSelectorOpt.isDefined)
    } finally {
      replicaManager.shutdown(checkpointHW = false)
    }
  }

  @Test
  def testFetchFollowerNotAllowedForOlderClients(): Unit = {
    val replicaManager = setupReplicaManagerWithMockedPurgatories(new MockTimer(time), aliveBrokerIds = Seq(0, 1))

    try {
      val tp0 = new TopicPartition(topic, 0)
      val tidp0 = new TopicIdPartition(topicId, tp0)
      val offsetCheckpoints = new LazyOffsetCheckpoints(replicaManager.highWatermarkCheckpoints.asJava)
      replicaManager.createPartition(tp0).createLogIfNotExists(isNew = false, isFutureReplica = false, offsetCheckpoints, None)
      val partition0Replicas = Seq[Integer](0, 1).asJava
      val becomeFollowerRequest = new LeaderAndIsrRequest.Builder(0, 0, brokerEpoch,
        Seq(new LeaderAndIsrRequest.PartitionState()
          .setTopicName(tp0.topic)
          .setPartitionIndex(tp0.partition)
          .setControllerEpoch(0)
          .setLeader(1)
          .setLeaderEpoch(0)
          .setIsr(partition0Replicas)
          .setPartitionEpoch(0)
          .setReplicas(partition0Replicas)
          .setIsNew(true)).asJava,
        topicIds.asJava,
        Set(new Node(0, "host1", 0), new Node(1, "host2", 1)).asJava).build()
      replicaManager.becomeLeaderOrFollower(0, becomeFollowerRequest, (_, _) => ())

      // Fetch from follower, with non-empty ClientMetadata (FetchRequest v11+)
      val clientMetadata = new DefaultClientMetadata("", "", null, KafkaPrincipal.ANONYMOUS, "")
      var partitionData = new FetchRequest.PartitionData(Uuid.ZERO_UUID, 0L, 0L, 100,
        Optional.of(0))
      var fetchResult = fetchPartitionAsConsumer(replicaManager, tidp0, partitionData,
        clientMetadata = Some(clientMetadata))
      assertEquals(Errors.NONE, fetchResult.assertFired.error)

      // Fetch from follower, with empty ClientMetadata (which implies an older version)
      partitionData = new FetchRequest.PartitionData(Uuid.ZERO_UUID, 0L, 0L, 100,
        Optional.of(0))
      fetchResult = fetchPartitionAsConsumer(replicaManager, tidp0, partitionData)
      assertEquals(Errors.NOT_LEADER_OR_FOLLOWER, fetchResult.assertFired.error)
    } finally {
      replicaManager.shutdown(checkpointHW = false)
    }
  }

  @Test
  def testFetchRequestRateMetrics(): Unit = {
    val mockTimer = new MockTimer(time)
    val replicaManager = setupReplicaManagerWithMockedPurgatories(mockTimer, aliveBrokerIds = Seq(0, 1))

    try {
      val tp0 = new TopicPartition(topic, 0)
      val tidp0 = new TopicIdPartition(topicId, tp0)
      val offsetCheckpoints = new LazyOffsetCheckpoints(replicaManager.highWatermarkCheckpoints.asJava)
      replicaManager.createPartition(tp0).createLogIfNotExists(isNew = false, isFutureReplica = false, offsetCheckpoints, None)
      val partition0Replicas = Seq[Integer](0, 1).asJava

      val becomeLeaderRequest = new LeaderAndIsrRequest.Builder(0, 0, brokerEpoch,
        Seq(new LeaderAndIsrRequest.PartitionState()
          .setTopicName(tp0.topic)
          .setPartitionIndex(tp0.partition)
          .setControllerEpoch(0)
          .setLeader(0)
          .setLeaderEpoch(1)
          .setIsr(partition0Replicas)
          .setPartitionEpoch(0)
          .setReplicas(partition0Replicas)
          .setIsNew(true)).asJava,
        topicIds.asJava,
        Set(new Node(0, "host1", 0), new Node(1, "host2", 1)).asJava).build()
      replicaManager.becomeLeaderOrFollower(1, becomeLeaderRequest, (_, _) => ())

      def assertMetricCount(expected: Int): Unit = {
        assertEquals(expected, replicaManager.brokerTopicStats.allTopicsStats.totalFetchRequestRate.count)
        assertEquals(expected, replicaManager.brokerTopicStats.topicStats(topic).totalFetchRequestRate.count)
      }

      val partitionData = new FetchRequest.PartitionData(Uuid.ZERO_UUID, 0L, 0L, 100,
        Optional.empty())

      val nonPurgatoryFetchResult = fetchPartitionAsConsumer(replicaManager, tidp0, partitionData)
      assertEquals(Errors.NONE, nonPurgatoryFetchResult.assertFired.error)
      assertMetricCount(1)

      val purgatoryFetchResult = fetchPartitionAsConsumer(replicaManager, tidp0, partitionData, maxWaitMs = 10)
      assertFalse(purgatoryFetchResult.hasFired)
      mockTimer.advanceClock(11)
      assertEquals(Errors.NONE, purgatoryFetchResult.assertFired.error)
      assertMetricCount(2)
    } finally {
      replicaManager.shutdown(checkpointHW = false)
    }
  }

  @Test
  def testBecomeFollowerWhileOldClientFetchInPurgatory(): Unit = {
    val mockTimer = new MockTimer(time)
    val replicaManager = setupReplicaManagerWithMockedPurgatories(mockTimer, aliveBrokerIds = Seq(0, 1))

    try {
      val tp0 = new TopicPartition(topic, 0)
      val tidp0 = new TopicIdPartition(topicId, tp0)
      val offsetCheckpoints = new LazyOffsetCheckpoints(replicaManager.highWatermarkCheckpoints.asJava)
      replicaManager.createPartition(tp0).createLogIfNotExists(isNew = false, isFutureReplica = false, offsetCheckpoints, None)
      val partition0Replicas = Seq[Integer](0, 1).asJava

      val becomeLeaderRequest = new LeaderAndIsrRequest.Builder(0, 0, brokerEpoch,
        Seq(new LeaderAndIsrRequest.PartitionState()
          .setTopicName(tp0.topic)
          .setPartitionIndex(tp0.partition)
          .setControllerEpoch(0)
          .setLeader(0)
          .setLeaderEpoch(1)
          .setIsr(partition0Replicas)
          .setPartitionEpoch(0)
          .setReplicas(partition0Replicas)
          .setIsNew(true)).asJava,
        topicIds.asJava,
        Set(new Node(0, "host1", 0), new Node(1, "host2", 1)).asJava).build()
      replicaManager.becomeLeaderOrFollower(1, becomeLeaderRequest, (_, _) => ())

      val partitionData = new FetchRequest.PartitionData(Uuid.ZERO_UUID, 0L, 0L, 100,
        Optional.empty())
      val fetchResult = fetchPartitionAsConsumer(replicaManager, tidp0, partitionData, maxWaitMs = 10)
      assertFalse(fetchResult.hasFired)

      // Become a follower and ensure that the delayed fetch returns immediately
      val becomeFollowerRequest = new LeaderAndIsrRequest.Builder(0, 0, brokerEpoch,
        Seq(new LeaderAndIsrRequest.PartitionState()
          .setTopicName(tp0.topic)
          .setPartitionIndex(tp0.partition)
          .setControllerEpoch(0)
          .setLeader(1)
          .setLeaderEpoch(2)
          .setIsr(partition0Replicas)
          .setPartitionEpoch(0)
          .setReplicas(partition0Replicas)
          .setIsNew(true)).asJava,
        topicIds.asJava,
        Set(new Node(0, "host1", 0), new Node(1, "host2", 1)).asJava).build()
      replicaManager.becomeLeaderOrFollower(0, becomeFollowerRequest, (_, _) => ())
      assertEquals(Errors.NOT_LEADER_OR_FOLLOWER, fetchResult.assertFired.error)
    } finally {
      replicaManager.shutdown(checkpointHW = false)
    }
  }

  @Test
  def testBecomeFollowerWhileNewClientFetchInPurgatory(): Unit = {
    val mockTimer = new MockTimer(time)
    val replicaManager = setupReplicaManagerWithMockedPurgatories(mockTimer, aliveBrokerIds = Seq(0, 1))

    try {
      val tp0 = new TopicPartition(topic, 0)
      val tidp0 = new TopicIdPartition(topicId, tp0)
      val offsetCheckpoints = new LazyOffsetCheckpoints(replicaManager.highWatermarkCheckpoints.asJava)
      replicaManager.createPartition(tp0).createLogIfNotExists(isNew = false, isFutureReplica = false, offsetCheckpoints, None)
      val partition0Replicas = Seq[Integer](0, 1).asJava

      val becomeLeaderRequest = new LeaderAndIsrRequest.Builder(0, 0, brokerEpoch,
        Seq(new LeaderAndIsrRequest.PartitionState()
          .setTopicName(tp0.topic)
          .setPartitionIndex(tp0.partition)
          .setControllerEpoch(0)
          .setLeader(0)
          .setLeaderEpoch(1)
          .setIsr(partition0Replicas)
          .setPartitionEpoch(0)
          .setReplicas(partition0Replicas)
          .setIsNew(true)).asJava,
        topicIds.asJava,
        Set(new Node(0, "host1", 0), new Node(1, "host2", 1)).asJava).build()
      replicaManager.becomeLeaderOrFollower(1, becomeLeaderRequest, (_, _) => ())

      val clientMetadata = new DefaultClientMetadata("", "", null, KafkaPrincipal.ANONYMOUS, "")
      val partitionData = new FetchRequest.PartitionData(Uuid.ZERO_UUID, 0L, 0L, 100,
        Optional.of(1))
      val fetchResult = fetchPartitionAsConsumer(
        replicaManager,
        tidp0,
        partitionData,
        clientMetadata = Some(clientMetadata),
        maxWaitMs = 10
      )
      assertFalse(fetchResult.hasFired)

      // Become a follower and ensure that the delayed fetch returns immediately
      val becomeFollowerRequest = new LeaderAndIsrRequest.Builder(0, 0, brokerEpoch,
        Seq(new LeaderAndIsrRequest.PartitionState()
          .setTopicName(tp0.topic)
          .setPartitionIndex(tp0.partition)
          .setControllerEpoch(0)
          .setLeader(1)
          .setLeaderEpoch(2)
          .setIsr(partition0Replicas)
          .setPartitionEpoch(0)
          .setReplicas(partition0Replicas)
          .setIsNew(true)).asJava,
        topicIds.asJava,
        Set(new Node(0, "host1", 0), new Node(1, "host2", 1)).asJava).build()
      replicaManager.becomeLeaderOrFollower(0, becomeFollowerRequest, (_, _) => ())
      assertEquals(Errors.FENCED_LEADER_EPOCH, fetchResult.assertFired.error)
    } finally {
      replicaManager.shutdown(checkpointHW = false)
    }
  }

  @Test
  def testFetchFromLeaderAlwaysAllowed(): Unit = {
    val replicaManager = setupReplicaManagerWithMockedPurgatories(new MockTimer(time), aliveBrokerIds = Seq(0, 1))

    try {
      val tp0 = new TopicPartition(topic, 0)
      val tidp0 = new TopicIdPartition(topicId, tp0)
      val offsetCheckpoints = new LazyOffsetCheckpoints(replicaManager.highWatermarkCheckpoints.asJava)
      replicaManager.createPartition(tp0).createLogIfNotExists(isNew = false, isFutureReplica = false, offsetCheckpoints, None)
      val partition0Replicas = Seq[Integer](0, 1).asJava

      val becomeLeaderRequest = new LeaderAndIsrRequest.Builder(0, 0, brokerEpoch,
        Seq(new LeaderAndIsrRequest.PartitionState()
          .setTopicName(tp0.topic)
          .setPartitionIndex(tp0.partition)
          .setControllerEpoch(0)
          .setLeader(0)
          .setLeaderEpoch(1)
          .setIsr(partition0Replicas)
          .setPartitionEpoch(0)
          .setReplicas(partition0Replicas)
          .setIsNew(true)).asJava,
        topicIds.asJava,
        Set(new Node(0, "host1", 0), new Node(1, "host2", 1)).asJava).build()
      replicaManager.becomeLeaderOrFollower(1, becomeLeaderRequest, (_, _) => ())

      val clientMetadata = new DefaultClientMetadata("", "", null, KafkaPrincipal.ANONYMOUS, "")
      var partitionData = new FetchRequest.PartitionData(Uuid.ZERO_UUID, 0L, 0L, 100,
        Optional.of(1))
      var fetchResult = fetchPartitionAsConsumer(replicaManager, tidp0, partitionData, clientMetadata = Some(clientMetadata))
      assertEquals(Errors.NONE, fetchResult.assertFired.error)

      partitionData = new FetchRequest.PartitionData(Uuid.ZERO_UUID, 0L, 0L, 100,
        Optional.empty())
      fetchResult = fetchPartitionAsConsumer(replicaManager, tidp0, partitionData, clientMetadata = Some(clientMetadata))
      assertEquals(Errors.NONE, fetchResult.assertFired.error)
    } finally {
      replicaManager.shutdown(checkpointHW = false)
    }
  }

  @Test
  def testVerificationForTransactionalPartitionsOnly(): Unit = {
    val tp0 = new TopicPartition(topic, 0)
    val tp1 = new TopicPartition(topic, 1)
    val producerId = 24L
    val producerEpoch = 0.toShort
    val sequence = 0
    val addPartitionsToTxnManager = mock(classOf[AddPartitionsToTxnManager])

    val replicaManager = setUpReplicaManagerWithMockedAddPartitionsToTxnManager(addPartitionsToTxnManager, List(tp0, tp1))
    try {
      replicaManager.becomeLeaderOrFollower(1,
        makeLeaderAndIsrRequest(topicIds(tp0.topic), tp0, Seq(0, 1), new LeaderAndIsr(1, List(0, 1).map(Int.box).asJava)),
        (_, _) => ())

      replicaManager.becomeLeaderOrFollower(1,
        makeLeaderAndIsrRequest(topicIds(tp1.topic), tp1, Seq(0, 1), new LeaderAndIsr(1, List(0, 1).map(Int.box).asJava)),
        (_, _) => ())

      // If we supply no transactional ID and idempotent records, we do not verify.
      val idempotentRecords = MemoryRecords.withIdempotentRecords(Compression.NONE, producerId, producerEpoch, sequence,
        new SimpleRecord("message".getBytes))
      handleProduceAppend(replicaManager, tp0, idempotentRecords, transactionalId = null)
      verify(addPartitionsToTxnManager, times(0)).addOrVerifyTransaction(any(), any(), any(), any(), any[AddPartitionsToTxnManager.AppendCallback](), any())
      assertEquals(VerificationGuard.SENTINEL, getVerificationGuard(replicaManager, tp0, producerId))

      // If we supply a transactional ID and some transactional and some idempotent records, we should only verify the topic partition with transactional records.
      val transactionalRecords = MemoryRecords.withTransactionalRecords(Compression.NONE, producerId, producerEpoch, sequence + 1,
        new SimpleRecord("message".getBytes))

      val idempotentRecords2 = MemoryRecords.withIdempotentRecords(Compression.NONE, producerId, producerEpoch, sequence,
        new SimpleRecord("message".getBytes))
      handleProduceAppendToMultipleTopics(replicaManager, Map(tp0 -> transactionalRecords, tp1 -> idempotentRecords2), transactionalId)
      verify(addPartitionsToTxnManager, times(1)).addOrVerifyTransaction(
        ArgumentMatchers.eq(transactionalId),
        ArgumentMatchers.eq(producerId),
        ArgumentMatchers.eq(producerEpoch),
        ArgumentMatchers.eq(Seq(tp0)),
        any[AddPartitionsToTxnManager.AppendCallback](),
        any()
      )
      assertNotEquals(VerificationGuard.SENTINEL, getVerificationGuard(replicaManager, tp0, producerId))
      assertEquals(VerificationGuard.SENTINEL, getVerificationGuard(replicaManager, tp1, producerId))
    } finally {
      replicaManager.shutdown(checkpointHW = false)
    }
  }

  @ParameterizedTest
  @EnumSource(value = classOf[AppendOrigin], names = Array("CLIENT", "COORDINATOR"))
  def testTransactionVerificationFlow(appendOrigin: AppendOrigin): Unit = {
    val tp0 = new TopicPartition(topic, 0)
    val producerId = 24L
    val producerEpoch = 0.toShort
    val sequence = 6
    val addPartitionsToTxnManager = mock(classOf[AddPartitionsToTxnManager])

    val replicaManager = setUpReplicaManagerWithMockedAddPartitionsToTxnManager(addPartitionsToTxnManager, List(tp0))
    try {
      replicaManager.becomeLeaderOrFollower(1,
        makeLeaderAndIsrRequest(topicIds(tp0.topic), tp0, Seq(0, 1), new LeaderAndIsr(1, List(0, 1).map(Int.box).asJava)),
        (_, _) => ())

      // Append some transactional records.
      val transactionalRecords = MemoryRecords.withTransactionalRecords(Compression.NONE, producerId, producerEpoch, sequence,
        new SimpleRecord("message".getBytes))

      // We should add these partitions to the manager to verify.
      val result = handleProduceAppend(replicaManager, tp0, transactionalRecords, origin = appendOrigin, transactionalId = transactionalId)
      val appendCallback = ArgumentCaptor.forClass(classOf[AddPartitionsToTxnManager.AppendCallback])
      verify(addPartitionsToTxnManager, times(1)).addOrVerifyTransaction(
        ArgumentMatchers.eq(transactionalId),
        ArgumentMatchers.eq(producerId),
        ArgumentMatchers.eq(producerEpoch),
        ArgumentMatchers.eq(Seq(tp0)),
        appendCallback.capture(),
        any()
      )
      val verificationGuard = getVerificationGuard(replicaManager, tp0, producerId)
      assertEquals(verificationGuard, getVerificationGuard(replicaManager, tp0, producerId))

      // Confirm we did not write to the log and instead returned error.
      val callback: AddPartitionsToTxnManager.AppendCallback = appendCallback.getValue()
      callback(Map(tp0 -> Errors.INVALID_TXN_STATE).toMap)
      assertEquals(Errors.INVALID_TXN_STATE, result.assertFired.error)
      assertEquals(verificationGuard, getVerificationGuard(replicaManager, tp0, producerId))

      // This time verification is successful.
      handleProduceAppend(replicaManager, tp0, transactionalRecords, origin = appendOrigin, transactionalId = transactionalId)
      val appendCallback2 = ArgumentCaptor.forClass(classOf[AddPartitionsToTxnManager.AppendCallback])
      verify(addPartitionsToTxnManager, times(2)).addOrVerifyTransaction(
        ArgumentMatchers.eq(transactionalId),
        ArgumentMatchers.eq(producerId),
        ArgumentMatchers.eq(producerEpoch),
        ArgumentMatchers.eq(Seq(tp0)),
        appendCallback2.capture(),
        any()
      )
      assertEquals(verificationGuard, getVerificationGuard(replicaManager, tp0, producerId))

      val callback2: AddPartitionsToTxnManager.AppendCallback = appendCallback2.getValue()
      callback2(Map.empty[TopicPartition, Errors].toMap)
      assertEquals(VerificationGuard.SENTINEL, getVerificationGuard(replicaManager, tp0, producerId))
      assertTrue(replicaManager.localLog(tp0).get.hasOngoingTransaction(producerId, producerEpoch))
    } finally {
      replicaManager.shutdown(checkpointHW = false)
    }
  }

  @Test
  def testTransactionVerificationBlocksOutOfOrderSequence(): Unit = {
    val tp0 = new TopicPartition(topic, 0)
    val producerId = 24L
    val producerEpoch = 0.toShort
    val sequence = 6
    val addPartitionsToTxnManager = mock(classOf[AddPartitionsToTxnManager])

    val replicaManager = setUpReplicaManagerWithMockedAddPartitionsToTxnManager(addPartitionsToTxnManager, List(tp0))
    try {
      replicaManager.becomeLeaderOrFollower(1,
        makeLeaderAndIsrRequest(topicIds(tp0.topic), tp0, Seq(0, 1), new LeaderAndIsr(1, List(0, 1).map(Int.box).asJava)),
        (_, _) => ())

      // Start with sequence 6
      val transactionalRecords = MemoryRecords.withTransactionalRecords(Compression.NONE, producerId, producerEpoch, sequence,
        new SimpleRecord("message".getBytes))

      // We should add these partitions to the manager to verify.
      val result = handleProduceAppend(replicaManager, tp0, transactionalRecords, transactionalId = transactionalId)
      val appendCallback = ArgumentCaptor.forClass(classOf[AddPartitionsToTxnManager.AppendCallback])
      verify(addPartitionsToTxnManager, times(1)).addOrVerifyTransaction(
        ArgumentMatchers.eq(transactionalId),
        ArgumentMatchers.eq(producerId),
        ArgumentMatchers.eq(producerEpoch),
        ArgumentMatchers.eq(Seq(tp0)),
        appendCallback.capture(),
        any()
      )
      val verificationGuard = getVerificationGuard(replicaManager, tp0, producerId)
      assertEquals(verificationGuard, getVerificationGuard(replicaManager, tp0, producerId))

      // Confirm we did not write to the log and instead returned error.
      val callback: AddPartitionsToTxnManager.AppendCallback = appendCallback.getValue()
      callback(Map(tp0 -> Errors.INVALID_PRODUCER_ID_MAPPING).toMap)
      assertEquals(Errors.INVALID_PRODUCER_ID_MAPPING, result.assertFired.error)
      assertEquals(verificationGuard, getVerificationGuard(replicaManager, tp0, producerId))

      // Try to append a higher sequence (7) after the first one failed with a retriable error.
      val transactionalRecords2 = MemoryRecords.withTransactionalRecords(Compression.NONE, producerId, producerEpoch, sequence + 1,
        new SimpleRecord("message".getBytes))

      val result2 = handleProduceAppend(replicaManager, tp0, transactionalRecords2, transactionalId = transactionalId)
      val appendCallback2 = ArgumentCaptor.forClass(classOf[AddPartitionsToTxnManager.AppendCallback])
      verify(addPartitionsToTxnManager, times(2)).addOrVerifyTransaction(
        ArgumentMatchers.eq(transactionalId),
        ArgumentMatchers.eq(producerId),
        ArgumentMatchers.eq(producerEpoch),
        ArgumentMatchers.eq(Seq(tp0)),
        appendCallback2.capture(),
        any()
      )
      assertEquals(verificationGuard, getVerificationGuard(replicaManager, tp0, producerId))

      // Verification should succeed, but we expect to fail with OutOfOrderSequence and for the VerificationGuard to remain.
      val callback2: AddPartitionsToTxnManager.AppendCallback = appendCallback2.getValue()
      callback2(Map.empty[TopicPartition, Errors].toMap)
      assertEquals(verificationGuard, getVerificationGuard(replicaManager, tp0, producerId))
      assertEquals(Errors.OUT_OF_ORDER_SEQUENCE_NUMBER, result2.assertFired.error)
    } finally {
      replicaManager.shutdown(checkpointHW = false)
    }
  }

  @Test
  def testTransactionVerificationGuardOnMultiplePartitions(): Unit = {
    val mockTimer = new MockTimer(time)
    val tp0 = new TopicPartition(topic, 0)
    val tp1 = new TopicPartition(topic, 1)
    val producerId = 24L
    val producerEpoch = 0.toShort
    val sequence = 0

    val replicaManager = setupReplicaManagerWithMockedPurgatories(mockTimer)
    try {
      replicaManager.becomeLeaderOrFollower(1,
        makeLeaderAndIsrRequest(topicIds(tp0.topic), tp0, Seq(0, 1), new LeaderAndIsr(0, List(0, 1).map(Int.box).asJava)),
        (_, _) => ())

      replicaManager.becomeLeaderOrFollower(1,
        makeLeaderAndIsrRequest(topicIds(tp1.topic), tp1, Seq(0, 1), new LeaderAndIsr(0, List(0, 1).map(Int.box).asJava)),
        (_, _) => ())

      val transactionalRecords = MemoryRecords.withTransactionalRecords(Compression.NONE, producerId, producerEpoch, sequence,
        new SimpleRecord(s"message $sequence".getBytes))

      handleProduceAppendToMultipleTopics(replicaManager, Map(tp0 -> transactionalRecords, tp1 -> transactionalRecords), transactionalId).onFire { responses =>
        responses.foreach {
          entry => assertEquals(Errors.NONE, entry._2.error)
        }
      }
    } finally {
      replicaManager.shutdown(checkpointHW = false)
    }
  }

  @Test
  def testExceptionWhenUnverifiedTransactionHasMultipleProducerIds(): Unit = {
    val tp0 = new TopicPartition(topic, 0)
    val tp1 = new TopicPartition(topic, 1)
    val transactionalId = "txn1"
    val producerId = 24L
    val producerEpoch = 0.toShort
    val sequence = 0

    val addPartitionsToTxnManager = mock(classOf[AddPartitionsToTxnManager])

    val replicaManager = setUpReplicaManagerWithMockedAddPartitionsToTxnManager(addPartitionsToTxnManager, List(tp0, tp1))

    try {
      replicaManager.becomeLeaderOrFollower(1,
        makeLeaderAndIsrRequest(topicIds(tp0.topic), tp0, Seq(0, 1), new LeaderAndIsr(1, List(0, 1).map(Int.box).asJava)),
        (_, _) => ())

      replicaManager.becomeLeaderOrFollower(1,
        makeLeaderAndIsrRequest(topicIds(tp1.topic), tp1, Seq(0, 1), new LeaderAndIsr(1, List(0, 1).map(Int.box).asJava)),
        (_, _) => ())

      // Append some transactional records with different producer IDs
      val transactionalRecords = mutable.Map[TopicPartition, MemoryRecords]()
      transactionalRecords.put(tp0, MemoryRecords.withTransactionalRecords(Compression.NONE, producerId, producerEpoch, sequence,
        new SimpleRecord(s"message $sequence".getBytes)))
      transactionalRecords.put(tp1, MemoryRecords.withTransactionalRecords(Compression.NONE, producerId + 1, producerEpoch, sequence,
        new SimpleRecord(s"message $sequence".getBytes)))

      assertThrows(classOf[InvalidPidMappingException],
        () => handleProduceAppendToMultipleTopics(replicaManager, transactionalRecords, transactionalId = transactionalId))
      // We should not add these partitions to the manager to verify.
      verify(addPartitionsToTxnManager, times(0)).addOrVerifyTransaction(any(), any(), any(), any(), any(), any())
    } finally {
      replicaManager.shutdown(checkpointHW = false)
    }
  }

  @Test
  def testTransactionVerificationWhenNotLeader(): Unit = {
    val tp0 = new TopicPartition(topic, 0)
    val producerId = 24L
    val producerEpoch = 0.toShort
    val sequence = 6
    val addPartitionsToTxnManager = mock(classOf[AddPartitionsToTxnManager])

    val replicaManager = setUpReplicaManagerWithMockedAddPartitionsToTxnManager(addPartitionsToTxnManager, List(tp0))
    try {
      // Append some transactional records.
      val transactionalRecords = MemoryRecords.withTransactionalRecords(Compression.NONE, producerId, producerEpoch, sequence,
        new SimpleRecord("message".getBytes))

      // We should not add these partitions to the manager to verify, but instead throw an error.
      handleProduceAppend(replicaManager, tp0, transactionalRecords, transactionalId = transactionalId).onFire { response =>
        assertEquals(Errors.NOT_LEADER_OR_FOLLOWER, response.error)
      }
      verify(addPartitionsToTxnManager, times(0)).addOrVerifyTransaction(any(), any(), any(), any(), any(), any())
    } finally {
      replicaManager.shutdown(checkpointHW = false)
    }
  }

  @Test
  def testDisabledTransactionVerification(): Unit = {
    val props = TestUtils.createBrokerConfig(0)
    props.put("transaction.partition.verification.enable", "false")
    val config = KafkaConfig.fromProps(props)

    val tp = new TopicPartition(topic, 0)
    val transactionalId = "txn1"
    val producerId = 24L
    val producerEpoch = 0.toShort
    val sequence = 0

    val addPartitionsToTxnManager = mock(classOf[AddPartitionsToTxnManager])

    val replicaManager = setUpReplicaManagerWithMockedAddPartitionsToTxnManager(addPartitionsToTxnManager, List(tp), config = config)

    try {
      val becomeLeaderRequest = makeLeaderAndIsrRequest(topicIds(tp.topic), tp, Seq(0, 1), new LeaderAndIsr(0, List(0, 1).map(Int.box).asJava))
      replicaManager.becomeLeaderOrFollower(1, becomeLeaderRequest, (_, _) => ())

      val transactionalRecords = MemoryRecords.withTransactionalRecords(Compression.NONE, producerId, producerEpoch, sequence,
        new SimpleRecord(s"message $sequence".getBytes))
      handleProduceAppend(replicaManager, tp, transactionalRecords, transactionalId = transactionalId).onFire { response =>
        assertEquals(Errors.NONE, response.error)
      }
      assertEquals(VerificationGuard.SENTINEL, getVerificationGuard(replicaManager, tp, producerId))

      // We should not add these partitions to the manager to verify.
      verify(addPartitionsToTxnManager, times(0)).addOrVerifyTransaction(any(), any(), any(), any(), any(), any())

      // Dynamically enable verification.
      config.dynamicConfig.initialize(None)
      val props = new Properties()
      props.put(TransactionLogConfig.TRANSACTION_PARTITION_VERIFICATION_ENABLE_CONFIG, "true")
      config.dynamicConfig.updateBrokerConfig(config.brokerId, props)
      TestUtils.waitUntilTrue(() => config.transactionLogConfig.transactionPartitionVerificationEnable == true, "Config did not dynamically update.")

      // Try to append more records. We don't need to send a request since the transaction is already ongoing.
      val moreTransactionalRecords = MemoryRecords.withTransactionalRecords(Compression.NONE, producerId, producerEpoch, sequence + 1,
        new SimpleRecord("message".getBytes))

      handleProduceAppend(replicaManager, tp, moreTransactionalRecords, transactionalId = transactionalId)
      verify(addPartitionsToTxnManager, times(0)).addOrVerifyTransaction(any(), any(), any(), any(), any(), any())
      assertEquals(VerificationGuard.SENTINEL, getVerificationGuard(replicaManager, tp, producerId))
      assertTrue(replicaManager.localLog(tp).get.hasOngoingTransaction(producerId, producerEpoch))
    } finally {
      replicaManager.shutdown(checkpointHW = false)
    }
  }

  @Test
  def testTransactionVerificationDynamicDisablement(): Unit = {
    val tp0 = new TopicPartition(topic, 0)
    val producerId = 24L
    val producerEpoch = 0.toShort
    val sequence = 6
    val addPartitionsToTxnManager = mock(classOf[AddPartitionsToTxnManager])

    val replicaManager = setUpReplicaManagerWithMockedAddPartitionsToTxnManager(addPartitionsToTxnManager, List(tp0))
    try {
      replicaManager.becomeLeaderOrFollower(1,
        makeLeaderAndIsrRequest(topicIds(tp0.topic), tp0, Seq(0, 1), new LeaderAndIsr(1, List(0, 1).map(Int.box).asJava)),
        (_, _) => ())

      // Append some transactional records.
      val transactionalRecords = MemoryRecords.withTransactionalRecords(Compression.NONE, producerId, producerEpoch, sequence,
        new SimpleRecord("message".getBytes))

      // We should add these partitions to the manager to verify.
      val result = handleProduceAppend(replicaManager, tp0, transactionalRecords, transactionalId = transactionalId)
      val appendCallback = ArgumentCaptor.forClass(classOf[AddPartitionsToTxnManager.AppendCallback])
      verify(addPartitionsToTxnManager, times(1)).addOrVerifyTransaction(
        ArgumentMatchers.eq(transactionalId),
        ArgumentMatchers.eq(producerId),
        ArgumentMatchers.eq(producerEpoch),
        ArgumentMatchers.eq(Seq(tp0)),
        appendCallback.capture(),
        any()
      )
      val verificationGuard = getVerificationGuard(replicaManager, tp0, producerId)
      assertEquals(verificationGuard, getVerificationGuard(replicaManager, tp0, producerId))

      // Disable verification
      config.dynamicConfig.initialize(None)
      val props = new Properties()
      props.put(TransactionLogConfig.TRANSACTION_PARTITION_VERIFICATION_ENABLE_CONFIG, "false")
      config.dynamicConfig.updateBrokerConfig(config.brokerId, props)
      TestUtils.waitUntilTrue(() => config.transactionLogConfig.transactionPartitionVerificationEnable == false, "Config did not dynamically update.")

      // Confirm we did not write to the log and instead returned error.
      val callback: AddPartitionsToTxnManager.AppendCallback = appendCallback.getValue()
      callback(Map(tp0 -> Errors.INVALID_TXN_STATE).toMap)
      assertEquals(Errors.INVALID_TXN_STATE, result.assertFired.error)
      assertEquals(verificationGuard, getVerificationGuard(replicaManager, tp0, producerId))

      // This time we do not verify
      handleProduceAppend(replicaManager, tp0, transactionalRecords, transactionalId = transactionalId)
      verify(addPartitionsToTxnManager, times(1)).addOrVerifyTransaction(any(), any(), any(), any(), any(), any())
      assertEquals(VerificationGuard.SENTINEL, getVerificationGuard(replicaManager, tp0, producerId))
      assertTrue(replicaManager.localLog(tp0).get.hasOngoingTransaction(producerId, producerEpoch))
    } finally {
      replicaManager.shutdown(checkpointHW = false)
    }
  }

<<<<<<< HEAD
  private def sendProducerAppend(
                                  replicaManager: ReplicaManager,
                                  topicPartition: TopicPartition,
                                  numOfRecords: Int
                                ): AtomicReference[PartitionResponse] = {
    val produceResult = new AtomicReference[PartitionResponse]()

    def callback(response: Map[TopicPartition, PartitionResponse]): Unit = {
      produceResult.set(response(topicPartition))
    }

    val records = MemoryRecords.withRecords(
      CompressionType.NONE,
      IntStream
        .range(0, numOfRecords)
        .mapToObj(i => new SimpleRecord(i.toString.getBytes))
        .toArray(Array.ofDim[SimpleRecord]): _*
    )

    replicaManager.appendRecords(
      timeout = 10,
      requiredAcks = -1,
      internalTopicsAllowed = false,
      origin = AppendOrigin.CLIENT,
      entriesPerPartition = Map(topicPartition -> records),
      responseCallback = callback
=======
  @ParameterizedTest
  @EnumSource(
    value = classOf[Errors],
    names = Array(
      "NOT_COORDINATOR",
      "NETWORK_EXCEPTION",
      "COORDINATOR_LOAD_IN_PROGRESS",
      "COORDINATOR_NOT_AVAILABLE"
>>>>>>> 9494bebe
    )
  )
  def testVerificationErrorConversionsTV2(error: Errors): Unit = {
    val tp0 = new TopicPartition(topic, 0)
    val producerId = 24L
    val producerEpoch = 0.toShort
    val sequence = 0
    val addPartitionsToTxnManager = mock(classOf[AddPartitionsToTxnManager])

    val replicaManager = setUpReplicaManagerWithMockedAddPartitionsToTxnManager(addPartitionsToTxnManager, List(tp0))
    try {
      replicaManager.becomeLeaderOrFollower(1,
        makeLeaderAndIsrRequest(topicIds(tp0.topic), tp0, Seq(0, 1), new LeaderAndIsr(1, List(0, 1).map(Int.box).asJava)),
        (_, _) => ())

      val transactionalRecords = MemoryRecords.withTransactionalRecords(Compression.NONE, producerId, producerEpoch, sequence,
        new SimpleRecord("message".getBytes))

      // Start verification and return the coordinator related errors.
      val expectedMessage = s"Unable to verify the partition has been added to the transaction. Underlying error: ${error.toString}"
      val result = handleProduceAppend(replicaManager, tp0, transactionalRecords, transactionalId = transactionalId, transactionSupportedOperation = addPartition)
      val appendCallback = ArgumentCaptor.forClass(classOf[AddPartitionsToTxnManager.AppendCallback])
      verify(addPartitionsToTxnManager, times(1)).addOrVerifyTransaction(
        ArgumentMatchers.eq(transactionalId),
        ArgumentMatchers.eq(producerId),
        ArgumentMatchers.eq(producerEpoch),
        ArgumentMatchers.eq(Seq(tp0)),
        appendCallback.capture(),
        any()
      )

      // Confirm we did not write to the log and instead returned the converted error with the correct error message.
      val callback: AddPartitionsToTxnManager.AppendCallback = appendCallback.getValue()
      callback(Map(tp0 -> error).toMap)
      assertEquals(Errors.NOT_ENOUGH_REPLICAS, result.assertFired.error)
      assertEquals(expectedMessage, result.assertFired.errorMessage)
    } finally {
      replicaManager.shutdown(checkpointHW = false)
    }
  }

  @ParameterizedTest
  @EnumSource(
    value = classOf[Errors],
    names = Array(
      "NOT_COORDINATOR",
      "CONCURRENT_TRANSACTIONS",
      "NETWORK_EXCEPTION",
      "COORDINATOR_LOAD_IN_PROGRESS",
      "COORDINATOR_NOT_AVAILABLE"
    )
  )
  def testVerificationErrorConversionsTV1(error: Errors): Unit = {
    val tp0 = new TopicPartition(topic, 0)
    val producerId = 24L
    val producerEpoch = 0.toShort
    val sequence = 0
    val addPartitionsToTxnManager = mock(classOf[AddPartitionsToTxnManager])

    val replicaManager = setUpReplicaManagerWithMockedAddPartitionsToTxnManager(addPartitionsToTxnManager, List(tp0))
    try {
      replicaManager.becomeLeaderOrFollower(1,
        makeLeaderAndIsrRequest(topicIds(tp0.topic), tp0, Seq(0, 1), new LeaderAndIsr(1, List(0, 1).map(Int.box).asJava)),
        (_, _) => ())

      val transactionalRecords = MemoryRecords.withTransactionalRecords(Compression.NONE, producerId, producerEpoch, sequence,
        new SimpleRecord("message".getBytes))

      // Start verification and return the coordinator related errors.
      val expectedMessage = s"Unable to verify the partition has been added to the transaction. Underlying error: ${error.toString}"
      val result = handleProduceAppend(replicaManager, tp0, transactionalRecords, transactionalId = transactionalId)
      val appendCallback = ArgumentCaptor.forClass(classOf[AddPartitionsToTxnManager.AppendCallback])
      verify(addPartitionsToTxnManager, times(1)).addOrVerifyTransaction(
        ArgumentMatchers.eq(transactionalId),
        ArgumentMatchers.eq(producerId),
        ArgumentMatchers.eq(producerEpoch),
        ArgumentMatchers.eq(Seq(tp0)),
        appendCallback.capture(),
        any()
      )

      // Confirm we did not write to the log and instead returned the converted error with the correct error message.
      val callback: AddPartitionsToTxnManager.AppendCallback = appendCallback.getValue()
      callback(Map(tp0 -> error).toMap)
      assertEquals(Errors.NOT_ENOUGH_REPLICAS, result.assertFired.error)
      assertEquals(expectedMessage, result.assertFired.errorMessage)
    } finally {
      replicaManager.shutdown(checkpointHW = false)
    }
  }

  @Test
  def testPreVerificationError(): Unit = {
    val tp0 = new TopicPartition(topic, 0)
    val transactionalId = "txn-id"
    val producerId = 24L
    val producerEpoch = 0.toShort
    val addPartitionsToTxnManager = mock(classOf[AddPartitionsToTxnManager])

    val replicaManager = setUpReplicaManagerWithMockedAddPartitionsToTxnManager(addPartitionsToTxnManager, List(tp0))
    try {
      val result = maybeStartTransactionVerificationForPartition(replicaManager, tp0, transactionalId, producerId, producerEpoch)
      val appendCallback = ArgumentCaptor.forClass(classOf[AddPartitionsToTxnManager.AppendCallback])
      verify(addPartitionsToTxnManager, times(0)).addOrVerifyTransaction(
        ArgumentMatchers.eq(transactionalId),
        ArgumentMatchers.eq(producerId),
        ArgumentMatchers.eq(producerEpoch),
        ArgumentMatchers.eq(Seq(tp0)),
        appendCallback.capture(),
        any()
      )
      assertEquals(Errors.NOT_LEADER_OR_FOLLOWER, result.assertFired.left.getOrElse(Errors.NONE))
    } finally {
      replicaManager.shutdown(checkpointHW = false)
    }
  }

  private def sendProducerAppend(
    replicaManager: ReplicaManager,
    topicPartition: TopicPartition,
    numOfRecords: Int
  ): AtomicReference[PartitionResponse] = {
    val produceResult = new AtomicReference[PartitionResponse]()
    def callback(response: Map[TopicPartition, PartitionResponse]): Unit = {
      produceResult.set(response(topicPartition))
    }

    val records = MemoryRecords.withRecords(
      Compression.NONE,
      IntStream
        .range(0, numOfRecords)
        .mapToObj(i => new SimpleRecord(i.toString.getBytes))
        .toArray(Array.ofDim[SimpleRecord]): _*
    )

    replicaManager.appendRecords(
      timeout = 10,
      requiredAcks = -1,
      internalTopicsAllowed = false,
      origin = AppendOrigin.CLIENT,
      entriesPerPartition = Map(topicPartition -> records),
      responseCallback = callback
    )
    produceResult
  }

  /**
   * This method assumes that the test using created ReplicaManager calls
   * ReplicaManager.becomeLeaderOrFollower() once with LeaderAndIsrRequest containing
   * 'leaderEpochInLeaderAndIsr' leader epoch for partition 'topicPartition'.
   */
  private def prepareReplicaManagerAndLogManager(timer: MockTimer,
                                                 topicPartition: Int,
                                                 leaderEpochInLeaderAndIsr: Int,
                                                 followerBrokerId: Int,
                                                 leaderBrokerId: Int,
                                                 countDownLatch: CountDownLatch,
                                                 expectTruncation: Boolean,
                                                 localLogOffset: Option[Long] = None,
                                                 offsetFromLeader: Long = 5,
                                                 leaderEpochFromLeader: Int = 3,
                                                 extraProps: Properties = new Properties(),
                                                 topicId: Option[Uuid] = None): (ReplicaManager, LogManager) = {
    val props = TestUtils.createBrokerConfig(0)
    props.put("log.dir", TestUtils.tempRelativeDir("data").getAbsolutePath)
    props.asScala ++= extraProps.asScala
    val config = KafkaConfig.fromProps(props)
    val logConfig = new LogConfig(new Properties)
    val logDir = new File(new File(config.logDirs.head), s"$topic-$topicPartition")
    Files.createDirectories(logDir.toPath)
    val mockScheduler = new MockScheduler(time)
    val mockBrokerTopicStats = new BrokerTopicStats
    val mockLogDirFailureChannel = new LogDirFailureChannel(config.logDirs.size)
    val tp = new TopicPartition(topic, topicPartition)
    val maxTransactionTimeoutMs = 30000
    val maxProducerIdExpirationMs = 30000
    val segments = new LogSegments(tp)
    val leaderEpochCache = JUnifiedLog.createLeaderEpochCache(
      logDir, tp, mockLogDirFailureChannel, Optional.empty, time.scheduler)
    val producerStateManager = new ProducerStateManager(tp, logDir,
      maxTransactionTimeoutMs, new ProducerStateManagerConfig(maxProducerIdExpirationMs, true), time)
    val offsets = new LogLoader(
      logDir,
      tp,
      logConfig,
      mockScheduler,
      time,
      mockLogDirFailureChannel,
      true,
      segments,
      0L,
      0L,
      leaderEpochCache,
      producerStateManager,
      new ConcurrentHashMap[String, Integer],
      false
    ).load()
    val localLog = new LocalLog(logDir, logConfig, segments, offsets.recoveryPoint,
      offsets.nextOffsetMetadata, mockScheduler, time, tp, mockLogDirFailureChannel)
    val mockLog = new UnifiedLog(
      logStartOffset = offsets.logStartOffset,
      localLog = localLog,
      brokerTopicStats = mockBrokerTopicStats,
      producerIdExpirationCheckIntervalMs = 30000,
      leaderEpochCache = leaderEpochCache,
      producerStateManager = producerStateManager,
      _topicId = topicId) {

      override def endOffsetForEpoch(leaderEpoch: Int): Option[OffsetAndEpoch] = {
        assertEquals(leaderEpoch, leaderEpochFromLeader)
        localLogOffset.map { logOffset =>
          Some(new OffsetAndEpoch(logOffset, leaderEpochFromLeader))
        }.getOrElse(super.endOffsetForEpoch(leaderEpoch))
      }

      override def latestEpoch: Option[Int] = Some(leaderEpochFromLeader)

      override def logEndOffsetMetadata: LogOffsetMetadata =
        localLogOffset.map(new LogOffsetMetadata(_)).getOrElse(super.logEndOffsetMetadata)

      override def logEndOffset: Long = localLogOffset.getOrElse(super.logEndOffset)
    }

    // Expect to call LogManager.truncateTo exactly once
    val topicPartitionObj = new TopicPartition(topic, topicPartition)
    val mockLogMgr: LogManager = mock(classOf[LogManager])
    when(mockLogMgr.liveLogDirs).thenReturn(config.logDirs.map(new File(_).getAbsoluteFile))
    when(mockLogMgr.getOrCreateLog(ArgumentMatchers.eq(topicPartitionObj), ArgumentMatchers.eq(false), ArgumentMatchers.eq(false), any(), any())).thenReturn(mockLog)
    when(mockLogMgr.getLog(topicPartitionObj, isFuture = false)).thenReturn(Some(mockLog))
    when(mockLogMgr.getLog(topicPartitionObj, isFuture = true)).thenReturn(None)
    val allLogs = new Pool[TopicPartition, UnifiedLog]()
    allLogs.put(topicPartitionObj, mockLog)
    when(mockLogMgr.allLogs).thenReturn(allLogs.values)
    when(mockLogMgr.isLogDirOnline(anyString)).thenReturn(true)

    val aliveBrokerIds = Seq[Integer](followerBrokerId, leaderBrokerId)
    val aliveBrokers = aliveBrokerIds.map(brokerId => new Node(brokerId, s"host$brokerId", brokerId))

    val metadataCache: MetadataCache = mock(classOf[MetadataCache])
    mockGetAliveBrokerFunctions(metadataCache, aliveBrokers)
    when(metadataCache.getPartitionReplicaEndpoints(
      any[TopicPartition], any[ListenerName])).
<<<<<<< HEAD
      thenReturn(Map(leaderBrokerId -> new Node(leaderBrokerId, "host1", 9092, "rack-a"),
        followerBrokerId -> new Node(followerBrokerId, "host2", 9092, "rack-b")).toMap)
    when(metadataCache.metadataVersion()).thenReturn(config.interBrokerProtocolVersion)
=======
        thenReturn(Map(leaderBrokerId -> new Node(leaderBrokerId, "host1", 9092, "rack-a"),
          followerBrokerId -> new Node(followerBrokerId, "host2", 9092, "rack-b")).toMap)
    when(metadataCache.metadataVersion()).thenReturn(MetadataVersion.MINIMUM_KRAFT_VERSION)
    when(metadataCache.getAliveBrokerEpoch(leaderBrokerId)).thenReturn(Some(brokerEpoch))
>>>>>>> 9494bebe
    val mockProducePurgatory = new DelayedOperationPurgatory[DelayedProduce](
      "Produce", timer, 0, false)
    val mockFetchPurgatory = new DelayedOperationPurgatory[DelayedFetch](
      "Fetch", timer, 0, false)
    val mockDeleteRecordsPurgatory = new DelayedOperationPurgatory[DelayedDeleteRecords](
      "DeleteRecords", timer, 0, false)
    val mockRemoteFetchPurgatory = new DelayedOperationPurgatory[DelayedRemoteFetch](
      "RemoteFetch", timer, 0, false)
    val mockRemoteListOffsetsPurgatory = new DelayedOperationPurgatory[DelayedRemoteListOffsets](
      "RemoteListOffsets", timer, 0, false)
    val mockDelayedShareFetchPurgatory = new DelayedOperationPurgatory[DelayedShareFetch](
      "ShareFetch", timer, 0, false)

    // Mock network client to show leader offset of 5
    val blockingSend = new MockBlockingSender(
      Map(topicPartitionObj -> new EpochEndOffset()
        .setPartition(topicPartitionObj.partition)
        .setErrorCode(Errors.NONE.code)
        .setLeaderEpoch(leaderEpochFromLeader)
        .setEndOffset(offsetFromLeader)).asJava,
<<<<<<< HEAD
      BrokerEndPoint(1, "host1", 1), time)
=======
      new BrokerEndPoint(1, "host1" ,1), time)
>>>>>>> 9494bebe
    val replicaManager = new ReplicaManager(
      metrics = metrics,
      config = config,
      time = time,
      scheduler = mockScheduler,
      logManager = mockLogMgr,
      quotaManagers = quotaManager,
      brokerTopicStats = mockBrokerTopicStats,
      metadataCache = metadataCache,
      logDirFailureChannel = mockLogDirFailureChannel,
      alterPartitionManager = alterPartitionManager,
      delayedProducePurgatoryParam = Some(mockProducePurgatory),
      delayedFetchPurgatoryParam = Some(mockFetchPurgatory),
      delayedDeleteRecordsPurgatoryParam = Some(mockDeleteRecordsPurgatory),
      delayedRemoteFetchPurgatoryParam = Some(mockRemoteFetchPurgatory),
      delayedRemoteListOffsetsPurgatoryParam = Some(mockRemoteListOffsetsPurgatory),
      delayedShareFetchPurgatoryParam = Some(mockDelayedShareFetchPurgatory),
      threadNamePrefix = Option(this.getClass.getName)) {

      override protected def createReplicaFetcherManager(metrics: Metrics,
                                                         time: Time,
                                                         threadNamePrefix: Option[String],
                                                         replicationQuotaManager: ReplicationQuotaManager): ReplicaFetcherManager = {
        val rm = this
        new ReplicaFetcherManager(this.config, rm, metrics, time, threadNamePrefix, replicationQuotaManager, () => this.metadataCache.metadataVersion(), () => 1) {

          override def createFetcherThread(fetcherId: Int, sourceBroker: BrokerEndPoint): ReplicaFetcherThread = {
            val logContext = new LogContext(s"[ReplicaFetcher replicaId=${rm.config.brokerId}, leaderId=${sourceBroker.id}, " +
              s"fetcherId=$fetcherId] ")
            val fetchSessionHandler = new FetchSessionHandler(logContext, sourceBroker.id)
            val leader = new RemoteLeaderEndPoint(logContext.logPrefix, blockingSend, fetchSessionHandler, rm.config,
              rm, quotaManager.follower, () => MetadataVersion.MINIMUM_KRAFT_VERSION, () => 1)
            new ReplicaFetcherThread(s"ReplicaFetcherThread-$fetcherId", leader, rm.config, failedPartitions, rm,
              quotaManager.follower, logContext.logPrefix, () => MetadataVersion.MINIMUM_KRAFT_VERSION) {
              override def doWork(): Unit = {
                // In case the thread starts before the partition is added by AbstractFetcherManager,
                // add it here (it's a no-op if already added)
                val initialOffset = InitialFetchState(
                  topicId = topicId,
                  leader = new BrokerEndPoint(0, "localhost", 9092),
                  initOffset = 0L, currentLeaderEpoch = leaderEpochInLeaderAndIsr)
                addPartitions(Map(new TopicPartition(topic, topicPartition) -> initialOffset))
                super.doWork()

                // Shut the thread down after one iteration to avoid double-counting truncations
                initiateShutdown()
                countDownLatch.countDown()
              }
            }
          }
        }
      }
    }

    (replicaManager, mockLogMgr)
  }

  private def leaderAndIsrPartitionState(topicPartition: TopicPartition,
                                         leaderEpoch: Int,
                                         leaderBrokerId: Int,
                                         aliveBrokerIds: Seq[Integer],
                                         isNew: Boolean = false): LeaderAndIsrRequest.PartitionState = {
    new LeaderAndIsrRequest.PartitionState()
      .setTopicName(topic)
      .setPartitionIndex(topicPartition.partition)
      .setControllerEpoch(controllerEpoch)
      .setLeader(leaderBrokerId)
      .setLeaderEpoch(leaderEpoch)
      .setIsr(aliveBrokerIds.asJava)
      .setPartitionEpoch(zkVersion)
      .setReplicas(aliveBrokerIds.asJava)
      .setIsNew(isNew)
  }

  private class CallbackResult[T] {
    private var value: Option[T] = None
    private var fun: Option[T => Unit] = None

    def assertFired: T = {
      assertTrue(hasFired, "Callback has not been fired")
      value.get
    }

    def hasFired: Boolean = {
      value.isDefined
    }

    def fire(value: T): Unit = {
      this.value = Some(value)
      fun.foreach(f => f(value))
    }

    def onFire(fun: T => Unit): CallbackResult[T] = {
      this.fun = Some(fun)
      if (this.hasFired) fire(value.get)
      this
    }
  }

  private def appendRecords(replicaManager: ReplicaManager,
                            partition: TopicPartition,
                            records: MemoryRecords,
                            origin: AppendOrigin = AppendOrigin.CLIENT,
                            requiredAcks: Short = -1): CallbackResult[PartitionResponse] = {
    val result = new CallbackResult[PartitionResponse]()

    def appendCallback(responses: Map[TopicPartition, PartitionResponse]): Unit = {
      val response = responses.get(partition)
      assertTrue(response.isDefined)
      result.fire(response.get)
    }

    replicaManager.appendRecords(
      timeout = 1000,
      requiredAcks = requiredAcks,
      internalTopicsAllowed = false,
      origin = origin,
      entriesPerPartition = Map(partition -> records),
      responseCallback = appendCallback,
    )

    result
  }

  private def handleProduceAppendToMultipleTopics(replicaManager: ReplicaManager,
                                                  entriesToAppend: Map[TopicPartition, MemoryRecords],
                                                  transactionalId: String,
                                                  origin: AppendOrigin = AppendOrigin.CLIENT,
                                                  requiredAcks: Short = -1,
                                                  transactionSupportedOperation: TransactionSupportedOperation = genericErrorSupported
                                                 ): CallbackResult[Map[TopicPartition, PartitionResponse]] = {
    val result = new CallbackResult[Map[TopicPartition, PartitionResponse]]()

    def appendCallback(responses: Map[TopicPartition, PartitionResponse]): Unit = {
      responses.foreach(response => assertTrue(responses.get(response._1).isDefined))
      result.fire(responses)
    }

    replicaManager.handleProduceAppend(
      timeout = 1000,
      requiredAcks = requiredAcks,
      internalTopicsAllowed = false,
      transactionalId = transactionalId,
      entriesPerPartition = entriesToAppend,
      responseCallback = appendCallback,
      transactionSupportedOperation = transactionSupportedOperation
    )

    result
  }

  private def handleProduceAppend(replicaManager: ReplicaManager,
                                  partition: TopicPartition,
                                  records: MemoryRecords,
                                  origin: AppendOrigin = AppendOrigin.CLIENT,
                                  requiredAcks: Short = -1,
                                  transactionalId: String,
                                  transactionSupportedOperation: TransactionSupportedOperation = genericErrorSupported
                                 ): CallbackResult[PartitionResponse] = {
    val result = new CallbackResult[PartitionResponse]()

    def appendCallback(responses: Map[TopicPartition, PartitionResponse]): Unit = {
      val response = responses.get(partition)
      assertTrue(response.isDefined)
      result.fire(response.get)
    }

    val entriesPerPartition = Map(partition -> records)
    replicaManager.handleProduceAppend(
      timeout = 1000,
      requiredAcks = requiredAcks,
      internalTopicsAllowed = false,
      transactionalId = transactionalId,
      entriesPerPartition = entriesPerPartition,
      responseCallback = appendCallback,
      transactionSupportedOperation = transactionSupportedOperation
    )

    result
  }

  private def maybeStartTransactionVerificationForPartition(replicaManager: ReplicaManager,
                                                            topicPartition: TopicPartition,
                                                            transactionalId: String,
                                                            producerId: Long,
                                                            producerEpoch: Short,
                                                            baseSequence: Int = 0,
                                                            transactionSupportedOperation: TransactionSupportedOperation = genericErrorSupported
                                                           ): CallbackResult[Either[Errors, VerificationGuard]] = {
    val result = new CallbackResult[Either[Errors, VerificationGuard]]()
    def postVerificationCallback(errorAndGuard: (Errors, VerificationGuard)): Unit = {
      val (error, verificationGuard) = errorAndGuard
      val errorOrGuard = if (error != Errors.NONE) Left(error) else Right(verificationGuard)
      result.fire(errorOrGuard)
    }

    replicaManager.maybeSendPartitionToTransactionCoordinator(
      topicPartition,
      transactionalId,
      producerId,
      producerEpoch,
      baseSequence,
      postVerificationCallback,
      transactionSupportedOperation
    )
    result
  }

  private def fetchPartitionAsConsumer(
                                        replicaManager: ReplicaManager,
                                        partition: TopicIdPartition,
                                        partitionData: PartitionData,
                                        maxWaitMs: Long = 0,
                                        minBytes: Int = 1,
                                        maxBytes: Int = 1024 * 1024,
                                        isolationLevel: IsolationLevel = IsolationLevel.READ_UNCOMMITTED,
                                        clientMetadata: Option[ClientMetadata] = None,
                                      ): CallbackResult[FetchPartitionData] = {
    val isolation = isolationLevel match {
      case IsolationLevel.READ_COMMITTED => FetchIsolation.TXN_COMMITTED
      case IsolationLevel.READ_UNCOMMITTED => FetchIsolation.HIGH_WATERMARK
    }

    fetchPartition(
      replicaManager,
      replicaId = FetchRequest.ORDINARY_CONSUMER_ID,
      partition,
      partitionData,
      minBytes,
      maxBytes,
      isolation,
      clientMetadata,
      maxWaitMs
    )
  }

  private def fetchPartitionAsFollower(
                                        replicaManager: ReplicaManager,
                                        partition: TopicIdPartition,
                                        partitionData: PartitionData,
                                        replicaId: Int,
                                        maxWaitMs: Long = 0,
                                        minBytes: Int = 1,
                                        maxBytes: Int = 1024 * 1024,
                                      ): CallbackResult[FetchPartitionData] = {
    fetchPartition(
      replicaManager,
      replicaId = replicaId,
      partition,
      partitionData,
      minBytes = minBytes,
      maxBytes = maxBytes,
      isolation = FetchIsolation.LOG_END,
      clientMetadata = None,
      maxWaitMs = maxWaitMs
    )
  }

  private def fetchPartition(
                              replicaManager: ReplicaManager,
                              replicaId: Int,
                              partition: TopicIdPartition,
                              partitionData: PartitionData,
                              minBytes: Int,
                              maxBytes: Int,
                              isolation: FetchIsolation,
                              clientMetadata: Option[ClientMetadata],
                              maxWaitMs: Long
                            ): CallbackResult[FetchPartitionData] = {
    val result = new CallbackResult[FetchPartitionData]()

    def fetchCallback(responseStatus: Seq[(TopicIdPartition, FetchPartitionData)]): Unit = {
      assertEquals(1, responseStatus.size)
      val (topicPartition, fetchData) = responseStatus.head
      assertEquals(partition, topicPartition)
      result.fire(fetchData)
    }

    fetchPartitions(
      replicaManager,
      replicaId = replicaId,
      fetchInfos = Seq(partition -> partitionData),
      responseCallback = fetchCallback,
      maxWaitMs = maxWaitMs,
      minBytes = minBytes,
      maxBytes = maxBytes,
      isolation = isolation,
      clientMetadata = clientMetadata
    )

    result
  }

  private def fetchPartitions(
<<<<<<< HEAD
                               replicaManager: ReplicaManager,
                               replicaId: Int,
                               fetchInfos: Seq[(TopicIdPartition, PartitionData)],
                               responseCallback: Seq[(TopicIdPartition, FetchPartitionData)] => Unit,
                               requestVersion: Short = ApiKeys.FETCH.latestVersion,
                               maxWaitMs: Long = 0,
                               minBytes: Int = 1,
                               maxBytes: Int = 1024 * 1024,
                               quota: ReplicaQuota = UnboundedQuota,
                               isolation: FetchIsolation = FetchIsolation.LOG_END,
                               clientMetadata: Option[ClientMetadata] = None
                             ): Unit = {
=======
    replicaManager: ReplicaManager,
    replicaId: Int,
    fetchInfos: Seq[(TopicIdPartition, PartitionData)],
    responseCallback: Seq[(TopicIdPartition, FetchPartitionData)] => Unit,
    requestVersion: Short = ApiKeys.FETCH.latestVersion,
    maxWaitMs: Long = 0,
    minBytes: Int = 1,
    maxBytes: Int = 1024 * 1024,
    quota: ReplicaQuota = UNBOUNDED_QUOTA,
    isolation: FetchIsolation = FetchIsolation.LOG_END,
    clientMetadata: Option[ClientMetadata] = None
  ): Unit = {
>>>>>>> 9494bebe
    val params = new FetchParams(
      requestVersion,
      replicaId,
      1,
      maxWaitMs,
      minBytes,
      maxBytes,
      isolation,
      clientMetadata.toJava
    )

    replicaManager.fetchMessages(
      params,
      fetchInfos,
      quota,
      responseCallback
    )
  }

  private def getVerificationGuard(replicaManager: ReplicaManager,
                                   tp: TopicPartition,
                                   producerId: Long): Object = {
    replicaManager.getPartitionOrException(tp).log.get.verificationGuard(producerId)
  }

  private def setUpReplicaManagerWithMockedAddPartitionsToTxnManager(addPartitionsToTxnManager: AddPartitionsToTxnManager,
                                                                     transactionalTopicPartitions: List[TopicPartition],
                                                                     config: KafkaConfig = config): ReplicaManager = {
    val mockLogMgr = TestUtils.createLogManager(config.logDirs.map(new File(_)))
    val metadataCache = mock(classOf[MetadataCache])

    val replicaManager = new ReplicaManager(
      metrics = metrics,
      config = config,
      time = time,
      scheduler = new MockScheduler(time),
      logManager = mockLogMgr,
      quotaManagers = quotaManager,
      metadataCache = metadataCache,
      logDirFailureChannel = new LogDirFailureChannel(config.logDirs.size),
      alterPartitionManager = alterPartitionManager,
      addPartitionsToTxnManager = Some(addPartitionsToTxnManager))

    transactionalTopicPartitions.foreach(tp => when(metadataCache.contains(tp)).thenReturn(true))

    // We will attempt to schedule to the request handler thread using a non request handler thread. Set this to avoid error.
    KafkaRequestHandler.setBypassThreadCheck(true)
    replicaManager
  }

  private def setupReplicaManagerWithMockedPurgatories(
<<<<<<< HEAD
                                                        timer: MockTimer,
                                                        brokerId: Int = 0,
                                                        aliveBrokerIds: Seq[Int] = Seq(0, 1),
                                                        propsModifier: Properties => Unit = _ => {},
                                                        mockReplicaFetcherManager: Option[ReplicaFetcherManager] = None,
                                                        mockReplicaAlterLogDirsManager: Option[ReplicaAlterLogDirsManager] = None,
                                                        isShuttingDown: AtomicBoolean = new AtomicBoolean(false),
                                                        enableRemoteStorage: Boolean = false
                                                      ): ReplicaManager = {
    val props = TestUtils.createBrokerConfig(brokerId, TestUtils.MockZkConnect)
    props.put("log.dirs", TestUtils.tempRelativeDir("data").getAbsolutePath + "," + TestUtils.tempRelativeDir("data2").getAbsolutePath)
=======
    timer: MockTimer,
    brokerId: Int = 0,
    aliveBrokerIds: Seq[Int] = Seq(0, 1),
    propsModifier: Properties => Unit = _ => {},
    mockReplicaFetcherManager: Option[ReplicaFetcherManager] = None,
    mockReplicaAlterLogDirsManager: Option[ReplicaAlterLogDirsManager] = None,
    isShuttingDown: AtomicBoolean = new AtomicBoolean(false),
    enableRemoteStorage: Boolean = false,
    shouldMockLog: Boolean = false,
    remoteLogManager: Option[RemoteLogManager] = None,
    defaultTopicRemoteLogStorageEnable: Boolean = true,
    setupLogDirMetaProperties: Boolean = false,
    directoryEventHandler: DirectoryEventHandler = DirectoryEventHandler.NOOP,
    buildRemoteLogAuxState: Boolean = false,
    remoteFetchQuotaExceeded: Option[Boolean] = None
  ): ReplicaManager = {
    val props = TestUtils.createBrokerConfig(brokerId)
    val path1 = TestUtils.tempRelativeDir("data").getAbsolutePath
    val path2 = TestUtils.tempRelativeDir("data2").getAbsolutePath
    props.put(RemoteLogManagerConfig.REMOTE_LOG_STORAGE_SYSTEM_ENABLE_PROP, enableRemoteStorage.toString)
    props.put("log.dirs", path1 + "," + path2)
>>>>>>> 9494bebe
    propsModifier.apply(props)
    val config = KafkaConfig.fromProps(props)
    val logProps = new Properties()
    if (enableRemoteStorage && defaultTopicRemoteLogStorageEnable) {
      logProps.put(TopicConfig.REMOTE_LOG_STORAGE_ENABLE_CONFIG, "true")
    }
    val mockLog = setupMockLog(path1)
    if (setupLogDirMetaProperties) {
      // add meta.properties file in each dir
      config.logDirs.foreach(dir => {
        val metaProps = new MetaProperties.Builder().
          setVersion(MetaPropertiesVersion.V0).
          setClusterId("clusterId").
          setNodeId(brokerId).
          setDirectoryId(DirectoryId.random()).
          build()
        PropertiesUtils.writePropertiesFile(metaProps.toProperties,
          new File(new File(dir), MetaPropertiesEnsemble.META_PROPERTIES_NAME).getAbsolutePath, false)
      })
    }
    val mockLogMgr = TestUtils.createLogManager(config.logDirs.map(new File(_)), new LogConfig(logProps), log = if (shouldMockLog) Some(mockLog) else None, remoteStorageSystemEnable = enableRemoteStorage)
    val logConfig = new LogConfig(logProps)
    when(mockLog.config).thenReturn(logConfig)
    when(mockLog.remoteLogEnabled()).thenReturn(enableRemoteStorage)
    when(mockLog.remoteStorageSystemEnable).thenReturn(enableRemoteStorage)
    val aliveBrokers = aliveBrokerIds.map(brokerId => new Node(brokerId, s"host$brokerId", brokerId))
    brokerTopicStats = new BrokerTopicStats(KafkaConfig.fromProps(props).remoteLogManagerConfig.isRemoteStorageSystemEnabled)

    val metadataCache: MetadataCache = mock(classOf[MetadataCache])
    when(metadataCache.topicIdInfo()).thenReturn((topicIds.asJava, topicNames.asJava))
    when(metadataCache.topicNamesToIds()).thenReturn(topicIds.asJava)
    when(metadataCache.topicIdsToNames()).thenReturn(topicNames.asJava)
    when(metadataCache.metadataVersion()).thenReturn(MetadataVersion.MINIMUM_KRAFT_VERSION)
    mockGetAliveBrokerFunctions(metadataCache, aliveBrokers)
    when(metadataCache.getAliveBrokerEpoch(brokerId+1)).thenReturn(Some(brokerEpoch))
    val mockProducePurgatory = new DelayedOperationPurgatory[DelayedProduce](
      "Produce", timer, 0, false)
    val mockFetchPurgatory = new DelayedOperationPurgatory[DelayedFetch](
      "Fetch", timer, 0, false)
    val mockDeleteRecordsPurgatory = new DelayedOperationPurgatory[DelayedDeleteRecords](
      "DeleteRecords", timer, 0, false)
    val mockDelayedRemoteFetchPurgatory = new DelayedOperationPurgatory[DelayedRemoteFetch](
      "DelayedRemoteFetch", timer, 0, false)
    val mockDelayedRemoteListOffsetsPurgatory = new DelayedOperationPurgatory[DelayedRemoteListOffsets](
      "RemoteListOffsets", timer, 0, false)
    val mockDelayedShareFetchPurgatory = new DelayedOperationPurgatory[DelayedShareFetch](
      "ShareFetch", timer, 0, false)

    when(metadataCache.contains(new TopicPartition(topic, 0))).thenReturn(true)

    if (remoteFetchQuotaExceeded.isDefined) {
      assertFalse(remoteLogManager.isDefined)
      if (remoteFetchQuotaExceeded.get) {
        when(mockRemoteLogManager.getFetchThrottleTimeMs()).thenReturn(quotaExceededThrottleTime)
      } else {
        when(mockRemoteLogManager.getFetchThrottleTimeMs()).thenReturn(quotaAvailableThrottleTime)
      }
    }

    // Transactional appends attempt to schedule to the request handler thread using a non request handler thread. Set this to avoid error.
    KafkaRequestHandler.setBypassThreadCheck(true)

    new ReplicaManager(
      metrics = metrics,
      config = config,
      time = time,
      scheduler = new MockScheduler(time),
      logManager = mockLogMgr,
      quotaManagers = quotaManager,
      metadataCache = metadataCache,
      logDirFailureChannel = new LogDirFailureChannel(config.logDirs.size),
      alterPartitionManager = alterPartitionManager,
      brokerTopicStats = brokerTopicStats,
      isShuttingDown = isShuttingDown,
      delayedProducePurgatoryParam = Some(mockProducePurgatory),
      delayedFetchPurgatoryParam = Some(mockFetchPurgatory),
      delayedDeleteRecordsPurgatoryParam = Some(mockDeleteRecordsPurgatory),
      delayedRemoteFetchPurgatoryParam = Some(mockDelayedRemoteFetchPurgatory),
      delayedRemoteListOffsetsPurgatoryParam = Some(mockDelayedRemoteListOffsetsPurgatory),
      delayedShareFetchPurgatoryParam = Some(mockDelayedShareFetchPurgatory),
      threadNamePrefix = Option(this.getClass.getName),
      addPartitionsToTxnManager = Some(addPartitionsToTxnManager),
      directoryEventHandler = directoryEventHandler,
      remoteLogManager = if (enableRemoteStorage) {
        if (remoteLogManager.isDefined)
          remoteLogManager
        else
          Some(mockRemoteLogManager)
      } else None) {

      override protected def createReplicaFetcherManager(
                                                          metrics: Metrics,
                                                          time: Time,
                                                          threadNamePrefix: Option[String],
                                                          quotaManager: ReplicationQuotaManager
                                                        ): ReplicaFetcherManager = {
        mockReplicaFetcherManager.getOrElse {
          if (buildRemoteLogAuxState) {
            super.createReplicaFetcherManager(
              metrics,
              time,
              threadNamePrefix,
              quotaManager
            )
            val config = this.config
            val metadataCache = this.metadataCache
            new ReplicaFetcherManager(config, this, metrics, time, threadNamePrefix, quotaManager, () => metadataCache.metadataVersion(), () => 1) {
              override def createFetcherThread(fetcherId: Int, sourceBroker: BrokerEndPoint): ReplicaFetcherThread = {
                val prefix = threadNamePrefix.map(tp => s"$tp:").getOrElse("")
                val threadName = s"${prefix}ReplicaFetcherThread-$fetcherId-${sourceBroker.id}"

                val tp = new TopicPartition(topic, 0)
                val leader = new MockLeaderEndPoint() {
                  override def fetch(fetchRequest: FetchRequest.Builder): Map[TopicPartition, FetchData] = {
                    Map(tp -> new FetchData().setErrorCode(Errors.OFFSET_MOVED_TO_TIERED_STORAGE.code))
                  }
                }
                leader.setLeaderState(tp, PartitionState(leaderEpoch = 0))
                leader.setReplicaPartitionStateCallback(tp => PartitionState(leaderEpoch = 0))

                val fetcher = new ReplicaFetcherThread(threadName, leader, config, failedPartitions, replicaManager,
                  quotaManager, "", () => MetadataVersion.MINIMUM_KRAFT_VERSION)

                val initialFetchState = InitialFetchState(
                  topicId = Some(Uuid.randomUuid()),
                  leader = leader.brokerEndPoint(),
                  currentLeaderEpoch = 0,
                  initOffset = 0)

                fetcher.addPartitions(Map(tp -> initialFetchState))

                fetcher
              }
            }
          } else {
            super.createReplicaFetcherManager(
              metrics,
              time,
              threadNamePrefix,
              quotaManager
            )
          }
        }
      }

      override def createReplicaAlterLogDirsManager(
                                                     quotaManager: ReplicationQuotaManager,
                                                     brokerTopicStats: BrokerTopicStats
                                                   ): ReplicaAlterLogDirsManager = {
        mockReplicaAlterLogDirsManager.getOrElse {
          super.createReplicaAlterLogDirsManager(
            quotaManager,
            brokerTopicStats
          )
        }
      }
    }
  }

  @Test
  def testOldLeaderLosesMetricsWhenReassignPartitions(): Unit = {
    val controllerEpoch = 0
    val leaderEpoch = 0
    val leaderEpochIncrement = 1
    val correlationId = 0
    val controllerId = 0
    val mockTopicStats1: BrokerTopicStats = mock(classOf[BrokerTopicStats])
    val (rm0, rm1) = prepareDifferentReplicaManagers(mock(classOf[BrokerTopicStats]), mockTopicStats1)

    try {
      // make broker 0 the leader of partition 0 and
      // make broker 1 the leader of partition 1
      val tp0 = new TopicPartition(topic, 0)
      val tp1 = new TopicPartition(topic, 1)
      val partition0Replicas = Seq[Integer](0, 1).asJava
      val partition1Replicas = Seq[Integer](1, 0).asJava
      val topicIds = Map(tp0.topic -> Uuid.randomUuid(), tp1.topic -> Uuid.randomUuid()).asJava

      val leaderAndIsrRequest1 = new LeaderAndIsrRequest.Builder(controllerId, 0, brokerEpoch,
        Seq(
          new LeaderAndIsrRequest.PartitionState()
            .setTopicName(tp0.topic)
            .setPartitionIndex(tp0.partition)
            .setControllerEpoch(controllerEpoch)
            .setLeader(0)
            .setLeaderEpoch(leaderEpoch)
            .setIsr(partition0Replicas)
            .setPartitionEpoch(0)
            .setReplicas(partition0Replicas)
            .setIsNew(true),
          new LeaderAndIsrRequest.PartitionState()
            .setTopicName(tp1.topic)
            .setPartitionIndex(tp1.partition)
            .setControllerEpoch(controllerEpoch)
            .setLeader(1)
            .setLeaderEpoch(leaderEpoch)
            .setIsr(partition1Replicas)
            .setPartitionEpoch(0)
            .setReplicas(partition1Replicas)
            .setIsNew(true)
        ).asJava,
        topicIds,
        Set(new Node(0, "host0", 0), new Node(1, "host1", 1)).asJava).build()

      rm0.becomeLeaderOrFollower(correlationId, leaderAndIsrRequest1, (_, _) => ())
      rm1.becomeLeaderOrFollower(correlationId, leaderAndIsrRequest1, (_, _) => ())

      // make broker 0 the leader of partition 1 so broker 1 loses its leadership position
      val leaderAndIsrRequest2 = new LeaderAndIsrRequest.Builder( controllerId, controllerEpoch, brokerEpoch,
        Seq(
          new LeaderAndIsrRequest.PartitionState()
            .setTopicName(tp0.topic)
            .setPartitionIndex(tp0.partition)
            .setControllerEpoch(controllerEpoch)
            .setLeader(0)
            .setLeaderEpoch(leaderEpoch + leaderEpochIncrement)
            .setIsr(partition0Replicas)
            .setPartitionEpoch(0)
            .setReplicas(partition0Replicas)
            .setIsNew(true),
          new LeaderAndIsrRequest.PartitionState()
            .setTopicName(tp1.topic)
            .setPartitionIndex(tp1.partition)
            .setControllerEpoch(controllerEpoch)
            .setLeader(0)
            .setLeaderEpoch(leaderEpoch + leaderEpochIncrement)
            .setIsr(partition1Replicas)
            .setPartitionEpoch(0)
            .setReplicas(partition1Replicas)
            .setIsNew(true)
        ).asJava,
        topicIds,
        Set(new Node(0, "host0", 0), new Node(1, "host1", 1)).asJava).build()

      rm0.becomeLeaderOrFollower(correlationId, leaderAndIsrRequest2, (_, _) => ())
      rm1.becomeLeaderOrFollower(correlationId, leaderAndIsrRequest2, (_, _) => ())
    } finally {
      Utils.tryAll(util.Arrays.asList[Callable[Void]](
        () => {
          rm0.shutdown(checkpointHW = false)
          null
        },
        () => {
          rm1.shutdown(checkpointHW = false)
          null
        }
      ))
    }

    // verify that broker 1 did remove its metrics when no longer being the leader of partition 1
    verify(mockTopicStats1).removeOldLeaderMetrics(topic)
  }

  @Test
  def testOldFollowerLosesMetricsWhenReassignPartitions(): Unit = {
    val controllerEpoch = 0
    val leaderEpoch = 0
    val leaderEpochIncrement = 1
    val correlationId = 0
    val controllerId = 0
    val mockTopicStats1: BrokerTopicStats = mock(classOf[BrokerTopicStats])
    val (rm0, rm1) = prepareDifferentReplicaManagers(mock(classOf[BrokerTopicStats]), mockTopicStats1)

    try {
      // make broker 0 the leader of partition 0 and
      // make broker 1 the leader of partition 1
      val tp0 = new TopicPartition(topic, 0)
      val tp1 = new TopicPartition(topic, 1)
      val partition0Replicas = Seq[Integer](1, 0).asJava
      val partition1Replicas = Seq[Integer](1, 0).asJava
      val topicIds = Map(tp0.topic -> Uuid.randomUuid(), tp1.topic -> Uuid.randomUuid()).asJava

      val leaderAndIsrRequest1 = new LeaderAndIsrRequest.Builder(controllerId, 0, brokerEpoch,
        Seq(
          new LeaderAndIsrRequest.PartitionState()
            .setTopicName(tp0.topic)
            .setPartitionIndex(tp0.partition)
            .setControllerEpoch(controllerEpoch)
            .setLeader(1)
            .setLeaderEpoch(leaderEpoch)
            .setIsr(partition0Replicas)
            .setPartitionEpoch(0)
            .setReplicas(partition0Replicas)
            .setIsNew(true),
          new LeaderAndIsrRequest.PartitionState()
            .setTopicName(tp1.topic)
            .setPartitionIndex(tp1.partition)
            .setControllerEpoch(controllerEpoch)
            .setLeader(1)
            .setLeaderEpoch(leaderEpoch)
            .setIsr(partition1Replicas)
            .setPartitionEpoch(0)
            .setReplicas(partition1Replicas)
            .setIsNew(true)
        ).asJava,
        topicIds,
        Set(new Node(0, "host0", 0), new Node(1, "host1", 1)).asJava).build()

      rm0.becomeLeaderOrFollower(correlationId, leaderAndIsrRequest1, (_, _) => ())
      rm1.becomeLeaderOrFollower(correlationId, leaderAndIsrRequest1, (_, _) => ())

      // make broker 0 the leader of partition 1 so broker 1 loses its leadership position
      val leaderAndIsrRequest2 = new LeaderAndIsrRequest.Builder(controllerId,
        controllerEpoch, brokerEpoch,
        Seq(
          new LeaderAndIsrRequest.PartitionState()
            .setTopicName(tp0.topic)
            .setPartitionIndex(tp0.partition)
            .setControllerEpoch(controllerEpoch)
            .setLeader(0)
            .setLeaderEpoch(leaderEpoch + leaderEpochIncrement)
            .setIsr(partition0Replicas)
            .setPartitionEpoch(0)
            .setReplicas(partition0Replicas)
            .setIsNew(true),
          new LeaderAndIsrRequest.PartitionState()
            .setTopicName(tp1.topic)
            .setPartitionIndex(tp1.partition)
            .setControllerEpoch(controllerEpoch)
            .setLeader(0)
            .setLeaderEpoch(leaderEpoch + leaderEpochIncrement)
            .setIsr(partition1Replicas)
            .setPartitionEpoch(0)
            .setReplicas(partition1Replicas)
            .setIsNew(true)
        ).asJava,
        topicIds,
        Set(new Node(0, "host0", 0), new Node(1, "host1", 1)).asJava).build()

      rm0.becomeLeaderOrFollower(correlationId, leaderAndIsrRequest2, (_, _) => ())
      rm1.becomeLeaderOrFollower(correlationId, leaderAndIsrRequest2, (_, _) => ())
    } finally {
      Utils.tryAll(util.Arrays.asList[Callable[Void]](
        () => {
          rm0.shutdown(checkpointHW = false)
          null
        },
        () => {
          rm1.shutdown(checkpointHW = false)
          null
        }
      ))
    }

    // verify that broker 1 did remove its metrics when no longer being the leader of partition 1
    verify(mockTopicStats1).removeOldLeaderMetrics(topic)
    verify(mockTopicStats1).removeOldFollowerMetrics(topic)
  }

  private def prepareDifferentReplicaManagers(brokerTopicStats1: BrokerTopicStats,
                                              brokerTopicStats2: BrokerTopicStats): (ReplicaManager, ReplicaManager) = {
    val props0 = TestUtils.createBrokerConfig(0)
    val props1 = TestUtils.createBrokerConfig(1)

    props0.put("log0.dir", TestUtils.tempRelativeDir("data").getAbsolutePath)
    props1.put("log1.dir", TestUtils.tempRelativeDir("data").getAbsolutePath)

    val config0 = KafkaConfig.fromProps(props0)
    val config1 = KafkaConfig.fromProps(props1)

    val mockLogMgr0 = TestUtils.createLogManager(config0.logDirs.map(new File(_)))
    val mockLogMgr1 = TestUtils.createLogManager(config1.logDirs.map(new File(_)))

    val metadataCache0: MetadataCache = mock(classOf[MetadataCache])
    val metadataCache1: MetadataCache = mock(classOf[MetadataCache])
    val aliveBrokers = Seq(new Node(0, "host0", 0), new Node(1, "host1", 1))
    mockGetAliveBrokerFunctions(metadataCache0, aliveBrokers)
    mockGetAliveBrokerFunctions(metadataCache1, aliveBrokers)
    when(metadataCache0.metadataVersion()).thenReturn(MetadataVersion.MINIMUM_KRAFT_VERSION)
    when(metadataCache1.metadataVersion()).thenReturn(MetadataVersion.MINIMUM_KRAFT_VERSION)

    // each replica manager is for a broker
    val rm0 = new ReplicaManager(
      metrics = metrics,
      config = config0,
      time = time,
      scheduler = new MockScheduler(time),
      logManager = mockLogMgr0,
      quotaManagers = quotaManager,
      brokerTopicStats = brokerTopicStats1,
      metadataCache = metadataCache0,
      logDirFailureChannel = new LogDirFailureChannel(config0.logDirs.size),
      alterPartitionManager = alterPartitionManager)
    val rm1 = new ReplicaManager(
      metrics = metrics,
      config = config1,
      time = time,
      scheduler = new MockScheduler(time),
      logManager = mockLogMgr1,
      quotaManagers = quotaManager,
      brokerTopicStats = brokerTopicStats2,
      metadataCache = metadataCache1,
      logDirFailureChannel = new LogDirFailureChannel(config1.logDirs.size),
      alterPartitionManager = alterPartitionManager)

    (rm0, rm1)
  }

  @ParameterizedTest
  @ValueSource(booleans = Array(true, false))
  def testOffsetOutOfRangeExceptionWhenReadFromLog(isFromFollower: Boolean): Unit = {
    val replicaId = if (isFromFollower) 1 else -1
    val tp0 = new TopicPartition(topic, 0)
    val tidp0 = new TopicIdPartition(topicId, tp0)
    // create a replicaManager with remoteLog enabled
    val replicaManager = setupReplicaManagerWithMockedPurgatories(new MockTimer(time), aliveBrokerIds = Seq(0, 1, 2), enableRemoteStorage = true, shouldMockLog = true, remoteFetchQuotaExceeded = Some(false))
    try {
      val offsetCheckpoints = new LazyOffsetCheckpoints(replicaManager.highWatermarkCheckpoints.asJava)
      replicaManager.createPartition(tp0).createLogIfNotExists(isNew = false, isFutureReplica = false, offsetCheckpoints, None)
      val partition0Replicas = Seq[Integer](0, 1).asJava
      val topicIds = Map(tp0.topic -> topicId).asJava
      val leaderEpoch = 0
      val leaderAndIsrRequest = new LeaderAndIsrRequest.Builder(0, 0, brokerEpoch,
        Seq(
          new LeaderAndIsrRequest.PartitionState()
            .setTopicName(tp0.topic)
            .setPartitionIndex(tp0.partition)
            .setControllerEpoch(0)
            .setLeader(leaderEpoch)
            .setLeaderEpoch(0)
            .setIsr(partition0Replicas)
            .setPartitionEpoch(0)
            .setReplicas(partition0Replicas)
            .setIsNew(true)
        ).asJava,
        topicIds,
        Set(new Node(0, "host1", 0), new Node(1, "host2", 1)).asJava).build()
      replicaManager.becomeLeaderOrFollower(0, leaderAndIsrRequest, (_, _) => ())

      val params = new FetchParams(ApiKeys.FETCH.latestVersion, replicaId, 1, 1000, 0, 100, FetchIsolation.LOG_END, None.asJava)
      // when reading log, it'll throw OffsetOutOfRangeException, which will be handled separately
      val result = replicaManager.readFromLog(params, Seq(tidp0 -> new PartitionData(topicId, 1, 0, 100000, Optional.of[Integer](leaderEpoch), Optional.of[Integer](leaderEpoch))), UNBOUNDED_QUOTA, false)

      if (isFromFollower) {
        // expect OFFSET_MOVED_TO_TIERED_STORAGE error returned if it's from follower, since the data is already available in remote log
        assertEquals(Errors.OFFSET_MOVED_TO_TIERED_STORAGE, result.head._2.error)
      } else {
        assertEquals(Errors.NONE, result.head._2.error)
      }
      assertEquals(startOffset, result.head._2.leaderLogStartOffset)
      assertEquals(endOffset, result.head._2.leaderLogEndOffset)
      assertEquals(highHW, result.head._2.highWatermark)
      if (isFromFollower) {
        assertFalse(result.head._2.info.delayedRemoteStorageFetch.isPresent)
      } else {
        // for consumer fetch, we should return a delayedRemoteStorageFetch to wait for remote fetch
        assertTrue(result.head._2.info.delayedRemoteStorageFetch.isPresent)
      }
    } finally {
      replicaManager.shutdown(checkpointHW = false)
    }
  }

  @ParameterizedTest
  @ValueSource(booleans = Array(true, false))
  def testOffsetOutOfRangeExceptionWhenFetchMessages(isFromFollower: Boolean): Unit = {
    val replicaId = if (isFromFollower) 1 else -1
    val tp0 = new TopicPartition(topic, 0)
    val tidp0 = new TopicIdPartition(topicId, tp0)
    // create a replicaManager with remoteLog enabled
    val replicaManager = setupReplicaManagerWithMockedPurgatories(new MockTimer(time), aliveBrokerIds = Seq(0, 1, 2), enableRemoteStorage = true, shouldMockLog= true, remoteFetchQuotaExceeded = Some(false))
    try {
      val offsetCheckpoints = new LazyOffsetCheckpoints(replicaManager.highWatermarkCheckpoints.asJava)
      replicaManager.createPartition(tp0).createLogIfNotExists(isNew = false, isFutureReplica = false, offsetCheckpoints, None)
      val partition0Replicas = Seq[Integer](0, 1).asJava
      val topicIds = Map(tp0.topic -> topicId).asJava
      val leaderEpoch = 0
      val leaderAndIsrRequest = new LeaderAndIsrRequest.Builder(0, 0, brokerEpoch,
        Seq(
          new LeaderAndIsrRequest.PartitionState()
            .setTopicName(tp0.topic)
            .setPartitionIndex(tp0.partition)
            .setControllerEpoch(0)
            .setLeader(leaderEpoch)
            .setLeaderEpoch(0)
            .setIsr(partition0Replicas)
            .setPartitionEpoch(0)
            .setReplicas(partition0Replicas)
            .setIsNew(true)
        ).asJava,
        topicIds,
        Set(new Node(0, "host1", 0), new Node(1, "host2", 1)).asJava).build()
      replicaManager.becomeLeaderOrFollower(0, leaderAndIsrRequest, (_, _) => ())

      val params = new FetchParams(ApiKeys.FETCH.latestVersion, replicaId, 1, 1000, 10, 100, FetchIsolation.LOG_END, None.asJava)
      val fetchOffset = 1

      def fetchCallback(responseStatus: Seq[(TopicIdPartition, FetchPartitionData)]): Unit = {
        assertEquals(1, responseStatus.size)
        assertEquals(tidp0, responseStatus.toMap.keySet.head)
        val fetchPartitionData: FetchPartitionData = responseStatus.toMap.get(tidp0).get
        // should only follower fetch enter callback since consumer fetch will enter remoteFetch purgatory
        assertTrue(isFromFollower)
        assertEquals(Errors.OFFSET_MOVED_TO_TIERED_STORAGE, fetchPartitionData.error)
        assertEquals(startOffset, fetchPartitionData.logStartOffset)
        assertEquals(highHW, fetchPartitionData.highWatermark)
      }

      // when reading log, it'll throw OffsetOutOfRangeException, which will be handled separately
      replicaManager.fetchMessages(params, Seq(tidp0 -> new PartitionData(topicId, fetchOffset, 0, 100000, Optional.of[Integer](leaderEpoch), Optional.of[Integer](leaderEpoch))), UNBOUNDED_QUOTA, fetchCallback)

      val remoteStorageFetchInfoArg: ArgumentCaptor[RemoteStorageFetchInfo] = ArgumentCaptor.forClass(classOf[RemoteStorageFetchInfo])
      if (isFromFollower) {
        verify(mockRemoteLogManager, never()).asyncRead(remoteStorageFetchInfoArg.capture(), any())
      } else {
        verify(mockRemoteLogManager).asyncRead(remoteStorageFetchInfoArg.capture(), any())
        val remoteStorageFetchInfo = remoteStorageFetchInfoArg.getValue
        assertEquals(tp0, remoteStorageFetchInfo.topicPartition)
        assertEquals(fetchOffset, remoteStorageFetchInfo.fetchInfo.fetchOffset)
        assertEquals(topicId, remoteStorageFetchInfo.fetchInfo.topicId)
        assertEquals(startOffset, remoteStorageFetchInfo.fetchInfo.logStartOffset)
        assertEquals(leaderEpoch, remoteStorageFetchInfo.fetchInfo.currentLeaderEpoch.get())
      }
    } finally {
      replicaManager.shutdown(checkpointHW = false)
    }
  }

  @Test
  def testRemoteLogReaderMetrics(): Unit = {
    val replicaId = -1
    val tp0 = new TopicPartition(topic, 0)
    val tidp0 = new TopicIdPartition(topicId, tp0)

    val props = new Properties()
    props.setProperty(KRaftConfigs.PROCESS_ROLES_CONFIG, "controller")
    props.setProperty(KRaftConfigs.NODE_ID_CONFIG, "0")
    props.setProperty(KRaftConfigs.CONTROLLER_LISTENER_NAMES_CONFIG, "CONTROLLER")
    props.setProperty("controller.quorum.bootstrap.servers", "localhost:9093")
    props.setProperty("listeners", "CONTROLLER://:9093")
    props.setProperty("advertised.listeners", "CONTROLLER://127.0.0.1:9093")
    props.put(RemoteLogManagerConfig.REMOTE_LOG_STORAGE_SYSTEM_ENABLE_PROP, true.toString)
    props.put(RemoteLogManagerConfig.REMOTE_STORAGE_MANAGER_CLASS_NAME_PROP, classOf[NoOpRemoteStorageManager].getName)
    props.put(RemoteLogManagerConfig.REMOTE_LOG_METADATA_MANAGER_CLASS_NAME_PROP, classOf[NoOpRemoteLogMetadataManager].getName)
    // set log reader threads number to 2
    props.put(RemoteLogManagerConfig.REMOTE_LOG_READER_THREADS_PROP, 2.toString)
    val config = KafkaConfig.fromProps(props)
    val mockLog = mock(classOf[UnifiedLog])
    val brokerTopicStats = new BrokerTopicStats(config.remoteLogManagerConfig.isRemoteStorageSystemEnabled())
    val remoteLogManager = new RemoteLogManager(
      config.remoteLogManagerConfig,
      0,
      TestUtils.tempRelativeDir("data").getAbsolutePath,
      "clusterId",
      time,
      _ => Optional.of(mockLog),
      (TopicPartition, Long) => {},
      brokerTopicStats,
      metrics)
    remoteLogManager.startup()
    val spyRLM = spy(remoteLogManager)

    val replicaManager = setupReplicaManagerWithMockedPurgatories(new MockTimer(time), aliveBrokerIds = Seq(0, 1, 2), enableRemoteStorage = true, shouldMockLog = true, remoteLogManager = Some(spyRLM))
    try {
      val offsetCheckpoints = new LazyOffsetCheckpoints(replicaManager.highWatermarkCheckpoints.asJava)
      replicaManager.createPartition(tp0).createLogIfNotExists(isNew = false, isFutureReplica = false, offsetCheckpoints, None)
      val partition0Replicas = Seq[Integer](0, 1).asJava
      val topicIds = Map(tp0.topic -> topicId).asJava
      val leaderEpoch = 0
      val leaderAndIsrRequest = new LeaderAndIsrRequest.Builder(0, 0, brokerEpoch,
        Seq(
          new LeaderAndIsrRequest.PartitionState()
            .setTopicName(tp0.topic)
            .setPartitionIndex(tp0.partition)
            .setControllerEpoch(0)
            .setLeader(leaderEpoch)
            .setLeaderEpoch(0)
            .setIsr(partition0Replicas)
            .setPartitionEpoch(0)
            .setReplicas(partition0Replicas)
            .setIsNew(true)
        ).asJava,
        topicIds,
        Set(new Node(0, "host1", 0), new Node(1, "host2", 1)).asJava).build()
      replicaManager.becomeLeaderOrFollower(0, leaderAndIsrRequest, (_, _) => ())

      val params = new FetchParams(ApiKeys.FETCH.latestVersion, replicaId, 1, 1000, 10, 100, FetchIsolation.LOG_END, None.asJava)
      val fetchOffset = 1
      val responseLatch = new CountDownLatch(5)

      def fetchCallback(responseStatus: Seq[(TopicIdPartition, FetchPartitionData)]): Unit = {
        assertEquals(1, responseStatus.size)
        assertEquals(tidp0, responseStatus.toMap.keySet.head)
        responseLatch.countDown()
      }

      assertEquals(1.0, yammerMetricValue("RemoteLogReaderAvgIdlePercent").asInstanceOf[Double])
      assertEquals(0, yammerMetricValue("RemoteLogReaderTaskQueueSize").asInstanceOf[Int])
      assertEquals(0L, yammerMetricValue("RemoteLogReaderFetchRateAndTimeMs").asInstanceOf[Long])

      // our thread number is 2
      val queueLatch = new CountDownLatch(2)
      val doneLatch = new CountDownLatch(1)

      doAnswer(_ => {
        queueLatch.countDown()
        // wait until verification completed
        doneLatch.await(5000, TimeUnit.MILLISECONDS)
        new FetchDataInfo(new LogOffsetMetadata(startOffset), mock(classOf[Records]))
      }).when(spyRLM).read(any())

      // create 5 asyncRead tasks, which should enqueue 3 task
      for (i <- 1 to 5)
        replicaManager.fetchMessages(params, Seq(tidp0 -> new PartitionData(topicId, fetchOffset, 0, 100000, Optional.of[Integer](leaderEpoch), Optional.of[Integer](leaderEpoch))), UNBOUNDED_QUOTA, fetchCallback)

      // wait until at least 2 task submitted to use all the available threads
      queueLatch.await(5000, TimeUnit.MILLISECONDS)
      // RemoteLogReader should not be all idle
      assertTrue(yammerMetricValue("RemoteLogReaderAvgIdlePercent").asInstanceOf[Double] < 1.0)
      // RemoteLogReader should queue some tasks
      assertEquals(3, yammerMetricValue("RemoteLogReaderTaskQueueSize").asInstanceOf[Int])
      // unlock all tasks
      doneLatch.countDown()
      responseLatch.await(5000, TimeUnit.MILLISECONDS)
      assertEquals(5L, yammerMetricValue("RemoteLogReaderFetchRateAndTimeMs").asInstanceOf[Long])
    } finally {
      Utils.tryAll(util.Arrays.asList[Callable[Void]](
        () => {
          replicaManager.shutdown(checkpointHW = false)
          null
        },
        () => {
          remoteLogManager.close()
          null
        }
      ))
      val allMetrics = KafkaYammerMetrics.defaultRegistry.allMetrics.asScala
      assertFalse(allMetrics.exists { case (n, _) => n.getMBeanName.endsWith("RemoteLogReaderFetchRateAndTimeMs") })
    }
  }

  @Test
  def testRemoteFetchExpiresPerSecMetric(): Unit = {
    val replicaId = -1
    val tp0 = new TopicPartition(topic, 0)
    val tidp0 = new TopicIdPartition(topicId, tp0)

    val props = new Properties()
    props.setProperty("process.roles", "controller")
    props.setProperty("node.id", "0")
    props.setProperty("controller.listener.names", "CONTROLLER")
    props.setProperty("controller.quorum.bootstrap.servers", "localhost:9093")
    props.setProperty("listeners", "CONTROLLER://:9093")
    props.setProperty("advertised.listeners", "CONTROLLER://127.0.0.1:9093")
    props.put(RemoteLogManagerConfig.REMOTE_LOG_STORAGE_SYSTEM_ENABLE_PROP, true.toString)
    props.put(RemoteLogManagerConfig.REMOTE_STORAGE_MANAGER_CLASS_NAME_PROP, classOf[NoOpRemoteStorageManager].getName)
    props.put(RemoteLogManagerConfig.REMOTE_LOG_METADATA_MANAGER_CLASS_NAME_PROP, classOf[NoOpRemoteLogMetadataManager].getName)
    val config = KafkaConfig.fromProps(props)
    val dummyLog = mock(classOf[UnifiedLog])
    val brokerTopicStats = new BrokerTopicStats(config.remoteLogManagerConfig.isRemoteStorageSystemEnabled())
    val remoteLogManager = new RemoteLogManager(
      config.remoteLogManagerConfig,
      0,
      TestUtils.tempRelativeDir("data").getAbsolutePath,
      "clusterId",
      time,
      _ => Optional.of(dummyLog),
      (TopicPartition, Long) => {},
      brokerTopicStats,
      metrics)
    remoteLogManager.startup()
    val spyRLM = spy(remoteLogManager)
    val timer = new MockTimer(time)

    val replicaManager = setupReplicaManagerWithMockedPurgatories(timer, aliveBrokerIds = Seq(0, 1, 2), enableRemoteStorage = true, shouldMockLog = true, remoteLogManager = Some(spyRLM))

    try {
      val offsetCheckpoints = new LazyOffsetCheckpoints(replicaManager.highWatermarkCheckpoints.asJava)
      replicaManager.createPartition(tp0).createLogIfNotExists(isNew = false, isFutureReplica = false, offsetCheckpoints, None)
      val partition0Replicas = Seq[Integer](0, 1).asJava
      val topicIds = Map(tp0.topic -> topicId).asJava
      val leaderEpoch = 0
      val leaderAndIsrRequest = new LeaderAndIsrRequest.Builder(0, 0, brokerEpoch,
        Seq(
          new LeaderAndIsrRequest.PartitionState()
            .setTopicName(tp0.topic)
            .setPartitionIndex(tp0.partition)
            .setControllerEpoch(0)
            .setLeader(leaderEpoch)
            .setLeaderEpoch(0)
            .setIsr(partition0Replicas)
            .setPartitionEpoch(0)
            .setReplicas(partition0Replicas)
            .setIsNew(true)
        ).asJava,
        topicIds,
        Set(new Node(0, "host1", 0), new Node(1, "host2", 1)).asJava).build()
      replicaManager.becomeLeaderOrFollower(0, leaderAndIsrRequest, (_, _) => ())

      val mockLog = replicaManager.getPartitionOrException(tp0).log.get
      when(mockLog.endOffsetForEpoch(anyInt())).thenReturn(Some(new OffsetAndEpoch(1, 1)))
      when(mockLog.read(anyLong(), anyInt(), any(), anyBoolean())).thenReturn(new FetchDataInfo(
        new LogOffsetMetadata(0L, 0L, 0),
        MemoryRecords.EMPTY
      ))
      val endOffsetMetadata = new LogOffsetMetadata(100L, 0L, 500)
      when(mockLog.fetchOffsetSnapshot).thenReturn(new LogOffsetSnapshot(
        0L,
        endOffsetMetadata,
        endOffsetMetadata,
        endOffsetMetadata))

      val params = new FetchParams(ApiKeys.FETCH.latestVersion, replicaId, 1, 1000, 10, 100, FetchIsolation.LOG_END, None.asJava)
      val fetchOffset = 1

      def fetchCallback(responseStatus: Seq[(TopicIdPartition, FetchPartitionData)]): Unit = {
        assertEquals(1, responseStatus.size)
        assertEquals(tidp0, responseStatus.toMap.keySet.head)
      }

      val latch = new CountDownLatch(1)
      doAnswer(_ => {
        // wait until verification completes
        latch.await(5000, TimeUnit.MILLISECONDS)
        mock(classOf[FetchDataInfo])
      }).when(spyRLM).read(any())

      val curExpiresPerSec = DelayedRemoteFetchMetrics.expiredRequestMeter.count()
      replicaManager.fetchMessages(params, Seq(tidp0 -> new PartitionData(topicId, fetchOffset, 0, 100000, Optional.of[Integer](leaderEpoch), Optional.of[Integer](leaderEpoch))), UNBOUNDED_QUOTA, fetchCallback)
      // advancing the clock to expire the delayed remote fetch
      timer.advanceClock(2000L)

      // verify the DelayedRemoteFetchMetrics.expiredRequestMeter.mark is called since the delayed remote fetch is expired
      TestUtils.waitUntilTrue(() => (curExpiresPerSec + 1) == DelayedRemoteFetchMetrics.expiredRequestMeter.count(), "DelayedRemoteFetchMetrics.expiredRequestMeter.count() should be 1, but got: " + DelayedRemoteFetchMetrics.expiredRequestMeter.count(), 10000L)
      latch.countDown()
    } finally {
      Utils.tryAll(util.Arrays.asList[Callable[Void]](
        () => {
          replicaManager.shutdown(checkpointHW = false)
          null
        },
        () => {
          remoteLogManager.close()
          null
        }
      ))
    }
  }

  private def yammerMetricValue(name: String): Any = {
    val allMetrics = KafkaYammerMetrics.defaultRegistry.allMetrics.asScala
    val (_, metric) = allMetrics.find { case (n, _) => n.getMBeanName.endsWith(name) }
      .getOrElse(fail(s"Unable to find broker metric $name: allMetrics: ${allMetrics.keySet.map(_.getMBeanName)}"))
    metric match {
      case m: Gauge[_] => m.value
      case m: Meter => m.count()
      case m: Timer => m.count()
      case m => fail(s"Unexpected broker metric of class ${m.getClass}")
    }
  }

  @Test
  def testSuccessfulBuildRemoteLogAuxStateMetrics(): Unit = {
    val tp0 = new TopicPartition(topic, 0)

    val remoteLogManager = mock(classOf[RemoteLogManager])
    val remoteLogSegmentMetadata = mock(classOf[RemoteLogSegmentMetadata])
    when(remoteLogManager.fetchRemoteLogSegmentMetadata(any(), anyInt(), anyLong())).thenReturn(
      Optional.of(remoteLogSegmentMetadata)
    )
    val storageManager = mock(classOf[RemoteStorageManager])
    when(storageManager.fetchIndex(any(), any())).thenReturn(new ByteArrayInputStream("0".getBytes()))
    when(remoteLogManager.storageManager()).thenReturn(storageManager)

    val replicaManager = setupReplicaManagerWithMockedPurgatories(new MockTimer(time), aliveBrokerIds = Seq(0, 1, 2), enableRemoteStorage = true, shouldMockLog = true, remoteLogManager = Some(remoteLogManager), buildRemoteLogAuxState = true)
    try {

      val offsetCheckpoints = new LazyOffsetCheckpoints(replicaManager.highWatermarkCheckpoints.asJava)
      replicaManager.createPartition(tp0).createLogIfNotExists(isNew = false, isFutureReplica = false, offsetCheckpoints, None)
      val partition0Replicas = Seq[Integer](0, 1).asJava
      val topicIds = Map(tp0.topic -> topicId).asJava
      val leaderAndIsrRequest = new LeaderAndIsrRequest.Builder(0, 0, brokerEpoch,
        Seq(
          new LeaderAndIsrRequest.PartitionState()
            .setTopicName(tp0.topic)
            .setPartitionIndex(tp0.partition)
            .setControllerEpoch(0)
            .setLeader(1)
            .setLeaderEpoch(0)
            .setIsr(partition0Replicas)
            .setPartitionEpoch(0)
            .setReplicas(partition0Replicas)
            .setIsNew(true)
        ).asJava,
        topicIds,
        Set(new Node(0, "host1", 0), new Node(1, "host2", 1)).asJava).build()

      // Verify the metrics for build remote log state and for failures is zero before replicas start to fetch
      assertEquals(0, brokerTopicStats.topicStats(tp0.topic()).buildRemoteLogAuxStateRequestRate.count)
      assertEquals(0, brokerTopicStats.topicStats(tp0.topic()).failedBuildRemoteLogAuxStateRate.count)
      // Verify aggregate metrics
      assertEquals(0, brokerTopicStats.allTopicsStats.buildRemoteLogAuxStateRequestRate.count)
      assertEquals(0, brokerTopicStats.allTopicsStats.failedBuildRemoteLogAuxStateRate.count)

      replicaManager.becomeLeaderOrFollower(0, leaderAndIsrRequest, (_, _) => ())

      // Replicas fetch from the leader periodically, therefore we check that the metric value is increasing
      waitUntilTrue(() => brokerTopicStats.topicStats(tp0.topic()).buildRemoteLogAuxStateRequestRate.count > 0,
        "Should have buildRemoteLogAuxStateRequestRate count > 0, but got:" + brokerTopicStats.topicStats(tp0.topic()).buildRemoteLogAuxStateRequestRate.count)
      assertEquals(0, brokerTopicStats.topicStats(tp0.topic()).failedBuildRemoteLogAuxStateRate.count)
      // Verify aggregate metrics
      waitUntilTrue(() => brokerTopicStats.allTopicsStats.buildRemoteLogAuxStateRequestRate.count > 0,
        "Should have all topic buildRemoteLogAuxStateRequestRate count > 0, but got:" + brokerTopicStats.allTopicsStats.buildRemoteLogAuxStateRequestRate.count)
      assertEquals(0, brokerTopicStats.allTopicsStats.failedBuildRemoteLogAuxStateRate.count)
    } finally {
      replicaManager.shutdown(checkpointHW = false)
    }
  }

  @Test
  def testFailedBuildRemoteLogAuxStateMetrics(): Unit = {
    val tp0 = new TopicPartition(topic, 0)

    val remoteLogManager = mock(classOf[RemoteLogManager])
    val storageManager = mock(classOf[RemoteStorageManager])
    when(storageManager.fetchIndex(any(), any())).thenReturn(new ByteArrayInputStream("0".getBytes()))
    when(remoteLogManager.storageManager()).thenReturn(storageManager)

    val replicaManager = setupReplicaManagerWithMockedPurgatories(new MockTimer(time), aliveBrokerIds = Seq(0, 1, 2), enableRemoteStorage = true, shouldMockLog = true, remoteLogManager = Some(remoteLogManager), buildRemoteLogAuxState = true)
    try {
      val offsetCheckpoints = new LazyOffsetCheckpoints(replicaManager.highWatermarkCheckpoints.asJava)
      replicaManager.createPartition(tp0).createLogIfNotExists(isNew = false, isFutureReplica = false, offsetCheckpoints, None)
      val partition0Replicas = Seq[Integer](0, 1).asJava
      val topicIds = Map(tp0.topic -> topicId).asJava
      val leaderAndIsrRequest = new LeaderAndIsrRequest.Builder(0, 0, brokerEpoch,
        Seq(
          new LeaderAndIsrRequest.PartitionState()
            .setTopicName(tp0.topic)
            .setPartitionIndex(tp0.partition)
            .setControllerEpoch(0)
            .setLeader(1)
            .setLeaderEpoch(0)
            .setIsr(partition0Replicas)
            .setPartitionEpoch(0)
            .setReplicas(partition0Replicas)
            .setIsNew(true)
        ).asJava,
        topicIds,
        Set(new Node(0, "host1", 0), new Node(1, "host2", 1)).asJava).build()

      // Verify the metrics for build remote log state and for failures is zero before replicas start to fetch
      assertEquals(0, brokerTopicStats.topicStats(tp0.topic()).buildRemoteLogAuxStateRequestRate.count)
      assertEquals(0, brokerTopicStats.topicStats(tp0.topic()).failedBuildRemoteLogAuxStateRate.count)
      // Verify aggregate metrics
      assertEquals(0, brokerTopicStats.allTopicsStats.buildRemoteLogAuxStateRequestRate.count)
      assertEquals(0, brokerTopicStats.allTopicsStats.failedBuildRemoteLogAuxStateRate.count)

      replicaManager.becomeLeaderOrFollower(0, leaderAndIsrRequest, (_, _) => ())

      // Replicas fetch from the leader periodically, therefore we check that the metric value is increasing
      // We expect failedBuildRemoteLogAuxStateRate to increase because there is no remoteLogSegmentMetadata
      // when attempting to build log aux state
      TestUtils.waitUntilTrue(() => brokerTopicStats.topicStats(tp0.topic()).buildRemoteLogAuxStateRequestRate.count > 0,
        "Should have buildRemoteLogAuxStateRequestRate count > 0, but got:" + brokerTopicStats.topicStats(tp0.topic()).buildRemoteLogAuxStateRequestRate.count)
      TestUtils.waitUntilTrue(() => brokerTopicStats.topicStats(tp0.topic()).failedBuildRemoteLogAuxStateRate.count > 0,
        "Should have failedBuildRemoteLogAuxStateRate count > 0, but got:" + brokerTopicStats.topicStats(tp0.topic()).failedBuildRemoteLogAuxStateRate.count)
      // Verify aggregate metrics
      TestUtils.waitUntilTrue(() => brokerTopicStats.allTopicsStats.buildRemoteLogAuxStateRequestRate.count > 0,
        "Should have all topic buildRemoteLogAuxStateRequestRate count > 0, but got:" + brokerTopicStats.allTopicsStats.buildRemoteLogAuxStateRequestRate.count)
      TestUtils.waitUntilTrue(() => brokerTopicStats.allTopicsStats.failedBuildRemoteLogAuxStateRate.count > 0,
        "Should have all topic failedBuildRemoteLogAuxStateRate count > 0, but got:" + brokerTopicStats.allTopicsStats.failedBuildRemoteLogAuxStateRate.count)
    } finally {
      replicaManager.shutdown(checkpointHW = false)
    }
  }

  @Test
  def testBuildRemoteLogAuxStateMetricsThrowsException(): Unit = {
    val tp0 = new TopicPartition(topic, 0)

    val remoteLogManager = mock(classOf[RemoteLogManager])
    when(remoteLogManager.fetchRemoteLogSegmentMetadata(any(), anyInt(), anyLong())).thenThrow(new RemoteStorageException("Failed to build remote log aux"))

    val storageManager = mock(classOf[RemoteStorageManager])
    when(storageManager.fetchIndex(any(), any())).thenReturn(new ByteArrayInputStream("0".getBytes()))
    when(remoteLogManager.storageManager()).thenReturn(storageManager)

    val replicaManager = setupReplicaManagerWithMockedPurgatories(new MockTimer(time), aliveBrokerIds = Seq(0, 1, 2), enableRemoteStorage = true, shouldMockLog = true, remoteLogManager = Some(remoteLogManager), buildRemoteLogAuxState = true)
    try {
      val offsetCheckpoints = new LazyOffsetCheckpoints(replicaManager.highWatermarkCheckpoints.asJava)
      replicaManager.createPartition(tp0).createLogIfNotExists(isNew = false, isFutureReplica = false, offsetCheckpoints, None)
      val partition0Replicas = Seq[Integer](0, 1).asJava
      val topicIds = Map(tp0.topic -> topicId).asJava
      val leaderAndIsrRequest = new LeaderAndIsrRequest.Builder(0, 0, brokerEpoch,
        Seq(
          new LeaderAndIsrRequest.PartitionState()
            .setTopicName(tp0.topic)
            .setPartitionIndex(tp0.partition)
            .setControllerEpoch(0)
            .setLeader(1)
            .setLeaderEpoch(0)
            .setIsr(partition0Replicas)
            .setPartitionEpoch(0)
            .setReplicas(partition0Replicas)
            .setIsNew(true)
        ).asJava,
        topicIds,
        Set(new Node(0, "host1", 0), new Node(1, "host2", 1)).asJava).build()

      // Verify the metrics for build remote log state and for failures is zero before replicas start to fetch
      assertEquals(0, brokerTopicStats.topicStats(tp0.topic()).buildRemoteLogAuxStateRequestRate.count)
      assertEquals(0, brokerTopicStats.topicStats(tp0.topic()).failedBuildRemoteLogAuxStateRate.count)
      // Verify aggregate metrics
      assertEquals(0, brokerTopicStats.allTopicsStats.buildRemoteLogAuxStateRequestRate.count)
      assertEquals(0, brokerTopicStats.allTopicsStats.failedBuildRemoteLogAuxStateRate.count)

      replicaManager.becomeLeaderOrFollower(0, leaderAndIsrRequest, (_, _) => ())

      // Replicas fetch from the leader periodically, therefore we check that the metric value is increasing
      // We expect failedBuildRemoteLogAuxStateRate to increase because fetchRemoteLogSegmentMetadata returns RemoteStorageException
      TestUtils.waitUntilTrue(() => brokerTopicStats.topicStats(tp0.topic()).buildRemoteLogAuxStateRequestRate.count > 0,
        "Should have buildRemoteLogAuxStateRequestRate count > 0, but got:" + brokerTopicStats.topicStats(tp0.topic()).buildRemoteLogAuxStateRequestRate.count)
      TestUtils.waitUntilTrue(() => brokerTopicStats.topicStats(tp0.topic()).failedBuildRemoteLogAuxStateRate.count > 0,
        "Should have failedBuildRemoteLogAuxStateRate count > 0, but got:" + brokerTopicStats.topicStats(tp0.topic()).failedBuildRemoteLogAuxStateRate.count)
      // Verify aggregate metrics
      TestUtils.waitUntilTrue(() => brokerTopicStats.allTopicsStats.buildRemoteLogAuxStateRequestRate.count > 0,
        "Should have all topic buildRemoteLogAuxStateRequestRate count > 0, but got:" + brokerTopicStats.allTopicsStats.buildRemoteLogAuxStateRequestRate.count)
      TestUtils.waitUntilTrue(() => brokerTopicStats.allTopicsStats.failedBuildRemoteLogAuxStateRate.count > 0,
        "Should have all topic failedBuildRemoteLogAuxStateRate count > 0, but got:" + brokerTopicStats.allTopicsStats.failedBuildRemoteLogAuxStateRate.count)
    } finally {
      replicaManager.shutdown(checkpointHW = false)
    }
  }

  private def setupMockLog(path: String): UnifiedLog = {
    val mockLog = mock(classOf[UnifiedLog])
    val partitionDir = new File(path, s"$topic-0")
    partitionDir.mkdir()
    when(mockLog.dir).thenReturn(partitionDir)
    when(mockLog.parentDir).thenReturn(path)
    when(mockLog.topicId).thenReturn(Some(topicId))
    when(mockLog.topicPartition).thenReturn(new TopicPartition(topic, 0))
    when(mockLog.highWatermark).thenReturn(highHW)
    when(mockLog.updateHighWatermark(anyLong())).thenReturn(0L)
    when(mockLog.logEndOffsetMetadata).thenReturn(new LogOffsetMetadata(10))
    when(mockLog.maybeIncrementHighWatermark(any(classOf[LogOffsetMetadata]))).thenReturn(None)
    when(mockLog.endOffsetForEpoch(anyInt())).thenReturn(None)
    // try to return a high start offset to cause OffsetOutOfRangeException at the 1st time
    when(mockLog.logStartOffset).thenReturn(endOffset).thenReturn(startOffset)
    when(mockLog.logEndOffset).thenReturn(endOffset)
    when(mockLog.localLogStartOffset()).thenReturn(endOffset - 10)
    when(mockLog.leaderEpochCache).thenReturn(mock(classOf[LeaderEpochFileCache]))
    when(mockLog.latestEpoch).thenReturn(Some(0))
    val producerStateManager = mock(classOf[ProducerStateManager])
    when(mockLog.producerStateManager).thenReturn(producerStateManager)

    mockLog
  }

  @Test
  def testReplicaNotAvailable(): Unit = {

    def createReplicaManager(): ReplicaManager = {
      val props = TestUtils.createBrokerConfig(1)
      val config = KafkaConfig.fromProps(props)
      val mockLogMgr = TestUtils.createLogManager(config.logDirs.map(new File(_)))
      new ReplicaManager(
        metrics = metrics,
        config = config,
        time = time,
        scheduler = new MockScheduler(time),
        logManager = mockLogMgr,
        quotaManagers = quotaManager,
        metadataCache = MetadataCache.kRaftMetadataCache(config.brokerId, () => KRaftVersion.KRAFT_VERSION_0),
        logDirFailureChannel = new LogDirFailureChannel(config.logDirs.size),
        alterPartitionManager = alterPartitionManager) {
        override def getPartitionOrException(topicPartition: TopicPartition): Partition = {
          throw Errors.NOT_LEADER_OR_FOLLOWER.exception()
        }
      }
    }

    val replicaManager = createReplicaManager()
    try {
      val tp = new TopicPartition(topic, 0)
      val dir = replicaManager.logManager.liveLogDirs.head.getAbsolutePath
      val errors = replicaManager.alterReplicaLogDirs(Map(tp -> dir))
      assertEquals(Errors.REPLICA_NOT_AVAILABLE, errors(tp))
    } finally {
      replicaManager.shutdown(checkpointHW = false)
    }
  }

  @Test
  def testPartitionMetadataFile(): Unit = {
    val replicaManager = setupReplicaManagerWithMockedPurgatories(new MockTimer(time))
    try {
      val brokerList = Seq[Integer](0, 1).asJava
      val topicPartition = new TopicPartition(topic, 0)
      val topicIds = Collections.singletonMap(topic, Uuid.randomUuid())
      val topicNames = topicIds.asScala.map(_.swap).asJava

      def leaderAndIsrRequest(epoch: Int, topicIds: java.util.Map[String, Uuid]): LeaderAndIsrRequest =
        new LeaderAndIsrRequest.Builder(0, 0, brokerEpoch,
          Seq(new LeaderAndIsrRequest.PartitionState()
            .setTopicName(topic)
            .setPartitionIndex(0)
            .setControllerEpoch(0)
            .setLeader(0)
            .setLeaderEpoch(epoch)
            .setIsr(brokerList)
            .setPartitionEpoch(0)
            .setReplicas(brokerList)
            .setIsNew(true)).asJava,
          topicIds,
          Set(new Node(0, "host1", 0), new Node(1, "host2", 1)).asJava).build()

      val response = replicaManager.becomeLeaderOrFollower(0, leaderAndIsrRequest(0, topicIds), (_, _) => ())
      assertEquals(Errors.NONE, response.partitionErrors(topicNames).get(topicPartition))
      assertFalse(replicaManager.localLog(topicPartition).isEmpty)
      val id = topicIds.get(topicPartition.topic())
      val log = replicaManager.localLog(topicPartition).get
      assertTrue(log.partitionMetadataFile.get.exists())
      val partitionMetadata = log.partitionMetadataFile.get.read()

      // Current version of PartitionMetadataFile is 0.
      assertEquals(0, partitionMetadata.version)
      assertEquals(id, partitionMetadata.topicId)
    } finally {
      replicaManager.shutdown(checkpointHW = false)
    }
  }

  @Test
<<<<<<< HEAD
  def testPartitionMetadataFileCreatedWithExistingLog(): Unit = {
    val replicaManager = setupReplicaManagerWithMockedPurgatories(new MockTimer(time))
    try {
      val brokerList = Seq[Integer](0, 1).asJava
      val topicPartition = new TopicPartition(topic, 0)

      replicaManager.logManager.getOrCreateLog(topicPartition, isNew = true, topicId = None)

      assertTrue(replicaManager.getLog(topicPartition).isDefined)
      var log = replicaManager.getLog(topicPartition).get
      assertEquals(None, log.topicId)
      assertFalse(log.partitionMetadataFile.get.exists())

      val topicIds = Collections.singletonMap(topic, Uuid.randomUuid())
      val topicNames = topicIds.asScala.map(_.swap).asJava

      def leaderAndIsrRequest(epoch: Int): LeaderAndIsrRequest = new LeaderAndIsrRequest.Builder(ApiKeys.LEADER_AND_ISR.latestVersion, 0, 0, brokerEpoch,
        Seq(new LeaderAndIsrPartitionState()
          .setTopicName(topic)
          .setPartitionIndex(0)
          .setControllerEpoch(0)
          .setLeader(0)
          .setLeaderEpoch(epoch)
          .setIsr(brokerList)
          .setPartitionEpoch(0)
          .setReplicas(brokerList)
          .setIsNew(true)).asJava,
        topicIds,
        Set(new Node(0, "host1", 0), new Node(1, "host2", 1)).asJava).build()

      val response = replicaManager.becomeLeaderOrFollower(0, leaderAndIsrRequest(0), (_, _) => ())
      assertEquals(Errors.NONE, response.partitionErrors(topicNames).get(topicPartition))
      assertFalse(replicaManager.localLog(topicPartition).isEmpty)
      val id = topicIds.get(topicPartition.topic())
      log = replicaManager.localLog(topicPartition).get
      assertTrue(log.partitionMetadataFile.get.exists())
      val partitionMetadata = log.partitionMetadataFile.get.read()

      // Current version of PartitionMetadataFile is 0.
      assertEquals(0, partitionMetadata.version)
      assertEquals(id, partitionMetadata.topicId)
    } finally {
      replicaManager.shutdown(checkpointHW = false)
    }
  }

  @Test
  def testPartitionMetadataFileCreatedAfterPreviousRequestWithoutIds(): Unit = {
    val replicaManager = setupReplicaManagerWithMockedPurgatories(new MockTimer(time))
    try {
      val brokerList = Seq[Integer](0, 1).asJava
      val topicPartition = new TopicPartition(topic, 0)
      val topicPartition2 = new TopicPartition(topic, 1)

      def leaderAndIsrRequest(topicIds: util.Map[String, Uuid], version: Short, partition: Int = 0, leaderEpoch: Int = 0): LeaderAndIsrRequest =
        new LeaderAndIsrRequest.Builder(version, 0, 0, brokerEpoch,
          Seq(new LeaderAndIsrPartitionState()
            .setTopicName(topic)
            .setPartitionIndex(partition)
            .setControllerEpoch(0)
            .setLeader(0)
            .setLeaderEpoch(leaderEpoch)
            .setIsr(brokerList)
            .setPartitionEpoch(0)
            .setReplicas(brokerList)
            .setIsNew(true)).asJava,
          topicIds,
          Set(new Node(0, "host1", 0), new Node(1, "host2", 1)).asJava).build()

      // Send a request without a topic ID so that we have a log without a topic ID associated to the partition.
      val response = replicaManager.becomeLeaderOrFollower(0, leaderAndIsrRequest(Collections.emptyMap(), 4), (_, _) => ())
      assertEquals(Errors.NONE, response.partitionErrors(Collections.emptyMap()).get(topicPartition))
      assertTrue(replicaManager.localLog(topicPartition).isDefined)
      val log = replicaManager.localLog(topicPartition).get
      assertFalse(log.partitionMetadataFile.get.exists())
      assertTrue(log.topicId.isEmpty)

      val response2 = replicaManager.becomeLeaderOrFollower(0, leaderAndIsrRequest(topicIds.asJava, ApiKeys.LEADER_AND_ISR.latestVersion), (_, _) => ())
      assertEquals(Errors.NONE, response2.partitionErrors(topicNames.asJava).get(topicPartition))
      assertTrue(replicaManager.localLog(topicPartition).isDefined)
      assertTrue(log.partitionMetadataFile.get.exists())
      assertTrue(log.topicId.isDefined)
      assertEquals(topicId, log.topicId.get)

      // Repeat with partition 2, but in this case, update the leader epoch
      // Send a request without a topic ID so that we have a log without a topic ID associated to the partition.
      val response3 = replicaManager.becomeLeaderOrFollower(0, leaderAndIsrRequest(Collections.emptyMap(), 4, 1), (_, _) => ())
      assertEquals(Errors.NONE, response3.partitionErrors(Collections.emptyMap()).get(topicPartition2))
      assertTrue(replicaManager.localLog(topicPartition2).isDefined)
      val log2 = replicaManager.localLog(topicPartition2).get
      assertFalse(log2.partitionMetadataFile.get.exists())
      assertTrue(log2.topicId.isEmpty)

      val response4 = replicaManager.becomeLeaderOrFollower(0, leaderAndIsrRequest(topicIds.asJava, ApiKeys.LEADER_AND_ISR.latestVersion, 1, 1), (_, _) => ())
      assertEquals(Errors.NONE, response4.partitionErrors(topicNames.asJava).get(topicPartition2))
      assertTrue(replicaManager.localLog(topicPartition2).isDefined)
      assertTrue(log2.partitionMetadataFile.get.exists())
      assertTrue(log2.topicId.isDefined)
      assertEquals(topicId, log2.topicId.get)

      assertEquals(topicId, log.partitionMetadataFile.get.read().topicId)
      assertEquals(topicId, log2.partitionMetadataFile.get.read().topicId)
    } finally {
      replicaManager.shutdown(checkpointHW = false)
    }
  }

  @Test
=======
>>>>>>> 9494bebe
  def testInconsistentIdReturnsError(): Unit = {
    val replicaManager = setupReplicaManagerWithMockedPurgatories(new MockTimer(time))
    try {
      val brokerList = Seq[Integer](0, 1).asJava
      val topicPartition = new TopicPartition(topic, 0)
      val topicIds = Collections.singletonMap(topic, Uuid.randomUuid())
      val topicNames = topicIds.asScala.map(_.swap).asJava

      val invalidTopicIds = Collections.singletonMap(topic, Uuid.randomUuid())
      val invalidTopicNames = invalidTopicIds.asScala.map(_.swap).asJava

      def leaderAndIsrRequest(epoch: Int, topicIds: java.util.Map[String, Uuid]): LeaderAndIsrRequest =
<<<<<<< HEAD
        new LeaderAndIsrRequest.Builder(ApiKeys.LEADER_AND_ISR.latestVersion, 0, 0, brokerEpoch,
          Seq(new LeaderAndIsrPartitionState()
            .setTopicName(topic)
            .setPartitionIndex(0)
            .setControllerEpoch(0)
            .setLeader(0)
            .setLeaderEpoch(epoch)
            .setIsr(brokerList)
            .setPartitionEpoch(0)
            .setReplicas(brokerList)
            .setIsNew(true)).asJava,
          topicIds,
          Set(new Node(0, "host1", 0), new Node(1, "host2", 1)).asJava).build()
=======
        new LeaderAndIsrRequest.Builder(0, 0, brokerEpoch,
        Seq(new LeaderAndIsrRequest.PartitionState()
          .setTopicName(topic)
          .setPartitionIndex(0)
          .setControllerEpoch(0)
          .setLeader(0)
          .setLeaderEpoch(epoch)
          .setIsr(brokerList)
          .setPartitionEpoch(0)
          .setReplicas(brokerList)
          .setIsNew(true)).asJava,
        topicIds,
        Set(new Node(0, "host1", 0), new Node(1, "host2", 1)).asJava).build()
>>>>>>> 9494bebe

      val response = replicaManager.becomeLeaderOrFollower(0, leaderAndIsrRequest(0, topicIds), (_, _) => ())
      assertEquals(Errors.NONE, response.partitionErrors(topicNames).get(topicPartition))

      val response2 = replicaManager.becomeLeaderOrFollower(0, leaderAndIsrRequest(1, topicIds), (_, _) => ())
      assertEquals(Errors.NONE, response2.partitionErrors(topicNames).get(topicPartition))

      // Send request with inconsistent ID.
      val response3 = replicaManager.becomeLeaderOrFollower(0, leaderAndIsrRequest(1, invalidTopicIds), (_, _) => ())
      assertEquals(Errors.INCONSISTENT_TOPIC_ID, response3.partitionErrors(invalidTopicNames).get(topicPartition))

      val response4 = replicaManager.becomeLeaderOrFollower(0, leaderAndIsrRequest(2, invalidTopicIds), (_, _) => ())
      assertEquals(Errors.INCONSISTENT_TOPIC_ID, response4.partitionErrors(invalidTopicNames).get(topicPartition))
    } finally {
      replicaManager.shutdown(checkpointHW = false)
    }
  }

  @Test
  def testPartitionMetadataFileNotCreated(): Unit = {
    val replicaManager = setupReplicaManagerWithMockedPurgatories(new MockTimer(time))
    try {
      val brokerList = Seq[Integer](0, 1).asJava
      val topicPartition = new TopicPartition(topic, 0)
      val topicPartitionFake = new TopicPartition("fakeTopic", 0)
      val topicIds = Map(topic -> Uuid.ZERO_UUID, "foo" -> Uuid.randomUuid()).asJava
      val topicNames = topicIds.asScala.map(_.swap).asJava

<<<<<<< HEAD
      def leaderAndIsrRequest(epoch: Int, name: String, version: Short): LeaderAndIsrRequest = LeaderAndIsrRequest.parse(
        new LeaderAndIsrRequest.Builder(version, 0, 0, brokerEpoch,
          Seq(new LeaderAndIsrPartitionState()
=======
      def leaderAndIsrRequest(epoch: Int, name: String): LeaderAndIsrRequest =
        new LeaderAndIsrRequest.Builder(0, 0, brokerEpoch,
          Seq(new LeaderAndIsrRequest.PartitionState()
>>>>>>> 9494bebe
            .setTopicName(name)
            .setPartitionIndex(0)
            .setControllerEpoch(0)
            .setLeader(0)
            .setLeaderEpoch(epoch)
            .setIsr(brokerList)
            .setPartitionEpoch(0)
            .setReplicas(brokerList)
            .setIsNew(true)).asJava,
          topicIds,
<<<<<<< HEAD
          Set(new Node(0, "host1", 0), new Node(1, "host2", 1)).asJava).build().serialize(), version)
=======
          Set(new Node(0, "host1", 0), new Node(1, "host2", 1)).asJava).build()
>>>>>>> 9494bebe

      // There is no file if the topic does not have an associated topic ID.
      val response = replicaManager.becomeLeaderOrFollower(0, leaderAndIsrRequest(0, "fakeTopic"), (_, _) => ())
      assertTrue(replicaManager.localLog(topicPartitionFake).isDefined)
      val log = replicaManager.localLog(topicPartitionFake).get
      assertFalse(log.partitionMetadataFile.get.exists())
      assertEquals(Errors.NONE, response.partitionErrors(topicNames).get(topicPartition))

      // There is no file if the topic has the default UUID.
      val response2 = replicaManager.becomeLeaderOrFollower(0, leaderAndIsrRequest(0, topic), (_, _) => ())
      assertTrue(replicaManager.localLog(topicPartition).isDefined)
      val log2 = replicaManager.localLog(topicPartition).get
      assertFalse(log2.partitionMetadataFile.get.exists())
      assertEquals(Errors.NONE, response2.partitionErrors(topicNames).get(topicPartition))

    } finally {
      replicaManager.shutdown(checkpointHW = false)
    }
  }

  @ParameterizedTest
  @ValueSource(booleans = Array(true, false))
  def testPartitionMarkedOfflineIfLogCantBeCreated(becomeLeader: Boolean): Unit = {
    val dataDir = TestUtils.tempDir()
    val topicPartition = new TopicPartition(topic, 0)
    val replicaManager = setupReplicaManagerWithMockedPurgatories(
      timer = new MockTimer(time),
      propsModifier = props => props.put(ServerLogConfigs.LOG_DIRS_CONFIG, dataDir.getAbsolutePath)
    )

    try {
      // Delete the data directory to trigger a storage exception
      Utils.delete(dataDir)

      val request = makeLeaderAndIsrRequest(
        topicId = Uuid.randomUuid(),
        topicPartition = topicPartition,
        replicas = Seq(0, 1),
        leaderAndIsr = new LeaderAndIsr(if (becomeLeader) 0 else 1, List(0, 1).map(Int.box).asJava)
      )

      replicaManager.becomeLeaderOrFollower(0, request, (_, _) => ())
      val hostedPartition = replicaManager.getPartition(topicPartition)
      assertEquals(
        classOf[HostedPartition.Offline],
        hostedPartition.getClass
      )
      assertEquals(
        request.topicIds().get(topicPartition.topic()),
        hostedPartition.asInstanceOf[HostedPartition.Offline].partition.flatMap(p => p.topicId).get
      )
    } finally {
      replicaManager.shutdown(checkpointHW = false)
    }
  }

  private def makeLeaderAndIsrRequest(
<<<<<<< HEAD
                                       topicId: Uuid,
                                       topicPartition: TopicPartition,
                                       replicas: Seq[Int],
                                       leaderAndIsr: LeaderAndIsr,
                                       isNew: Boolean = true,
                                       brokerEpoch: Int = 0,
                                       controllerId: Int = 0,
                                       controllerEpoch: Int = 0,
                                       version: Short = LeaderAndIsrRequestData.HIGHEST_SUPPORTED_VERSION
                                     ): LeaderAndIsrRequest = {
    val partitionState = new LeaderAndIsrPartitionState()
=======
    topicId: Uuid,
    topicPartition: TopicPartition,
    replicas: Seq[Int],
    leaderAndIsr: LeaderAndIsr,
    isNew: Boolean = true,
    brokerEpoch: Int = 0,
    controllerId: Int = 0,
    controllerEpoch: Int = 0
  ): LeaderAndIsrRequest = {
    val partitionState = new LeaderAndIsrRequest.PartitionState()
>>>>>>> 9494bebe
      .setTopicName(topicPartition.topic)
      .setPartitionIndex(topicPartition.partition)
      .setControllerEpoch(controllerEpoch)
      .setLeader(leaderAndIsr.leader)
      .setLeaderEpoch(leaderAndIsr.leaderEpoch)
      .setIsr(leaderAndIsr.isr)
      .setPartitionEpoch(leaderAndIsr.partitionEpoch)
      .setReplicas(replicas.map(Int.box).asJava)
      .setIsNew(isNew)

    def mkNode(replicaId: Int): Node = {
      new Node(replicaId, s"host-$replicaId", 9092)
    }

    val nodes = Set(mkNode(controllerId)) ++ replicas.map(mkNode).toSet

    new LeaderAndIsrRequest.Builder(
      controllerId,
      controllerEpoch,
      brokerEpoch,
      Seq(partitionState).asJava,
      Map(topicPartition.topic -> topicId).asJava,
      nodes.asJava
    ).build()
  }

  @Test
  def testActiveProducerState(): Unit = {
    val brokerId = 0
    val replicaManager = setupReplicaManagerWithMockedPurgatories(new MockTimer(time), brokerId)
    try {
      val fooPartition = new TopicPartition("foo", 0)
      when(replicaManager.metadataCache.contains(fooPartition)).thenReturn(false)
      val fooProducerState = replicaManager.activeProducerState(fooPartition)
      assertEquals(Errors.UNKNOWN_TOPIC_OR_PARTITION, Errors.forCode(fooProducerState.errorCode))

      val oofPartition = new TopicPartition("oof", 0)
      when(replicaManager.metadataCache.contains(oofPartition)).thenReturn(true)
      val oofProducerState = replicaManager.activeProducerState(oofPartition)
      assertEquals(Errors.NOT_LEADER_OR_FOLLOWER, Errors.forCode(oofProducerState.errorCode))

      // This API is supported by both leaders and followers

      val barPartition = new TopicPartition("bar", 0)
      val barLeaderAndIsrRequest = makeLeaderAndIsrRequest(
        topicId = Uuid.randomUuid(),
        topicPartition = barPartition,
        replicas = Seq(brokerId),
        leaderAndIsr = new LeaderAndIsr(brokerId, List(brokerId).map(Int.box).asJava)
      )
      replicaManager.becomeLeaderOrFollower(0, barLeaderAndIsrRequest, (_, _) => ())
      val barProducerState = replicaManager.activeProducerState(barPartition)
      assertEquals(Errors.NONE, Errors.forCode(barProducerState.errorCode))

      val otherBrokerId = 1
      val bazPartition = new TopicPartition("baz", 0)
      val bazLeaderAndIsrRequest = makeLeaderAndIsrRequest(
        topicId = Uuid.randomUuid(),
        topicPartition = bazPartition,
        replicas = Seq(brokerId, otherBrokerId),
        leaderAndIsr = new LeaderAndIsr(otherBrokerId, List(brokerId, otherBrokerId).map(Int.box).asJava)
      )
      replicaManager.becomeLeaderOrFollower(0, bazLeaderAndIsrRequest, (_, _) => ())
      val bazProducerState = replicaManager.activeProducerState(bazPartition)
      assertEquals(Errors.NONE, Errors.forCode(bazProducerState.errorCode))
    } finally {
      replicaManager.shutdown(checkpointHW = false)
    }
  }

  val FOO_UUID = Uuid.fromString("fFJBx0OmQG-UqeaT6YaSwA")

  val BAR_UUID = Uuid.fromString("vApAP6y7Qx23VOfKBzbOBQ")

  @Test
  def testGetOrCreatePartition(): Unit = {
    val brokerId = 0
    val replicaManager = setupReplicaManagerWithMockedPurgatories(new MockTimer(time), brokerId, shouldMockLog = true)
    try {
      val foo0 = new TopicPartition("foo", 0)
      val emptyDelta = new TopicsDelta(TopicsImage.EMPTY)
      val (fooPart, fooNew) = replicaManager.getOrCreatePartition(foo0, emptyDelta, FOO_UUID).get
      assertTrue(fooNew)
      assertEquals(foo0, fooPart.topicPartition)
      val (fooPart2, fooNew2) = replicaManager.getOrCreatePartition(foo0, emptyDelta, FOO_UUID).get
      assertFalse(fooNew2)
      assertTrue(fooPart eq fooPart2)
      val bar1 = new TopicPartition("bar", 1)
      replicaManager.markPartitionOffline(bar1)
      val (barPart, barNew) = replicaManager.getOrCreatePartition(bar1, emptyDelta, BAR_UUID).get
      assertTrue(barNew)
      assertEquals(bar1, barPart.topicPartition)

      val mockLog = mock(classOf[UnifiedLog])
      when(replicaManager.logManager.getLog(bar1)).thenReturn(Some(mockLog))
      when(mockLog.topicId).thenReturn(Some(BAR_UUID))
      replicaManager.markPartitionOffline(bar1)

      assertTrue(replicaManager.getOrCreatePartition(bar1, emptyDelta, BAR_UUID).isEmpty)
    } finally {
      replicaManager.shutdown(checkpointHW = false)
    }
  }

  @Test
  def testGetOrCreatePartitionShouldNotCreateOfflinePartition(): Unit = {
    val localId = 1
    val topicPartition0 = new TopicIdPartition(FOO_UUID, 0, "foo")
    val directoryEventHandler = mock(classOf[DirectoryEventHandler])

    val replicaManager = setupReplicaManagerWithMockedPurgatories(new MockTimer(time), localId, setupLogDirMetaProperties = true, directoryEventHandler = directoryEventHandler)
    try {
      val directoryIds = replicaManager.logManager.directoryIdsSet.toList
      assertEquals(directoryIds.size, 2)
      val leaderTopicsDelta: TopicsDelta = topicsCreateDelta(localId, true, partition = 0, directoryIds = directoryIds)
      val (partition: Partition, isNewWhenCreatedForFirstTime: Boolean) = replicaManager.getOrCreatePartition(topicPartition0.topicPartition(), leaderTopicsDelta, FOO_UUID).get
      partition.makeLeader(leaderAndIsrPartitionState(topicPartition0.topicPartition(), 1, localId, Seq(1, 2)),
        new LazyOffsetCheckpoints(replicaManager.highWatermarkCheckpoints.asJava),
        None)

      assertTrue(isNewWhenCreatedForFirstTime)
      // mark topic partition as offline
      replicaManager.markPartitionOffline(topicPartition0.topicPartition())

      // recreate the partition again shouldn't create new partition
      val recreateResults = replicaManager.getOrCreatePartition(topicPartition0.topicPartition(), leaderTopicsDelta, FOO_UUID)
      assertTrue(recreateResults.isEmpty)
    } finally {
      replicaManager.shutdown(checkpointHW = false)
    }
  }

  private def verifyRLMOnLeadershipChange(leaderPartitions: util.Set[Partition], followerPartitions: util.Set[Partition]): Unit = {
    val leaderCapture: ArgumentCaptor[util.Set[Partition]] = ArgumentCaptor.forClass(classOf[util.Set[Partition]])
    val followerCapture: ArgumentCaptor[util.Set[Partition]] = ArgumentCaptor.forClass(classOf[util.Set[Partition]])
    val topicIdsCapture: ArgumentCaptor[util.Map[String, Uuid]] = ArgumentCaptor.forClass(classOf[util.Map[String, Uuid]])
    verify(mockRemoteLogManager).onLeadershipChange(leaderCapture.capture(), followerCapture.capture(), topicIdsCapture.capture())

    val actualLeaderPartitions = leaderCapture.getValue
    val actualFollowerPartitions = followerCapture.getValue

    assertEquals(leaderPartitions, actualLeaderPartitions)
    assertEquals(followerPartitions, actualFollowerPartitions)
  }

  @ParameterizedTest
  @ValueSource(booleans = Array(true, false))
  def testApplyDeltaShouldHandleReplicaAssignedToOnlineDirectory(enableRemoteStorage: Boolean): Unit = {
    val localId = 1
    val topicPartition0 = new TopicPartition("foo", 0)
    val topicPartition1 = new TopicPartition("foo", 1)
    val directoryEventHandler = mock(classOf[DirectoryEventHandler])

    val replicaManager = setupReplicaManagerWithMockedPurgatories(new MockTimer(time), localId,
      enableRemoteStorage = enableRemoteStorage, setupLogDirMetaProperties = true, directoryEventHandler = directoryEventHandler)

    try {

      // Test applying delta as leader
      val directoryIds = replicaManager.logManager.directoryIdsSet.toList
      // Make the local replica the leader
      val leaderTopicsDelta = topicsCreateDelta(localId, true, partition = 0, directoryIds = directoryIds)
      val leaderMetadataImage = imageFromTopics(leaderTopicsDelta.apply())
      replicaManager.applyDelta(leaderTopicsDelta, leaderMetadataImage)

      // Check the broker shouldn't updated the controller with the correct assignment.
      verifyNoInteractions(replicaManager.directoryEventHandler)
      val logDirIdHostingPartition0 = replicaManager.logManager.directoryId(replicaManager.logManager.getLog(topicPartition0).get.dir.getParent).get
      assertEquals(directoryIds.head, logDirIdHostingPartition0)

      // Test applying delta as follower
      val followerTopicsDelta = topicsCreateDelta(localId, false, partition = 1, directoryIds = directoryIds)
      val followerMetadataImage = imageFromTopics(followerTopicsDelta.apply())

      replicaManager.applyDelta(followerTopicsDelta, followerMetadataImage)

      // Check the broker shouldn't updated the controller with the correct assignment.
      verifyNoInteractions(replicaManager.directoryEventHandler)
      val logDirIdHostingPartition1 = replicaManager.logManager.directoryId(replicaManager.logManager.getLog(topicPartition1).get.dir.getParent).get
      assertEquals(directoryIds.head, logDirIdHostingPartition1)

    } finally {
      replicaManager.shutdown(checkpointHW = false)
    }
  }

  @ParameterizedTest
  @ValueSource(booleans = Array(true, false))
  def testApplyDeltaShouldHandleReplicaAssignedToUnassignedDirectory(enableRemoteStorage: Boolean): Unit = {
    val localId = 1
    val topicPartition0 = new TopicPartition("foo", 0)
    val topicPartition1 = new TopicPartition("foo", 1)
    val directoryEventHandler = mock(classOf[DirectoryEventHandler])

    val replicaManager = setupReplicaManagerWithMockedPurgatories(new MockTimer(time), localId,
      enableRemoteStorage = enableRemoteStorage, setupLogDirMetaProperties = true, directoryEventHandler = directoryEventHandler)

    try {
      // Make the local replica the leader
      val leaderTopicsDelta = topicsCreateDelta(localId, true, partition = 0, directoryIds = List(DirectoryId.UNASSIGNED, DirectoryId.UNASSIGNED))
      val leaderMetadataImage = imageFromTopics(leaderTopicsDelta.apply())
      val topicId = leaderMetadataImage.topics().topicsByName.get("foo").id
      val topicIdPartition0 = new TopicIdPartition(topicId, topicPartition0)
      val topicIdPartition1 = new TopicIdPartition(topicId, topicPartition1)
      replicaManager.applyDelta(leaderTopicsDelta, leaderMetadataImage)

      // Make the local replica the as follower
      val followerTopicsDelta = topicsCreateDelta(localId, false, partition = 1, directoryIds = List(DirectoryId.UNASSIGNED, DirectoryId.UNASSIGNED))
      val followerMetadataImage = imageFromTopics(followerTopicsDelta.apply())
      replicaManager.applyDelta(followerTopicsDelta, followerMetadataImage)

      // Check the broker updated the controller with the correct assignment.
      val topicIdPartitionCapture: ArgumentCaptor[org.apache.kafka.server.common.TopicIdPartition] =
        ArgumentCaptor.forClass(classOf[org.apache.kafka.server.common.TopicIdPartition])
      val logIdCaptureForPartition: ArgumentCaptor[Uuid] = ArgumentCaptor.forClass(classOf[Uuid])
      verify(replicaManager.directoryEventHandler, atLeastOnce()).handleAssignment(topicIdPartitionCapture.capture(), logIdCaptureForPartition.capture(),
        ArgumentMatchers.eq("Applying metadata delta"), any())

      assertEquals(topicIdPartitionCapture.getAllValues.asScala,
        List(
          new org.apache.kafka.server.common.TopicIdPartition(topicId, topicIdPartition0.partition()),
          new org.apache.kafka.server.common.TopicIdPartition(topicId, topicIdPartition1.partition())
        )
      )
      val logDirIdHostingPartition0 = replicaManager.logManager.directoryId(replicaManager.logManager.getLog(topicPartition0).get.dir.getParent).get
      val logDirIdHostingPartition1 = replicaManager.logManager.directoryId(replicaManager.logManager.getLog(topicPartition1).get.dir.getParent).get
      assertEquals(logIdCaptureForPartition.getAllValues.asScala, List(logDirIdHostingPartition0, logDirIdHostingPartition1))
    } finally {
      replicaManager.shutdown(checkpointHW = false)
    }
  }

  @ParameterizedTest
  @ValueSource(booleans = Array(true, false))
  def testApplyDeltaShouldHandleReplicaAssignedToLostDirectory(enableRemoteStorage: Boolean): Unit = {
    val localId = 1
    val topicPartition0 = new TopicPartition("foo", 0)
    val topicPartition1 = new TopicPartition("foo", 1)
    val directoryEventHandler = mock(classOf[DirectoryEventHandler])

    val replicaManager = setupReplicaManagerWithMockedPurgatories(new MockTimer(time), localId,
      enableRemoteStorage = enableRemoteStorage, setupLogDirMetaProperties = true, directoryEventHandler = directoryEventHandler)

    try {
      // Make the local replica the leader
      val leaderTopicsDelta = topicsCreateDelta(localId, true, directoryIds = List(DirectoryId.LOST, DirectoryId.LOST))
      val leaderMetadataImage = imageFromTopics(leaderTopicsDelta.apply())
      val topicId = leaderMetadataImage.topics().topicsByName.get("foo").id
      val topicIdPartition0 = new TopicIdPartition(topicId, topicPartition0)
      val topicIdPartition1 = new TopicIdPartition(topicId, topicPartition1)
      replicaManager.applyDelta(leaderTopicsDelta, leaderMetadataImage)

      // Make the local replica the as follower
      val followerTopicsDelta = topicsCreateDelta(localId, false, partition = 1, directoryIds = List(DirectoryId.LOST, DirectoryId.LOST))
      val followerMetadataImage = imageFromTopics(followerTopicsDelta.apply())
      replicaManager.applyDelta(followerTopicsDelta, followerMetadataImage)

      // Check the broker updated the controller with the correct assignment.
      val topicIdPartitionCapture: ArgumentCaptor[org.apache.kafka.server.common.TopicIdPartition] =
        ArgumentCaptor.forClass(classOf[org.apache.kafka.server.common.TopicIdPartition])
      val logIdCaptureForPartition: ArgumentCaptor[Uuid] = ArgumentCaptor.forClass(classOf[Uuid])
      verify(replicaManager.directoryEventHandler, atLeastOnce()).handleAssignment(topicIdPartitionCapture.capture(), logIdCaptureForPartition.capture(),
        ArgumentMatchers.eq("Applying metadata delta"), any())

      assertEquals(topicIdPartitionCapture.getAllValues.asScala,
        List(
          new org.apache.kafka.server.common.TopicIdPartition(topicId, topicIdPartition0.partition()),
          new org.apache.kafka.server.common.TopicIdPartition(topicId, topicIdPartition1.partition())
        )
      )
      val logDirIdHostingPartition0 = replicaManager.logManager.directoryId(replicaManager.logManager.getLog(topicPartition0).get.dir.getParent).get
      val logDirIdHostingPartition1 = replicaManager.logManager.directoryId(replicaManager.logManager.getLog(topicPartition1).get.dir.getParent).get
      assertEquals(logIdCaptureForPartition.getAllValues.asScala, List(logDirIdHostingPartition0, logDirIdHostingPartition1))

    } finally {
      replicaManager.shutdown(checkpointHW = false)
    }
  }

  @ParameterizedTest
  @ValueSource(booleans = Array(true, false))
  def testDeltaFromLeaderToFollower(enableRemoteStorage: Boolean): Unit = {
    val localId = 1
    val otherId = localId + 1
    val numOfRecords = 3
    val topicPartition = new TopicPartition("foo", 0)
    val replicaManager = setupReplicaManagerWithMockedPurgatories(new MockTimer(time), localId, enableRemoteStorage = enableRemoteStorage)

    try {
      // Make the local replica the leader
      val leaderTopicsDelta = topicsCreateDelta(localId, true)
      val leaderMetadataImage = imageFromTopics(leaderTopicsDelta.apply())
      val topicId = leaderMetadataImage.topics().topicsByName.get("foo").id
      val topicIdPartition = new TopicIdPartition(topicId, topicPartition)

      replicaManager.applyDelta(leaderTopicsDelta, leaderMetadataImage)

      // Check the state of that partition and fetcher
      val HostedPartition.Online(leaderPartition) = replicaManager.getPartition(topicPartition)
      assertTrue(leaderPartition.isLeader)
      assertEquals(Set(localId, otherId), leaderPartition.inSyncReplicaIds)
      assertEquals(0, leaderPartition.getLeaderEpoch)

      assertEquals(None, replicaManager.replicaFetcherManager.getFetcher(topicPartition))

      if (enableRemoteStorage) {
        verifyRLMOnLeadershipChange(Collections.singleton(leaderPartition), Collections.emptySet())
        reset(mockRemoteLogManager)
      }

      // Send a produce request and advance the highwatermark
      val leaderResponse = sendProducerAppend(replicaManager, topicPartition, numOfRecords)
      fetchPartitionAsFollower(
        replicaManager,
        topicIdPartition,
        new PartitionData(Uuid.ZERO_UUID, numOfRecords, 0, Int.MaxValue, Optional.empty()),
        replicaId = otherId
      )
      assertEquals(Errors.NONE, leaderResponse.get.error)

      // Change the local replica to follower
      val followerTopicsDelta = topicsChangeDelta(leaderMetadataImage.topics(), localId, false)
      val followerMetadataImage = imageFromTopics(followerTopicsDelta.apply())
      replicaManager.applyDelta(followerTopicsDelta, followerMetadataImage)

      // Append on a follower should fail
      val followerResponse = sendProducerAppend(replicaManager, topicPartition, numOfRecords)
      assertEquals(Errors.NOT_LEADER_OR_FOLLOWER, followerResponse.get.error)

      // Check the state of that partition and fetcher
      val HostedPartition.Online(followerPartition) = replicaManager.getPartition(topicPartition)
      assertFalse(followerPartition.isLeader)
      assertEquals(1, followerPartition.getLeaderEpoch)

      if (enableRemoteStorage) {
        verifyRLMOnLeadershipChange(Collections.emptySet(), Collections.singleton(followerPartition))
      }

      val fetcher = replicaManager.replicaFetcherManager.getFetcher(topicPartition)
      val otherEndpoint = ClusterImageTest.IMAGE1.broker(otherId).listeners().get("PLAINTEXT")
      assertEquals(Some(new BrokerEndPoint(otherId, otherEndpoint.host(), otherEndpoint.port())), fetcher.map(_.leader.brokerEndPoint()))
    } finally {
      replicaManager.shutdown(checkpointHW = false)
    }
  }

  @ParameterizedTest
  @ValueSource(booleans = Array(true, false))
  def testDeltaFromFollowerToLeader(enableRemoteStorage: Boolean): Unit = {
    val localId = 1
    val otherId = localId + 1
    val numOfRecords = 3
    val topicPartition = new TopicPartition("foo", 0)
    val replicaManager = setupReplicaManagerWithMockedPurgatories(new MockTimer(time), localId, enableRemoteStorage = enableRemoteStorage)

    try {
      // Make the local replica the follower
      val followerTopicsDelta = topicsCreateDelta(localId, false)
      val followerMetadataImage = imageFromTopics(followerTopicsDelta.apply())
      replicaManager.applyDelta(followerTopicsDelta, followerMetadataImage)

      // Check the state of that partition and fetcher
      val HostedPartition.Online(followerPartition) = replicaManager.getPartition(topicPartition)
      assertFalse(followerPartition.isLeader)
      assertEquals(0, followerPartition.getLeaderEpoch)

      if (enableRemoteStorage) {
        verifyRLMOnLeadershipChange(Collections.emptySet(), Collections.singleton(followerPartition))
        reset(mockRemoteLogManager)
      }

      val fetcher = replicaManager.replicaFetcherManager.getFetcher(topicPartition)
      val otherEndpoint = ClusterImageTest.IMAGE1.broker(otherId).listeners().get("PLAINTEXT")
      assertEquals(Some(new BrokerEndPoint(otherId, otherEndpoint.host(), otherEndpoint.port())), fetcher.map(_.leader.brokerEndPoint()))

      // Append on a follower should fail
      val followerResponse = sendProducerAppend(replicaManager, topicPartition, numOfRecords)
      assertEquals(Errors.NOT_LEADER_OR_FOLLOWER, followerResponse.get.error)

      // Change the local replica to leader
      val leaderTopicsDelta = topicsChangeDelta(followerMetadataImage.topics(), localId, true)
      val leaderMetadataImage = imageFromTopics(leaderTopicsDelta.apply())
      val topicId = leaderMetadataImage.topics().topicsByName.get("foo").id
      val topicIdPartition = new TopicIdPartition(topicId, topicPartition)
      replicaManager.applyDelta(leaderTopicsDelta, leaderMetadataImage)

      // Send a produce request and advance the highwatermark
      val leaderResponse = sendProducerAppend(replicaManager, topicPartition, numOfRecords)
      fetchPartitionAsFollower(
        replicaManager,
        topicIdPartition,
        new PartitionData(Uuid.ZERO_UUID, numOfRecords, 0, Int.MaxValue, Optional.empty()),
        replicaId = otherId
      )
      assertEquals(Errors.NONE, leaderResponse.get.error)

      val HostedPartition.Online(leaderPartition) = replicaManager.getPartition(topicPartition)
      assertTrue(leaderPartition.isLeader)
      assertEquals(Set(localId, otherId), leaderPartition.inSyncReplicaIds)
      assertEquals(1, leaderPartition.getLeaderEpoch)
      if (enableRemoteStorage) {
        verifyRLMOnLeadershipChange(Collections.singleton(leaderPartition), Collections.emptySet())
      }

      assertEquals(None, replicaManager.replicaFetcherManager.getFetcher(topicPartition))
    } finally {
      replicaManager.shutdown(checkpointHW = false)
    }
  }

  @ParameterizedTest
  @ValueSource(booleans = Array(true, false))
  def testDeltaFollowerWithNoChange(enableRemoteStorage: Boolean): Unit = {
    val localId = 1
    val otherId = localId + 1
    val topicPartition = new TopicPartition("foo", 0)
    val replicaManager = setupReplicaManagerWithMockedPurgatories(new MockTimer(time), localId, enableRemoteStorage = enableRemoteStorage)

    try {
      // Make the local replica the follower
      val followerTopicsDelta = topicsCreateDelta(localId, false)
      val followerMetadataImage = imageFromTopics(followerTopicsDelta.apply())
      replicaManager.applyDelta(followerTopicsDelta, followerMetadataImage)

      // Check the state of that partition and fetcher
      val HostedPartition.Online(followerPartition) = replicaManager.getPartition(topicPartition)
      assertFalse(followerPartition.isLeader)
      assertEquals(0, followerPartition.getLeaderEpoch)

      if (enableRemoteStorage) {
        verifyRLMOnLeadershipChange(Collections.emptySet(), Collections.singleton(followerPartition))
        reset(mockRemoteLogManager)
      }

      val fetcher = replicaManager.replicaFetcherManager.getFetcher(topicPartition)
      val otherEndpoint = ClusterImageTest.IMAGE1.broker(otherId).listeners().get("PLAINTEXT")
      assertEquals(Some(new BrokerEndPoint(otherId, otherEndpoint.host(), otherEndpoint.port())), fetcher.map(_.leader.brokerEndPoint()))

      // Apply the same delta again
      replicaManager.applyDelta(followerTopicsDelta, followerMetadataImage)

      // Check that the state stays the same
      val HostedPartition.Online(noChangePartition) = replicaManager.getPartition(topicPartition)
      assertFalse(noChangePartition.isLeader)
      assertEquals(0, noChangePartition.getLeaderEpoch)

      if (enableRemoteStorage) {
        verifyRLMOnLeadershipChange(Collections.emptySet(), Collections.singleton(followerPartition))
      }

      val noChangeFetcher = replicaManager.replicaFetcherManager.getFetcher(topicPartition)
      assertEquals(Some(new BrokerEndPoint(otherId, otherEndpoint.host(), otherEndpoint.port())), noChangeFetcher.map(_.leader.brokerEndPoint()))
    } finally {
      replicaManager.shutdown(checkpointHW = false)
    }
  }

  @ParameterizedTest
  @ValueSource(booleans = Array(true, false))
  def testDeltaFollowerToNotReplica(enableRemoteStorage: Boolean): Unit = {
    val localId = 1
    val otherId = localId + 1
    val topicPartition = new TopicPartition("foo", 0)
    val replicaManager = setupReplicaManagerWithMockedPurgatories(new MockTimer(time), localId, enableRemoteStorage = enableRemoteStorage)

    try {
      // Make the local replica the follower
      val followerTopicsDelta = topicsCreateDelta(localId, false)
      val followerMetadataImage = imageFromTopics(followerTopicsDelta.apply())
      replicaManager.applyDelta(followerTopicsDelta, followerMetadataImage)

      // Check the state of that partition and fetcher
      val HostedPartition.Online(followerPartition) = replicaManager.getPartition(topicPartition)
      assertFalse(followerPartition.isLeader)
      assertEquals(0, followerPartition.getLeaderEpoch)

      if (enableRemoteStorage) {
        verifyRLMOnLeadershipChange(Collections.emptySet(), Collections.singleton(followerPartition))
        reset(mockRemoteLogManager)
      }

      val fetcher = replicaManager.replicaFetcherManager.getFetcher(topicPartition)
      val otherEndpoint = ClusterImageTest.IMAGE1.broker(otherId).listeners().get("PLAINTEXT")
      assertEquals(Some(new BrokerEndPoint(otherId, otherEndpoint.host(), otherEndpoint.port())), fetcher.map(_.leader.brokerEndPoint()))

      // Apply changes that remove replica
      val notReplicaTopicsDelta = topicsChangeDelta(followerMetadataImage.topics(), otherId, true)
      val notReplicaMetadataImage = imageFromTopics(notReplicaTopicsDelta.apply())
      replicaManager.applyDelta(notReplicaTopicsDelta, notReplicaMetadataImage)

      if (enableRemoteStorage) {
        verify(mockRemoteLogManager, never()).onLeadershipChange(anySet(), anySet(), anyMap())
        verify(mockRemoteLogManager, times(1))
          .stopPartitions(ArgumentMatchers.eq(Collections.singleton(new StopPartition(topicPartition, true, false, false))), any())
      }

      // Check that the partition was removed
      assertEquals(HostedPartition.None, replicaManager.getPartition(topicPartition))
      assertEquals(None, replicaManager.replicaFetcherManager.getFetcher(topicPartition))
      assertEquals(None, replicaManager.logManager.getLog(topicPartition))
    } finally {
      replicaManager.shutdown(checkpointHW = false)
    }
  }

  @ParameterizedTest
  @ValueSource(booleans = Array(true, false))
  def testDeltaFollowerRemovedTopic(enableRemoteStorage: Boolean): Unit = {
    val localId = 1
    val otherId = localId + 1
    val topicPartition = new TopicPartition("foo", 0)
    val replicaManager = setupReplicaManagerWithMockedPurgatories(new MockTimer(time), localId, enableRemoteStorage = enableRemoteStorage)

    try {
      // Make the local replica the follower
      val followerTopicsDelta = topicsCreateDelta(localId, false)
      val followerMetadataImage = imageFromTopics(followerTopicsDelta.apply())
      replicaManager.applyDelta(followerTopicsDelta, followerMetadataImage)

      // Check the state of that partition and fetcher
      val HostedPartition.Online(followerPartition) = replicaManager.getPartition(topicPartition)
      assertFalse(followerPartition.isLeader)
      assertEquals(0, followerPartition.getLeaderEpoch)

      if (enableRemoteStorage) {
        verifyRLMOnLeadershipChange(Collections.emptySet(), Collections.singleton(followerPartition))
        reset(mockRemoteLogManager)
      }

      val fetcher = replicaManager.replicaFetcherManager.getFetcher(topicPartition)
      val otherEndpoint = ClusterImageTest.IMAGE1.broker(otherId).listeners().get("PLAINTEXT")
      assertEquals(Some(new BrokerEndPoint(otherId, otherEndpoint.host(), otherEndpoint.port())), fetcher.map(_.leader.brokerEndPoint()))

      // Apply changes that remove topic and replica
      val removeTopicsDelta = topicsDeleteDelta(followerMetadataImage.topics())
      val removeMetadataImage = imageFromTopics(removeTopicsDelta.apply())
      replicaManager.applyDelta(removeTopicsDelta, removeMetadataImage)

      if (enableRemoteStorage) {
        verify(mockRemoteLogManager, never()).onLeadershipChange(anySet(), anySet(), anyMap())
        verify(mockRemoteLogManager, times(1))
          .stopPartitions(ArgumentMatchers.eq(Collections.singleton(new StopPartition(topicPartition, true, false, false))), any())
      }

      // Check that the partition was removed
      assertEquals(HostedPartition.None, replicaManager.getPartition(topicPartition))
      assertEquals(None, replicaManager.replicaFetcherManager.getFetcher(topicPartition))
      assertEquals(None, replicaManager.logManager.getLog(topicPartition))
    } finally {
      replicaManager.shutdown(checkpointHW = false)
    }
  }

  @ParameterizedTest
  @ValueSource(booleans = Array(true, false))
  def testDeltaLeaderToNotReplica(enableRemoteStorage: Boolean): Unit = {
    val localId = 1
    val otherId = localId + 1
    val topicPartition = new TopicPartition("foo", 0)
    val replicaManager = setupReplicaManagerWithMockedPurgatories(new MockTimer(time), localId, enableRemoteStorage = enableRemoteStorage)

    try {
      // Make the local replica the leader
      val leaderTopicsDelta = topicsCreateDelta(localId, true)
      val leaderMetadataImage = imageFromTopics(leaderTopicsDelta.apply())
      replicaManager.applyDelta(leaderTopicsDelta, leaderMetadataImage)

      // Check the state of that partition and fetcher
      val HostedPartition.Online(leaderPartition) = replicaManager.getPartition(topicPartition)
      assertTrue(leaderPartition.isLeader)
      assertEquals(Set(localId, otherId), leaderPartition.inSyncReplicaIds)
      assertEquals(0, leaderPartition.getLeaderEpoch)

      if (enableRemoteStorage) {
        verifyRLMOnLeadershipChange(Collections.singleton(leaderPartition), Collections.emptySet())
        reset(mockRemoteLogManager)
      }

      assertEquals(None, replicaManager.replicaFetcherManager.getFetcher(topicPartition))

      // Apply changes that remove replica
      val notReplicaTopicsDelta = topicsChangeDelta(leaderMetadataImage.topics(), otherId, true)
      val notReplicaMetadataImage = imageFromTopics(notReplicaTopicsDelta.apply())
      replicaManager.applyDelta(notReplicaTopicsDelta, notReplicaMetadataImage)

      if (enableRemoteStorage) {
        verify(mockRemoteLogManager, never()).onLeadershipChange(anySet(), anySet(), anyMap())
        verify(mockRemoteLogManager, times(1))
          .stopPartitions(ArgumentMatchers.eq(Collections.singleton(new StopPartition(topicPartition, true, false, false))), any())
      }

      // Check that the partition was removed
      assertEquals(HostedPartition.None, replicaManager.getPartition(topicPartition))
      assertEquals(None, replicaManager.replicaFetcherManager.getFetcher(topicPartition))
      assertEquals(None, replicaManager.logManager.getLog(topicPartition))
    } finally {
      replicaManager.shutdown(checkpointHW = false)
    }
  }

  @ParameterizedTest
  @ValueSource(booleans = Array(true, false))
  def testDeltaLeaderToRemovedTopic(enableRemoteStorage: Boolean): Unit = {
    val localId = 1
    val otherId = localId + 1
    val topicPartition = new TopicPartition("foo", 0)
    val replicaManager = setupReplicaManagerWithMockedPurgatories(new MockTimer(time), localId, enableRemoteStorage = enableRemoteStorage)

    try {
      // Make the local replica the leader
      val leaderTopicsDelta = topicsCreateDelta(localId, true)
      val leaderMetadataImage = imageFromTopics(leaderTopicsDelta.apply())
      replicaManager.applyDelta(leaderTopicsDelta, leaderMetadataImage)

      // Check the state of that partition and fetcher
      val HostedPartition.Online(leaderPartition) = replicaManager.getPartition(topicPartition)
      assertTrue(leaderPartition.isLeader)
      assertEquals(Set(localId, otherId), leaderPartition.inSyncReplicaIds)
      assertEquals(0, leaderPartition.getLeaderEpoch)

      if (enableRemoteStorage) {
        verifyRLMOnLeadershipChange(Collections.singleton(leaderPartition), Collections.emptySet())
        reset(mockRemoteLogManager)
      }

      assertEquals(None, replicaManager.replicaFetcherManager.getFetcher(topicPartition))

      // Apply changes that remove topic and replica
      val removeTopicsDelta = topicsDeleteDelta(leaderMetadataImage.topics())
      val removeMetadataImage = imageFromTopics(removeTopicsDelta.apply())
      replicaManager.applyDelta(removeTopicsDelta, removeMetadataImage)

      if (enableRemoteStorage) {
        verify(mockRemoteLogManager, never()).onLeadershipChange(anySet(), anySet(), anyMap())
        verify(mockRemoteLogManager, times(1))
          .stopPartitions(ArgumentMatchers.eq(Collections.singleton(new StopPartition(topicPartition, true, true, false))), any())
      }

      // Check that the partition was removed
      assertEquals(HostedPartition.None, replicaManager.getPartition(topicPartition))
      assertEquals(None, replicaManager.replicaFetcherManager.getFetcher(topicPartition))
      assertEquals(None, replicaManager.logManager.getLog(topicPartition))
    } finally {
      replicaManager.shutdown(checkpointHW = false)
    }
  }

  @ParameterizedTest
  @ValueSource(booleans = Array(true, false))
  def testDeltaToFollowerCompletesProduce(enableRemoteStorage: Boolean): Unit = {
    val localId = 1
    val otherId = localId + 1
    val numOfRecords = 3
    val topicPartition = new TopicPartition("foo", 0)
    val replicaManager = setupReplicaManagerWithMockedPurgatories(new MockTimer(time), localId, enableRemoteStorage = enableRemoteStorage)

    try {
      // Make the local replica the leader
      val leaderTopicsDelta = topicsCreateDelta(localId, true)
      val leaderMetadataImage = imageFromTopics(leaderTopicsDelta.apply())
      replicaManager.applyDelta(leaderTopicsDelta, leaderMetadataImage)

      // Check the state of that partition and fetcher
      val HostedPartition.Online(leaderPartition) = replicaManager.getPartition(topicPartition)
      assertTrue(leaderPartition.isLeader)
      assertEquals(Set(localId, otherId), leaderPartition.inSyncReplicaIds)
      assertEquals(0, leaderPartition.getLeaderEpoch)

      if (enableRemoteStorage) {
        verifyRLMOnLeadershipChange(Collections.singleton(leaderPartition), Collections.emptySet())
        reset(mockRemoteLogManager)
      }

      assertEquals(None, replicaManager.replicaFetcherManager.getFetcher(topicPartition))

      // Send a produce request
      val leaderResponse = sendProducerAppend(replicaManager, topicPartition, numOfRecords)

      // Change the local replica to follower
      val followerTopicsDelta = topicsChangeDelta(leaderMetadataImage.topics(), localId, false)
      val followerMetadataImage = imageFromTopics(followerTopicsDelta.apply())
      replicaManager.applyDelta(followerTopicsDelta, followerMetadataImage)

      val HostedPartition.Online(followerPartition) = replicaManager.getPartition(topicPartition)
      assertFalse(followerPartition.isLeader)
      assertEquals(1, followerPartition.getLeaderEpoch)

      if (enableRemoteStorage) {
        verifyRLMOnLeadershipChange(Collections.emptySet(), Collections.singleton(followerPartition))
        reset(mockRemoteLogManager)
      }

      // Check that the produce failed because it changed to follower before replicating
      assertEquals(Errors.NOT_LEADER_OR_FOLLOWER, leaderResponse.get.error)
    } finally {
      replicaManager.shutdown(checkpointHW = false)
    }
  }

  @ParameterizedTest
  @ValueSource(booleans = Array(true, false))
  def testDeltaToFollowerCompletesFetch(enableRemoteStorage: Boolean): Unit = {
    val localId = 1
    val otherId = localId + 1
    val topicPartition = new TopicPartition("foo", 0)
    val replicaManager = setupReplicaManagerWithMockedPurgatories(new MockTimer(time), localId, enableRemoteStorage = enableRemoteStorage)

    try {
      // Make the local replica the leader
      val leaderTopicsDelta = topicsCreateDelta(localId, true)
      val leaderMetadataImage = imageFromTopics(leaderTopicsDelta.apply())
      val topicId = leaderMetadataImage.topics().topicsByName.get("foo").id
      val topicIdPartition = new TopicIdPartition(topicId, topicPartition)
      replicaManager.applyDelta(leaderTopicsDelta, leaderMetadataImage)

      // Check the state of that partition and fetcher
      val HostedPartition.Online(leaderPartition) = replicaManager.getPartition(topicPartition)
      assertTrue(leaderPartition.isLeader)
      assertEquals(Set(localId, otherId), leaderPartition.inSyncReplicaIds)
      assertEquals(0, leaderPartition.getLeaderEpoch)

      if (enableRemoteStorage) {
        verifyRLMOnLeadershipChange(Collections.singleton(leaderPartition), Collections.emptySet())
        reset(mockRemoteLogManager)
      }

      assertEquals(None, replicaManager.replicaFetcherManager.getFetcher(topicPartition))

      // Send a fetch request
      val fetchCallback = fetchPartitionAsFollower(
        replicaManager,
        topicIdPartition,
        new PartitionData(Uuid.ZERO_UUID, 0, 0, Int.MaxValue, Optional.empty()),
        replicaId = otherId,
        minBytes = Int.MaxValue,
        maxWaitMs = 1000
      )
      assertFalse(fetchCallback.hasFired)

      // Change the local replica to follower
      val followerTopicsDelta = topicsChangeDelta(leaderMetadataImage.topics(), localId, false)
      val followerMetadataImage = imageFromTopics(followerTopicsDelta.apply())
      replicaManager.applyDelta(followerTopicsDelta, followerMetadataImage)

      val HostedPartition.Online(followerPartition) = replicaManager.getPartition(topicPartition)
      assertFalse(followerPartition.isLeader)
      assertEquals(1, followerPartition.getLeaderEpoch)

      if (enableRemoteStorage) {
        verifyRLMOnLeadershipChange(Collections.emptySet(), Collections.singleton(followerPartition))
        reset(mockRemoteLogManager)
      }

      // Check that the produce failed because it changed to follower before replicating
      assertEquals(Errors.NOT_LEADER_OR_FOLLOWER, fetchCallback.assertFired.error)
    } finally {
      replicaManager.shutdown(checkpointHW = false)
    }
  }

  @ParameterizedTest
  @ValueSource(booleans = Array(true, false))
  def testDeltaToLeaderOrFollowerMarksPartitionOfflineIfLogCantBeCreated(isStartIdLeader: Boolean): Unit = {
    val localId = 1
    val topicPartition = new TopicPartition("foo", 0)
    val dataDir = TestUtils.tempDir()
    val replicaManager = setupReplicaManagerWithMockedPurgatories(
      timer = new MockTimer(time),
      brokerId = localId,
      propsModifier = props => props.put(ServerLogConfigs.LOG_DIRS_CONFIG, dataDir.getAbsolutePath),
      enableRemoteStorage = true
    )

    try {
      // Delete the data directory to trigger a storage exception
      Utils.delete(dataDir)

      // Make the local replica the leader
      val topicsDelta = topicsCreateDelta(localId, isStartIdLeader)
      val leaderMetadataImage = imageFromTopics(topicsDelta.apply())
      replicaManager.applyDelta(topicsDelta, leaderMetadataImage)
      verifyRLMOnLeadershipChange(Collections.emptySet(), Collections.emptySet())

      val hostedPartition = replicaManager.getPartition(topicPartition)
      assertEquals(
        classOf[HostedPartition.Offline],
        hostedPartition.getClass
      )
      assertEquals(
        FOO_UUID,
        hostedPartition.asInstanceOf[HostedPartition.Offline].partition.flatMap(p => p.topicId).get
      )
    } finally {
      replicaManager.shutdown(checkpointHW = false)
    }
  }

  @ParameterizedTest
  @ValueSource(booleans = Array(true, false))
  def testDeltaFollowerStopFetcherBeforeCreatingInitialFetchOffset(enableRemoteStorage: Boolean): Unit = {
    val localId = 1
    val otherId = localId + 1
    val topicPartition = new TopicPartition("foo", 0)

    val mockReplicaFetcherManager = mock(classOf[ReplicaFetcherManager])
    val replicaManager = setupReplicaManagerWithMockedPurgatories(
      timer = new MockTimer(time),
      brokerId = localId,
      mockReplicaFetcherManager = Some(mockReplicaFetcherManager),
      enableRemoteStorage = enableRemoteStorage
    )

    try {
      // The first call to removeFetcherForPartitions should be ignored.
      when(mockReplicaFetcherManager.removeFetcherForPartitions(
        Set(topicPartition))
      ).thenReturn(Map.empty[TopicPartition, PartitionFetchState])

      // Make the local replica the follower
      var followerTopicsDelta = topicsCreateDelta(localId, false)
      var followerMetadataImage = imageFromTopics(followerTopicsDelta.apply())
      replicaManager.applyDelta(followerTopicsDelta, followerMetadataImage)

      // Check the state of that partition
      val HostedPartition.Online(followerPartition) = replicaManager.getPartition(topicPartition)
      assertFalse(followerPartition.isLeader)
      assertEquals(0, followerPartition.getLeaderEpoch)
      assertEquals(0, followerPartition.localLogOrException.logEndOffset)
      if (enableRemoteStorage) {
        verifyRLMOnLeadershipChange(Collections.emptySet(), Collections.singleton(followerPartition))
        reset(mockRemoteLogManager)
      }

      // Verify that addFetcherForPartitions was called with the correct
      // init offset.
      val otherEndpoint = ClusterImageTest.IMAGE1.broker(otherId).listeners().get("PLAINTEXT")
      verify(mockReplicaFetcherManager)
        .addFetcherForPartitions(
          Map(topicPartition -> InitialFetchState(
            topicId = Some(FOO_UUID),
            leader = new BrokerEndPoint(otherId, otherEndpoint.host(), otherEndpoint.port()),
            currentLeaderEpoch = 0,
            initOffset = 0
          ))
        )

      // The second call to removeFetcherForPartitions simulate the case
      // where the fetcher write to the log before being shutdown.
      when(mockReplicaFetcherManager.removeFetcherForPartitions(
        Set(topicPartition))
      ).thenAnswer { _ =>
        replicaManager.getPartition(topicPartition) match {
          case HostedPartition.Online(partition) =>
            partition.appendRecordsToFollowerOrFutureReplica(
              records = MemoryRecords.withRecords(Compression.NONE, 0,
                new SimpleRecord("first message".getBytes)),
              isFuture = false
            )

          case _ =>
        }

        Map.empty[TopicPartition, PartitionFetchState]
      }

      // Apply changes that bumps the leader epoch.
      followerTopicsDelta = topicsChangeDelta(followerMetadataImage.topics(), localId, false)
      followerMetadataImage = imageFromTopics(followerTopicsDelta.apply())
      replicaManager.applyDelta(followerTopicsDelta, followerMetadataImage)

      assertFalse(followerPartition.isLeader)
      assertEquals(1, followerPartition.getLeaderEpoch)
      assertEquals(1, followerPartition.localLogOrException.logEndOffset)

      if (enableRemoteStorage) {
        verifyRLMOnLeadershipChange(Collections.emptySet(), Collections.singleton(followerPartition))
      }

      // Verify that addFetcherForPartitions was called with the correct
      // init offset.
      verify(mockReplicaFetcherManager)
        .addFetcherForPartitions(
          Map(topicPartition -> InitialFetchState(
            topicId = Some(FOO_UUID),
            leader = new BrokerEndPoint(otherId, otherEndpoint.host(), otherEndpoint.port()),
            currentLeaderEpoch = 1,
            initOffset = 1
          ))
        )
    } finally {
      replicaManager.shutdown(checkpointHW = false)
    }
  }

  @ParameterizedTest
  @ValueSource(booleans = Array(true, false))
  def testFetcherAreNotRestartedIfLeaderEpochIsNotBumped(enableRemoteStorage: Boolean): Unit = {
    val localId = 0
    val topicPartition = new TopicPartition("foo", 0)

    val mockReplicaFetcherManager = mock(classOf[ReplicaFetcherManager])
    val replicaManager = setupReplicaManagerWithMockedPurgatories(
      timer = new MockTimer(time),
      brokerId = localId,
      mockReplicaFetcherManager = Some(mockReplicaFetcherManager),
      enableRemoteStorage = enableRemoteStorage
    )

    try {
      when(mockReplicaFetcherManager.removeFetcherForPartitions(
        Set(topicPartition))
      ).thenReturn(Map.empty[TopicPartition, PartitionFetchState])

      // Make the local replica the follower.
      var followerTopicsDelta = new TopicsDelta(TopicsImage.EMPTY)
      followerTopicsDelta.replay(new TopicRecord().setName("foo").setTopicId(FOO_UUID))
      followerTopicsDelta.replay(partitionRecord(localId, localId + 1))
      var followerMetadataImage = imageFromTopics(followerTopicsDelta.apply())
      replicaManager.applyDelta(followerTopicsDelta, followerMetadataImage)

      // Check the state of that partition.
      val HostedPartition.Online(followerPartition) = replicaManager.getPartition(topicPartition)
      assertFalse(followerPartition.isLeader)
      assertEquals(0, followerPartition.getLeaderEpoch)
      assertEquals(0, followerPartition.getPartitionEpoch)

      if (enableRemoteStorage) {
        verifyRLMOnLeadershipChange(Collections.emptySet(), Collections.singleton(followerPartition))
        reset(mockRemoteLogManager)
      }

      // Verify that the partition was removed and added back.
      val localIdPlus1Endpoint = ClusterImageTest.IMAGE1.broker(localId + 1).listeners().get("PLAINTEXT")
      verify(mockReplicaFetcherManager).removeFetcherForPartitions(Set(topicPartition))
      verify(mockReplicaFetcherManager).addFetcherForPartitions(Map(topicPartition -> InitialFetchState(
        topicId = Some(FOO_UUID),
        leader = new BrokerEndPoint(localId + 1, localIdPlus1Endpoint.host(), localIdPlus1Endpoint.port()),
        currentLeaderEpoch = 0,
        initOffset = 0
      )))

      reset(mockReplicaFetcherManager)

      // Apply changes that bumps the partition epoch.
      followerTopicsDelta = new TopicsDelta(followerMetadataImage.topics())
      followerTopicsDelta.replay(new PartitionChangeRecord()
        .setPartitionId(0)
        .setTopicId(FOO_UUID)
        .setReplicas(util.Arrays.asList(localId, localId + 1, localId + 2))
        .setDirectories(util.Arrays.asList(Uuid.fromString("fKgQ2axkQiuzt4ANqKbPkQ"), DirectoryId.UNASSIGNED, DirectoryId.UNASSIGNED))
        .setIsr(util.Arrays.asList(localId, localId + 1))
      )
      followerMetadataImage = imageFromTopics(followerTopicsDelta.apply())
      replicaManager.applyDelta(followerTopicsDelta, followerMetadataImage)

      assertFalse(followerPartition.isLeader)
      assertEquals(0, followerPartition.getLeaderEpoch)
      assertEquals(1, followerPartition.getPartitionEpoch)

      if (enableRemoteStorage) {
        verifyRLMOnLeadershipChange(Collections.emptySet(), Collections.singleton(followerPartition))
        reset(mockRemoteLogManager)
      }

      // Verify that partition's fetcher was not impacted.
      verify(mockReplicaFetcherManager, never()).removeFetcherForPartitions(any())
      verify(mockReplicaFetcherManager, never()).addFetcherForPartitions(any())

      reset(mockReplicaFetcherManager)

      // Apply changes that bumps the leader epoch.
      followerTopicsDelta = new TopicsDelta(followerMetadataImage.topics())
      followerTopicsDelta.replay(new PartitionChangeRecord()
        .setPartitionId(0)
        .setTopicId(FOO_UUID)
        .setReplicas(util.Arrays.asList(localId, localId + 1, localId + 2))
        .setIsr(util.Arrays.asList(localId, localId + 1, localId + 2))
        .setLeader(localId + 2)
      )

      followerMetadataImage = imageFromTopics(followerTopicsDelta.apply())
      replicaManager.applyDelta(followerTopicsDelta, followerMetadataImage)

      assertFalse(followerPartition.isLeader)
      assertEquals(1, followerPartition.getLeaderEpoch)
      assertEquals(2, followerPartition.getPartitionEpoch)

      if (enableRemoteStorage) {
        verifyRLMOnLeadershipChange(Collections.emptySet(), Collections.singleton(followerPartition))
        reset(mockRemoteLogManager)
      }

      // Verify that the partition was removed and added back.
      val localIdPlus2Endpoint = ClusterImageTest.IMAGE1.broker(localId + 2).listeners().get("PLAINTEXT")
      verify(mockReplicaFetcherManager).removeFetcherForPartitions(Set(topicPartition))
      verify(mockReplicaFetcherManager).addFetcherForPartitions(Map(topicPartition -> InitialFetchState(
        topicId = Some(FOO_UUID),
        leader = new BrokerEndPoint(localId + 2, localIdPlus2Endpoint.host(), localIdPlus2Endpoint.port()),
        currentLeaderEpoch = 1,
        initOffset = 0
      )))
    } finally {
      replicaManager.shutdown(checkpointHW = false)
    }
  }

  @ParameterizedTest
  @ValueSource(booleans = Array(true, false))
  def testReplicasAreStoppedWhileInControlledShutdown(enableRemoteStorage: Boolean): Unit = {
    val localId = 0
    val foo0 = new TopicPartition("foo", 0)
    val foo1 = new TopicPartition("foo", 1)
    val foo2 = new TopicPartition("foo", 2)

    val mockReplicaFetcherManager = mock(classOf[ReplicaFetcherManager])
    val isShuttingDown = new AtomicBoolean(false)
    val replicaManager = setupReplicaManagerWithMockedPurgatories(
      timer = new MockTimer(time),
      brokerId = localId,
      mockReplicaFetcherManager = Some(mockReplicaFetcherManager),
      isShuttingDown = isShuttingDown,
      enableRemoteStorage = enableRemoteStorage
    )

    try {
      when(mockReplicaFetcherManager.removeFetcherForPartitions(
        Set(foo0, foo1))
      ).thenReturn(Map.empty[TopicPartition, PartitionFetchState])

      var topicsDelta = new TopicsDelta(TopicsImage.EMPTY)
      topicsDelta.replay(new TopicRecord()
        .setName("foo")
        .setTopicId(FOO_UUID)
      )

      // foo0 is a follower in the ISR.
      topicsDelta.replay(new PartitionRecord()
        .setPartitionId(0)
        .setTopicId(FOO_UUID)
        .setReplicas(util.Arrays.asList(localId, localId + 1))
        .setIsr(util.Arrays.asList(localId, localId + 1))
        .setLeader(localId + 1)
        .setLeaderEpoch(0)
        .setPartitionEpoch(0)
      )

      // foo1 is a leader with only himself in the ISR.
      topicsDelta.replay(new PartitionRecord()
        .setPartitionId(1)
        .setTopicId(FOO_UUID)
        .setReplicas(util.Arrays.asList(localId, localId + 1))
        .setIsr(util.Arrays.asList(localId))
        .setLeader(localId)
        .setLeaderEpoch(0)
        .setPartitionEpoch(0)
      )

      // foo2 is a follower NOT in the ISR.
      topicsDelta.replay(new PartitionRecord()
        .setPartitionId(2)
        .setTopicId(FOO_UUID)
        .setReplicas(util.Arrays.asList(localId, localId + 1))
        .setIsr(util.Arrays.asList(localId + 1))
        .setLeader(localId + 1)
        .setLeaderEpoch(0)
        .setPartitionEpoch(0)
      )

      // Apply the delta.
      var metadataImage = imageFromTopics(topicsDelta.apply())
      replicaManager.applyDelta(topicsDelta, metadataImage)

      // Check the state of the partitions.
      val HostedPartition.Online(fooPartition0) = replicaManager.getPartition(foo0)
      assertFalse(fooPartition0.isLeader)
      assertEquals(0, fooPartition0.getLeaderEpoch)
      assertEquals(0, fooPartition0.getPartitionEpoch)

      val HostedPartition.Online(fooPartition1) = replicaManager.getPartition(foo1)
      assertTrue(fooPartition1.isLeader)
      assertEquals(0, fooPartition1.getLeaderEpoch)
      assertEquals(0, fooPartition1.getPartitionEpoch)

      val HostedPartition.Online(fooPartition2) = replicaManager.getPartition(foo2)
      assertFalse(fooPartition2.isLeader)
      assertEquals(0, fooPartition2.getLeaderEpoch)
      assertEquals(0, fooPartition2.getPartitionEpoch)

      if (enableRemoteStorage) {
        val followers: util.Set[Partition] = new util.HashSet[Partition]()
        followers.add(fooPartition0)
        followers.add(fooPartition2)
        verifyRLMOnLeadershipChange(Collections.singleton(fooPartition1), followers)
        reset(mockRemoteLogManager)
      }

      reset(mockReplicaFetcherManager)

      // The broker transitions to SHUTTING_DOWN state. This should not have
      // any impact in KRaft mode.
      isShuttingDown.set(true)

      // The replica begins the controlled shutdown.
      replicaManager.beginControlledShutdown()

      // When the controller receives the controlled shutdown
      // request, it does the following:
      // - Shrinks the ISR of foo0 to remove this replica.
      // - Sets the leader of foo1 to NO_LEADER because it cannot elect another leader.
      // - Does nothing for foo2 because this replica is not in the ISR.
      topicsDelta = new TopicsDelta(metadataImage.topics())
      topicsDelta.replay(new PartitionChangeRecord()
        .setPartitionId(0)
        .setTopicId(FOO_UUID)
        .setReplicas(util.Arrays.asList(localId, localId + 1))
        .setIsr(util.Arrays.asList(localId + 1))
        .setLeader(localId + 1)
      )
      topicsDelta.replay(new PartitionChangeRecord()
        .setPartitionId(1)
        .setTopicId(FOO_UUID)
        .setReplicas(util.Arrays.asList(localId, localId + 1))
        .setIsr(util.Arrays.asList(localId))
        .setLeader(NO_LEADER)
      )
      metadataImage = imageFromTopics(topicsDelta.apply())
      replicaManager.applyDelta(topicsDelta, metadataImage)

      // Partition foo0 and foo1 are updated.
      assertFalse(fooPartition0.isLeader)
      assertEquals(1, fooPartition0.getLeaderEpoch)
      assertEquals(1, fooPartition0.getPartitionEpoch)
      assertFalse(fooPartition1.isLeader)
      assertEquals(1, fooPartition1.getLeaderEpoch)
      assertEquals(1, fooPartition1.getPartitionEpoch)

      // Partition foo2 is not.
      assertFalse(fooPartition2.isLeader)
      assertEquals(0, fooPartition2.getLeaderEpoch)
      assertEquals(0, fooPartition2.getPartitionEpoch)

      if (enableRemoteStorage) {
        val followers: util.Set[Partition] = new util.HashSet[Partition]()
        followers.add(fooPartition0)
        followers.add(fooPartition1)
        verifyRLMOnLeadershipChange(Collections.emptySet(), followers)
        reset(mockRemoteLogManager)
      }

      // Fetcher for foo0 and foo1 are stopped.
      verify(mockReplicaFetcherManager).removeFetcherForPartitions(Set(foo0, foo1))
    } finally {
      // Fetcher for foo2 is stopped when the replica manager shuts down
      // because this replica was not in the ISR.
      replicaManager.shutdown(checkpointHW = false)
    }
  }

  @Test
  def testPartitionListener(): Unit = {
    val maxFetchBytes = 1024 * 1024
    val aliveBrokersIds = Seq(0, 1)
    val leaderEpoch = 5
    val replicaManager = setupReplicaManagerWithMockedPurgatories(new MockTimer(time),
      brokerId = 0, aliveBrokersIds)
    try {
      val tp = new TopicPartition(topic, 0)
      val tidp = new TopicIdPartition(topicId, tp)
      val replicas = aliveBrokersIds.toList.map(Int.box).asJava

      val listener = new MockPartitionListener
      listener.verify()

      // Registering a listener should fail because the partition does not exist yet.
      assertFalse(replicaManager.maybeAddListener(tp, listener))

      // Broker 0 becomes leader of the partition
      val leaderAndIsrPartitionState = new LeaderAndIsrRequest.PartitionState()
        .setTopicName(topic)
        .setPartitionIndex(0)
        .setControllerEpoch(0)
        .setLeader(0)
        .setLeaderEpoch(leaderEpoch)
        .setIsr(replicas)
        .setPartitionEpoch(0)
        .setReplicas(replicas)
        .setIsNew(true)
      val leaderAndIsrRequest = new LeaderAndIsrRequest.Builder(0, 0, brokerEpoch,
        Seq(leaderAndIsrPartitionState).asJava,
        Collections.singletonMap(topic, topicId),
        Set(new Node(0, "host1", 0), new Node(1, "host2", 1)).asJava).build()
      val leaderAndIsrResponse = replicaManager.becomeLeaderOrFollower(0, leaderAndIsrRequest, (_, _) => ())
      assertEquals(Errors.NONE, leaderAndIsrResponse.error)

      // Registering it should succeed now.
      assertTrue(replicaManager.maybeAddListener(tp, listener))
      listener.verify()

      // Leader appends some data
      for (i <- 1 to 5) {
        appendRecords(replicaManager, tp, TestUtils.singletonRecords(s"message $i".getBytes)).onFire { response =>
          assertEquals(Errors.NONE, response.error)
        }
      }

      // Follower fetches up to offset 2.
      fetchPartitionAsFollower(
        replicaManager,
        tidp,
        new FetchRequest.PartitionData(
          Uuid.ZERO_UUID,
          2L,
          0L,
          maxFetchBytes,
          Optional.of(leaderEpoch)
        ),
        replicaId = 1
      )

      // Listener is updated.
      listener.verify(expectedHighWatermark = 2L)

      // Listener is removed.
      replicaManager.removeListener(tp, listener)

      // Follower fetches up to offset 4.
      fetchPartitionAsFollower(
        replicaManager,
        tidp,
        new FetchRequest.PartitionData(
          Uuid.ZERO_UUID,
          4L,
          0L,
          maxFetchBytes,
          Optional.of(leaderEpoch)
        ),
        replicaId = 1
      )

      // Listener is not updated anymore.
      listener.verify()
    } finally {
      replicaManager.shutdown(checkpointHW = false)
    }
  }

  private def topicsCreateDelta(startId: Int, isStartIdLeader: Boolean, partition:Int = 0, directoryIds: List[Uuid] = List.empty): TopicsDelta = {
    val leader = if (isStartIdLeader) startId else startId + 1
    val delta = new TopicsDelta(TopicsImage.EMPTY)
    delta.replay(new TopicRecord().setName("foo").setTopicId(FOO_UUID))
    val record = partitionRecord(startId, leader, partition)
    if (!directoryIds.isEmpty) {
      record.setDirectories(directoryIds.asJava)
    }
    delta.replay(record)

    delta
  }

  private def partitionRecord(startId: Int, leader: Int, partition: Int = 0) = {
    new PartitionRecord()
      .setPartitionId(partition)
      .setTopicId(FOO_UUID)
      .setReplicas(util.Arrays.asList(startId, startId + 1))
      .setIsr(util.Arrays.asList(startId, startId + 1))
      .setRemovingReplicas(Collections.emptyList())
      .setAddingReplicas(Collections.emptyList())
      .setLeader(leader)
      .setLeaderEpoch(0)
      .setPartitionEpoch(0)
  }

  private def topicsChangeDelta(topicsImage: TopicsImage, startId: Int, isStartIdLeader: Boolean): TopicsDelta = {
    val leader = if (isStartIdLeader) startId else startId + 1
    val delta = new TopicsDelta(topicsImage)
    delta.replay(partitionChangeRecord(startId, leader))
    delta
  }

  private def partitionChangeRecord(startId: Int, leader: Int) = {
    new PartitionChangeRecord()
      .setPartitionId(0)
      .setTopicId(FOO_UUID)
      .setReplicas(util.Arrays.asList(startId, startId + 1))
      .setIsr(util.Arrays.asList(startId, startId + 1))
      .setLeader(leader)
  }

  private def topicsDeleteDelta(topicsImage: TopicsImage): TopicsDelta = {
    val delta = new TopicsDelta(topicsImage)
    delta.replay(new RemoveTopicRecord().setTopicId(FOO_UUID))

    delta
  }

  private def imageFromTopics(topicsImage: TopicsImage): MetadataImage = {
    val featuresImageLatest = new FeaturesImage(
      Collections.emptyMap(),
      MetadataVersion.latestProduction())
    new MetadataImage(
      new MetadataProvenance(100L, 10, 1000L, true),
      featuresImageLatest,
      ClusterImageTest.IMAGE1,
      topicsImage,
      ConfigurationsImage.EMPTY,
      ClientQuotasImage.EMPTY,
      ProducerIdsImage.EMPTY,
      AclsImage.EMPTY,
      ScramImage.EMPTY,
      DelegationTokenImage.EMPTY
    )
  }

  def assertFetcherHasTopicId[T <: AbstractFetcherThread](manager: AbstractFetcherManager[T],
                                                          tp: TopicPartition,
                                                          expectedTopicId: Option[Uuid]): Unit = {
    val fetchState = manager.getFetcher(tp).flatMap(_.fetchState(tp))
    assertTrue(fetchState.isDefined)
    assertEquals(expectedTopicId, fetchState.get.topicId)
  }

  @Test
  def testReplicaAlterLogDirs(): Unit = {
    val tp = new TopicPartition(topic, 0)

    val mockReplicaAlterLogDirsManager = mock(classOf[ReplicaAlterLogDirsManager])
    val replicaManager = setupReplicaManagerWithMockedPurgatories(
      timer = new MockTimer(time),
      mockReplicaAlterLogDirsManager = Some(mockReplicaAlterLogDirsManager)
    )

    try {
      replicaManager.createPartition(tp).createLogIfNotExists(
        isNew = false,
        isFutureReplica = false,
        offsetCheckpoints = new LazyOffsetCheckpoints(replicaManager.highWatermarkCheckpoints.asJava),
        topicId = None
      )

      val leaderAndIsrRequest = makeLeaderAndIsrRequest(
        topicId = topicId,
        topicPartition = tp,
        replicas = Seq(0, 1),
        leaderAndIsr = new LeaderAndIsr(0, List(0, 1).map(Int.box).asJava),
      )
      replicaManager.becomeLeaderOrFollower(0, leaderAndIsrRequest, (_, _) => ())

      // Move the replica to the second log directory.
      val partition = replicaManager.getPartitionOrException(tp)
      val newReplicaFolder = replicaManager.logManager.liveLogDirs.filterNot(_ == partition.log.get.dir.getParentFile).head
      replicaManager.alterReplicaLogDirs(Map(tp -> newReplicaFolder.getAbsolutePath))

      // Make sure the future log is created with the correct topic ID.
      val futureLog = replicaManager.futureLocalLogOrException(tp)
      assertEquals(Some(topicId), futureLog.topicId)

      // Verify that addFetcherForPartitions was called with the correct topic ID.
      verify(mockReplicaAlterLogDirsManager, times(1)).addFetcherForPartitions(Map(tp -> InitialFetchState(
        topicId = Some(topicId),
        leader = new BrokerEndPoint(0, "localhost", -1),
        currentLeaderEpoch = 0,
        initOffset = 0
      )))
    } finally {
      replicaManager.shutdown(checkpointHW = false)
    }
  }

  @Test
  def testDescribeLogDirs(): Unit = {
    val topicPartition = 0
    val topicId = Uuid.randomUuid()
    val followerBrokerId = 0
    val leaderBrokerId = 1
    val leaderEpoch = 1
    val leaderEpochIncrement = 2
    val countDownLatch = new CountDownLatch(1)
    val offsetFromLeader = 5

    // Prepare the mocked components for the test
    val (replicaManager, mockLogMgr) = prepareReplicaManagerAndLogManager(new MockTimer(time),
      topicPartition, leaderEpoch + leaderEpochIncrement, followerBrokerId, leaderBrokerId, countDownLatch,
      expectTruncation = false, localLogOffset = Some(10), offsetFromLeader = offsetFromLeader, topicId = Some(topicId))

    try {
      val responses = replicaManager.describeLogDirs(Set(new TopicPartition(topic, topicPartition)))
      assertEquals(mockLogMgr.liveLogDirs.size, responses.size)
      responses.foreach { response =>
        assertEquals(Errors.NONE.code, response.errorCode)
        assertTrue(response.totalBytes > 0)
        assertTrue(response.usableBytes >= 0)
        assertFalse(response.topics().isEmpty)
        response.topics().forEach(t => assertFalse(t.partitions().isEmpty))
      }
    } finally {
      replicaManager.shutdown(checkpointHW = false)
    }
  }

  @Test
  def testDescribeLogDirsWithoutAnyPartitionTopic(): Unit = {
    val noneTopic = "none-topic"
    val topicPartition = 0
    val topicId = Uuid.randomUuid()
    val followerBrokerId = 0
    val leaderBrokerId = 1
    val leaderEpoch = 1
    val leaderEpochIncrement = 2
    val countDownLatch = new CountDownLatch(1)
    val offsetFromLeader = 5

    // Prepare the mocked components for the test
    val (replicaManager, mockLogMgr) = prepareReplicaManagerAndLogManager(new MockTimer(time),
      topicPartition, leaderEpoch + leaderEpochIncrement, followerBrokerId, leaderBrokerId, countDownLatch,
      expectTruncation = false, localLogOffset = Some(10), offsetFromLeader = offsetFromLeader, topicId = Some(topicId))

    try {
      val responses = replicaManager.describeLogDirs(Set(new TopicPartition(noneTopic, topicPartition)))
      assertEquals(mockLogMgr.liveLogDirs.size, responses.size)
      responses.foreach { response =>
        assertEquals(Errors.NONE.code, response.errorCode)
        assertTrue(response.totalBytes > 0)
        assertTrue(response.usableBytes >= 0)
        assertTrue(response.topics().isEmpty)
      }
    } finally {
      replicaManager.shutdown(checkpointHW = false)
    }
  }

  @Test
  def testCheckpointHwOnShutdown(): Unit = {
    val mockLogMgr = TestUtils.createLogManager(config.logDirs.map(new File(_)))
    val spyRm = spy(new ReplicaManager(
      metrics = metrics,
      config = config,
      time = time,
      scheduler = new MockScheduler(time),
      logManager = mockLogMgr,
      quotaManagers = quotaManager,
      metadataCache = MetadataCache.kRaftMetadataCache(config.brokerId, () => KRaftVersion.KRAFT_VERSION_0),
      logDirFailureChannel = new LogDirFailureChannel(config.logDirs.size),
      alterPartitionManager = alterPartitionManager))

    spyRm.shutdown(checkpointHW = true)

    verify(spyRm).checkpointHighWatermarks()
  }

  @Test
  def testNotCallStopPartitionsForNonTieredTopics(): Unit = {
    val localId = 1
    val otherId = localId + 1
    val topicPartition = new TopicPartition("foo", 0)
    val replicaManager = setupReplicaManagerWithMockedPurgatories(
      new MockTimer(time),
      localId,
      enableRemoteStorage = true,
      defaultTopicRemoteLogStorageEnable = false
    )

    try {
      // Make the local replica the leader.
      val leaderTopicsDelta = topicsCreateDelta(localId, true)
      val leaderMetadataImage = imageFromTopics(leaderTopicsDelta.apply())

      replicaManager.applyDelta(leaderTopicsDelta, leaderMetadataImage)

      // Check the state of that partition and fetcher.
      val HostedPartition.Online(partition) = replicaManager.getPartition(topicPartition)
      assertTrue(partition.isLeader)
      assertEquals(Set(localId, otherId), partition.inSyncReplicaIds)
      assertEquals(0, partition.getLeaderEpoch)

      verifyRLMOnLeadershipChange(Collections.singleton(partition), Collections.emptySet())
      reset(mockRemoteLogManager)

      // Change the local replica to follower.
      val followerTopicsDelta = topicsChangeDelta(leaderMetadataImage.topics(), localId, false)
      val followerMetadataImage = imageFromTopics(followerTopicsDelta.apply())
      replicaManager.applyDelta(followerTopicsDelta, followerMetadataImage)

      verifyRLMOnLeadershipChange(Collections.emptySet(), Collections.singleton(partition))
      verify(mockRemoteLogManager, times(0)).stopPartitions(any(), any())
    } finally {
      replicaManager.shutdown(checkpointHW = false)
    }
  }

  val foo0 = new TopicIdPartition(Uuid.fromString("Sl08ZXU2QW6uF5hIoSzc8w"), new TopicPartition("foo", 0))
  val foo1 = new TopicIdPartition(Uuid.fromString("Sl08ZXU2QW6uF5hIoSzc8w"), new TopicPartition("foo", 1))
  val newFoo0 = new TopicIdPartition(Uuid.fromString("JRCmVxWxQamFs4S8NXYufg"), new TopicPartition("foo", 0))
  val bar0 = new TopicIdPartition(Uuid.fromString("69O438ZkTSeqqclTtZO2KA"), new TopicPartition("bar", 0))

  def verifyPartitionIsOnlineAndHasId(
    replicaManager: ReplicaManager,
    topicIdPartition: TopicIdPartition
  ): Unit = {
    val partition = replicaManager.getPartition(topicIdPartition.topicPartition())
    assertTrue(partition.isInstanceOf[HostedPartition.Online],
      s"Expected ${topicIdPartition} to be in state: HostedPartition.Online. But was in state: ${partition}")
    val hostedPartition = partition.asInstanceOf[HostedPartition.Online]
    assertTrue(hostedPartition.partition.log.isDefined,
      s"Expected ${topicIdPartition} to have a log set in ReplicaManager, but it did not.")
    assertTrue(hostedPartition.partition.log.get.topicId.isDefined,
      s"Expected the log for ${topicIdPartition} to topic ID set in LogManager, but it did not.")
    assertEquals(topicIdPartition.topicId(), hostedPartition.partition.log.get.topicId.get)
    assertEquals(topicIdPartition.topicPartition(), hostedPartition.partition.topicPartition)
  }

  def verifyPartitionIsOffline(
    replicaManager: ReplicaManager,
    topicIdPartition: TopicIdPartition
  ): Unit = {
    val partition = replicaManager.getPartition(topicIdPartition.topicPartition())
    assertEquals(HostedPartition.None, partition, s"Expected ${topicIdPartition} to be offline, but it was: ${partition}")
  }

  @Test
  def testRemoteReadQuotaExceeded(): Unit = {
    when(mockRemoteLogManager.getFetchThrottleTimeMs).thenReturn(quotaExceededThrottleTime)

    val tp0 = new TopicPartition(topic, 0)
    val tpId0 = new TopicIdPartition(topicId, tp0)
    val fetch: Seq[(TopicIdPartition, LogReadResult)] = readFromLogWithOffsetOutOfRange(tp0)

    assertEquals(1, fetch.size)
    assertEquals(tpId0, fetch.head._1)
    val fetchInfo = fetch.head._2.info
    assertEquals(LogOffsetMetadata.UNKNOWN_OFFSET_METADATA, fetchInfo.fetchOffsetMetadata)
    assertFalse(fetchInfo.records.records().iterator().hasNext)
    assertFalse(fetchInfo.firstEntryIncomplete)
    assertFalse(fetchInfo.abortedTransactions.isPresent)
    assertFalse(fetchInfo.delayedRemoteStorageFetch.isPresent)

    val allMetrics = metrics.metrics()
    val avgMetric = allMetrics.get(metrics.metricName("remote-fetch-throttle-time-avg", "RemoteLogManager"))
    val maxMetric = allMetrics.get(metrics.metricName("remote-fetch-throttle-time-max", "RemoteLogManager"))
    assertEquals(quotaExceededThrottleTime, avgMetric.metricValue.asInstanceOf[Double].toLong)
    assertEquals(quotaExceededThrottleTime, maxMetric.metricValue.asInstanceOf[Double].toLong)
  }

  @Test
  def testRemoteReadQuotaNotExceeded(): Unit = {
    when(mockRemoteLogManager.getFetchThrottleTimeMs).thenReturn(quotaAvailableThrottleTime)

    val tp0 = new TopicPartition(topic, 0)
    val tpId0 = new TopicIdPartition(topicId, tp0)
    val fetch: Seq[(TopicIdPartition, LogReadResult)] = readFromLogWithOffsetOutOfRange(tp0)

    assertEquals(1, fetch.size)
    assertEquals(tpId0, fetch.head._1)
    val fetchInfo = fetch.head._2.info
    assertEquals(1L, fetchInfo.fetchOffsetMetadata.messageOffset)
    assertEquals(JUnifiedLog.UNKNOWN_OFFSET, fetchInfo.fetchOffsetMetadata.segmentBaseOffset)
    assertEquals(-1, fetchInfo.fetchOffsetMetadata.relativePositionInSegment)
    assertEquals(MemoryRecords.EMPTY, fetchInfo.records)
    assertTrue(fetchInfo.delayedRemoteStorageFetch.isPresent)

    val allMetrics = metrics.metrics()
    val avgMetric = allMetrics.get(metrics.metricName("remote-fetch-throttle-time-avg", "RemoteLogManager"))
    val maxMetric = allMetrics.get(metrics.metricName("remote-fetch-throttle-time-max", "RemoteLogManager"))
    assertEquals(Double.NaN, avgMetric.metricValue)
    assertEquals(Double.NaN, maxMetric.metricValue)
  }

  @Test
  def testBecomeFollowerInvokeOnBecomingFollowerListener(): Unit = {
    val localId = 1
    val topicPartition = new TopicPartition("foo", 0)
    val replicaManager = setupReplicaManagerWithMockedPurgatories(new MockTimer(time), localId)
    // Attach listener to partition.
    val offsetCheckpoints = new LazyOffsetCheckpoints(replicaManager.highWatermarkCheckpoints.asJava)
    replicaManager.createPartition(topicPartition).createLogIfNotExists(isNew = false, isFutureReplica = false, offsetCheckpoints, None)
    val listener = new MockPartitionListener
    assertTrue(replicaManager.maybeAddListener(topicPartition, listener))
    listener.verify()

    try {
      // Make the local replica the leader
      val leaderTopicsDelta = topicsCreateDelta(localId, true)
      val leaderMetadataImage = imageFromTopics(leaderTopicsDelta.apply())

      replicaManager.applyDelta(leaderTopicsDelta, leaderMetadataImage)

      // Check the state of that partition and fetcher
      val HostedPartition.Online(leaderPartition) = replicaManager.getPartition(topicPartition)
      assertTrue(leaderPartition.isLeader)
      assertEquals(0, leaderPartition.getLeaderEpoch)
      // On becoming follower listener should not be invoked yet.
      listener.verify()

      // Change the local replica to follower
      val followerTopicsDelta = topicsChangeDelta(leaderMetadataImage.topics(), localId, false)
      val followerMetadataImage = imageFromTopics(followerTopicsDelta.apply())
      replicaManager.applyDelta(followerTopicsDelta, followerMetadataImage)

      // On becoming follower listener should be invoked.
      listener.verify(expectedFollower = true)

      // Check the state of that partition.
      val HostedPartition.Online(followerPartition) = replicaManager.getPartition(topicPartition)
      assertFalse(followerPartition.isLeader)
      assertEquals(1, followerPartition.getLeaderEpoch)
    } finally {
      replicaManager.shutdown(checkpointHW = false)
    }
  }

  @Test
  def testDeleteRecordsInternalTopicDeleteDisallowed(): Unit = {
    val localId = 1
    val topicPartition0 = new TopicIdPartition(FOO_UUID, 0, Topic.GROUP_METADATA_TOPIC_NAME)
    val directoryEventHandler = mock(classOf[DirectoryEventHandler])

    val rm = setupReplicaManagerWithMockedPurgatories(new MockTimer(time), localId, setupLogDirMetaProperties = true, directoryEventHandler = directoryEventHandler)
    val directoryIds = rm.logManager.directoryIdsSet.toList
    assertEquals(directoryIds.size, 2)
    val leaderTopicsDelta: TopicsDelta = topicsCreateDelta(localId, isStartIdLeader = true, directoryIds = directoryIds)
    val (partition: Partition, _) = rm.getOrCreatePartition(topicPartition0.topicPartition(), leaderTopicsDelta, FOO_UUID).get
    partition.makeLeader(leaderAndIsrPartitionState(topicPartition0.topicPartition(), 1, localId, Seq(1, 2)),
      new LazyOffsetCheckpoints(rm.highWatermarkCheckpoints.asJava),
      None)

    def callback(responseStatus: Map[TopicPartition, DeleteRecordsResponseData.DeleteRecordsPartitionResult]): Unit = {
      assert(responseStatus.values.head.errorCode == Errors.INVALID_TOPIC_EXCEPTION.code)
    }

    // default internal topics delete disabled
    rm.deleteRecords(
      timeout = 0L,
      Map[TopicPartition, Long](topicPartition0.topicPartition() -> 10L),
      responseCallback = callback
    )
  }

  @Test
  def testDeleteRecordsInternalTopicDeleteAllowed(): Unit = {
    val localId = 1
    val topicPartition0 = new TopicIdPartition(FOO_UUID, 0, Topic.GROUP_METADATA_TOPIC_NAME)
    val directoryEventHandler = mock(classOf[DirectoryEventHandler])

    val rm = setupReplicaManagerWithMockedPurgatories(new MockTimer(time), localId, setupLogDirMetaProperties = true, directoryEventHandler = directoryEventHandler)
      val directoryIds = rm.logManager.directoryIdsSet.toList
      assertEquals(directoryIds.size, 2)
      val leaderTopicsDelta: TopicsDelta = topicsCreateDelta(localId, isStartIdLeader = true, directoryIds = directoryIds)
      val (partition: Partition, _) = rm.getOrCreatePartition(topicPartition0.topicPartition(), leaderTopicsDelta, FOO_UUID).get
      partition.makeLeader(leaderAndIsrPartitionState(topicPartition0.topicPartition(), 1, localId, Seq(1, 2)),
        new LazyOffsetCheckpoints(rm.highWatermarkCheckpoints.asJava),
        None)

    def callback(responseStatus: Map[TopicPartition, DeleteRecordsResponseData.DeleteRecordsPartitionResult]): Unit = {
      assert(responseStatus.values.head.errorCode == Errors.NONE.code)
    }

    // internal topics delete allowed
    rm.deleteRecords(
      timeout = 0L,
      Map[TopicPartition, Long](topicPartition0.topicPartition() -> 0L),
      responseCallback = callback,
      allowInternalTopicDeletion = true
    )
  }

  @Test
  def testDelayedShareFetchPurgatoryOperationExpiration(): Unit = {
    val mockLogMgr = TestUtils.createLogManager(config.logDirs.map(new File(_)))
    val rm = new ReplicaManager(
      metrics = metrics,
      config = config,
      time = time,
      scheduler = new MockScheduler(time),
      logManager = mockLogMgr,
      quotaManagers = quotaManager,
      metadataCache = MetadataCache.kRaftMetadataCache(config.brokerId, () => KRaftVersion.KRAFT_VERSION_0),
      logDirFailureChannel = new LogDirFailureChannel(config.logDirs.size),
      alterPartitionManager = alterPartitionManager)

    try {
      val groupId = "grp"
      val tp1 = new TopicIdPartition(Uuid.randomUuid, new TopicPartition("foo1", 0))
      val partitionMaxBytes = new util.LinkedHashMap[TopicIdPartition, Integer]
      partitionMaxBytes.put(tp1, 1000)

      val sp1 = mock(classOf[SharePartition])
      val sharePartitions = new util.LinkedHashMap[TopicIdPartition, SharePartition]
      sharePartitions.put(tp1, sp1)

      val future = new CompletableFuture[util.Map[TopicIdPartition, ShareFetchResponseData.PartitionData]]
      val shareFetch = new ShareFetch(
        new FetchParams(ApiKeys.SHARE_FETCH.latestVersion, FetchRequest.ORDINARY_CONSUMER_ID, -1, 500, 1, 1024 * 1024, FetchIsolation.HIGH_WATERMARK, Optional.empty, true),
        groupId,
        Uuid.randomUuid.toString,
        future,
        partitionMaxBytes,
        500,
        100,
        brokerTopicStats)

      val delayedShareFetch = spy(new DelayedShareFetch(
        shareFetch,
        rm,
        mock(classOf[BiConsumer[SharePartitionKey, Throwable]]),
        sharePartitions))

      val delayedShareFetchWatchKeys : util.List[DelayedShareFetchKey] = new util.ArrayList[DelayedShareFetchKey]
      partitionMaxBytes.keySet.forEach((topicIdPartition: TopicIdPartition) => delayedShareFetchWatchKeys.add(new DelayedShareFetchGroupKey(groupId, topicIdPartition.topicId, topicIdPartition.partition)))

      // You cannot acquire records for sp1, so request will be stored in purgatory waiting for timeout.
      when(sp1.maybeAcquireFetchLock).thenReturn(false)

      rm.addDelayedShareFetchRequest(delayedShareFetch = delayedShareFetch, delayedShareFetchKeys = delayedShareFetchWatchKeys)
      verify(delayedShareFetch, times(0)).forceComplete()
      assertEquals(1, rm.delayedShareFetchPurgatory.watched)

      // Future is not complete initially.
      assertFalse(future.isDone)
      // Post timeout, share fetch request will timeout and the future should complete. The timeout is set at 500ms but
      // kept a buffer of additional 500ms so the task can always timeout.
      waitUntilTrue(() => future.isDone, "Processing in delayed share fetch purgatory never ended.", 1000)
      verify(delayedShareFetch, times(1)).forceComplete()
      assertFalse(future.isCompletedExceptionally)
      // Since no partition could be acquired, the future should be empty.
      assertEquals(0, future.join.size)
    } finally {
      rm.shutdown()
    }

  }

  private def readFromLogWithOffsetOutOfRange(tp: TopicPartition): Seq[(TopicIdPartition, LogReadResult)] = {
    val replicaManager = setupReplicaManagerWithMockedPurgatories(new MockTimer(time), aliveBrokerIds = Seq(0, 1, 2), enableRemoteStorage = true, shouldMockLog = true)
    try {
      val offsetCheckpoints = new LazyOffsetCheckpoints(replicaManager.highWatermarkCheckpoints.asJava)
      replicaManager.createPartition(tp).createLogIfNotExists(isNew = false, isFutureReplica = false, offsetCheckpoints = offsetCheckpoints, None)
      val partition0Replicas = Seq[Integer](0, 1).asJava
      val topicIds = Map(tp.topic -> topicId).asJava
      val leaderEpoch = 0
      val leaderAndIsrRequest = new LeaderAndIsrRequest.Builder(0, 0, brokerEpoch,
        Seq(
          new LeaderAndIsrRequest.PartitionState()
            .setTopicName(tp.topic)
            .setPartitionIndex(tp.partition)
            .setControllerEpoch(0)
            .setLeader(0)
            .setLeaderEpoch(0)
            .setIsr(partition0Replicas)
            .setPartitionEpoch(0)
            .setReplicas(partition0Replicas)
            .setIsNew(true)
        ).asJava,
        topicIds,
        Set(new Node(0, "host1", 0), new Node(1, "host2", 1)).asJava).build()
      replicaManager.becomeLeaderOrFollower(0, leaderAndIsrRequest, (_, _) => ())

      val params = new FetchParams(ApiKeys.FETCH.latestVersion, -1, 1, 1000, 0, 100, FetchIsolation.HIGH_WATERMARK, None.asJava)
      replicaManager.readFromLog(
        params,
        Seq(new TopicIdPartition(topicId, 0, topic) -> new PartitionData(topicId, 1, 0, 100000, Optional.of[Integer](leaderEpoch), Optional.of(leaderEpoch))),
        UNBOUNDED_QUOTA,
        readFromPurgatory = false)
    } finally {
      replicaManager.shutdown(checkpointHW = false)
    }
  }

  // Some threads are closed, but the state didn't reflect in the JVM immediately, so add some wait time for it
  private def assertNoNonDaemonThreadsWithWaiting(threadNamePrefix: String, waitTimeMs: Long = 500L): Unit = {
    var nonDemonThreads: mutable.Set[Thread] = mutable.Set.empty[Thread]
    waitUntilTrue(() => {
      nonDemonThreads = Thread.getAllStackTraces.keySet.asScala.filter { t =>
        !t.isDaemon && t.isAlive && t.getName.startsWith(threadNamePrefix)
      }
      0 == nonDemonThreads.size
    }, s"Found unexpected ${nonDemonThreads.size} NonDaemon threads=${nonDemonThreads.map(t => t.getName).mkString(", ")}", waitTimeMs)
  }

  private def yammerGaugeValue[T](metricName: String): Option[T] = {
    KafkaYammerMetrics.defaultRegistry.allMetrics.asScala
      .filter { case (k, _) => k.getMBeanName.endsWith(metricName) }
      .values
      .headOption
      .map(_.asInstanceOf[Gauge[T]])
      .map(_.value)
  }

  private def clearYammerMetricsExcept(names: Set[String]): Unit = {
    for (metricName <- KafkaYammerMetrics.defaultRegistry.allMetrics.keySet.asScala) {
      if (!names.contains(metricName.getMBeanName)) {
        KafkaYammerMetrics.defaultRegistry.removeMetric(metricName)
      }
    }
  }
}

class MockReplicaSelector extends ReplicaSelector {

  private val selectionCount = new AtomicLong()
  private var partitionViewArgument: Option[PartitionView] = None

  def getSelectionCount: Long = selectionCount.get

  def getPartitionViewArgument: Option[PartitionView] = partitionViewArgument

  override def select(topicPartition: TopicPartition, clientMetadata: ClientMetadata, partitionView: PartitionView): Optional[ReplicaView] = {
    selectionCount.incrementAndGet()
    partitionViewArgument = Some(partitionView)
    Optional.of(partitionView.leader)
  }
}<|MERGE_RESOLUTION|>--- conflicted
+++ resolved
@@ -17,16 +17,6 @@
 
 package kafka.server
 
-<<<<<<< HEAD
-import com.yammer.metrics.core.Gauge
-import kafka.api._
-import kafka.cluster.PartitionTest.MockPartitionListener
-import kafka.cluster.{BrokerEndPoint, Partition}
-import kafka.log._
-import kafka.log.remote.RemoteLogManager
-import kafka.server.QuotaFactory.{QuotaManagers, UnboundedQuota}
-import kafka.server.checkpoints.{LazyOffsetCheckpoints, OffsetCheckpointFile}
-=======
 import com.yammer.metrics.core.{Gauge, Meter, Timer}
 import kafka.cluster.PartitionTest.MockPartitionListener
 import kafka.cluster.Partition
@@ -35,16 +25,11 @@
 import org.apache.kafka.server.log.remote.quota.RLMQuotaManagerConfig.INACTIVE_SENSOR_EXPIRATION_TIME_SECONDS
 import org.apache.kafka.server.log.remote.quota.RLMQuotaMetrics
 import kafka.server.QuotaFactory.{QuotaManagers, UNBOUNDED_QUOTA}
->>>>>>> 9494bebe
 import kafka.server.epoch.util.MockBlockingSender
 import kafka.server.share.{DelayedShareFetch, SharePartition}
 import kafka.utils.TestUtils.waitUntilTrue
 import kafka.utils.{Pool, TestUtils}
 import org.apache.kafka.clients.FetchSessionHandler
-<<<<<<< HEAD
-import org.apache.kafka.common.errors.{InvalidPidMappingException, KafkaStorageException}
-import org.apache.kafka.common.internals.Topic
-=======
 import org.apache.kafka.common.{DirectoryId, IsolationLevel, Node, TopicIdPartition, TopicPartition, Uuid}
 import org.apache.kafka.common.compress.Compression
 import org.apache.kafka.common.config.TopicConfig
@@ -53,7 +38,6 @@
 import org.apache.kafka.common.message.{DeleteRecordsResponseData, ShareFetchResponseData}
 import org.apache.kafka.common.message.OffsetForLeaderEpochResponseData.EpochEndOffset
 import org.apache.kafka.common.metadata.{PartitionChangeRecord, PartitionRecord, RemoveTopicRecord, TopicRecord}
->>>>>>> 9494bebe
 import org.apache.kafka.common.metrics.Metrics
 import org.apache.kafka.common.network.ListenerName
 import org.apache.kafka.common.protocol.{ApiKeys, Errors}
@@ -66,18 +50,6 @@
 import org.apache.kafka.common.requests._
 import org.apache.kafka.common.security.auth.KafkaPrincipal
 import org.apache.kafka.common.utils.{LogContext, Time, Utils}
-<<<<<<< HEAD
-import org.apache.kafka.common._
-import org.apache.kafka.image._
-import org.apache.kafka.metadata.LeaderConstants.NO_LEADER
-import org.apache.kafka.metadata.LeaderRecoveryState
-import org.apache.kafka.server.common.MetadataVersion.IBP_2_6_IV0
-import org.apache.kafka.server.common.OffsetAndEpoch
-import org.apache.kafka.server.metrics.{KafkaMetricsGroup, KafkaYammerMetrics}
-import org.apache.kafka.server.util.timer.MockTimer
-import org.apache.kafka.server.util.{MockScheduler, MockTime}
-import org.apache.kafka.storage.internals.log._
-=======
 import org.apache.kafka.coordinator.transaction.TransactionLogConfig
 import org.apache.kafka.image._
 import org.apache.kafka.metadata.LeaderConstants.NO_LEADER
@@ -98,36 +70,23 @@
 import org.apache.kafka.storage.internals.epoch.LeaderEpochFileCache
 import org.apache.kafka.storage.internals.log.{AppendOrigin, FetchDataInfo, LocalLog, LogConfig, LogDirFailureChannel, LogLoader, LogOffsetMetadata, LogOffsetSnapshot, LogSegments, ProducerStateManager, ProducerStateManagerConfig, RemoteStorageFetchInfo, UnifiedLog => JUnifiedLog, VerificationGuard}
 import org.apache.kafka.storage.log.metrics.BrokerTopicStats
->>>>>>> 9494bebe
 import org.junit.jupiter.api.Assertions._
 import org.junit.jupiter.api.{AfterAll, AfterEach, BeforeEach, Test}
 import org.junit.jupiter.params.ParameterizedTest
-<<<<<<< HEAD
-import org.junit.jupiter.params.provider.ValueSource
-=======
 import org.junit.jupiter.params.provider.{EnumSource, ValueSource}
->>>>>>> 9494bebe
 import org.mockito.ArgumentMatchers._
 import org.mockito.Mockito._
 import org.mockito.invocation.InvocationOnMock
 import org.mockito.stubbing.Answer
 import org.mockito.{ArgumentCaptor, ArgumentMatchers}
 
-<<<<<<< HEAD
-import java.io.File
-=======
 import java.io.{ByteArrayInputStream, File}
->>>>>>> 9494bebe
 import java.net.InetAddress
 import java.nio.file.{Files, Paths}
 import java.util
 import java.util.concurrent.atomic.{AtomicBoolean, AtomicLong, AtomicReference}
-<<<<<<< HEAD
-import java.util.concurrent.{CountDownLatch, TimeUnit}
-=======
 import java.util.concurrent.{Callable, CompletableFuture, ConcurrentHashMap, CountDownLatch, TimeUnit}
 import java.util.function.BiConsumer
->>>>>>> 9494bebe
 import java.util.stream.IntStream
 import java.util.{Collections, Optional, OptionalLong, Properties}
 import scala.collection.{Map, Seq, mutable}
@@ -277,7 +236,6 @@
       def callback(responseStatus: Map[TopicPartition, PartitionResponse]): Unit = {
         assert(responseStatus.values.head.error == Errors.INVALID_REQUIRED_ACKS)
       }
-
       rm.appendRecords(
         timeout = 0,
         requiredAcks = 3,
@@ -1235,7 +1193,6 @@
 
       // Fetch messages simulating a different ID than the one in the log.
       val inconsistentTidp = new TopicIdPartition(Uuid.randomUuid(), tidp.topicPartition)
-
       def callback(response: Seq[(TopicIdPartition, FetchPartitionData)]): Unit = {
         successfulFetch = response
       }
@@ -2558,34 +2515,6 @@
     }
   }
 
-<<<<<<< HEAD
-  private def sendProducerAppend(
-                                  replicaManager: ReplicaManager,
-                                  topicPartition: TopicPartition,
-                                  numOfRecords: Int
-                                ): AtomicReference[PartitionResponse] = {
-    val produceResult = new AtomicReference[PartitionResponse]()
-
-    def callback(response: Map[TopicPartition, PartitionResponse]): Unit = {
-      produceResult.set(response(topicPartition))
-    }
-
-    val records = MemoryRecords.withRecords(
-      CompressionType.NONE,
-      IntStream
-        .range(0, numOfRecords)
-        .mapToObj(i => new SimpleRecord(i.toString.getBytes))
-        .toArray(Array.ofDim[SimpleRecord]): _*
-    )
-
-    replicaManager.appendRecords(
-      timeout = 10,
-      requiredAcks = -1,
-      internalTopicsAllowed = false,
-      origin = AppendOrigin.CLIENT,
-      entriesPerPartition = Map(topicPartition -> records),
-      responseCallback = callback
-=======
   @ParameterizedTest
   @EnumSource(
     value = classOf[Errors],
@@ -2594,7 +2523,6 @@
       "NETWORK_EXCEPTION",
       "COORDINATOR_LOAD_IN_PROGRESS",
       "COORDINATOR_NOT_AVAILABLE"
->>>>>>> 9494bebe
     )
   )
   def testVerificationErrorConversionsTV2(error: Errors): Unit = {
@@ -2837,16 +2765,10 @@
     mockGetAliveBrokerFunctions(metadataCache, aliveBrokers)
     when(metadataCache.getPartitionReplicaEndpoints(
       any[TopicPartition], any[ListenerName])).
-<<<<<<< HEAD
-      thenReturn(Map(leaderBrokerId -> new Node(leaderBrokerId, "host1", 9092, "rack-a"),
-        followerBrokerId -> new Node(followerBrokerId, "host2", 9092, "rack-b")).toMap)
-    when(metadataCache.metadataVersion()).thenReturn(config.interBrokerProtocolVersion)
-=======
         thenReturn(Map(leaderBrokerId -> new Node(leaderBrokerId, "host1", 9092, "rack-a"),
           followerBrokerId -> new Node(followerBrokerId, "host2", 9092, "rack-b")).toMap)
     when(metadataCache.metadataVersion()).thenReturn(MetadataVersion.MINIMUM_KRAFT_VERSION)
     when(metadataCache.getAliveBrokerEpoch(leaderBrokerId)).thenReturn(Some(brokerEpoch))
->>>>>>> 9494bebe
     val mockProducePurgatory = new DelayedOperationPurgatory[DelayedProduce](
       "Produce", timer, 0, false)
     val mockFetchPurgatory = new DelayedOperationPurgatory[DelayedFetch](
@@ -2867,11 +2789,7 @@
         .setErrorCode(Errors.NONE.code)
         .setLeaderEpoch(leaderEpochFromLeader)
         .setEndOffset(offsetFromLeader)).asJava,
-<<<<<<< HEAD
-      BrokerEndPoint(1, "host1", 1), time)
-=======
       new BrokerEndPoint(1, "host1" ,1), time)
->>>>>>> 9494bebe
     val replicaManager = new ReplicaManager(
       metrics = metrics,
       config = config,
@@ -2977,7 +2895,6 @@
                             origin: AppendOrigin = AppendOrigin.CLIENT,
                             requiredAcks: Short = -1): CallbackResult[PartitionResponse] = {
     val result = new CallbackResult[PartitionResponse]()
-
     def appendCallback(responses: Map[TopicPartition, PartitionResponse]): Unit = {
       val response = responses.get(partition)
       assertTrue(response.isDefined)
@@ -3004,9 +2921,8 @@
                                                   transactionSupportedOperation: TransactionSupportedOperation = genericErrorSupported
                                                  ): CallbackResult[Map[TopicPartition, PartitionResponse]] = {
     val result = new CallbackResult[Map[TopicPartition, PartitionResponse]]()
-
     def appendCallback(responses: Map[TopicPartition, PartitionResponse]): Unit = {
-      responses.foreach(response => assertTrue(responses.get(response._1).isDefined))
+      responses.foreach( response => assertTrue(responses.get(response._1).isDefined))
       result.fire(responses)
     }
 
@@ -3081,15 +2997,15 @@
   }
 
   private def fetchPartitionAsConsumer(
-                                        replicaManager: ReplicaManager,
-                                        partition: TopicIdPartition,
-                                        partitionData: PartitionData,
-                                        maxWaitMs: Long = 0,
-                                        minBytes: Int = 1,
-                                        maxBytes: Int = 1024 * 1024,
-                                        isolationLevel: IsolationLevel = IsolationLevel.READ_UNCOMMITTED,
-                                        clientMetadata: Option[ClientMetadata] = None,
-                                      ): CallbackResult[FetchPartitionData] = {
+    replicaManager: ReplicaManager,
+    partition: TopicIdPartition,
+    partitionData: PartitionData,
+    maxWaitMs: Long = 0,
+    minBytes: Int = 1,
+    maxBytes: Int = 1024 * 1024,
+    isolationLevel: IsolationLevel = IsolationLevel.READ_UNCOMMITTED,
+    clientMetadata: Option[ClientMetadata] = None,
+  ): CallbackResult[FetchPartitionData] = {
     val isolation = isolationLevel match {
       case IsolationLevel.READ_COMMITTED => FetchIsolation.TXN_COMMITTED
       case IsolationLevel.READ_UNCOMMITTED => FetchIsolation.HIGH_WATERMARK
@@ -3109,14 +3025,14 @@
   }
 
   private def fetchPartitionAsFollower(
-                                        replicaManager: ReplicaManager,
-                                        partition: TopicIdPartition,
-                                        partitionData: PartitionData,
-                                        replicaId: Int,
-                                        maxWaitMs: Long = 0,
-                                        minBytes: Int = 1,
-                                        maxBytes: Int = 1024 * 1024,
-                                      ): CallbackResult[FetchPartitionData] = {
+    replicaManager: ReplicaManager,
+    partition: TopicIdPartition,
+    partitionData: PartitionData,
+    replicaId: Int,
+    maxWaitMs: Long = 0,
+    minBytes: Int = 1,
+    maxBytes: Int = 1024 * 1024,
+  ): CallbackResult[FetchPartitionData] = {
     fetchPartition(
       replicaManager,
       replicaId = replicaId,
@@ -3131,18 +3047,17 @@
   }
 
   private def fetchPartition(
-                              replicaManager: ReplicaManager,
-                              replicaId: Int,
-                              partition: TopicIdPartition,
-                              partitionData: PartitionData,
-                              minBytes: Int,
-                              maxBytes: Int,
-                              isolation: FetchIsolation,
-                              clientMetadata: Option[ClientMetadata],
-                              maxWaitMs: Long
-                            ): CallbackResult[FetchPartitionData] = {
+    replicaManager: ReplicaManager,
+    replicaId: Int,
+    partition: TopicIdPartition,
+    partitionData: PartitionData,
+    minBytes: Int,
+    maxBytes: Int,
+    isolation: FetchIsolation,
+    clientMetadata: Option[ClientMetadata],
+    maxWaitMs: Long
+  ): CallbackResult[FetchPartitionData] = {
     val result = new CallbackResult[FetchPartitionData]()
-
     def fetchCallback(responseStatus: Seq[(TopicIdPartition, FetchPartitionData)]): Unit = {
       assertEquals(1, responseStatus.size)
       val (topicPartition, fetchData) = responseStatus.head
@@ -3166,20 +3081,6 @@
   }
 
   private def fetchPartitions(
-<<<<<<< HEAD
-                               replicaManager: ReplicaManager,
-                               replicaId: Int,
-                               fetchInfos: Seq[(TopicIdPartition, PartitionData)],
-                               responseCallback: Seq[(TopicIdPartition, FetchPartitionData)] => Unit,
-                               requestVersion: Short = ApiKeys.FETCH.latestVersion,
-                               maxWaitMs: Long = 0,
-                               minBytes: Int = 1,
-                               maxBytes: Int = 1024 * 1024,
-                               quota: ReplicaQuota = UnboundedQuota,
-                               isolation: FetchIsolation = FetchIsolation.LOG_END,
-                               clientMetadata: Option[ClientMetadata] = None
-                             ): Unit = {
-=======
     replicaManager: ReplicaManager,
     replicaId: Int,
     fetchInfos: Seq[(TopicIdPartition, PartitionData)],
@@ -3192,7 +3093,6 @@
     isolation: FetchIsolation = FetchIsolation.LOG_END,
     clientMetadata: Option[ClientMetadata] = None
   ): Unit = {
->>>>>>> 9494bebe
     val params = new FetchParams(
       requestVersion,
       replicaId,
@@ -3244,19 +3144,6 @@
   }
 
   private def setupReplicaManagerWithMockedPurgatories(
-<<<<<<< HEAD
-                                                        timer: MockTimer,
-                                                        brokerId: Int = 0,
-                                                        aliveBrokerIds: Seq[Int] = Seq(0, 1),
-                                                        propsModifier: Properties => Unit = _ => {},
-                                                        mockReplicaFetcherManager: Option[ReplicaFetcherManager] = None,
-                                                        mockReplicaAlterLogDirsManager: Option[ReplicaAlterLogDirsManager] = None,
-                                                        isShuttingDown: AtomicBoolean = new AtomicBoolean(false),
-                                                        enableRemoteStorage: Boolean = false
-                                                      ): ReplicaManager = {
-    val props = TestUtils.createBrokerConfig(brokerId, TestUtils.MockZkConnect)
-    props.put("log.dirs", TestUtils.tempRelativeDir("data").getAbsolutePath + "," + TestUtils.tempRelativeDir("data2").getAbsolutePath)
-=======
     timer: MockTimer,
     brokerId: Int = 0,
     aliveBrokerIds: Seq[Int] = Seq(0, 1),
@@ -3278,7 +3165,6 @@
     val path2 = TestUtils.tempRelativeDir("data2").getAbsolutePath
     props.put(RemoteLogManagerConfig.REMOTE_LOG_STORAGE_SYSTEM_ENABLE_PROP, enableRemoteStorage.toString)
     props.put("log.dirs", path1 + "," + path2)
->>>>>>> 9494bebe
     propsModifier.apply(props)
     val config = KafkaConfig.fromProps(props)
     val logProps = new Properties()
@@ -3370,11 +3256,11 @@
       } else None) {
 
       override protected def createReplicaFetcherManager(
-                                                          metrics: Metrics,
-                                                          time: Time,
-                                                          threadNamePrefix: Option[String],
-                                                          quotaManager: ReplicationQuotaManager
-                                                        ): ReplicaFetcherManager = {
+        metrics: Metrics,
+        time: Time,
+        threadNamePrefix: Option[String],
+        quotaManager: ReplicationQuotaManager
+      ): ReplicaFetcherManager = {
         mockReplicaFetcherManager.getOrElse {
           if (buildRemoteLogAuxState) {
             super.createReplicaFetcherManager(
@@ -3425,9 +3311,9 @@
       }
 
       override def createReplicaAlterLogDirsManager(
-                                                     quotaManager: ReplicationQuotaManager,
-                                                     brokerTopicStats: BrokerTopicStats
-                                                   ): ReplicaAlterLogDirsManager = {
+        quotaManager: ReplicationQuotaManager,
+        brokerTopicStats: BrokerTopicStats
+      ): ReplicaAlterLogDirsManager = {
         mockReplicaAlterLogDirsManager.getOrElse {
           super.createReplicaAlterLogDirsManager(
             quotaManager,
@@ -4303,117 +4189,6 @@
   }
 
   @Test
-<<<<<<< HEAD
-  def testPartitionMetadataFileCreatedWithExistingLog(): Unit = {
-    val replicaManager = setupReplicaManagerWithMockedPurgatories(new MockTimer(time))
-    try {
-      val brokerList = Seq[Integer](0, 1).asJava
-      val topicPartition = new TopicPartition(topic, 0)
-
-      replicaManager.logManager.getOrCreateLog(topicPartition, isNew = true, topicId = None)
-
-      assertTrue(replicaManager.getLog(topicPartition).isDefined)
-      var log = replicaManager.getLog(topicPartition).get
-      assertEquals(None, log.topicId)
-      assertFalse(log.partitionMetadataFile.get.exists())
-
-      val topicIds = Collections.singletonMap(topic, Uuid.randomUuid())
-      val topicNames = topicIds.asScala.map(_.swap).asJava
-
-      def leaderAndIsrRequest(epoch: Int): LeaderAndIsrRequest = new LeaderAndIsrRequest.Builder(ApiKeys.LEADER_AND_ISR.latestVersion, 0, 0, brokerEpoch,
-        Seq(new LeaderAndIsrPartitionState()
-          .setTopicName(topic)
-          .setPartitionIndex(0)
-          .setControllerEpoch(0)
-          .setLeader(0)
-          .setLeaderEpoch(epoch)
-          .setIsr(brokerList)
-          .setPartitionEpoch(0)
-          .setReplicas(brokerList)
-          .setIsNew(true)).asJava,
-        topicIds,
-        Set(new Node(0, "host1", 0), new Node(1, "host2", 1)).asJava).build()
-
-      val response = replicaManager.becomeLeaderOrFollower(0, leaderAndIsrRequest(0), (_, _) => ())
-      assertEquals(Errors.NONE, response.partitionErrors(topicNames).get(topicPartition))
-      assertFalse(replicaManager.localLog(topicPartition).isEmpty)
-      val id = topicIds.get(topicPartition.topic())
-      log = replicaManager.localLog(topicPartition).get
-      assertTrue(log.partitionMetadataFile.get.exists())
-      val partitionMetadata = log.partitionMetadataFile.get.read()
-
-      // Current version of PartitionMetadataFile is 0.
-      assertEquals(0, partitionMetadata.version)
-      assertEquals(id, partitionMetadata.topicId)
-    } finally {
-      replicaManager.shutdown(checkpointHW = false)
-    }
-  }
-
-  @Test
-  def testPartitionMetadataFileCreatedAfterPreviousRequestWithoutIds(): Unit = {
-    val replicaManager = setupReplicaManagerWithMockedPurgatories(new MockTimer(time))
-    try {
-      val brokerList = Seq[Integer](0, 1).asJava
-      val topicPartition = new TopicPartition(topic, 0)
-      val topicPartition2 = new TopicPartition(topic, 1)
-
-      def leaderAndIsrRequest(topicIds: util.Map[String, Uuid], version: Short, partition: Int = 0, leaderEpoch: Int = 0): LeaderAndIsrRequest =
-        new LeaderAndIsrRequest.Builder(version, 0, 0, brokerEpoch,
-          Seq(new LeaderAndIsrPartitionState()
-            .setTopicName(topic)
-            .setPartitionIndex(partition)
-            .setControllerEpoch(0)
-            .setLeader(0)
-            .setLeaderEpoch(leaderEpoch)
-            .setIsr(brokerList)
-            .setPartitionEpoch(0)
-            .setReplicas(brokerList)
-            .setIsNew(true)).asJava,
-          topicIds,
-          Set(new Node(0, "host1", 0), new Node(1, "host2", 1)).asJava).build()
-
-      // Send a request without a topic ID so that we have a log without a topic ID associated to the partition.
-      val response = replicaManager.becomeLeaderOrFollower(0, leaderAndIsrRequest(Collections.emptyMap(), 4), (_, _) => ())
-      assertEquals(Errors.NONE, response.partitionErrors(Collections.emptyMap()).get(topicPartition))
-      assertTrue(replicaManager.localLog(topicPartition).isDefined)
-      val log = replicaManager.localLog(topicPartition).get
-      assertFalse(log.partitionMetadataFile.get.exists())
-      assertTrue(log.topicId.isEmpty)
-
-      val response2 = replicaManager.becomeLeaderOrFollower(0, leaderAndIsrRequest(topicIds.asJava, ApiKeys.LEADER_AND_ISR.latestVersion), (_, _) => ())
-      assertEquals(Errors.NONE, response2.partitionErrors(topicNames.asJava).get(topicPartition))
-      assertTrue(replicaManager.localLog(topicPartition).isDefined)
-      assertTrue(log.partitionMetadataFile.get.exists())
-      assertTrue(log.topicId.isDefined)
-      assertEquals(topicId, log.topicId.get)
-
-      // Repeat with partition 2, but in this case, update the leader epoch
-      // Send a request without a topic ID so that we have a log without a topic ID associated to the partition.
-      val response3 = replicaManager.becomeLeaderOrFollower(0, leaderAndIsrRequest(Collections.emptyMap(), 4, 1), (_, _) => ())
-      assertEquals(Errors.NONE, response3.partitionErrors(Collections.emptyMap()).get(topicPartition2))
-      assertTrue(replicaManager.localLog(topicPartition2).isDefined)
-      val log2 = replicaManager.localLog(topicPartition2).get
-      assertFalse(log2.partitionMetadataFile.get.exists())
-      assertTrue(log2.topicId.isEmpty)
-
-      val response4 = replicaManager.becomeLeaderOrFollower(0, leaderAndIsrRequest(topicIds.asJava, ApiKeys.LEADER_AND_ISR.latestVersion, 1, 1), (_, _) => ())
-      assertEquals(Errors.NONE, response4.partitionErrors(topicNames.asJava).get(topicPartition2))
-      assertTrue(replicaManager.localLog(topicPartition2).isDefined)
-      assertTrue(log2.partitionMetadataFile.get.exists())
-      assertTrue(log2.topicId.isDefined)
-      assertEquals(topicId, log2.topicId.get)
-
-      assertEquals(topicId, log.partitionMetadataFile.get.read().topicId)
-      assertEquals(topicId, log2.partitionMetadataFile.get.read().topicId)
-    } finally {
-      replicaManager.shutdown(checkpointHW = false)
-    }
-  }
-
-  @Test
-=======
->>>>>>> 9494bebe
   def testInconsistentIdReturnsError(): Unit = {
     val replicaManager = setupReplicaManagerWithMockedPurgatories(new MockTimer(time))
     try {
@@ -4426,21 +4201,6 @@
       val invalidTopicNames = invalidTopicIds.asScala.map(_.swap).asJava
 
       def leaderAndIsrRequest(epoch: Int, topicIds: java.util.Map[String, Uuid]): LeaderAndIsrRequest =
-<<<<<<< HEAD
-        new LeaderAndIsrRequest.Builder(ApiKeys.LEADER_AND_ISR.latestVersion, 0, 0, brokerEpoch,
-          Seq(new LeaderAndIsrPartitionState()
-            .setTopicName(topic)
-            .setPartitionIndex(0)
-            .setControllerEpoch(0)
-            .setLeader(0)
-            .setLeaderEpoch(epoch)
-            .setIsr(brokerList)
-            .setPartitionEpoch(0)
-            .setReplicas(brokerList)
-            .setIsNew(true)).asJava,
-          topicIds,
-          Set(new Node(0, "host1", 0), new Node(1, "host2", 1)).asJava).build()
-=======
         new LeaderAndIsrRequest.Builder(0, 0, brokerEpoch,
         Seq(new LeaderAndIsrRequest.PartitionState()
           .setTopicName(topic)
@@ -4454,7 +4214,6 @@
           .setIsNew(true)).asJava,
         topicIds,
         Set(new Node(0, "host1", 0), new Node(1, "host2", 1)).asJava).build()
->>>>>>> 9494bebe
 
       val response = replicaManager.becomeLeaderOrFollower(0, leaderAndIsrRequest(0, topicIds), (_, _) => ())
       assertEquals(Errors.NONE, response.partitionErrors(topicNames).get(topicPartition))
@@ -4483,15 +4242,9 @@
       val topicIds = Map(topic -> Uuid.ZERO_UUID, "foo" -> Uuid.randomUuid()).asJava
       val topicNames = topicIds.asScala.map(_.swap).asJava
 
-<<<<<<< HEAD
-      def leaderAndIsrRequest(epoch: Int, name: String, version: Short): LeaderAndIsrRequest = LeaderAndIsrRequest.parse(
-        new LeaderAndIsrRequest.Builder(version, 0, 0, brokerEpoch,
-          Seq(new LeaderAndIsrPartitionState()
-=======
       def leaderAndIsrRequest(epoch: Int, name: String): LeaderAndIsrRequest =
         new LeaderAndIsrRequest.Builder(0, 0, brokerEpoch,
           Seq(new LeaderAndIsrRequest.PartitionState()
->>>>>>> 9494bebe
             .setTopicName(name)
             .setPartitionIndex(0)
             .setControllerEpoch(0)
@@ -4502,11 +4255,7 @@
             .setReplicas(brokerList)
             .setIsNew(true)).asJava,
           topicIds,
-<<<<<<< HEAD
-          Set(new Node(0, "host1", 0), new Node(1, "host2", 1)).asJava).build().serialize(), version)
-=======
           Set(new Node(0, "host1", 0), new Node(1, "host2", 1)).asJava).build()
->>>>>>> 9494bebe
 
       // There is no file if the topic does not have an associated topic ID.
       val response = replicaManager.becomeLeaderOrFollower(0, leaderAndIsrRequest(0, "fakeTopic"), (_, _) => ())
@@ -4564,19 +4313,6 @@
   }
 
   private def makeLeaderAndIsrRequest(
-<<<<<<< HEAD
-                                       topicId: Uuid,
-                                       topicPartition: TopicPartition,
-                                       replicas: Seq[Int],
-                                       leaderAndIsr: LeaderAndIsr,
-                                       isNew: Boolean = true,
-                                       brokerEpoch: Int = 0,
-                                       controllerId: Int = 0,
-                                       controllerEpoch: Int = 0,
-                                       version: Short = LeaderAndIsrRequestData.HIGHEST_SUPPORTED_VERSION
-                                     ): LeaderAndIsrRequest = {
-    val partitionState = new LeaderAndIsrPartitionState()
-=======
     topicId: Uuid,
     topicPartition: TopicPartition,
     replicas: Seq[Int],
@@ -4587,7 +4323,6 @@
     controllerEpoch: Int = 0
   ): LeaderAndIsrRequest = {
     val partitionState = new LeaderAndIsrRequest.PartitionState()
->>>>>>> 9494bebe
       .setTopicName(topicPartition.topic)
       .setPartitionIndex(topicPartition.partition)
       .setControllerEpoch(controllerEpoch)
@@ -6389,7 +6124,6 @@
   private var partitionViewArgument: Option[PartitionView] = None
 
   def getSelectionCount: Long = selectionCount.get
-
   def getPartitionViewArgument: Option[PartitionView] = partitionViewArgument
 
   override def select(topicPartition: TopicPartition, clientMetadata: ClientMetadata, partitionView: PartitionView): Optional[ReplicaView] = {
