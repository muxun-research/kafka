--- conflicted
+++ resolved
@@ -16,51 +16,19 @@
  */
 package kafka.server
 
-<<<<<<< HEAD
-import kafka.test.ClusterInstance
-import kafka.test.annotation.{ClusterTest, ClusterTestDefaults, Type}
-import kafka.test.junit.ClusterTestExtensions
-import kafka.utils.NotNothing
-import org.apache.kafka.common.protocol.{ApiKeys, Errors}
-import org.apache.kafka.common.requests.DescribeQuorumRequest.singletonRequest
-import org.apache.kafka.common.requests._
-import org.junit.jupiter.api.Assertions._
-import org.junit.jupiter.api.extension.ExtendWith
-import org.junit.jupiter.api.{Tag, Timeout}
-=======
 import org.apache.kafka.common.test.api.{ClusterTest, ClusterTestDefaults, Type}
 import org.apache.kafka.common.protocol.{ApiKeys, Errors}
 import org.apache.kafka.common.requests.DescribeQuorumRequest.singletonRequest
 import org.apache.kafka.common.requests.{AbstractRequest, AbstractResponse, DescribeQuorumRequest, DescribeQuorumResponse}
 import org.apache.kafka.common.test.ClusterInstance
 import org.junit.jupiter.api.Assertions._
->>>>>>> 9494bebe
 
-import java.io.IOException
 import scala.jdk.CollectionConverters._
 import scala.reflect.ClassTag
 
 @ClusterTestDefaults(types = Array(Type.KRAFT))
 class DescribeQuorumRequestTest(cluster: ClusterInstance) {
 
-<<<<<<< HEAD
-  @ClusterTest(clusterType = Type.ZK)
-  def testDescribeQuorumNotSupportedByZkBrokers(): Unit = {
-    val apiRequest = new ApiVersionsRequest.Builder().build()
-    val apiResponse = connectAndReceive[ApiVersionsResponse](apiRequest)
-    assertNull(apiResponse.apiVersion(ApiKeys.DESCRIBE_QUORUM.id))
-
-    val describeQuorumRequest = new DescribeQuorumRequest.Builder(
-      singletonRequest(KafkaRaftServer.MetadataPartition)
-    ).build()
-
-    assertThrows(classOf[IOException], () => {
-      connectAndReceive[DescribeQuorumResponse](describeQuorumRequest)
-    })
-  }
-
-=======
->>>>>>> 9494bebe
   @ClusterTest
   def testDescribeQuorum(): Unit = {
     for (version <- ApiKeys.DESCRIBE_QUORUM.allVersions.asScala) {
@@ -119,17 +87,10 @@
   }
 
   private def connectAndReceive[T <: AbstractResponse](
-<<<<<<< HEAD
-                                                        request: AbstractRequest
-                                                      )(
-                                                        implicit classTag: ClassTag[T], nn: NotNothing[T]
-                                                      ): T = {
-=======
     request: AbstractRequest
   )(
     implicit classTag: ClassTag[T]
   ): T = {
->>>>>>> 9494bebe
     IntegrationTestUtils.connectAndReceive(
       request,
       cluster.brokerSocketServers().asScala.head,
