/**
 * Licensed to the Apache Software Foundation (ASF) under one or more
 * contributor license agreements.  See the NOTICE file distributed with
 * this work for additional information regarding copyright ownership.
 * The ASF licenses this file to You under the Apache License, Version 2.0
 * (the "License"); you may not use this file except in compliance with
 * the License.  You may obtain a copy of the License at
 *
 * http://www.apache.org/licenses/LICENSE-2.0
 *
 * Unless required by applicable law or agreed to in writing, software
 * distributed under the License is distributed on an "AS IS" BASIS,
 * WITHOUT WARRANTIES OR CONDITIONS OF ANY KIND, either express or implied.
 * See the License for the specific language governing permissions and
 * limitations under the License.
 */

package kafka.server

<<<<<<< HEAD
import kafka.api.LeaderAndIsr
import kafka.zk.KafkaZkClient
import org.apache.kafka.clients.ClientResponse
import org.apache.kafka.common.{TopicIdPartition, Uuid}
import org.apache.kafka.common.errors._
import org.apache.kafka.common.metrics.Metrics
import org.apache.kafka.common.protocol.{ApiKeys, Errors, MessageUtil}
import org.apache.kafka.common.requests.{AbstractRequest, AlterPartitionRequest, AlterPartitionResponse, RequestHeader}
import org.apache.kafka.metadata.LeaderRecoveryState
import org.apache.kafka.server.common.MetadataVersion
import org.apache.kafka.server.common.MetadataVersion.{IBP_2_7_IV2, IBP_3_2_IV0, IBP_3_5_IV1}
=======
import java.util.Collections
import java.util.stream.{Stream => JStream}
import org.apache.kafka.clients.ClientResponse
import org.apache.kafka.common.TopicIdPartition
import org.apache.kafka.common.Uuid
import org.apache.kafka.common.errors.{AuthenticationException, OperationNotAttemptedException, UnknownServerException, UnsupportedVersionException}
import org.apache.kafka.common.message.AlterPartitionRequestData.BrokerState
import org.apache.kafka.common.message.{AlterPartitionRequestData, AlterPartitionResponseData}
import org.apache.kafka.common.metrics.Metrics
import org.apache.kafka.common.protocol.MessageUtil
import org.apache.kafka.common.protocol.{ApiKeys, Errors}
import org.apache.kafka.common.requests.RequestHeader
import org.apache.kafka.common.requests.{AbstractRequest, AlterPartitionRequest, AlterPartitionResponse}
import org.apache.kafka.metadata.{LeaderAndIsr, LeaderRecoveryState}
import org.apache.kafka.server.common.{ControllerRequestCompletionHandler, MetadataVersion, NodeToControllerChannelManager}
import org.apache.kafka.server.common.MetadataVersion.{IBP_3_0_IV1, IBP_3_2_IV0, IBP_3_5_IV1}
>>>>>>> 9494bebe
import org.apache.kafka.server.util.{MockScheduler, MockTime}
import org.apache.kafka.test.TestUtils.assertFutureThrows
import org.junit.jupiter.api.Assertions._
import org.junit.jupiter.api.{BeforeEach, Test}
import org.junit.jupiter.params.ParameterizedTest
<<<<<<< HEAD
import org.junit.jupiter.params.provider.{Arguments, MethodSource}
import org.mockito.ArgumentMatchers.{any, anyString}
=======
import org.junit.jupiter.params.provider.Arguments
import org.junit.jupiter.params.provider.MethodSource
import org.mockito.ArgumentMatcher
import org.mockito.ArgumentMatchers.any
>>>>>>> 9494bebe
import org.mockito.Mockito.{mock, reset, times, verify}
import org.mockito.{ArgumentCaptor, ArgumentMatcher, ArgumentMatchers, Mockito}

import java.util.Collections
import java.util.concurrent.{CompletableFuture, TimeUnit}
import java.util.stream.{Stream => JStream}
import scala.collection.mutable.ListBuffer
import scala.jdk.CollectionConverters._

class AlterPartitionManagerTest {

  val topic = "test-topic"
  val topicId = Uuid.randomUuid()
  val time = new MockTime
  val metrics = new Metrics
  val brokerId = 1

  var brokerToController: NodeToControllerChannelManager = _

  val tp0 = new TopicIdPartition(topicId, 0, topic)
  val tp1 = new TopicIdPartition(topicId, 1, topic)
  val tp2 = new TopicIdPartition(topicId, 2, topic)

  @BeforeEach
  def setup(): Unit = {
    brokerToController = mock(classOf[NodeToControllerChannelManager])
  }

  @ParameterizedTest
  @MethodSource(Array("provideMetadataVersions"))
  def testBasic(metadataVersion: MetadataVersion): Unit = {
    val scheduler = new MockScheduler(time)
    val alterPartitionManager = new DefaultAlterPartitionManager(brokerToController, scheduler, time, brokerId, () => 2, () => metadataVersion)
    alterPartitionManager.start()
    alterPartitionManager.submit(tp0, new LeaderAndIsr(1, 1, List(1, 2, 3).map(Int.box).asJava, LeaderRecoveryState.RECOVERED, 10))
    verify(brokerToController).start()
    verify(brokerToController).sendRequest(any(), any())
  }

  @ParameterizedTest
  @MethodSource(Array("provideMetadataVersions"))
  def testBasicWithBrokerEpoch(metadataVersion: MetadataVersion): Unit = {
    val scheduler = new MockScheduler(time)
    val alterPartitionManager = new DefaultAlterPartitionManager(brokerToController, scheduler, time, brokerId, () => 101, () => metadataVersion)
    alterPartitionManager.start()
    val isrWithBrokerEpoch = ListBuffer[BrokerState]()
    for (ii <- 1 to 3) {
      isrWithBrokerEpoch += new BrokerState().setBrokerId(ii).setBrokerEpoch(100 + ii)
    }
    alterPartitionManager.submit(tp0, new LeaderAndIsr(1, 1, LeaderRecoveryState.RECOVERED, isrWithBrokerEpoch.toList.asJava, 10))

    val expectedAlterPartitionData = new AlterPartitionRequestData()
      .setBrokerId(brokerId)
      .setBrokerEpoch(101)
    val topicData = new AlterPartitionRequestData.TopicData()
      .setTopicName(topic)
      .setTopicId(topicId)

    val newIsrWithBrokerEpoch = new ListBuffer[BrokerState]()
    newIsrWithBrokerEpoch.append(new BrokerState().setBrokerId(1).setBrokerEpoch(101))
    newIsrWithBrokerEpoch.append(new BrokerState().setBrokerId(2).setBrokerEpoch(102))
    newIsrWithBrokerEpoch.append(new BrokerState().setBrokerId(3).setBrokerEpoch(103))
    topicData.partitions.add(new AlterPartitionRequestData.PartitionData()
      .setPartitionIndex(0)
      .setLeaderEpoch(1)
      .setPartitionEpoch(10)
      .setNewIsrWithEpochs(newIsrWithBrokerEpoch.toList.asJava))

    expectedAlterPartitionData.topics.add(topicData)

    verify(brokerToController).start()
    val captor = ArgumentCaptor.forClass(classOf[AbstractRequest.Builder[_ <: AbstractRequest]])
    verify(brokerToController).sendRequest(captor.capture(), any())
    assertEquals(expectedAlterPartitionData, captor.getValue.asInstanceOf[AlterPartitionRequest.Builder].build().data())
  }

  @ParameterizedTest
  @MethodSource(Array("provideLeaderRecoveryState"))
  def testBasicSentLeaderRecoveryState(
                                        metadataVersion: MetadataVersion,
                                        leaderRecoveryState: LeaderRecoveryState
                                      ): Unit = {
    val requestCapture = ArgumentCaptor.forClass(classOf[AbstractRequest.Builder[AlterPartitionRequest]])

    val scheduler = new MockScheduler(time)
    val alterPartitionManager = new DefaultAlterPartitionManager(brokerToController, scheduler, time, brokerId, () => 2, () => metadataVersion)
    alterPartitionManager.start()
    alterPartitionManager.submit(tp0, new LeaderAndIsr(1, 1, List(1).map(Int.box).asJava, leaderRecoveryState, 10))
    verify(brokerToController).start()
    verify(brokerToController).sendRequest(requestCapture.capture(), any())

    val request = requestCapture.getValue.build()
    val expectedLeaderRecoveryState = if (metadataVersion.isAtLeast(IBP_3_2_IV0)) leaderRecoveryState else LeaderRecoveryState.RECOVERED
    assertEquals(expectedLeaderRecoveryState.value, request.data.topics.get(0).partitions.get(0).leaderRecoveryState())
  }

  @ParameterizedTest
  @MethodSource(Array("provideMetadataVersions"))
  def testOverwriteWithinBatch(metadataVersion: MetadataVersion): Unit = {
    val capture: ArgumentCaptor[AbstractRequest.Builder[AlterPartitionRequest]] = ArgumentCaptor.forClass(classOf[AbstractRequest.Builder[AlterPartitionRequest]])
    val callbackCapture: ArgumentCaptor[ControllerRequestCompletionHandler] = ArgumentCaptor.forClass(classOf[ControllerRequestCompletionHandler])

    val scheduler = new MockScheduler(time)
    val alterPartitionManager = new DefaultAlterPartitionManager(brokerToController, scheduler, time, brokerId, () => 2, () => metadataVersion)
    alterPartitionManager.start()

    // Only send one ISR update for a given topic+partition
    val firstSubmitFuture = alterPartitionManager.submit(tp0, new LeaderAndIsr(1, 1, List(1, 2, 3).map(Int.box).asJava, LeaderRecoveryState.RECOVERED, 10))
    assertFalse(firstSubmitFuture.isDone)

    val failedSubmitFuture = alterPartitionManager.submit(tp0, new LeaderAndIsr(1, 1, List(1, 2).map(Int.box).asJava, LeaderRecoveryState.RECOVERED, 10))
    assertTrue(failedSubmitFuture.isCompletedExceptionally)
    assertFutureThrows(failedSubmitFuture, classOf[OperationNotAttemptedException])

    // Simulate response
    val alterPartitionResp = partitionResponse()
    val resp = makeClientResponse(
      response = alterPartitionResp,
      version = ApiKeys.ALTER_PARTITION.latestVersion
    )
    verify(brokerToController).sendRequest(capture.capture(), callbackCapture.capture())
    callbackCapture.getValue.onComplete(resp)

    // Now we can submit this partition again
    val newSubmitFuture = alterPartitionManager.submit(tp0, new LeaderAndIsr(1, 1, List(1).map(Int.box).asJava, LeaderRecoveryState.RECOVERED, 10))
    assertFalse(newSubmitFuture.isDone)

    verify(brokerToController).start()
    verify(brokerToController, times(2)).sendRequest(capture.capture(), callbackCapture.capture())

    // Make sure we sent the right request ISR={1}
    val request = capture.getValue.build()
    assertEquals(request.data().topics().size(), 1)
    if (request.version() < 3) {
      assertEquals(request.data.topics.get(0).partitions.get(0).newIsr.size, 1)
    } else {
      assertEquals(request.data.topics.get(0).partitions.get(0).newIsrWithEpochs.size, 1)
    }
  }

  @ParameterizedTest
  @MethodSource(Array("provideMetadataVersions"))
  def testSingleBatch(metadataVersion: MetadataVersion): Unit = {
    val capture: ArgumentCaptor[AbstractRequest.Builder[AlterPartitionRequest]] = ArgumentCaptor.forClass(classOf[AbstractRequest.Builder[AlterPartitionRequest]])
    val callbackCapture: ArgumentCaptor[ControllerRequestCompletionHandler] = ArgumentCaptor.forClass(classOf[ControllerRequestCompletionHandler])

    val scheduler = new MockScheduler(time)
    val alterPartitionManager = new DefaultAlterPartitionManager(brokerToController, scheduler, time, brokerId, () => 2, () => metadataVersion)
    alterPartitionManager.start()

    // First request will send batch of one
    alterPartitionManager.submit(new TopicIdPartition(topicId, 0, topic),
      new LeaderAndIsr(1, 1, List(1, 2, 3).map(Int.box).asJava, LeaderRecoveryState.RECOVERED, 10))

    // Other submissions will queue up until a response
    for (i <- 1 to 9) {
      alterPartitionManager.submit(new TopicIdPartition(topicId, i, topic),
        new LeaderAndIsr(1, 1, List(1, 2, 3).map(Int.box).asJava, LeaderRecoveryState.RECOVERED, 10))
    }

    // Simulate response, omitting partition 0 will allow it to stay in unsent queue
    val alterPartitionResp = new AlterPartitionResponse(new AlterPartitionResponseData())
    val resp = new ClientResponse(null, null, "", 0L, 0L,
      false, null, null, alterPartitionResp)

    // On the callback, we check for unsent items and send another request
    verify(brokerToController).sendRequest(capture.capture(), callbackCapture.capture())
    callbackCapture.getValue.onComplete(resp)

    verify(brokerToController).start()
    verify(brokerToController, times(2)).sendRequest(capture.capture(), callbackCapture.capture())

    // Verify the last request sent had all 10 items
    val request = capture.getValue.build()
    assertEquals(request.data().topics().size(), 1)
    assertEquals(request.data().topics().get(0).partitions().size(), 10)
  }

  @Test
  def testSubmitFromCallback(): Unit = {
    // prepare a partition level retriable error response
    val alterPartitionRespWithPartitionError = partitionResponse(tp0, Errors.UNKNOWN_SERVER_ERROR)
    val errorResponse = makeClientResponse(alterPartitionRespWithPartitionError, ApiKeys.ALTER_PARTITION.latestVersion)

    val leaderId = 1
    val leaderEpoch = 1
    val partitionEpoch = 10
    val isr = List(1, 2, 3)
    val leaderAndIsr = new LeaderAndIsr(leaderId, leaderEpoch, isr.map(Int.box).asJava, LeaderRecoveryState.RECOVERED, partitionEpoch)
    val callbackCapture = ArgumentCaptor.forClass(classOf[ControllerRequestCompletionHandler])

    val scheduler = new MockScheduler(time)
    val alterPartitionManager = new DefaultAlterPartitionManager(brokerToController, scheduler, time, brokerId, () => 2, () => IBP_3_2_IV0)
    alterPartitionManager.start()
    val future = alterPartitionManager.submit(tp0, leaderAndIsr)
    val finalFuture = new CompletableFuture[LeaderAndIsr]()
    future.whenComplete { (_, e) =>
      if (e != null) {
        // Retry when error.
        alterPartitionManager.submit(tp0, leaderAndIsr).whenComplete { (result, e) =>
          if (e != null) {
            finalFuture.completeExceptionally(e)
          } else {
            finalFuture.complete(result)
          }
        }
      } else {
        finalFuture.completeExceptionally(new AssertionError("Expected the future to be failed"))
      }
    }

    verify(brokerToController).start()
    verify(brokerToController).sendRequest(any(), callbackCapture.capture())
    reset(brokerToController)
    callbackCapture.getValue.onComplete(errorResponse)

    // Complete the retry request
    val retryAlterPartitionResponse = partitionResponse(tp0, Errors.NONE, partitionEpoch, leaderId, leaderEpoch, isr)
    val retryResponse = makeClientResponse(retryAlterPartitionResponse, ApiKeys.ALTER_PARTITION.latestVersion)

    verify(brokerToController).sendRequest(any(), callbackCapture.capture())
    callbackCapture.getValue.onComplete(retryResponse)

    assertEquals(leaderAndIsr, finalFuture.get(200, TimeUnit.MILLISECONDS))
    // No more items in unsentIsrUpdates
    assertFalse(alterPartitionManager.unsentIsrUpdates.containsKey(tp0.topicPartition))
  }

  @Test
  def testAuthorizationFailed(): Unit = {
    testRetryOnTopLevelError(Errors.CLUSTER_AUTHORIZATION_FAILED)
  }

  @Test
  def testStaleBrokerEpoch(): Unit = {
    testRetryOnTopLevelError(Errors.STALE_BROKER_EPOCH)
  }

  @Test
  def testUnknownServer(): Unit = {
    testRetryOnTopLevelError(Errors.UNKNOWN_SERVER_ERROR)
  }

  @Test
  def testRetryOnAuthenticationFailure(): Unit = {
    testRetryOnErrorResponse(new ClientResponse(null, null, "", 0L, 0L,
      false, null, new AuthenticationException("authentication failed"), null))
  }

  @Test
  def testRetryOnUnsupportedVersionError(): Unit = {
    testRetryOnErrorResponse(new ClientResponse(null, null, "", 0L, 0L,
      false, new UnsupportedVersionException("unsupported version"), null, null))
  }

  private def testRetryOnTopLevelError(error: Errors): Unit = {
    val alterPartitionResp = new AlterPartitionResponse(new AlterPartitionResponseData().setErrorCode(error.code))
    val response = makeClientResponse(alterPartitionResp, ApiKeys.ALTER_PARTITION.latestVersion)
    testRetryOnErrorResponse(response)
  }

  private def testRetryOnErrorResponse(response: ClientResponse): Unit = {
    val leaderAndIsr = new LeaderAndIsr(1, 1, List(1, 2, 3).map(Int.box).asJava, LeaderRecoveryState.RECOVERED, 10)
    val callbackCapture: ArgumentCaptor[ControllerRequestCompletionHandler] = ArgumentCaptor.forClass(classOf[ControllerRequestCompletionHandler])

    val scheduler = new MockScheduler(time)
    val alterPartitionManager = new DefaultAlterPartitionManager(brokerToController, scheduler, time, brokerId, () => 2, () => IBP_3_2_IV0)
    alterPartitionManager.start()
    alterPartitionManager.submit(tp0, leaderAndIsr)

    verify(brokerToController).start()
    verify(brokerToController).sendRequest(any(), callbackCapture.capture())
    callbackCapture.getValue.onComplete(response)

    // Any top-level error, we want to retry, so we don't clear items from the pending map
    assertTrue(alterPartitionManager.unsentIsrUpdates.containsKey(tp0.topicPartition))

    reset(brokerToController)

    // After some time, we will retry failed requests
    time.sleep(100)
    scheduler.tick()

    // After a successful response, we can submit another AlterIsrItem
    val retryAlterPartitionResponse = partitionResponse()
    val retryResponse = makeClientResponse(retryAlterPartitionResponse, ApiKeys.ALTER_PARTITION.latestVersion)

    verify(brokerToController).sendRequest(any(), callbackCapture.capture())
    callbackCapture.getValue.onComplete(retryResponse)

    assertFalse(alterPartitionManager.unsentIsrUpdates.containsKey(tp0.topicPartition))
  }

  @Test
  def testInvalidUpdateVersion(): Unit = {
    checkPartitionError(Errors.INVALID_UPDATE_VERSION)
  }

  @Test
  def testUnknownTopicPartition(): Unit = {
    checkPartitionError(Errors.UNKNOWN_TOPIC_OR_PARTITION)
  }

  @Test
  def testNotLeaderOrFollower(): Unit = {
    checkPartitionError(Errors.NOT_LEADER_OR_FOLLOWER)
  }

  @Test
  def testInvalidRequest(): Unit = {
    checkPartitionError(Errors.INVALID_REQUEST)
  }

  private def checkPartitionError(error: Errors): Unit = {
    val alterPartitionManager = testPartitionError(tp0, error)
    // Any partition-level error should clear the item from the pending queue allowing for future updates
    val future = alterPartitionManager.submit(tp0, new LeaderAndIsr(1, 1, List(1, 2, 3).map(Int.box).asJava, LeaderRecoveryState.RECOVERED, 10))
    assertFalse(future.isDone)
  }

  private def testPartitionError(tp: TopicIdPartition, error: Errors): AlterPartitionManager = {
    val callbackCapture: ArgumentCaptor[ControllerRequestCompletionHandler] = ArgumentCaptor.forClass(classOf[ControllerRequestCompletionHandler])
    reset(brokerToController)

    val scheduler = new MockScheduler(time)
    val alterPartitionManager = new DefaultAlterPartitionManager(brokerToController, scheduler, time, brokerId, () => 2, () => IBP_3_2_IV0)
    alterPartitionManager.start()

    val future = alterPartitionManager.submit(tp, new LeaderAndIsr(1, 1, List(1, 2, 3).map(Int.box).asJava, LeaderRecoveryState.RECOVERED, 10))

    verify(brokerToController).start()
    verify(brokerToController).sendRequest(any(), callbackCapture.capture())
    reset(brokerToController)

    val alterPartitionResp = partitionResponse(tp, error)
    val resp = makeClientResponse(alterPartitionResp, ApiKeys.ALTER_PARTITION.latestVersion)
    callbackCapture.getValue.onComplete(resp)
    assertTrue(future.isCompletedExceptionally)
    assertFutureThrows(future, error.exception.getClass)
    alterPartitionManager
  }

  @ParameterizedTest
  @MethodSource(Array("provideMetadataVersions"))
  def testOneInFlight(metadataVersion: MetadataVersion): Unit = {
    val callbackCapture: ArgumentCaptor[ControllerRequestCompletionHandler] = ArgumentCaptor.forClass(classOf[ControllerRequestCompletionHandler])

    val scheduler = new MockScheduler(time)
    val alterPartitionManager = new DefaultAlterPartitionManager(brokerToController, scheduler, time, brokerId, () => 2, () => metadataVersion)
    alterPartitionManager.start()

    // First submit will send the request
    alterPartitionManager.submit(tp0, new LeaderAndIsr(1, 1, List(1, 2, 3).map(Int.box).asJava, LeaderRecoveryState.RECOVERED, 10))

    // These will become pending unsent items
    alterPartitionManager.submit(tp1, new LeaderAndIsr(1, 1, List(1, 2, 3).map(Int.box).asJava, LeaderRecoveryState.RECOVERED, 10))
    alterPartitionManager.submit(tp2, new LeaderAndIsr(1, 1, List(1, 2, 3).map(Int.box).asJava, LeaderRecoveryState.RECOVERED, 10))

    verify(brokerToController).start()
    verify(brokerToController).sendRequest(any(), callbackCapture.capture())

    // Once the callback runs, another request will be sent
    reset(brokerToController)

    val alterPartitionResp = new AlterPartitionResponse(new AlterPartitionResponseData())
    val resp = makeClientResponse(alterPartitionResp, ApiKeys.ALTER_PARTITION.latestVersion)
    callbackCapture.getValue.onComplete(resp)
  }

  @ParameterizedTest
  @MethodSource(Array("provideMetadataVersions"))
  def testPartitionMissingInResponse(metadataVersion: MetadataVersion): Unit = {
    val expectedVersion = ApiKeys.ALTER_PARTITION.latestVersion
    val leaderAndIsr = new LeaderAndIsr(1, 1, List(1, 2, 3).map(Int.box).asJava, LeaderRecoveryState.RECOVERED, 10)
    val brokerEpoch = 2
    val scheduler = new MockScheduler(time)
    val brokerToController = Mockito.mock(classOf[NodeToControllerChannelManager])
    val alterPartitionManager = new DefaultAlterPartitionManager(
      brokerToController,
      scheduler,
      time,
      brokerId,
      () => brokerEpoch,
      () => metadataVersion
    )
    alterPartitionManager.start()

    // The first `submit` will send the `AlterIsr` request
    val future1 = alterPartitionManager.submit(tp0, leaderAndIsr)
    val callback1 = verifySendRequest(brokerToController, alterPartitionRequestMatcher(
      expectedTopicPartitions = Set(tp0),
      expectedVersion = expectedVersion
    ))

    // Additional calls while the `AlterIsr` request is inflight will be queued
    val future2 = alterPartitionManager.submit(tp1, leaderAndIsr)
    val future3 = alterPartitionManager.submit(tp2, leaderAndIsr)

    // Respond to the first request, which will also allow the next request to get sent
    callback1.onComplete(makeClientResponse(
      response = partitionResponse(tp0, Errors.UNKNOWN_SERVER_ERROR),
      version = expectedVersion
    ))
    assertFutureThrows(future1, classOf[UnknownServerException])
    assertFalse(future2.isDone)
    assertFalse(future3.isDone)

    // Verify the second request includes both expected partitions, but only respond with one of them
    val callback2 = verifySendRequest(brokerToController, alterPartitionRequestMatcher(
      expectedTopicPartitions = Set(tp1, tp2),
      expectedVersion = expectedVersion
    ))
    callback2.onComplete(makeClientResponse(
      response = partitionResponse(tp2, Errors.UNKNOWN_SERVER_ERROR),
      version = expectedVersion
    ))
    assertFutureThrows(future3, classOf[UnknownServerException])
    assertFalse(future2.isDone)

    // The missing partition should be retried
    val callback3 = verifySendRequest(brokerToController, alterPartitionRequestMatcher(
      expectedTopicPartitions = Set(tp1),
      expectedVersion = expectedVersion
    ))
    callback3.onComplete(makeClientResponse(
      response = partitionResponse(tp1, Errors.UNKNOWN_SERVER_ERROR),
      version = expectedVersion
    ))
    assertFutureThrows(future2, classOf[UnknownServerException])
  }

  private def verifySendRequest(
<<<<<<< HEAD
                                 brokerToController: BrokerToControllerChannelManager,
                                 expectedRequest: ArgumentMatcher[AbstractRequest.Builder[_ <: AbstractRequest]]
                               ): ControllerRequestCompletionHandler = {
=======
    brokerToController: NodeToControllerChannelManager,
    expectedRequest: ArgumentMatcher[AbstractRequest.Builder[_ <: AbstractRequest]]
  ): ControllerRequestCompletionHandler = {
>>>>>>> 9494bebe
    val callbackCapture = ArgumentCaptor.forClass(classOf[ControllerRequestCompletionHandler])

    Mockito.verify(brokerToController).sendRequest(
      ArgumentMatchers.argThat(expectedRequest),
      callbackCapture.capture()
    )

    Mockito.reset(brokerToController)

    callbackCapture.getValue
  }

  private def alterPartitionRequestMatcher(
                                            expectedTopicPartitions: Set[TopicIdPartition],
                                            expectedVersion: Short
                                          ): ArgumentMatcher[AbstractRequest.Builder[_ <: AbstractRequest]] = {
    request => {
      assertEquals(ApiKeys.ALTER_PARTITION, request.apiKey)

      val alterPartitionRequest = request.asInstanceOf[AlterPartitionRequest.Builder].build()
      assertEquals(expectedVersion, alterPartitionRequest.version)

      val requestTopicPartitions = alterPartitionRequest.data.topics.asScala.flatMap { topicData =>
        topicData.partitions.asScala.map { partitionData =>
          new TopicIdPartition(topicData.topicId, partitionData.partitionIndex, topicData.topicName)
        }
      }.toSet

      expectedTopicPartitions == requestTopicPartitions
    }
  }

  private def makeClientResponse(
                                  response: AlterPartitionResponse,
                                  version: Short
                                ): ClientResponse = {
    new ClientResponse(
      new RequestHeader(response.apiKey, version, "", 0),
      null,
      "",
      0L,
      0L,
      false,
      null,
      null,
      // Response is serialized and deserialized to ensure that its does
      // not contain ignorable fields used by other versions.
      AlterPartitionResponse.parse(MessageUtil.toByteBuffer(response.data, version), version)
    )
  }

<<<<<<< HEAD
  private def makeAlterPartition(
                                  topics: Seq[AlterPartitionResponseData.TopicData]
                                ): AlterPartitionResponse = {
    new AlterPartitionResponse(new AlterPartitionResponseData().setTopics(topics.asJava))
  }

  private def makeAlterPartitionTopicData(
                                           topicIdPartition: TopicIdPartition,
                                           error: Errors
                                         ): AlterPartitionResponseData.TopicData = {
    new AlterPartitionResponseData.TopicData()
      .setTopicName(topicIdPartition.topic)
      .setTopicId(topicIdPartition.topicId)
      .setPartitions(Collections.singletonList(
        new AlterPartitionResponseData.PartitionData()
          .setPartitionIndex(topicIdPartition.partition)
          .setErrorCode(error.code)))
  }

  @Test
  def testZkBasic(): Unit = {
    val scheduler = new MockScheduler(time)
    scheduler.startup()

    val kafkaZkClient = Mockito.mock(classOf[KafkaZkClient])
    Mockito.doAnswer(_ => (true, 2))
      .when(kafkaZkClient)
      .conditionalUpdatePath(anyString(), any(), ArgumentMatchers.eq(1), any())
    Mockito.doAnswer(_ => (false, 2))
      .when(kafkaZkClient)
      .conditionalUpdatePath(anyString(), any(), ArgumentMatchers.eq(3), any())

    val zkIsrManager = new ZkAlterPartitionManager(scheduler, time, kafkaZkClient)
    zkIsrManager.start()

    // Correct ZK version
    val future1 = zkIsrManager.submit(tp0, LeaderAndIsr(1, 1, List(1, 2, 3), LeaderRecoveryState.RECOVERED, 1), 0)
    assertTrue(future1.isDone)
    assertEquals(LeaderAndIsr(1, 1, List(1, 2, 3), LeaderRecoveryState.RECOVERED, 2), future1.get)

    // Wrong ZK version
    val future2 = zkIsrManager.submit(tp0, LeaderAndIsr(1, 1, List(1, 2, 3), LeaderRecoveryState.RECOVERED, 3), 0)
    assertTrue(future2.isCompletedExceptionally)
    assertFutureThrows(future2, classOf[InvalidUpdateVersionException])
  }

=======
>>>>>>> 9494bebe
  private def partitionResponse(
                                 tp: TopicIdPartition = tp0,
                                 error: Errors = Errors.NONE,
                                 partitionEpoch: Int = 0,
                                 leaderId: Int = 0,
                                 leaderEpoch: Int = 0,
                                 isr: List[Int] = List.empty
                               ): AlterPartitionResponse = {
    new AlterPartitionResponse(new AlterPartitionResponseData()
      .setTopics(Collections.singletonList(
        new AlterPartitionResponseData.TopicData()
          .setTopicName(tp.topic)
          .setTopicId(tp.topicId)
          .setPartitions(Collections.singletonList(
            new AlterPartitionResponseData.PartitionData()
              .setPartitionIndex(tp.partition)
              .setPartitionEpoch(partitionEpoch)
              .setLeaderEpoch(leaderEpoch)
              .setLeaderId(leaderId)
              .setIsr(isr.map(Integer.valueOf).asJava)
              .setErrorCode(error.code))))))
  }
}

object AlterPartitionManagerTest {
  def provideMetadataVersions(): JStream[MetadataVersion] = {
    JStream.of(
      // Supports KIP-903: include broker epoch in AlterPartition request
      IBP_3_5_IV1,
      // Supports KIP-704: unclean leader recovery
      IBP_3_2_IV0,
      // Supports KIP-497: alter partition
      IBP_3_0_IV1
    )
  }

  def provideLeaderRecoveryState(): JStream[Arguments] = {
    // Multiply metadataVersions by leaderRecoveryState
    provideMetadataVersions().flatMap { metadataVersion =>
      JStream.of(
        Arguments.of(metadataVersion, LeaderRecoveryState.RECOVERED),
        Arguments.of(metadataVersion, LeaderRecoveryState.RECOVERING)
      )
    }
  }
}<|MERGE_RESOLUTION|>--- conflicted
+++ resolved
@@ -17,19 +17,6 @@
 
 package kafka.server
 
-<<<<<<< HEAD
-import kafka.api.LeaderAndIsr
-import kafka.zk.KafkaZkClient
-import org.apache.kafka.clients.ClientResponse
-import org.apache.kafka.common.{TopicIdPartition, Uuid}
-import org.apache.kafka.common.errors._
-import org.apache.kafka.common.metrics.Metrics
-import org.apache.kafka.common.protocol.{ApiKeys, Errors, MessageUtil}
-import org.apache.kafka.common.requests.{AbstractRequest, AlterPartitionRequest, AlterPartitionResponse, RequestHeader}
-import org.apache.kafka.metadata.LeaderRecoveryState
-import org.apache.kafka.server.common.MetadataVersion
-import org.apache.kafka.server.common.MetadataVersion.{IBP_2_7_IV2, IBP_3_2_IV0, IBP_3_5_IV1}
-=======
 import java.util.Collections
 import java.util.stream.{Stream => JStream}
 import org.apache.kafka.clients.ClientResponse
@@ -46,27 +33,20 @@
 import org.apache.kafka.metadata.{LeaderAndIsr, LeaderRecoveryState}
 import org.apache.kafka.server.common.{ControllerRequestCompletionHandler, MetadataVersion, NodeToControllerChannelManager}
 import org.apache.kafka.server.common.MetadataVersion.{IBP_3_0_IV1, IBP_3_2_IV0, IBP_3_5_IV1}
->>>>>>> 9494bebe
 import org.apache.kafka.server.util.{MockScheduler, MockTime}
 import org.apache.kafka.test.TestUtils.assertFutureThrows
 import org.junit.jupiter.api.Assertions._
-import org.junit.jupiter.api.{BeforeEach, Test}
+import org.junit.jupiter.api.BeforeEach
+import org.junit.jupiter.api.Test
 import org.junit.jupiter.params.ParameterizedTest
-<<<<<<< HEAD
-import org.junit.jupiter.params.provider.{Arguments, MethodSource}
-import org.mockito.ArgumentMatchers.{any, anyString}
-=======
 import org.junit.jupiter.params.provider.Arguments
 import org.junit.jupiter.params.provider.MethodSource
 import org.mockito.ArgumentMatcher
 import org.mockito.ArgumentMatchers.any
->>>>>>> 9494bebe
 import org.mockito.Mockito.{mock, reset, times, verify}
-import org.mockito.{ArgumentCaptor, ArgumentMatcher, ArgumentMatchers, Mockito}
-
-import java.util.Collections
+import org.mockito.{ArgumentCaptor, ArgumentMatchers, Mockito}
+
 import java.util.concurrent.{CompletableFuture, TimeUnit}
-import java.util.stream.{Stream => JStream}
 import scala.collection.mutable.ListBuffer
 import scala.jdk.CollectionConverters._
 
@@ -140,9 +120,9 @@
   @ParameterizedTest
   @MethodSource(Array("provideLeaderRecoveryState"))
   def testBasicSentLeaderRecoveryState(
-                                        metadataVersion: MetadataVersion,
-                                        leaderRecoveryState: LeaderRecoveryState
-                                      ): Unit = {
+    metadataVersion: MetadataVersion,
+    leaderRecoveryState: LeaderRecoveryState
+  ): Unit = {
     val requestCapture = ArgumentCaptor.forClass(classOf[AbstractRequest.Builder[AlterPartitionRequest]])
 
     val scheduler = new MockScheduler(time)
@@ -493,15 +473,9 @@
   }
 
   private def verifySendRequest(
-<<<<<<< HEAD
-                                 brokerToController: BrokerToControllerChannelManager,
-                                 expectedRequest: ArgumentMatcher[AbstractRequest.Builder[_ <: AbstractRequest]]
-                               ): ControllerRequestCompletionHandler = {
-=======
     brokerToController: NodeToControllerChannelManager,
     expectedRequest: ArgumentMatcher[AbstractRequest.Builder[_ <: AbstractRequest]]
   ): ControllerRequestCompletionHandler = {
->>>>>>> 9494bebe
     val callbackCapture = ArgumentCaptor.forClass(classOf[ControllerRequestCompletionHandler])
 
     Mockito.verify(brokerToController).sendRequest(
@@ -515,9 +489,9 @@
   }
 
   private def alterPartitionRequestMatcher(
-                                            expectedTopicPartitions: Set[TopicIdPartition],
-                                            expectedVersion: Short
-                                          ): ArgumentMatcher[AbstractRequest.Builder[_ <: AbstractRequest]] = {
+    expectedTopicPartitions: Set[TopicIdPartition],
+    expectedVersion: Short
+  ): ArgumentMatcher[AbstractRequest.Builder[_ <: AbstractRequest]] = {
     request => {
       assertEquals(ApiKeys.ALTER_PARTITION, request.apiKey)
 
@@ -535,9 +509,9 @@
   }
 
   private def makeClientResponse(
-                                  response: AlterPartitionResponse,
-                                  version: Short
-                                ): ClientResponse = {
+    response: AlterPartitionResponse,
+    version: Short
+  ): ClientResponse = {
     new ClientResponse(
       new RequestHeader(response.apiKey, version, "", 0),
       null,
@@ -553,63 +527,14 @@
     )
   }
 
-<<<<<<< HEAD
-  private def makeAlterPartition(
-                                  topics: Seq[AlterPartitionResponseData.TopicData]
-                                ): AlterPartitionResponse = {
-    new AlterPartitionResponse(new AlterPartitionResponseData().setTopics(topics.asJava))
-  }
-
-  private def makeAlterPartitionTopicData(
-                                           topicIdPartition: TopicIdPartition,
-                                           error: Errors
-                                         ): AlterPartitionResponseData.TopicData = {
-    new AlterPartitionResponseData.TopicData()
-      .setTopicName(topicIdPartition.topic)
-      .setTopicId(topicIdPartition.topicId)
-      .setPartitions(Collections.singletonList(
-        new AlterPartitionResponseData.PartitionData()
-          .setPartitionIndex(topicIdPartition.partition)
-          .setErrorCode(error.code)))
-  }
-
-  @Test
-  def testZkBasic(): Unit = {
-    val scheduler = new MockScheduler(time)
-    scheduler.startup()
-
-    val kafkaZkClient = Mockito.mock(classOf[KafkaZkClient])
-    Mockito.doAnswer(_ => (true, 2))
-      .when(kafkaZkClient)
-      .conditionalUpdatePath(anyString(), any(), ArgumentMatchers.eq(1), any())
-    Mockito.doAnswer(_ => (false, 2))
-      .when(kafkaZkClient)
-      .conditionalUpdatePath(anyString(), any(), ArgumentMatchers.eq(3), any())
-
-    val zkIsrManager = new ZkAlterPartitionManager(scheduler, time, kafkaZkClient)
-    zkIsrManager.start()
-
-    // Correct ZK version
-    val future1 = zkIsrManager.submit(tp0, LeaderAndIsr(1, 1, List(1, 2, 3), LeaderRecoveryState.RECOVERED, 1), 0)
-    assertTrue(future1.isDone)
-    assertEquals(LeaderAndIsr(1, 1, List(1, 2, 3), LeaderRecoveryState.RECOVERED, 2), future1.get)
-
-    // Wrong ZK version
-    val future2 = zkIsrManager.submit(tp0, LeaderAndIsr(1, 1, List(1, 2, 3), LeaderRecoveryState.RECOVERED, 3), 0)
-    assertTrue(future2.isCompletedExceptionally)
-    assertFutureThrows(future2, classOf[InvalidUpdateVersionException])
-  }
-
-=======
->>>>>>> 9494bebe
   private def partitionResponse(
-                                 tp: TopicIdPartition = tp0,
-                                 error: Errors = Errors.NONE,
-                                 partitionEpoch: Int = 0,
-                                 leaderId: Int = 0,
-                                 leaderEpoch: Int = 0,
-                                 isr: List[Int] = List.empty
-                               ): AlterPartitionResponse = {
+    tp: TopicIdPartition = tp0,
+    error: Errors = Errors.NONE,
+    partitionEpoch: Int = 0,
+    leaderId: Int = 0,
+    leaderEpoch: Int = 0,
+    isr: List[Int] = List.empty
+  ): AlterPartitionResponse = {
     new AlterPartitionResponse(new AlterPartitionResponseData()
       .setTopics(Collections.singletonList(
         new AlterPartitionResponseData.TopicData()
