/**
 * Licensed to the Apache Software Foundation (ASF) under one or more
 * contributor license agreements.  See the NOTICE file distributed with
 * this work for additional information regarding copyright ownership.
 * The ASF licenses this file to You under the Apache License, Version 2.0
 * (the "License"); you may not use this file except in compliance with
 * the License.  You may obtain a copy of the License at
 *
 * http://www.apache.org/licenses/LICENSE-2.0
 *
 * Unless required by applicable law or agreed to in writing, software
 * distributed under the License is distributed on an "AS IS" BASIS,
 * WITHOUT WARRANTIES OR CONDITIONS OF ANY KIND, either express or implied.
 * See the License for the specific language governing permissions and
 * limitations under the License.
 */
package kafka.server

import java.util
import java.util.{Optional, Properties}
import kafka.network.RequestMetrics.{MessageConversionsTimeMs, TemporaryMemoryBytes}
import kafka.utils.{TestInfoUtils, TestUtils}
import org.apache.kafka.clients.producer.{KafkaProducer, ProducerRecord}
import org.apache.kafka.common.config.TopicConfig
import org.apache.kafka.common.message.FetchResponseData
import org.apache.kafka.common.{TopicPartition, Uuid}
import org.apache.kafka.common.protocol.{ApiKeys, Errors}
import org.apache.kafka.common.requests.{FetchRequest, FetchResponse}
import org.apache.kafka.common.serialization.StringSerializer
import org.junit.jupiter.api.Assertions._
import org.junit.jupiter.api.{AfterEach, BeforeEach, Test, TestInfo}
import org.junit.jupiter.params.ParameterizedTest
import org.junit.jupiter.params.provider.ValueSource

import scala.jdk.CollectionConverters._

class FetchRequestDownConversionConfigTest extends BaseRequestTest {
<<<<<<< HEAD
  private var producer: KafkaProducer[String, String] = null

  override def brokerCount: Int = 1
=======
  private var producer: KafkaProducer[String, String] = _
  override def brokerCount: Int = 2
>>>>>>> 15418db6

  @BeforeEach
  override def setUp(testInfo: TestInfo): Unit = {
    super.setUp(testInfo)
    initProducer()
  }

  @AfterEach
  override def tearDown(): Unit = {
    if (producer != null)
      producer.close()
    super.tearDown()
  }

  override protected def brokerPropertyOverrides(properties: Properties): Unit = {
    super.brokerPropertyOverrides(properties)
    properties.put(KafkaConfig.LogMessageDownConversionEnableProp, "false")
  }

  private def initProducer(): Unit = {
    producer = TestUtils.createProducer(bootstrapServers(),
      keySerializer = new StringSerializer, valueSerializer = new StringSerializer)
  }

  private def createTopics(numTopics: Int, numPartitions: Int,
                           configs: Map[String, String] = Map.empty, topicSuffixStart: Int = 0): Map[TopicPartition, Int] = {
    val topics = (0 until numTopics).map(t => s"topic${t + topicSuffixStart}")
    val topicConfig = new Properties
    topicConfig.setProperty(TopicConfig.MIN_IN_SYNC_REPLICAS_CONFIG, 1.toString)
    configs.foreach { case (k, v) => topicConfig.setProperty(k, v) }
    topics.flatMap { topic =>
      val partitionToLeader = createTopic(
        topic,
        numPartitions = numPartitions,
        replicationFactor = 2,
        topicConfig = topicConfig
      )
      partitionToLeader.map { case (partition, leader) => new TopicPartition(topic, partition) -> leader }
    }.toMap
  }

  private def createPartitionMap(maxPartitionBytes: Int, topicPartitions: Seq[TopicPartition],
                                 topicIds: Map[String, Uuid],
                                 offsetMap: Map[TopicPartition, Long] = Map.empty): util.LinkedHashMap[TopicPartition, FetchRequest.PartitionData] = {
    val partitionMap = new util.LinkedHashMap[TopicPartition, FetchRequest.PartitionData]
    topicPartitions.foreach { tp =>
      partitionMap.put(tp, new FetchRequest.PartitionData(topicIds.getOrElse(tp.topic, Uuid.ZERO_UUID), offsetMap.getOrElse(tp, 0), 0L,
        maxPartitionBytes, Optional.empty()))
    }
    partitionMap
  }

  private def sendFetchRequest(leaderId: Int, request: FetchRequest): FetchResponse = {
    connectAndReceive[FetchResponse](request, destination = brokerSocketServer(leaderId))
  }

  /**
   * Tests that fetch request that require down-conversion returns with an error response when down-conversion is disabled on broker.
   */
  @Test
  def testV1FetchWithDownConversionDisabled(): Unit = {
    val topicMap = createTopics(numTopics = 5, numPartitions = 1)
    val topicPartitions = topicMap.keySet.toSeq
    val topicIds = servers.head.kafkaController.controllerContext.topicIds
    val topicNames = topicIds.map(_.swap)
    topicPartitions.foreach(tp => producer.send(new ProducerRecord(tp.topic(), "key", "value")).get())
    val fetchRequest = FetchRequest.Builder.forConsumer(1, Int.MaxValue, 0, createPartitionMap(1024,
      topicPartitions, topicIds.toMap)).build(1)
    val fetchResponse = sendFetchRequest(topicMap.head._2, fetchRequest)
    val fetchResponseData = fetchResponse.responseData(topicNames.asJava, 1)
    topicPartitions.foreach(tp => assertEquals(Errors.UNSUPPORTED_VERSION, Errors.forCode(fetchResponseData.get(tp).errorCode)))
  }

  /**
   * Tests that "message.downconversion.enable" has no effect when down-conversion is not required.
   */
  @Test
  def testLatestFetchWithDownConversionDisabled(): Unit = {
    val topicMap = createTopics(numTopics = 5, numPartitions = 1)
    val topicPartitions = topicMap.keySet.toSeq
    val topicIds = servers.head.kafkaController.controllerContext.topicIds
    val topicNames = topicIds.map(_.swap)
    topicPartitions.foreach(tp => producer.send(new ProducerRecord(tp.topic(), "key", "value")).get())
    val fetchRequest = FetchRequest.Builder.forConsumer(ApiKeys.FETCH.latestVersion, Int.MaxValue, 0, createPartitionMap(1024,
      topicPartitions, topicIds.toMap)).build()
    val fetchResponse = sendFetchRequest(topicMap.head._2, fetchRequest)
    val fetchResponseData = fetchResponse.responseData(topicNames.asJava, ApiKeys.FETCH.latestVersion)
    topicPartitions.foreach(tp => assertEquals(Errors.NONE, Errors.forCode(fetchResponseData.get(tp).errorCode)))
  }

  /**
   * Tests that "message.downconversion.enable" has no effect when down-conversion is not required on last version before topic IDs.
   */
  @Test
  def testV12WithDownConversionDisabled(): Unit = {
    val topicMap = createTopics(numTopics = 5, numPartitions = 1)
    val topicPartitions = topicMap.keySet.toSeq
    val topicIds = servers.head.kafkaController.controllerContext.topicIds
    val topicNames = topicIds.map(_.swap)
    topicPartitions.foreach(tp => producer.send(new ProducerRecord(tp.topic(), "key", "value")).get())
    val fetchRequest = FetchRequest.Builder.forConsumer(ApiKeys.FETCH.latestVersion, Int.MaxValue, 0, createPartitionMap(1024,
      topicPartitions, topicIds.toMap)).build(12)
    val fetchResponse = sendFetchRequest(topicMap.head._2, fetchRequest)
    val fetchResponseData = fetchResponse.responseData(topicNames.asJava, 12)
    topicPartitions.foreach(tp => assertEquals(Errors.NONE, Errors.forCode(fetchResponseData.get(tp).errorCode)))
  }

  /**
   * Tests that "message.downconversion.enable" can be set at topic level, and its configuration is obeyed for client
   * fetch requests.
   */
  @ParameterizedTest(name = TestInfoUtils.TestWithParameterizedQuorumName)
  @ValueSource(strings = Array("zk", "kraft"))
  def testV1FetchFromConsumer(quorum: String): Unit = {
    testV1Fetch(isFollowerFetch = false)
  }

  /**
   * Tests that "message.downconversion.enable" has no effect on fetch requests from replicas.
   */
  @ParameterizedTest(name = TestInfoUtils.TestWithParameterizedQuorumName)
  @ValueSource(strings = Array("zk", "kraft"))
  def testV1FetchFromReplica(quorum: String): Unit = {
    testV1Fetch(isFollowerFetch = true)
  }

  def testV1Fetch(isFollowerFetch: Boolean): Unit = {
    val fetchRequest = "request=Fetch"
    val fetchTemporaryMemoryBytesMetricName = s"$TemporaryMemoryBytes,$fetchRequest"
    val fetchMessageConversionsTimeMsMetricName = s"$MessageConversionsTimeMs,$fetchRequest"
    val initialFetchMessageConversionsPerSec = TestUtils.metersCount(BrokerTopicStats.FetchMessageConversionsPerSec)
    val initialFetchMessageConversionsTimeMs = TestUtils.metersCount(fetchMessageConversionsTimeMsMetricName)
    val initialFetchTemporaryMemoryBytes = TestUtils.metersCount(fetchTemporaryMemoryBytesMetricName)
    val topicWithDownConversionEnabled = "foo"
    val topicWithDownConversionDisabled = "bar"
    val replicaIds = brokers.map(_.config.brokerId)
    val leaderId = replicaIds.head
    val followerId = replicaIds.last

    val admin = createAdminClient()

    val topicWithDownConversionDisabledId = TestUtils.createTopicWithAdminRaw(
      admin,
      topicWithDownConversionDisabled,
      replicaAssignment = Map(0 -> replicaIds)
    )

    val topicConfig = new Properties
    topicConfig.put(TopicConfig.MESSAGE_DOWNCONVERSION_ENABLE_CONFIG, "true")
    val topicWithDownConversionEnabledId = TestUtils.createTopicWithAdminRaw(
      admin,
      topicWithDownConversionEnabled,
      replicaAssignment = Map(0 -> replicaIds),
      topicConfig = topicConfig
    )

    val partitionWithDownConversionEnabled = new TopicPartition(topicWithDownConversionEnabled, 0)
    val partitionWithDownConversionDisabled = new TopicPartition(topicWithDownConversionDisabled, 0)

    val allTopicPartitions = Seq(
      partitionWithDownConversionEnabled,
      partitionWithDownConversionDisabled
    )

    allTopicPartitions.foreach { tp =>
      producer.send(new ProducerRecord(tp.topic, "key", "value")).get()
    }

    val topicIdMap = Map(
      topicWithDownConversionEnabled -> topicWithDownConversionEnabledId,
      topicWithDownConversionDisabled -> topicWithDownConversionDisabledId
    )

    val fetchResponseData = sendFetch(
      leaderId,
      allTopicPartitions,
      topicIdMap,
      fetchVersion = 1,
      replicaIdOpt = if (isFollowerFetch) Some(followerId) else None
    )

    def error(tp: TopicPartition): Errors = {
      Errors.forCode(fetchResponseData.get(tp).errorCode)
    }

    def verifyMetrics(): Unit = {
      TestUtils.waitUntilTrue(() => TestUtils.metersCount(BrokerTopicStats.FetchMessageConversionsPerSec) > initialFetchMessageConversionsPerSec,
        s"The `FetchMessageConversionsPerSec` metric count is not incremented after 5 seconds. " +
          s"init: $initialFetchMessageConversionsPerSec final: ${TestUtils.metersCount(BrokerTopicStats.FetchMessageConversionsPerSec)}", 5000)

      TestUtils.waitUntilTrue(() => TestUtils.metersCount(fetchMessageConversionsTimeMsMetricName) > initialFetchMessageConversionsTimeMs,
        s"The `MessageConversionsTimeMs` in fetch request metric count is not incremented after 5 seconds. " +
          s"init: $initialFetchMessageConversionsTimeMs final: ${TestUtils.metersCount(fetchMessageConversionsTimeMsMetricName)}", 5000)

      TestUtils.waitUntilTrue(() => TestUtils.metersCount(fetchTemporaryMemoryBytesMetricName) > initialFetchTemporaryMemoryBytes,
        s"The `TemporaryMemoryBytes` in fetch request metric count is not incremented after 5 seconds. " +
          s"init: $initialFetchTemporaryMemoryBytes final: ${TestUtils.metersCount(fetchTemporaryMemoryBytesMetricName)}", 5000)
    }

    assertEquals(Errors.NONE, error(partitionWithDownConversionEnabled))
    if (isFollowerFetch) {
      assertEquals(Errors.NONE, error(partitionWithDownConversionDisabled))
    } else {
      assertEquals(Errors.UNSUPPORTED_VERSION, error(partitionWithDownConversionDisabled))
    }

    verifyMetrics()
  }

  private def sendFetch(
    leaderId: Int,
    partitions: Seq[TopicPartition],
    topicIdMap: Map[String, Uuid],
    fetchVersion: Short,
    replicaIdOpt: Option[Int]
  ): util.LinkedHashMap[TopicPartition, FetchResponseData.PartitionData] = {
    val topicNameMap = topicIdMap.map(_.swap)
    val partitionMap = createPartitionMap(1024, partitions, topicIdMap)

    val fetchRequest = replicaIdOpt.map { replicaId =>
      FetchRequest.Builder.forReplica(fetchVersion, replicaId, -1, Int.MaxValue, 0, partitionMap)
        .build(fetchVersion)
    }.getOrElse {
      FetchRequest.Builder.forConsumer(fetchVersion, Int.MaxValue, 0, partitionMap)
        .build(fetchVersion)
    }

    val fetchResponse = sendFetchRequest(leaderId, fetchRequest)
    fetchResponse.responseData(topicNameMap.asJava, fetchVersion)
  }
}<|MERGE_RESOLUTION|>--- conflicted
+++ resolved
@@ -16,33 +16,27 @@
  */
 package kafka.server
 
-import java.util
-import java.util.{Optional, Properties}
 import kafka.network.RequestMetrics.{MessageConversionsTimeMs, TemporaryMemoryBytes}
 import kafka.utils.{TestInfoUtils, TestUtils}
 import org.apache.kafka.clients.producer.{KafkaProducer, ProducerRecord}
 import org.apache.kafka.common.config.TopicConfig
-import org.apache.kafka.common.message.FetchResponseData
-import org.apache.kafka.common.{TopicPartition, Uuid}
 import org.apache.kafka.common.protocol.{ApiKeys, Errors}
 import org.apache.kafka.common.requests.{FetchRequest, FetchResponse}
 import org.apache.kafka.common.serialization.StringSerializer
+import org.apache.kafka.common.{TopicPartition, Uuid}
 import org.junit.jupiter.api.Assertions._
 import org.junit.jupiter.api.{AfterEach, BeforeEach, Test, TestInfo}
 import org.junit.jupiter.params.ParameterizedTest
 import org.junit.jupiter.params.provider.ValueSource
 
+import java.util
+import java.util.{Optional, Properties}
 import scala.jdk.CollectionConverters._
 
 class FetchRequestDownConversionConfigTest extends BaseRequestTest {
-<<<<<<< HEAD
-  private var producer: KafkaProducer[String, String] = null
-
-  override def brokerCount: Int = 1
-=======
   private var producer: KafkaProducer[String, String] = _
+
   override def brokerCount: Int = 2
->>>>>>> 15418db6
 
   @BeforeEach
   override def setUp(testInfo: TestInfo): Unit = {
@@ -253,12 +247,12 @@
   }
 
   private def sendFetch(
-    leaderId: Int,
-    partitions: Seq[TopicPartition],
-    topicIdMap: Map[String, Uuid],
-    fetchVersion: Short,
-    replicaIdOpt: Option[Int]
-  ): util.LinkedHashMap[TopicPartition, FetchResponseData.PartitionData] = {
+                         leaderId: Int,
+                         partitions: Seq[TopicPartition],
+                         topicIdMap: Map[String, Uuid],
+                         fetchVersion: Short,
+                         replicaIdOpt: Option[Int]
+                       ): util.LinkedHashMap[TopicPartition, FetchResponseData.PartitionData] = {
     val topicNameMap = topicIdMap.map(_.swap)
     val partitionMap = createPartitionMap(1024, partitions, topicIdMap)
 
