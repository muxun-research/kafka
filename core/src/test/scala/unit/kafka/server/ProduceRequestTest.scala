/**
  * Licensed to the Apache Software Foundation (ASF) under one or more
  * contributor license agreements.  See the NOTICE file distributed with
  * this work for additional information regarding copyright ownership.
  * The ASF licenses this file to You under the Apache License, Version 2.0
  * (the "License"); you may not use this file except in compliance with
  * the License.  You may obtain a copy of the License at
  *
  *    http://www.apache.org/licenses/LICENSE-2.0
  *
  * Unless required by applicable law or agreed to in writing, software
  * distributed under the License is distributed on an "AS IS" BASIS,
  * WITHOUT WARRANTIES OR CONDITIONS OF ANY KIND, either express or implied.
  * See the License for the specific language governing permissions and
  * limitations under the License.
  */

package kafka.server

import kafka.utils.TestUtils
import org.apache.kafka.clients.admin.{Admin, TopicDescription}
import org.apache.kafka.common.TopicPartition
import org.apache.kafka.common.compress.Compression
import org.apache.kafka.common.config.TopicConfig
<<<<<<< HEAD
import org.apache.kafka.common.protocol.Errors
=======
import org.apache.kafka.common.message.ProduceRequestData
import org.apache.kafka.common.protocol.{ApiKeys, Errors}
>>>>>>> 9494bebe
import org.apache.kafka.common.record._
import org.apache.kafka.common.requests.{ProduceRequest, ProduceResponse}
import org.apache.kafka.server.metrics.KafkaYammerMetrics
import org.apache.kafka.server.record.BrokerCompressionType
import org.apache.kafka.storage.log.metrics.BrokerTopicMetrics
import org.junit.jupiter.api.Assertions._
import org.junit.jupiter.params.ParameterizedTest
import org.junit.jupiter.params.provider.{Arguments, MethodSource}
import org.junit.jupiter.params.provider.ValueSource

<<<<<<< HEAD
import java.nio.ByteBuffer
import java.util.{Collections, Properties}
=======
import java.util.concurrent.TimeUnit
>>>>>>> 9494bebe
import scala.jdk.CollectionConverters._

/**
 * Subclasses of `BaseProduceSendRequestTest` exercise the producer and produce request/response. This class
 * complements those classes with tests that require lower-level access to the protocol.
 */
class ProduceRequestTest extends BaseRequestTest {

  val metricsKeySet = KafkaYammerMetrics.defaultRegistry.allMetrics.keySet.asScala

  @ParameterizedTest
  @ValueSource(strings = Array("kraft"))
  def testSimpleProduceRequest(quorum: String): Unit = {
    val (partition, leader) = createTopicAndFindPartitionWithLeader("topic")

    def sendAndCheck(memoryRecords: MemoryRecords, expectedOffset: Long): Unit = {
      val topicPartition = new TopicPartition("topic", partition)
<<<<<<< HEAD
      val produceResponse = sendProduceRequest(leader,
        ProduceRequest.forCurrentMagic(new ProduceRequestData()
          .setTopicData(new ProduceRequestData.TopicProduceDataCollection(Collections.singletonList(
            new ProduceRequestData.TopicProduceData()
              .setName(topicPartition.topic())
              .setPartitionData(Collections.singletonList(new ProduceRequestData.PartitionProduceData()
                .setIndex(topicPartition.partition())
                .setRecords(memoryRecords)))).iterator))
          .setAcks((-1).toShort)
          .setTimeoutMs(3000)
          .setTransactionalId(null)).build())
=======
      val produceRequest = ProduceRequest.builder(new ProduceRequestData()
        .setTopicData(new ProduceRequestData.TopicProduceDataCollection(Collections.singletonList(
          new ProduceRequestData.TopicProduceData()
            .setName(topicPartition.topic())
            .setPartitionData(Collections.singletonList(new ProduceRequestData.PartitionProduceData()
              .setIndex(topicPartition.partition())
              .setRecords(memoryRecords)))).iterator))
        .setAcks((-1).toShort)
        .setTimeoutMs(3000)
        .setTransactionalId(null)).build()
      assertEquals(ApiKeys.PRODUCE.latestVersion(), produceRequest.version())
      val produceResponse = sendProduceRequest(leader, produceRequest)
>>>>>>> 9494bebe
      assertEquals(1, produceResponse.data.responses.size)
      val topicProduceResponse = produceResponse.data.responses.asScala.head
      assertEquals(1, topicProduceResponse.partitionResponses.size)
      val partitionProduceResponse = topicProduceResponse.partitionResponses.asScala.head
      val tp = new TopicPartition(topicProduceResponse.name, partitionProduceResponse.index)
      assertEquals(topicPartition, tp)
      assertEquals(Errors.NONE, Errors.forCode(partitionProduceResponse.errorCode))
      assertEquals(expectedOffset, partitionProduceResponse.baseOffset)
      assertEquals(-1, partitionProduceResponse.logAppendTimeMs)
      assertTrue(partitionProduceResponse.recordErrors.isEmpty)
    }

    sendAndCheck(MemoryRecords.withRecords(Compression.NONE,
      new SimpleRecord(System.currentTimeMillis(), "key".getBytes, "value".getBytes)), 0)

    sendAndCheck(MemoryRecords.withRecords(Compression.gzip().build(),
      new SimpleRecord(System.currentTimeMillis(), "key1".getBytes, "value1".getBytes),
      new SimpleRecord(System.currentTimeMillis(), "key2".getBytes, "value2".getBytes)), 1)
  }

  private def getPartitionToLeader(
    admin: Admin,
    topic: String
  ): Map[Int, Int] = {
    var topicDescription: TopicDescription = null
    TestUtils.waitUntilTrue(() => {
      val topicMap = admin.
        describeTopics(java.util.Arrays.asList(topic)).
          allTopicNames().get(10, TimeUnit.MINUTES)
      topicDescription = topicMap.get(topic)
      topicDescription != null
    }, "Timed out waiting to describe topic " + topic)
    topicDescription.partitions().asScala.map(p => {
      p.partition() -> p.leader().id()
    }).toMap
  }

  @ParameterizedTest
  @MethodSource(Array("timestampConfigProvider"))
  def testProduceWithInvalidTimestamp(messageTimeStampConfig: String, recordTimestamp: Long): Unit = {
    val topic = "topic"
    val partition = 0
    val topicConfig = new Properties
    topicConfig.setProperty(messageTimeStampConfig, "1000")
    val admin = createAdminClient()
    TestUtils.createTopicWithAdmin(
      admin = admin,
      topic = topic,
      brokers = brokers,
      controllers = controllerServers,
      numPartitions = 1,
      replicationFactor = 1,
      topicConfig = topicConfig
    )
    val partitionToLeader = getPartitionToLeader(admin, topic)
    val leader = partitionToLeader(partition)

    def createRecords(magicValue: Byte, timestamp: Long, codec: Compression): MemoryRecords = {
      val buf = ByteBuffer.allocate(512)
      val builder = MemoryRecords.builder(buf, magicValue, codec, TimestampType.CREATE_TIME, 0L)
      builder.appendWithOffset(0, timestamp, null, "hello".getBytes)
      builder.appendWithOffset(1, timestamp, null, "there".getBytes)
      builder.appendWithOffset(2, timestamp, null, "beautiful".getBytes)
      builder.build()
    }

    val records = createRecords(RecordBatch.MAGIC_VALUE_V2, recordTimestamp, Compression.gzip().build())
    val topicPartition = new TopicPartition("topic", partition)
    val produceResponse = sendProduceRequest(leader, ProduceRequest.builder(new ProduceRequestData()
      .setTopicData(new ProduceRequestData.TopicProduceDataCollection(Collections.singletonList(
        new ProduceRequestData.TopicProduceData()
          .setName(topicPartition.topic())
          .setPartitionData(Collections.singletonList(new ProduceRequestData.PartitionProduceData()
            .setIndex(topicPartition.partition())
            .setRecords(records)))).iterator))
      .setAcks((-1).toShort)
      .setTimeoutMs(3000)
      .setTransactionalId(null)).build())

    assertEquals(1, produceResponse.data.responses.size)
    val topicProduceResponse = produceResponse.data.responses.asScala.head
    assertEquals(1, topicProduceResponse.partitionResponses.size)
    val partitionProduceResponse = topicProduceResponse.partitionResponses.asScala.head
    val tp = new TopicPartition(topicProduceResponse.name, partitionProduceResponse.index)
    assertEquals(topicPartition, tp)
    assertEquals(Errors.INVALID_TIMESTAMP, Errors.forCode(partitionProduceResponse.errorCode))
    // there are 3 records with InvalidTimestampException created from inner function createRecords
    assertEquals(3, partitionProduceResponse.recordErrors.size)
    val recordErrors = partitionProduceResponse.recordErrors.asScala
    recordErrors.indices.foreach(i => assertEquals(i, recordErrors(i).batchIndex))
    recordErrors.foreach(recordError => assertNotNull(recordError.batchIndexErrorMessage))
    assertEquals("One or more records have been rejected due to invalid timestamp", partitionProduceResponse.errorMessage)
  }

  @ParameterizedTest
  @ValueSource(strings = Array("kraft"))
  def testProduceToNonReplica(quorum: String): Unit = {
    val topic = "topic"
    val partition = 0

    // Create a single-partition topic and find a broker which is not the leader
    val admin = createAdminClient()
    TestUtils.createTopicWithAdmin(
      admin = admin,
      topic = topic,
      brokers = brokers,
      controllers = controllerServers
    )
    val partitionToLeader = getPartitionToLeader(admin, topic)
    val leader = partitionToLeader(partition)
    val nonReplicaOpt = brokers.find(_.config.brokerId != leader)
    assertTrue(nonReplicaOpt.isDefined)
    val nonReplicaId = nonReplicaOpt.get.config.brokerId

    // Send the produce request to the non-replica
    val records = MemoryRecords.withRecords(Compression.NONE, new SimpleRecord("key".getBytes, "value".getBytes))
    val topicPartition = new TopicPartition("topic", partition)
    val produceRequest = ProduceRequest.builder(new ProduceRequestData()
      .setTopicData(new ProduceRequestData.TopicProduceDataCollection(Collections.singletonList(
        new ProduceRequestData.TopicProduceData()
          .setName(topicPartition.topic())
          .setPartitionData(Collections.singletonList(new ProduceRequestData.PartitionProduceData()
            .setIndex(topicPartition.partition())
            .setRecords(records)))).iterator))
      .setAcks((-1).toShort)
      .setTimeoutMs(3000)
      .setTransactionalId(null)).build()

    val produceResponse = sendProduceRequest(nonReplicaId, produceRequest)
    assertEquals(1, produceResponse.data.responses.size)
    val topicProduceResponse = produceResponse.data.responses.asScala.head
    assertEquals(1, topicProduceResponse.partitionResponses.size)
    val partitionProduceResponse = topicProduceResponse.partitionResponses.asScala.head
    assertEquals(Errors.NOT_LEADER_OR_FOLLOWER, Errors.forCode(partitionProduceResponse.errorCode))
  }

  /* returns a pair of partition id and leader id */
  private def createTopicAndFindPartitionWithLeader(topic: String): (Int, Int) = {
    val partitionToLeader = createTopic(topic, 3, 2)
    partitionToLeader.collectFirst {
      case (partition, leader) if leader != -1 => (partition, leader)
    }.getOrElse(throw new AssertionError(s"No leader elected for topic $topic"))
  }

  @ParameterizedTest
  @ValueSource(strings = Array("kraft"))
  def testCorruptLz4ProduceRequest(quorum: String): Unit = {
    val (partition, leader) = createTopicAndFindPartitionWithLeader("topic")
    val timestamp = 1000000
    val memoryRecords = MemoryRecords.withRecords(Compression.lz4().build(),
      new SimpleRecord(timestamp, "key".getBytes, "value".getBytes))
    // Change the lz4 checksum value (not the kafka record crc) so that it doesn't match the contents
    val lz4ChecksumOffset = 6
    memoryRecords.buffer.array.update(DefaultRecordBatch.RECORD_BATCH_OVERHEAD + lz4ChecksumOffset, 0)
    val topicPartition = new TopicPartition("topic", partition)
    val produceResponse = sendProduceRequest(leader, ProduceRequest.builder(new ProduceRequestData()
      .setTopicData(new ProduceRequestData.TopicProduceDataCollection(Collections.singletonList(
        new ProduceRequestData.TopicProduceData()
          .setName(topicPartition.topic())
          .setPartitionData(Collections.singletonList(new ProduceRequestData.PartitionProduceData()
            .setIndex(topicPartition.partition())
            .setRecords(memoryRecords)))).iterator))
      .setAcks((-1).toShort)
      .setTimeoutMs(3000)
      .setTransactionalId(null)).build())

    assertEquals(1, produceResponse.data.responses.size)
    val topicProduceResponse = produceResponse.data.responses.asScala.head
    assertEquals(1, topicProduceResponse.partitionResponses.size)
    val partitionProduceResponse = topicProduceResponse.partitionResponses.asScala.head
    val tp = new TopicPartition(topicProduceResponse.name, partitionProduceResponse.index)
    assertEquals(topicPartition, tp)
    assertEquals(Errors.CORRUPT_MESSAGE, Errors.forCode(partitionProduceResponse.errorCode))
    assertEquals(-1, partitionProduceResponse.baseOffset)
    assertEquals(-1, partitionProduceResponse.logAppendTimeMs)
    assertEquals(metricsKeySet.count(_.getMBeanName.endsWith(s"${BrokerTopicMetrics.INVALID_MESSAGE_CRC_RECORDS_PER_SEC}")), 1)
    assertTrue(TestUtils.meterCount(s"${BrokerTopicMetrics.INVALID_MESSAGE_CRC_RECORDS_PER_SEC}") > 0)
  }

  @ParameterizedTest
  @ValueSource(strings = Array("kraft"))
  def testZSTDProduceRequest(quorum: String): Unit = {
    val topic = "topic"
    val partition = 0

    // Create a single-partition topic compressed with ZSTD
    val topicConfig = new Properties
    topicConfig.setProperty(TopicConfig.COMPRESSION_TYPE_CONFIG, BrokerCompressionType.ZSTD.name)
    val partitionToLeader = createTopic(topic, topicConfig = topicConfig)
    val leader = partitionToLeader(partition)
    val memoryRecords = MemoryRecords.withRecords(Compression.zstd().build(),
      new SimpleRecord(System.currentTimeMillis(), "key".getBytes, "value".getBytes))
    val topicPartition = new TopicPartition("topic", partition)
    val partitionRecords = new ProduceRequestData()
      .setTopicData(new ProduceRequestData.TopicProduceDataCollection(Collections.singletonList(
        new ProduceRequestData.TopicProduceData()
          .setName("topic").setPartitionData(Collections.singletonList(
          new ProduceRequestData.PartitionProduceData()
            .setIndex(partition)
            .setRecords(memoryRecords))))
        .iterator))
      .setAcks((-1).toShort)
      .setTimeoutMs(3000)
      .setTransactionalId(null)

    // produce request with v7: works fine!
    val produceResponse1 = sendProduceRequest(leader, new ProduceRequest.Builder(7, 7, partitionRecords).build())

    val topicProduceResponse1 = produceResponse1.data.responses.asScala.head
    val partitionProduceResponse1 = topicProduceResponse1.partitionResponses.asScala.head
    val tp1 = new TopicPartition(topicProduceResponse1.name, partitionProduceResponse1.index)
    assertEquals(topicPartition, tp1)
    assertEquals(Errors.NONE, Errors.forCode(partitionProduceResponse1.errorCode))
    assertEquals(0, partitionProduceResponse1.baseOffset)
    assertEquals(-1, partitionProduceResponse1.logAppendTimeMs)
  }

  private def sendProduceRequest(leaderId: Int, request: ProduceRequest): ProduceResponse = {
    connectAndReceive[ProduceResponse](request, destination = brokerSocketServer(leaderId))
  }

}

object ProduceRequestTest {

  def timestampConfigProvider: java.util.stream.Stream[Arguments] = {
    val fiveMinutesInMs: Long = 5 * 60 * 60 * 1000L
    java.util.stream.Stream.of[Arguments](
      Arguments.of(TopicConfig.MESSAGE_TIMESTAMP_BEFORE_MAX_MS_CONFIG, Long.box(System.currentTimeMillis() - fiveMinutesInMs)),
      Arguments.of(TopicConfig.MESSAGE_TIMESTAMP_AFTER_MAX_MS_CONFIG, Long.box(System.currentTimeMillis() + fiveMinutesInMs))
    )
  }
}<|MERGE_RESOLUTION|>--- conflicted
+++ resolved
@@ -17,17 +17,15 @@
 
 package kafka.server
 
+import java.nio.ByteBuffer
+import java.util.{Collections, Properties}
 import kafka.utils.TestUtils
 import org.apache.kafka.clients.admin.{Admin, TopicDescription}
 import org.apache.kafka.common.TopicPartition
 import org.apache.kafka.common.compress.Compression
 import org.apache.kafka.common.config.TopicConfig
-<<<<<<< HEAD
-import org.apache.kafka.common.protocol.Errors
-=======
 import org.apache.kafka.common.message.ProduceRequestData
 import org.apache.kafka.common.protocol.{ApiKeys, Errors}
->>>>>>> 9494bebe
 import org.apache.kafka.common.record._
 import org.apache.kafka.common.requests.{ProduceRequest, ProduceResponse}
 import org.apache.kafka.server.metrics.KafkaYammerMetrics
@@ -38,18 +36,13 @@
 import org.junit.jupiter.params.provider.{Arguments, MethodSource}
 import org.junit.jupiter.params.provider.ValueSource
 
-<<<<<<< HEAD
-import java.nio.ByteBuffer
-import java.util.{Collections, Properties}
-=======
 import java.util.concurrent.TimeUnit
->>>>>>> 9494bebe
 import scala.jdk.CollectionConverters._
 
 /**
- * Subclasses of `BaseProduceSendRequestTest` exercise the producer and produce request/response. This class
- * complements those classes with tests that require lower-level access to the protocol.
- */
+  * Subclasses of `BaseProduceSendRequestTest` exercise the producer and produce request/response. This class
+  * complements those classes with tests that require lower-level access to the protocol.
+  */
 class ProduceRequestTest extends BaseRequestTest {
 
   val metricsKeySet = KafkaYammerMetrics.defaultRegistry.allMetrics.keySet.asScala
@@ -61,19 +54,6 @@
 
     def sendAndCheck(memoryRecords: MemoryRecords, expectedOffset: Long): Unit = {
       val topicPartition = new TopicPartition("topic", partition)
-<<<<<<< HEAD
-      val produceResponse = sendProduceRequest(leader,
-        ProduceRequest.forCurrentMagic(new ProduceRequestData()
-          .setTopicData(new ProduceRequestData.TopicProduceDataCollection(Collections.singletonList(
-            new ProduceRequestData.TopicProduceData()
-              .setName(topicPartition.topic())
-              .setPartitionData(Collections.singletonList(new ProduceRequestData.PartitionProduceData()
-                .setIndex(topicPartition.partition())
-                .setRecords(memoryRecords)))).iterator))
-          .setAcks((-1).toShort)
-          .setTimeoutMs(3000)
-          .setTransactionalId(null)).build())
-=======
       val produceRequest = ProduceRequest.builder(new ProduceRequestData()
         .setTopicData(new ProduceRequestData.TopicProduceDataCollection(Collections.singletonList(
           new ProduceRequestData.TopicProduceData()
@@ -86,10 +66,9 @@
         .setTransactionalId(null)).build()
       assertEquals(ApiKeys.PRODUCE.latestVersion(), produceRequest.version())
       val produceResponse = sendProduceRequest(leader, produceRequest)
->>>>>>> 9494bebe
       assertEquals(1, produceResponse.data.responses.size)
       val topicProduceResponse = produceResponse.data.responses.asScala.head
-      assertEquals(1, topicProduceResponse.partitionResponses.size)
+      assertEquals(1, topicProduceResponse.partitionResponses.size)   
       val partitionProduceResponse = topicProduceResponse.partitionResponses.asScala.head
       val tp = new TopicPartition(topicProduceResponse.name, partitionProduceResponse.index)
       assertEquals(topicPartition, tp)
@@ -168,7 +147,7 @@
 
     assertEquals(1, produceResponse.data.responses.size)
     val topicProduceResponse = produceResponse.data.responses.asScala.head
-    assertEquals(1, topicProduceResponse.partitionResponses.size)
+    assertEquals(1, topicProduceResponse.partitionResponses.size)   
     val partitionProduceResponse = topicProduceResponse.partitionResponses.asScala.head
     val tp = new TopicPartition(topicProduceResponse.name, partitionProduceResponse.index)
     assertEquals(topicPartition, tp)
@@ -199,7 +178,7 @@
     val leader = partitionToLeader(partition)
     val nonReplicaOpt = brokers.find(_.config.brokerId != leader)
     assertTrue(nonReplicaOpt.isDefined)
-    val nonReplicaId = nonReplicaOpt.get.config.brokerId
+    val nonReplicaId =  nonReplicaOpt.get.config.brokerId
 
     // Send the produce request to the non-replica
     val records = MemoryRecords.withRecords(Compression.NONE, new SimpleRecord("key".getBytes, "value".getBytes))
@@ -218,7 +197,7 @@
     val produceResponse = sendProduceRequest(nonReplicaId, produceRequest)
     assertEquals(1, produceResponse.data.responses.size)
     val topicProduceResponse = produceResponse.data.responses.asScala.head
-    assertEquals(1, topicProduceResponse.partitionResponses.size)
+    assertEquals(1, topicProduceResponse.partitionResponses.size)   
     val partitionProduceResponse = topicProduceResponse.partitionResponses.asScala.head
     assertEquals(Errors.NOT_LEADER_OR_FOLLOWER, Errors.forCode(partitionProduceResponse.errorCode))
   }
@@ -255,7 +234,7 @@
 
     assertEquals(1, produceResponse.data.responses.size)
     val topicProduceResponse = produceResponse.data.responses.asScala.head
-    assertEquals(1, topicProduceResponse.partitionResponses.size)
+    assertEquals(1, topicProduceResponse.partitionResponses.size)   
     val partitionProduceResponse = topicProduceResponse.partitionResponses.asScala.head
     val tp = new TopicPartition(topicProduceResponse.name, partitionProduceResponse.index)
     assertEquals(topicPartition, tp)
@@ -284,9 +263,9 @@
       .setTopicData(new ProduceRequestData.TopicProduceDataCollection(Collections.singletonList(
         new ProduceRequestData.TopicProduceData()
           .setName("topic").setPartitionData(Collections.singletonList(
-          new ProduceRequestData.PartitionProduceData()
-            .setIndex(partition)
-            .setRecords(memoryRecords))))
+            new ProduceRequestData.PartitionProduceData()
+              .setIndex(partition)
+              .setRecords(memoryRecords))))
         .iterator))
       .setAcks((-1).toShort)
       .setTimeoutMs(3000)
