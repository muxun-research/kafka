/**
 * Licensed to the Apache Software Foundation (ASF) under one or more
 * contributor license agreements.  See the NOTICE file distributed with
 * this work for additional information regarding copyright ownership.
 * The ASF licenses this file to You under the Apache License, Version 2.0
 * (the "License"); you may not use this file except in compliance with
 * the License.  You may obtain a copy of the License at
 *
 * http://www.apache.org/licenses/LICENSE-2.0
 *
 * Unless required by applicable law or agreed to in writing, software
 * distributed under the License is distributed on an "AS IS" BASIS,
 * WITHOUT WARRANTIES OR CONDITIONS OF ANY KIND, either express or implied.
 * See the License for the specific language governing permissions and
 * limitations under the License.
 */
package kafka.server

<<<<<<< HEAD
=======
import java.net.InetAddress
import java.util
import java.util.Collections
>>>>>>> 9494bebe
import kafka.network.RequestChannel
import org.apache.kafka.common.TopicPartition
import org.apache.kafka.common.memory.MemoryPool
import org.apache.kafka.common.metrics.{MetricConfig, Metrics}
import org.apache.kafka.common.network.{ClientInformation, ListenerName}
import org.apache.kafka.common.protocol.ApiKeys
import org.apache.kafka.common.requests.FetchRequest.PartitionData
import org.apache.kafka.common.requests.{AbstractRequest, FetchRequest, RequestContext, RequestHeader}
import org.apache.kafka.common.security.auth.{KafkaPrincipal, SecurityProtocol}
import org.apache.kafka.common.utils.MockTime
import org.apache.kafka.network.Session
import org.apache.kafka.network.metrics.RequestChannelMetrics
import org.apache.kafka.server.quota.ThrottleCallback
import org.junit.jupiter.api.AfterEach
import org.mockito.Mockito.mock

import java.net.InetAddress
import java.util
import java.util.Collections

class BaseClientQuotaManagerTest {
  protected val time = new MockTime
  protected var numCallbacks: Int = 0
  protected val metrics = new Metrics(new MetricConfig(), Collections.emptyList(), time)

  @AfterEach
  def tearDown(): Unit = {
    metrics.close()
  }

  protected def callback: ThrottleCallback = new ThrottleCallback {
    override def startThrottling(): Unit = {}

    override def endThrottling(): Unit = {
      // Count how many times this callback is called for notifyThrottlingDone().
      numCallbacks += 1
    }
  }

  protected def buildRequest[T <: AbstractRequest](builder: AbstractRequest.Builder[T],
                                                   listenerName: ListenerName = ListenerName.forSecurityProtocol(SecurityProtocol.PLAINTEXT)): (T, RequestChannel.Request) = {

    val request = builder.build()
    val buffer = request.serializeWithHeader(new RequestHeader(builder.apiKey, request.version, "", 0))
    val requestChannelMetrics: RequestChannelMetrics = mock(classOf[RequestChannelMetrics])

    // read the header from the buffer first so that the body can be read next from the Request constructor
    val header = RequestHeader.parse(buffer)
    val context = new RequestContext(header, "1", InetAddress.getLocalHost, KafkaPrincipal.ANONYMOUS,
      listenerName, SecurityProtocol.PLAINTEXT, ClientInformation.EMPTY, false)
    (request, new RequestChannel.Request(processor = 1, context = context, startTimeNanos = 0, MemoryPool.NONE, buffer,
      requestChannelMetrics))
  }

  protected def buildSession(user: String): Session = {
    val principal = new KafkaPrincipal(KafkaPrincipal.USER_TYPE, user)
    new Session(principal, null)
  }

  protected def maybeRecord(quotaManager: ClientQuotaManager, user: String, clientId: String, value: Double): Int = {

    quotaManager.maybeRecordAndGetThrottleTimeMs(buildSession(user), clientId, value, time.milliseconds)
  }

  protected def throttle(quotaManager: ClientQuotaManager, user: String, clientId: String, throttleTimeMs: Int,
                         channelThrottlingCallback: ThrottleCallback): Unit = {
    val (_, request) = buildRequest(FetchRequest.Builder.forConsumer(ApiKeys.FETCH.latestVersion, 0, 1000, new util.HashMap[TopicPartition, PartitionData]))
    quotaManager.throttle(request, channelThrottlingCallback, throttleTimeMs)
  }
}<|MERGE_RESOLUTION|>--- conflicted
+++ resolved
@@ -16,12 +16,9 @@
  */
 package kafka.server
 
-<<<<<<< HEAD
-=======
 import java.net.InetAddress
 import java.util
 import java.util.Collections
->>>>>>> 9494bebe
 import kafka.network.RequestChannel
 import org.apache.kafka.common.TopicPartition
 import org.apache.kafka.common.memory.MemoryPool
@@ -38,10 +35,6 @@
 import org.junit.jupiter.api.AfterEach
 import org.mockito.Mockito.mock
 
-import java.net.InetAddress
-import java.util
-import java.util.Collections
-
 class BaseClientQuotaManagerTest {
   protected val time = new MockTime
   protected var numCallbacks: Int = 0
@@ -54,7 +47,6 @@
 
   protected def callback: ThrottleCallback = new ThrottleCallback {
     override def startThrottling(): Unit = {}
-
     override def endThrottling(): Unit = {
       // Count how many times this callback is called for notifyThrottlingDone().
       numCallbacks += 1
@@ -72,7 +64,7 @@
     val header = RequestHeader.parse(buffer)
     val context = new RequestContext(header, "1", InetAddress.getLocalHost, KafkaPrincipal.ANONYMOUS,
       listenerName, SecurityProtocol.PLAINTEXT, ClientInformation.EMPTY, false)
-    (request, new RequestChannel.Request(processor = 1, context = context, startTimeNanos = 0, MemoryPool.NONE, buffer,
+    (request, new RequestChannel.Request(processor = 1, context = context, startTimeNanos =  0, MemoryPool.NONE, buffer,
       requestChannelMetrics))
   }
 
