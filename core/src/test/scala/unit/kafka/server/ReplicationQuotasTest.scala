/**
  * Licensed to the Apache Software Foundation (ASF) under one or more
  * contributor license agreements.  See the NOTICE file distributed with
  * this work for additional information regarding copyright ownership.
  * The ASF licenses this file to You under the Apache License, Version 2.0
  * (the "License"); you may not use this file except in compliance with
  * the License.  You may obtain a copy of the License at
  *
  * http://www.apache.org/licenses/LICENSE-2.0
  *
  * Unless required by applicable law or agreed to in writing, software
  * distributed under the License is distributed on an "AS IS" BASIS,
  * WITHOUT WARRANTIES OR CONDITIONS OF ANY KIND, either express or implied.
  * See the License for the specific language governing permissions and
  * limitations under the License.
  */

package kafka.server

<<<<<<< HEAD
import kafka.server.KafkaConfig.fromProps
import kafka.server.QuotaType._
import kafka.utils.CoreUtils._
import kafka.utils.TestUtils
import kafka.utils.TestUtils._
=======
import java.util.AbstractMap.SimpleImmutableEntry
import java.util.{Collections, Properties}
import java.util.Map.Entry
import kafka.server.KafkaConfig.fromProps
import kafka.utils.TestUtils._
import org.apache.kafka.clients.admin.AlterConfigOp.OpType.SET
import org.apache.kafka.clients.admin.{AlterConfigOp, ConfigEntry, NewTopic}
>>>>>>> 9494bebe
import org.apache.kafka.clients.producer.{KafkaProducer, ProducerRecord}
import org.apache.kafka.common.{TopicPartition, Uuid}
import org.apache.kafka.common.config.ConfigResource
import org.apache.kafka.common.config.ConfigResource.Type.{BROKER, TOPIC}
import org.apache.kafka.common.message.BrokerRegistrationRequestData
import org.apache.kafka.common.message.BrokerRegistrationRequestData.{Listener, ListenerCollection}
import org.apache.kafka.common.network.ListenerName
import org.apache.kafka.common.security.auth.SecurityProtocol.PLAINTEXT
import org.apache.kafka.controller.ControllerRequestContextUtil
import org.apache.kafka.server.common.{Feature, MetadataVersion}
import org.apache.kafka.server.config.QuotaConfig
import org.apache.kafka.server.quota.QuotaType
import org.junit.jupiter.api.Assertions._
import org.junit.jupiter.api.AfterEach
import org.junit.jupiter.params.ParameterizedTest
import org.junit.jupiter.params.provider.ValueSource

import java.util.Properties
import scala.jdk.CollectionConverters._
import scala.util.Using

/**
 * This is the main test which ensure Replication Quotas work correctly.
 *
 * The test will fail if the quota is < 1MB/s as 1MB is the default for replica.fetch.max.bytes.
 * So with a throttle of 100KB/s, 1 fetch of 1 partition would fill 10s of quota. In turn causing
 * the throttled broker to pause for > 10s
 *
 * Anything over 100MB/s tends to fail as this is the non-throttled replication rate
 */
class ReplicationQuotasTest extends QuorumTestHarness {
  val msg100KB = new Array[Byte](100000)
  val listenerName: ListenerName = ListenerName.forSecurityProtocol(PLAINTEXT)
  var brokers: Seq[KafkaBroker] = _
  val topic = "topic1"
  var producer: KafkaProducer[Array[Byte], Array[Byte]] = _

  @AfterEach
  override def tearDown(): Unit = {
    producer.close()
    shutdownServers(brokers)
    super.tearDown()
  }

  @ParameterizedTest
  @ValueSource(strings = Array("kraft"))
  def shouldBootstrapTwoBrokersWithLeaderThrottle(quorum: String): Unit = {
    shouldMatchQuotaReplicatingThroughAnAsymmetricTopology(true)
  }

  @ParameterizedTest
  @ValueSource(strings = Array("kraft"))
  def shouldBootstrapTwoBrokersWithFollowerThrottle(quorum: String): Unit = {
    shouldMatchQuotaReplicatingThroughAnAsymmetricTopology(false)
  }

  def shouldMatchQuotaReplicatingThroughAnAsymmetricTopology(leaderThrottle: Boolean): Unit = {
    /**
      * In short we have 8 brokers, 2 are not-started. We assign replicas for the two non-started
      * brokers, so when we start them we can monitor replication from the 6 to the 2.
      *
      * We also have two non-throttled partitions on two of the 6 brokers, just to make sure
      * regular replication works as expected.
      */

    brokers = (100 to 105).map { id => createBroker(fromProps(createBrokerConfig(id))) }

    //Given six partitions, led on nodes 0,1,2,3,4,5 but with followers on node 6,7 (not started yet)
    //And two extra partitions 6,7, which we don't intend on throttling.
    val assignment = Map(
      0 -> Seq(100, 106), //Throttled
      1 -> Seq(101, 106), //Throttled
      2 -> Seq(102, 106), //Throttled
      3 -> Seq(103, 107), //Throttled
      4 -> Seq(104, 107), //Throttled
      5 -> Seq(105, 107), //Throttled
      6 -> Seq(100, 106), //Not Throttled
      7 -> Seq(101, 107) //Not Throttled
    )

    val msg = msg100KB
    val msgCount = 100
    val expectedDuration = 10 //Keep the test to N seconds
    var throttle: Long = msgCount * msg.length / expectedDuration
    //Follower throttle needs to replicate 3x as fast to get the same duration as there are three replicas to
    //replicate for each of the two follower brokers.
    if (!leaderThrottle) throttle = throttle * 3

    Using.resource(createAdminClient(brokers, listenerName)) { admin =>
      (106 to 107).foreach(registerBroker)
      admin.createTopics(List(new NewTopic(topic, assignment.map(a => a._1.asInstanceOf[Integer] ->
        a._2.map(_.asInstanceOf[Integer]).toList.asJava).asJava)).asJava).all().get()
      //Set the throttle limit on all 8 brokers, but only assign throttled replicas to the six leaders, or two followers
      (100 to 107).foreach { brokerId =>
        val entry = new SimpleImmutableEntry[AlterConfigOp.OpType, String](SET, throttle.toString)
          .asInstanceOf[Entry[AlterConfigOp.OpType, String]]
        controllerServer.controller.incrementalAlterConfigs(
          ControllerRequestContextUtil.ANONYMOUS_CONTEXT,
          Map(new ConfigResource(BROKER, String.valueOf(brokerId)) -> Map(
            QuotaConfig.LEADER_REPLICATION_THROTTLED_RATE_CONFIG -> entry,
            QuotaConfig.FOLLOWER_REPLICATION_THROTTLED_RATE_CONFIG -> entry).asJava).asJava,
          false
        ).get()
      }
      //Either throttle the six leaders or the two followers
      val configEntry = if (leaderThrottle)
        new ConfigEntry(QuotaConfig.LEADER_REPLICATION_THROTTLED_REPLICAS_CONFIG, "0:100,1:101,2:102,3:103,4:104,5:105")
      else
        new ConfigEntry(QuotaConfig.FOLLOWER_REPLICATION_THROTTLED_REPLICAS_CONFIG, "0:106,1:106,2:106,3:107,4:107,5:107")

      admin.incrementalAlterConfigs(
        Map(new ConfigResource(TOPIC, topic) -> Seq(new AlterConfigOp(configEntry, SET)).asJavaCollection).asJava
      ).all().get()
    }

<<<<<<< HEAD
    //Either throttle the six leaders or the two followers
    if (leaderThrottle)
      adminZkClient.changeTopicConfig(topic, propsWith(LogConfig.LEADER_REPLICATION_THROTTLED_REPLICAS_CONFIG, "0:100,1:101,2:102,3:103,4:104,5:105"))
    else
      adminZkClient.changeTopicConfig(topic, propsWith(LogConfig.FOLLOWER_REPLICATION_THROTTLED_REPLICAS_CONFIG, "0:106,1:106,2:106,3:107,4:107,5:107"))

=======
>>>>>>> 9494bebe
    //Add data equally to each partition
    producer = createProducer(plaintextBootstrapServers(brokers), acks = 1)
    (0 until msgCount).foreach { _ =>
      (0 to 7).foreach { partition =>
        producer.send(new ProducerRecord(topic, partition, null, msg))
      }
    }

    //Ensure data is fully written: broker 1 has partition 1, broker 2 has partition 2 etc
    (0 to 5).foreach { id => waitForOffsetsToMatch(msgCount, id, 100 + id) }
    //Check the non-throttled partitions too
    waitForOffsetsToMatch(msgCount, 6, 100)
    waitForOffsetsToMatch(msgCount, 7, 101)

    val start = System.currentTimeMillis()

    //When we create the 2 new, empty brokers
    createBrokers(106 to 107)

    //Check that throttled config correctly migrated to the new brokers
    (106 to 107).foreach { brokerId =>
      assertEquals(throttle, brokerFor(brokerId).quotaManagers.follower.upperBound)
    }
    if (!leaderThrottle) {
      (0 to 2).foreach { partition => assertTrue(brokerFor(106).quotaManagers.follower.isThrottled(tp(partition))) }
      (3 to 5).foreach { partition => assertTrue(brokerFor(107).quotaManagers.follower.isThrottled(tp(partition))) }
    }

    //Wait for non-throttled partitions to replicate first
    (6 to 7).foreach { id => waitForOffsetsToMatch(msgCount, id, 100 + id) }
    val unthrottledTook = System.currentTimeMillis() - start

    //Wait for replicas 0,1,2,3,4,5 to fully replicated to broker 106,107
    (0 to 2).foreach { id => waitForOffsetsToMatch(msgCount, id, 106) }
    (3 to 5).foreach { id => waitForOffsetsToMatch(msgCount, id, 107) }

    val throttledTook = System.currentTimeMillis() - start

    //Check the times for throttled/unthrottled are each side of what we expect
    val throttledLowerBound = expectedDuration * 1000 * 0.9
    val throttledUpperBound = expectedDuration * 1000 * 3
    assertTrue(unthrottledTook < throttledLowerBound, s"Expected $unthrottledTook < $throttledLowerBound")
    assertTrue(throttledTook > throttledLowerBound, s"Expected $throttledTook > $throttledLowerBound")
    assertTrue(throttledTook < throttledUpperBound, s"Expected $throttledTook < $throttledUpperBound")

    // Check the rate metric matches what we expect.
    // In a short test the brokers can be read unfairly, so assert against the average
    val rateUpperBound = throttle * 1.1
    val rateLowerBound = throttle * 0.5
    val rate = if (leaderThrottle) avRate(QuotaType.LEADER_REPLICATION, 100 to 105) else avRate(QuotaType.FOLLOWER_REPLICATION, 106 to 107)
    assertTrue(rate < rateUpperBound, s"Expected $rate < $rateUpperBound")
    assertTrue(rate > rateLowerBound, s"Expected $rate > $rateLowerBound")
  }

  def tp(partition: Int): TopicPartition = new TopicPartition(topic, partition)

  @ParameterizedTest
  @ValueSource(strings = Array("kraft"))
  def shouldThrottleOldSegments(quorum: String): Unit = {
    /**
      * Simple test which ensures throttled replication works when the dataset spans many segments
      */

    //2 brokers with 1MB Segment Size & 1 partition
    val config: Properties = createBrokerConfig(100)
    config.put("log.segment.bytes", (1024 * 1024).toString)
    brokers = Seq(createBroker(fromProps(config)))

    //Write 20MBs and throttle at 5MB/s
    val msg = msg100KB
    val msgCount: Int = 200
    val expectedDuration = 4
    val throttle: Long = msg.length * msgCount / expectedDuration

    Using.resource(createAdminClient(brokers, listenerName)) { admin =>
      registerBroker(101)
      admin.createTopics(
        List(new NewTopic(topic, Collections.singletonMap(0, List(100, 101).map(_.asInstanceOf[Integer]).asJava))).asJava
      ).all().get()
      //Set the throttle to only limit leader
      val configs = Map(
        new ConfigResource(BROKER, "100") ->
          Seq(new AlterConfigOp(new ConfigEntry(QuotaConfig.LEADER_REPLICATION_THROTTLED_RATE_CONFIG, throttle.toString), SET)).asJavaCollection,
        new ConfigResource(TOPIC, topic) ->
          Seq(new AlterConfigOp(new ConfigEntry(QuotaConfig.LEADER_REPLICATION_THROTTLED_REPLICAS_CONFIG, "0:100"), SET)).asJavaCollection
      ).asJava
      admin.incrementalAlterConfigs(configs).all().get()
    }
    //Add data
    addData(msgCount, msg)

    //Start the new broker (and hence start replicating)
    debug("Starting new broker")
    brokers = brokers :+ createBroker(fromProps(createBrokerConfig(101)))
    val start = System.currentTimeMillis()

    waitForOffsetsToMatch(msgCount, 0, 101)

    val throttledTook = System.currentTimeMillis() - start

    assertTrue(throttledTook > expectedDuration * 1000 * 0.9,
      s"Throttled replication of ${throttledTook}ms should be > ${expectedDuration * 1000 * 0.9}ms")
    assertTrue(throttledTook < expectedDuration * 1000 * 1.5,
      s"Throttled replication of ${throttledTook}ms should be < ${expectedDuration * 1500}ms")
  }

  def addData(msgCount: Int, msg: Array[Byte]): Unit = {
    producer = createProducer(plaintextBootstrapServers(brokers), acks = 0)
    (0 until msgCount).map(_ => producer.send(new ProducerRecord(topic, msg))).foreach(_.get)
    waitForOffsetsToMatch(msgCount, 0, 100)
  }

  private def waitForOffsetsToMatch(offset: Int, partitionId: Int, brokerId: Int): Unit = {
    waitUntilTrue(() => {
      offset == brokerFor(brokerId).logManager.getLog(new TopicPartition(topic, partitionId))
        .map(_.logEndOffset).getOrElse(0)
    }, s"Offsets did not match for partition $partitionId on broker $brokerId", 60000)
  }

  private def brokerFor(id: Int): KafkaBroker = brokers.filter(_.config.brokerId == id).head

  def createBrokers(brokerIds: Seq[Int]): Unit = {
    brokerIds.foreach { id =>
      brokers = brokers :+ createBroker(fromProps(createBrokerConfig(id)))
    }
  }

  private def avRate(replicationType: QuotaType, brokers: Seq[Int]): Double = {
    brokers.map(brokerFor).map(measuredRate(_, replicationType)).sum / brokers.length
  }

  private def measuredRate(broker: KafkaBroker, repType: QuotaType): Double = {
    val metricName = broker.metrics.metricName("byte-rate", repType.toString)
    broker.metrics.metrics.asScala(metricName).metricValue.asInstanceOf[Double]
  }

  private def registerBroker(id: Int): Unit = {
    val listeners = new ListenerCollection()
    listeners.add(new Listener().setName(PLAINTEXT.name).setHost("localhost").setPort(9092 + id))
    val features = new BrokerRegistrationRequestData.FeatureCollection()
    features.add(new BrokerRegistrationRequestData.Feature()
      .setName(MetadataVersion.FEATURE_NAME)
      .setMinSupportedVersion(MetadataVersion.latestProduction().featureLevel())
      .setMaxSupportedVersion(MetadataVersion.latestTesting().featureLevel()))
    Feature.PRODUCTION_FEATURES.forEach { feature =>
      features.add(new BrokerRegistrationRequestData.Feature()
        .setName(feature.featureName())
        .setMinSupportedVersion(feature.minimumProduction())
        .setMaxSupportedVersion(feature.latestTesting()))
    }
    controllerServer.controller.registerBroker(
      ControllerRequestContextUtil.ANONYMOUS_CONTEXT,
      new BrokerRegistrationRequestData()
        .setBrokerId(id)
        .setClusterId(controllerServer.clusterId)
        .setIncarnationId(Uuid.randomUuid())
        .setListeners(listeners)
        .setLogDirs(Collections.singletonList(
          Uuid.fromString(s"TESTBROKER${Integer.toString(100000 + id).substring(1)}DIRAAAA")
        ))
        .setFeatures(features)
    ).get()
  }
}<|MERGE_RESOLUTION|>--- conflicted
+++ resolved
@@ -17,13 +17,6 @@
 
 package kafka.server
 
-<<<<<<< HEAD
-import kafka.server.KafkaConfig.fromProps
-import kafka.server.QuotaType._
-import kafka.utils.CoreUtils._
-import kafka.utils.TestUtils
-import kafka.utils.TestUtils._
-=======
 import java.util.AbstractMap.SimpleImmutableEntry
 import java.util.{Collections, Properties}
 import java.util.Map.Entry
@@ -31,7 +24,6 @@
 import kafka.utils.TestUtils._
 import org.apache.kafka.clients.admin.AlterConfigOp.OpType.SET
 import org.apache.kafka.clients.admin.{AlterConfigOp, ConfigEntry, NewTopic}
->>>>>>> 9494bebe
 import org.apache.kafka.clients.producer.{KafkaProducer, ProducerRecord}
 import org.apache.kafka.common.{TopicPartition, Uuid}
 import org.apache.kafka.common.config.ConfigResource
@@ -49,19 +41,18 @@
 import org.junit.jupiter.params.ParameterizedTest
 import org.junit.jupiter.params.provider.ValueSource
 
-import java.util.Properties
 import scala.jdk.CollectionConverters._
 import scala.util.Using
 
 /**
- * This is the main test which ensure Replication Quotas work correctly.
- *
- * The test will fail if the quota is < 1MB/s as 1MB is the default for replica.fetch.max.bytes.
- * So with a throttle of 100KB/s, 1 fetch of 1 partition would fill 10s of quota. In turn causing
- * the throttled broker to pause for > 10s
- *
- * Anything over 100MB/s tends to fail as this is the non-throttled replication rate
- */
+  * This is the main test which ensure Replication Quotas work correctly.
+  *
+  * The test will fail if the quota is < 1MB/s as 1MB is the default for replica.fetch.max.bytes.
+  * So with a throttle of 100KB/s, 1 fetch of 1 partition would fill 10s of quota. In turn causing
+  * the throttled broker to pause for > 10s
+  *
+  * Anything over 100MB/s tends to fail as this is the non-throttled replication rate
+  */
 class ReplicationQuotasTest extends QuorumTestHarness {
   val msg100KB = new Array[Byte](100000)
   val listenerName: ListenerName = ListenerName.forSecurityProtocol(PLAINTEXT)
@@ -147,15 +138,6 @@
       ).all().get()
     }
 
-<<<<<<< HEAD
-    //Either throttle the six leaders or the two followers
-    if (leaderThrottle)
-      adminZkClient.changeTopicConfig(topic, propsWith(LogConfig.LEADER_REPLICATION_THROTTLED_REPLICAS_CONFIG, "0:100,1:101,2:102,3:103,4:104,5:105"))
-    else
-      adminZkClient.changeTopicConfig(topic, propsWith(LogConfig.FOLLOWER_REPLICATION_THROTTLED_REPLICAS_CONFIG, "0:106,1:106,2:106,3:107,4:107,5:107"))
-
-=======
->>>>>>> 9494bebe
     //Add data equally to each partition
     producer = createProducer(plaintextBootstrapServers(brokers), acks = 1)
     (0 until msgCount).foreach { _ =>
