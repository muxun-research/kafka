--- conflicted
+++ resolved
@@ -6,7 +6,7 @@
  * (the "License"); you may not use this file except in compliance with
  * the License.  You may obtain a copy of the License at
  *
- * http://www.apache.org/licenses/LICENSE-2.0
+ *    http://www.apache.org/licenses/LICENSE-2.0
  *
  * Unless required by applicable law or agreed to in writing, software
  * distributed under the License is distributed on an "AS IS" BASIS,
@@ -24,52 +24,6 @@
 import org.apache.kafka.coordinator.group.GroupCoordinatorConfig
 import org.junit.jupiter.api.Assertions.{assertEquals, fail}
 
-<<<<<<< HEAD
-import java.util
-import java.util.Collections.singletonList
-import java.util.{Collections, Optional, Properties}
-import scala.jdk.CollectionConverters._
-
-class OffsetFetchRequestTest extends BaseRequestTest {
-
-  override def brokerCount: Int = 1
-
-  val brokerId: Integer = 0
-  val offset = 15L
-  val leaderEpoch: Optional[Integer] = Optional.of(3)
-  val metadata = "metadata"
-  val topic = "topic"
-  val groupId = "groupId"
-  val groups: Seq[String] = (1 to 5).map(i => s"group$i")
-  val topics: Seq[String] = (1 to 3).map(i => s"topic$i")
-  val topic1List = singletonList(new TopicPartition(topics(0), 0))
-  val topic1And2List = util.Arrays.asList(
-    new TopicPartition(topics(0), 0),
-    new TopicPartition(topics(1), 0),
-    new TopicPartition(topics(1), 1))
-  val allTopicsList = util.Arrays.asList(
-    new TopicPartition(topics(0), 0),
-    new TopicPartition(topics(1), 0),
-    new TopicPartition(topics(1), 1),
-    new TopicPartition(topics(2), 0),
-    new TopicPartition(topics(2), 1),
-    new TopicPartition(topics(2), 2))
-  val groupToPartitionMap: util.Map[String, util.List[TopicPartition]] =
-    new util.HashMap[String, util.List[TopicPartition]]()
-  groupToPartitionMap.put(groups(0), topic1List)
-  groupToPartitionMap.put(groups(1), topic1And2List)
-  groupToPartitionMap.put(groups(2), allTopicsList)
-  groupToPartitionMap.put(groups(3), null)
-  groupToPartitionMap.put(groups(4), null)
-
-  override def brokerPropertyOverrides(properties: Properties): Unit = {
-    properties.put(KafkaConfig.BrokerIdProp, brokerId.toString)
-    properties.put(KafkaConfig.OffsetsTopicPartitionsProp, "1")
-    properties.put(KafkaConfig.OffsetsTopicReplicationFactorProp, "1")
-    properties.put(KafkaConfig.TransactionsTopicPartitionsProp, "1")
-    properties.put(KafkaConfig.TransactionsTopicReplicationFactorProp, "1")
-    properties.put(KafkaConfig.TransactionsTopicMinISRProp, "1")
-=======
 import scala.jdk.CollectionConverters._
 
 @ClusterTestDefaults(types = Array(Type.KRAFT))
@@ -83,7 +37,6 @@
   )
   def testSingleGroupOffsetFetchWithNewConsumerGroupProtocolAndNewGroupCoordinator(): Unit = {
     testSingleGroupOffsetFetch(useNewProtocol = true, requireStable = true)
->>>>>>> 9494bebe
   }
 
   @ClusterTest(
@@ -339,14 +292,6 @@
       fail("Cannot use the new protocol with the old group coordinator.")
     }
 
-<<<<<<< HEAD
-    for (version <- 8 to ApiKeys.OFFSET_FETCH.latestVersion()) {
-      val request = new OffsetFetchRequest.Builder(groupToPartitionMap, false, false)
-        .build(version.asInstanceOf[Short])
-      val response = connectAndReceive[OffsetFetchResponse](request)
-      response.data.groups.asScala.map(_.groupId).foreach(groupId =>
-        verifyResponse(response.groupLevelError(groupId), response.partitionDataMap(groupId), partitionMap(groupId))
-=======
     // Creates the __consumer_offsets topics because it won't be created automatically
     // in this test because it does not use FindCoordinator API.
     createOffsetsTopic()
@@ -372,7 +317,6 @@
         offset = 100L + partitionId,
         expectedError = Errors.NONE,
         version = ApiKeys.OFFSET_COMMIT.latestVersion(isUnstableApiEnabled)
->>>>>>> 9494bebe
       )
     }
 
@@ -471,16 +415,6 @@
       numPartitions = 3
     )
 
-<<<<<<< HEAD
-  private def commitOffsets(tpList: util.List[TopicPartition]): Unit = {
-    val consumer = createConsumer()
-    consumer.assign(tpList)
-    val offsets = tpList.asScala.map {
-      tp => (tp, new OffsetAndMetadata(offset, leaderEpoch, metadata))
-    }.toMap.asJava
-    consumer.commitSync(offsets)
-    consumer.close()
-=======
     // Create groups and commit offsets.
     List("grp-0", "grp-1", "grp-2").foreach { groupId =>
       // Join the consumer group. Note that we don't heartbeat here so we must use
@@ -600,6 +534,5 @@
         ).toSet
       )
     }
->>>>>>> 9494bebe
   }
 }