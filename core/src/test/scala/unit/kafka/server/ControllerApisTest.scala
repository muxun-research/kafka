/**
 * Licensed to the Apache Software Foundation (ASF) under one or more
 * contributor license agreements.  See the NOTICE file distributed with
 * this work for additional information regarding copyright ownership.
 * The ASF licenses this file to You under the Apache License, Version 2.0
 * (the "License"); you may not use this file except in compliance with
 * the License.  You may obtain a copy of the License at
 *
 * http://www.apache.org/licenses/LICENSE-2.0
 *
 * Unless required by applicable law or agreed to in writing, software
 * distributed under the License is distributed on an "AS IS" BASIS,
 * WITHOUT WARRANTIES OR CONDITIONS OF ANY KIND, either express or implied.
 * See the License for the specific language governing permissions and
 * limitations under the License.
 */

package kafka.server

import kafka.network.RequestChannel
import kafka.raft.RaftManager
import kafka.server.QuotaFactory.QuotaManagers
import kafka.test.MockController
import kafka.utils.NotNothing
import org.apache.kafka.clients.admin.AlterConfigOp
import org.apache.kafka.common.Uuid.ZERO_UUID
import org.apache.kafka.common.acl.AclOperation
import org.apache.kafka.common.config.{ConfigResource, TopicConfig}
import org.apache.kafka.common.errors._
import org.apache.kafka.common.memory.MemoryPool
import org.apache.kafka.common.message.AlterConfigsRequestData.{AlterConfigsResource => OldAlterConfigsResource, AlterConfigsResourceCollection => OldAlterConfigsResourceCollection, AlterableConfig => OldAlterableConfig, AlterableConfigCollection => OldAlterableConfigCollection}
import org.apache.kafka.common.message.AlterConfigsResponseData.{AlterConfigsResourceResponse => OldAlterConfigsResourceResponse}
import org.apache.kafka.common.message.ApiMessageType.ListenerType
import org.apache.kafka.common.message.CreatePartitionsRequestData.CreatePartitionsTopic
import org.apache.kafka.common.message.CreatePartitionsResponseData.CreatePartitionsTopicResult
import org.apache.kafka.common.message.CreateTopicsRequestData.{CreatableTopic, CreatableTopicCollection}
import org.apache.kafka.common.message.CreateTopicsResponseData.CreatableTopicResult
import org.apache.kafka.common.message.DeleteTopicsRequestData.DeleteTopicState
import org.apache.kafka.common.message.DeleteTopicsResponseData.DeletableTopicResult
import org.apache.kafka.common.message.IncrementalAlterConfigsRequestData.{AlterConfigsResource, AlterConfigsResourceCollection, AlterableConfig, AlterableConfigCollection}
import org.apache.kafka.common.message.IncrementalAlterConfigsResponseData.AlterConfigsResourceResponse
import org.apache.kafka.common.message._
import org.apache.kafka.common.network.{ClientInformation, ListenerName}
import org.apache.kafka.common.protocol.Errors._
import org.apache.kafka.common.protocol.{ApiKeys, ApiMessage, Errors}
import org.apache.kafka.common.requests._
import org.apache.kafka.common.resource.{PatternType, Resource, ResourcePattern, ResourceType}
import org.apache.kafka.common.security.auth.{KafkaPrincipal, SecurityProtocol}
import org.apache.kafka.common.utils.MockTime;
import org.apache.kafka.common.{ElectionType, Uuid}
import org.apache.kafka.controller.ControllerRequestContextUtil.ANONYMOUS_CONTEXT
import org.apache.kafka.controller.{Controller, ControllerRequestContext, ResultOrError}
import org.apache.kafka.server.authorizer.{Action, AuthorizableRequestContext, AuthorizationResult, Authorizer}
import org.apache.kafka.server.common.{ApiMessageAndVersion, Features, MetadataVersion, ProducerIdsBlock}
import org.junit.jupiter.api.Assertions._
import org.junit.jupiter.api.{AfterEach, Test}
import org.junit.jupiter.params.ParameterizedTest
import org.junit.jupiter.params.provider.ValueSource
import org.mockito.ArgumentMatchers._
import org.mockito.Mockito._
import org.mockito.{ArgumentCaptor, ArgumentMatchers}

import java.net.InetAddress
import java.util
import java.util.Collections.{singleton, singletonList, singletonMap}
import java.util.concurrent.{CompletableFuture, ExecutionException, TimeUnit}
import java.util.concurrent.atomic.AtomicReference
import java.util.{Collections, Properties}
import scala.annotation.nowarn
import scala.jdk.CollectionConverters._
import scala.reflect.ClassTag

class ControllerApisTest {
  object MockControllerMutationQuota {
    val errorMessage = "quota exceeded in test"
    var throttleTimeMs = 1000
  }

  case class MockControllerMutationQuota(quota: Int) extends ControllerMutationQuota {
    var permitsRecorded = 0.0

    override def isExceeded: Boolean = permitsRecorded > quota

    override def record(permits: Double): Unit = {
      if (permits >= 0) {
        permitsRecorded += permits
        if (isExceeded)
          throw new ThrottlingQuotaExceededException(throttleTime, MockControllerMutationQuota.errorMessage)
      }
    }

    override def throttleTime: Int = if (isExceeded) MockControllerMutationQuota.throttleTimeMs else 0
  }

  private val nodeId = 1
  private val brokerRack = "Rack1"
  private val clientID = "Client1"
  private val requestChannelMetrics: RequestChannel.Metrics = mock(classOf[RequestChannel.Metrics])
  private val requestChannel: RequestChannel = mock(classOf[RequestChannel])
  private val time = new MockTime
  private val clientQuotaManager: ClientQuotaManager = mock(classOf[ClientQuotaManager])
  private val clientRequestQuotaManager: ClientRequestQuotaManager = mock(classOf[ClientRequestQuotaManager])
  private val neverThrottlingClientControllerQuotaManager: ControllerMutationQuotaManager = mock(classOf[ControllerMutationQuotaManager])
  when(neverThrottlingClientControllerQuotaManager.newQuotaFor(
    any(classOf[RequestChannel.Request]),
    any(classOf[Short])
  )).thenReturn(
    MockControllerMutationQuota(Integer.MAX_VALUE) // never throttles
  )
  private val alwaysThrottlingClientControllerQuotaManager: ControllerMutationQuotaManager = mock(classOf[ControllerMutationQuotaManager])
  when(alwaysThrottlingClientControllerQuotaManager.newQuotaFor(
    any(classOf[RequestChannel.Request]),
    any(classOf[Short])
  )).thenReturn(
    MockControllerMutationQuota(0) // always throttles
  )
  private val replicaQuotaManager: ReplicationQuotaManager = mock(classOf[ReplicationQuotaManager])
  private val raftManager: RaftManager[ApiMessageAndVersion] = mock(classOf[RaftManager[ApiMessageAndVersion]])

  private val quotasNeverThrottleControllerMutations = QuotaManagers(
    clientQuotaManager,
    clientQuotaManager,
    clientRequestQuotaManager,
    neverThrottlingClientControllerQuotaManager,
    replicaQuotaManager,
    replicaQuotaManager,
    replicaQuotaManager,
    None)

  private val quotasAlwaysThrottleControllerMutations = QuotaManagers(
    clientQuotaManager,
    clientQuotaManager,
    clientRequestQuotaManager,
    alwaysThrottlingClientControllerQuotaManager,
    replicaQuotaManager,
    replicaQuotaManager,
    replicaQuotaManager,
    None)

  private def createControllerApis(authorizer: Option[Authorizer],
                                   controller: Controller,
                                   props: Properties = new Properties(),
                                   throttle: Boolean = false): ControllerApis = {
    props.put(KafkaConfig.NodeIdProp, nodeId: java.lang.Integer)
    props.put(KafkaConfig.ProcessRolesProp, "controller")
    props.put(KafkaConfig.ControllerListenerNamesProp, "PLAINTEXT")
    props.put(KafkaConfig.QuorumVotersProp, s"$nodeId@localhost:9092")
    new ControllerApis(
      requestChannel,
      authorizer,
      if (throttle) quotasAlwaysThrottleControllerMutations else quotasNeverThrottleControllerMutations,
      time,
      controller,
      raftManager,
      new KafkaConfig(props),
      MetaProperties("JgxuGe9URy-E-ceaL04lEw", nodeId = nodeId),
      Seq.empty,
      new SimpleApiVersionManager(
        ListenerType.CONTROLLER,
        true,
        false,
        () => Features.fromKRaftVersion(MetadataVersion.latest()))
    )
  }

  /**
   * Build a RequestChannel.Request from the AbstractRequest
   * @param request      - AbstractRequest
   * @param listenerName - Default listener for the RequestChannel
   * @tparam T - Type of AbstractRequest
   * @return
   */
  private def buildRequest[T <: AbstractRequest](
<<<<<<< HEAD
                                                  request: AbstractRequest,
                                                  listenerName: ListenerName = ListenerName.forSecurityProtocol(SecurityProtocol.PLAINTEXT)
                                                ): RequestChannel.Request = {
    val buffer = RequestTestUtils.serializeRequestWithHeader(
      new RequestHeader(request.apiKey, request.version, clientID, 0), request)
=======
    request: AbstractRequest,
    listenerName: ListenerName = ListenerName.forSecurityProtocol(SecurityProtocol.PLAINTEXT)
  ): RequestChannel.Request = {
    val buffer = request.serializeWithHeader(new RequestHeader(request.apiKey, request.version, clientID, 0))
>>>>>>> 15418db6

    // read the header from the buffer first so that the body can be read next from the Request constructor
    val header = RequestHeader.parse(buffer)
    val context = new RequestContext(header, "1", InetAddress.getLocalHost, KafkaPrincipal.ANONYMOUS,
      listenerName, SecurityProtocol.PLAINTEXT, ClientInformation.EMPTY, false)
    new RequestChannel.Request(processor = 1, context = context, startTimeNanos = 0, MemoryPool.NONE, buffer,
      requestChannelMetrics)
  }

  def createDenyAllAuthorizer(): Authorizer = {
    val authorizer = mock(classOf[Authorizer])
    when(authorizer.authorize(
      any(classOf[AuthorizableRequestContext]),
      any(classOf[java.util.List[Action]])
    )).thenReturn(
      singletonList(AuthorizationResult.DENIED)
    )
    authorizer
  }

  @Test
  def testUnauthorizedFetch(): Unit = {
    assertThrows(classOf[ClusterAuthorizationException], () => createControllerApis(
      Some(createDenyAllAuthorizer()), new MockController.Builder().build()).
      handleFetch(buildRequest(new FetchRequest(new FetchRequestData(), 12))))
  }

  @Test
  def testFetchSentToKRaft(): Unit = {
    when(
      raftManager.handleRequest(
        any(classOf[RequestHeader]),
        any(classOf[ApiMessage]),
        any(classOf[Long])
      )
    ).thenReturn(
      new CompletableFuture[ApiMessage]()
    )

    createControllerApis(None, new MockController.Builder().build())
      .handleFetch(buildRequest(new FetchRequest(new FetchRequestData(), 12)))

    verify(raftManager).handleRequest(
      ArgumentMatchers.any(),
      ArgumentMatchers.any(),
      ArgumentMatchers.any()
    )
  }

  @Test
  def testFetchLocalTimeComputedCorrectly(): Unit = {
    val localTimeDurationMs = 5
    val initialTimeNanos = time.nanoseconds()
    val initialTimeMs = time.milliseconds()

    when(
      raftManager.handleRequest(
        any(classOf[RequestHeader]),
        any(classOf[ApiMessage]),
        any(classOf[Long])
      )
    ).thenAnswer { _ =>
      time.sleep(localTimeDurationMs)
      new CompletableFuture[ApiMessage]()
    }

    // Local time should be updated when `ControllerApis.handle` returns
    val fetchRequestData = new FetchRequestData()
    val request = buildRequest(new FetchRequest(fetchRequestData, ApiKeys.FETCH.latestVersion))
    createControllerApis(None, new MockController.Builder().build())
      .handle(request, RequestLocal.NoCaching)

    verify(raftManager).handleRequest(
      ArgumentMatchers.eq(request.header),
      ArgumentMatchers.eq(fetchRequestData),
      ArgumentMatchers.eq(initialTimeMs)
    )

    assertEquals(localTimeDurationMs, TimeUnit.MILLISECONDS.convert(
      request.apiLocalCompleteTimeNanos - initialTimeNanos,
      TimeUnit.NANOSECONDS
    ))
  }

  @Test
  def testUnauthorizedFetchSnapshot(): Unit = {
    assertThrows(classOf[ClusterAuthorizationException], () => createControllerApis(
      Some(createDenyAllAuthorizer()), new MockController.Builder().build()).
        handleFetchSnapshot(buildRequest(new FetchSnapshotRequest(new FetchSnapshotRequestData(), 0))))
  }

  @Test
  def testFetchSnapshotSentToKRaft(): Unit = {
    when(
      raftManager.handleRequest(
        any(classOf[RequestHeader]),
        any(classOf[ApiMessage]),
        any(classOf[Long])
      )
    ).thenReturn(
      new CompletableFuture[ApiMessage]()
    )

    createControllerApis(None, new MockController.Builder().build())
      .handleFetchSnapshot(buildRequest(new FetchSnapshotRequest(new FetchSnapshotRequestData(), 0)))

    verify(raftManager).handleRequest(
      ArgumentMatchers.any(),
      ArgumentMatchers.any(),
      ArgumentMatchers.any()
    )
  }

  @Test
  def testUnauthorizedVote(): Unit = {
    assertThrows(classOf[ClusterAuthorizationException], () => createControllerApis(
      Some(createDenyAllAuthorizer()), new MockController.Builder().build()).
      handleVote(buildRequest(new VoteRequest.Builder(new VoteRequestData()).build(0))))
  }

  @Test
  def testHandleLegacyAlterConfigsErrors(): Unit = {
    val requestData = new AlterConfigsRequestData().setResources(
      new OldAlterConfigsResourceCollection(util.Arrays.asList(
        new OldAlterConfigsResource().
          setResourceName("1").
          setResourceType(ConfigResource.Type.BROKER.id()).
          setConfigs(new OldAlterableConfigCollection(util.Arrays.asList(new OldAlterableConfig().
            setName(KafkaConfig.LogCleanerBackoffMsProp).
            setValue("100000")).iterator())),
        new OldAlterConfigsResource().
          setResourceName("2").
          setResourceType(ConfigResource.Type.BROKER.id()).
          setConfigs(new OldAlterableConfigCollection(util.Arrays.asList(new OldAlterableConfig().
            setName(KafkaConfig.LogCleanerBackoffMsProp).
            setValue("100000")).iterator())),
        new OldAlterConfigsResource().
          setResourceName("2").
          setResourceType(ConfigResource.Type.BROKER.id()).
          setConfigs(new OldAlterableConfigCollection(util.Arrays.asList(new OldAlterableConfig().
            setName(KafkaConfig.LogCleanerBackoffMsProp).
            setValue("100000")).iterator())),
        new OldAlterConfigsResource().
          setResourceName("baz").
          setResourceType(123.toByte).
          setConfigs(new OldAlterableConfigCollection(util.Arrays.asList(new OldAlterableConfig().
            setName("foo").
            setValue("bar")).iterator())),
      ).iterator()))
    val request = buildRequest(new AlterConfigsRequest(requestData, 0))
    createControllerApis(Some(createDenyAllAuthorizer()),
      new MockController.Builder().build()).handleLegacyAlterConfigs(request)
    val capturedResponse: ArgumentCaptor[AbstractResponse] =
      ArgumentCaptor.forClass(classOf[AbstractResponse])
    verify(requestChannel).sendResponse(
      ArgumentMatchers.eq(request),
      capturedResponse.capture(),
      ArgumentMatchers.eq(None))
    assertNotNull(capturedResponse.getValue)
    val response = capturedResponse.getValue.asInstanceOf[AlterConfigsResponse]
    assertEquals(Set(
      new OldAlterConfigsResourceResponse().
        setErrorCode(INVALID_REQUEST.code()).
        setErrorMessage("Duplicate resource.").
        setResourceName("2").
        setResourceType(ConfigResource.Type.BROKER.id()),
      new OldAlterConfigsResourceResponse().
        setErrorCode(UNSUPPORTED_VERSION.code()).
        setErrorMessage("Unknown resource type 123.").
        setResourceName("baz").
        setResourceType(123.toByte),
      new OldAlterConfigsResourceResponse().
        setErrorCode(CLUSTER_AUTHORIZATION_FAILED.code()).
        setErrorMessage("Cluster authorization failed.").
        setResourceName("1").
        setResourceType(ConfigResource.Type.BROKER.id())),
      response.data().responses().asScala.toSet)
  }

  @Test
  def testUnauthorizedBeginQuorumEpoch(): Unit = {
    assertThrows(classOf[ClusterAuthorizationException], () => createControllerApis(
      Some(createDenyAllAuthorizer()), new MockController.Builder().build()).
      handleBeginQuorumEpoch(buildRequest(new BeginQuorumEpochRequest.Builder(
        new BeginQuorumEpochRequestData()).build(0))))
  }

  @Test
  def testUnauthorizedEndQuorumEpoch(): Unit = {
    assertThrows(classOf[ClusterAuthorizationException], () => createControllerApis(
      Some(createDenyAllAuthorizer()), new MockController.Builder().build()).
      handleEndQuorumEpoch(buildRequest(new EndQuorumEpochRequest.Builder(
        new EndQuorumEpochRequestData()).build(0))))
  }

  @Test
  def testUnauthorizedDescribeQuorum(): Unit = {
    assertThrows(classOf[ClusterAuthorizationException], () => createControllerApis(
      Some(createDenyAllAuthorizer()), new MockController.Builder().build()).
      handleDescribeQuorum(buildRequest(new DescribeQuorumRequest.Builder(
        new DescribeQuorumRequestData()).build(0))))
  }

  @Test
  def testUnauthorizedHandleAlterPartitionRequest(): Unit = {
    assertThrows(classOf[ClusterAuthorizationException], () => createControllerApis(
      Some(createDenyAllAuthorizer()), new MockController.Builder().build()).
<<<<<<< HEAD
      handleAlterIsrRequest(buildRequest(new AlterIsrRequest.Builder(
        new AlterIsrRequestData()).build(0))))
=======
        handleAlterPartitionRequest(buildRequest(new AlterPartitionRequest.Builder(
          new AlterPartitionRequestData(), false).build(0))))
>>>>>>> 15418db6
  }

  @Test
  def testUnauthorizedHandleBrokerHeartBeatRequest(): Unit = {
    assertThrows(classOf[ClusterAuthorizationException], () => createControllerApis(
      Some(createDenyAllAuthorizer()), new MockController.Builder().build()).
      handleBrokerHeartBeatRequest(buildRequest(new BrokerHeartbeatRequest.Builder(
        new BrokerHeartbeatRequestData()).build(0))))
  }

  @Test
  def testUnauthorizedHandleUnregisterBroker(): Unit = {
    assertThrows(classOf[ClusterAuthorizationException], () => createControllerApis(
      Some(createDenyAllAuthorizer()), new MockController.Builder().build()).
      handleUnregisterBroker(buildRequest(new UnregisterBrokerRequest.Builder(
        new UnregisterBrokerRequestData()).build(0))))
  }

  @Test
  def testClose(): Unit = {
    val apis = createControllerApis(Some(createDenyAllAuthorizer()), mock(classOf[Controller]))
    apis.close()
    assertTrue(apis.isClosed)
  }

  @Test
  def testUnauthorizedBrokerRegistration(): Unit = {
    val brokerRegistrationRequest = new BrokerRegistrationRequest.Builder(
      new BrokerRegistrationRequestData()
        .setBrokerId(nodeId)
        .setRack(brokerRack)
    ).build()

    val request = buildRequest(brokerRegistrationRequest)
    val capturedResponse: ArgumentCaptor[AbstractResponse] = ArgumentCaptor.forClass(classOf[AbstractResponse])

    createControllerApis(Some(createDenyAllAuthorizer()), mock(classOf[Controller])).handle(request,
      RequestLocal.withThreadConfinedCaching)
    verify(requestChannel).sendResponse(
      ArgumentMatchers.eq(request),
      capturedResponse.capture(),
      ArgumentMatchers.eq(None))

    assertNotNull(capturedResponse.getValue)

    val brokerRegistrationResponse = capturedResponse.getValue.asInstanceOf[BrokerRegistrationResponse]
    assertEquals(Map(CLUSTER_AUTHORIZATION_FAILED -> 1),
      brokerRegistrationResponse.errorCounts().asScala)
  }

  @Test
  def testUnauthorizedHandleAlterClientQuotas(): Unit = {
    assertThrows(classOf[ClusterAuthorizationException], () => createControllerApis(
      Some(createDenyAllAuthorizer()), new MockController.Builder().build()).
      handleAlterClientQuotas(buildRequest(new AlterClientQuotasRequest(
        new AlterClientQuotasRequestData(), 0))))
  }

  @Test
  def testUnauthorizedHandleIncrementalAlterConfigs(): Unit = {
    val requestData = new IncrementalAlterConfigsRequestData().setResources(
      new AlterConfigsResourceCollection(
        util.Arrays.asList(new AlterConfigsResource().
          setResourceName("1").
          setResourceType(ConfigResource.Type.BROKER.id()).
          setConfigs(new AlterableConfigCollection(util.Arrays.asList(new AlterableConfig().
            setName(KafkaConfig.LogCleanerBackoffMsProp).
            setValue("100000").
            setConfigOperation(AlterConfigOp.OpType.SET.id())).iterator())),
          new AlterConfigsResource().
            setResourceName("foo").
            setResourceType(ConfigResource.Type.TOPIC.id()).
            setConfigs(new AlterableConfigCollection(util.Arrays.asList(new AlterableConfig().
              setName(TopicConfig.FLUSH_MS_CONFIG).
              setValue("1000").
              setConfigOperation(AlterConfigOp.OpType.SET.id())).iterator())),
        ).iterator()))
    val request = buildRequest(new IncrementalAlterConfigsRequest.Builder(requestData).build(0))
    createControllerApis(Some(createDenyAllAuthorizer()),
      new MockController.Builder().build()).handleIncrementalAlterConfigs(request)
    val capturedResponse: ArgumentCaptor[AbstractResponse] =
      ArgumentCaptor.forClass(classOf[AbstractResponse])
    verify(requestChannel).sendResponse(
      ArgumentMatchers.eq(request),
      capturedResponse.capture(),
      ArgumentMatchers.eq(None))
    assertNotNull(capturedResponse.getValue)
    val response = capturedResponse.getValue.asInstanceOf[IncrementalAlterConfigsResponse]
    assertEquals(Set(new AlterConfigsResourceResponse().
      setErrorCode(CLUSTER_AUTHORIZATION_FAILED.code()).
      setErrorMessage(CLUSTER_AUTHORIZATION_FAILED.message()).
      setResourceName("1").
      setResourceType(ConfigResource.Type.BROKER.id()),
      new AlterConfigsResourceResponse().
        setErrorCode(TOPIC_AUTHORIZATION_FAILED.code()).
        setErrorMessage(TOPIC_AUTHORIZATION_FAILED.message()).
        setResourceName("foo").
        setResourceType(ConfigResource.Type.TOPIC.id())),
      response.data().responses().asScala.toSet)
  }

  @Test
  def testInvalidIncrementalAlterConfigsResources(): Unit = {
    val requestData = new IncrementalAlterConfigsRequestData().setResources(
      new AlterConfigsResourceCollection(util.Arrays.asList(
        new AlterConfigsResource().
          setResourceName("1").
          setResourceType(ConfigResource.Type.BROKER_LOGGER.id()).
          setConfigs(new AlterableConfigCollection(util.Arrays.asList(new AlterableConfig().
            setName("kafka.server.KafkaConfig").
            setValue("TRACE").
            setConfigOperation(AlterConfigOp.OpType.SET.id())).iterator())),
        new AlterConfigsResource().
          setResourceName("3").
          setResourceType(ConfigResource.Type.BROKER.id()).
          setConfigs(new AlterableConfigCollection(util.Arrays.asList(new AlterableConfig().
            setName(KafkaConfig.LogCleanerBackoffMsProp).
            setValue("100000").
            setConfigOperation(AlterConfigOp.OpType.SET.id())).iterator())),
        new AlterConfigsResource().
          setResourceName("3").
          setResourceType(ConfigResource.Type.BROKER.id()).
          setConfigs(new AlterableConfigCollection(util.Arrays.asList(new AlterableConfig().
            setName(KafkaConfig.LogCleanerBackoffMsProp).
            setValue("100000").
            setConfigOperation(AlterConfigOp.OpType.SET.id())).iterator())),
        new AlterConfigsResource().
          setResourceName("foo").
          setResourceType(124.toByte).
          setConfigs(new AlterableConfigCollection(util.Arrays.asList(new AlterableConfig().
            setName("foo").
            setValue("bar").
            setConfigOperation(AlterConfigOp.OpType.SET.id())).iterator())),
      ).iterator()))
    val request = buildRequest(new IncrementalAlterConfigsRequest.Builder(requestData).build(0))
    createControllerApis(Some(createDenyAllAuthorizer()),
      new MockController.Builder().build()).handleIncrementalAlterConfigs(request)
    val capturedResponse: ArgumentCaptor[AbstractResponse] =
      ArgumentCaptor.forClass(classOf[AbstractResponse])
    verify(requestChannel).sendResponse(
      ArgumentMatchers.eq(request),
      capturedResponse.capture(),
      ArgumentMatchers.eq(None))
    assertNotNull(capturedResponse.getValue)
    val response = capturedResponse.getValue.asInstanceOf[IncrementalAlterConfigsResponse]
    assertEquals(Set(
      new AlterConfigsResourceResponse().
        setErrorCode(INVALID_REQUEST.code()).
        setErrorMessage("Unexpected resource type BROKER_LOGGER.").
        setResourceName("1").
        setResourceType(ConfigResource.Type.BROKER_LOGGER.id()),
      new AlterConfigsResourceResponse().
        setErrorCode(INVALID_REQUEST.code()).
        setErrorMessage("Duplicate resource.").
        setResourceName("3").
        setResourceType(ConfigResource.Type.BROKER.id()),
      new AlterConfigsResourceResponse().
        setErrorCode(UNSUPPORTED_VERSION.code()).
        setErrorMessage("Unknown resource type 124.").
        setResourceName("foo").
        setResourceType(124.toByte)),
      response.data().responses().asScala.toSet)
  }

  @Test
  def testUnauthorizedHandleAlterPartitionReassignments(): Unit = {
    assertThrows(classOf[ClusterAuthorizationException], () => createControllerApis(
      Some(createDenyAllAuthorizer()), new MockController.Builder().build()).
      handleAlterPartitionReassignments(buildRequest(new AlterPartitionReassignmentsRequest.Builder(
        new AlterPartitionReassignmentsRequestData()).build())))
  }

  @Test
  def testUnauthorizedHandleAllocateProducerIds(): Unit = {
    assertThrows(classOf[ClusterAuthorizationException], () => createControllerApis(
      Some(createDenyAllAuthorizer()), new MockController.Builder().build()).
      handleAllocateProducerIdsRequest(buildRequest(new AllocateProducerIdsRequest.Builder(
        new AllocateProducerIdsRequestData()).build())))
  }

  @Test
  def testUnauthorizedHandleListPartitionReassignments(): Unit = {
    assertThrows(classOf[ClusterAuthorizationException], () => createControllerApis(
      Some(createDenyAllAuthorizer()), new MockController.Builder().build()).
      handleListPartitionReassignments(buildRequest(new ListPartitionReassignmentsRequest.Builder(
        new ListPartitionReassignmentsRequestData()).build())))
  }

  @Test
  def testCreateTopics(): Unit = {
    val controller = new MockController.Builder().build()
    val controllerApis = createControllerApis(None, controller)
    val request = new CreateTopicsRequestData().setTopics(new CreatableTopicCollection(
      util.Arrays.asList(new CreatableTopic().setName("foo").setNumPartitions(1).setReplicationFactor(3),
        new CreatableTopic().setName("foo").setNumPartitions(2).setReplicationFactor(3),
        new CreatableTopic().setName("bar").setNumPartitions(2).setReplicationFactor(3),
        new CreatableTopic().setName("bar").setNumPartitions(2).setReplicationFactor(3),
        new CreatableTopic().setName("bar").setNumPartitions(2).setReplicationFactor(3),
        new CreatableTopic().setName("baz").setNumPartitions(2).setReplicationFactor(3),
        new CreatableTopic().setName("indescribable").setNumPartitions(2).setReplicationFactor(3),
        new CreatableTopic().setName("quux").setNumPartitions(2).setReplicationFactor(3),
      ).iterator()))
    val expectedResponse = Set(new CreatableTopicResult().setName("foo").
      setErrorCode(INVALID_REQUEST.code()).
      setErrorMessage("Duplicate topic name."),
      new CreatableTopicResult().setName("bar").
        setErrorCode(INVALID_REQUEST.code()).
        setErrorMessage("Duplicate topic name."),
      new CreatableTopicResult().setName("baz").
        setErrorCode(NONE.code()).
        setTopicId(new Uuid(0L, 1L)).
        setNumPartitions(2).
        setReplicationFactor(3).
        setTopicConfigErrorCode(NONE.code()),
      new CreatableTopicResult().setName("indescribable").
        setErrorCode(NONE.code()).
        setTopicId(new Uuid(0L, 2L)).
        setTopicConfigErrorCode(TOPIC_AUTHORIZATION_FAILED.code()),
      new CreatableTopicResult().setName("quux").
        setErrorCode(TOPIC_AUTHORIZATION_FAILED.code()).
        setErrorMessage("Authorization failed."))
    assertEquals(expectedResponse, controllerApis.createTopics(ANONYMOUS_CONTEXT, request,
      false,
      _ => Set("baz", "indescribable"),
      _ => Set("baz")).get().topics().asScala.toSet)
  }

  @ParameterizedTest(name = "testCreateTopicsMutationQuota with throttle: {0}")
  @ValueSource(booleans = Array(true, false))
  def testCreateTopicsMutationQuota(throttle: Boolean): Unit = {
    val controller = new MockController.Builder().build()
    val controllerApis = createControllerApis(None, controller, new Properties(), throttle)
    val topicName = "foo"
    val requestData = new CreateTopicsRequestData().setTopics(new CreatableTopicCollection(
      util.Collections.singletonList(new CreatableTopic().setName(topicName).setNumPartitions(1).setReplicationFactor(1)).iterator()))
    val request = new CreateTopicsRequest.Builder(requestData).build()
    val expectedResponseDataUnthrottled = Set(new CreatableTopicResult().setName(topicName).
        setErrorCode(NONE.code()).
        setTopicId(new Uuid(0L, 1L)).
        setNumPartitions(1).
        setReplicationFactor(1).
        setTopicConfigErrorCode(NONE.code()))
    val expectedResponseDataThrottled = Set(new CreatableTopicResult().setName(topicName).
      setErrorCode(THROTTLING_QUOTA_EXCEEDED.code()).
      setErrorMessage(THROTTLING_QUOTA_EXCEEDED.message()))
    val response = handleRequest[CreateTopicsResponse](request, controllerApis)
    if (throttle) {
      assertEquals(expectedResponseDataThrottled, response.data.topics().asScala.toSet)
      assertEquals(MockControllerMutationQuota.throttleTimeMs, response.throttleTimeMs())
    } else {
      assertEquals(expectedResponseDataUnthrottled, response.data.topics().asScala.toSet)
      assertEquals(0, response.throttleTimeMs())
    }
  }

  @Test
  def testDeleteTopicsByName(): Unit = {
    val fooId = Uuid.fromString("vZKYST0pSA2HO5x_6hoO2Q")
    val controller = new MockController.Builder().newInitialTopic("foo", fooId).build()
    val controllerApis = createControllerApis(None, controller)
    val request = new DeleteTopicsRequestData().setTopicNames(
      util.Arrays.asList("foo", "bar", "quux", "quux"))
    val expectedResponse = Set(new DeletableTopicResult().setName("quux").
      setErrorCode(INVALID_REQUEST.code()).
      setErrorMessage("Duplicate topic name."),
      new DeletableTopicResult().setName("bar").
        setErrorCode(UNKNOWN_TOPIC_OR_PARTITION.code()).
        setErrorMessage("This server does not host this topic-partition."),
      new DeletableTopicResult().setName("foo").setTopicId(fooId))
    assertEquals(expectedResponse, controllerApis.deleteTopics(ANONYMOUS_CONTEXT, request,
      ApiKeys.DELETE_TOPICS.latestVersion().toInt,
      true,
      _ => Set.empty,
      _ => Set.empty).get().asScala.toSet)
  }

  @Test
  def testDeleteTopicsById(): Unit = {
    val fooId = Uuid.fromString("vZKYST0pSA2HO5x_6hoO2Q")
    val barId = Uuid.fromString("VlFu5c51ToiNx64wtwkhQw")
    val quuxId = Uuid.fromString("ObXkLhL_S5W62FAE67U3MQ")
    val controller = new MockController.Builder().newInitialTopic("foo", fooId).build()
    val controllerApis = createControllerApis(None, controller)
    val request = new DeleteTopicsRequestData()
    request.topics().add(new DeleteTopicState().setName(null).setTopicId(fooId))
    request.topics().add(new DeleteTopicState().setName(null).setTopicId(barId))
    request.topics().add(new DeleteTopicState().setName(null).setTopicId(quuxId))
    request.topics().add(new DeleteTopicState().setName(null).setTopicId(quuxId))
    val response = Set(new DeletableTopicResult().setName(null).setTopicId(quuxId).
      setErrorCode(INVALID_REQUEST.code()).
      setErrorMessage("Duplicate topic id."),
      new DeletableTopicResult().setName(null).setTopicId(barId).
        setErrorCode(UNKNOWN_TOPIC_ID.code()).
        setErrorMessage("This server does not host this topic ID."),
      new DeletableTopicResult().setName("foo").setTopicId(fooId))
    assertEquals(response, controllerApis.deleteTopics(ANONYMOUS_CONTEXT, request,
      ApiKeys.DELETE_TOPICS.latestVersion().toInt,
      true,
      _ => Set.empty,
      _ => Set.empty).get().asScala.toSet)
  }

  @Test
  def testInvalidDeleteTopicsRequest(): Unit = {
    val fooId = Uuid.fromString("vZKYST0pSA2HO5x_6hoO2Q")
    val barId = Uuid.fromString("VlFu5c51ToiNx64wtwkhQw")
    val bazId = Uuid.fromString("YOS4oQ3UT9eSAZahN1ysSA")
    val controller = new MockController.Builder().
      newInitialTopic("foo", fooId).
      newInitialTopic("bar", barId).build()
    val controllerApis = createControllerApis(None, controller)
    val request = new DeleteTopicsRequestData()
    request.topics().add(new DeleteTopicState().setName(null).setTopicId(ZERO_UUID))
    request.topics().add(new DeleteTopicState().setName("foo").setTopicId(fooId))
    request.topics().add(new DeleteTopicState().setName("bar").setTopicId(ZERO_UUID))
    request.topics().add(new DeleteTopicState().setName(null).setTopicId(barId))
    request.topics().add(new DeleteTopicState().setName("quux").setTopicId(ZERO_UUID))
    request.topics().add(new DeleteTopicState().setName("quux").setTopicId(ZERO_UUID))
    request.topics().add(new DeleteTopicState().setName("quux").setTopicId(ZERO_UUID))
    request.topics().add(new DeleteTopicState().setName(null).setTopicId(bazId))
    request.topics().add(new DeleteTopicState().setName(null).setTopicId(bazId))
    request.topics().add(new DeleteTopicState().setName(null).setTopicId(bazId))
    val response = Set(new DeletableTopicResult().setName(null).setTopicId(ZERO_UUID).
      setErrorCode(INVALID_REQUEST.code()).
      setErrorMessage("Neither topic name nor id were specified."),
      new DeletableTopicResult().setName("foo").setTopicId(fooId).
        setErrorCode(INVALID_REQUEST.code()).
        setErrorMessage("You may not specify both topic name and topic id."),
      new DeletableTopicResult().setName("bar").setTopicId(barId).
        setErrorCode(INVALID_REQUEST.code()).
        setErrorMessage("The provided topic name maps to an ID that was already supplied."),
      new DeletableTopicResult().setName("quux").setTopicId(ZERO_UUID).
        setErrorCode(INVALID_REQUEST.code()).
        setErrorMessage("Duplicate topic name."),
      new DeletableTopicResult().setName(null).setTopicId(bazId).
        setErrorCode(INVALID_REQUEST.code()).
        setErrorMessage("Duplicate topic id."))
    assertEquals(response, controllerApis.deleteTopics(ANONYMOUS_CONTEXT, request,
      ApiKeys.DELETE_TOPICS.latestVersion().toInt,
      false,
      names => names.toSet,
      names => names.toSet).get().asScala.toSet)
  }

  @Test
  def testNotAuthorizedToDeleteWithTopicExisting(): Unit = {
    val fooId = Uuid.fromString("vZKYST0pSA2HO5x_6hoO2Q")
    val barId = Uuid.fromString("VlFu5c51ToiNx64wtwkhQw")
    val bazId = Uuid.fromString("hr4TVh3YQiu3p16Awkka6w")
    val quuxId = Uuid.fromString("5URoQzW_RJiERVZXJgUVLg")
    val controller = new MockController.Builder().
      newInitialTopic("foo", fooId).
      newInitialTopic("bar", barId).
      newInitialTopic("baz", bazId).
      newInitialTopic("quux", quuxId).build()
    val controllerApis = createControllerApis(None, controller)
    val request = new DeleteTopicsRequestData()
    request.topics().add(new DeleteTopicState().setName(null).setTopicId(fooId))
    request.topics().add(new DeleteTopicState().setName(null).setTopicId(barId))
    request.topics().add(new DeleteTopicState().setName("baz").setTopicId(ZERO_UUID))
    request.topics().add(new DeleteTopicState().setName("quux").setTopicId(ZERO_UUID))
    val response = Set(new DeletableTopicResult().setName(null).setTopicId(barId).
      setErrorCode(TOPIC_AUTHORIZATION_FAILED.code).
      setErrorMessage(TOPIC_AUTHORIZATION_FAILED.message),
      new DeletableTopicResult().setName("quux").setTopicId(ZERO_UUID).
        setErrorCode(TOPIC_AUTHORIZATION_FAILED.code).
        setErrorMessage(TOPIC_AUTHORIZATION_FAILED.message),
      new DeletableTopicResult().setName("baz").setTopicId(ZERO_UUID).
        setErrorCode(TOPIC_AUTHORIZATION_FAILED.code).
        setErrorMessage(TOPIC_AUTHORIZATION_FAILED.message),
      new DeletableTopicResult().setName("foo").setTopicId(fooId).
        setErrorCode(TOPIC_AUTHORIZATION_FAILED.code).
        setErrorMessage(TOPIC_AUTHORIZATION_FAILED.message))
    assertEquals(response, controllerApis.deleteTopics(ANONYMOUS_CONTEXT, request,
      ApiKeys.DELETE_TOPICS.latestVersion().toInt,
      false,
      _ => Set("foo", "baz"),
      _ => Set.empty).get().asScala.toSet)
  }

  @Test
  def testNotAuthorizedToDeleteWithTopicNotExisting(): Unit = {
    val barId = Uuid.fromString("VlFu5c51ToiNx64wtwkhQw")
    val controller = new MockController.Builder().build()
    val controllerApis = createControllerApis(None, controller)
    val request = new DeleteTopicsRequestData()
    request.topics().add(new DeleteTopicState().setName("foo").setTopicId(ZERO_UUID))
    request.topics().add(new DeleteTopicState().setName("bar").setTopicId(ZERO_UUID))
    request.topics().add(new DeleteTopicState().setName(null).setTopicId(barId))
    val expectedResponse = Set(new DeletableTopicResult().setName("foo").
      setErrorCode(UNKNOWN_TOPIC_OR_PARTITION.code).
      setErrorMessage(UNKNOWN_TOPIC_OR_PARTITION.message),
      new DeletableTopicResult().setName("bar").
        setErrorCode(TOPIC_AUTHORIZATION_FAILED.code).
        setErrorMessage(TOPIC_AUTHORIZATION_FAILED.message),
      new DeletableTopicResult().setName(null).setTopicId(barId).
        setErrorCode(UNKNOWN_TOPIC_ID.code).
        setErrorMessage(UNKNOWN_TOPIC_ID.message))
    assertEquals(expectedResponse, controllerApis.deleteTopics(ANONYMOUS_CONTEXT, request,
      ApiKeys.DELETE_TOPICS.latestVersion().toInt,
      false,
      _ => Set("foo"),
      _ => Set.empty).get().asScala.toSet)
  }

  @Test
  def testNotControllerErrorPreventsDeletingTopics(): Unit = {
    val fooId = Uuid.fromString("vZKYST0pSA2HO5x_6hoO2Q")
    val barId = Uuid.fromString("VlFu5c51ToiNx64wtwkhQw")
    val controller = new MockController.Builder().
      newInitialTopic("foo", fooId).build()
    controller.setActive(false)
    val controllerApis = createControllerApis(None, controller)
    val request = new DeleteTopicsRequestData()
    request.topics().add(new DeleteTopicState().setName(null).setTopicId(fooId))
    request.topics().add(new DeleteTopicState().setName(null).setTopicId(barId))
    assertEquals(classOf[NotControllerException], assertThrows(
      classOf[ExecutionException], () => controllerApis.deleteTopics(ANONYMOUS_CONTEXT, request,
        ApiKeys.DELETE_TOPICS.latestVersion().toInt,
        false,
        _ => Set("foo", "bar"),
        _ => Set("foo", "bar")).get()).getCause.getClass)
  }

  @Test
  def testDeleteTopicsDisabled(): Unit = {
    val fooId = Uuid.fromString("vZKYST0pSA2HO5x_6hoO2Q")
    val controller = new MockController.Builder().
      newInitialTopic("foo", fooId).build()
    val props = new Properties()
    props.put(KafkaConfig.DeleteTopicEnableProp, "false")
    val controllerApis = createControllerApis(None, controller, props)
    val request = new DeleteTopicsRequestData()
    request.topics().add(new DeleteTopicState().setName("foo").setTopicId(ZERO_UUID))
<<<<<<< HEAD
    assertThrows(classOf[TopicDeletionDisabledException], () => controllerApis.deleteTopics(request,
      ApiKeys.DELETE_TOPICS.latestVersion().toInt,
      false,
      _ => Set("foo", "bar"),
      _ => Set("foo", "bar")))
    assertThrows(classOf[InvalidRequestException], () => controllerApis.deleteTopics(request,
      1,
      false,
      _ => Set("foo", "bar"),
      _ => Set("foo", "bar")))
=======
    assertThrows(classOf[TopicDeletionDisabledException],
      () => controllerApis.deleteTopics(ANONYMOUS_CONTEXT, request,
        ApiKeys.DELETE_TOPICS.latestVersion().toInt,
        false,
        _ => Set("foo", "bar"),
        _ => Set("foo", "bar")))
    assertThrows(classOf[InvalidRequestException],
      () => controllerApis.deleteTopics(ANONYMOUS_CONTEXT, request,
        1,
        false,
        _ => Set("foo", "bar"),
        _ => Set("foo", "bar")))
>>>>>>> 15418db6
  }

  @ParameterizedTest
  @ValueSource(booleans = Array(true, false))
  def testCreatePartitionsRequest(validateOnly: Boolean): Unit = {
    val controller = mock(classOf[Controller])
    val controllerApis = createControllerApis(None, controller)
    val request = new CreatePartitionsRequestData()
    request.topics().add(new CreatePartitionsTopic().setName("foo").setAssignments(null).setCount(5))
    request.topics().add(new CreatePartitionsTopic().setName("bar").setAssignments(null).setCount(5))
    request.topics().add(new CreatePartitionsTopic().setName("bar").setAssignments(null).setCount(5))
    request.topics().add(new CreatePartitionsTopic().setName("bar").setAssignments(null).setCount(5))
    request.topics().add(new CreatePartitionsTopic().setName("baz").setAssignments(null).setCount(5))
    request.setValidateOnly(validateOnly)

    // Check if the controller is called correctly with the 'validateOnly' field set appropriately.
    when(controller.createPartitions(
      any(),
      ArgumentMatchers.eq(
        Collections.singletonList(
          new CreatePartitionsTopic().setName("foo").setAssignments(null).setCount(5))),
      ArgumentMatchers.eq(validateOnly))).thenReturn(CompletableFuture
      .completedFuture(Collections.singletonList(
        new CreatePartitionsTopicResult().setName("foo").
          setErrorCode(NONE.code()).
          setErrorMessage(null)
      )))
    assertEquals(Set(new CreatePartitionsTopicResult().setName("foo").
      setErrorCode(NONE.code()).
      setErrorMessage(null),
      new CreatePartitionsTopicResult().setName("bar").
        setErrorCode(INVALID_REQUEST.code()).
        setErrorMessage("Duplicate topic name."),
      new CreatePartitionsTopicResult().setName("baz").
        setErrorCode(TOPIC_AUTHORIZATION_FAILED.code()).
        setErrorMessage(null)),
      controllerApis.createPartitions(ANONYMOUS_CONTEXT, request,
        _ => Set("foo", "bar")).get().asScala.toSet)
  }

  @Test
  def testCreatePartitionsAuthorization(): Unit = {
    val controller = new MockController.Builder()
      .newInitialTopic("foo", Uuid.fromString("vZKYST0pSA2HO5x_6hoO2Q"))
      .build()
    val authorizer = mock(classOf[Authorizer])
    val controllerApis = createControllerApis(Some(authorizer), controller)

    val requestData = new CreatePartitionsRequestData()
    requestData.topics().add(new CreatePartitionsTopic().setName("foo").setAssignments(null).setCount(2))
    requestData.topics().add(new CreatePartitionsTopic().setName("bar").setAssignments(null).setCount(10))
    val request = new CreatePartitionsRequest.Builder(requestData).build()

    val fooResource = new ResourcePattern(ResourceType.TOPIC, "foo", PatternType.LITERAL)
    val fooAction = new Action(AclOperation.ALTER, fooResource, 1, true, true)

    val barResource = new ResourcePattern(ResourceType.TOPIC, "bar", PatternType.LITERAL)
    val barAction = new Action(AclOperation.ALTER, barResource, 1, true, true)

    when(authorizer.authorize(
      any[RequestContext],
      any[util.List[Action]]
    )).thenAnswer { invocation =>
      val actions = invocation.getArgument[util.List[Action]](1).asScala
      val results = actions.map { action =>
        if (action == fooAction) AuthorizationResult.ALLOWED
        else if (action == barAction) AuthorizationResult.DENIED
        else throw new AssertionError(s"Unexpected action $action")
      }
      new util.ArrayList[AuthorizationResult](results.asJava)
    }

    val response = handleRequest[CreatePartitionsResponse](request, controllerApis)
    val results = response.data.results.asScala
    assertEquals(Some(Errors.NONE), results.find(_.name == "foo").map(result => Errors.forCode(result.errorCode)))
    assertEquals(Some(Errors.TOPIC_AUTHORIZATION_FAILED), results.find(_.name == "bar").map(result => Errors.forCode(result.errorCode)))
  }

  @ParameterizedTest(name = "testCreatePartitionsMutationQuota with throttle: {0}")
  @ValueSource(booleans = Array(true, false))
  def testCreatePartitionsMutationQuota(throttle: Boolean): Unit = {
    val topicName = "foo"
    val controller = new MockController.Builder()
      .newInitialTopic(topicName, Uuid.fromString("vZKYST0pSA2HO5x_6hoO2Q"), 1)
      .build()
    val controllerApis = createControllerApis(None, controller, new Properties(), throttle)
    val requestData = new CreatePartitionsRequestData()
    requestData.topics().add(new CreatePartitionsTopic().setName(topicName).setAssignments(null).setCount(2))
    val request = new CreatePartitionsRequest.Builder(requestData).build()
    val expectedResponseDataUnthrottled = Set(new CreatePartitionsTopicResult().setName(topicName).
      setErrorCode(NONE.code()))
    val expectedResponseDataThrottled = Set(new CreatePartitionsTopicResult().setName(topicName).
      setErrorCode(THROTTLING_QUOTA_EXCEEDED.code()).
      setErrorMessage(THROTTLING_QUOTA_EXCEEDED.message()))
    val response = handleRequest[CreatePartitionsResponse](request, controllerApis)
    if (throttle) {
      assertEquals(expectedResponseDataThrottled, response.data.results().asScala.toSet)
      assertEquals(MockControllerMutationQuota.throttleTimeMs, response.throttleTimeMs())
    } else {
      assertEquals(expectedResponseDataUnthrottled, response.data.results().asScala.toSet)
      assertEquals(0, response.throttleTimeMs())
    }
  }

  @Test
  def testElectLeadersAuthorization(): Unit = {
    val authorizer = mock(classOf[Authorizer])
    val controller = mock(classOf[Controller])
    val controllerApis = createControllerApis(Some(authorizer), controller)

    val request = new ElectLeadersRequest.Builder(
      ElectionType.PREFERRED,
      null,
      30000
    ).build()

    val resource = new ResourcePattern(ResourceType.CLUSTER, Resource.CLUSTER_NAME, PatternType.LITERAL)
    val actions = singletonList(new Action(AclOperation.ALTER, resource, 1, true, true))

    when(authorizer.authorize(
      any[RequestContext],
      ArgumentMatchers.eq(actions)
    )).thenReturn(singletonList(AuthorizationResult.DENIED))

    val response = handleRequest[ElectLeadersResponse](request, controllerApis)
    assertEquals(Errors.CLUSTER_AUTHORIZATION_FAILED, Errors.forCode(response.data.errorCode))
  }

  @Test
  def testElectLeadersHandledByController(): Unit = {
    val controller = mock(classOf[Controller])
    val controllerApis = createControllerApis(None, controller)

    val request = new ElectLeadersRequest.Builder(
      ElectionType.PREFERRED,
      null,
      30000
    ).build()

    val responseData = new ElectLeadersResponseData()
        .setErrorCode(Errors.NOT_CONTROLLER.code)

    when(controller.electLeaders(any[ControllerRequestContext],
      ArgumentMatchers.eq(request.data)
    )).thenReturn(CompletableFuture.completedFuture(responseData))

    val response = handleRequest[ElectLeadersResponse](request, controllerApis)
    assertEquals(Errors.NOT_CONTROLLER, Errors.forCode(response.data.errorCode))
  }

  @Test
  def testDeleteTopicsReturnsNotController(): Unit = {
    val topicId = Uuid.randomUuid()
    val topicName = "foo"
    val controller = mock(classOf[Controller])
    val controllerApis = createControllerApis(None, controller)

    val findNamesFuture = CompletableFuture.completedFuture(
      singletonMap(topicId, new ResultOrError(topicName))
    )
    when(controller.findTopicNames(
      any[ControllerRequestContext],
      ArgumentMatchers.eq(singleton(topicId))
    )).thenReturn(findNamesFuture)

    val findIdsFuture = CompletableFuture.completedFuture(
      Collections.emptyMap[String, ResultOrError[Uuid]]()
    )
    when(controller.findTopicIds(
      any[ControllerRequestContext],
      ArgumentMatchers.eq(Collections.emptySet())
    )).thenReturn(findIdsFuture)

    val deleteFuture = new CompletableFuture[util.Map[Uuid, ApiError]]()
    deleteFuture.completeExceptionally(new NotControllerException("Controller has moved"))
    when(controller.deleteTopics(
      any[ControllerRequestContext],
      ArgumentMatchers.eq(singleton(topicId))
    )).thenReturn(deleteFuture)

    val request = new DeleteTopicsRequest.Builder(
      new DeleteTopicsRequestData().setTopics(singletonList(
        new DeleteTopicState().setTopicId(topicId)
      ))
    ).build()

    val response = handleRequest[DeleteTopicsResponse](request, controllerApis)
    val topicIdResponse = response.data.responses.asScala.find(_.topicId == topicId).get
    assertEquals(Errors.NOT_CONTROLLER, Errors.forCode(topicIdResponse.errorCode))
  }

  @ParameterizedTest(name = "testDeleteTopicsMutationQuota with throttle: {0}")
  @ValueSource(booleans = Array(true, false))
  def testDeleteTopicsMutationQuota(throttle: Boolean): Unit = {
    val topicId = Uuid.fromString("vZKYST0pSA2HO5x_6hoO2Q")
    val topicName = "foo"
    val controller = new MockController.Builder()
      .newInitialTopic(topicName, topicId, 1)
      .build()
    val controllerApis = createControllerApis(None, controller, new Properties(), throttle)
    val requestData = new DeleteTopicsRequestData().setTopics(singletonList(
      new DeleteTopicState().setTopicId(topicId)))
    val request = new DeleteTopicsRequest.Builder(requestData).build()
    val expectedResponseDataUnthrottled = Set(new DeletableTopicResult().setName(topicName).
      setTopicId(topicId).
      setErrorCode(NONE.code()))
    val expectedResponseDataThrottled = Set(new DeletableTopicResult().setName(topicName).
      setTopicId(topicId).
      setErrorCode(THROTTLING_QUOTA_EXCEEDED.code()).
      setErrorMessage(THROTTLING_QUOTA_EXCEEDED.message()))
    val response = handleRequest[DeleteTopicsResponse](request, controllerApis)
    if (throttle) {
      assertEquals(expectedResponseDataThrottled, response.data.responses().asScala.toSet)
      assertEquals(MockControllerMutationQuota.throttleTimeMs, response.throttleTimeMs())
    } else {
      assertEquals(expectedResponseDataUnthrottled, response.data.responses().asScala.toSet)
      assertEquals(0, response.throttleTimeMs())
    }
  }

  @Test
  def testAllocateProducerIdsReturnsNotController(): Unit = {
    val controller = mock(classOf[Controller])
    val controllerApis = createControllerApis(None, controller)

    // We construct the future here to mimic the logic in `QuorumController.allocateProducerIds`.
    // When an exception is raised on the original future, the `thenApply` future is also completed
    // exceptionally, but the underlying cause is wrapped in a `CompletionException`.
    val future = new CompletableFuture[ProducerIdsBlock]
    val thenApplyFuture = future.thenApply[AllocateProducerIdsResponseData] { result =>
      new AllocateProducerIdsResponseData()
        .setProducerIdStart(result.firstProducerId())
        .setProducerIdLen(result.size())
    }
    future.completeExceptionally(new NotControllerException("Controller has moved"))

    val request = new AllocateProducerIdsRequest.Builder(
      new AllocateProducerIdsRequestData()
        .setBrokerId(4)
        .setBrokerEpoch(93234)
    ).build()

    when(controller.allocateProducerIds(
      any[ControllerRequestContext],
      ArgumentMatchers.eq(request.data)
    )).thenReturn(thenApplyFuture)

    val response = handleRequest[AllocateProducerIdsResponse](request, controllerApis)
    assertEquals(Errors.NOT_CONTROLLER, response.error)
  }

  private def handleRequest[T <: AbstractResponse](
    request: AbstractRequest,
    controllerApis: ControllerApis
  )(
    implicit classTag: ClassTag[T],
    @nowarn("cat=unused") nn: NotNothing[T]
  ): T = {
    val req = buildRequest(request)

    controllerApis.handle(req, RequestLocal.NoCaching)

    val capturedResponse: ArgumentCaptor[AbstractResponse] =
      ArgumentCaptor.forClass(classOf[AbstractResponse])
    verify(requestChannel).sendResponse(
      ArgumentMatchers.eq(req),
      capturedResponse.capture(),
      ArgumentMatchers.eq(None)
    )

    capturedResponse.getValue match {
      case response: T => response
      case response =>
        throw new ClassCastException(s"Expected response with type ${classTag.runtimeClass}, " +
          s"but found ${response.getClass}")
    }
  }

  @Test
  def testCompletableFutureExceptions(): Unit = {
    // This test simulates an error in a completable future as we return from the controller. We need to ensure
    // that any exception throw in the completion phase is properly captured and translated to an error response.
    val request = buildRequest(new FetchRequest(new FetchRequestData(), 12))
    val response = new FetchResponseData()
    val responseFuture = new CompletableFuture[ApiMessage]()
    val errorResponseFuture = new AtomicReference[AbstractResponse]()
    when(raftManager.handleRequest(any(), any(), any())).thenReturn(responseFuture)
    when(requestChannel.sendResponse(any(), any(), any())).thenAnswer { _ =>
      // Simulate an encoding failure in the initial fetch response
      throw new UnsupportedVersionException("Something went wrong")
    }.thenAnswer { invocation =>
      val resp = invocation.getArgument(1, classOf[AbstractResponse])
      errorResponseFuture.set(resp)
    }

    // Calling handle does not block since we do not call get() in ControllerApis
    createControllerApis(None,
      new MockController.Builder().build()).handle(request, null)

    // When we complete this future, the completion stages will fire (including the error handler in ControllerApis#request)
    responseFuture.complete(response)

    // Now we should get an error response with UNSUPPORTED_VERSION
    val errorResponse = errorResponseFuture.get()
    assertEquals(1, errorResponse.errorCounts().getOrDefault(Errors.UNSUPPORTED_VERSION, 0))
  }

  @AfterEach
  def tearDown(): Unit = {
    quotasNeverThrottleControllerMutations.shutdown()
    quotasAlwaysThrottleControllerMutations.shutdown()
  }
}<|MERGE_RESOLUTION|>--- conflicted
+++ resolved
@@ -28,25 +28,13 @@
 import org.apache.kafka.common.config.{ConfigResource, TopicConfig}
 import org.apache.kafka.common.errors._
 import org.apache.kafka.common.memory.MemoryPool
-import org.apache.kafka.common.message.AlterConfigsRequestData.{AlterConfigsResource => OldAlterConfigsResource, AlterConfigsResourceCollection => OldAlterConfigsResourceCollection, AlterableConfig => OldAlterableConfig, AlterableConfigCollection => OldAlterableConfigCollection}
-import org.apache.kafka.common.message.AlterConfigsResponseData.{AlterConfigsResourceResponse => OldAlterConfigsResourceResponse}
-import org.apache.kafka.common.message.ApiMessageType.ListenerType
-import org.apache.kafka.common.message.CreatePartitionsRequestData.CreatePartitionsTopic
-import org.apache.kafka.common.message.CreatePartitionsResponseData.CreatePartitionsTopicResult
-import org.apache.kafka.common.message.CreateTopicsRequestData.{CreatableTopic, CreatableTopicCollection}
-import org.apache.kafka.common.message.CreateTopicsResponseData.CreatableTopicResult
-import org.apache.kafka.common.message.DeleteTopicsRequestData.DeleteTopicState
-import org.apache.kafka.common.message.DeleteTopicsResponseData.DeletableTopicResult
-import org.apache.kafka.common.message.IncrementalAlterConfigsRequestData.{AlterConfigsResource, AlterConfigsResourceCollection, AlterableConfig, AlterableConfigCollection}
-import org.apache.kafka.common.message.IncrementalAlterConfigsResponseData.AlterConfigsResourceResponse
-import org.apache.kafka.common.message._
 import org.apache.kafka.common.network.{ClientInformation, ListenerName}
 import org.apache.kafka.common.protocol.Errors._
 import org.apache.kafka.common.protocol.{ApiKeys, ApiMessage, Errors}
 import org.apache.kafka.common.requests._
 import org.apache.kafka.common.resource.{PatternType, Resource, ResourcePattern, ResourceType}
 import org.apache.kafka.common.security.auth.{KafkaPrincipal, SecurityProtocol}
-import org.apache.kafka.common.utils.MockTime;
+import org.apache.kafka.common.utils.MockTime
 import org.apache.kafka.common.{ElectionType, Uuid}
 import org.apache.kafka.controller.ControllerRequestContextUtil.ANONYMOUS_CONTEXT
 import org.apache.kafka.controller.{Controller, ControllerRequestContext, ResultOrError}
@@ -63,8 +51,8 @@
 import java.net.InetAddress
 import java.util
 import java.util.Collections.{singleton, singletonList, singletonMap}
+import java.util.concurrent.atomic.AtomicReference
 import java.util.concurrent.{CompletableFuture, ExecutionException, TimeUnit}
-import java.util.concurrent.atomic.AtomicReference
 import java.util.{Collections, Properties}
 import scala.annotation.nowarn
 import scala.jdk.CollectionConverters._
@@ -165,24 +153,17 @@
 
   /**
    * Build a RequestChannel.Request from the AbstractRequest
+   *
    * @param request      - AbstractRequest
    * @param listenerName - Default listener for the RequestChannel
    * @tparam T - Type of AbstractRequest
    * @return
    */
   private def buildRequest[T <: AbstractRequest](
-<<<<<<< HEAD
                                                   request: AbstractRequest,
                                                   listenerName: ListenerName = ListenerName.forSecurityProtocol(SecurityProtocol.PLAINTEXT)
                                                 ): RequestChannel.Request = {
-    val buffer = RequestTestUtils.serializeRequestWithHeader(
-      new RequestHeader(request.apiKey, request.version, clientID, 0), request)
-=======
-    request: AbstractRequest,
-    listenerName: ListenerName = ListenerName.forSecurityProtocol(SecurityProtocol.PLAINTEXT)
-  ): RequestChannel.Request = {
     val buffer = request.serializeWithHeader(new RequestHeader(request.apiKey, request.version, clientID, 0))
->>>>>>> 15418db6
 
     // read the header from the buffer first so that the body can be read next from the Request constructor
     val header = RequestHeader.parse(buffer)
@@ -271,7 +252,7 @@
   def testUnauthorizedFetchSnapshot(): Unit = {
     assertThrows(classOf[ClusterAuthorizationException], () => createControllerApis(
       Some(createDenyAllAuthorizer()), new MockController.Builder().build()).
-        handleFetchSnapshot(buildRequest(new FetchSnapshotRequest(new FetchSnapshotRequestData(), 0))))
+      handleFetchSnapshot(buildRequest(new FetchSnapshotRequest(new FetchSnapshotRequestData(), 0))))
   }
 
   @Test
@@ -390,13 +371,8 @@
   def testUnauthorizedHandleAlterPartitionRequest(): Unit = {
     assertThrows(classOf[ClusterAuthorizationException], () => createControllerApis(
       Some(createDenyAllAuthorizer()), new MockController.Builder().build()).
-<<<<<<< HEAD
-      handleAlterIsrRequest(buildRequest(new AlterIsrRequest.Builder(
-        new AlterIsrRequestData()).build(0))))
-=======
-        handleAlterPartitionRequest(buildRequest(new AlterPartitionRequest.Builder(
-          new AlterPartitionRequestData(), false).build(0))))
->>>>>>> 15418db6
+      handleAlterPartitionRequest(buildRequest(new AlterPartitionRequest.Builder(
+        new AlterPartitionRequestData(), false).build(0))))
   }
 
   @Test
@@ -634,11 +610,11 @@
       util.Collections.singletonList(new CreatableTopic().setName(topicName).setNumPartitions(1).setReplicationFactor(1)).iterator()))
     val request = new CreateTopicsRequest.Builder(requestData).build()
     val expectedResponseDataUnthrottled = Set(new CreatableTopicResult().setName(topicName).
-        setErrorCode(NONE.code()).
-        setTopicId(new Uuid(0L, 1L)).
-        setNumPartitions(1).
-        setReplicationFactor(1).
-        setTopicConfigErrorCode(NONE.code()))
+      setErrorCode(NONE.code()).
+      setTopicId(new Uuid(0L, 1L)).
+      setNumPartitions(1).
+      setReplicationFactor(1).
+      setTopicConfigErrorCode(NONE.code()))
     val expectedResponseDataThrottled = Set(new CreatableTopicResult().setName(topicName).
       setErrorCode(THROTTLING_QUOTA_EXCEEDED.code()).
       setErrorMessage(THROTTLING_QUOTA_EXCEEDED.message()))
@@ -831,18 +807,6 @@
     val controllerApis = createControllerApis(None, controller, props)
     val request = new DeleteTopicsRequestData()
     request.topics().add(new DeleteTopicState().setName("foo").setTopicId(ZERO_UUID))
-<<<<<<< HEAD
-    assertThrows(classOf[TopicDeletionDisabledException], () => controllerApis.deleteTopics(request,
-      ApiKeys.DELETE_TOPICS.latestVersion().toInt,
-      false,
-      _ => Set("foo", "bar"),
-      _ => Set("foo", "bar")))
-    assertThrows(classOf[InvalidRequestException], () => controllerApis.deleteTopics(request,
-      1,
-      false,
-      _ => Set("foo", "bar"),
-      _ => Set("foo", "bar")))
-=======
     assertThrows(classOf[TopicDeletionDisabledException],
       () => controllerApis.deleteTopics(ANONYMOUS_CONTEXT, request,
         ApiKeys.DELETE_TOPICS.latestVersion().toInt,
@@ -855,7 +819,6 @@
         false,
         _ => Set("foo", "bar"),
         _ => Set("foo", "bar")))
->>>>>>> 15418db6
   }
 
   @ParameterizedTest
@@ -996,7 +959,7 @@
     ).build()
 
     val responseData = new ElectLeadersResponseData()
-        .setErrorCode(Errors.NOT_CONTROLLER.code)
+      .setErrorCode(Errors.NOT_CONTROLLER.code)
 
     when(controller.electLeaders(any[ControllerRequestContext],
       ArgumentMatchers.eq(request.data)
@@ -1108,12 +1071,12 @@
   }
 
   private def handleRequest[T <: AbstractResponse](
-    request: AbstractRequest,
-    controllerApis: ControllerApis
-  )(
-    implicit classTag: ClassTag[T],
-    @nowarn("cat=unused") nn: NotNothing[T]
-  ): T = {
+                                                    request: AbstractRequest,
+                                                    controllerApis: ControllerApis
+                                                  )(
+                                                    implicit classTag: ClassTag[T],
+                                                    @nowarn("cat=unused") nn: NotNothing[T]
+                                                  ): T = {
     val req = buildRequest(request)
 
     controllerApis.handle(req, RequestLocal.NoCaching)
