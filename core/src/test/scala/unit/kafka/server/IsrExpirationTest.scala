/**
 * Licensed to the Apache Software Foundation (ASF) under one or more
 * contributor license agreements.  See the NOTICE file distributed with
 * this work for additional information regarding copyright ownership.
 * The ASF licenses this file to You under the Apache License, Version 2.0
 * (the "License"); you may not use this file except in compliance with
 * the License.  You may obtain a copy of the License at
 *
 *    http://www.apache.org/licenses/LICENSE-2.0
 *
 * Unless required by applicable law or agreed to in writing, software
 * distributed under the License is distributed on an "AS IS" BASIS,
 * WITHOUT WARRANTIES OR CONDITIONS OF ANY KIND, either express or implied.
 * See the License for the specific language governing permissions and
 * limitations under the License.
*/
package kafka.server

import kafka.cluster.Partition
import kafka.log.{LogManager, UnifiedLog}
import kafka.server.QuotaFactory.QuotaManagers
import kafka.utils.TestUtils.MockAlterPartitionManager
import kafka.utils._
import org.apache.kafka.common.TopicPartition
import org.apache.kafka.common.metrics.Metrics
import org.apache.kafka.common.utils.Time
import org.apache.kafka.metadata.LeaderRecoveryState
import org.apache.kafka.server.common.KRaftVersion
import org.apache.kafka.server.config.ReplicationConfigs
import org.apache.kafka.server.util.MockTime
import org.apache.kafka.storage.internals.log.{LogDirFailureChannel, LogOffsetMetadata}
import org.junit.jupiter.api.Assertions._
import org.junit.jupiter.api.{AfterEach, BeforeEach, Test}
import org.mockito.Mockito.{atLeastOnce, mock, verify, when}

<<<<<<< HEAD
import java.io.File
import java.util.Properties
import scala.collection.mutable.{HashMap, Map}
=======
import scala.collection.{Seq, mutable}
>>>>>>> 9494bebe

class IsrExpirationTest {

  var topicPartitionIsr: mutable.Map[(String, Int), Seq[Int]] = new mutable.HashMap[(String, Int), Seq[Int]]()
  val replicaLagTimeMaxMs = 100L
  val replicaFetchWaitMaxMs = 100
  val leaderLogEndOffset = 20
  val leaderLogHighWatermark = 20L

  val overridingProps = new Properties()
  overridingProps.put(ReplicationConfigs.REPLICA_LAG_TIME_MAX_MS_CONFIG, replicaLagTimeMaxMs.toString)
  overridingProps.put(ReplicationConfigs.REPLICA_FETCH_WAIT_MAX_MS_CONFIG, replicaFetchWaitMaxMs.toString)
  val configs = TestUtils.createBrokerConfigs(2).map(KafkaConfig.fromProps(_, overridingProps))
  val topic = "foo"

  val time = new MockTime
  val metrics = new Metrics

  var quotaManager: QuotaManagers = _
  var replicaManager: ReplicaManager = _

  var alterIsrManager: MockAlterPartitionManager = _

  @BeforeEach
  def setUp(): Unit = {
    val logManager: LogManager = mock(classOf[LogManager])
    when(logManager.liveLogDirs).thenReturn(Array.empty[File])

    alterIsrManager = TestUtils.createAlterIsrManager()
    quotaManager = QuotaFactory.instantiate(configs.head, metrics, time, "")
    replicaManager = new ReplicaManager(
      metrics = metrics,
      config = configs.head,
      time = time,
      scheduler = null,
      logManager = logManager,
      quotaManagers = quotaManager,
      metadataCache = MetadataCache.kRaftMetadataCache(configs.head.brokerId, () => KRaftVersion.KRAFT_VERSION_0),
      logDirFailureChannel = new LogDirFailureChannel(configs.head.logDirs.size),
      alterPartitionManager = alterIsrManager)
  }

  @AfterEach
  def tearDown(): Unit = {
    Option(replicaManager).foreach(_.shutdown(false))
    Option(quotaManager).foreach(_.shutdown())
    metrics.close()
  }

  /*
   * Test the case where a follower is caught up but stops making requests to the leader. Once beyond the configured time limit, it should fall out of ISR
   */
  @Test
  def testIsrExpirationForStuckFollowers(): Unit = {
    val log = logMock

    // create one partition and all replicas
    val partition0 = getPartitionWithAllReplicasInIsr(topic, 0, time, configs.head, log)
    assertEquals(configs.map(_.brokerId).toSet, partition0.inSyncReplicaIds, "All replicas should be in ISR")

    // let the follower catch up to the Leader logEndOffset - 1
    for (replica <- partition0.remoteReplicas)
      replica.updateFetchStateOrThrow(
        followerFetchOffsetMetadata = new LogOffsetMetadata(leaderLogEndOffset - 1),
        followerStartOffset = 0L,
        followerFetchTimeMs = time.milliseconds,
        leaderEndOffset = leaderLogEndOffset,
        brokerEpoch = 1L)
    var partition0OSR = partition0.getOutOfSyncReplicas(configs.head.replicaLagTimeMaxMs)
    assertEquals(Set.empty[Int], partition0OSR, "No replica should be out of sync")

    // let some time pass
    time.sleep(150)

    // now follower hasn't pulled any data for > replicaMaxLagTimeMs ms. So it is stuck
    partition0OSR = partition0.getOutOfSyncReplicas(configs.head.replicaLagTimeMaxMs)
    assertEquals(Set(configs.last.brokerId), partition0OSR, "Replica 1 should be out of sync")
    verify(log, atLeastOnce()).logEndOffset
  }

  /*
   * Test the case where a follower never makes a fetch request. It should fall out of ISR because it will be declared stuck
   */
  @Test
  def testIsrExpirationIfNoFetchRequestMade(): Unit = {
    val log = logMock

    // create one partition and all replicas
    val partition0 = getPartitionWithAllReplicasInIsr(topic, 0, time, configs.head, log)
    assertEquals(configs.map(_.brokerId).toSet, partition0.inSyncReplicaIds, "All replicas should be in ISR")

    // Let enough time pass for the replica to be considered stuck
    time.sleep(150)

    val partition0OSR = partition0.getOutOfSyncReplicas(configs.head.replicaLagTimeMaxMs)
    assertEquals(Set(configs.last.brokerId), partition0OSR, "Replica 1 should be out of sync")
    verify(log, atLeastOnce()).logEndOffset
  }

  /*
   * Test the case where a follower continually makes fetch requests but is unable to catch up. It should fall out of the ISR
   * However, any time it makes a request to the LogEndOffset it should be back in the ISR
   */
  @Test
  def testIsrExpirationForSlowFollowers(): Unit = {
    // create leader replica
    val log = logMock
    // add one partition
    val partition0 = getPartitionWithAllReplicasInIsr(topic, 0, time, configs.head, log)
    assertEquals(configs.map(_.brokerId).toSet, partition0.inSyncReplicaIds, "All replicas should be in ISR")
    // Make the remote replica not read to the end of log. It should be not be out of sync for at least 100 ms
    for (replica <- partition0.remoteReplicas)
      replica.updateFetchStateOrThrow(
        followerFetchOffsetMetadata = new LogOffsetMetadata(leaderLogEndOffset - 2),
        followerStartOffset = 0L,
        followerFetchTimeMs = time.milliseconds,
        leaderEndOffset = leaderLogEndOffset,
        brokerEpoch = 1L)

    // Simulate 2 fetch requests spanning more than 100 ms which do not read to the end of the log.
    // The replicas will no longer be in ISR. We do 2 fetches because we want to simulate the case where the replica is lagging but is not stuck
    var partition0OSR = partition0.getOutOfSyncReplicas(configs.head.replicaLagTimeMaxMs)
    assertEquals(Set.empty[Int], partition0OSR, "No replica should be out of sync")

    time.sleep(75)

    partition0.remoteReplicas.foreach { r =>
      r.updateFetchStateOrThrow(
        followerFetchOffsetMetadata = new LogOffsetMetadata(leaderLogEndOffset - 1),
        followerStartOffset = 0L,
        followerFetchTimeMs = time.milliseconds,
        leaderEndOffset = leaderLogEndOffset,
        brokerEpoch = 1L)
    }
    partition0OSR = partition0.getOutOfSyncReplicas(configs.head.replicaLagTimeMaxMs)
    assertEquals(Set.empty[Int], partition0OSR, "No replica should be out of sync")

    time.sleep(75)

    // The replicas will no longer be in ISR
    partition0OSR = partition0.getOutOfSyncReplicas(configs.head.replicaLagTimeMaxMs)
    assertEquals(Set(configs.last.brokerId), partition0OSR, "Replica 1 should be out of sync")

    // Now actually make a fetch to the end of the log. The replicas should be back in ISR
    partition0.remoteReplicas.foreach { r =>
      r.updateFetchStateOrThrow(
        followerFetchOffsetMetadata = new LogOffsetMetadata(leaderLogEndOffset),
        followerStartOffset = 0L,
        followerFetchTimeMs = time.milliseconds,
        leaderEndOffset = leaderLogEndOffset,
        brokerEpoch = 1L)
    }
    partition0OSR = partition0.getOutOfSyncReplicas(configs.head.replicaLagTimeMaxMs)
    assertEquals(Set.empty[Int], partition0OSR, "No replica should be out of sync")
    verify(log, atLeastOnce()).logEndOffset
  }

  /*
   * Test the case where a follower has already caught up with same log end offset with the leader. This follower should not be considered as out-of-sync
   */
  @Test
  def testIsrExpirationForCaughtUpFollowers(): Unit = {
    val log = logMock

    // create one partition and all replicas
    val partition0 = getPartitionWithAllReplicasInIsr(topic, 0, time, configs.head, log)
    assertEquals(configs.map(_.brokerId).toSet, partition0.inSyncReplicaIds, "All replicas should be in ISR")

    // let the follower catch up to the Leader logEndOffset
    for (replica <- partition0.remoteReplicas)
      replica.updateFetchStateOrThrow(
        followerFetchOffsetMetadata = new LogOffsetMetadata(leaderLogEndOffset),
        followerStartOffset = 0L,
        followerFetchTimeMs = time.milliseconds,
        leaderEndOffset = leaderLogEndOffset,
        brokerEpoch = 1L)

    var partition0OSR = partition0.getOutOfSyncReplicas(configs.head.replicaLagTimeMaxMs)
    assertEquals(Set.empty[Int], partition0OSR, "No replica should be out of sync")

    // let some time pass
    time.sleep(150)

    // even though follower hasn't pulled any data for > replicaMaxLagTimeMs ms, the follower has already caught up. So it is not out-of-sync.
    partition0OSR = partition0.getOutOfSyncReplicas(configs.head.replicaLagTimeMaxMs)
    assertEquals(Set.empty[Int], partition0OSR, "No replica should be out of sync")
    verify(log, atLeastOnce()).logEndOffset
  }

  private def getPartitionWithAllReplicasInIsr(topic: String, partitionId: Int, time: Time, config: KafkaConfig,
                                               localLog: UnifiedLog): Partition = {
    val leaderId = config.brokerId
    val tp = new TopicPartition(topic, partitionId)
    val partition = replicaManager.createPartition(tp)
    partition.setLog(localLog, isFutureLog = false)

    partition.updateAssignmentAndIsr(
      replicas = configs.map(_.brokerId),
      isLeader = true,
      isr = configs.map(_.brokerId).toSet,
      addingReplicas = Seq.empty,
      removingReplicas = Seq.empty,
      leaderRecoveryState = LeaderRecoveryState.RECOVERED
    )

    // set lastCaughtUpTime to current time
    for (replica <- partition.remoteReplicas)
      replica.updateFetchStateOrThrow(
        followerFetchOffsetMetadata = new LogOffsetMetadata(0L),
        followerStartOffset = 0L,
        followerFetchTimeMs = time.milliseconds,
        leaderEndOffset = 0L,
        brokerEpoch = 1L)

    // set the leader and its hw and the hw update time
    partition.leaderReplicaIdOpt = Some(leaderId)
    partition
  }

  private def logMock: UnifiedLog = {
    val log: UnifiedLog = mock(classOf[UnifiedLog])
    when(log.logEndOffset).thenReturn(leaderLogEndOffset)
    log
  }
}<|MERGE_RESOLUTION|>--- conflicted
+++ resolved
@@ -16,6 +16,8 @@
 */
 package kafka.server
 
+import java.io.File
+import java.util.Properties
 import kafka.cluster.Partition
 import kafka.log.{LogManager, UnifiedLog}
 import kafka.server.QuotaFactory.QuotaManagers
@@ -33,13 +35,7 @@
 import org.junit.jupiter.api.{AfterEach, BeforeEach, Test}
 import org.mockito.Mockito.{atLeastOnce, mock, verify, when}
 
-<<<<<<< HEAD
-import java.io.File
-import java.util.Properties
-import scala.collection.mutable.{HashMap, Map}
-=======
 import scala.collection.{Seq, mutable}
->>>>>>> 9494bebe
 
 class IsrExpirationTest {
 
@@ -105,7 +101,7 @@
       replica.updateFetchStateOrThrow(
         followerFetchOffsetMetadata = new LogOffsetMetadata(leaderLogEndOffset - 1),
         followerStartOffset = 0L,
-        followerFetchTimeMs = time.milliseconds,
+        followerFetchTimeMs= time.milliseconds,
         leaderEndOffset = leaderLogEndOffset,
         brokerEpoch = 1L)
     var partition0OSR = partition0.getOutOfSyncReplicas(configs.head.replicaLagTimeMaxMs)
@@ -155,7 +151,7 @@
       replica.updateFetchStateOrThrow(
         followerFetchOffsetMetadata = new LogOffsetMetadata(leaderLogEndOffset - 2),
         followerStartOffset = 0L,
-        followerFetchTimeMs = time.milliseconds,
+        followerFetchTimeMs= time.milliseconds,
         leaderEndOffset = leaderLogEndOffset,
         brokerEpoch = 1L)
 
@@ -170,7 +166,7 @@
       r.updateFetchStateOrThrow(
         followerFetchOffsetMetadata = new LogOffsetMetadata(leaderLogEndOffset - 1),
         followerStartOffset = 0L,
-        followerFetchTimeMs = time.milliseconds,
+        followerFetchTimeMs= time.milliseconds,
         leaderEndOffset = leaderLogEndOffset,
         brokerEpoch = 1L)
     }
@@ -188,7 +184,7 @@
       r.updateFetchStateOrThrow(
         followerFetchOffsetMetadata = new LogOffsetMetadata(leaderLogEndOffset),
         followerStartOffset = 0L,
-        followerFetchTimeMs = time.milliseconds,
+        followerFetchTimeMs= time.milliseconds,
         leaderEndOffset = leaderLogEndOffset,
         brokerEpoch = 1L)
     }
@@ -213,7 +209,7 @@
       replica.updateFetchStateOrThrow(
         followerFetchOffsetMetadata = new LogOffsetMetadata(leaderLogEndOffset),
         followerStartOffset = 0L,
-        followerFetchTimeMs = time.milliseconds,
+        followerFetchTimeMs= time.milliseconds,
         leaderEndOffset = leaderLogEndOffset,
         brokerEpoch = 1L)
 
@@ -250,7 +246,7 @@
       replica.updateFetchStateOrThrow(
         followerFetchOffsetMetadata = new LogOffsetMetadata(0L),
         followerStartOffset = 0L,
-        followerFetchTimeMs = time.milliseconds,
+        followerFetchTimeMs= time.milliseconds,
         leaderEndOffset = 0L,
         brokerEpoch = 1L)
 
