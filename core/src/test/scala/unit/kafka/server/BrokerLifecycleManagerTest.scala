--- conflicted
+++ resolved
@@ -6,90 +6,41 @@
  * (the "License"); you may not use this file except in compliance with
  * the License.  You may obtain a copy of the License at
  *
- * http://www.apache.org/licenses/LICENSE-2.0
+ *    http://www.apache.org/licenses/LICENSE-2.0
  *
  * Unless required by applicable law or agreed to in writing, software
  * distributed under the License is distributed on an "AS IS" BASIS,
  * WITHOUT WARRANTIES OR CONDITIONS OF ANY KIND, either express or implied.
  * See the License for the specific language governing permissions and
  * limitations under the License.
- */
+*/
 
 package kafka.server
 
-<<<<<<< HEAD
-import kafka.utils.TestUtils
-import org.apache.kafka.clients.{Metadata, MockClient, NodeApiVersions}
-import org.apache.kafka.common.Node
-import org.apache.kafka.common.config.SaslConfigs
-import org.apache.kafka.common.internals.ClusterResourceListeners
-import org.apache.kafka.common.network.ListenerName
-import org.apache.kafka.common.protocol.ApiKeys.{BROKER_HEARTBEAT, BROKER_REGISTRATION}
-=======
 import java.util.{Collections, OptionalLong, Properties}
 import kafka.utils.TestUtils
 import org.apache.kafka.common.Node
 import org.apache.kafka.common.Uuid
 import org.apache.kafka.common.message.{BrokerHeartbeatResponseData, BrokerRegistrationResponseData}
->>>>>>> 9494bebe
 import org.apache.kafka.common.protocol.Errors
 import org.apache.kafka.common.requests.{AbstractRequest, AbstractResponse, BrokerHeartbeatRequest, BrokerHeartbeatResponse, BrokerRegistrationRequest, BrokerRegistrationResponse}
 import org.apache.kafka.metadata.BrokerState
-<<<<<<< HEAD
-import org.apache.kafka.server.util.MockTime
-import org.junit.jupiter.api.Assertions._
-import org.junit.jupiter.api.{Test, Timeout}
-
-import java.util.concurrent.atomic.{AtomicLong, AtomicReference}
-import java.util.{Collections, Properties}
-=======
 import org.apache.kafka.raft.QuorumConfig
 import org.apache.kafka.server.config.{KRaftConfigs, ServerLogConfigs}
 import org.junit.jupiter.api.Assertions._
 import org.junit.jupiter.api.{AfterEach, Test, Timeout}
 
 import java.util.concurrent.{CompletableFuture, Future}
->>>>>>> 9494bebe
 import scala.jdk.CollectionConverters._
 
 @Timeout(value = 12)
 class BrokerLifecycleManagerTest {
   private var manager: BrokerLifecycleManager = null
 
-<<<<<<< HEAD
-    def saslMechanism: String = SaslConfigs.DEFAULT_SASL_MECHANISM
-
-    override def getControllerInfo(): ControllerInformation = ControllerInformation(Option(node.get()),
-      listenerName, securityProtocol, saslMechanism, isZkController = false)
-  }
-
-  class BrokerLifecycleManagerTestContext(properties: Properties) {
-    val config = new KafkaConfig(properties)
-    val time = new MockTime(1, 1)
-    val highestMetadataOffset = new AtomicLong(0)
-    val metadata = new Metadata(1000, 1000, new LogContext(), new ClusterResourceListeners())
-    val mockClient = new MockClient(time, metadata)
-    val controllerNodeProvider = new SimpleControllerNodeProvider()
-    val nodeApiVersions = NodeApiVersions.create(Seq(BROKER_REGISTRATION, BROKER_HEARTBEAT).map {
-      apiKey =>
-        new ApiVersion().setApiKey(apiKey.id).
-          setMinVersion(apiKey.oldestVersion()).setMaxVersion(apiKey.latestVersion())
-    }.toList.asJava)
-    val mockChannelManager = new MockBrokerToControllerChannelManager(mockClient,
-      time, controllerNodeProvider, nodeApiVersions)
-    val clusterId = "x4AJGXQSRnephtTZzujw4w"
-    val advertisedListeners = new ListenerCollection()
-    config.effectiveAdvertisedListeners.foreach { ep =>
-      advertisedListeners.add(new Listener().setHost(ep.host).
-        setName(ep.listenerName.value()).
-        setPort(ep.port.shortValue()).
-        setSecurityProtocol(ep.securityProtocol.id))
-=======
   @AfterEach
   def tearDown(): Unit = {
     if (manager != null) {
       manager.close()
->>>>>>> 9494bebe
     }
   }
 
@@ -160,7 +111,6 @@
           setErrorCode(Errors.DUPLICATE_BROKER_REGISTRATION.code())), controllerNode)
       context.mockChannelManager.poll()
     }
-
     newDuplicateRegistrationResponse()
     assertEquals(1, context.mockClient.futureResponses().size)
     manager.start(() => context.highestMetadataOffset.get(),
