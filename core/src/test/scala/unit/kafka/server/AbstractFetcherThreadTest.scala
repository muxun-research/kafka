--- conflicted
+++ resolved
@@ -18,29 +18,26 @@
 package kafka.server
 
 import kafka.cluster.BrokerEndPoint
-import kafka.server.AbstractFetcherThread.ReplicaFetch
-import kafka.server.AbstractFetcherThread.ResultWithPartitions
+import kafka.server.AbstractFetcherThread.{ReplicaFetch, ResultWithPartitions}
 import kafka.utils.Implicits.MapExtensionMethods
 import kafka.utils.TestUtils
 import org.apache.kafka.common.errors.{FencedLeaderEpochException, UnknownLeaderEpochException, UnknownTopicIdException}
-import org.apache.kafka.common.message.FetchResponseData
-import org.apache.kafka.common.message.OffsetForLeaderEpochResponseData.EpochEndOffset
 import org.apache.kafka.common.protocol.{ApiKeys, Errors}
 import org.apache.kafka.common.record._
 import org.apache.kafka.common.requests.OffsetsForLeaderEpochResponse.{UNDEFINED_EPOCH, UNDEFINED_EPOCH_OFFSET}
 import org.apache.kafka.common.requests.{FetchRequest, FetchResponse}
 import org.apache.kafka.common.utils.Time
+import org.apache.kafka.common.{KafkaException, TopicPartition, Uuid}
 import org.apache.kafka.server.common.OffsetAndEpoch
 import org.apache.kafka.server.metrics.KafkaYammerMetrics
-import org.apache.kafka.common.{KafkaException, TopicPartition, Uuid}
 import org.apache.kafka.storage.internals.log.{LogAppendInfo, LogOffsetMetadata}
 import org.junit.jupiter.api.Assertions._
 import org.junit.jupiter.api.Assumptions.assumeTrue
 import org.junit.jupiter.api.{BeforeEach, Test}
 
 import java.nio.ByteBuffer
+import java.util.concurrent.atomic.AtomicInteger
 import java.util.{Optional, OptionalInt}
-import java.util.concurrent.atomic.AtomicInteger
 import scala.collection.mutable.ArrayBuffer
 import scala.collection.{Map, Set, mutable}
 import scala.compat.java8.OptionConverters._
@@ -422,13 +419,14 @@
     }
     val mockTierStateMachine = new MockTierStateMachine(mockLeaderEndPoint)
     val fetcher = new MockFetcherThread(mockLeaderEndPoint, mockTierStateMachine) {
-        override def truncate(topicPartition: TopicPartition, truncationState: OffsetTruncationState): Unit = {
-          assertEquals(highWatermark, truncationState.offset)
-          assertTrue(truncationState.truncationCompleted)
-          super.truncate(topicPartition, truncationState)
-        }
-        override protected val isOffsetForLeaderEpochSupported: Boolean = false
-      }
+      override def truncate(topicPartition: TopicPartition, truncationState: OffsetTruncationState): Unit = {
+        assertEquals(highWatermark, truncationState.offset)
+        assertTrue(truncationState.truncationCompleted)
+        super.truncate(topicPartition, truncationState)
+      }
+
+      override protected val isOffsetForLeaderEpochSupported: Boolean = false
+    }
 
     val replicaLog = Seq(
       mkBatch(baseOffset = 0, leaderEpoch = 0, new SimpleRecord("a".getBytes)),
@@ -457,14 +455,14 @@
     }
     val mockTierStateMachine = new MockTierStateMachine(mockLeaderEndPoint)
     val fetcher = new MockFetcherThread(mockLeaderEndPoint, mockTierStateMachine) {
-        override def truncate(topicPartition: TopicPartition, truncationState: OffsetTruncationState): Unit = {
-          assertEquals(highWatermark, truncationState.offset)
-          assertTrue(truncationState.truncationCompleted)
-          super.truncate(topicPartition, truncationState)
-        }
-
-        override def latestEpoch(topicPartition: TopicPartition): Option[Int] = None
-      }
+      override def truncate(topicPartition: TopicPartition, truncationState: OffsetTruncationState): Unit = {
+        assertEquals(highWatermark, truncationState.offset)
+        assertTrue(truncationState.truncationCompleted)
+        super.truncate(topicPartition, truncationState)
+      }
+
+      override def latestEpoch(topicPartition: TopicPartition): Option[Int] = None
+    }
 
     val replicaLog = Seq(
       mkBatch(baseOffset = 0, leaderEpoch = 0, new SimpleRecord("a".getBytes)),
@@ -821,6 +819,7 @@
     val partition = new TopicPartition("topic", 0)
     val mockLeaderEndPoint = new MockLeaderEndPoint {
       val tries = new AtomicInteger(0)
+
       override def fetchLatestOffset(topicPartition: TopicPartition, leaderEpoch: Int): OffsetAndEpoch = {
         if (tries.getAndIncrement() == 0)
           throw new UnknownLeaderEpochException("Unexpected leader epoch")
@@ -865,14 +864,9 @@
 
     val mockLeaderEndPoint = new MockLeaderEndPoint {
       var fetchedOnce = false
-<<<<<<< HEAD
-
-      override def fetchFromLeader(fetchRequest: FetchRequest.Builder): Map[TopicPartition, FetchData] = {
-        val fetchedData = super.fetchFromLeader(fetchRequest)
-=======
+
       override def fetch(fetchRequest: FetchRequest.Builder): Map[TopicPartition, FetchData] = {
         val fetchedData = super.fetch(fetchRequest)
->>>>>>> 15418db6
         if (!fetchedOnce) {
           val records = fetchedData.head._2.records.asInstanceOf[MemoryRecords]
           val buffer = records.buffer()
@@ -1071,7 +1065,7 @@
     val mockTierStateMachine = new MockTierStateMachine(mockLeaderEndpoint)
     val fetcherForTruncation = new MockFetcherThread(mockLeaderEndpoint, mockTierStateMachine) {
       override def truncate(topicPartition: TopicPartition, truncationState: OffsetTruncationState): Unit = {
-        if(topicPartition == partition1)
+        if (topicPartition == partition1)
           throw new Exception()
         else {
           super.truncate(topicPartition: TopicPartition, truncationState: OffsetTruncationState)
@@ -1439,8 +1433,8 @@
     }
 
     def lookupEndOffsetForEpoch(topicPartition: TopicPartition,
-                                        epochData: EpochData,
-                                        partitionState: PartitionState): EpochEndOffset = {
+                                epochData: EpochData,
+                                partitionState: PartitionState): EpochEndOffset = {
       checkExpectedLeaderEpoch(epochData.currentLeaderEpoch, partitionState).foreach { error =>
         return new EpochEndOffset()
           .setPartition(topicPartition.partition)
@@ -1474,7 +1468,8 @@
 
   class MockTierStateMachine(leader: LeaderEndPoint) extends ReplicaFetcherTierStateMachine(leader, null) {
 
-    var fetcher : MockFetcherThread = null
+    var fetcher: MockFetcherThread = null
+
     override def start(topicPartition: TopicPartition,
                        currentFetchState: PartitionFetchState,
                        fetchPartitionData: FetchResponseData.PartitionData): PartitionFetchState = {
@@ -1516,7 +1511,7 @@
     }
   }
 
-  class MockFetcherThread(val mockLeader : MockLeaderEndPoint,
+  class MockFetcherThread(val mockLeader: MockLeaderEndPoint,
                           val mockTierStateMachine: MockTierStateMachine,
                           val replicaId: Int = 0,
                           val leaderId: Int = 1,
