--- conflicted
+++ resolved
@@ -14,16 +14,6 @@
 
 package kafka.server
 
-<<<<<<< HEAD
-import kafka.api.LeaderAndIsr
-import kafka.network.RequestChannel.Session
-import kafka.security.authorizer.AclAuthorizer
-import kafka.utils.TestUtils
-import org.apache.kafka.common._
-import org.apache.kafka.common.acl._
-import org.apache.kafka.common.config.internals.QuotaConfigs
-import org.apache.kafka.common.config.{ConfigResource, TopicConfig}
-=======
 import kafka.utils.TestUtils
 import org.apache.kafka.common._
 import org.apache.kafka.common.acl._
@@ -38,7 +28,6 @@
 import org.apache.kafka.common.message.ListOffsetsRequestData.{ListOffsetsPartition, ListOffsetsTopic}
 import org.apache.kafka.common.message.OffsetForLeaderEpochRequestData.{OffsetForLeaderPartition, OffsetForLeaderTopic, OffsetForLeaderTopicCollection}
 import org.apache.kafka.common.message._
->>>>>>> 9494bebe
 import org.apache.kafka.common.metrics.{KafkaMetric, Quota, Sensor}
 import org.apache.kafka.common.protocol.ApiKeys
 import org.apache.kafka.common.quota.ClientQuotaFilter
@@ -47,12 +36,9 @@
 import org.apache.kafka.common.resource.{PatternType, ResourceType => AdminResourceType}
 import org.apache.kafka.common.security.auth._
 import org.apache.kafka.common.utils.{Sanitizer, SecurityUtils}
-<<<<<<< HEAD
-=======
 import org.apache.kafka.coordinator.group.GroupCoordinatorConfig
 import org.apache.kafka.metadata.authorizer.StandardAuthorizer
 import org.apache.kafka.network.Session
->>>>>>> 9494bebe
 import org.apache.kafka.server.authorizer.{Action, AuthorizableRequestContext, AuthorizationResult}
 import org.apache.kafka.server.config.{QuotaConfig, ServerConfigs}
 import org.apache.kafka.server.quota.QuotaType
@@ -253,95 +239,6 @@
 
   private def requestBuilder(apiKey: ApiKeys): AbstractRequest.Builder[_ <: AbstractRequest] = {
     apiKey match {
-<<<<<<< HEAD
-      case ApiKeys.PRODUCE =>
-        requests.ProduceRequest.forCurrentMagic(new ProduceRequestData()
-          .setTopicData(new ProduceRequestData.TopicProduceDataCollection(
-            Collections.singletonList(new ProduceRequestData.TopicProduceData()
-              .setName(tp.topic()).setPartitionData(Collections.singletonList(
-              new ProduceRequestData.PartitionProduceData()
-                .setIndex(tp.partition())
-                .setRecords(MemoryRecords.withRecords(CompressionType.NONE, new SimpleRecord("test".getBytes))))))
-              .iterator))
-          .setAcks(1.toShort)
-          .setTimeoutMs(5000))
-
-      case ApiKeys.FETCH =>
-        val partitionMap = new util.LinkedHashMap[TopicPartition, FetchRequest.PartitionData]
-        partitionMap.put(tp, new FetchRequest.PartitionData(getTopicIds().getOrElse(tp.topic, Uuid.ZERO_UUID), 0, 0, 100, Optional.of(15)))
-        FetchRequest.Builder.forConsumer(ApiKeys.FETCH.latestVersion, 0, 0, partitionMap)
-
-      case ApiKeys.METADATA =>
-        new MetadataRequest.Builder(List(topic).asJava, true)
-
-      case ApiKeys.LIST_OFFSETS =>
-        val topic = new ListOffsetsTopic()
-          .setName(tp.topic)
-          .setPartitions(List(new ListOffsetsPartition()
-            .setPartitionIndex(tp.partition)
-            .setTimestamp(0L)
-            .setCurrentLeaderEpoch(15)).asJava)
-        ListOffsetsRequest.Builder.forConsumer(false, IsolationLevel.READ_UNCOMMITTED, false)
-          .setTargetTimes(List(topic).asJava)
-
-      case ApiKeys.LEADER_AND_ISR =>
-        new LeaderAndIsrRequest.Builder(ApiKeys.LEADER_AND_ISR.latestVersion, brokerId, Int.MaxValue, Long.MaxValue,
-          Seq(new LeaderAndIsrPartitionState()
-            .setTopicName(tp.topic)
-            .setPartitionIndex(tp.partition)
-            .setControllerEpoch(Int.MaxValue)
-            .setLeader(brokerId)
-            .setLeaderEpoch(Int.MaxValue)
-            .setIsr(List(brokerId).asJava)
-            .setPartitionEpoch(2)
-            .setReplicas(Seq(brokerId).asJava)
-            .setIsNew(true)).asJava,
-          getTopicIds().asJava,
-          Set(new Node(brokerId, "localhost", 0)).asJava)
-
-      case ApiKeys.STOP_REPLICA =>
-        val topicStates = Seq(
-          new StopReplicaTopicState()
-            .setTopicName(tp.topic())
-            .setPartitionStates(Seq(new StopReplicaPartitionState()
-              .setPartitionIndex(tp.partition())
-              .setLeaderEpoch(LeaderAndIsr.InitialLeaderEpoch + 2)
-              .setDeletePartition(true)).asJava)
-        ).asJava
-        new StopReplicaRequest.Builder(ApiKeys.STOP_REPLICA.latestVersion, brokerId,
-          Int.MaxValue, Long.MaxValue, false, topicStates)
-
-      case ApiKeys.UPDATE_METADATA =>
-        val partitionState = Seq(new UpdateMetadataPartitionState()
-          .setTopicName(tp.topic)
-          .setPartitionIndex(tp.partition)
-          .setControllerEpoch(Int.MaxValue)
-          .setLeader(brokerId)
-          .setLeaderEpoch(Int.MaxValue)
-          .setIsr(List(brokerId).asJava)
-          .setZkVersion(2)
-          .setReplicas(Seq(brokerId).asJava)).asJava
-        val securityProtocol = SecurityProtocol.PLAINTEXT
-        val brokers = Seq(new UpdateMetadataBroker()
-          .setId(brokerId)
-          .setEndpoints(Seq(new UpdateMetadataEndpoint()
-            .setHost("localhost")
-            .setPort(0)
-            .setSecurityProtocol(securityProtocol.id)
-            .setListener(ListenerName.forSecurityProtocol(securityProtocol).value)).asJava)).asJava
-        new UpdateMetadataRequest.Builder(ApiKeys.UPDATE_METADATA.latestVersion, brokerId, Int.MaxValue, Long.MaxValue,
-          partitionState, brokers, Collections.emptyMap())
-
-      case ApiKeys.CONTROLLED_SHUTDOWN =>
-        new ControlledShutdownRequest.Builder(
-          new ControlledShutdownRequestData()
-            .setBrokerId(brokerId)
-            .setBrokerEpoch(Long.MaxValue),
-          ApiKeys.CONTROLLED_SHUTDOWN.latestVersion)
-
-      case ApiKeys.OFFSET_COMMIT =>
-        new OffsetCommitRequest.Builder(
-=======
         case ApiKeys.PRODUCE =>
           requests.ProduceRequest.builder(new ProduceRequestData()
             .setTopicData(new ProduceRequestData.TopicProduceDataCollection(
@@ -374,7 +271,6 @@
 
         case ApiKeys.OFFSET_COMMIT =>
           new OffsetCommitRequest.Builder(
->>>>>>> 9494bebe
             new OffsetCommitRequestData()
               .setGroupId("test-group")
               .setGenerationIdOrMemberEpoch(1)
@@ -396,13 +292,13 @@
               )
           )
         case ApiKeys.OFFSET_FETCH =>
-          new OffsetFetchRequest.Builder(Map("test-group" -> List(tp).asJava).asJava, false, false)
+          new OffsetFetchRequest.Builder(Map("test-group"-> List(tp).asJava).asJava, false, false)
 
         case ApiKeys.FIND_COORDINATOR =>
           new FindCoordinatorRequest.Builder(
-            new FindCoordinatorRequestData()
-              .setKeyType(FindCoordinatorRequest.CoordinatorType.GROUP.id)
-              .setCoordinatorKeys(Collections.singletonList("test-group")))
+              new FindCoordinatorRequestData()
+                .setKeyType(FindCoordinatorRequest.CoordinatorType.GROUP.id)
+                .setCoordinatorKeys(Collections.singletonList("test-group")))
 
         case ApiKeys.JOIN_GROUP =>
           new JoinGroupRequest.Builder(
@@ -453,155 +349,65 @@
         case ApiKeys.LIST_GROUPS =>
           new ListGroupsRequest.Builder(new ListGroupsRequestData())
 
-      case ApiKeys.SASL_HANDSHAKE =>
-        new SaslHandshakeRequest.Builder(new SaslHandshakeRequestData().setMechanism("PLAIN"))
-
-<<<<<<< HEAD
-      case ApiKeys.SASL_AUTHENTICATE =>
-        new SaslAuthenticateRequest.Builder(new SaslAuthenticateRequestData().setAuthBytes(new Array[Byte](0)))
-
-      case ApiKeys.API_VERSIONS =>
-        new ApiVersionsRequest.Builder()
-
-      case ApiKeys.CREATE_TOPICS =>
-        new CreateTopicsRequest.Builder(
-          new CreateTopicsRequestData().setTopics(
-            new CreatableTopicCollection(Collections.singleton(
-              new CreatableTopic().setName("topic-2").setNumPartitions(1).
-                setReplicationFactor(1.toShort)).iterator())))
-
-      case ApiKeys.DELETE_TOPICS =>
-        new DeleteTopicsRequest.Builder(
-          new DeleteTopicsRequestData()
-            .setTopicNames(Collections.singletonList("topic-2"))
-            .setTimeoutMs(5000))
-
-      case ApiKeys.DELETE_RECORDS =>
-        new DeleteRecordsRequest.Builder(
-          new DeleteRecordsRequestData()
-            .setTimeoutMs(5000)
-            .setTopics(Collections.singletonList(new DeleteRecordsRequestData.DeleteRecordsTopic()
-              .setName(tp.topic())
-              .setPartitions(Collections.singletonList(new DeleteRecordsRequestData.DeleteRecordsPartition()
-                .setPartitionIndex(tp.partition())
-                .setOffset(0L))))))
-
-      case ApiKeys.INIT_PRODUCER_ID =>
-        val requestData = new InitProducerIdRequestData()
-          .setTransactionalId("test-transactional-id")
-          .setTransactionTimeoutMs(5000)
-        new InitProducerIdRequest.Builder(requestData)
-
-      case ApiKeys.OFFSET_FOR_LEADER_EPOCH =>
-        val epochs = new OffsetForLeaderTopicCollection()
-        epochs.add(new OffsetForLeaderTopic()
-          .setTopic(tp.topic())
-          .setPartitions(List(new OffsetForLeaderPartition()
-            .setPartition(tp.partition())
-            .setLeaderEpoch(0)
-            .setCurrentLeaderEpoch(15)).asJava))
-        OffsetsForLeaderEpochRequest.Builder.forConsumer(epochs)
-
-      case ApiKeys.ADD_PARTITIONS_TO_TXN =>
-        AddPartitionsToTxnRequest.Builder.forClient("test-transactional-id", 1, 0, List(tp).asJava)
-
-      case ApiKeys.ADD_OFFSETS_TO_TXN =>
-        new AddOffsetsToTxnRequest.Builder(new AddOffsetsToTxnRequestData()
-          .setTransactionalId("test-transactional-id")
-          .setProducerId(1)
-          .setProducerEpoch(0)
-          .setGroupId("test-txn-group")
-        )
-
-      case ApiKeys.END_TXN =>
-        new EndTxnRequest.Builder(new EndTxnRequestData()
-          .setTransactionalId("test-transactional-id")
-          .setProducerId(1)
-          .setProducerEpoch(0)
-          .setCommitted(false)
-        )
-
-      case ApiKeys.WRITE_TXN_MARKERS =>
-        new WriteTxnMarkersRequest.Builder(ApiKeys.WRITE_TXN_MARKERS.latestVersion(), List.empty.asJava)
-
-      case ApiKeys.TXN_OFFSET_COMMIT =>
-        new TxnOffsetCommitRequest.Builder(
-          "test-transactional-id",
-          "test-txn-group",
-          2,
-          0,
-          Map.empty[TopicPartition, TxnOffsetCommitRequest.CommittedOffset].asJava
-        )
-
-      case ApiKeys.DESCRIBE_ACLS =>
-        new DescribeAclsRequest.Builder(AclBindingFilter.ANY)
-
-      case ApiKeys.CREATE_ACLS =>
-        new CreateAclsRequest.Builder(new CreateAclsRequestData().setCreations(Collections.singletonList(
-          new CreateAclsRequestData.AclCreation()
-            .setResourceType(AdminResourceType.TOPIC.code)
-            .setResourceName("mytopic")
-            .setResourcePatternType(PatternType.LITERAL.code)
-            .setPrincipal("User:ANONYMOUS")
-            .setHost("*")
-            .setOperation(AclOperation.WRITE.code)
-            .setPermissionType(AclPermissionType.DENY.code))))
-      case ApiKeys.DELETE_ACLS =>
-        new DeleteAclsRequest.Builder(new DeleteAclsRequestData().setFilters(Collections.singletonList(
-          new DeleteAclsRequestData.DeleteAclsFilter()
-            .setResourceTypeFilter(AdminResourceType.TOPIC.code)
-            .setResourceNameFilter(null)
-            .setPatternTypeFilter(PatternType.LITERAL.code)
-            .setPrincipalFilter("User:ANONYMOUS")
-            .setHostFilter("*")
-            .setOperation(AclOperation.ANY.code)
-            .setPermissionType(AclPermissionType.DENY.code))))
-      case ApiKeys.DESCRIBE_CONFIGS =>
-        new DescribeConfigsRequest.Builder(new DescribeConfigsRequestData()
-          .setResources(Collections.singletonList(new DescribeConfigsRequestData.DescribeConfigsResource()
-            .setResourceType(ConfigResource.Type.TOPIC.id)
-            .setResourceName(tp.topic))))
-
-      case ApiKeys.ALTER_CONFIGS =>
-        new AlterConfigsRequest.Builder(
-          Collections.singletonMap(new ConfigResource(ConfigResource.Type.TOPIC, tp.topic),
-            new AlterConfigsRequest.Config(Collections.singleton(
-              new AlterConfigsRequest.ConfigEntry(TopicConfig.MAX_MESSAGE_BYTES_CONFIG, "1000000")
-            ))), true)
-
-      case ApiKeys.ALTER_REPLICA_LOG_DIRS =>
-        val dir = new AlterReplicaLogDirsRequestData.AlterReplicaLogDir()
-          .setPath(logDir)
-        dir.topics.add(new AlterReplicaLogDirsRequestData.AlterReplicaLogDirTopic()
-          .setName(tp.topic)
-          .setPartitions(Collections.singletonList(tp.partition)))
-        val data = new AlterReplicaLogDirsRequestData();
-        data.dirs.add(dir)
-        new AlterReplicaLogDirsRequest.Builder(data)
-
-      case ApiKeys.DESCRIBE_LOG_DIRS =>
-        val data = new DescribeLogDirsRequestData()
-        data.topics.add(new DescribeLogDirsRequestData.DescribableLogDirTopic()
-          .setTopic(tp.topic)
-          .setPartitions(Collections.singletonList(tp.partition)))
-        new DescribeLogDirsRequest.Builder(data)
-
-      case ApiKeys.CREATE_PARTITIONS =>
-        val data = new CreatePartitionsRequestData()
-          .setTimeoutMs(0)
-          .setValidateOnly(false)
-        data.topics().add(new CreatePartitionsTopic().setName("topic-2").setCount(1))
-        new CreatePartitionsRequest.Builder(data)
-
-      case ApiKeys.CREATE_DELEGATION_TOKEN =>
-        new CreateDelegationTokenRequest.Builder(
-          new CreateDelegationTokenRequestData()
-            .setRenewers(Collections.singletonList(new CreateDelegationTokenRequestData.CreatableRenewers()
-              .setPrincipalType("User")
-              .setPrincipalName("test")))
-            .setMaxLifetimeMs(1000)
-        )
-=======
+        case ApiKeys.SASL_HANDSHAKE =>
+          new SaslHandshakeRequest.Builder(new SaslHandshakeRequestData().setMechanism("PLAIN"))
+
+        case ApiKeys.SASL_AUTHENTICATE =>
+          new SaslAuthenticateRequest.Builder(new SaslAuthenticateRequestData().setAuthBytes(new Array[Byte](0)))
+
+        case ApiKeys.API_VERSIONS =>
+          new ApiVersionsRequest.Builder()
+
+        case ApiKeys.CREATE_TOPICS =>
+          new CreateTopicsRequest.Builder(
+            new CreateTopicsRequestData().setTopics(
+              new CreatableTopicCollection(Collections.singleton(
+                new CreatableTopic().setName("topic-2").setNumPartitions(1).
+                  setReplicationFactor(1.toShort)).iterator())))
+
+        case ApiKeys.DELETE_TOPICS =>
+          new DeleteTopicsRequest.Builder(
+              new DeleteTopicsRequestData()
+              .setTopicNames(Collections.singletonList("topic-2"))
+              .setTimeoutMs(5000))
+
+        case ApiKeys.DELETE_RECORDS =>
+          new DeleteRecordsRequest.Builder(
+            new DeleteRecordsRequestData()
+              .setTimeoutMs(5000)
+              .setTopics(Collections.singletonList(new DeleteRecordsRequestData.DeleteRecordsTopic()
+                .setName(tp.topic())
+                .setPartitions(Collections.singletonList(new DeleteRecordsRequestData.DeleteRecordsPartition()
+                  .setPartitionIndex(tp.partition())
+                  .setOffset(0L))))))
+
+        case ApiKeys.INIT_PRODUCER_ID =>
+          val requestData = new InitProducerIdRequestData()
+            .setTransactionalId("test-transactional-id")
+            .setTransactionTimeoutMs(5000)
+          new InitProducerIdRequest.Builder(requestData)
+
+        case ApiKeys.OFFSET_FOR_LEADER_EPOCH =>
+          val epochs = new OffsetForLeaderTopicCollection()
+          epochs.add(new OffsetForLeaderTopic()
+            .setTopic(tp.topic())
+            .setPartitions(List(new OffsetForLeaderPartition()
+              .setPartition(tp.partition())
+              .setLeaderEpoch(0)
+              .setCurrentLeaderEpoch(15)).asJava))
+          OffsetsForLeaderEpochRequest.Builder.forConsumer(epochs)
+
+        case ApiKeys.ADD_PARTITIONS_TO_TXN =>
+          AddPartitionsToTxnRequest.Builder.forClient("test-transactional-id", 1, 0, List(tp).asJava)
+
+        case ApiKeys.ADD_OFFSETS_TO_TXN =>
+          new AddOffsetsToTxnRequest.Builder(new AddOffsetsToTxnRequestData()
+            .setTransactionalId("test-transactional-id")
+            .setProducerId(1)
+            .setProducerEpoch(0)
+            .setGroupId("test-txn-group")
+          )
+
         case ApiKeys.END_TXN =>
           new EndTxnRequest.Builder(new EndTxnRequestData()
             .setTransactionalId("test-transactional-id")
@@ -692,7 +498,6 @@
                 .setPrincipalName("test")))
                 .setMaxLifetimeMs(1000)
           )
->>>>>>> 9494bebe
 
         case ApiKeys.EXPIRE_DELEGATION_TOKEN =>
           new ExpireDelegationTokenRequest.Builder(
@@ -720,123 +525,106 @@
             0
           )
 
-      case ApiKeys.INCREMENTAL_ALTER_CONFIGS =>
-        new IncrementalAlterConfigsRequest.Builder(
-          new IncrementalAlterConfigsRequestData())
-
-      case ApiKeys.ALTER_PARTITION_REASSIGNMENTS =>
-        new AlterPartitionReassignmentsRequest.Builder(
-          new AlterPartitionReassignmentsRequestData()
-        )
-
-      case ApiKeys.LIST_PARTITION_REASSIGNMENTS =>
-        new ListPartitionReassignmentsRequest.Builder(
-          new ListPartitionReassignmentsRequestData()
-        )
-
-      case ApiKeys.OFFSET_DELETE =>
-        new OffsetDeleteRequest.Builder(
-          new OffsetDeleteRequestData()
-            .setGroupId("test-group")
-            .setTopics(new OffsetDeleteRequestData.OffsetDeleteRequestTopicCollection(
-              Collections.singletonList(new OffsetDeleteRequestData.OffsetDeleteRequestTopic()
-                .setName("test-topic")
-                .setPartitions(Collections.singletonList(
-                  new OffsetDeleteRequestData.OffsetDeleteRequestPartition()
-                    .setPartitionIndex(0)))).iterator())))
-
-      case ApiKeys.DESCRIBE_CLIENT_QUOTAS =>
-        new DescribeClientQuotasRequest.Builder(ClientQuotaFilter.all())
-
-      case ApiKeys.ALTER_CLIENT_QUOTAS =>
-        new AlterClientQuotasRequest.Builder(List.empty.asJava, false)
-
-      case ApiKeys.DESCRIBE_USER_SCRAM_CREDENTIALS =>
-        new DescribeUserScramCredentialsRequest.Builder(new DescribeUserScramCredentialsRequestData())
-
-      case ApiKeys.ALTER_USER_SCRAM_CREDENTIALS =>
-        new AlterUserScramCredentialsRequest.Builder(new AlterUserScramCredentialsRequestData())
-
-<<<<<<< HEAD
-      case ApiKeys.VOTE =>
-        new VoteRequest.Builder(VoteRequest.singletonRequest(tp, 1, 2, 0, 10))
-
-      case ApiKeys.BEGIN_QUORUM_EPOCH =>
-        new BeginQuorumEpochRequest.Builder(BeginQuorumEpochRequest.singletonRequest(tp, 2, 5))
-=======
+        case ApiKeys.INCREMENTAL_ALTER_CONFIGS =>
+          new IncrementalAlterConfigsRequest.Builder(
+            new IncrementalAlterConfigsRequestData())
+
+        case ApiKeys.ALTER_PARTITION_REASSIGNMENTS =>
+          new AlterPartitionReassignmentsRequest.Builder(
+            new AlterPartitionReassignmentsRequestData()
+          )
+
+        case ApiKeys.LIST_PARTITION_REASSIGNMENTS =>
+          new ListPartitionReassignmentsRequest.Builder(
+            new ListPartitionReassignmentsRequestData()
+          )
+
+        case ApiKeys.OFFSET_DELETE =>
+          new OffsetDeleteRequest.Builder(
+            new OffsetDeleteRequestData()
+              .setGroupId("test-group")
+              .setTopics(new OffsetDeleteRequestData.OffsetDeleteRequestTopicCollection(
+                Collections.singletonList(new OffsetDeleteRequestData.OffsetDeleteRequestTopic()
+                  .setName("test-topic")
+                  .setPartitions(Collections.singletonList(
+                    new OffsetDeleteRequestData.OffsetDeleteRequestPartition()
+                      .setPartitionIndex(0)))).iterator())))
+
+        case ApiKeys.DESCRIBE_CLIENT_QUOTAS =>
+          new DescribeClientQuotasRequest.Builder(ClientQuotaFilter.all())
+
+        case ApiKeys.ALTER_CLIENT_QUOTAS =>
+          new AlterClientQuotasRequest.Builder(List.empty.asJava, false)
+
+        case ApiKeys.DESCRIBE_USER_SCRAM_CREDENTIALS =>
+          new DescribeUserScramCredentialsRequest.Builder(new DescribeUserScramCredentialsRequestData())
+
+        case ApiKeys.ALTER_USER_SCRAM_CREDENTIALS =>
+          new AlterUserScramCredentialsRequest.Builder(new AlterUserScramCredentialsRequestData())
+
         case ApiKeys.VOTE =>
           new VoteRequest.Builder(VoteRequest.singletonRequest(tp, null, 1, 2, 0, 10, true))
 
         case ApiKeys.BEGIN_QUORUM_EPOCH =>
           new BeginQuorumEpochRequest.Builder(BeginQuorumEpochRequest.singletonRequest(tp, null, 2, 5))
->>>>>>> 9494bebe
-
-      case ApiKeys.END_QUORUM_EPOCH =>
-        new EndQuorumEpochRequest.Builder(EndQuorumEpochRequest.singletonRequest(
-          tp, 10, 5, Collections.singletonList(3)))
-
-<<<<<<< HEAD
-      case ApiKeys.ALTER_PARTITION =>
-        new AlterPartitionRequest.Builder(new AlterPartitionRequestData(), true)
-=======
+
+        case ApiKeys.END_QUORUM_EPOCH =>
+          new EndQuorumEpochRequest.Builder(EndQuorumEpochRequest.singletonRequest(
+            tp, 10, 5, Collections.singletonList(3)))
+
         case ApiKeys.DESCRIBE_QUORUM =>
           new DescribeQuorumRequest.Builder(DescribeQuorumRequest.singletonRequest(
             Topic.CLUSTER_METADATA_TOPIC_PARTITION))
 
         case ApiKeys.ALTER_PARTITION =>
           new AlterPartitionRequest.Builder(new AlterPartitionRequestData())
->>>>>>> 9494bebe
-
-      case ApiKeys.UPDATE_FEATURES =>
-        new UpdateFeaturesRequest.Builder(new UpdateFeaturesRequestData())
-
-      case ApiKeys.ENVELOPE =>
-        val requestHeader = new RequestHeader(
-          ApiKeys.ALTER_CLIENT_QUOTAS,
-          ApiKeys.ALTER_CLIENT_QUOTAS.latestVersion,
-          "client-id",
-          0
-        )
-        val embedRequestData = new AlterClientQuotasRequest.Builder(List.empty.asJava, false).build()
-          .serializeWithHeader(requestHeader)
-        new EnvelopeRequest.Builder(embedRequestData, new Array[Byte](0),
-          InetAddress.getByName("192.168.1.1").getAddress)
-
-      case ApiKeys.DESCRIBE_CLUSTER =>
-        new DescribeClusterRequest.Builder(new DescribeClusterRequestData())
-
-      case ApiKeys.DESCRIBE_PRODUCERS =>
-        new DescribeProducersRequest.Builder(new DescribeProducersRequestData()
-          .setTopics(List(new DescribeProducersRequestData.TopicRequest()
-            .setName("test-topic")
-            .setPartitionIndexes(List(1, 2, 3).map(Int.box).asJava)).asJava))
-
-      case ApiKeys.BROKER_REGISTRATION =>
-        new BrokerRegistrationRequest.Builder(new BrokerRegistrationRequestData())
-
-      case ApiKeys.BROKER_HEARTBEAT =>
-        new BrokerHeartbeatRequest.Builder(new BrokerHeartbeatRequestData())
-
-      case ApiKeys.UNREGISTER_BROKER =>
-        new UnregisterBrokerRequest.Builder(new UnregisterBrokerRequestData())
-
-      case ApiKeys.DESCRIBE_TRANSACTIONS =>
-        new DescribeTransactionsRequest.Builder(new DescribeTransactionsRequestData()
-          .setTransactionalIds(List("test-transactional-id").asJava))
-
-      case ApiKeys.LIST_TRANSACTIONS =>
-        new ListTransactionsRequest.Builder(new ListTransactionsRequestData())
-
-      case ApiKeys.ALLOCATE_PRODUCER_IDS =>
-        new AllocateProducerIdsRequest.Builder(new AllocateProducerIdsRequestData())
-
-      case ApiKeys.CONSUMER_GROUP_HEARTBEAT =>
-        new ConsumerGroupHeartbeatRequest.Builder(new ConsumerGroupHeartbeatRequestData())
-
-<<<<<<< HEAD
-      case _ =>
-        throw new IllegalArgumentException("Unsupported API key " + apiKey)
-=======
+
+        case ApiKeys.UPDATE_FEATURES =>
+          new UpdateFeaturesRequest.Builder(new UpdateFeaturesRequestData())
+
+        case ApiKeys.ENVELOPE =>
+          val requestHeader = new RequestHeader(
+            ApiKeys.ALTER_CLIENT_QUOTAS,
+            ApiKeys.ALTER_CLIENT_QUOTAS.latestVersion,
+            "client-id",
+            0
+          )
+          val embedRequestData = new AlterClientQuotasRequest.Builder(List.empty.asJava, false).build()
+            .serializeWithHeader(requestHeader)
+          new EnvelopeRequest.Builder(embedRequestData, new Array[Byte](0),
+            InetAddress.getByName("192.168.1.1").getAddress)
+
+        case ApiKeys.DESCRIBE_CLUSTER =>
+          new DescribeClusterRequest.Builder(new DescribeClusterRequestData())
+
+        case ApiKeys.DESCRIBE_PRODUCERS =>
+          new DescribeProducersRequest.Builder(new DescribeProducersRequestData()
+            .setTopics(List(new DescribeProducersRequestData.TopicRequest()
+              .setName("test-topic")
+              .setPartitionIndexes(List(1, 2, 3).map(Int.box).asJava)).asJava))
+
+        case ApiKeys.BROKER_REGISTRATION =>
+          new BrokerRegistrationRequest.Builder(new BrokerRegistrationRequestData())
+
+        case ApiKeys.BROKER_HEARTBEAT =>
+          new BrokerHeartbeatRequest.Builder(new BrokerHeartbeatRequestData())
+
+        case ApiKeys.UNREGISTER_BROKER =>
+          new UnregisterBrokerRequest.Builder(new UnregisterBrokerRequestData())
+
+        case ApiKeys.DESCRIBE_TRANSACTIONS =>
+          new DescribeTransactionsRequest.Builder(new DescribeTransactionsRequestData()
+            .setTransactionalIds(List("test-transactional-id").asJava))
+
+        case ApiKeys.LIST_TRANSACTIONS =>
+          new ListTransactionsRequest.Builder(new ListTransactionsRequestData())
+
+        case ApiKeys.ALLOCATE_PRODUCER_IDS =>
+          new AllocateProducerIdsRequest.Builder(new AllocateProducerIdsRequestData())
+
+        case ApiKeys.CONSUMER_GROUP_HEARTBEAT =>
+          new ConsumerGroupHeartbeatRequest.Builder(new ConsumerGroupHeartbeatRequestData())
+
         case ApiKeys.CONSUMER_GROUP_DESCRIBE =>
           new ConsumerGroupDescribeRequest.Builder(new ConsumerGroupDescribeRequestData())
 
@@ -902,7 +690,6 @@
 
         case _ =>
           throw new IllegalArgumentException("Unsupported API key " + apiKey)
->>>>>>> 9494bebe
     }
   }
 
@@ -963,7 +750,7 @@
     val throttled = client.runUntil(_.throttleTimeMs > 0)
 
     assertTrue(throttled, s"Response not throttled: $client")
-    assertTrue(throttleTimeMetricValue(clientId) > 0, s"Throttle time metrics not updated: $client")
+    assertTrue(throttleTimeMetricValue(clientId) > 0 , s"Throttle time metrics not updated: $client")
   }
 
   private def checkSmallQuotaProducerRequestThrottleTime(): Unit = {
@@ -982,7 +769,7 @@
   private def checkSmallQuotaConsumerRequestThrottleTime(): Unit = {
 
     // Request until throttled using client-id with default small consumer quota
-    val smallQuotaConsumerClient = Client(smallQuotaConsumerClientId, ApiKeys.FETCH)
+    val smallQuotaConsumerClient =   Client(smallQuotaConsumerClientId, ApiKeys.FETCH)
     val throttled = smallQuotaConsumerClient.runUntil(_.throttleTimeMs > 0)
 
     assertTrue(throttled, s"Response not throttled: $smallQuotaConsumerClientId")
@@ -1030,11 +817,7 @@
   // check unauthorized code path
   var principal = KafkaPrincipal.ANONYMOUS
 
-<<<<<<< HEAD
-  class TestAuthorizer extends AclAuthorizer {
-=======
   class KraftTestAuthorizer extends StandardAuthorizer {
->>>>>>> 9494bebe
     override def authorize(requestContext: AuthorizableRequestContext, actions: util.List[Action]): util.List[AuthorizationResult] = {
       actions.asScala.map { _ =>
         if (requestContext.principal != UnauthorizedPrincipal) AuthorizationResult.ALLOWED else AuthorizationResult.DENIED
