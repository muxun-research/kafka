--- conflicted
+++ resolved
@@ -17,34 +17,22 @@
 
 package kafka.server
 
-<<<<<<< HEAD
-import kafka.controller.KafkaController
-=======
 import java.{lang, util}
 import java.util.{Optional, Properties, Map => JMap}
 import java.util.concurrent.{CompletionStage, TimeUnit}
 import java.util.concurrent.atomic.AtomicReference
->>>>>>> 9494bebe
 import kafka.log.LogManager
 import kafka.log.remote.RemoteLogManager
 import kafka.network.{DataPlaneAcceptor, SocketServer}
 import kafka.utils.TestUtils
-<<<<<<< HEAD
-import kafka.zk.KafkaZkClient
-=======
 import org.apache.kafka.common.{Endpoint, Reconfigurable}
->>>>>>> 9494bebe
 import org.apache.kafka.common.acl.{AclBinding, AclBindingFilter}
 import org.apache.kafka.common.config.{ConfigException, SslConfigs}
 import org.apache.kafka.common.metrics.{JmxReporter, Metrics}
 import org.apache.kafka.common.network.ListenerName
-<<<<<<< HEAD
-import org.apache.kafka.common.{Endpoint, Reconfigurable}
-=======
 import org.apache.kafka.common.security.auth.SecurityProtocol
 import org.apache.kafka.raft.QuorumConfig
 import org.apache.kafka.network.SocketServerConfigs
->>>>>>> 9494bebe
 import org.apache.kafka.server.authorizer._
 import org.apache.kafka.server.config.{KRaftConfigs, ReplicationConfigs, ServerConfigs, ServerLogConfigs}
 import org.apache.kafka.server.log.remote.storage.RemoteLogManagerConfig
@@ -55,23 +43,11 @@
 import org.junit.jupiter.api.Assertions._
 import org.junit.jupiter.api.Test
 import org.mockito.ArgumentMatchers.anyString
-<<<<<<< HEAD
-import org.mockito.Mockito.{mock, when}
-import org.mockito.{ArgumentCaptor, ArgumentMatchers, Mockito}
-
-import java.util.concurrent.CompletionStage
-import java.util.concurrent.atomic.AtomicReference
-import java.util.{Properties, Map => JMap}
-import java.{lang, util}
-import scala.annotation.nowarn
-=======
 import org.mockito.{ArgumentCaptor, ArgumentMatchers, Mockito}
 import org.mockito.Mockito.{mock, verify, verifyNoMoreInteractions, when}
 
 import scala.jdk.CollectionConverters._
->>>>>>> 9494bebe
 import scala.collection.Set
-import scala.jdk.CollectionConverters._
 
 class DynamicBrokerConfigTest {
 
@@ -296,16 +272,10 @@
     val invalidProps = Map(CleanerConfig.LOG_CLEANER_THREADS_PROP -> "20")
 
     def validateLogCleanerConfig(configs: util.Map[String, _]): Unit = {
-<<<<<<< HEAD
-      val cleanerThreads = configs.get(KafkaConfig.LogCleanerThreadsProp).toString.toInt
-      if (cleanerThreads <= 0 || cleanerThreads >= 5)
-=======
       val cleanerThreads = configs.get(CleanerConfig.LOG_CLEANER_THREADS_PROP).toString.toInt
       if (cleanerThreads <=0 || cleanerThreads >= 5)
->>>>>>> 9494bebe
         throw new ConfigException(s"Invalid cleaner threads $cleanerThreads")
     }
-
     val reconfigurable = new Reconfigurable {
       override def configure(configs: util.Map[String, _]): Unit = {}
       override def reconfigurableConfigs(): util.Set[String] = Set(CleanerConfig.LOG_CLEANER_THREADS_PROP).asJava
@@ -446,15 +416,9 @@
 
   @Test
   def testDynamicListenerConfig(): Unit = {
-<<<<<<< HEAD
-    val props = TestUtils.createBrokerConfig(0, TestUtils.MockZkConnect, port = 9092)
-    val oldConfig = KafkaConfig.fromProps(props)
-    val kafkaServer: KafkaServer = mock(classOf[kafka.server.KafkaServer])
-=======
     val props = TestUtils.createBrokerConfig(0, port = 9092)
     val oldConfig =  KafkaConfig.fromProps(props)
     val kafkaServer: KafkaBroker = mock(classOf[kafka.server.KafkaBroker])
->>>>>>> 9494bebe
     when(kafkaServer.config).thenReturn(oldConfig)
 
     props.put(SocketServerConfigs.LISTENERS_CONFIG, "PLAINTEXT://hostname:9092")
@@ -494,13 +458,8 @@
 
   @Test
   def testAuthorizerConfig(): Unit = {
-<<<<<<< HEAD
-    val props = TestUtils.createBrokerConfig(0, TestUtils.MockZkConnect, port = 9092)
-    val oldConfig = KafkaConfig.fromProps(props)
-=======
     val props = TestUtils.createBrokerConfig(0, port = 9092)
     val oldConfig =  KafkaConfig.fromProps(props)
->>>>>>> 9494bebe
     oldConfig.dynamicConfig.initialize(None)
 
     val kafkaServer: KafkaBroker = mock(classOf[kafka.server.KafkaBroker])
@@ -529,9 +488,9 @@
   }
 
   private def createCombinedControllerConfig(
-                                              nodeId: Int,
-                                              port: Int
-                                            ): Properties = {
+    nodeId: Int,
+    port: Int
+  ): Properties = {
     val retval = TestUtils.createBrokerConfig(nodeId,
       enableControlledShutdown = true,
       enableDeleteTopic = true,
@@ -571,9 +530,9 @@
   }
 
   private def createIsolatedControllerConfig(
-                                              nodeId: Int,
-                                              port: Int
-                                            ): Properties = {
+    nodeId: Int,
+    port: Int
+  ): Properties = {
     val retval = TestUtils.createBrokerConfig(nodeId,
       enableControlledShutdown = true,
       enableDeleteTopic = true,
@@ -623,31 +582,8 @@
       DynamicBrokerConfig.brokerConfigSynonyms("listener.name.sasl_ssl.plain.sasl.jaas.config", matchListenerOverride = true))
     assertEquals(List("some.config"),
       DynamicBrokerConfig.brokerConfigSynonyms("some.config", matchListenerOverride = true))
-<<<<<<< HEAD
-    assertEquals(List(KafkaConfig.LogRollTimeMillisProp, KafkaConfig.LogRollTimeHoursProp),
-      DynamicBrokerConfig.brokerConfigSynonyms(KafkaConfig.LogRollTimeMillisProp, matchListenerOverride = true))
-  }
-
-  @Test
-  def testDynamicConfigInitializationWithoutConfigsInZK(): Unit = {
-    val zkClient: KafkaZkClient = mock(classOf[KafkaZkClient])
-    when(zkClient.getEntityConfigs(anyString(), anyString())).thenReturn(new java.util.Properties())
-
-    val initialProps = TestUtils.createBrokerConfig(0, TestUtils.MockZkConnect, port = 9092)
-    initialProps.remove(KafkaConfig.BackgroundThreadsProp)
-    val oldConfig = KafkaConfig.fromProps(initialProps)
-    val dynamicBrokerConfig = new DynamicBrokerConfig(oldConfig)
-    dynamicBrokerConfig.initialize(Some(zkClient))
-    dynamicBrokerConfig.addBrokerReconfigurable(new TestDynamicThreadPool)
-
-    val newprops = new Properties()
-    newprops.put(KafkaConfig.NumIoThreadsProp, "10")
-    newprops.put(KafkaConfig.BackgroundThreadsProp, "100")
-    dynamicBrokerConfig.updateBrokerConfig(0, newprops)
-=======
     assertEquals(List(ServerLogConfigs.LOG_ROLL_TIME_MILLIS_CONFIG, ServerLogConfigs.LOG_ROLL_TIME_HOURS_CONFIG),
       DynamicBrokerConfig.brokerConfigSynonyms(ServerLogConfigs.LOG_ROLL_TIME_MILLIS_CONFIG, matchListenerOverride = true))
->>>>>>> 9494bebe
   }
 
   @Test
