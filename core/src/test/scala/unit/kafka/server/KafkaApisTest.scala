--- conflicted
+++ resolved
@@ -17,12 +17,6 @@
 
 package kafka.server
 
-import java.net.InetAddress
-import java.nio.charset.StandardCharsets
-import java.util
-import java.util.Arrays.asList
-import java.util.concurrent.{CompletableFuture, TimeUnit}
-import java.util.{Collections, Optional, OptionalInt, OptionalLong, Properties}
 import kafka.api.LeaderAndIsr
 import kafka.cluster.Broker
 import kafka.controller.{ControllerContext, KafkaController}
@@ -36,32 +30,10 @@
 import org.apache.kafka.clients.admin.{AlterConfigOp, ConfigEntry}
 import org.apache.kafka.common.acl.AclOperation
 import org.apache.kafka.common.config.ConfigResource
+import org.apache.kafka.common.config.ConfigResource.Type.{BROKER, BROKER_LOGGER}
 import org.apache.kafka.common.errors.UnsupportedVersionException
 import org.apache.kafka.common.internals.{KafkaFutureImpl, Topic}
 import org.apache.kafka.common.memory.MemoryPool
-import org.apache.kafka.common.config.ConfigResource.Type.{BROKER, BROKER_LOGGER}
-import org.apache.kafka.common.message.AddPartitionsToTxnRequestData.{AddPartitionsToTxnTopic, AddPartitionsToTxnTopicCollection, AddPartitionsToTxnTransaction, AddPartitionsToTxnTransactionCollection}
-import org.apache.kafka.common.message.AddPartitionsToTxnResponseData.AddPartitionsToTxnResult
-import org.apache.kafka.common.message.AlterConfigsRequestData.{AlterConfigsResourceCollection => LAlterConfigsResourceCollection}
-import org.apache.kafka.common.message.AlterConfigsRequestData.{AlterConfigsResource => LAlterConfigsResource}
-import org.apache.kafka.common.message.AlterConfigsRequestData.{AlterableConfigCollection => LAlterableConfigCollection}
-import org.apache.kafka.common.message.AlterConfigsRequestData.{AlterableConfig => LAlterableConfig}
-import org.apache.kafka.common.message.AlterConfigsResponseData.{AlterConfigsResourceResponse => LAlterConfigsResourceResponse}
-import org.apache.kafka.common.message.ApiMessageType.ListenerType
-import org.apache.kafka.common.message.CreateTopicsRequestData.{CreatableTopic, CreatableTopicCollection}
-import org.apache.kafka.common.message.DescribeConfigsResponseData.DescribeConfigsResult
-import org.apache.kafka.common.message.IncrementalAlterConfigsRequestData.{AlterConfigsResource => IAlterConfigsResource}
-import org.apache.kafka.common.message.IncrementalAlterConfigsRequestData.{AlterConfigsResourceCollection => IAlterConfigsResourceCollection}
-import org.apache.kafka.common.message.IncrementalAlterConfigsRequestData.{AlterableConfig => IAlterableConfig}
-import org.apache.kafka.common.message.IncrementalAlterConfigsRequestData.{AlterableConfigCollection => IAlterableConfigCollection}
-import org.apache.kafka.common.message.IncrementalAlterConfigsResponseData.{AlterConfigsResourceResponse => IAlterConfigsResourceResponse}
-import org.apache.kafka.common.message.LeaveGroupRequestData.MemberIdentity
-import org.apache.kafka.common.message.ListOffsetsRequestData.{ListOffsetsPartition, ListOffsetsTopic}
-import org.apache.kafka.common.message.MetadataResponseData.MetadataResponseTopic
-import org.apache.kafka.common.message.OffsetDeleteRequestData.{OffsetDeleteRequestPartition, OffsetDeleteRequestTopic, OffsetDeleteRequestTopicCollection}
-import org.apache.kafka.common.message.StopReplicaRequestData.{StopReplicaPartitionState, StopReplicaTopicState}
-import org.apache.kafka.common.message.UpdateMetadataRequestData.{UpdateMetadataBroker, UpdateMetadataEndpoint, UpdateMetadataPartitionState}
-import org.apache.kafka.common.message._
 import org.apache.kafka.common.metrics.Metrics
 import org.apache.kafka.common.network.{ClientInformation, ListenerName}
 import org.apache.kafka.common.protocol.{ApiKeys, Errors, MessageUtil}
@@ -77,26 +49,29 @@
 import org.apache.kafka.common.security.auth.{KafkaPrincipal, KafkaPrincipalSerde, SecurityProtocol}
 import org.apache.kafka.common.utils.annotation.ApiKeyVersionsSource
 import org.apache.kafka.common.utils.{ProducerIdAndEpoch, SecurityUtils, Utils}
-import org.apache.kafka.common.{ElectionType, IsolationLevel, Node, TopicIdPartition, TopicPartition, Uuid}
+import org.apache.kafka.common._
+import org.apache.kafka.coordinator.group.GroupCoordinator
 import org.apache.kafka.server.authorizer.{Action, AuthorizationResult, Authorizer}
+import org.apache.kafka.server.common.MetadataVersion.{IBP_0_10_2_IV0, IBP_2_2_IV1}
+import org.apache.kafka.server.common.{Features, MetadataVersion}
+import org.apache.kafka.server.util.MockTime
+import org.apache.kafka.storage.internals.log.{AppendOrigin, FetchParams, FetchPartitionData}
 import org.junit.jupiter.api.Assertions._
 import org.junit.jupiter.api.{AfterEach, Test}
 import org.junit.jupiter.params.ParameterizedTest
 import org.junit.jupiter.params.provider.{CsvSource, ValueSource}
-import org.mockito.ArgumentMatchers.{any, anyBoolean, anyDouble, anyInt, anyLong, anyShort, anyString, argThat, isNotNull}
-import org.mockito.Mockito.{mock, reset, times, verify, when}
+import org.mockito.ArgumentMatchers._
+import org.mockito.Mockito._
 import org.mockito.{ArgumentCaptor, ArgumentMatchers, Mockito}
 
+import java.net.InetAddress
+import java.nio.charset.StandardCharsets
+import java.util
+import java.util.Arrays.asList
+import java.util.concurrent.{CompletableFuture, TimeUnit}
+import java.util.{Collections, Optional, OptionalInt, OptionalLong, Properties}
 import scala.collection.{Map, Seq, mutable}
 import scala.jdk.CollectionConverters._
-import org.apache.kafka.common.message.CreatePartitionsRequestData.CreatePartitionsTopic
-import org.apache.kafka.common.message.CreateTopicsResponseData.CreatableTopicResult
-import org.apache.kafka.common.message.OffsetDeleteResponseData.{OffsetDeleteResponsePartition, OffsetDeleteResponsePartitionCollection, OffsetDeleteResponseTopic, OffsetDeleteResponseTopicCollection}
-import org.apache.kafka.coordinator.group.GroupCoordinator
-import org.apache.kafka.server.common.{Features, MetadataVersion}
-import org.apache.kafka.server.common.MetadataVersion.{IBP_0_10_2_IV0, IBP_2_2_IV1}
-import org.apache.kafka.server.util.MockTime
-import org.apache.kafka.storage.internals.log.{AppendOrigin, FetchParams, FetchPartitionData}
 
 class KafkaApisTest {
   private val requestChannel: RequestChannel = mock(classOf[RequestChannel])
@@ -156,15 +131,9 @@
     } else {
       TestUtils.createBrokerConfig(brokerId, "zk")
     }
-<<<<<<< HEAD
     overrideProperties.foreach(p => properties.put(p._1, p._2))
-    properties.put(KafkaConfig.InterBrokerProtocolVersionProp, interBrokerProtocolVersion.toString)
-    properties.put(KafkaConfig.LogMessageFormatVersionProp, interBrokerProtocolVersion.toString)
-=======
-    overrideProperties.foreach( p => properties.put(p._1, p._2))
     TestUtils.setIbpAndMessageFormatVersions(properties, interBrokerProtocolVersion)
     val config = new KafkaConfig(properties)
->>>>>>> 15418db6
 
     val forwardingManagerOpt = if (enableForwarding)
       Some(this.forwardingManager)
@@ -248,19 +217,8 @@
     topicConfigs.put(propName, propValue)
     when(configRepository.topicConfig(resourceName)).thenReturn(topicConfigs)
 
-<<<<<<< HEAD
-    metadataCache =
-      EasyMock.partialMockBuilder(classOf[ZkMetadataCache])
-        .withConstructor(classOf[Int])
-        .withArgs(Int.box(brokerId)) // Need to box it for Scala 2.12 and before
-        .addMockedMethod("contains", classOf[String])
-        .createMock()
-
-    expect(metadataCache.contains(resourceName)).andReturn(true)
-=======
     metadataCache = mock(classOf[ZkMetadataCache])
     when(metadataCache.contains(resourceName)).thenReturn(true)
->>>>>>> 15418db6
 
     val describeConfigsRequest = new DescribeConfigsRequest.Builder(new DescribeConfigsRequestData()
       .setIncludeSynonyms(true)
@@ -307,17 +265,10 @@
   }
 
   private def testEnvelopeRequestWithAlterConfig(
-<<<<<<< HEAD
                                                   alterConfigHandler: () => ApiError,
                                                   expectedError: Errors
                                                 ): Unit = {
-    val authorizer: Authorizer = EasyMock.niceMock(classOf[Authorizer])
-=======
-    alterConfigHandler: () => ApiError,
-    expectedError: Errors
-  ): Unit = {
     val authorizer: Authorizer = mock(classOf[Authorizer])
->>>>>>> 15418db6
 
     authorizeResource(authorizer, AclOperation.CLUSTER_ACTION, ResourceType.CLUSTER, Resource.CLUSTER_NAME, AuthorizationResult.ALLOWED)
 
@@ -490,7 +441,7 @@
 
     val response = verifyNoThrottling[AlterConfigsResponse](request)
     verifyAlterConfigResult(response, Map(authorizedTopic -> Errors.NONE,
-        unauthorizedTopic -> Errors.TOPIC_AUTHORIZATION_FAILED))
+      unauthorizedTopic -> Errors.TOPIC_AUTHORIZATION_FAILED))
     verify(authorizer, times(2)).authorize(any(), any())
     verify(adminManager).alterConfigs(any(), anyBoolean())
   }
@@ -529,9 +480,9 @@
   }
 
   private def testKraftForwarding(
-    apiKey: ApiKeys,
-    requestBuilder: AbstractRequest.Builder[_ <: AbstractRequest]
-  ): Unit = {
+                                   apiKey: ApiKeys,
+                                   requestBuilder: AbstractRequest.Builder[_ <: AbstractRequest]
+                                 ): Unit = {
     metadataCache = MetadataCache.kRaftMetadataCache(brokerId)
     testForwardableApi(
       createKafkaApis(enableForwarding = true, raftSupport = true),
@@ -549,10 +500,10 @@
   }
 
   private def testForwardableApi(
-    kafkaApis: KafkaApis,
-    apiKey: ApiKeys,
-    requestBuilder: AbstractRequest.Builder[_ <: AbstractRequest]
-  ): Unit = {
+                                  kafkaApis: KafkaApis,
+                                  apiKey: ApiKeys,
+                                  requestBuilder: AbstractRequest.Builder[_ <: AbstractRequest]
+                                ): Unit = {
     val topicHeader = new RequestHeader(apiKey, apiKey.latestVersion,
       clientId, 0)
 
@@ -788,7 +739,7 @@
 
     val capturedResponse = verifyNoThrottling[CreateTopicsResponse](request)
     verifyCreateTopicsResult(capturedResponse, Map(authorizedTopic -> Errors.NONE,
-        unauthorizedTopic -> Errors.TOPIC_AUTHORIZATION_FAILED))
+      unauthorizedTopic -> Errors.TOPIC_AUTHORIZATION_FAILED))
   }
 
   @Test
@@ -804,9 +755,9 @@
   @ParameterizedTest
   @CsvSource(value = Array("0,1500", "1500,0", "3000,1000"))
   def testKRaftControllerThrottleTimeEnforced(
-    controllerThrottleTimeMs: Int,
-    requestThrottleTimeMs: Int
-  ): Unit = {
+                                               controllerThrottleTimeMs: Int,
+                                               requestThrottleTimeMs: Int
+                                             ): Unit = {
     metadataCache = MetadataCache.kRaftMetadataCache(brokerId)
 
     val topicToCreate = new CreatableTopic()
@@ -1248,17 +1199,10 @@
         ArgumentMatchers.eq(UnboundedControllerMutationQuota),
         capturedRequest.capture())).thenReturn(
         Seq(new MetadataResponseTopic()
-<<<<<<< HEAD
           .setErrorCode(Errors.UNKNOWN_TOPIC_OR_PARTITION.code())
           .setIsInternal(isInternal)
           .setName(topicName))
-      ).once()
-=======
-        .setErrorCode(Errors.UNKNOWN_TOPIC_OR_PARTITION.code())
-        .setIsInternal(isInternal)
-        .setName(topicName))
       )
->>>>>>> 15418db6
     }
     capturedRequest
   }
@@ -1281,7 +1225,7 @@
 
     // if version is 10 or 11, the invalid topic metadata should return an error
     val invalidVersions = Set(10, 11)
-    invalidVersions.foreach( version =>
+    invalidVersions.foreach(version =>
       topics.foreach(topic => {
         val metadataRequestData = new MetadataRequestData().setTopics(Collections.singletonList(topic))
         val request = buildRequest(new MetadataRequest(metadataRequestData, version.toShort))
@@ -2090,7 +2034,7 @@
     val transactionalId2 = "txnId2"
     val producerId = 15L
     val epoch = 0.toShort
-    
+
     val tp0 = new TopicPartition(topic, 0)
     val tp1 = new TopicPartition(topic, 1)
 
@@ -2143,12 +2087,12 @@
     createKafkaApis().handleAddPartitionsToTxnRequest(request, requestLocal)
 
     val response = verifyNoThrottling[AddPartitionsToTxnResponse](request)
-    
+
     val expectedErrors = Map(
       transactionalId1 -> Collections.singletonMap(tp0, Errors.NONE),
       transactionalId2 -> Collections.singletonMap(tp1, Errors.PRODUCER_FENCED)
     ).asJava
-    
+
     assertEquals(expectedErrors, response.errors())
   }
 
@@ -2256,7 +2200,7 @@
     )
 
     val response = verifyNoThrottling[AddPartitionsToTxnResponse](requestChannelRequest)
-    
+
     def checkErrorForTp(tp: TopicPartition, expectedError: Errors): Unit = {
       val error = if (version < 4)
         response.errors().get(AddPartitionsToTxnResponse.V3_AND_BELOW_TXN_ID).get(tp)
@@ -2278,13 +2222,8 @@
     for (version <- ApiKeys.END_TXN.oldestVersion to ApiKeys.END_TXN.latestVersion) {
       reset(replicaManager, clientRequestQuotaManager, requestChannel, txnCoordinator)
 
-<<<<<<< HEAD
-      val capturedResponse: Capture[AbstractResponse] = EasyMock.newCapture()
-      val responseCallback: Capture[Errors => Unit] = EasyMock.newCapture()
-=======
       val capturedResponse: ArgumentCaptor[EndTxnResponse] = ArgumentCaptor.forClass(classOf[EndTxnResponse])
       val responseCallback: ArgumentCaptor[Errors => Unit] = ArgumentCaptor.forClass(classOf[Errors => Unit])
->>>>>>> 15418db6
 
       val transactionalId = "txnId"
       val producerId = 15L
@@ -2414,13 +2353,13 @@
       val request = buildRequest(produceRequest)
 
       val kafkaApis = createKafkaApis()
-      
+
       when(txnCoordinator.partitionFor(
         ArgumentMatchers.eq(transactionalId))
       ).thenReturn(transactionCoordinatorPartition)
-      
+
       kafkaApis.handleProduceRequest(request, RequestLocal.withThreadConfinedCaching)
-      
+
       verify(replicaManager).appendRecords(anyLong,
         anyShort,
         ArgumentMatchers.eq(false),
@@ -3391,19 +3330,9 @@
   @Test
   def testGetAllTopicMetadataShouldNotCreateTopicOrReturnUnknownTopicPartition(): Unit = {
     // Setup: authorizer authorizes 2 topics, but one got deleted in metadata cache
-<<<<<<< HEAD
-    metadataCache =
-      EasyMock.partialMockBuilder(classOf[ZkMetadataCache])
-        .withConstructor(classOf[Int])
-        .withArgs(Int.box(brokerId)) // Need to box it for Scala 2.12 and before
-        .addMockedMethod("getAllTopics")
-        .addMockedMethod("getTopicMetadata")
-        .createMock()
-=======
     metadataCache = mock(classOf[ZkMetadataCache])
-    when(metadataCache.getAliveBrokerNodes(any())).thenReturn(List(new Node(brokerId,"localhost", 0)))
+    when(metadataCache.getAliveBrokerNodes(any())).thenReturn(List(new Node(brokerId, "localhost", 0)))
     when(metadataCache.getControllerId).thenReturn(None)
->>>>>>> 15418db6
 
     // 2 topics returned for authorization in during handle
     val topicsReturnedFromMetadataCacheForAuthorization = Set("remaining-topic", "later-deleted-topic")
@@ -3477,14 +3406,14 @@
     // Here we need to use AuthHelperTest.matchSameElements instead of EasyMock.eq since the order of the request is unknown
     when(authorizer.authorize(any[RequestContext], argThat((t: java.util.List[Action]) => t.containsAll(expectedActions.asJava))))
       .thenAnswer { invocation =>
-      val actions = invocation.getArgument(1).asInstanceOf[util.List[Action]].asScala
-      actions.map { action =>
-        if (action.resourcePattern().name().equals(authorizedTopic))
-          AuthorizationResult.ALLOWED
-        else
-          AuthorizationResult.DENIED
-      }.asJava
-    }
+        val actions = invocation.getArgument(1).asInstanceOf[util.List[Action]].asScala
+        actions.map { action =>
+          if (action.resourcePattern().name().equals(authorizedTopic))
+            AuthorizationResult.ALLOWED
+          else
+            AuthorizationResult.DENIED
+        }.asJava
+      }
 
     // 3. Set up MetadataCache
     val authorizedTopicId = Uuid.randomUuid()
@@ -3885,8 +3814,8 @@
     )
 
     val expectedSyncGroupResponse = new SyncGroupResponseData()
-      .setProtocolType(if (version >= 5 ) "consumer" else null)
-      .setProtocolName(if (version >= 5 ) "range" else null)
+      .setProtocolType(if (version >= 5) "consumer" else null)
+      .setProtocolName(if (version >= 5) "range" else null)
 
     future.complete(expectedSyncGroupResponse)
     val response = verifyNoThrottling[SyncGroupResponse](requestChannelRequest)
@@ -5158,10 +5087,10 @@
   }
 
   def testListGroupsRequestFiltersUnauthorizedGroups(
-    authorizer: Authorizer,
-    groups: List[String],
-    expectedGroups: List[String],
-  ): Unit = {
+                                                      authorizer: Authorizer,
+                                                      groups: List[String],
+                                                      expectedGroups: List[String],
+                                                    ): Unit = {
     val listGroupsRequest = new ListGroupsRequestData()
 
     val requestChannelRequest = buildRequest(new ListGroupsRequest.Builder(listGroupsRequest).build())
@@ -5327,40 +5256,6 @@
     (writeTxnMarkersRequest, buildRequest(writeTxnMarkersRequest))
   }
 
-<<<<<<< HEAD
-  private def buildRequestWithEnvelope(
-                                        request: AbstractRequest,
-                                        fromPrivilegedListener: Boolean,
-                                        principalSerde: KafkaPrincipalSerde = kafkaPrincipalSerde
-                                      ): RequestChannel.Request = {
-    val listenerName = ListenerName.forSecurityProtocol(SecurityProtocol.PLAINTEXT)
-
-    val requestHeader = new RequestHeader(request.apiKey, request.version, clientId, 0)
-    val requestBuffer = RequestTestUtils.serializeRequestWithHeader(requestHeader, request)
-
-    val envelopeHeader = new RequestHeader(ApiKeys.ENVELOPE, ApiKeys.ENVELOPE.latestVersion(), clientId, 0)
-    val envelopeBuffer = RequestTestUtils.serializeRequestWithHeader(envelopeHeader, new EnvelopeRequest.Builder(
-      requestBuffer,
-      principalSerde.serialize(KafkaPrincipal.ANONYMOUS),
-      InetAddress.getLocalHost.getAddress
-    ).build())
-    val envelopeContext = new RequestContext(envelopeHeader, "1", InetAddress.getLocalHost,
-      KafkaPrincipal.ANONYMOUS, listenerName, SecurityProtocol.PLAINTEXT, ClientInformation.EMPTY,
-      fromPrivilegedListener, Optional.of(principalSerde))
-
-    RequestHeader.parse(envelopeBuffer)
-    new RequestChannel.Request(
-      processor = 1,
-      context = envelopeContext,
-      startTimeNanos = time.nanoseconds(),
-      memoryPool = MemoryPool.NONE,
-      buffer = envelopeBuffer,
-      metrics = requestChannelMetrics
-    )
-  }
-
-=======
->>>>>>> 15418db6
   private def buildRequest(request: AbstractRequest,
                            listenerName: ListenerName = ListenerName.forSecurityProtocol(SecurityProtocol.PLAINTEXT),
                            fromPrivilegedListener: Boolean = false,
@@ -5379,8 +5274,8 @@
   }
 
   private def verifyNoThrottling[T <: AbstractResponse](
-    request: RequestChannel.Request
-  ): T = {
+                                                         request: RequestChannel.Request
+                                                       ): T = {
     val capturedResponse: ArgumentCaptor[AbstractResponse] = ArgumentCaptor.forClass(classOf[AbstractResponse])
     verify(requestChannel).sendResponse(
       ArgumentMatchers.eq(request),
@@ -5400,8 +5295,8 @@
   }
 
   private def verifyNoThrottlingAndUpdateMetrics[T <: AbstractResponse](
-    request: RequestChannel.Request
-  ): T = {
+                                                                         request: RequestChannel.Request
+                                                                       ): T = {
     val capturedResponse: ArgumentCaptor[AbstractResponse] = ArgumentCaptor.forClass(classOf[AbstractResponse])
     verify(requestChannel).sendResponse(
       ArgumentMatchers.eq(request),
@@ -5504,12 +5399,7 @@
       t0p0 -> "/foo",
       t0p1 -> "/foo",
       t0p2 -> "/foo"))))
-<<<<<<< HEAD
-      .andReturn(partitionResults)
-    EasyMock.replay(replicaManager, clientQuotaManager, clientRequestQuotaManager, requestChannel)
-=======
-    .thenReturn(partitionResults)
->>>>>>> 15418db6
+      .thenReturn(partitionResults)
 
     createKafkaApis().handleAlterReplicaLogDirsRequest(request)
 
@@ -5528,6 +5418,7 @@
   def testSizeOfThrottledPartitions(): Unit = {
     val topicNames = new util.HashMap[Uuid, String]
     val topicIds = new util.HashMap[String, Uuid]()
+
     def fetchResponse(data: Map[TopicIdPartition, String]): FetchResponse = {
       val responseData = new util.LinkedHashMap[TopicIdPartition, FetchResponseData.PartitionData](
         data.map { case (tp, raw) =>
@@ -5537,24 +5428,20 @@
             .setLastStableOffset(105)
             .setLogStartOffset(0)
             .setRecords(MemoryRecords.withRecords(CompressionType.NONE, new SimpleRecord(100, raw.getBytes(StandardCharsets.UTF_8))))
-<<<<<<< HEAD
         }.toMap.asJava)
-=======
-      }.toMap.asJava)
-
-      data.foreach{case (tp, _) =>
+
+      data.foreach { case (tp, _) =>
         topicIds.put(tp.topicPartition.topic, tp.topicId)
         topicNames.put(tp.topicId, tp.topicPartition.topic)
       }
->>>>>>> 15418db6
       FetchResponse.of(Errors.NONE, 100, 100, responseData)
     }
 
     val throttledPartition = new TopicIdPartition(Uuid.randomUuid(), new TopicPartition("throttledData", 0))
     val throttledData = Map(throttledPartition -> "throttledData")
     val expectedSize = FetchResponse.sizeOf(FetchResponseData.HIGHEST_SUPPORTED_VERSION,
-      fetchResponse(throttledData).responseData(topicNames, FetchResponseData.HIGHEST_SUPPORTED_VERSION).entrySet.asScala.map( entry =>
-      (new TopicIdPartition(Uuid.ZERO_UUID, entry.getKey), entry.getValue)).toMap.asJava.entrySet.iterator)
+      fetchResponse(throttledData).responseData(topicNames, FetchResponseData.HIGHEST_SUPPORTED_VERSION).entrySet.asScala.map(entry =>
+        (new TopicIdPartition(Uuid.ZERO_UUID, entry.getKey), entry.getValue)).toMap.asJava.entrySet.iterator)
 
     val response = fetchResponse(throttledData ++ Map(new TopicIdPartition(Uuid.randomUuid(), new TopicPartition("nonThrottledData", 0)) -> "nonThrottledData"))
 
@@ -5991,31 +5878,6 @@
     assertEquals(Some(Errors.UNKNOWN_TOPIC_OR_PARTITION), lookupErrorCode("baz"))
   }
 
-<<<<<<< HEAD
-  def expectTopicAuthorization(
-                                authorizer: Authorizer,
-                                aclOperation: AclOperation,
-                                topicResults: Map[String, AuthorizationResult]
-                              ): Unit = {
-    val expectedActions = topicResults.keys.map { topic =>
-      val pattern = new ResourcePattern(ResourceType.TOPIC, topic, PatternType.LITERAL)
-      topic -> new Action(aclOperation, pattern, 1, true, true)
-    }.toMap
-
-    val actionsCapture: Capture[util.List[Action]] = EasyMock.newCapture()
-    EasyMock.expect(authorizer.authorize(anyObject[RequestContext], EasyMock.capture(actionsCapture)))
-      .andAnswer(() => {
-        actionsCapture.getValue.asScala.map { action =>
-          val topic = action.resourcePattern.name
-          assertEquals(expectedActions(topic), action)
-          topicResults(topic)
-        }.asJava
-      })
-      .once()
-  }
-
-=======
->>>>>>> 15418db6
   private def createMockRequest(): RequestChannel.Request = {
     val request: RequestChannel.Request = mock(classOf[RequestChannel.Request])
     val requestHeader: RequestHeader = mock(classOf[RequestHeader])
@@ -6166,7 +6028,7 @@
         setConfigs(new IAlterableConfigCollection(asList(new IAlterableConfig().
           setName(Log4jController.ROOT_LOGGER).
           setValue("TRACE")).iterator()))).iterator())),
-        1.toShort))
+      1.toShort))
     metadataCache = MetadataCache.kRaftMetadataCache(brokerId)
     when(clientRequestQuotaManager.maybeRecordAndGetThrottleTimeMs(any[RequestChannel.Request](),
       any[Long])).thenReturn(0)
