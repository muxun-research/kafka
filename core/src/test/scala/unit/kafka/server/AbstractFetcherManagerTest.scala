/*
 * Licensed to the Apache Software Foundation (ASF) under one or more
 * contributor license agreements. See the NOTICE file distributed with
 * this work for additional information regarding copyright ownership.
 * The ASF licenses this file to You under the Apache License, Version 2.0
 * (the "License"); you may not use this file except in compliance with
 * the License. You may obtain a copy of the License at
 *
 *    http://www.apache.org/licenses/LICENSE-2.0
 *
 * Unless required by applicable law or agreed to in writing, software
 * distributed under the License is distributed on an "AS IS" BASIS,
 * WITHOUT WARRANTIES OR CONDITIONS OF ANY KIND, either express or implied.
 * See the License for the specific language governing permissions and
 * limitations under the License.
 */
package kafka.server

import com.yammer.metrics.core.Gauge
import kafka.cluster.BrokerEndPoint
import kafka.server.AbstractFetcherThread.{ReplicaFetch, ResultWithPartitions}
import kafka.utils.Implicits.MapExtensionMethods
import kafka.utils.TestUtils
import org.apache.kafka.common.message.FetchResponseData.PartitionData
import org.apache.kafka.common.message.OffsetForLeaderEpochResponseData.EpochEndOffset
import org.apache.kafka.common.requests.FetchRequest
import org.apache.kafka.common.utils.Utils
import org.apache.kafka.common.{TopicPartition, Uuid}
import org.apache.kafka.server.common.OffsetAndEpoch
import org.apache.kafka.server.metrics.KafkaYammerMetrics
import org.apache.kafka.storage.internals.log.LogAppendInfo
import org.junit.jupiter.api.Assertions._
import org.junit.jupiter.api.{BeforeEach, Test}
import org.mockito.Mockito.{mock, verify, when}

import java.util.Optional
import scala.collection.{Map, Set, mutable}
import scala.jdk.CollectionConverters._

class AbstractFetcherManagerTest {

  @BeforeEach
  def cleanMetricRegistry(): Unit = {
    TestUtils.clearYammerMetrics()
  }

  private def getMetricValue(name: String): Any = {
    KafkaYammerMetrics.defaultRegistry.allMetrics.asScala.filter { case (k, _) => k.getName == name }.values.headOption.get.
      asInstanceOf[Gauge[Int]].value()
  }

  @Test
  def testAddAndRemovePartition(): Unit = {
    val fetcher: AbstractFetcherThread = mock(classOf[AbstractFetcherThread])
    val fetcherManager = new AbstractFetcherManager[AbstractFetcherThread]("fetcher-manager", "fetcher-manager", 2) {
      override def createFetcherThread(fetcherId: Int, sourceBroker: BrokerEndPoint): AbstractFetcherThread = {
        fetcher
      }
    }

    val fetchOffset = 10L
    val leaderEpoch = 15
    val tp = new TopicPartition("topic", 0)
    val topicId = Some(Uuid.randomUuid())
    val initialFetchState = InitialFetchState(
      topicId = topicId,
      leader = new BrokerEndPoint(0, "localhost", 9092),
      currentLeaderEpoch = leaderEpoch,
      initOffset = fetchOffset)

<<<<<<< HEAD
    EasyMock.expect(fetcher.start())
    EasyMock.expect(fetcher.addPartitions(Map(tp -> initialFetchState)))
      .andReturn(Set(tp))
    EasyMock.expect(fetcher.fetchState(tp))
      .andReturn(Some(PartitionFetchState(fetchOffset, None, leaderEpoch, Truncating, lastFetchedEpoch = None)))
    EasyMock.expect(fetcher.removePartitions(Set(tp))).andReturn(Map.empty)
    EasyMock.expect(fetcher.fetchState(tp)).andReturn(None)
    EasyMock.replay(fetcher)
=======
    when(fetcher.leader)
      .thenReturn(new MockLeaderEndPoint(new BrokerEndPoint(0, "localhost", 9092)))
    when(fetcher.addPartitions(Map(tp -> initialFetchState)))
      .thenReturn(Set(tp))
    when(fetcher.fetchState(tp))
      .thenReturn(Some(PartitionFetchState(topicId, fetchOffset, None, leaderEpoch, Truncating, lastFetchedEpoch = None)))
      .thenReturn(None)
    when(fetcher.removePartitions(Set(tp))).thenReturn(Map.empty[TopicPartition, PartitionFetchState])
>>>>>>> 15418db6

    fetcherManager.addFetcherForPartitions(Map(tp -> initialFetchState))
    assertEquals(Some(fetcher), fetcherManager.getFetcher(tp))

    fetcherManager.removeFetcherForPartitions(Set(tp))
    assertEquals(None, fetcherManager.getFetcher(tp))

    verify(fetcher).start()
  }

  @Test
  def testMetricFailedPartitionCount(): Unit = {
    val fetcher: AbstractFetcherThread = mock(classOf[AbstractFetcherThread])
    val fetcherManager = new AbstractFetcherManager[AbstractFetcherThread]("fetcher-manager", "fetcher-manager", 2) {
      override def createFetcherThread(fetcherId: Int, sourceBroker: BrokerEndPoint): AbstractFetcherThread = {
        fetcher
      }
    }

    val tp = new TopicPartition("topic", 0)
    val metricName = "FailedPartitionsCount"

    // initial value for failed partition count
    assertEquals(0, getMetricValue(metricName))

    // partition marked as failed increments the count for failed partitions
    fetcherManager.failedPartitions.add(tp)
    assertEquals(1, getMetricValue(metricName))

    // removing fetcher for the partition would remove the partition from set of failed partitions and decrement the
    // count for failed partitions
    fetcherManager.removeFetcherForPartitions(Set(tp))
    assertEquals(0, getMetricValue(metricName))
  }

  @Test
  def testDeadThreadCountMetric(): Unit = {
    val fetcher: AbstractFetcherThread = mock(classOf[AbstractFetcherThread])
    val fetcherManager = new AbstractFetcherManager[AbstractFetcherThread]("fetcher-manager", "fetcher-manager", 2) {
      override def createFetcherThread(fetcherId: Int, sourceBroker: BrokerEndPoint): AbstractFetcherThread = {
        fetcher
      }
    }

    val fetchOffset = 10L
    val leaderEpoch = 15
    val tp = new TopicPartition("topic", 0)
    val topicId = Some(Uuid.randomUuid())
    val initialFetchState = InitialFetchState(
      topicId = topicId,
      leader = new BrokerEndPoint(0, "localhost", 9092),
      currentLeaderEpoch = leaderEpoch,
      initOffset = fetchOffset)

<<<<<<< HEAD
    EasyMock.expect(fetcher.start())
    EasyMock.expect(fetcher.addPartitions(Map(tp -> initialFetchState)))
      .andReturn(Set(tp))
    EasyMock.expect(fetcher.isThreadFailed).andReturn(true)
    EasyMock.replay(fetcher)
=======
    when(fetcher.leader)
      .thenReturn(new MockLeaderEndPoint(new BrokerEndPoint(0, "localhost", 9092)))
    when(fetcher.addPartitions(Map(tp -> initialFetchState)))
      .thenReturn(Set(tp))
    when(fetcher.isThreadFailed).thenReturn(true)
>>>>>>> 15418db6

    fetcherManager.addFetcherForPartitions(Map(tp -> initialFetchState))

    assertEquals(1, fetcherManager.deadThreadCount)
    verify(fetcher).start()

    when(fetcher.isThreadFailed).thenReturn(false)
    assertEquals(0, fetcherManager.deadThreadCount)
  }

  @Test
  def testMaybeUpdateTopicIds(): Unit = {
    val fetcher: AbstractFetcherThread = mock(classOf[AbstractFetcherThread])
    val fetcherManager = new AbstractFetcherManager[AbstractFetcherThread]("fetcher-manager", "fetcher-manager", 2) {
      override def createFetcherThread(fetcherId: Int, sourceBroker: BrokerEndPoint): AbstractFetcherThread = {
        fetcher
      }
    }

    val fetchOffset = 10L
    val leaderEpoch = 15
    val tp1 = new TopicPartition("topic1", 0)
    val tp2 = new TopicPartition("topic2", 0)
    val unknownTp = new TopicPartition("topic2", 1)
    val topicId1 = Some(Uuid.randomUuid())
    val topicId2 = Some(Uuid.randomUuid())

    // Start out with no topic ID.
    val initialFetchState1 = InitialFetchState(
      topicId = None,
      leader = new BrokerEndPoint(0, "localhost", 9092),
      currentLeaderEpoch = leaderEpoch,
      initOffset = fetchOffset)

    // Include a partition on a different leader
    val initialFetchState2 = InitialFetchState(
      topicId = None,
      leader = new BrokerEndPoint(1, "localhost", 9092),
      currentLeaderEpoch = leaderEpoch,
      initOffset = fetchOffset)

    // Simulate calls to different fetchers due to different leaders
    when(fetcher.leader)
      .thenReturn(new MockLeaderEndPoint(new BrokerEndPoint(0, "localhost", 9092)))
    when(fetcher.addPartitions(Map(tp1 -> initialFetchState1)))
      .thenReturn(Set(tp1))
    when(fetcher.addPartitions(Map(tp2 -> initialFetchState2)))
      .thenReturn(Set(tp2))

    when(fetcher.fetchState(tp1))
      .thenReturn(Some(PartitionFetchState(None, fetchOffset, None, leaderEpoch, Truncating, lastFetchedEpoch = None)))
      .thenReturn(Some(PartitionFetchState(topicId1, fetchOffset, None, leaderEpoch, Truncating, lastFetchedEpoch = None)))
    when(fetcher.fetchState(tp2))
      .thenReturn(Some(PartitionFetchState(None, fetchOffset, None, leaderEpoch, Truncating, lastFetchedEpoch = None)))
      .thenReturn(Some(PartitionFetchState(topicId2, fetchOffset, None, leaderEpoch, Truncating, lastFetchedEpoch = None)))

    val topicIds = Map(tp1.topic -> topicId1, tp2.topic -> topicId2)

    // When targeting a fetcher that doesn't exist, we will not see fetcher.maybeUpdateTopicIds called.
    // We will see it for a topic partition that does not exist.
    when(fetcher.fetchState(unknownTp))
      .thenReturn(None)

    def verifyFetchState(fetchState: Option[PartitionFetchState], expectedTopicId: Option[Uuid]): Unit = {
      assertTrue(fetchState.isDefined)
      assertEquals(expectedTopicId, fetchState.get.topicId)
    }

    fetcherManager.addFetcherForPartitions(Map(tp1 -> initialFetchState1, tp2 -> initialFetchState2))
    verifyFetchState(fetcher.fetchState(tp1), None)
    verifyFetchState(fetcher.fetchState(tp2), None)

    val partitionsToUpdate = Map(tp1 -> initialFetchState1.leader.id, tp2 -> initialFetchState2.leader.id)
    fetcherManager.maybeUpdateTopicIds(partitionsToUpdate, topicIds)
    verifyFetchState(fetcher.fetchState(tp1), topicId1)
    verifyFetchState(fetcher.fetchState(tp2), topicId2)

    // Try an invalid fetcher and an invalid topic partition
    val invalidPartitionsToUpdate = Map(tp1 -> 2, unknownTp -> initialFetchState1.leader.id)
    fetcherManager.maybeUpdateTopicIds(invalidPartitionsToUpdate, topicIds)
    assertTrue(fetcher.fetchState(unknownTp).isEmpty)

    verify(fetcher).maybeUpdateTopicIds(Set(unknownTp), topicIds)
    verify(fetcher).maybeUpdateTopicIds(Set(tp1), topicIds)
    verify(fetcher).maybeUpdateTopicIds(Set(tp2), topicIds)
  }

  @Test
  def testExpandThreadPool(): Unit = {
    testResizeThreadPool(10, 50)
  }

  @Test
  def testShrinkThreadPool(): Unit = {
    testResizeThreadPool(50, 10)
  }

  private def testResizeThreadPool(currentFetcherSize: Int, newFetcherSize: Int, brokerNum: Int = 6): Unit = {
    val fetchingTopicPartitions = makeTopicPartition(10, 100)
    val failedTopicPartitions = makeTopicPartition(2, 5, "topic_failed")
    val fetcherManager = new AbstractFetcherManager[AbstractFetcherThread]("fetcher-manager", "fetcher-manager", currentFetcherSize) {
      override def createFetcherThread(fetcherId: Int, sourceBroker: BrokerEndPoint): AbstractFetcherThread = {
        new TestResizeFetcherThread(sourceBroker, failedPartitions, new MockResizeFetcherTierStateMachine)
      }
    }
    try {
      fetcherManager.addFetcherForPartitions(fetchingTopicPartitions.map { tp =>
        val brokerId = getBrokerId(tp, brokerNum)
        val brokerEndPoint = new BrokerEndPoint(brokerId, s"kafka-host-$brokerId", 9092)
        tp -> InitialFetchState(None, brokerEndPoint, 0, 0)
      }.toMap)

      // Mark some of these partitions failed within resizing scope
      fetchingTopicPartitions.take(20).foreach(fetcherManager.addFailedPartition)
      // Mark failed partitions out of resizing scope
      failedTopicPartitions.foreach(fetcherManager.addFailedPartition)

      fetcherManager.resizeThreadPool(newFetcherSize)

      val ownedPartitions = mutable.Set.empty[TopicPartition]
      fetcherManager.fetcherThreadMap.forKeyValue { (brokerIdAndFetcherId, fetcherThread) =>
        val fetcherId = brokerIdAndFetcherId.fetcherId
        val brokerId = brokerIdAndFetcherId.brokerId

        fetcherThread.partitions.foreach { tp =>
          ownedPartitions += tp
          assertEquals(fetcherManager.getFetcherId(tp), fetcherId)
          assertEquals(getBrokerId(tp, brokerNum), brokerId)
        }
      }
      // Verify that all partitions are owned by the fetcher threads.
      assertEquals(fetchingTopicPartitions, ownedPartitions)

      // Only failed partitions should still be kept after resizing
      assertEquals(failedTopicPartitions, fetcherManager.failedPartitions.partitions())
    } finally {
      fetcherManager.closeAllFetchers()
    }
  }


  private def makeTopicPartition(topicNum: Int, partitionNum: Int, topicPrefix: String = "topic_"): Set[TopicPartition] = {
    val res = mutable.Set[TopicPartition]()
    for (i <- 0 to topicNum - 1) {
      val topic = topicPrefix + i
      for (j <- 0 to partitionNum - 1) {
        res += new TopicPartition(topic, j)
      }
    }
    res.toSet
  }

  private def getBrokerId(tp: TopicPartition, brokerNum: Int): Int = {
    Utils.abs(tp.hashCode) % brokerNum
  }

  private class MockLeaderEndPoint(sourceBroker: BrokerEndPoint) extends LeaderEndPoint {
    override def initiateClose(): Unit = {}

    override def close(): Unit = {}

    override def brokerEndPoint(): BrokerEndPoint = sourceBroker

    override def fetch(fetchRequest: FetchRequest.Builder): Map[TopicPartition, FetchData] = Map.empty

    override def fetchEarliestOffset(topicPartition: TopicPartition, currentLeaderEpoch: Int): OffsetAndEpoch = new OffsetAndEpoch(1L, 0)

    override def fetchLatestOffset(topicPartition: TopicPartition, currentLeaderEpoch: Int): OffsetAndEpoch = new OffsetAndEpoch(1L, 0)

    override def fetchEpochEndOffsets(partitions: Map[TopicPartition, EpochData]): Map[TopicPartition, EpochEndOffset] = Map.empty

    override def buildFetch(partitionMap: Map[TopicPartition, PartitionFetchState]): ResultWithPartitions[Option[ReplicaFetch]] = ResultWithPartitions(None, Set.empty)

    override val isTruncationOnFetchSupported: Boolean = false

    override def fetchEarliestLocalOffset(topicPartition: TopicPartition, currentLeaderEpoch: Int): OffsetAndEpoch = new OffsetAndEpoch(1L, 0)
  }

  private class MockResizeFetcherTierStateMachine extends TierStateMachine {
    override def start(topicPartition: TopicPartition, currentFetchState: PartitionFetchState, fetchPartitionData: PartitionData): PartitionFetchState = {
      throw new UnsupportedOperationException("Materializing tier state is not supported in this test.")
    }

    override def maybeAdvanceState(tp: TopicPartition, currentFetchState: PartitionFetchState): Optional[PartitionFetchState] = Optional.empty[PartitionFetchState]
  }

  private class TestResizeFetcherThread(sourceBroker: BrokerEndPoint, failedPartitions: FailedPartitions, fetchTierStateMachine: TierStateMachine)
    extends AbstractFetcherThread(
      name = "test-resize-fetcher",
      clientId = "mock-fetcher",
      leader = new MockLeaderEndPoint(sourceBroker),
      failedPartitions,
      fetchTierStateMachine,
      fetchBackOffMs = 0,
      brokerTopicStats = new BrokerTopicStats) {

    override protected def processPartitionData(topicPartition: TopicPartition, fetchOffset: Long, partitionData: FetchData): Option[LogAppendInfo] = {
      None
    }

    override protected def truncate(topicPartition: TopicPartition, truncationState: OffsetTruncationState): Unit = {}

    override protected def truncateFullyAndStartAt(topicPartition: TopicPartition, offset: Long): Unit = {}

    override protected def latestEpoch(topicPartition: TopicPartition): Option[Int] = Some(0)

    override protected def logStartOffset(topicPartition: TopicPartition): Long = 1

    override protected def logEndOffset(topicPartition: TopicPartition): Long = 1

    override protected def endOffsetForEpoch(topicPartition: TopicPartition, epoch: Int): Option[OffsetAndEpoch] = Some(new OffsetAndEpoch(1, 0))

    override protected val isOffsetForLeaderEpochSupported: Boolean = false
  }

}<|MERGE_RESOLUTION|>--- conflicted
+++ resolved
@@ -21,8 +21,6 @@
 import kafka.server.AbstractFetcherThread.{ReplicaFetch, ResultWithPartitions}
 import kafka.utils.Implicits.MapExtensionMethods
 import kafka.utils.TestUtils
-import org.apache.kafka.common.message.FetchResponseData.PartitionData
-import org.apache.kafka.common.message.OffsetForLeaderEpochResponseData.EpochEndOffset
 import org.apache.kafka.common.requests.FetchRequest
 import org.apache.kafka.common.utils.Utils
 import org.apache.kafka.common.{TopicPartition, Uuid}
@@ -68,16 +66,6 @@
       currentLeaderEpoch = leaderEpoch,
       initOffset = fetchOffset)
 
-<<<<<<< HEAD
-    EasyMock.expect(fetcher.start())
-    EasyMock.expect(fetcher.addPartitions(Map(tp -> initialFetchState)))
-      .andReturn(Set(tp))
-    EasyMock.expect(fetcher.fetchState(tp))
-      .andReturn(Some(PartitionFetchState(fetchOffset, None, leaderEpoch, Truncating, lastFetchedEpoch = None)))
-    EasyMock.expect(fetcher.removePartitions(Set(tp))).andReturn(Map.empty)
-    EasyMock.expect(fetcher.fetchState(tp)).andReturn(None)
-    EasyMock.replay(fetcher)
-=======
     when(fetcher.leader)
       .thenReturn(new MockLeaderEndPoint(new BrokerEndPoint(0, "localhost", 9092)))
     when(fetcher.addPartitions(Map(tp -> initialFetchState)))
@@ -86,7 +74,6 @@
       .thenReturn(Some(PartitionFetchState(topicId, fetchOffset, None, leaderEpoch, Truncating, lastFetchedEpoch = None)))
       .thenReturn(None)
     when(fetcher.removePartitions(Set(tp))).thenReturn(Map.empty[TopicPartition, PartitionFetchState])
->>>>>>> 15418db6
 
     fetcherManager.addFetcherForPartitions(Map(tp -> initialFetchState))
     assertEquals(Some(fetcher), fetcherManager.getFetcher(tp))
@@ -141,19 +128,11 @@
       currentLeaderEpoch = leaderEpoch,
       initOffset = fetchOffset)
 
-<<<<<<< HEAD
-    EasyMock.expect(fetcher.start())
-    EasyMock.expect(fetcher.addPartitions(Map(tp -> initialFetchState)))
-      .andReturn(Set(tp))
-    EasyMock.expect(fetcher.isThreadFailed).andReturn(true)
-    EasyMock.replay(fetcher)
-=======
     when(fetcher.leader)
       .thenReturn(new MockLeaderEndPoint(new BrokerEndPoint(0, "localhost", 9092)))
     when(fetcher.addPartitions(Map(tp -> initialFetchState)))
       .thenReturn(Set(tp))
     when(fetcher.isThreadFailed).thenReturn(true)
->>>>>>> 15418db6
 
     fetcherManager.addFetcherForPartitions(Map(tp -> initialFetchState))
 
