--- conflicted
+++ resolved
@@ -349,11 +349,7 @@
       "changes not propagated in timeout period")
 
     val resourceToAcls = Map[ResourcePattern, Set[AccessControlEntry]](
-<<<<<<< HEAD
-      new ResourcePattern(TOPIC, WILDCARD_RESOURCE, LITERAL) -> Set(new AccessControlEntry(user2.toString, WildcardHost, READ, ALLOW)),
-=======
       new ResourcePattern(TOPIC, WILDCARD_RESOURCE, LITERAL) -> Set(new AccessControlEntry(user2.toString, WILDCARD_HOST, READ, ALLOW)),
->>>>>>> 9494bebe
       new ResourcePattern(CLUSTER, WILDCARD_RESOURCE, LITERAL) -> Set(new AccessControlEntry(user2.toString, host1, READ, ALLOW)),
       new ResourcePattern(GROUP, WILDCARD_RESOURCE, LITERAL) -> acls,
       new ResourcePattern(GROUP, "test-ConsumerGroup", LITERAL) -> acls
@@ -392,82 +388,11 @@
     TestUtils.waitAndVerifyAcls(Set(acl1, acl2), authorizer1, commonResource)
   }
 
-<<<<<<< HEAD
-  @Test
-  def testDistributedConcurrentModificationOfResourceAcls(): Unit = {
-    val commonResource = new ResourcePattern(TOPIC, "test", LITERAL)
-
-    val user1 = new KafkaPrincipal(KafkaPrincipal.USER_TYPE, username)
-    val acl1 = new AccessControlEntry(user1.toString, WildcardHost, READ, ALLOW)
-
-    val user2 = new KafkaPrincipal(KafkaPrincipal.USER_TYPE, "bob")
-    val acl2 = new AccessControlEntry(user2.toString, WildcardHost, READ, DENY)
-
-    // Add on each instance
-    addAcls(authorizer1, Set(acl1), commonResource)
-    addAcls(authorizer2, Set(acl2), commonResource)
-
-    TestUtils.waitAndVerifyAcls(Set(acl1, acl2), authorizer1, commonResource)
-    TestUtils.waitAndVerifyAcls(Set(acl1, acl2), authorizer2, commonResource)
-
-    val user3 = new KafkaPrincipal(KafkaPrincipal.USER_TYPE, "joe")
-    val acl3 = new AccessControlEntry(user3.toString, WildcardHost, READ, DENY)
-
-    // Add on one instance and delete on another
-    addAcls(authorizer1, Set(acl3), commonResource)
-    val deleted = removeAcls(authorizer2, Set(acl3), commonResource)
-
-    assertTrue(deleted, "The authorizer should see a value that needs to be deleted")
-
-    TestUtils.waitAndVerifyAcls(Set(acl1, acl2), authorizer1, commonResource)
-    TestUtils.waitAndVerifyAcls(Set(acl1, acl2), authorizer2, commonResource)
-  }
-
-  @Test
-  def testHighConcurrencyModificationOfResourceAcls(): Unit = {
-    val commonResource = new ResourcePattern(TOPIC, "test", LITERAL)
-
-    val acls = (0 to 50).map { i =>
-      val useri = new KafkaPrincipal(KafkaPrincipal.USER_TYPE, i.toString)
-      (new AccessControlEntry(useri.toString, WildcardHost, READ, ALLOW), i)
-    }
-
-    // Alternate authorizer, Remove all acls that end in 0
-    val concurrentFunctions = acls.map { case (acl, aclId) =>
-      () => {
-        if (aclId % 2 == 0) {
-          addAcls(authorizer1, Set(acl), commonResource)
-        } else {
-          addAcls(authorizer2, Set(acl), commonResource)
-        }
-        if (aclId % 10 == 0) {
-          removeAcls(authorizer2, Set(acl), commonResource)
-        }
-      }
-    }
-
-    val expectedAcls = acls.filter { case (acl, aclId) =>
-      aclId % 10 != 0
-    }.map(_._1).toSet
-
-    TestUtils.assertConcurrent("Should support many concurrent calls", concurrentFunctions, 30 * 1000)
-
-    TestUtils.waitAndVerifyAcls(expectedAcls, authorizer1, commonResource)
-    TestUtils.waitAndVerifyAcls(expectedAcls, authorizer2, commonResource)
-  }
-
   /**
    * Test ACL inheritance, as described in #{org.apache.kafka.common.acl.AclOperation}
    */
-  @ParameterizedTest(name = TestInfoUtils.TestWithParameterizedQuorumName)
-  @ValueSource(strings = Array(KRAFT, ZK))
-=======
-  /**
-   * Test ACL inheritance, as described in #{org.apache.kafka.common.acl.AclOperation}
-   */
-  @ParameterizedTest
-  @ValueSource(strings = Array(KRAFT))
->>>>>>> 9494bebe
+  @ParameterizedTest
+  @ValueSource(strings = Array(KRAFT))
   def testAclInheritance(quorum: String): Unit = {
     testImplicationsOfAllow(AclOperation.ALL, Set(READ, WRITE, CREATE, DELETE, ALTER, DESCRIBE,
       CLUSTER_ACTION, DESCRIBE_CONFIGS, ALTER_CONFIGS, IDEMPOTENT_WRITE, CREATE_TOKENS, DESCRIBE_TOKENS))
@@ -695,283 +620,8 @@
     assertEquals(Set.empty, deleteResults(3).aclBindingDeleteResults.asScala.map(_.aclBinding).toSet)
   }
 
-<<<<<<< HEAD
-  @Test
-  def testThrowsOnAddPrefixedAclIfInterBrokerProtocolVersionTooLow(): Unit = {
-    givenAuthorizerWithProtocolVersion(Option(IBP_2_0_IV0))
-    val e = assertThrows(classOf[ApiException],
-      () => addAcls(authorizer1, Set(denyReadAcl), new ResourcePattern(TOPIC, "z_other", PREFIXED)))
-    assertTrue(e.getCause.isInstanceOf[UnsupportedVersionException], s"Unexpected exception $e")
-  }
-
-  @Test
-  def testCreateAclWithInvalidResourceName(): Unit = {
-    assertThrows(classOf[ApiException],
-      () => addAcls(authorizer1, Set(allowReadAcl), new ResourcePattern(TOPIC, "test/1", LITERAL)))
-  }
-
-  @Test
-  def testWritesExtendedAclChangeEventIfInterBrokerProtocolNotSet(): Unit = {
-    givenAuthorizerWithProtocolVersion(Option.empty)
-    val resource = new ResourcePattern(TOPIC, "z_other", PREFIXED)
-    val expected = new String(ZkAclStore(PREFIXED).changeStore
-      .createChangeNode(resource).bytes, UTF_8)
-
-    addAcls(authorizer1, Set(denyReadAcl), resource)
-
-    val actual = getAclChangeEventAsString(PREFIXED)
-
-    assertEquals(expected, actual)
-  }
-
-  @Test
-  def testWritesExtendedAclChangeEventWhenInterBrokerProtocolAtLeastKafkaV2(): Unit = {
-    givenAuthorizerWithProtocolVersion(Option(IBP_2_0_IV1))
-    val resource = new ResourcePattern(TOPIC, "z_other", PREFIXED)
-    val expected = new String(ZkAclStore(PREFIXED).changeStore
-      .createChangeNode(resource).bytes, UTF_8)
-
-    addAcls(authorizer1, Set(denyReadAcl), resource)
-
-    val actual = getAclChangeEventAsString(PREFIXED)
-
-    assertEquals(expected, actual)
-  }
-
-  @Test
-  def testWritesLiteralWritesLiteralAclChangeEventWhenInterBrokerProtocolLessThanKafkaV2eralAclChangesForOlderProtocolVersions(): Unit = {
-    givenAuthorizerWithProtocolVersion(Option(IBP_2_0_IV0))
-    val resource = new ResourcePattern(TOPIC, "z_other", LITERAL)
-    val expected = new String(ZkAclStore(LITERAL).changeStore
-      .createChangeNode(resource).bytes, UTF_8)
-
-    addAcls(authorizer1, Set(denyReadAcl), resource)
-
-    val actual = getAclChangeEventAsString(LITERAL)
-
-    assertEquals(expected, actual)
-  }
-
-  @Test
-  def testWritesLiteralAclChangeEventWhenInterBrokerProtocolIsKafkaV2(): Unit = {
-    givenAuthorizerWithProtocolVersion(Option(IBP_2_0_IV1))
-    val resource = new ResourcePattern(TOPIC, "z_other", LITERAL)
-    val expected = new String(ZkAclStore(LITERAL).changeStore
-      .createChangeNode(resource).bytes, UTF_8)
-
-    addAcls(authorizer1, Set(denyReadAcl), resource)
-
-    val actual = getAclChangeEventAsString(LITERAL)
-
-    assertEquals(expected, actual)
-  }
-
-  @Test
-  def testAuthorizerNoZkConfig(): Unit = {
-    val noTlsProps = Kafka.getPropsFromArgs(Array(prepareDefaultConfig))
-    val zkClientConfig = AclAuthorizer.zkClientConfigFromKafkaConfigAndMap(
-      KafkaConfig.fromProps(noTlsProps),
-      noTlsProps.asInstanceOf[java.util.Map[String, Any]].asScala)
-    KafkaConfig.ZkSslConfigToSystemPropertyMap.keys.foreach { propName =>
-      assertNull(zkClientConfig.getProperty(propName))
-    }
-  }
-
-  @Test
-  def testAuthorizerZkConfigFromKafkaConfigWithDefaults(): Unit = {
-    val props = new java.util.Properties()
-    val kafkaValue = "kafkaValue"
-    val configs = Map("zookeeper.connect" -> "somewhere", // required, otherwise we would omit it
-      KafkaConfig.ZkSslClientEnableProp -> "true",
-      KafkaConfig.ZkClientCnxnSocketProp -> kafkaValue,
-      KafkaConfig.ZkSslKeyStoreLocationProp -> kafkaValue,
-      KafkaConfig.ZkSslKeyStorePasswordProp -> kafkaValue,
-      KafkaConfig.ZkSslKeyStoreTypeProp -> kafkaValue,
-      KafkaConfig.ZkSslTrustStoreLocationProp -> kafkaValue,
-      KafkaConfig.ZkSslTrustStorePasswordProp -> kafkaValue,
-      KafkaConfig.ZkSslTrustStoreTypeProp -> kafkaValue,
-      KafkaConfig.ZkSslEnabledProtocolsProp -> kafkaValue,
-      KafkaConfig.ZkSslCipherSuitesProp -> kafkaValue)
-    configs.foreach { case (key, value) => props.put(key, value) }
-
-    val zkClientConfig = AclAuthorizer.zkClientConfigFromKafkaConfigAndMap(
-      KafkaConfig.fromProps(props), mutable.Map(configs.toSeq: _*))
-    // confirm we get all the values we expect
-    KafkaConfig.ZkSslConfigToSystemPropertyMap.keys.foreach(prop => prop match {
-      case KafkaConfig.ZkSslClientEnableProp | KafkaConfig.ZkSslEndpointIdentificationAlgorithmProp =>
-        assertEquals("true", KafkaConfig.zooKeeperClientProperty(zkClientConfig, prop).getOrElse("<None>"))
-      case KafkaConfig.ZkSslCrlEnableProp | KafkaConfig.ZkSslOcspEnableProp =>
-        assertEquals("false", KafkaConfig.zooKeeperClientProperty(zkClientConfig, prop).getOrElse("<None>"))
-      case KafkaConfig.ZkSslProtocolProp =>
-        assertEquals("TLSv1.2", KafkaConfig.zooKeeperClientProperty(zkClientConfig, prop).getOrElse("<None>"))
-      case _ => assertEquals(kafkaValue, KafkaConfig.zooKeeperClientProperty(zkClientConfig, prop).getOrElse("<None>"))
-    })
-  }
-
-  @Test
-  def testAuthorizerZkConfigFromKafkaConfig(): Unit = {
-    val props = new java.util.Properties()
-    val kafkaValue = "kafkaValue"
-    val configs = Map("zookeeper.connect" -> "somewhere", // required, otherwise we would omit it
-      KafkaConfig.ZkSslClientEnableProp -> "true",
-      KafkaConfig.ZkClientCnxnSocketProp -> kafkaValue,
-      KafkaConfig.ZkSslKeyStoreLocationProp -> kafkaValue,
-      KafkaConfig.ZkSslKeyStorePasswordProp -> kafkaValue,
-      KafkaConfig.ZkSslKeyStoreTypeProp -> kafkaValue,
-      KafkaConfig.ZkSslTrustStoreLocationProp -> kafkaValue,
-      KafkaConfig.ZkSslTrustStorePasswordProp -> kafkaValue,
-      KafkaConfig.ZkSslTrustStoreTypeProp -> kafkaValue,
-      KafkaConfig.ZkSslProtocolProp -> kafkaValue,
-      KafkaConfig.ZkSslEnabledProtocolsProp -> kafkaValue,
-      KafkaConfig.ZkSslCipherSuitesProp -> kafkaValue,
-      KafkaConfig.ZkSslEndpointIdentificationAlgorithmProp -> "HTTPS",
-      KafkaConfig.ZkSslCrlEnableProp -> "false",
-      KafkaConfig.ZkSslOcspEnableProp -> "false")
-    configs.foreach { case (key, value) => props.put(key, value.toString) }
-
-    val zkClientConfig = AclAuthorizer.zkClientConfigFromKafkaConfigAndMap(
-      KafkaConfig.fromProps(props), mutable.Map(configs.toSeq: _*))
-    // confirm we get all the values we expect
-    KafkaConfig.ZkSslConfigToSystemPropertyMap.keys.foreach(prop => prop match {
-      case KafkaConfig.ZkSslClientEnableProp | KafkaConfig.ZkSslEndpointIdentificationAlgorithmProp =>
-        assertEquals("true", KafkaConfig.zooKeeperClientProperty(zkClientConfig, prop).getOrElse("<None>"))
-      case KafkaConfig.ZkSslCrlEnableProp | KafkaConfig.ZkSslOcspEnableProp =>
-        assertEquals("false", KafkaConfig.zooKeeperClientProperty(zkClientConfig, prop).getOrElse("<None>"))
-      case _ => assertEquals(kafkaValue, KafkaConfig.zooKeeperClientProperty(zkClientConfig, prop).getOrElse("<None>"))
-    })
-  }
-
-  @Test
-  def testAuthorizerZkConfigFromPrefixOverrides(): Unit = {
-    val props = new java.util.Properties()
-    val kafkaValue = "kafkaValue"
-    val prefixedValue = "prefixedValue"
-    val prefix = "authorizer."
-    val configs = Map("zookeeper.connect" -> "somewhere", // required, otherwise we would omit it
-      KafkaConfig.ZkSslClientEnableProp -> "false",
-      KafkaConfig.ZkClientCnxnSocketProp -> kafkaValue,
-      KafkaConfig.ZkSslKeyStoreLocationProp -> kafkaValue,
-      KafkaConfig.ZkSslKeyStorePasswordProp -> kafkaValue,
-      KafkaConfig.ZkSslKeyStoreTypeProp -> kafkaValue,
-      KafkaConfig.ZkSslTrustStoreLocationProp -> kafkaValue,
-      KafkaConfig.ZkSslTrustStorePasswordProp -> kafkaValue,
-      KafkaConfig.ZkSslTrustStoreTypeProp -> kafkaValue,
-      KafkaConfig.ZkSslProtocolProp -> kafkaValue,
-      KafkaConfig.ZkSslEnabledProtocolsProp -> kafkaValue,
-      KafkaConfig.ZkSslCipherSuitesProp -> kafkaValue,
-      KafkaConfig.ZkSslEndpointIdentificationAlgorithmProp -> "HTTPS",
-      KafkaConfig.ZkSslCrlEnableProp -> "false",
-      KafkaConfig.ZkSslOcspEnableProp -> "false",
-      prefix + KafkaConfig.ZkSslClientEnableProp -> "true",
-      prefix + KafkaConfig.ZkClientCnxnSocketProp -> prefixedValue,
-      prefix + KafkaConfig.ZkSslKeyStoreLocationProp -> prefixedValue,
-      prefix + KafkaConfig.ZkSslKeyStorePasswordProp -> prefixedValue,
-      prefix + KafkaConfig.ZkSslKeyStoreTypeProp -> prefixedValue,
-      prefix + KafkaConfig.ZkSslTrustStoreLocationProp -> prefixedValue,
-      prefix + KafkaConfig.ZkSslTrustStorePasswordProp -> prefixedValue,
-      prefix + KafkaConfig.ZkSslTrustStoreTypeProp -> prefixedValue,
-      prefix + KafkaConfig.ZkSslProtocolProp -> prefixedValue,
-      prefix + KafkaConfig.ZkSslEnabledProtocolsProp -> prefixedValue,
-      prefix + KafkaConfig.ZkSslCipherSuitesProp -> prefixedValue,
-      prefix + KafkaConfig.ZkSslEndpointIdentificationAlgorithmProp -> "",
-      prefix + KafkaConfig.ZkSslCrlEnableProp -> "true",
-      prefix + KafkaConfig.ZkSslOcspEnableProp -> "true")
-    configs.foreach { case (key, value) => props.put(key, value.toString) }
-
-    val zkClientConfig = AclAuthorizer.zkClientConfigFromKafkaConfigAndMap(
-      KafkaConfig.fromProps(props), mutable.Map(configs.toSeq: _*))
-    // confirm we get all the values we expect
-    KafkaConfig.ZkSslConfigToSystemPropertyMap.keys.foreach(prop => prop match {
-      case KafkaConfig.ZkSslClientEnableProp | KafkaConfig.ZkSslCrlEnableProp | KafkaConfig.ZkSslOcspEnableProp =>
-        assertEquals("true", KafkaConfig.zooKeeperClientProperty(zkClientConfig, prop).getOrElse("<None>"))
-      case KafkaConfig.ZkSslEndpointIdentificationAlgorithmProp =>
-        assertEquals("false", KafkaConfig.zooKeeperClientProperty(zkClientConfig, prop).getOrElse("<None>"))
-      case _ => assertEquals(prefixedValue, KafkaConfig.zooKeeperClientProperty(zkClientConfig, prop).getOrElse("<None>"))
-    })
-  }
-
-  @Test
-  def testCreateDeleteTiming(): Unit = {
-    val literalResource = new ResourcePattern(TOPIC, "foo-" + UUID.randomUUID(), LITERAL)
-    val prefixedResource = new ResourcePattern(TOPIC, "bar-", PREFIXED)
-    val wildcardResource = new ResourcePattern(TOPIC, "*", LITERAL)
-    val ace = new AccessControlEntry(principal.toString, WildcardHost, READ, ALLOW)
-    val updateSemaphore = new Semaphore(1)
-
-    def createAcl(createAuthorizer: Authorizer, resource: ResourcePattern): AclBinding = {
-      val acl = new AclBinding(resource, ace)
-      createAuthorizer.createAcls(requestContext, Collections.singletonList(acl)).asScala
-        .foreach(_.toCompletableFuture.get(15, TimeUnit.SECONDS))
-      acl
-    }
-
-    def deleteAcl(deleteAuthorizer: Authorizer,
-                  resource: ResourcePattern,
-                  deletePatternType: PatternType): List[AclBinding] = {
-
-      val filter = new AclBindingFilter(
-        new ResourcePatternFilter(resource.resourceType(), resource.name(), deletePatternType),
-        AccessControlEntryFilter.ANY)
-      deleteAuthorizer.deleteAcls(requestContext, Collections.singletonList(filter)).asScala
-        .map(_.toCompletableFuture.get(15, TimeUnit.SECONDS))
-        .flatMap(_.aclBindingDeleteResults.asScala)
-        .map(_.aclBinding)
-        .toList
-    }
-
-    def listAcls(authorizer: Authorizer): List[AclBinding] = {
-      authorizer.acls(AclBindingFilter.ANY).asScala.toList
-    }
-
-    def verifyCreateDeleteAcl(deleteAuthorizer: Authorizer,
-                              resource: ResourcePattern,
-                              deletePatternType: PatternType): Unit = {
-      updateSemaphore.acquire()
-      assertEquals(List.empty, listAcls(deleteAuthorizer))
-      val acl = createAcl(authorizer1, resource)
-      val deleted = deleteAcl(deleteAuthorizer, resource, deletePatternType)
-      if (deletePatternType != PatternType.MATCH) {
-        assertEquals(List(acl), deleted)
-      } else {
-        assertEquals(List.empty[AclBinding], deleted)
-      }
-      updateSemaphore.release()
-      if (deletePatternType == PatternType.MATCH) {
-        TestUtils.waitUntilTrue(() => listAcls(deleteAuthorizer).nonEmpty, "ACL not propagated")
-        assertEquals(List(acl), deleteAcl(deleteAuthorizer, resource, deletePatternType))
-      }
-      TestUtils.waitUntilTrue(() => listAcls(deleteAuthorizer).isEmpty, "ACL delete not propagated")
-    }
-
-    val deleteAuthorizer = new AclAuthorizer {
-      override def processAclChangeNotification(resource: ResourcePattern): Unit = {
-        updateSemaphore.acquire()
-        try {
-          super.processAclChangeNotification(resource)
-        } finally {
-          updateSemaphore.release()
-        }
-      }
-    }
-
-    try {
-      deleteAuthorizer.configure(config.originals)
-      List(literalResource, prefixedResource, wildcardResource).foreach { resource =>
-        verifyCreateDeleteAcl(deleteAuthorizer, resource, resource.patternType())
-        verifyCreateDeleteAcl(deleteAuthorizer, resource, PatternType.ANY)
-        verifyCreateDeleteAcl(deleteAuthorizer, resource, PatternType.MATCH)
-      }
-    } finally {
-      deleteAuthorizer.close()
-    }
-  }
-
-  @ParameterizedTest(name = TestInfoUtils.TestWithParameterizedQuorumName)
-  @ValueSource(strings = Array(KRAFT, ZK))
-=======
-  @ParameterizedTest
-  @ValueSource(strings = Array(KRAFT))
->>>>>>> 9494bebe
+  @ParameterizedTest
+  @ValueSource(strings = Array(KRAFT))
   def testAuthorizeByResourceTypeNoAclFoundOverride(quorum: String): Unit = {
     val props = properties
     props.put(StandardAuthorizer.ALLOW_EVERYONE_IF_NO_ACL_IS_FOUND_CONFIG, "true")
@@ -1034,35 +684,8 @@
     op != AclOperation.ANY && op != AclOperation.UNKNOWN
   }
 
-<<<<<<< HEAD
-  private def prepareDefaultConfig: String =
-    prepareConfig(Array("broker.id=1", "zookeeper.connect=somewhere"))
-
-  private def prepareConfig(lines: Array[String]): String = {
-    val file = TestUtils.tempFile("kafkatest", ".properties")
-
-    val writer = Files.newOutputStream(file.toPath)
-    try {
-      lines.foreach { l =>
-        writer.write(l.getBytes)
-        writer.write("\n".getBytes)
-      }
-      file.getAbsolutePath
-    } finally writer.close()
-  }
-
-  def createAuthorizer(configs: util.Map[String, AnyRef]): Authorizer = {
-    var testAuthorizer: Authorizer = null
-    if (TestInfoUtils.isKRaft(_testInfo)) {
-      testAuthorizer = createStandardAuthorizer(configs)
-    } else {
-      testAuthorizer = createAclAuthorizer(configs)
-    }
-    testAuthorizer
-=======
   def createAuthorizer(): Authorizer = {
     new StandardAuthorizer
->>>>>>> 9494bebe
   }
 
   def configureAuthorizer(authorizer: Authorizer,
