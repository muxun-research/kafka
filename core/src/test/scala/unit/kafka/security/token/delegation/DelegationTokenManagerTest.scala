--- conflicted
+++ resolved
@@ -17,18 +17,15 @@
 
 package kafka.security.token.delegation
 
-import java.net.InetAddress
-import java.nio.ByteBuffer
-import java.util.{Base64, Properties}
 import kafka.network.RequestChannel.Session
+import kafka.security.authorizer.AclEntry.WildcardHost
 import kafka.security.authorizer.{AclAuthorizer, AuthorizerUtils}
-import kafka.security.authorizer.AclEntry.WildcardHost
-import kafka.server.{CreateTokenResult, Defaults, DelegationTokenManager, KafkaConfig, QuorumTestHarness}
+import kafka.server._
 import kafka.utils.TestUtils
 import kafka.zk.KafkaZkClient
-import org.apache.kafka.common.acl.{AccessControlEntry, AclBinding, AclOperation}
 import org.apache.kafka.common.acl.AclOperation._
 import org.apache.kafka.common.acl.AclPermissionType.ALLOW
+import org.apache.kafka.common.acl.{AccessControlEntry, AclBinding, AclOperation}
 import org.apache.kafka.common.protocol.Errors
 import org.apache.kafka.common.resource.PatternType.LITERAL
 import org.apache.kafka.common.resource.ResourcePattern
@@ -42,14 +39,13 @@
 import org.junit.jupiter.api.Assertions._
 import org.junit.jupiter.api.{AfterEach, BeforeEach, Test, TestInfo}
 
+import java.net.InetAddress
+import java.nio.ByteBuffer
+import java.util.{Base64, Properties}
+import scala.collection.mutable.Buffer
 import scala.jdk.CollectionConverters._
-import scala.collection.mutable.Buffer
-
-<<<<<<< HEAD
-class DelegationTokenManagerTest extends ZooKeeperTestHarness {
-=======
-class DelegationTokenManagerTest extends QuorumTestHarness  {
->>>>>>> 15418db6
+
+class DelegationTokenManagerTest extends QuorumTestHarness {
 
   val time = new MockTime()
   val owner = SecurityUtils.parseKafkaPrincipal("User:owner")
@@ -104,11 +100,11 @@
     val tokenManager = createDelegationTokenManager(config, tokenCache, time, zkClient)
     tokenManager.startup()
 
-    tokenManager.createToken(owner, owner, renewer, -1 , createTokenResultCallBack)
+    tokenManager.createToken(owner, owner, renewer, -1, createTokenResultCallBack)
     val issueTime = time.milliseconds
     val tokenId = createTokenResult.tokenId
     val password = DelegationTokenManager.createHmac(tokenId, secretKey)
-    assertEquals(CreateTokenResult(owner, owner, issueTime, issueTime + renewTimeMsDefault,  issueTime + maxLifeTimeMsDefault, tokenId, password, Errors.NONE), createTokenResult)
+    assertEquals(CreateTokenResult(owner, owner, issueTime, issueTime + renewTimeMsDefault, issueTime + maxLifeTimeMsDefault, tokenId, password, Errors.NONE), createTokenResult)
 
     val token = tokenManager.getToken(tokenId)
     assertFalse(token.isEmpty)
@@ -121,12 +117,12 @@
     val tokenManager = createDelegationTokenManager(config, tokenCache, time, zkClient)
     tokenManager.startup()
 
-    tokenManager.createToken(owner, owner, renewer, -1 , createTokenResultCallBack)
+    tokenManager.createToken(owner, owner, renewer, -1, createTokenResultCallBack)
     val issueTime = time.milliseconds
     val maxLifeTime = issueTime + maxLifeTimeMsDefault
     val tokenId = createTokenResult.tokenId
     val password = DelegationTokenManager.createHmac(tokenId, secretKey)
-    assertEquals(CreateTokenResult(owner, owner, issueTime, issueTime + renewTimeMsDefault,  maxLifeTime, tokenId, password, Errors.NONE), createTokenResult)
+    assertEquals(CreateTokenResult(owner, owner, issueTime, issueTime + renewTimeMsDefault, maxLifeTime, tokenId, password, Errors.NONE), createTokenResult)
 
     //try renewing non-existing token
     tokenManager.renewToken(owner, ByteBuffer.wrap("test".getBytes), -1 , renewResponseCallback)
@@ -169,11 +165,11 @@
     val tokenManager = createDelegationTokenManager(config, tokenCache, time, zkClient)
     tokenManager.startup()
 
-    tokenManager.createToken(owner, owner, renewer, -1 , createTokenResultCallBack)
+    tokenManager.createToken(owner, owner, renewer, -1, createTokenResultCallBack)
     val issueTime = time.milliseconds
     val tokenId = createTokenResult.tokenId
     val password = DelegationTokenManager.createHmac(tokenId, secretKey)
-    assertEquals(CreateTokenResult(owner, owner, issueTime, issueTime + renewTimeMsDefault,  issueTime + maxLifeTimeMsDefault, tokenId, password, Errors.NONE), createTokenResult)
+    assertEquals(CreateTokenResult(owner, owner, issueTime, issueTime + renewTimeMsDefault, issueTime + maxLifeTimeMsDefault, tokenId, password, Errors.NONE), createTokenResult)
 
     //try expire non-existing token
     tokenManager.expireToken(owner, ByteBuffer.wrap("test".getBytes), -1 , renewResponseCallback)
@@ -181,7 +177,7 @@
 
     //try expire non-owned tokens
     val unknownOwner = SecurityUtils.parseKafkaPrincipal("User:Unknown")
-    tokenManager.expireToken(unknownOwner, ByteBuffer.wrap(password), -1 , renewResponseCallback)
+    tokenManager.expireToken(unknownOwner, ByteBuffer.wrap(password), -1, renewResponseCallback)
     assertEquals(Errors.DELEGATION_TOKEN_OWNER_MISMATCH, error)
 
     //try expire token at a timestamp
@@ -208,11 +204,11 @@
     val tokenManager = createDelegationTokenManager(config, tokenCache, time, zkClient)
     tokenManager.startup()
 
-    tokenManager.createToken(owner, owner, renewer, -1 , createTokenResultCallBack)
+    tokenManager.createToken(owner, owner, renewer, -1, createTokenResultCallBack)
     val issueTime = time.milliseconds
     val tokenId = createTokenResult.tokenId
     val password = DelegationTokenManager.createHmac(tokenId, secretKey)
-    assertEquals(CreateTokenResult(owner, owner, issueTime, issueTime + renewTimeMsDefault,  issueTime + maxLifeTimeMsDefault, tokenId, password, Errors.NONE), createTokenResult)
+    assertEquals(CreateTokenResult(owner, owner, issueTime, issueTime + renewTimeMsDefault, issueTime + maxLifeTimeMsDefault, tokenId, password, Errors.NONE), createTokenResult)
 
     // expire the token immediately
     tokenManager.expireToken(owner, ByteBuffer.wrap(password), -1, renewResponseCallback)
@@ -263,21 +259,13 @@
 
     tokenManager.createToken(owner4, owner4, List(owner1, renewer4), 2 * 60 * 60 * 1000L, createTokenResultCallBack)
 
-<<<<<<< HEAD
-    assert(tokenManager.getAllTokenInformation.size == 4)
+    tokenManager.createToken(requester1, owner5, List(renewer1), 1 * 60 * 60 * 1000L, createTokenResultCallBack)
+
+    assertEquals(5, tokenManager.getAllTokenInformation.size)
 
     //get tokens non-exiting owner
     var tokens = getTokens(tokenManager, aclAuthorizer, hostSession, owner1, List(SecurityUtils.parseKafkaPrincipal("User:unknown")))
-    assert(tokens.size == 0)
-=======
-    tokenManager.createToken(requester1, owner5, List(renewer1), 1 * 60 * 60 * 1000L, createTokenResultCallBack)
-
-    assertEquals(5, tokenManager.getAllTokenInformation.size)
-
-    //get tokens non-exiting owner
-    var  tokens = getTokens(tokenManager, aclAuthorizer, hostSession, owner1, List(SecurityUtils.parseKafkaPrincipal("User:unknown")))
     assertEquals(0, tokens.size)
->>>>>>> 15418db6
 
     //get all tokens for  empty owner list
     tokens = getTokens(tokenManager, aclAuthorizer, hostSession, owner1, List())
@@ -315,33 +303,19 @@
     assertEquals(3, tokens.size)
 
     //get all tokens for renewer4 which is a renewer principal for some tokens
-<<<<<<< HEAD
     tokens = getTokens(tokenManager, aclAuthorizer, hostSession, renewer4, List(renewer4))
-    assert(tokens.size == 2)
+    assertEquals(2, tokens.size)
 
     //get all tokens for multiple owners (renewer2, renewer3) which are token renewers principals and without permissions for renewer3
     tokens = getTokens(tokenManager, aclAuthorizer, hostSession, renewer2, List(renewer2, renewer3))
-    assert(tokens.size == 1)
-=======
-    tokens = getTokens(tokenManager, aclAuthorizer, hostSession,  renewer4, List(renewer4))
-    assertEquals(2, tokens.size)
-
-    //get all tokens for multiple owners (renewer2, renewer3) which are token renewers principals and without permissions for renewer3
-    tokens = getTokens(tokenManager, aclAuthorizer, hostSession,  renewer2, List(renewer2, renewer3))
     assertEquals(1, tokens.size)
->>>>>>> 15418db6
 
     //get all tokens for multiple owners (renewer2, renewer3) which are token renewers principals and with permissions
     hostSession = Session(renewer2, InetAddress.getByName("192.168.1.1"))
     createAcl(new AclBinding(new ResourcePattern(DELEGATION_TOKEN, tokenId2, LITERAL),
       new AccessControlEntry(renewer2.toString, WildcardHost, DESCRIBE, ALLOW)))
-<<<<<<< HEAD
     tokens = getTokens(tokenManager, aclAuthorizer, hostSession, renewer2, List(renewer2, renewer3))
-    assert(tokens.size == 2)
-=======
-    tokens = getTokens(tokenManager, aclAuthorizer, hostSession,  renewer2, List(renewer2, renewer3))
-    assertEquals(2, tokens.size)
->>>>>>> 15418db6
+    assertEquals(2, tokens.size)
 
     aclAuthorizer.close()
   }
@@ -359,20 +333,17 @@
           new ResourcePattern(DELEGATION_TOKEN, tokenId, LITERAL), 1, true, true)
         aclAuthorizer.authorize(requestContext, List(action).asJava).asScala.head == AuthorizationResult.ALLOWED
       }
-<<<<<<< HEAD
-
-      def eligible(token: TokenInformation) = DelegationTokenManager.filterToken(requestPrincipal, Option(requestedOwners), token, authorizeToken)
-
-=======
+
       def authorizeRequester(owner: KafkaPrincipal): Boolean = {
         val requestContext = AuthorizerUtils.sessionToRequestContext(hostSession)
         val action = new Action(AclOperation.DESCRIBE_TOKENS,
           new ResourcePattern(USER, owner.toString, LITERAL), 1, true, true)
         aclAuthorizer.authorize(requestContext, List(action).asJava).asScala.head == AuthorizationResult.ALLOWED
       }
+
       def eligible(token: TokenInformation) = DelegationTokenManager
         .filterToken(requestPrincipal, Option(requestedOwners), token, authorizeToken, authorizeRequester)
->>>>>>> 15418db6
+
       tokenManager.getTokens(eligible)
     }
   }
@@ -384,19 +355,11 @@
     tokenManager.startup()
 
     //create tokens
-<<<<<<< HEAD
-    tokenManager.createToken(owner, renewer, 1 * 60 * 60 * 1000L, createTokenResultCallBack)
-    tokenManager.createToken(owner, renewer, 1 * 60 * 60 * 1000L, createTokenResultCallBack)
-    tokenManager.createToken(owner, renewer, 2 * 60 * 60 * 1000L, createTokenResultCallBack)
-    tokenManager.createToken(owner, renewer, 2 * 60 * 60 * 1000L, createTokenResultCallBack)
-    assert(tokenManager.getAllTokenInformation.size == 4)
-=======
     tokenManager.createToken(owner, owner, renewer, 1 * 60 * 60 * 1000L, createTokenResultCallBack)
     tokenManager.createToken(owner, owner, renewer, 1 * 60 * 60 * 1000L, createTokenResultCallBack)
     tokenManager.createToken(owner, owner, renewer, 2 * 60 * 60 * 1000L, createTokenResultCallBack)
     tokenManager.createToken(owner, owner, renewer, 2 * 60 * 60 * 1000L, createTokenResultCallBack)
-    assert(tokenManager.getAllTokenInformation.size == 4 )
->>>>>>> 15418db6
+    assert(tokenManager.getAllTokenInformation.size == 4)
 
     time.sleep(2 * 60 * 60 * 1000L)
     tokenManager.expireTokens()
