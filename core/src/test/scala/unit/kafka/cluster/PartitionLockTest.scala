--- conflicted
+++ resolved
@@ -17,32 +17,30 @@
 
 package kafka.cluster
 
-import java.util.{Optional, Properties}
-import java.util.concurrent._
-import java.util.concurrent.atomic.AtomicBoolean
 import kafka.api.LeaderAndIsr
 import kafka.log._
 import kafka.server._
 import kafka.server.checkpoints.OffsetCheckpoints
 import kafka.server.metadata.MockConfigRepository
 import kafka.utils._
-import org.apache.kafka.common.TopicIdPartition
 import org.apache.kafka.common.config.TopicConfig
-import org.apache.kafka.common.message.LeaderAndIsrRequestData.LeaderAndIsrPartitionState
 import org.apache.kafka.common.protocol.ApiKeys
 import org.apache.kafka.common.record.{MemoryRecords, SimpleRecord}
 import org.apache.kafka.common.requests.FetchRequest
 import org.apache.kafka.common.utils.Utils
-import org.apache.kafka.common.{TopicPartition, Uuid}
+import org.apache.kafka.common.{TopicIdPartition, TopicPartition, Uuid}
 import org.apache.kafka.server.common.MetadataVersion
 import org.apache.kafka.server.util.MockTime
 import org.apache.kafka.storage.internals.epoch.LeaderEpochFileCache
-import org.apache.kafka.storage.internals.log.{AppendOrigin, CleanerConfig, FetchIsolation, FetchParams, LogAppendInfo, LogConfig, LogDirFailureChannel, ProducerStateManager, ProducerStateManagerConfig}
+import org.apache.kafka.storage.internals.log._
 import org.junit.jupiter.api.Assertions.{assertEquals, assertFalse, assertTrue}
 import org.junit.jupiter.api.{AfterEach, BeforeEach, Test}
 import org.mockito.ArgumentMatchers
 import org.mockito.Mockito.{mock, when}
 
+import java.util.concurrent._
+import java.util.concurrent.atomic.AtomicBoolean
+import java.util.{Optional, Properties}
 import scala.concurrent.duration._
 import scala.jdk.CollectionConverters._
 
@@ -139,7 +137,6 @@
     val replicaToCheck = 3
     val firstReplicaSet = Seq[Integer](3, 4, 5).asJava
     val secondReplicaSet = Seq[Integer](1, 2, 3).asJava
-
     def partitionState(replicas: java.util.List[Integer]) = new LeaderAndIsrPartitionState()
       .setControllerEpoch(1)
       .setLeader(replicas.get(0))
@@ -148,7 +145,6 @@
       .setPartitionEpoch(1)
       .setReplicas(replicas)
       .setIsNew(true)
-
     val offsetCheckpoints: OffsetCheckpoints = mock(classOf[OffsetCheckpoints])
     // Update replica set synchronously first to avoid race conditions
     partition.makeLeader(partitionState(secondReplicaSet), offsetCheckpoints, None)
@@ -283,9 +279,9 @@
       alterIsrManager) {
 
       override def prepareIsrShrink(
-        currentState: CommittedPartitionState,
-        outOfSyncReplicaIds: Set[Int]
-      ): PendingShrinkIsr = {
+                                     currentState: CommittedPartitionState,
+                                     outOfSyncReplicaIds: Set[Int]
+                                   ): PendingShrinkIsr = {
         shrinkIsrSemaphore.acquire()
         try {
           super.prepareIsrShrink(currentState, outOfSyncReplicaIds)
@@ -368,9 +364,9 @@
   }
 
   private def append(
-    partition: Partition,
-    numRecords: Int
-  ): Unit = {
+                      partition: Partition,
+                      numRecords: Int
+                    ): Unit = {
     val requestLocal = RequestLocal.withThreadConfinedCaching
     (0 until numRecords).foreach { _ =>
       val batch = TestUtils.records(records = List(new SimpleRecord("k1".getBytes, "v1".getBytes),
@@ -380,11 +376,11 @@
   }
 
   private def fetchFollower(
-    partition: Partition,
-    followerId: Int,
-    leaderEpoch: Int,
-    numRecords: Int
-  ): Unit = {
+                             partition: Partition,
+                             followerId: Int,
+                             leaderEpoch: Int,
+                             numRecords: Int
+                           ): Unit = {
     val logStartOffset = 0L
     var fetchOffset = 0L
     var lastFetchedEpoch = Optional.empty[Integer]
@@ -434,34 +430,15 @@
   }
 
   private class SlowLog(
-<<<<<<< HEAD
-                         log: Log,
-                         segments: LogSegments,
-                         offsets: LoadedLogOffsets,
+                         log: UnifiedLog,
+                         logStartOffset: Long,
+                         localLog: LocalLog,
                          leaderEpochCache: Option[LeaderEpochFileCache],
                          producerStateManager: ProducerStateManager,
-                         mockTime: MockTime,
-                         logDirFailureChannel: LogDirFailureChannel,
                          appendSemaphore: Semaphore
-                       ) extends Log(
-    log.dir,
-    log.config,
-    segments,
-    offsets.logStartOffset,
-    offsets.recoveryPoint,
-    offsets.nextOffsetMetadata,
-    mockTime.scheduler,
-=======
-    log: UnifiedLog,
-    logStartOffset: Long,
-    localLog: LocalLog,
-    leaderEpochCache: Option[LeaderEpochFileCache],
-    producerStateManager: ProducerStateManager,
-    appendSemaphore: Semaphore
-  ) extends UnifiedLog(
+                       ) extends UnifiedLog(
     logStartOffset,
     localLog,
->>>>>>> 15418db6
     new BrokerTopicStats,
     log.producerIdExpirationCheckIntervalMs,
     leaderEpochCache,
