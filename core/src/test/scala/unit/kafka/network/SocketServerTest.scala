/**
 * Licensed to the Apache Software Foundation (ASF) under one or more
 * contributor license agreements.  See the NOTICE file distributed with
 * this work for additional information regarding copyright ownership.
 * The ASF licenses this file to You under the Apache License, Version 2.0
 * (the "License"); you may not use this file except in compliance with
 * the License.  You may obtain a copy of the License at
 *
 *    http://www.apache.org/licenses/LICENSE-2.0
 *
 * Unless required by applicable law or agreed to in writing, software
 * distributed under the License is distributed on an "AS IS" BASIS,
 * WITHOUT WARRANTIES OR CONDITIONS OF ANY KIND, either express or implied.
 * See the License for the specific language governing permissions and
 * limitations under the License.
 */

package kafka.network

import com.fasterxml.jackson.databind.node.{JsonNodeFactory, ObjectNode, TextNode}
import com.yammer.metrics.core.{Gauge, Meter}
import kafka.cluster.EndPoint
<<<<<<< HEAD
import kafka.security.CredentialProvider
=======
>>>>>>> 9494bebe
import kafka.server._
import kafka.utils.Implicits._
import kafka.utils.TestUtils
import org.apache.kafka.common.memory.MemoryPool
import org.apache.kafka.common.metrics.Metrics
import org.apache.kafka.common.network.KafkaChannel.ChannelMuteState
import org.apache.kafka.common.network._
import org.apache.kafka.common.protocol.{ApiKeys, Errors}
import org.apache.kafka.common.requests
import org.apache.kafka.common.requests._
import org.apache.kafka.common.security.auth.{KafkaPrincipal, SecurityProtocol}
import org.apache.kafka.common.security.scram.internals.ScramMechanism
import org.apache.kafka.common.utils._
<<<<<<< HEAD
import org.apache.kafka.server.common.{Features, MetadataVersion}
import org.apache.kafka.server.metrics.KafkaYammerMetrics
=======
import org.apache.kafka.network.RequestConvertToJson
import org.apache.kafka.network.SocketServerConfigs
import org.apache.kafka.security.CredentialProvider
import org.apache.kafka.server.common.{FinalizedFeatures, MetadataVersion}
import org.apache.kafka.server.config.QuotaConfig
import org.apache.kafka.server.metrics.KafkaYammerMetrics
import org.apache.kafka.server.network.ConnectionDisconnectListener
import org.apache.kafka.server.quota.{ThrottleCallback, ThrottledChannel}
>>>>>>> 9494bebe
import org.apache.kafka.test.{TestSslUtils, TestUtils => JTestUtils}
import org.apache.logging.log4j.{Level, LogManager}
import org.apache.logging.log4j.core.config.Configurator
import org.junit.jupiter.api.Assertions._
import org.junit.jupiter.api._

import java.io._
import java.net._
import java.nio.ByteBuffer
import java.nio.channels.{SelectionKey, SocketChannel}
import java.nio.charset.StandardCharsets
<<<<<<< HEAD
=======
import java.security.cert.X509Certificate
>>>>>>> 9494bebe
import java.util
import java.util.concurrent.atomic.AtomicInteger
import java.util.concurrent._
import java.util.{Collections, Properties, Random}
import javax.net.ssl._
import scala.collection.mutable
import scala.collection.mutable.ArrayBuffer
import scala.jdk.CollectionConverters._
import scala.util.control.ControlThrowable

class SocketServerTest {
  val props = TestUtils.createBrokerConfig(0, port = 0)
  props.put("listeners", "PLAINTEXT://localhost:0")
  props.put("num.network.threads", "1")
  props.put("socket.send.buffer.bytes", "300000")
  props.put("socket.receive.buffer.bytes", "300000")
  props.put("queued.max.requests", "50")
  props.put("socket.request.max.bytes", "100")
  props.put("max.connections.per.ip", "5")
  props.put("connections.max.idle.ms", "60000")
  val config = KafkaConfig.fromProps(props)
  val metrics = new Metrics
  val credentialProvider = new CredentialProvider(ScramMechanism.mechanismNames, null)
  val localAddress = InetAddress.getLoopbackAddress

  // Clean-up any metrics left around by previous tests
  TestUtils.clearYammerMetrics()

  private val apiVersionManager = new SimpleApiVersionManager(ListenerType.BROKER, true,
    () => new FinalizedFeatures(MetadataVersion.latestTesting(), Collections.emptyMap[String, java.lang.Short], 0))
  var server: SocketServer = _
  val sockets = new ArrayBuffer[Socket]

  private val kafkaLogger = LogManager.getLogger("kafka")
  private var logLevelToRestore: Level = _

  def endpoint: EndPoint = {
    KafkaConfig.fromProps(props, doLog = false).dataPlaneListeners.head
  }

  def listener: String = endpoint.listenerName.value

  val uncaughtExceptions = new AtomicInteger(0)

  @BeforeEach
  def setUp(): Unit = {
    server = new SocketServer(config, metrics, Time.SYSTEM, credentialProvider, apiVersionManager)
    server.enableRequestProcessing(Map.empty).get(1, TimeUnit.MINUTES)
    // Run the tests with TRACE logging to exercise request logging path
    logLevelToRestore = kafkaLogger.getLevel
    Configurator.setLevel(kafkaLogger.getName, Level.TRACE)

  }

  @AfterEach
  def tearDown(): Unit = {
    shutdownServerAndMetrics(server)
    sockets.foreach(_.close())
    sockets.clear()
    Configurator.setLevel(kafkaLogger.getName, logLevelToRestore)
    TestUtils.clearYammerMetrics()
  }

  def sendRequest(socket: Socket, request: Array[Byte], id: Option[Short] = None, flush: Boolean = true): Unit = {
    val outgoing = new DataOutputStream(socket.getOutputStream)
    id match {
      case Some(id) =>
        outgoing.writeInt(request.length + 4)
        outgoing.writeShort(id)
        outgoing.writeShort(ApiKeys.PRODUCE.oldestVersion)
      case None =>
        outgoing.writeInt(request.length)
    }
    outgoing.write(request)
    if (flush)
      outgoing.flush()
  }

  def sendApiRequest(socket: Socket, request: AbstractRequest, header: RequestHeader): Unit = {
    val serializedBytes = Utils.toArray(request.serializeWithHeader(header))
    sendRequest(socket, serializedBytes)
  }

  def receiveResponse(socket: Socket): Array[Byte] = {
    val incoming = new DataInputStream(socket.getInputStream)
    val len = incoming.readInt()
    val response = new Array[Byte](len)
    incoming.readFully(response)
    response
  }

  private def receiveRequest(channel: RequestChannel, timeout: Long = 2000L): RequestChannel.Request = {
    channel.receiveRequest(timeout) match {
      case request: RequestChannel.Request => request
      case RequestChannel.WakeupRequest => throw new AssertionError("Unexpected wakeup received")
      case request: RequestChannel.CallbackRequest => throw new AssertionError("Unexpected callback received")
      case RequestChannel.ShutdownRequest => throw new AssertionError("Unexpected shutdown received")
      case null => throw new AssertionError("receiveRequest timed out")
    }
  }

  /* A simple request handler that just echos back the response */
  def processRequest(channel: RequestChannel): Unit = {
    processRequest(channel, receiveRequest(channel))
  }

  def processRequest(channel: RequestChannel, request: RequestChannel.Request): Unit = {
    val byteBuffer = request.body[AbstractRequest].serializeWithHeader(request.header)
    val send = new NetworkSend(request.context.connectionId, ByteBufferSend.sizePrefixed(byteBuffer))
    val headerLog = RequestConvertToJson.requestHeaderNode(request.header)
    channel.sendResponse(new RequestChannel.SendResponse(request, send, Some(headerLog), None))
  }

  def processRequestNoOpResponse(channel: RequestChannel, request: RequestChannel.Request): Unit = {
    channel.sendNoOpResponse(request)
  }

  def connect(s: SocketServer = server,
              listenerName: ListenerName = ListenerName.forSecurityProtocol(SecurityProtocol.PLAINTEXT),
              localAddr: InetAddress = null,
              port: Int = 0): Socket = {
    val boundPort = try {
      s.boundPort(listenerName)
    } catch {
      case e: Throwable => throw new RuntimeException("Unable to find bound port for listener " +
        s"$listenerName", e)
    }
    val socket = try {
      new Socket("localhost", boundPort, localAddr, port)
    } catch {
      case e: Throwable => throw new RuntimeException(s"Unable to connect to remote port $boundPort " +
        s"with local port $port on listener $listenerName", e)
    }
    sockets += socket
    socket
  }

  def sslConnect(s: SocketServer = server): Socket = {
    val socket = sslClientSocket(s.boundPort(ListenerName.forSecurityProtocol(SecurityProtocol.SSL)))
    sockets += socket
    socket
  }

  private def sslClientSocket(port: Int): Socket = {
    val sslContext = SSLContext.getInstance(TestSslUtils.DEFAULT_TLS_PROTOCOL_FOR_TESTS)
    sslContext.init(null, Array(trustAllCerts), new java.security.SecureRandom())
    val socketFactory = sslContext.getSocketFactory
    val socket = socketFactory.createSocket("localhost", port)
    socket.asInstanceOf[SSLSocket].setNeedClientAuth(false)
    socket
  }

  // Create a client connection, process one request and return (client socket, connectionId)
  def connectAndProcessRequest(s: SocketServer): (Socket, String) = {
    val securityProtocol = s.dataPlaneAcceptors.asScala.head._1.securityProtocol
    val socket = securityProtocol match {
      case SecurityProtocol.PLAINTEXT | SecurityProtocol.SASL_PLAINTEXT =>
        connect(s)
      case SecurityProtocol.SSL | SecurityProtocol.SASL_SSL =>
        sslConnect(s)
      case _ =>
        throw new IllegalStateException(s"Unexpected security protocol $securityProtocol")
    }
    val request = sendAndReceiveRequest(socket, s)
    processRequest(s.dataPlaneRequestChannel, request)
    (socket, request.context.connectionId)
  }

  def sendAndReceiveRequest(socket: Socket, server: SocketServer): RequestChannel.Request = {
    sendRequest(socket, producerRequestBytes())
    receiveRequest(server.dataPlaneRequestChannel)
  }

  def shutdownServerAndMetrics(server: SocketServer): Unit = {
    server.shutdown()
    server.metrics.close()
  }

  private def producerRequestBytes(apiVersion: Short = ApiKeys.PRODUCE.latestVersion, ack: Short = 0): Array[Byte] = {
    val correlationId = -1
    val clientId = ""
    val ackTimeoutMs = 10000

    val emptyRequest = requests.ProduceRequest.builder(new ProduceRequestData()
      .setTopicData(new ProduceRequestData.TopicProduceDataCollection())
      .setAcks(ack)
      .setTimeoutMs(ackTimeoutMs)
      .setTransactionalId(null))
      .build(apiVersion)
    val emptyHeader = new RequestHeader(ApiKeys.PRODUCE, emptyRequest.version, clientId, correlationId)
    Utils.toArray(emptyRequest.serializeWithHeader(emptyHeader))
  }

  private def apiVersionRequestBytes(clientId: String, version: Short): Array[Byte] = {
    val request = new ApiVersionsRequest.Builder().build(version)
    val header = new RequestHeader(ApiKeys.API_VERSIONS, request.version(), clientId, -1)
    Utils.toArray(request.serializeWithHeader(header))
  }

  @Test
  def simpleRequest(): Unit = {
    val plainSocket = connect()
    val serializedBytes = producerRequestBytes()

    // Test PLAINTEXT socket
    sendRequest(plainSocket, serializedBytes)
    processRequest(server.dataPlaneRequestChannel)
    assertEquals(serializedBytes.toSeq, receiveResponse(plainSocket).toSeq)
    verifyAcceptorBlockedPercent("PLAINTEXT", expectBlocked = false)
  }


  private def testClientInformation(version: Short, expectedClientSoftwareName: String,
                                    expectedClientSoftwareVersion: String): Unit = {
    val plainSocket = connect()
    val address = plainSocket.getLocalAddress
    val clientId = "clientId"

    // Send ApiVersionsRequest - unknown expected
    sendRequest(plainSocket, apiVersionRequestBytes(clientId, version))
    var receivedReq = receiveRequest(server.dataPlaneRequestChannel)

    assertEquals(ClientInformation.UNKNOWN_NAME_OR_VERSION, receivedReq.context.clientInformation.softwareName)
    assertEquals(ClientInformation.UNKNOWN_NAME_OR_VERSION, receivedReq.context.clientInformation.softwareVersion)

    server.dataPlaneRequestChannel.sendNoOpResponse(receivedReq)

    // Send ProduceRequest - client info expected
    sendRequest(plainSocket, producerRequestBytes())
    receivedReq = receiveRequest(server.dataPlaneRequestChannel)

    assertEquals(expectedClientSoftwareName, receivedReq.context.clientInformation.softwareName)
    assertEquals(expectedClientSoftwareVersion, receivedReq.context.clientInformation.softwareVersion)

    server.dataPlaneRequestChannel.sendNoOpResponse(receivedReq)

    // Close the socket
    plainSocket.setSoLinger(true, 0)
    plainSocket.close()

    TestUtils.waitUntilTrue(() => server.connectionCount(address) == 0, msg = "Connection not closed")
  }

  @Test
  def testClientInformationWithLatestApiVersionsRequest(): Unit = {
    testClientInformation(
      ApiKeys.API_VERSIONS.latestVersion,
      "apache-kafka-java",
      AppInfoParser.getVersion
    )
  }

  @Test
  def testClientInformationWithOldestApiVersionsRequest(): Unit = {
    testClientInformation(
      ApiKeys.API_VERSIONS.oldestVersion,
      ClientInformation.UNKNOWN_NAME_OR_VERSION,
      ClientInformation.UNKNOWN_NAME_OR_VERSION
    )
  }

  @Test
  def testStagedListenerShutdownWhenConnectionQueueIsFull(): Unit = {
    shutdownServerAndMetrics(server)
    val testProps = new Properties
    testProps ++= props
    testProps.put("listeners", "EXTERNAL://localhost:0,INTERNAL://localhost:0")
    testProps.put("advertised.listeners", "EXTERNAL://localhost:0,INTERNAL://localhost:0")
    testProps.put("listener.security.protocol.map", "EXTERNAL:PLAINTEXT,INTERNAL:PLAINTEXT,CONTROLLER:PLAINTEXT")
    testProps.put("controller.listener.names", "CONTROLLER")
    testProps.put("inter.broker.listener.name", "INTERNAL")
    val config = KafkaConfig.fromProps(testProps)
    val connectionQueueSize = 1
    val testableServer = new TestableSocketServer(config, connectionQueueSize)
    testableServer.enableRequestProcessing(Map()).get(1, TimeUnit.MINUTES)

    val socket1 = connect(testableServer, new ListenerName("EXTERNAL"), localAddr = InetAddress.getLocalHost)
    sendRequest(socket1, producerRequestBytes())
    val socket2 = connect(testableServer, new ListenerName("EXTERNAL"), localAddr = InetAddress.getLocalHost)
    sendRequest(socket2, producerRequestBytes())

    testableServer.shutdown()
  }

  @Test
  def testDisabledRequestIsRejected(): Unit = {
    val correlationId = 57
    val version: Short = 0
    val header = new RequestHeader(ApiKeys.VOTE, version, "", correlationId)
    val request = new VoteRequest.Builder(new VoteRequestData()).build(version)
    val serializedBytes = Utils.toArray(request.serializeWithHeader(header))

    val socket = connect()

    val outgoing = new DataOutputStream(socket.getOutputStream)
    try {
      outgoing.writeInt(serializedBytes.length)
      outgoing.write(serializedBytes)
      outgoing.flush()
      receiveResponse(socket)
    } catch {
      case _: IOException => // we expect the server to close the socket
    } finally {
      outgoing.close()
    }
  }

  @Test
  def tooBigRequestIsRejected(): Unit = {
    val tooManyBytes = new Array[Byte](server.config.socketRequestMaxBytes + 1)
    new Random().nextBytes(tooManyBytes)
    val socket = connect()
    val outgoing = new DataOutputStream(socket.getOutputStream)
    outgoing.writeInt(tooManyBytes.length)
    try {
      // Server closes client connection when it processes the request length because
      // it is too big. The write of request body may fail if the connection has been closed.
      outgoing.write(tooManyBytes)
      outgoing.flush()
      receiveResponse(socket)
    } catch {
      case _: IOException => // that's fine
    }
  }

  @Test
  def testGracefulClose(): Unit = {
    val plainSocket = connect()
    val serializedBytes = producerRequestBytes()

    for (_ <- 0 until 10)
      sendRequest(plainSocket, serializedBytes)
    plainSocket.close()
    for (_ <- 0 until 10) {
      val request = receiveRequest(server.dataPlaneRequestChannel)
      assertNotNull(request, "receiveRequest timed out")
      processRequestNoOpResponse(server.dataPlaneRequestChannel, request)
    }
  }

  @Test
  def testNoOpAction(): Unit = {
    val plainSocket = connect()
    val serializedBytes = producerRequestBytes()

    for (_ <- 0 until 3)
      sendRequest(plainSocket, serializedBytes)
    for (_ <- 0 until 3) {
      val request = receiveRequest(server.dataPlaneRequestChannel)
      assertNotNull(request, "receiveRequest timed out")
      processRequestNoOpResponse(server.dataPlaneRequestChannel, request)
    }
  }

  @Test
  def testConnectionId(): Unit = {
    val sockets = (1 to 5).map(_ => connect())
    val serializedBytes = producerRequestBytes()

    val requests = sockets.map{socket =>
      sendRequest(socket, serializedBytes)
      receiveRequest(server.dataPlaneRequestChannel)
    }
    requests.zipWithIndex.foreach { case (request, i) =>
      val connectionArray = request.context.connectionId.split("-")
      // Processor id should be 0 for all connections
      assertEquals("0", connectionArray(2))
      assertEquals(i.toString, connectionArray(3))
    }

    sockets.foreach(_.close)
  }

  @Test
  def testIdleConnection(): Unit = {
    val idleTimeMs = 60000
    val time = new MockTime()
    props.put(SocketServerConfigs.CONNECTIONS_MAX_IDLE_MS_CONFIG, idleTimeMs.toString)
    val serverMetrics = new Metrics
    val overrideServer = new SocketServer(KafkaConfig.fromProps(props), serverMetrics,
      time, credentialProvider, apiVersionManager)

    try {
      overrideServer.enableRequestProcessing(Map.empty).get(1, TimeUnit.MINUTES)
      val serializedBytes = producerRequestBytes()

      // Connection with no outstanding requests
      val socket0 = connect(overrideServer)
      sendRequest(socket0, serializedBytes)
      val request0 = receiveRequest(overrideServer.dataPlaneRequestChannel)
      processRequest(overrideServer.dataPlaneRequestChannel, request0)
      assertTrue(openChannel(request0, overrideServer).nonEmpty, "Channel not open")
      assertEquals(openChannel(request0, overrideServer), openOrClosingChannel(request0, overrideServer))
      // Receive response to make sure activity on socket server processor thread quiesces, otherwise
      // it may continue after the mock time sleep, so there would be events that would mark the
      // connection as "up-to-date" after the sleep and prevent connection from being idle.
      receiveResponse(socket0)
      TestUtils.waitUntilTrue(() => !openChannel(request0, overrideServer).get.isMuted, "Failed to unmute channel")
      time.sleep(idleTimeMs + 1)
      TestUtils.waitUntilTrue(() => openOrClosingChannel(request0, overrideServer).isEmpty, "Failed to close idle channel")
      assertTrue(openChannel(request0, overrideServer).isEmpty, "Channel not removed")

      // Connection with one request being processed (channel is muted), no other in-flight requests
      val socket1 = connect(overrideServer)
      sendRequest(socket1, serializedBytes)
      val request1 = receiveRequest(overrideServer.dataPlaneRequestChannel)
      assertTrue(openChannel(request1, overrideServer).nonEmpty, "Channel not open")
      assertEquals(openChannel(request1, overrideServer), openOrClosingChannel(request1, overrideServer))
      time.sleep(idleTimeMs + 1)
      TestUtils.waitUntilTrue(() => openOrClosingChannel(request1, overrideServer).isEmpty, "Failed to close idle channel")
      assertTrue(openChannel(request1, overrideServer).isEmpty, "Channel not removed")
      processRequest(overrideServer.dataPlaneRequestChannel, request1)

      // Connection with one request being processed (channel is muted), more in-flight requests
      val socket2 = connect(overrideServer)
      val request2 = sendRequestsReceiveOne(overrideServer, socket2, serializedBytes, 3)
      time.sleep(idleTimeMs + 1)
      TestUtils.waitUntilTrue(() => openOrClosingChannel(request2, overrideServer).isEmpty, "Failed to close idle channel")
      assertTrue(openChannel(request1, overrideServer).isEmpty, "Channel not removed")
      processRequest(overrideServer.dataPlaneRequestChannel, request2) // this triggers a failed send since channel has been closed
      assertNull(overrideServer.dataPlaneRequestChannel.receiveRequest(200), "Received request on expired channel")

    } finally {
      shutdownServerAndMetrics(overrideServer)
    }
  }

  @Test
  def testConnectionIdReuse(): Unit = {
    val idleTimeMs = 60000
    props.put(SocketServerConfigs.CONNECTIONS_MAX_IDLE_MS_CONFIG, idleTimeMs.toString)
    props ++= sslServerProps
    val overrideConnectionId = "127.0.0.1:1-127.0.0.1:2-0-0"
    val overrideServer = new TestableSocketServer(KafkaConfig.fromProps(props))

    def openChannel: Option[KafkaChannel] = overrideServer.dataPlaneAcceptor(listener).get.processors(0).channel(overrideConnectionId)

    def openOrClosingChannel: Option[KafkaChannel] = overrideServer.dataPlaneAcceptor(listener).get.processors(0).openOrClosingChannel(overrideConnectionId)

    def connectionCount = overrideServer.connectionCount(InetAddress.getByName("127.0.0.1"))

    // Create a client connection and wait for server to register the connection with the selector. For
    // test scenarios below where `Selector.register` fails, the wait ensures that checks are performed
    // only after `register` is processed by the server.
    def connectAndWaitForConnectionRegister(): Socket = {
      val connections = overrideServer.testableSelector.operationCounts(SelectorOperation.Register)
      val socket = sslConnect(overrideServer)
      TestUtils.waitUntilTrue(() =>
        overrideServer.testableSelector.operationCounts(SelectorOperation.Register) == connections + 1, "Connection not registered")
      socket
    }

    try {
      overrideServer.enableRequestProcessing(Map.empty).get(1, TimeUnit.MINUTES)
      overrideServer.testableProcessor.setConnectionId(overrideConnectionId)
      val socket1 = connectAndWaitForConnectionRegister()
      TestUtils.waitUntilTrue(() => connectionCount == 1 && openChannel.isDefined, "Failed to create channel")
      val channel1 = openChannel.getOrElse(throw new RuntimeException("Channel not found"))

      // Create new connection with same id when `channel1` is still open and in Selector.channels
      // Check that new connection is closed and openChannel still contains `channel1`
      connectAndWaitForConnectionRegister()
      TestUtils.waitUntilTrue(() => connectionCount == 1, "Failed to close channel")
      assertSame(channel1, openChannel.getOrElse(throw new RuntimeException("Channel not found")))
      socket1.close()
      TestUtils.waitUntilTrue(() => openChannel.isEmpty, "Channel not closed")

      // Create a channel with buffered receive and close remote connection
      val request = makeChannelWithBufferedRequestsAndCloseRemote(overrideServer, overrideServer.testableSelector)
      val channel2 = openChannel.getOrElse(throw new RuntimeException("Channel not found"))

      // Create new connection with same id when `channel2` is closing, but still in Selector.channels
      // Check that new connection is closed and openOrClosingChannel still contains `channel2`
      connectAndWaitForConnectionRegister()
      TestUtils.waitUntilTrue(() => connectionCount == 1, "Failed to close channel")
      assertSame(channel2, openOrClosingChannel.getOrElse(throw new RuntimeException("Channel not found")))

      // Complete request with failed send so that `channel2` is removed from Selector.channels
      processRequest(overrideServer.dataPlaneRequestChannel, request)
      TestUtils.waitUntilTrue(() => connectionCount == 0 && openOrClosingChannel.isEmpty, "Failed to remove channel with failed send")

      // Check that new connections can be created with the same id since `channel1` is no longer in Selector
      connectAndWaitForConnectionRegister()
      TestUtils.waitUntilTrue(() => connectionCount == 1 && openChannel.isDefined, "Failed to open new channel")
      val newChannel = openChannel.getOrElse(throw new RuntimeException("Channel not found"))
      assertNotSame(channel1, newChannel)
      newChannel.disconnect()

    } finally {
      shutdownServerAndMetrics(overrideServer)
    }
  }

  private def makeSocketWithBufferedRequests(server: SocketServer,
                                             serverSelector: Selector,
                                             proxyServer: ProxyServer,
                                             numBufferedRequests: Int = 2): (Socket, RequestChannel.Request) = {

    val requestBytes = producerRequestBytes()
    val socket = sslClientSocket(proxyServer.localPort)
    sendRequest(socket, requestBytes)
    val request1 = receiveRequest(server.dataPlaneRequestChannel)

    val connectionId = request1.context.connectionId
    val channel = server.dataPlaneAcceptor(listener).get.processors(0).channel(connectionId).getOrElse(throw new IllegalStateException("Channel not found"))
    val transportLayer: SslTransportLayer = JTestUtils.fieldValue(channel, classOf[KafkaChannel], "transportLayer")
    val netReadBuffer: ByteBuffer = JTestUtils.fieldValue(transportLayer, classOf[SslTransportLayer], "netReadBuffer")

    proxyServer.enableBuffering(netReadBuffer)
    (1 to numBufferedRequests).foreach { _ => sendRequest(socket, requestBytes) }

    val keysWithBufferedRead: util.Set[SelectionKey] = JTestUtils.fieldValue(serverSelector, classOf[Selector], "keysWithBufferedRead")
    keysWithBufferedRead.add(channel.selectionKey)
    JTestUtils.setFieldValue(transportLayer, "hasBytesBuffered", true)

    (socket, request1)
  }

  /**
   * Create a channel with data in SSL buffers and close the remote connection.
   * The channel should remain open in SocketServer even if it detects that the peer has closed
   * the connection since there is pending data to be processed.
   */
  private def makeChannelWithBufferedRequestsAndCloseRemote(server: TestableSocketServer,
                                                            serverSelector: TestableSelector,
                                                            makeClosing: Boolean = false): RequestChannel.Request = {

    val proxyServer = new ProxyServer(server)
    try {
      val (socket, request1) = makeSocketWithBufferedRequests(server, serverSelector, proxyServer)

      socket.close()
      proxyServer.serverConnSocket.close()
      TestUtils.waitUntilTrue(() => proxyServer.clientConnSocket.isClosed, "Client socket not closed", waitTimeMs = 10000)

      processRequestNoOpResponse(server.dataPlaneRequestChannel, request1)
      val channel = openOrClosingChannel(request1, server).getOrElse(throw new IllegalStateException("Channel closed too early"))
      if (makeClosing)
        serverSelector.pendingClosingChannels.add(channel)

      receiveRequest(server.dataPlaneRequestChannel, timeout = 10000)
    } finally {
      proxyServer.close()
    }
  }

  def sendRequestsReceiveOne(server: SocketServer, socket: Socket, requestBytes: Array[Byte], numRequests: Int): RequestChannel.Request = {
    (1 to numRequests).foreach(i => sendRequest(socket, requestBytes, flush = i == numRequests))
    receiveRequest(server.dataPlaneRequestChannel)
  }

  private def closeSocketWithPendingRequest(server: SocketServer,
                                            createSocket: () => Socket): RequestChannel.Request = {

    def maybeReceiveRequest(): Option[RequestChannel.Request] = {
      try {
        Some(receiveRequest(server.dataPlaneRequestChannel, timeout = 1000))
      } catch {
        case _: Exception => None
      }
    }

    def closedChannelWithPendingRequest(): Option[RequestChannel.Request] = {
      val socket = createSocket.apply()
      val req1 = sendRequestsReceiveOne(server, socket, producerRequestBytes(), numRequests = 100)
      processRequestNoOpResponse(server.dataPlaneRequestChannel, req1)
      // Set SoLinger to 0 to force a hard disconnect via TCP RST
      socket.setSoLinger(true, 0)
      socket.close()

      maybeReceiveRequest().flatMap { req =>
        processRequestNoOpResponse(server.dataPlaneRequestChannel, req)
        maybeReceiveRequest()
      }
    }

    val (request, _) = TestUtils.computeUntilTrue(closedChannelWithPendingRequest()) { req => req.nonEmpty }
    request.getOrElse(throw new IllegalStateException("Could not create close channel with pending request"))
  }

  // Prepares test setup for throttled channel tests. throttlingDone controls whether or not throttling has completed
  // in quota manager.
  def throttledChannelTestSetUp(socket: Socket, serializedBytes: Array[Byte], noOpResponse: Boolean,
                                throttlingInProgress: Boolean): RequestChannel.Request = {
    sendRequest(socket, serializedBytes)

    // Mimic a primitive request handler that fetches the request from RequestChannel and place a response with a
    // throttled channel.
    val request = receiveRequest(server.dataPlaneRequestChannel)
    val byteBuffer = request.body[AbstractRequest].serializeWithHeader(request.header)
    val send = new NetworkSend(request.context.connectionId, ByteBufferSend.sizePrefixed(byteBuffer))

    val channelThrottlingCallback = new ThrottleCallback {
      override def startThrottling(): Unit = server.dataPlaneRequestChannel.startThrottling(request)
      override def endThrottling(): Unit = server.dataPlaneRequestChannel.endThrottling(request)
    }
    val throttledChannel = new ThrottledChannel(new MockTime(), 100, channelThrottlingCallback)
    val headerLog = RequestConvertToJson.requestHeaderNode(request.header)
    val response =
      if (!noOpResponse)
        new RequestChannel.SendResponse(request, send, Some(headerLog), None)
      else
        new RequestChannel.NoOpResponse(request)
    server.dataPlaneRequestChannel.sendResponse(response)

    // Quota manager would call notifyThrottlingDone() on throttling completion. Simulate it if throttlingInProgress is
    // false.
    if (!throttlingInProgress)
      throttledChannel.notifyThrottlingDone()

    request
  }

  def openChannel(request: RequestChannel.Request, server: SocketServer = this.server): Option[KafkaChannel] =
    server.dataPlaneAcceptor(listener).get.processors(0).channel(request.context.connectionId)

  def openOrClosingChannel(request: RequestChannel.Request, server: SocketServer = this.server): Option[KafkaChannel] =
    server.dataPlaneAcceptor(listener).get.processors(0).openOrClosingChannel(request.context.connectionId)

  @Test
  def testSendActionResponseWithThrottledChannelWhereThrottlingInProgress(): Unit = {
    val socket = connect()
    val serializedBytes = producerRequestBytes()
    // SendAction with throttling in progress
    val request = throttledChannelTestSetUp(socket, serializedBytes, noOpResponse = false, throttlingInProgress = true)

    // receive response
    assertEquals(serializedBytes.toSeq, receiveResponse(socket).toSeq)
    TestUtils.waitUntilTrue(() => openOrClosingChannel(request).exists(c => c.muteState() == ChannelMuteState.MUTED_AND_THROTTLED), "fail")
    // Channel should still be muted.
    assertTrue(openOrClosingChannel(request).exists(c => c.isMuted))
  }

  @Test
  def testSendActionResponseWithThrottledChannelWhereThrottlingAlreadyDone(): Unit = {
    val socket = connect()
    val serializedBytes = producerRequestBytes()
    // SendAction with throttling in progress
    val request = throttledChannelTestSetUp(socket, serializedBytes, noOpResponse = false, throttlingInProgress = false)

    // receive response
    assertEquals(serializedBytes.toSeq, receiveResponse(socket).toSeq)
    // Since throttling is already done, the channel can be unmuted after sending out the response.
    TestUtils.waitUntilTrue(() => openOrClosingChannel(request).exists(c => c.muteState() == ChannelMuteState.NOT_MUTED), "fail")
    // Channel is now unmuted.
    assertFalse(openOrClosingChannel(request).exists(c => c.isMuted))
  }

  @Test
  def testNoOpActionResponseWithThrottledChannelWhereThrottlingInProgress(): Unit = {
    val socket = connect()
    val serializedBytes = producerRequestBytes()
    // SendAction with throttling in progress
    val request = throttledChannelTestSetUp(socket, serializedBytes, noOpResponse = true, throttlingInProgress = true)

    TestUtils.waitUntilTrue(() => openOrClosingChannel(request).exists(c => c.muteState() == ChannelMuteState.MUTED_AND_THROTTLED), "fail")
    // Channel should still be muted.
    assertTrue(openOrClosingChannel(request).exists(c => c.isMuted))
  }

  @Test
  def testNoOpActionResponseWithThrottledChannelWhereThrottlingAlreadyDone(): Unit = {
    val socket = connect()
    val serializedBytes = producerRequestBytes()
    // SendAction with throttling in progress
    val request = throttledChannelTestSetUp(socket, serializedBytes, noOpResponse = true, throttlingInProgress = false)

    // Since throttling is already done, the channel can be unmuted.
    TestUtils.waitUntilTrue(() => openOrClosingChannel(request).exists(c => c.muteState() == ChannelMuteState.NOT_MUTED), "fail")
    // Channel is now unmuted.
    assertFalse(openOrClosingChannel(request).exists(c => c.isMuted))
  }

  @Test
  def testSocketsCloseOnShutdown(): Unit = {
    // open a connection
    val plainSocket = connect()
    plainSocket.setTcpNoDelay(true)
    val bytes = new Array[Byte](40)
    // send a request first to make sure the connection has been picked up by the socket server
    sendRequest(plainSocket, bytes, Some(0))
    processRequest(server.dataPlaneRequestChannel)
    // the following sleep is necessary to reliably detect the connection close when we send data below
    Thread.sleep(200L)
    // make sure the sockets are open
    server.dataPlaneAcceptors.asScala.values.foreach(acceptor => assertFalse(acceptor.serverChannel.socket.isClosed))
    // then shutdown the server
    shutdownServerAndMetrics(server)

    verifyRemoteConnectionClosed(plainSocket)
  }

  @Test
  def testMaxConnectionsPerIp(): Unit = {
    // make the maximum allowable number of connections
    val conns = (0 until server.config.maxConnectionsPerIp).map(_ => connect())
    // now try one more (should fail)
    val conn = connect()
    conn.setSoTimeout(3000)
    assertEquals(-1, conn.getInputStream.read())
    conn.close()

    // it should succeed after closing one connection
    val address = conns.head.getInetAddress
    conns.head.close()
    TestUtils.waitUntilTrue(() => server.connectionCount(address) < conns.length,
      "Failed to decrement connection count after close")
    val conn2 = connect()
    val serializedBytes = producerRequestBytes()
    sendRequest(conn2, serializedBytes)
    val request = server.dataPlaneRequestChannel.receiveRequest(2000)
    assertNotNull(request)
  }

  @Test
  def testZeroMaxConnectionsPerIp(): Unit = {
    val newProps = TestUtils.createBrokerConfig(0, port = 0)
    newProps.setProperty(SocketServerConfigs.MAX_CONNECTIONS_PER_IP_CONFIG, "0")
    newProps.setProperty(SocketServerConfigs.MAX_CONNECTIONS_PER_IP_OVERRIDES_CONFIG, "%s:%s".format("127.0.0.1", "5"))
    val server = new SocketServer(KafkaConfig.fromProps(newProps), new Metrics(),
      Time.SYSTEM, credentialProvider, apiVersionManager)
    try {
      server.enableRequestProcessing(Map.empty).get(1, TimeUnit.MINUTES)
      // make the maximum allowable number of connections
      val conns = (0 until 5).map(_ => connect(server))
      // now try one more (should fail)
      val conn = connect(server)
      conn.setSoTimeout(3000)
      assertEquals(-1, conn.getInputStream.read())
      conn.close()

      // it should succeed after closing one connection
      val address = conns.head.getInetAddress
      conns.head.close()
      TestUtils.waitUntilTrue(() => server.connectionCount(address) < conns.length,
        "Failed to decrement connection count after close")
      val conn2 = connect(server)
      val serializedBytes = producerRequestBytes()
      sendRequest(conn2, serializedBytes)
      val request = server.dataPlaneRequestChannel.receiveRequest(2000)
      assertNotNull(request)

      // now try to connect from the external facing interface, which should fail
      val conn3 = connect(s = server, localAddr = InetAddress.getLocalHost)
      conn3.setSoTimeout(3000)
      assertEquals(-1, conn3.getInputStream.read())
      conn3.close()
    } finally {
      shutdownServerAndMetrics(server)
    }
  }

  @Test
  def testMaxConnectionsPerIpOverrides(): Unit = {
    val overrideNum = server.config.maxConnectionsPerIp + 1
    val overrideProps = TestUtils.createBrokerConfig(0, port = 0)
    overrideProps.put(SocketServerConfigs.MAX_CONNECTIONS_PER_IP_OVERRIDES_CONFIG, s"localhost:$overrideNum")
    val serverMetrics = new Metrics()
    val overrideServer = new SocketServer(KafkaConfig.fromProps(overrideProps), serverMetrics,
      Time.SYSTEM, credentialProvider, apiVersionManager)
    try {
      overrideServer.enableRequestProcessing(Map.empty).get(1, TimeUnit.MINUTES)
      // make the maximum allowable number of connections
      val conns = (0 until overrideNum).map(_ => connect(overrideServer))

      // it should succeed
      val serializedBytes = producerRequestBytes()
      sendRequest(conns.last, serializedBytes)
      val request = overrideServer.dataPlaneRequestChannel.receiveRequest(2000)
      assertNotNull(request)

      // now try one more (should fail)
      val conn = connect(overrideServer)
      conn.setSoTimeout(3000)
      assertEquals(-1, conn.getInputStream.read())
    } finally {
      shutdownServerAndMetrics(overrideServer)
    }
  }

  @Test
  def testExceptionInAcceptor(): Unit = {
    val serverMetrics = new Metrics()

    val overrideServer = new SocketServer(KafkaConfig.fromProps(props), serverMetrics,
      Time.SYSTEM, credentialProvider, apiVersionManager) {

      // same as SocketServer.createAcceptor,
      // except the Acceptor overriding a method to inject the exception
      override protected def createDataPlaneAcceptor(endPoint: EndPoint, isPrivilegedListener: Boolean, requestChannel: RequestChannel): DataPlaneAcceptor = {

        new DataPlaneAcceptor(this, endPoint, this.config, nodeId, connectionQuotas, time, false, requestChannel, serverMetrics, this.credentialProvider, new LogContext(), MemoryPool.NONE, this.apiVersionManager) {
          override protected def configureAcceptedSocketChannel(socketChannel: SocketChannel): Unit = {
            assertEquals(1, connectionQuotas.get(socketChannel.socket.getInetAddress))
            throw new IOException("test injected IOException")
          }
        }
      }
    }

    try {
      overrideServer.enableRequestProcessing(Map.empty).get(1, TimeUnit.MINUTES)
      val conn = connect(overrideServer)
      conn.setSoTimeout(3000)
      assertEquals(-1, conn.getInputStream.read())
      assertEquals(0, overrideServer.connectionQuotas.get(conn.getInetAddress))
    } finally {
      shutdownServerAndMetrics(overrideServer)
    }
  }

  @Test
  def testConnectionRatePerIp(): Unit = {
    val defaultTimeoutMs = 2000
    val overrideProps = TestUtils.createBrokerConfig(0, port = 0)
    overrideProps.remove(SocketServerConfigs.MAX_CONNECTIONS_PER_IP_CONFIG)
    overrideProps.put(QuotaConfig.NUM_QUOTA_SAMPLES_CONFIG, String.valueOf(2))
    val connectionRate = 5
    val time = new MockTime()
    val overrideServer = new SocketServer(KafkaConfig.fromProps(overrideProps), new Metrics(),
      time, credentialProvider, apiVersionManager)
    // update the connection rate to 5
    overrideServer.connectionQuotas.updateIpConnectionRateQuota(None, Some(connectionRate))
    try {
      overrideServer.enableRequestProcessing(Map.empty).get(1, TimeUnit.MINUTES)
      // make the (maximum allowable number + 1) of connections
      (0 to connectionRate).map(_ => connect(overrideServer))

      val acceptors = overrideServer.dataPlaneAcceptors.asScala.values
      // waiting for 5 connections got accepted and 1 connection got throttled
      TestUtils.waitUntilTrue(
        () => acceptors.foldLeft(0)((accumulator, acceptor) => accumulator + acceptor.throttledSockets.size) == 1,
        "timeout waiting for 1 connection to get throttled",
        defaultTimeoutMs)

      // now try one more, so that we can make sure this connection will get throttled
      var conn = connect(overrideServer)
      // there should be total 2 connection got throttled now
      TestUtils.waitUntilTrue(
        () => acceptors.foldLeft(0)((accumulator, acceptor) => accumulator + acceptor.throttledSockets.size) == 2,
        "timeout waiting for 2 connection to get throttled",
        defaultTimeoutMs)
      // advance time to unthrottle connections
      time.sleep(defaultTimeoutMs)
      acceptors.foreach(_.wakeup())
      // make sure there are no connection got throttled now(and the throttled connections should be closed)
      TestUtils.waitUntilTrue(() => acceptors.forall(_.throttledSockets.isEmpty),
        "timeout waiting for connection to be unthrottled",
        defaultTimeoutMs)
      // verify the connection is closed now
      verifyRemoteConnectionClosed(conn)

      // new connection should succeed after previous connection closed, and previous samples have been expired
      conn = connect(overrideServer)
      val serializedBytes = producerRequestBytes()
      sendRequest(conn, serializedBytes)
      val request = overrideServer.dataPlaneRequestChannel.receiveRequest(defaultTimeoutMs)
      assertNotNull(request)
    } finally {
      shutdownServerAndMetrics(overrideServer)
    }
  }

  @Test
  def testThrottledSocketsClosedOnShutdown(): Unit = {
    val overrideProps = TestUtils.createBrokerConfig(0, port = 0)
    overrideProps.remove("max.connections.per.ip")
    overrideProps.put(QuotaConfig.NUM_QUOTA_SAMPLES_CONFIG, String.valueOf(2))
    val connectionRate = 5
    val time = new MockTime()
    val overrideServer = new SocketServer(KafkaConfig.fromProps(overrideProps), new Metrics(),
      time, credentialProvider, apiVersionManager)
    overrideServer.connectionQuotas.updateIpConnectionRateQuota(None, Some(connectionRate))
    overrideServer.enableRequestProcessing(Map.empty).get(1, TimeUnit.MINUTES)
    // make the maximum allowable number of connections
    (0 until connectionRate).map(_ => connect(overrideServer))
    // now try one more (should get throttled)
    val conn = connect(overrideServer)
    // don't advance time so that connection never gets unthrottled
    shutdownServerAndMetrics(overrideServer)
    verifyRemoteConnectionClosed(conn)
  }

  private def verifyRemoteConnectionClosed(connection: Socket): Unit = {
    val largeChunkOfBytes = new Array[Byte](1000000)
    // doing a subsequent send should throw an exception as the connection should be closed.
    // send a large chunk of bytes to trigger a socket flush
    assertThrows(classOf[IOException], () => sendRequest(connection, largeChunkOfBytes, Some(0)))
  }

  @Test
  def testSslSocketServer(): Unit = {
    val serverMetrics = new Metrics
    val overrideServer = new SocketServer(KafkaConfig.fromProps(sslServerProps), serverMetrics,
      Time.SYSTEM, credentialProvider, apiVersionManager)
    try {
      overrideServer.enableRequestProcessing(Map.empty).get(1, TimeUnit.MINUTES)
      val sslContext = SSLContext.getInstance(TestSslUtils.DEFAULT_TLS_PROTOCOL_FOR_TESTS)
      sslContext.init(null, Array(trustAllCerts), new java.security.SecureRandom())
      val socketFactory = sslContext.getSocketFactory
      val sslSocket = socketFactory.createSocket("localhost",
        overrideServer.boundPort(ListenerName.forSecurityProtocol(SecurityProtocol.SSL))).asInstanceOf[SSLSocket]
      sslSocket.setNeedClientAuth(false)

      val correlationId = -1
      val clientId = ""
      val ackTimeoutMs = 10000
      val ack = 0: Short
      val emptyRequest = requests.ProduceRequest.builder(new ProduceRequestData()
        .setTopicData(new ProduceRequestData.TopicProduceDataCollection())
        .setAcks(ack)
        .setTimeoutMs(ackTimeoutMs)
        .setTransactionalId(null))
        .build()
      val emptyHeader = new RequestHeader(ApiKeys.PRODUCE, emptyRequest.version, clientId, correlationId)
      val serializedBytes = Utils.toArray(emptyRequest.serializeWithHeader(emptyHeader))

      sendRequest(sslSocket, serializedBytes)
      processRequest(overrideServer.dataPlaneRequestChannel)
      assertEquals(serializedBytes.toSeq, receiveResponse(sslSocket).toSeq)
      sslSocket.close()
    } finally {
      shutdownServerAndMetrics(overrideServer)
    }
  }

  @Test
  def testSaslReauthenticationFailureWithKip152SaslAuthenticate(): Unit = {
    checkSaslReauthenticationFailure(true)
  }

  @Test
  def testSaslReauthenticationFailureNoKip152SaslAuthenticate(): Unit = {
    checkSaslReauthenticationFailure(false)
  }

  def checkSaslReauthenticationFailure(leverageKip152SaslAuthenticateRequest: Boolean): Unit = {
    shutdownServerAndMetrics(server) // we will use our own instance because we require custom configs
    val username = "admin"
    val password = "admin-secret"
    val reauthMs = 1500
    props.setProperty("listeners", "SASL_PLAINTEXT://localhost:0")
    props.setProperty("advertised.listeners", "SASL_PLAINTEXT://localhost:0")
    props.setProperty("security.inter.broker.protocol", "SASL_PLAINTEXT")
    props.setProperty("listener.name.sasl_plaintext.plain.sasl.jaas.config",
      "org.apache.kafka.common.security.plain.PlainLoginModule required " +
        "username=\"%s\" password=\"%s\" user_%s=\"%s\";".format(username, password, username, password))
    props.setProperty("sasl.mechanism.inter.broker.protocol", "PLAIN")
    props.setProperty("listener.name.sasl_plaintext.sasl.enabled.mechanisms", "PLAIN")
    props.setProperty("num.network.threads", "1")
    props.setProperty("connections.max.reauth.ms", reauthMs.toString)
    props.setProperty("listener.security.protocol.map", "SASL_PLAINTEXT:SASL_PLAINTEXT,CONTROLLER:PLAINTEXT")

    val overrideProps = TestUtils.createBrokerConfig(0, saslProperties = Some(props), enableSaslPlaintext = true)
    val time = new MockTime()
    val overrideServer = new TestableSocketServer(KafkaConfig.fromProps(overrideProps), time = time)
    try {
      overrideServer.enableRequestProcessing(Map.empty).get(1, TimeUnit.MINUTES)
      val socket = connect(overrideServer, ListenerName.forSecurityProtocol(SecurityProtocol.SASL_PLAINTEXT))

      val correlationId = -1
      val clientId = ""
      // send a SASL handshake request
      val version: Short = if (leverageKip152SaslAuthenticateRequest) ApiKeys.SASL_HANDSHAKE.latestVersion else 0
      val saslHandshakeRequest = new SaslHandshakeRequest.Builder(new SaslHandshakeRequestData().setMechanism("PLAIN"))
        .build(version)
      val saslHandshakeHeader = new RequestHeader(ApiKeys.SASL_HANDSHAKE, saslHandshakeRequest.version, clientId,
        correlationId)
      sendApiRequest(socket, saslHandshakeRequest, saslHandshakeHeader)
      receiveResponse(socket)

      // now send credentials
      val authBytes = "admin\u0000admin\u0000admin-secret".getBytes(StandardCharsets.UTF_8)
      if (leverageKip152SaslAuthenticateRequest) {
        // send credentials within a SaslAuthenticateRequest
        val saslAuthenticateRequest = new SaslAuthenticateRequest.Builder(new SaslAuthenticateRequestData()
          .setAuthBytes(authBytes)).build()
        val saslAuthenticateHeader = new RequestHeader(ApiKeys.SASL_AUTHENTICATE, saslAuthenticateRequest.version,
          clientId, correlationId)
        sendApiRequest(socket, saslAuthenticateRequest, saslAuthenticateHeader)
      } else {
        // send credentials directly, without a SaslAuthenticateRequest
        sendRequest(socket, authBytes)
      }
      receiveResponse(socket)
      assertEquals(1, overrideServer.testableSelector.channels.size)

      // advance the clock long enough to cause server-side disconnection upon next send...
      time.sleep(reauthMs * 2)
      // ...and now send something to trigger the disconnection
      val ackTimeoutMs = 10000
      val ack = 0: Short
      val emptyRequest = requests.ProduceRequest.builder(new ProduceRequestData()
        .setTopicData(new ProduceRequestData.TopicProduceDataCollection())
        .setAcks(ack)
        .setTimeoutMs(ackTimeoutMs)
        .setTransactionalId(null))
        .build()
      val emptyHeader = new RequestHeader(ApiKeys.PRODUCE, emptyRequest.version, clientId, correlationId)
      sendApiRequest(socket, emptyRequest, emptyHeader)
      // wait a little bit for the server-side disconnection to occur since it happens asynchronously
      try {
        TestUtils.waitUntilTrue(() => overrideServer.testableSelector.channels.isEmpty,
          "Expired connection was not closed", 1000)
      } finally {
        socket.close()
      }
    } finally {
      shutdownServerAndMetrics(overrideServer)
    }
  }

  @Test
  def testSessionPrincipal(): Unit = {
    val socket = connect()
    val bytes = new Array[Byte](40)
    sendRequest(socket, bytes, Some(0))
    assertEquals(KafkaPrincipal.ANONYMOUS, receiveRequest(server.dataPlaneRequestChannel).session.principal)
  }

  /* Test that we update request metrics if the client closes the connection while the broker response is in flight. */
  @Test
  def testClientDisconnectionUpdatesRequestMetrics(): Unit = {
    shutdownServerAndMetrics(server)
    // The way we detect a connection close from the client depends on the response size. If it's small, an
    // IOException ("Connection reset by peer") is thrown when the Selector reads from the socket. If
    // it's large, an IOException ("Broken pipe") is thrown when the Selector writes to the socket. We test
    // both paths to ensure they are handled correctly.
    checkClientDisconnectionUpdatesRequestMetrics(0)
    checkClientDisconnectionUpdatesRequestMetrics(550000)
  }

  private def checkClientDisconnectionUpdatesRequestMetrics(responseBufferSize: Int): Unit = {
    val props = TestUtils.createBrokerConfig(0, port = 0)
    val overrideServer = new TestableSocketServer(KafkaConfig.fromProps(props))

    try {
      overrideServer.enableRequestProcessing(Map.empty).get(1, TimeUnit.MINUTES)
      val conn: Socket = connect(overrideServer)
      overrideServer.testableProcessor.closeSocketOnSendResponse(conn)
      val serializedBytes = producerRequestBytes()
      sendRequest(conn, serializedBytes)

      val channel = overrideServer.dataPlaneRequestChannel
      val request = receiveRequest(channel)

      val requestMetrics = channel.metrics(request.header.apiKey.name)

      def totalTimeHistCount(): Long = requestMetrics.totalTimeHist.count

      val expectedTotalTimeCount = totalTimeHistCount() + 1
      val send = new NetworkSend(request.context.connectionId, ByteBufferSend.sizePrefixed(ByteBuffer.allocate(responseBufferSize)))
      val headerLog = new ObjectNode(JsonNodeFactory.instance)
      headerLog.set("response", new TextNode("someResponse"))
      channel.sendResponse(new RequestChannel.SendResponse(request, send, Some(headerLog), None))

      TestUtils.waitUntilTrue(() => totalTimeHistCount() == expectedTotalTimeCount,
        s"request metrics not updated, expected: $expectedTotalTimeCount, actual: ${totalTimeHistCount()}")

    } finally {
      shutdownServerAndMetrics(overrideServer)
    }
  }

  @Test
  def testServerShutdownWithoutEnable(): Unit = {
    // The harness server has already been enabled, so it's invalid for this test.
    shutdownServerAndMetrics(server)
    val props = TestUtils.createBrokerConfig(0, port = 0)
    val overrideServer = new TestableSocketServer(KafkaConfig.fromProps(props))
    overrideServer.shutdown()
    assertFalse(overrideServer.testableAcceptor.isOpen)
    overrideServer.testableSelector.waitForOperations(SelectorOperation.CloseSelector, 1)
  }

  @Test
  def testClientDisconnectionWithOutstandingReceivesProcessedUntilFailedSend(): Unit = {
    shutdownServerAndMetrics(server)
    val serverMetrics = new Metrics
    val overrideServer = new TestableSocketServer(KafkaConfig.fromProps(props))

    try {
      overrideServer.enableRequestProcessing(Map.empty).get(1, TimeUnit.MINUTES)
      val selector = overrideServer.testableSelector

      // Create a channel, send some requests and close socket. Receive one pending request after socket was closed.
      val request = closeSocketWithPendingRequest(overrideServer, () => connect(overrideServer))

      // Complete request with socket exception so that the channel is closed
      processRequest(overrideServer.dataPlaneRequestChannel, request)
      TestUtils.waitUntilTrue(() => openOrClosingChannel(request, overrideServer).isEmpty, "Channel not closed after failed send")
      assertTrue(selector.completedSends.isEmpty, "Unexpected completed send")
    } finally {
      overrideServer.shutdown()
      serverMetrics.close()
    }
  }

  /*
   * Test that we update request metrics if the channel has been removed from the selector when the broker calls
   * `selector.send` (selector closes old connections, for example).
   */
  @Test
  def testBrokerSendAfterChannelClosedUpdatesRequestMetrics(): Unit = {
    props.setProperty(SocketServerConfigs.CONNECTIONS_MAX_IDLE_MS_CONFIG, "110")
    val serverMetrics = new Metrics
    var conn: Socket = null
    val overrideServer = new SocketServer(KafkaConfig.fromProps(props), serverMetrics,
      Time.SYSTEM, credentialProvider, apiVersionManager)
    try {
      overrideServer.enableRequestProcessing(Map.empty).get(1, TimeUnit.MINUTES)
      conn = connect(overrideServer)
      val serializedBytes = producerRequestBytes()
      sendRequest(conn, serializedBytes)
      val channel = overrideServer.dataPlaneRequestChannel
      val request = receiveRequest(channel)

      TestUtils.waitUntilTrue(() => overrideServer.dataPlaneAcceptor(listener).get.processors(request.processor).channel(request.context.connectionId).isEmpty,
        s"Idle connection `${request.context.connectionId}` was not closed by selector")

      val requestMetrics = channel.metrics(request.header.apiKey.name)
      def totalTimeHistCount(): Long = requestMetrics.totalTimeHist.count
      val expectedTotalTimeCount = totalTimeHistCount() + 1

      processRequest(channel, request)

      TestUtils.waitUntilTrue(() => totalTimeHistCount() == expectedTotalTimeCount,
        s"request metrics not updated, expected: $expectedTotalTimeCount, actual: ${totalTimeHistCount()}")

    } finally {
      shutdownServerAndMetrics(overrideServer)
    }
  }

  @Test
  def testRequestMetricsAfterStop(): Unit = {
    server.stopProcessingRequests()
    val version = ApiKeys.PRODUCE.latestVersion
    val version2 = (version - 1).toShort
    for (_ <- 0 to 1) server.dataPlaneRequestChannel.metrics(ApiKeys.PRODUCE.name).requestRate(version).mark()
    server.dataPlaneRequestChannel.metrics(ApiKeys.PRODUCE.name).requestRate(version2).mark()
    assertEquals(2, server.dataPlaneRequestChannel.metrics(ApiKeys.PRODUCE.name).requestRate(version).count())
    server.dataPlaneRequestChannel.updateErrorMetrics(ApiKeys.PRODUCE, Map(Errors.NONE -> 1))
    val nonZeroMeters = Map(s"kafka.network:type=RequestMetrics,name=RequestsPerSec,request=Produce,version=$version" -> 2,
      s"kafka.network:type=RequestMetrics,name=RequestsPerSec,request=Produce,version=$version2" -> 1,
      "kafka.network:type=RequestMetrics,name=ErrorsPerSec,request=Produce,error=NONE" -> 1)

    def requestMetricMeters = KafkaYammerMetrics
      .defaultRegistry
      .allMetrics.asScala
      .collect { case (k, metric: Meter) if k.getType == "RequestMetrics" => (k.toString, metric.count) }

    assertEquals(nonZeroMeters, requestMetricMeters.filter { case (_, value) => value != 0 })
    server.shutdown()
    assertEquals(Map.empty, requestMetricMeters)
  }

  @Test
  def testMetricCollectionAfterShutdown(): Unit = {
    shutdownServerAndMetrics(server)

    val nonZeroMetricNamesAndValues = KafkaYammerMetrics
      .defaultRegistry
      .allMetrics.asScala
      .filter { case (k, _) => k.getName.endsWith("IdlePercent") || k.getName.endsWith("NetworkProcessorAvgIdlePercent") }
      .collect { case (k, metric: Gauge[_]) => (k, metric.value().asInstanceOf[Double]) }
      .filter { case (_, value) => value != 0.0 && !value.equals(Double.NaN) }

    assertEquals(Map.empty, nonZeroMetricNamesAndValues)
  }

  @Test
  def testProcessorMetricsTags(): Unit = {
    val kafkaMetricNames = metrics.metrics.keySet.asScala.filter(_.tags.asScala.contains("listener"))
    assertFalse(kafkaMetricNames.isEmpty)

    val expectedListeners = Set("PLAINTEXT")
    kafkaMetricNames.foreach { kafkaMetricName =>
      assertTrue(expectedListeners.contains(kafkaMetricName.tags.get("listener")))
    }

    // legacy metrics not tagged
    val yammerMetricsNames = KafkaYammerMetrics.defaultRegistry.allMetrics.asScala
      .filter { case (k, _) => k.getType.equals("Processor") }
      .collect { case (k, _: Gauge[_]) => k }
    assertFalse(yammerMetricsNames.isEmpty)

    yammerMetricsNames.foreach { yammerMetricName =>
      assertFalse(yammerMetricName.getMBeanName.contains("listener="))
    }
  }

  /**
   * Tests exception handling in [[Processor.configureNewConnections]]. Exception is
   * injected into [[Selector.register]] which is used to register each new connection.
   * Test creates two connections in a single iteration by waking up the selector only
   * when two connections are ready.
   * Verifies that
   * - first failed connection is closed
   * - second connection is processed successfully after the first fails with an exception
   * - processor is healthy after the exception
   */
  @Test
  def configureNewConnectionException(): Unit = {
    shutdownServerAndMetrics(server)
    withTestableServer(testWithServer = { testableServer =>
      val testableSelector = testableServer.testableSelector

      testableSelector.updateMinWakeup(2)
      testableSelector.addFailure(SelectorOperation.Register)
      val sockets = (1 to 2).map(_ => connect(testableServer))
      testableSelector.waitForOperations(SelectorOperation.Register, 2)
      TestUtils.waitUntilTrue(() => testableServer.connectionCount(localAddress) == 1, "Failed channel not removed")

      assertProcessorHealthy(testableServer, testableSelector.notFailed(sockets))
    })
  }

  /**
   * Tests exception handling in [[Processor.processNewResponses]]. Exception is
   * injected into [[Selector.send]] which is used to send the new response.
   * Test creates two responses in a single iteration by waking up the selector only
   * when two responses are ready.
   * Verifies that
   * - first failed channel is closed
   * - second response is processed successfully after the first fails with an exception
   * - processor is healthy after the exception
   */
  @Test
  def processNewResponseException(): Unit = {
    shutdownServerAndMetrics(server)
    withTestableServer(testWithServer = { testableServer =>
      val testableSelector = testableServer.testableSelector
      testableSelector.updateMinWakeup(2)

      val sockets = (1 to 2).map(_ => connect(testableServer))
      sockets.foreach(sendRequest(_, producerRequestBytes()))

      testableServer.testableSelector.addFailure(SelectorOperation.Send)
      sockets.foreach(_ => processRequest(testableServer.dataPlaneRequestChannel))
      testableSelector.waitForOperations(SelectorOperation.Send, 2)
      testableServer.waitForChannelClose(testableSelector.allFailedChannels.head, locallyClosed = true)

      assertProcessorHealthy(testableServer, testableSelector.notFailed(sockets))
    })
  }

  /**
   * Tests exception handling in [[Processor.processNewResponses]] when [[Selector.send]]
   * fails with `CancelledKeyException`, which is handled by the selector using a different
   * code path. Test scenario is similar to [[SocketServerTest.processNewResponseException]].
   */
  @Test
  def sendCancelledKeyException(): Unit = {
    withTestableServer (testWithServer = { testableServer =>
      val testableSelector = testableServer.testableSelector
      testableSelector.updateMinWakeup(2)

      val sockets = (1 to 2).map(_ => connect(testableServer))
      sockets.foreach(sendRequest(_, producerRequestBytes()))
      val requestChannel = testableServer.dataPlaneRequestChannel

      val requests = sockets.map(_ => receiveRequest(requestChannel))
      val failedConnectionId = requests(0).context.connectionId
      // `KafkaChannel.disconnect()` cancels the selection key, triggering CancelledKeyException during send
      testableSelector.channel(failedConnectionId).disconnect()
      requests.foreach(processRequest(requestChannel, _))
      testableSelector.waitForOperations(SelectorOperation.Send, 2)
      testableServer.waitForChannelClose(failedConnectionId, locallyClosed = false)

      val successfulSocket = if (isSocketConnectionId(failedConnectionId, sockets(0))) sockets(1) else sockets(0)
      assertProcessorHealthy(testableServer, Seq(successfulSocket))
    })
  }

  /**
   * Tests channel send failure handling when send failure is triggered by [[Selector.send]]
   * to a channel whose peer has closed its connection.
   */
  @Test
  def remoteCloseSendFailure(): Unit = {
    verifySendFailureAfterRemoteClose(makeClosing = false)
  }

  /**
   * Tests channel send failure handling when send failure is triggered by [[Selector.send]]
   * to a channel whose peer has closed its connection and the channel is in `closingChannels`.
   */
  @Test
  def closingChannelSendFailure(): Unit = {
    verifySendFailureAfterRemoteClose(makeClosing = true)
  }

  private def verifySendFailureAfterRemoteClose(makeClosing: Boolean): Unit = {
    props ++= sslServerProps
    withTestableServer(testWithServer = { testableServer =>
      val testableSelector = testableServer.testableSelector

      val serializedBytes = producerRequestBytes()
      val request = makeChannelWithBufferedRequestsAndCloseRemote(testableServer, testableSelector, makeClosing)
      val otherSocket = sslConnect(testableServer)
      sendRequest(otherSocket, serializedBytes)

      processRequest(testableServer.dataPlaneRequestChannel, request)
      processRequest(testableServer.dataPlaneRequestChannel) // Also process request from other socket
      testableSelector.waitForOperations(SelectorOperation.Send, 2)
      testableServer.waitForChannelClose(request.context.connectionId, locallyClosed = false)

      assertProcessorHealthy(testableServer, Seq(otherSocket))
    })
  }

  /**
   * Verifies that all pending buffered receives are processed even if remote connection is closed.
   * The channel must be closed after pending receives are processed.
   */
  @Test
  def remoteCloseWithBufferedReceives(): Unit = {
    verifyRemoteCloseWithBufferedReceives(numComplete = 3, hasIncomplete = false)
  }

  /**
   * Verifies that channel is closed when remote client closes its connection if there is no
   * buffered receive.
   */
  @Test
  @Disabled // TODO: re-enabled until KAFKA-13735 is fixed
  def remoteCloseWithoutBufferedReceives(): Unit = {
    verifyRemoteCloseWithBufferedReceives(numComplete = 0, hasIncomplete = false)
  }

  /**
   * Verifies that channel is closed when remote client closes its connection if there is a pending
   * receive that is incomplete.
   */
  @Test
  def remoteCloseWithIncompleteBufferedReceive(): Unit = {
    verifyRemoteCloseWithBufferedReceives(numComplete = 0, hasIncomplete = true)
  }

  /**
   * Verifies that all pending buffered receives are processed even if remote connection is closed.
   * The channel must be closed after complete receives are processed, even if there is an incomplete
   * receive remaining in the buffers.
   */
  @Test
  def remoteCloseWithCompleteAndIncompleteBufferedReceives(): Unit = {
    verifyRemoteCloseWithBufferedReceives(numComplete = 3, hasIncomplete = true)
  }

  /**
   * Verifies that pending buffered receives are processed when remote connection is closed
   * until a response send fails.
   */
  @Test
  def remoteCloseWithBufferedReceivesFailedSend(): Unit = {
    verifyRemoteCloseWithBufferedReceives(numComplete = 3, hasIncomplete = false, responseRequiredIndex = 1)
  }

  /**
   * Verifies that all pending buffered receives are processed for channel in closing state.
   * The channel must be closed after pending receives are processed.
   */
  @Test
  @Disabled // TODO: re-enable after KAFKA-13736 is fixed
  def closingChannelWithBufferedReceives(): Unit = {
    verifyRemoteCloseWithBufferedReceives(numComplete = 3, hasIncomplete = false, makeClosing = true)
  }

  /**
   * Verifies that all pending buffered receives are processed for channel in closing state.
   * The channel must be closed after complete receives are processed, even if there is an incomplete
   * receive remaining in the buffers.
   */
  @Test
  def closingChannelWithCompleteAndIncompleteBufferedReceives(): Unit = {
    verifyRemoteCloseWithBufferedReceives(numComplete = 3, hasIncomplete = true)
  }

  /**
   * Verifies that pending buffered receives are processed for a channel in closing state
   * until a response send fails.
   */
  @Test
  def closingChannelWithBufferedReceivesFailedSend(): Unit = {
    verifyRemoteCloseWithBufferedReceives(numComplete = 3, hasIncomplete = false, responseRequiredIndex = 1)
  }

  /**
   * Verifies handling of client disconnections when the server-side channel is in the state
   * specified using the parameters.
   *
   * @param numComplete           Number of complete buffered requests
   * @param hasIncomplete         If true, add an additional partial buffered request
   * @param responseRequiredIndex Index of the buffered request for which a response is sent. Previous requests
   *                              are completed without a response. If set to -1, all `numComplete` requests
   *                              are completed without a response.
   * @param makeClosing           If true, put the channel into closing state in the server Selector.
   */
  private def verifyRemoteCloseWithBufferedReceives(numComplete: Int,
                                                    hasIncomplete: Boolean,
                                                    responseRequiredIndex: Int = -1,
                                                    makeClosing: Boolean = false): Unit = {
    shutdownServerAndMetrics(server)
    props ++= sslServerProps

    // Truncates the last request in the SSL buffers by directly updating the buffers to simulate partial buffered request
    def truncateBufferedRequest(channel: KafkaChannel): Unit = {
      val transportLayer: SslTransportLayer = JTestUtils.fieldValue(channel, classOf[KafkaChannel], "transportLayer")
      val netReadBuffer: ByteBuffer = JTestUtils.fieldValue(transportLayer, classOf[SslTransportLayer], "netReadBuffer")
      val appReadBuffer: ByteBuffer = JTestUtils.fieldValue(transportLayer, classOf[SslTransportLayer], "appReadBuffer")
      if (appReadBuffer.position() > 4) {
        appReadBuffer.position(4)
        netReadBuffer.position(0)
      } else {
        netReadBuffer.position(20)
      }
    }

    withTestableServer(testWithServer = { testableServer =>
      val testableSelector = testableServer.testableSelector

      val proxyServer = new ProxyServer(testableServer)
      try {
        // Step 1: Send client requests.
        //   a) request1 is sent by the client to ProxyServer and this is directly sent to the server. This
        //      ensures that server-side channel is in muted state until this request is processed in Step 3.
        //   b) `numComplete` requests are sent and buffered in the server-side channel's SSL buffers
        //   c) If `hasIncomplete=true`, an extra request is sent and buffered as in b). This will be truncated later
        //      when previous requests have been processed and only one request is remaining in the SSL buffer,
        //      making it easy to truncate.
        val numBufferedRequests = numComplete + (if (hasIncomplete) 1 else 0)
        val (socket, request1) = makeSocketWithBufferedRequests(testableServer, testableSelector, proxyServer, numBufferedRequests)
        val channel = openChannel(request1, testableServer).getOrElse(throw new IllegalStateException("Channel closed too early"))

        // Step 2: Close the client-side socket and the proxy socket to the server, triggering close notification in the
        // server when the client is unmuted in Step 3. Get the channel into its desired closing/buffered state.
        socket.close()
        proxyServer.serverConnSocket.close()
        TestUtils.waitUntilTrue(() => proxyServer.clientConnSocket.isClosed, "Client socket not closed")
        if (makeClosing)
          testableSelector.pendingClosingChannels.add(channel)
        if (numComplete == 0 && hasIncomplete)
          truncateBufferedRequest(channel)

        // Step 3: Process the first request. Verify that the channel is not removed since the channel
        // should be retained to process buffered data.
        processRequestNoOpResponse(testableServer.dataPlaneRequestChannel, request1)
        if (numComplete > 0) {
          assertSame(channel, openOrClosingChannel(request1, testableServer).getOrElse(throw new IllegalStateException("Channel closed too early")))
        }

        // Step 4: Process buffered data. if `responseRequiredIndex>=0`, the channel should be failed and removed when
        // attempting to send response. Otherwise, the channel should be removed when all completed buffers are processed.
        // Channel should be closed and removed even if there is a partial buffered request when `hasIncomplete=true`
        val numRequests = if (responseRequiredIndex >= 0) responseRequiredIndex + 1 else numComplete
        (0 until numRequests).foreach { i =>
          val request = receiveRequest(testableServer.dataPlaneRequestChannel)
          if (i == numComplete - 1 && hasIncomplete)
            truncateBufferedRequest(channel)
          if (responseRequiredIndex == i)
            processRequest(testableServer.dataPlaneRequestChannel, request)
          else
            processRequestNoOpResponse(testableServer.dataPlaneRequestChannel, request)
        }
        testableServer.waitForChannelClose(channel.id, locallyClosed = false)

        // Verify that SocketServer is healthy
        val anotherSocket = sslConnect(testableServer)
        assertProcessorHealthy(testableServer, Seq(anotherSocket))
      } finally {
        proxyServer.close()
      }
    })
  }

  /**
   * Tests idle channel expiry for SSL channels with buffered data. Muted channels are expired
   * immediately even if there is pending data to be processed. This is consistent with PLAINTEXT where
   * we expire muted channels even if there is data available on the socket. This scenario occurs if broker
   * takes longer than idle timeout to process a client request. In this case, typically client would have
   * expired its connection and would potentially reconnect to retry the request, so immediate expiry enables
   * the old connection and its associated resources to be freed sooner.
   */
  @Test
  def idleExpiryWithBufferedReceives(): Unit = {
    shutdownServerAndMetrics(server)
    val idleTimeMs = 60000
    val time = new MockTime()
    props.put(SocketServerConfigs.CONNECTIONS_MAX_IDLE_MS_CONFIG, idleTimeMs.toString)
    props ++= sslServerProps
    val testableServer = new TestableSocketServer(time = time)
    testableServer.enableRequestProcessing(Map.empty).get(1, TimeUnit.MINUTES)

    val proxyServer = new ProxyServer(testableServer)
    try {
      val testableSelector = testableServer.testableSelector
      testableSelector.updateMinWakeup(2)

      val sleepTimeMs = idleTimeMs / 2 + 1
      val (socket, request) = makeSocketWithBufferedRequests(testableServer, testableSelector, proxyServer)
      // advance mock time in increments to verify that muted sockets with buffered data don't have their idle time updated
      // additional calls to poll() should not update the channel last idle time
      for (_ <- 0 to 3) {
        time.sleep(sleepTimeMs)
        testableSelector.operationCounts.clear()
        testableSelector.waitForOperations(SelectorOperation.Poll, 1)
      }
      testableServer.waitForChannelClose(request.context.connectionId, locallyClosed = false)

      val otherSocket = sslConnect(testableServer)
      assertProcessorHealthy(testableServer, Seq(otherSocket))

      socket.close()
    } finally {
      proxyServer.close()
      shutdownServerAndMetrics(testableServer)
    }
  }

  @Test
  def testUnmuteChannelWithBufferedReceives(): Unit = {
    shutdownServerAndMetrics(server)
    val time = new MockTime()
    props ++= sslServerProps
    val testableServer = new TestableSocketServer(time = time)
    testableServer.enableRequestProcessing(Map.empty).get(1, TimeUnit.MINUTES)
    val proxyServer = new ProxyServer(testableServer)
    try {
      val testableSelector = testableServer.testableSelector
      val (socket, request) = makeSocketWithBufferedRequests(testableServer, testableSelector, proxyServer)
      testableSelector.operationCounts.clear()
      testableSelector.waitForOperations(SelectorOperation.Poll, 1)
      val keysWithBufferedRead: util.Set[SelectionKey] = JTestUtils.fieldValue(testableSelector, classOf[Selector], "keysWithBufferedRead")
      assertEquals(Set.empty, keysWithBufferedRead.asScala)
      processRequest(testableServer.dataPlaneRequestChannel, request)
      // buffered requests should be processed after channel is unmuted
      receiveRequest(testableServer.dataPlaneRequestChannel)
      socket.close()
    } finally {
      proxyServer.close()
      shutdownServerAndMetrics(testableServer)
    }
  }
  /**
   * Tests exception handling in [[Processor.processCompletedReceives]]. Exception is
   * injected into [[Selector.mute]] which is used to mute the channel when a receive is complete.
   * Test creates two receives in a single iteration by caching completed receives until two receives
   * are complete.
   * Verifies that
   * - first failed channel is closed
   * - second receive is processed successfully after the first fails with an exception
   * - processor is healthy after the exception
   */
  @Test
  def processCompletedReceiveException(): Unit = {
    withTestableServer (testWithServer = { testableServer =>
      val sockets = (1 to 2).map(_ => connect(testableServer))
      val testableSelector = testableServer.testableSelector
      val requestChannel = testableServer.dataPlaneRequestChannel

      testableSelector.cachedCompletedReceives.minPerPoll = 2
      testableSelector.addFailure(SelectorOperation.Mute)
      sockets.foreach(sendRequest(_, producerRequestBytes()))
      val requests = sockets.map(_ => receiveRequest(requestChannel))
      testableSelector.waitForOperations(SelectorOperation.Mute, 2)
      testableServer.waitForChannelClose(testableSelector.allFailedChannels.head, locallyClosed = true)
      requests.foreach(processRequest(requestChannel, _))

      assertProcessorHealthy(testableServer, testableSelector.notFailed(sockets))
    })
  }

  /**
   * Tests exception handling in [[Processor.processCompletedSends]]. Exception is
   * injected into [[Selector.unmute]] which is used to unmute the channel after send is complete.
   * Test creates two completed sends in a single iteration by caching completed sends until two
   * sends are complete.
   * Verifies that
   * - first failed channel is closed
   * - second send is processed successfully after the first fails with an exception
   * - processor is healthy after the exception
   */
  @Test
  def processCompletedSendException(): Unit = {
    shutdownServerAndMetrics(server)
    withTestableServer(testWithServer = { testableServer =>
      val testableSelector = testableServer.testableSelector
      val sockets = (1 to 2).map(_ => connect(testableServer))
      val requests = sockets.map(sendAndReceiveRequest(_, testableServer))

      testableSelector.addFailure(SelectorOperation.Unmute)
      requests.foreach(processRequest(testableServer.dataPlaneRequestChannel, _))
      testableSelector.waitForOperations(SelectorOperation.Unmute, 2)
      testableServer.waitForChannelClose(testableSelector.allFailedChannels.head, locallyClosed = true)

      assertProcessorHealthy(testableServer, testableSelector.notFailed(sockets))
    })
  }

  /**
   * Tests exception handling in [[Processor.processDisconnected]]. An invalid connectionId
   * is inserted to the disconnected list just before the actual valid one.
   * Verifies that
   * - first invalid connectionId is ignored
   * - second disconnected channel is processed successfully after the first fails with an exception
   * - processor is healthy after the exception
   */
  @Test
  def processDisconnectedException(): Unit = {
    withTestableServer (testWithServer = { testableServer =>
      val (socket, connectionId) = connectAndProcessRequest(testableServer)
      val testableSelector = testableServer.testableSelector

      // Add an invalid connectionId to `Selector.disconnected` list before the actual disconnected channel
      // and check that the actual id is processed and the invalid one ignored.
      testableSelector.cachedDisconnected.minPerPoll = 2
      testableSelector.cachedDisconnected.deferredValues += "notAValidConnectionId" -> ChannelState.EXPIRED
      socket.close()
      testableSelector.operationCounts.clear()
      testableSelector.waitForOperations(SelectorOperation.Poll, 1)
      testableServer.waitForChannelClose(connectionId, locallyClosed = false)

      assertProcessorHealthy(testableServer)
    })
  }

  /**
   * Tests that `Processor` continues to function correctly after a failed [[Selector.poll]].
   */
  @Test
  def pollException(): Unit = {
    shutdownServerAndMetrics(server)
    withTestableServer(testWithServer = { testableServer =>
      val (socket, _) = connectAndProcessRequest(testableServer)
      val testableSelector = testableServer.testableSelector

      testableSelector.addFailure(SelectorOperation.Poll)
      testableSelector.operationCounts.clear()
      testableSelector.waitForOperations(SelectorOperation.Poll, 2)

      assertProcessorHealthy(testableServer, Seq(socket))
    })
  }

  /**
   * Tests handling of `ControlThrowable`. Verifies that the selector is closed.
   */
  @Test
  def controlThrowable(): Unit = {
    shutdownServerAndMetrics(server)
    withTestableServer(testWithServer = { testableServer =>
      connectAndProcessRequest(testableServer)
      val testableSelector = testableServer.testableSelector

      testableSelector.operationCounts.clear()
      testableSelector.addFailure(SelectorOperation.Poll,
        Some(new ControlThrowable() {}))
      testableSelector.waitForOperations(SelectorOperation.Poll, 1)

      testableSelector.waitForOperations(SelectorOperation.CloseSelector, 1)
      assertEquals(1, uncaughtExceptions.get)
      uncaughtExceptions.set(0)
    })
  }

  @Test
  def testConnectionRateLimit(): Unit = {
    shutdownServerAndMetrics(server)
    val numConnections = 5
    props.put("max.connections.per.ip", numConnections.toString)
    val testableServer = new TestableSocketServer(KafkaConfig.fromProps(props), connectionQueueSize = 1)
    testableServer.enableRequestProcessing(Map.empty).get(1, TimeUnit.MINUTES)
    val testableSelector = testableServer.testableSelector
    val errors = new mutable.HashSet[String]

    def acceptorStackTraces: scala.collection.Map[Thread, String] = {
      Thread.getAllStackTraces.asScala.collect {
        case (thread, stacktraceElement) if thread.getName.contains("kafka-socket-acceptor") =>
          thread -> stacktraceElement.mkString("\n")
      }
    }

    def acceptorBlocked: Boolean = {
      val stackTraces = acceptorStackTraces
      if (stackTraces.isEmpty)
        errors.add(s"Acceptor thread not found, threads=${Thread.getAllStackTraces.keySet}")
      stackTraces.exists { case (thread, stackTrace) =>
        thread.getState == Thread.State.WAITING && stackTrace.contains("ArrayBlockingQueue")
      }
    }

    def registeredConnectionCount: Int = testableSelector.operationCounts.getOrElse(SelectorOperation.Register, 0)

    try {
      // Block selector until Acceptor is blocked while connections are pending
      testableSelector.pollCallback = () => {
        try {
          TestUtils.waitUntilTrue(() => errors.nonEmpty || registeredConnectionCount >= numConnections - 1 || acceptorBlocked,
            "Acceptor not blocked", waitTimeMs = 10000)
        } catch {
          case _: Throwable => errors.add(s"Acceptor not blocked: $acceptorStackTraces")
        }
      }
      testableSelector.operationCounts.clear()
      val sockets = (1 to numConnections).map(_ => connect(testableServer))
      TestUtils.waitUntilTrue(() => errors.nonEmpty || registeredConnectionCount == numConnections,
        "Connections not registered", waitTimeMs = 15000)
      assertEquals(Set.empty, errors)
      testableSelector.waitForOperations(SelectorOperation.Register, numConnections)

      // In each iteration, SocketServer processes at most connectionQueueSize (1 in this test)
      // new connections and then does poll() to process data from existing connections. So for
      // 5 connections, we expect 5 iterations. Since we stop when the 5th connection is processed,
      // we can safely check that there were at least 4 polls prior to the 5th connection.
      val pollCount = testableSelector.operationCounts(SelectorOperation.Poll)
      assertTrue(pollCount >= numConnections - 1, s"Connections created too quickly: $pollCount")
      verifyAcceptorBlockedPercent("PLAINTEXT", expectBlocked = true)

      assertProcessorHealthy(testableServer, sockets)
    } finally {
      shutdownServerAndMetrics(testableServer)
    }
  }

  @Test
  def testInterBrokerListenerAsPrivilegedListener(): Unit = {
    val testProps = new Properties
    testProps ++= props
    testProps.put("listeners", "EXTERNAL://localhost:0,INTERNAL://localhost:0")
    testProps.put("advertised.listeners", "EXTERNAL://localhost:0,INTERNAL://localhost:0")
    testProps.put("listener.security.protocol.map", "EXTERNAL:PLAINTEXT,INTERNAL:PLAINTEXT,CONTROLLER:PLAINTEXT")
    testProps.put("inter.broker.listener.name", "INTERNAL")
    val config = KafkaConfig.fromProps(testProps)
    withTestableServer(config, { testableServer =>
      val interBrokerSocket = connect(testableServer, config.interBrokerListenerName,
        localAddr = InetAddress.getLocalHost)
      val sentRequest = sendAndReceiveRequest(interBrokerSocket, testableServer)
      assertTrue(sentRequest.context.fromPrivilegedListener)

      val externalSocket = connect(testableServer, new ListenerName("EXTERNAL"),
        localAddr = InetAddress.getLocalHost)
      val externalRequest = sendAndReceiveRequest(externalSocket, testableServer)
      assertFalse(externalRequest.context.fromPrivilegedListener)
    })
  }

  @Test
  def testListenBacklogSize(): Unit = {
    val backlogSize = 128
    props.put("socket.listen.backlog.size", backlogSize.toString)

    // TCP listen backlog size is the max count of pending connections (i.e. connections such that
    // 3-way handshake is done at kernel level and waiting to be accepted by the server application.
    // From client perspective, such connections should be visible as already "connected")
    // Hence, we can check if listen backlog size is properly configured by trying to connect the server
    // without starting acceptor thread.
    withTestableServer(KafkaConfig.fromProps(props), { testableServer =>
      1 to backlogSize foreach { _ =>
        assertTrue(connect(testableServer).isConnected)
      }
    }, false)
  }

  /**
   * Test to ensure "Selector.poll()" does not block at "select(timeout)" when there is no data in the socket but there
   * is data in the buffer. This only happens when SSL protocol is used.
   */
  @Test
  def testLatencyWithBufferedDataAndNoSocketData(): Unit = {
    shutdownServerAndMetrics(server)

    props ++= sslServerProps
    val testableServer = new TestableSocketServer(KafkaConfig.fromProps(props))
    testableServer.enableRequestProcessing(Map.empty).get(1, TimeUnit.MINUTES)
    val testableSelector = testableServer.testableSelector
    val proxyServer = new ProxyServer(testableServer)
    val selectTimeoutMs = 5000
    // set pollTimeoutOverride to "selectTimeoutMs" to ensure poll() timeout is distinct and can be identified
    testableSelector.pollTimeoutOverride = Some(selectTimeoutMs)

    try {
      // initiate SSL connection by sending 1 request via socket, then send 2 requests directly into the netReadBuffer
      val (sslSocket, req1) = makeSocketWithBufferedRequests(testableServer, testableSelector, proxyServer)

      // force all data to be transferred to the kafka broker by closing the client connection to proxy server
      sslSocket.close()
      TestUtils.waitUntilTrue(() => proxyServer.clientConnSocket.isClosed, "proxyServer.clientConnSocket is still not closed after 60000 ms", 60000)

      // process the request and send the response
      processRequest(testableServer.dataPlaneRequestChannel, req1)

      // process the requests in the netReadBuffer, this should not block
      val req2 = receiveRequest(testableServer.dataPlaneRequestChannel)
      processRequest(testableServer.dataPlaneRequestChannel, req2)

    } finally {
      proxyServer.close()
      shutdownServerAndMetrics(testableServer)
    }
  }

  @Test
  def testAuthorizerFailureCausesEnableRequestProcessingFailure(): Unit = {
    shutdownServerAndMetrics(server)
    val newServer = new SocketServer(config, metrics, Time.SYSTEM, credentialProvider, apiVersionManager)
    try {
      val failedFuture = new CompletableFuture[Void]()
      failedFuture.completeExceptionally(new RuntimeException("authorizer startup failed"))
      assertThrows(classOf[ExecutionException], () => {
        newServer.enableRequestProcessing(Map(endpoint.toJava -> failedFuture)).get()
      })
    } finally {
      shutdownServerAndMetrics(newServer)
    }
  }

  @Test
  def testFailedAcceptorStartupCausesEnableRequestProcessingFailure(): Unit = {
    shutdownServerAndMetrics(server)
    val newServer = new SocketServer(config, metrics, Time.SYSTEM, credentialProvider, apiVersionManager)
    try {
      newServer.dataPlaneAcceptors.values().forEach(a => a.shouldRun.set(false))
      assertThrows(classOf[ExecutionException], () => {
        newServer.enableRequestProcessing(Map()).get()
      })
    } finally {
      shutdownServerAndMetrics(newServer)
    }
  }

  @Test
  def testAcceptorStartOpensPortIfNeeded(): Unit = {
    shutdownServerAndMetrics(server)
    val newServer = new SocketServer(config, metrics, Time.SYSTEM, credentialProvider, apiVersionManager)
    try {
      newServer.dataPlaneAcceptors.values().forEach(a => {
        a.serverChannel.close()
        a.serverChannel = null
      })
      val authorizerFuture = new CompletableFuture[Void]()
      val enableFuture = newServer.enableRequestProcessing(
        newServer.dataPlaneAcceptors.keys().asScala.
          map(_.toJava).map(k => k -> authorizerFuture).toMap)
      assertFalse(authorizerFuture.isDone)
      assertFalse(enableFuture.isDone)
      newServer.dataPlaneAcceptors.values().forEach(a => assertNull(a.serverChannel))
      authorizerFuture.complete(null)
      enableFuture.get(1, TimeUnit.MINUTES)
      newServer.dataPlaneAcceptors.values().forEach(a => assertNotNull(a.serverChannel))
    } finally {
      shutdownServerAndMetrics(newServer)
    }
  }

  @Test
  def testConnectionDisconnectListenerInvokedOnClose(): Unit = {
    @volatile var listenerConnectionId: String = ""
    val connectionDisconnectListener = new ConnectionDisconnectListener {
      override def onDisconnect(connectionId: String): Unit = {
        // validate same connection id as per request context.
        listenerConnectionId = connectionId
      }
    }

    withTestableServer (testWithServer = { testableServer =>
      val (socket, connectionId) = connectAndProcessRequest(testableServer)
      socket.close()
      // Validate that the listener is invoked when the connection is closed.
      TestUtils.waitUntilTrue(() => listenerConnectionId == connectionId, "Failed to call disconnect listener or invalid connection id invoked")
      assertProcessorHealthy(testableServer)
    }, connectionDisconnectListeners = Seq(connectionDisconnectListener))
  }

  private def sslServerProps: Properties = {
    val trustStoreFile = TestUtils.tempFile("truststore", ".jks")
    val sslProps = TestUtils.createBrokerConfig(0, interBrokerSecurityProtocol = Some(SecurityProtocol.SSL),
      trustStoreFile = Some(trustStoreFile))
    sslProps.put(SocketServerConfigs.LISTENERS_CONFIG, "SSL://localhost:0")
    sslProps.put(SocketServerConfigs.ADVERTISED_LISTENERS_CONFIG, "SSL://localhost:0")
    sslProps.put(SocketServerConfigs.NUM_NETWORK_THREADS_CONFIG, "1")
    sslProps
  }

  private def withTestableServer(config: KafkaConfig = KafkaConfig.fromProps(props),
                                 testWithServer: TestableSocketServer => Unit,
                                 startProcessingRequests: Boolean = true,
                                 connectionDisconnectListeners: Seq[ConnectionDisconnectListener] = Seq.empty): Unit = {
    shutdownServerAndMetrics(server)
    val testableServer = new TestableSocketServer(config, connectionDisconnectListeners = connectionDisconnectListeners)
    if (startProcessingRequests) {
      testableServer.enableRequestProcessing(Map.empty).get(1, TimeUnit.MINUTES)
    }
    try {
      testWithServer(testableServer)
    } finally {
      shutdownServerAndMetrics(testableServer)
      assertEquals(0, uncaughtExceptions.get)
    }
  }

  private def assertProcessorHealthy(testableServer: TestableSocketServer, healthySockets: Seq[Socket] = Seq.empty): Unit = {
    val selector = testableServer.testableSelector
    selector.reset()
    val requestChannel = testableServer.dataPlaneRequestChannel

    // Check that existing channels behave as expected
    healthySockets.foreach { socket =>
      val request = sendAndReceiveRequest(socket, testableServer)
      processRequest(requestChannel, request)
      socket.close()
    }
    TestUtils.waitUntilTrue(() => testableServer.connectionCount(localAddress) == 0, "Channels not removed")

    // Check new channel behaves as expected
    val (socket, connectionId) = connectAndProcessRequest(testableServer)
    assertArrayEquals(producerRequestBytes(), receiveResponse(socket))
    assertNotNull(selector.channel(connectionId), "Channel should not have been closed")
    assertNull(selector.closingChannel(connectionId), "Channel should not be closing")
    socket.close()
    TestUtils.waitUntilTrue(() => testableServer.connectionCount(localAddress) == 0, "Channels not removed")
  }

  // Since all sockets use the same local host, it is sufficient to check the local port
  def isSocketConnectionId(connectionId: String, socket: Socket): Boolean =
    connectionId.contains(s":${socket.getLocalPort}-")

  private def verifyAcceptorBlockedPercent(listenerName: String, expectBlocked: Boolean): Unit = {
    val blockedPercentMetricMBeanName = s"kafka.network:type=Acceptor,name=AcceptorBlockedPercent,listener=$listenerName"
    val blockedPercentMetrics = KafkaYammerMetrics.defaultRegistry.allMetrics.asScala.filter { case (k, _) =>
      k.getMBeanName == blockedPercentMetricMBeanName
    }.values
    assertEquals(1, blockedPercentMetrics.size)
    val blockedPercentMetric = blockedPercentMetrics.head.asInstanceOf[Meter]
    val blockedPercent = blockedPercentMetric.meanRate
    if (expectBlocked) {
      assertTrue(blockedPercent > 0.0, s"Acceptor blocked percent not recorded: $blockedPercent")
      assertTrue(blockedPercent <= 1.0, s"Unexpected blocked percent in acceptor: $blockedPercent")
    } else {
      assertEquals(0.0, blockedPercent, 0.001)
    }
  }

  class TestableAcceptor(socketServer: SocketServer,
                         endPoint: EndPoint,
                         cfg: KafkaConfig,
                         nodeId: Int,
                         connectionQuotas: ConnectionQuotas,
                         time: Time,
                         isPrivilegedListener: Boolean,
                         requestChannel: RequestChannel,
                         metrics: Metrics,
                         credentialProvider: CredentialProvider,
                         logContext: LogContext,
                         memoryPool: MemoryPool,
                         apiVersionManager: ApiVersionManager,
                         connectionQueueSize: Int) extends DataPlaneAcceptor(socketServer,
    endPoint,
    cfg,
    nodeId,
    connectionQuotas,
    time,
    isPrivilegedListener,
    requestChannel,
    metrics,
    credentialProvider,
    logContext,
    memoryPool,
    apiVersionManager) {

    override def newProcessor(id: Int,
                              listenerName: ListenerName,
                              securityProtocol: SecurityProtocol,
                              connectionDisconnectListeners: scala.collection.Seq[ConnectionDisconnectListener] = Seq.empty): Processor = {
      new TestableProcessor(id, time, requestChannel, listenerName, securityProtocol, cfg, connectionQuotas, connectionQueueSize, isPrivilegedListener, socketServer.connectionDisconnectListeners)
    }

    def isOpen: Boolean = serverChannel.isOpen
  }

<<<<<<< HEAD
  class TestableProcessor(id: Int, time: Time, requestChannel: RequestChannel, listenerName: ListenerName, securityProtocol: SecurityProtocol, config: KafkaConfig, connectionQuotas: ConnectionQuotas, connectionQueueSize: Int, isPrivilegedListener: Boolean)
    extends Processor(id,
      time,
      10000,
      requestChannel,
      connectionQuotas,
      300000L,
      0,
      listenerName,
      securityProtocol,
      config,
      new Metrics(),
      credentialProvider,
      MemoryPool.NONE,
      new LogContext(),
      connectionQueueSize,
      isPrivilegedListener,
      apiVersionManager,
      s"TestableProcessor${id}") {
=======
  class TestableProcessor(id: Int,
                          time: Time,
                          requestChannel: RequestChannel,
                          listenerName: ListenerName,
                          securityProtocol: SecurityProtocol,
                          config: KafkaConfig,
                          connectionQuotas: ConnectionQuotas,
                          connectionQueueSize: Int,
                          isPrivilegedListener: Boolean,
                          connectionDisconnectListeners: scala.collection.Seq[ConnectionDisconnectListener])
  extends Processor(id,
                    time,
                    10000,
                    requestChannel,
                    connectionQuotas,
                    300000L,
                    0,
                    listenerName,
                    securityProtocol,
                    config,
                    new Metrics(),
                    credentialProvider,
                    MemoryPool.NONE,
                    new LogContext(),
                    connectionQueueSize,
                    isPrivilegedListener,
                    apiVersionManager,
                    s"TestableProcessor$id",
                    connectionDisconnectListeners) {
>>>>>>> 9494bebe
    private var connectionId: Option[String] = None
    private var conn: Option[Socket] = None

    override protected[network] def createSelector(channelBuilder: ChannelBuilder): Selector = {
      new TestableSelector(config, channelBuilder, time, metrics, metricTags.asScala)
    }

    override private[network] def processException(errorMessage: String, throwable: Throwable): Unit = {
      if (errorMessage.contains("uncaught exception"))
        uncaughtExceptions.incrementAndGet()
      super.processException(errorMessage, throwable)
    }

    def setConnectionId(connectionId: String): Unit = {
      this.connectionId = Some(connectionId)
    }

    override protected[network] def connectionId(socket: Socket): String = {
      this.connectionId.getOrElse(super.connectionId(socket))
    }

    def closeSocketOnSendResponse(conn: Socket): Unit = {
      this.conn = Some(conn)
    }

    override protected[network] def sendResponse(response: RequestChannel.Response, responseSend: Send): Unit = {
      this.conn.foreach(_.close())
      super.sendResponse(response, responseSend)
    }
  }

  class TestableSocketServer(
<<<<<<< HEAD
                              config: KafkaConfig = KafkaConfig.fromProps(props),
                              connectionQueueSize: Int = 20,
                              time: Time = Time.SYSTEM
                            ) extends SocketServer(
=======
    config : KafkaConfig = KafkaConfig.fromProps(props),
    connectionQueueSize: Int = 20,
    time: Time = Time.SYSTEM,
    connectionDisconnectListeners: Seq[ConnectionDisconnectListener] = Seq.empty
  ) extends SocketServer(
>>>>>>> 9494bebe
    config, new Metrics, time, credentialProvider, apiVersionManager,
    connectionDisconnectListeners = connectionDisconnectListeners
  ) {

<<<<<<< HEAD
    override def createDataPlaneAcceptor(endPoint: EndPoint, isPrivilegedListener: Boolean, requestChannel: RequestChannel): DataPlaneAcceptor = {
      new TestableAcceptor(this, endPoint, config, 0, connectionQuotas, time, isPrivilegedListener, requestChannel, metrics, credentialProvider, new LogContext, MemoryPool.NONE, apiVersionManager, connectionQueueSize)
=======
    override def createDataPlaneAcceptor(endPoint: EndPoint, isPrivilegedListener: Boolean, requestChannel: RequestChannel) : DataPlaneAcceptor = {
      new TestableAcceptor(this, endPoint, this.config, 0, connectionQuotas, time, isPrivilegedListener, requestChannel, this.metrics, this.credentialProvider, new LogContext, MemoryPool.NONE, this.apiVersionManager, connectionQueueSize)
>>>>>>> 9494bebe
    }

    def testableSelector: TestableSelector =
      testableProcessor.selector.asInstanceOf[TestableSelector]

    def testableProcessor: TestableProcessor =
      testableAcceptor.processors(0).asInstanceOf[TestableProcessor]

    def testableAcceptor: TestableAcceptor = {
      val endpoint = this.config.dataPlaneListeners.head
      dataPlaneAcceptors.get(endpoint).asInstanceOf[TestableAcceptor]
    }

    def waitForChannelClose(connectionId: String, locallyClosed: Boolean): Unit = {
      val selector = testableSelector
      if (locallyClosed) {
        TestUtils.waitUntilTrue(() => selector.allLocallyClosedChannels.contains(connectionId),
          s"Channel not closed: $connectionId")
        assertTrue(testableSelector.allDisconnectedChannels.isEmpty, "Unexpected disconnect notification")
      } else {
        TestUtils.waitUntilTrue(() => selector.allDisconnectedChannels.contains(connectionId),
          s"Disconnect notification not received: $connectionId")
        assertTrue(testableSelector.allLocallyClosedChannels.isEmpty, "Channel closed locally")
      }
      val openCount = selector.allChannels.size - 1 // minus one for the channel just closed above
      TestUtils.waitUntilTrue(() => connectionCount(localAddress) == openCount, "Connection count not decremented")
      TestUtils.waitUntilTrue(() =>
        dataPlaneAcceptor(listener).get.processors(0).inflightResponseCount == 0, "Inflight responses not cleared")
      assertNull(selector.channel(connectionId), "Channel not removed")
      assertNull(selector.closingChannel(connectionId), "Closing channel not removed")
    }
  }

  // a X509TrustManager to trust self-signed certs for unit tests.
  private def trustAllCerts: X509TrustManager = {
    val trustManager = new X509TrustManager() {
      override def getAcceptedIssuers: Array[X509Certificate] = {
        null
      }
      override def checkClientTrusted(certs: Array[X509Certificate], authType: String): Unit = {
      }
      override def checkServerTrusted(certs: Array[X509Certificate], authType: String): Unit = {
      }
    }
    trustManager
  }

  sealed trait SelectorOperation
  object SelectorOperation {
    case object Register extends SelectorOperation
    case object Poll extends SelectorOperation
    case object Send extends SelectorOperation
    case object Mute extends SelectorOperation
    case object Unmute extends SelectorOperation
    case object Wakeup extends SelectorOperation
    case object Close extends SelectorOperation
    case object CloseSelector extends SelectorOperation
  }

  class TestableSelector(config: KafkaConfig, channelBuilder: ChannelBuilder, time: Time, metrics: Metrics, metricTags: mutable.Map[String, String] = mutable.Map.empty)
    extends Selector(config.socketRequestMaxBytes, config.connectionsMaxIdleMs, config.failedAuthenticationDelayMs,
      metrics, time, "socket-server", metricTags.asJava, false, true, channelBuilder, MemoryPool.NONE, new LogContext()) {

    val failures = mutable.Map[SelectorOperation, Throwable]()
    val operationCounts = mutable.Map[SelectorOperation, Int]().withDefaultValue(0)
    val allChannels = mutable.Set[String]()
    val allLocallyClosedChannels = mutable.Set[String]()
    val allDisconnectedChannels = mutable.Set[String]()
    val allFailedChannels = mutable.Set[String]()

    // Enable data from `Selector.poll()` to be deferred to a subsequent poll() until
    // the number of elements of that type reaches `minPerPoll`. This enables tests to verify
    // that failed processing doesn't impact subsequent processing within the same iteration.
    abstract class PollData[T] {
      var minPerPoll = 1
      val deferredValues = mutable.Buffer[T]()

      /**
       * Process new results and return the results for the current poll if at least
       * `minPerPoll` results are available including any deferred results. Otherwise
       * add the provided values to the deferred set and return an empty buffer. This allows
       * tests to process `minPerPoll` elements as the results of a single poll iteration.
       */
      protected def update(newValues: mutable.Buffer[T]): mutable.Buffer[T] = {
        val currentPollValues = mutable.Buffer[T]()
        if (deferredValues.size + newValues.size >= minPerPoll) {
          if (deferredValues.nonEmpty) {
            currentPollValues ++= deferredValues
            deferredValues.clear()
          }
          currentPollValues ++= newValues
        } else
          deferredValues ++= newValues

        currentPollValues
      }

      /**
       * Process results from the appropriate buffer in Selector and update the buffer to either
       * defer and return nothing or return all results including previously deferred values.
       */
      def updateResults(): Unit
    }

    class CompletedReceivesPollData(selector: TestableSelector) extends PollData[NetworkReceive] {
      val completedReceivesMap: util.Map[String, NetworkReceive] = JTestUtils.fieldValue(selector, classOf[Selector], "completedReceives")

      override def updateResults(): Unit = {
        val currentReceives = update(selector.completedReceives.asScala.toBuffer)
        completedReceivesMap.clear()
        currentReceives.foreach { receive =>
          val channelOpt = Option(selector.channel(receive.source)).orElse(Option(selector.closingChannel(receive.source)))
          channelOpt.foreach { channel => completedReceivesMap.put(channel.id, receive) }
        }
      }
    }

    class CompletedSendsPollData(selector: TestableSelector) extends PollData[NetworkSend] {
      override def updateResults(): Unit = {
        val currentSends = update(selector.completedSends.asScala)
        selector.completedSends.clear()
        currentSends.foreach {
          selector.completedSends.add
        }
      }
    }

    class DisconnectedPollData(selector: TestableSelector) extends PollData[(String, ChannelState)] {
      override def updateResults(): Unit = {
        val currentDisconnected = update(selector.disconnected.asScala.toBuffer)
        selector.disconnected.clear()
        currentDisconnected.foreach { case (channelId, state) => selector.disconnected.put(channelId, state) }
      }
    }

    val cachedCompletedReceives = new CompletedReceivesPollData(this)
    val cachedCompletedSends = new CompletedSendsPollData(this)
    val cachedDisconnected = new DisconnectedPollData(this)
    val allCachedPollData = Seq(cachedCompletedReceives, cachedCompletedSends, cachedDisconnected)
    val pendingClosingChannels = new ConcurrentLinkedQueue[KafkaChannel]()
    @volatile var minWakeupCount = 0
    @volatile var pollTimeoutOverride: Option[Long] = None
    @volatile var pollCallback: () => Unit = () => {}

    def addFailure(operation: SelectorOperation, exception: Option[Throwable] = None): Unit = {
      failures += operation ->
        exception.getOrElse(new IllegalStateException(s"Test exception during $operation"))
    }

    private def onOperation(operation: SelectorOperation, connectionId: Option[String], onFailure: => Unit): Unit = {
      operationCounts(operation) += 1
      failures.remove(operation).foreach { e =>
        connectionId.foreach(allFailedChannels.add)
        onFailure
        throw e
      }
    }

    def waitForOperations(operation: SelectorOperation, minExpectedTotal: Int): Unit = {
      TestUtils.waitUntilTrue(() =>
        operationCounts.getOrElse(operation, 0) >= minExpectedTotal, "Operations not performed within timeout")
    }

    def runOp[T](operation: SelectorOperation, connectionId: Option[String],
                 onFailure: => Unit = {})(code: => T): T = {
      // If a failure is set on `operation`, throw that exception even if `code` fails
      try code
      finally onOperation(operation, connectionId, onFailure)
    }

    override def register(id: String, socketChannel: SocketChannel): Unit = {
      runOp(SelectorOperation.Register, Some(id), onFailure = close(id)) {
        super.register(id, socketChannel)
      }
    }

    override def send(s: NetworkSend): Unit = {
      runOp(SelectorOperation.Send, Some(s.destinationId)) {
        super.send(s)
      }
    }

    override def poll(timeout: Long): Unit = {
      try {
        assertEquals(0, super.completedReceives().size)
        assertEquals(0, super.completedSends().size)

        pollCallback.apply()
        while (!pendingClosingChannels.isEmpty) {
          makeClosing(pendingClosingChannels.poll())
        }
        runOp(SelectorOperation.Poll, None) {
          super.poll(pollTimeoutOverride.getOrElse(timeout))
        }
      } finally {
        super.channels.forEach(allChannels += _.id)
        allDisconnectedChannels ++= super.disconnected.asScala.keys

        cachedCompletedReceives.updateResults()
        cachedCompletedSends.updateResults()
        cachedDisconnected.updateResults()
      }
    }

    override def mute(id: String): Unit = {
      runOp(SelectorOperation.Mute, Some(id)) {
        super.mute(id)
      }
    }

    override def unmute(id: String): Unit = {
      runOp(SelectorOperation.Unmute, Some(id)) {
        super.unmute(id)
      }
    }

    override def wakeup(): Unit = {
      runOp(SelectorOperation.Wakeup, None) {
        if (minWakeupCount > 0)
          minWakeupCount -= 1
        if (minWakeupCount <= 0)
          super.wakeup()
      }
    }

    override def close(id: String): Unit = {
      runOp(SelectorOperation.Close, Some(id)) {
        super.close(id)
        allLocallyClosedChannels += id
      }
    }

    override def close(): Unit = {
      runOp(SelectorOperation.CloseSelector, None) {
        super.close()
      }
    }

    def updateMinWakeup(count: Int): Unit = {
      minWakeupCount = count
      // For tests that ignore wakeup to process responses together, increase poll timeout
      // to ensure that poll doesn't complete before the responses are ready
      pollTimeoutOverride = Some(1000L)
      // Wakeup current poll to force new poll timeout to take effect
      super.wakeup()
    }

    def reset(): Unit = {
      failures.clear()
      allCachedPollData.foreach(_.minPerPoll = 1)
    }

    def notFailed(sockets: Seq[Socket]): Seq[Socket] = {
      // Each test generates failure for exactly one failed channel
      assertEquals(1, allFailedChannels.size)
      val failedConnectionId = allFailedChannels.head
      sockets.filterNot(socket => isSocketConnectionId(failedConnectionId, socket))
    }

    private def makeClosing(channel: KafkaChannel): Unit = {
      val channels: util.Map[String, KafkaChannel] = JTestUtils.fieldValue(this, classOf[Selector], "channels")
      val closingChannels: util.Map[String, KafkaChannel] = JTestUtils.fieldValue(this, classOf[Selector], "closingChannels")
      closingChannels.put(channel.id, channel)
      channels.remove(channel.id)
    }
  }

  /**
   * Proxy server used to intercept connections to SocketServer. This is used for testing SSL channels
   * with buffered data. A single SSL client is expected to be created by the test using this ProxyServer.
   * By default, data between the client and the server is simply transferred across to the destination by ProxyServer.
   * Tests can enable buffering in ProxyServer to directly copy incoming data from the client to the server-side
   * channel's `netReadBuffer` to simulate scenarios with SSL buffered data.
   */
  private class ProxyServer(socketServer: SocketServer) {
    private val serverSocket = new ServerSocket(0)
    val localPort = serverSocket.getLocalPort
    val serverConnSocket = new Socket("localhost", socketServer.boundPort(ListenerName.forSecurityProtocol(SecurityProtocol.SSL)))
    private val executor = Executors.newFixedThreadPool(2)
    @volatile var clientConnSocket: Socket = _
    @volatile private var buffer: Option[ByteBuffer] = None

    executor.submit((() => {
      try {
        clientConnSocket = serverSocket.accept()
        val serverOut = serverConnSocket.getOutputStream
        val clientIn = clientConnSocket.getInputStream
        var b: Int = -1
        while ( {
          b = clientIn.read(); b != -1
        }) {
          buffer match {
            case Some(buf) =>
              buf.put(b.asInstanceOf[Byte])
            case None =>
              serverOut.write(b)
              serverOut.flush()
          }
        }
      } finally {
        clientConnSocket.close()
      }
    }): Runnable)

    executor.submit((() => {
      var b: Int = -1
      val serverIn = serverConnSocket.getInputStream
      while ( {
        b = serverIn.read(); b != -1
      }) {
        clientConnSocket.getOutputStream.write(b)
      }
    }): Runnable)

    def enableBuffering(buffer: ByteBuffer): Unit = this.buffer = Some(buffer)

    def close(): Unit = {
      serverSocket.close()
      serverConnSocket.close()
      clientConnSocket.close()
      executor.shutdownNow()
      assertTrue(executor.awaitTermination(10, TimeUnit.SECONDS))
    }

  }
}<|MERGE_RESOLUTION|>--- conflicted
+++ resolved
@@ -20,14 +20,12 @@
 import com.fasterxml.jackson.databind.node.{JsonNodeFactory, ObjectNode, TextNode}
 import com.yammer.metrics.core.{Gauge, Meter}
 import kafka.cluster.EndPoint
-<<<<<<< HEAD
-import kafka.security.CredentialProvider
-=======
->>>>>>> 9494bebe
 import kafka.server._
 import kafka.utils.Implicits._
 import kafka.utils.TestUtils
 import org.apache.kafka.common.memory.MemoryPool
+import org.apache.kafka.common.message.ApiMessageType.ListenerType
+import org.apache.kafka.common.message.{ProduceRequestData, SaslAuthenticateRequestData, SaslHandshakeRequestData, VoteRequestData}
 import org.apache.kafka.common.metrics.Metrics
 import org.apache.kafka.common.network.KafkaChannel.ChannelMuteState
 import org.apache.kafka.common.network._
@@ -37,10 +35,6 @@
 import org.apache.kafka.common.security.auth.{KafkaPrincipal, SecurityProtocol}
 import org.apache.kafka.common.security.scram.internals.ScramMechanism
 import org.apache.kafka.common.utils._
-<<<<<<< HEAD
-import org.apache.kafka.server.common.{Features, MetadataVersion}
-import org.apache.kafka.server.metrics.KafkaYammerMetrics
-=======
 import org.apache.kafka.network.RequestConvertToJson
 import org.apache.kafka.network.SocketServerConfigs
 import org.apache.kafka.security.CredentialProvider
@@ -49,7 +43,6 @@
 import org.apache.kafka.server.metrics.KafkaYammerMetrics
 import org.apache.kafka.server.network.ConnectionDisconnectListener
 import org.apache.kafka.server.quota.{ThrottleCallback, ThrottledChannel}
->>>>>>> 9494bebe
 import org.apache.kafka.test.{TestSslUtils, TestUtils => JTestUtils}
 import org.apache.logging.log4j.{Level, LogManager}
 import org.apache.logging.log4j.core.config.Configurator
@@ -61,10 +54,7 @@
 import java.nio.ByteBuffer
 import java.nio.channels.{SelectionKey, SocketChannel}
 import java.nio.charset.StandardCharsets
-<<<<<<< HEAD
-=======
 import java.security.cert.X509Certificate
->>>>>>> 9494bebe
 import java.util
 import java.util.concurrent.atomic.AtomicInteger
 import java.util.concurrent._
@@ -100,13 +90,10 @@
 
   private val kafkaLogger = LogManager.getLogger("kafka")
   private var logLevelToRestore: Level = _
-
   def endpoint: EndPoint = {
     KafkaConfig.fromProps(props, doLog = false).dataPlaneListeners.head
   }
-
   def listener: String = endpoint.listenerName.value
-
   val uncaughtExceptions = new AtomicInteger(0)
 
   @BeforeEach
@@ -501,9 +488,7 @@
     val overrideServer = new TestableSocketServer(KafkaConfig.fromProps(props))
 
     def openChannel: Option[KafkaChannel] = overrideServer.dataPlaneAcceptor(listener).get.processors(0).channel(overrideConnectionId)
-
     def openOrClosingChannel: Option[KafkaChannel] = overrideServer.dataPlaneAcceptor(listener).get.processors(0).openOrClosingChannel(overrideConnectionId)
-
     def connectionCount = overrideServer.connectionCount(InetAddress.getByName("127.0.0.1"))
 
     // Create a client connection and wait for server to register the connection with the selector. For
@@ -1001,7 +986,7 @@
     checkSaslReauthenticationFailure(false)
   }
 
-  def checkSaslReauthenticationFailure(leverageKip152SaslAuthenticateRequest: Boolean): Unit = {
+  def checkSaslReauthenticationFailure(leverageKip152SaslAuthenticateRequest : Boolean): Unit = {
     shutdownServerAndMetrics(server) // we will use our own instance because we require custom configs
     val username = "admin"
     val password = "admin-secret"
@@ -1028,7 +1013,7 @@
       val correlationId = -1
       val clientId = ""
       // send a SASL handshake request
-      val version: Short = if (leverageKip152SaslAuthenticateRequest) ApiKeys.SASL_HANDSHAKE.latestVersion else 0
+      val version : Short = if (leverageKip152SaslAuthenticateRequest) ApiKeys.SASL_HANDSHAKE.latestVersion else 0
       val saslHandshakeRequest = new SaslHandshakeRequest.Builder(new SaslHandshakeRequestData().setMechanism("PLAIN"))
         .build(version)
       val saslHandshakeHeader = new RequestHeader(ApiKeys.SASL_HANDSHAKE, saslHandshakeRequest.version, clientId,
@@ -1112,9 +1097,7 @@
       val request = receiveRequest(channel)
 
       val requestMetrics = channel.metrics(request.header.apiKey.name)
-
       def totalTimeHistCount(): Long = requestMetrics.totalTimeHist.count
-
       val expectedTotalTimeCount = totalTimeHistCount() + 1
       val send = new NetworkSend(request.context.connectionId, ByteBufferSend.sizePrefixed(ByteBuffer.allocate(responseBufferSize)))
       val headerLog = new ObjectNode(JsonNodeFactory.instance)
@@ -1270,7 +1253,7 @@
   @Test
   def configureNewConnectionException(): Unit = {
     shutdownServerAndMetrics(server)
-    withTestableServer(testWithServer = { testableServer =>
+    withTestableServer (testWithServer = { testableServer =>
       val testableSelector = testableServer.testableSelector
 
       testableSelector.updateMinWakeup(2)
@@ -1296,7 +1279,7 @@
   @Test
   def processNewResponseException(): Unit = {
     shutdownServerAndMetrics(server)
-    withTestableServer(testWithServer = { testableServer =>
+    withTestableServer (testWithServer = { testableServer =>
       val testableSelector = testableServer.testableSelector
       testableSelector.updateMinWakeup(2)
 
@@ -1360,7 +1343,7 @@
 
   private def verifySendFailureAfterRemoteClose(makeClosing: Boolean): Unit = {
     props ++= sslServerProps
-    withTestableServer(testWithServer = { testableServer =>
+    withTestableServer (testWithServer = { testableServer =>
       val testableSelector = testableServer.testableSelector
 
       val serializedBytes = producerRequestBytes()
@@ -1457,12 +1440,12 @@
    * Verifies handling of client disconnections when the server-side channel is in the state
    * specified using the parameters.
    *
-   * @param numComplete           Number of complete buffered requests
-   * @param hasIncomplete         If true, add an additional partial buffered request
+   * @param numComplete Number of complete buffered requests
+   * @param hasIncomplete If true, add an additional partial buffered request
    * @param responseRequiredIndex Index of the buffered request for which a response is sent. Previous requests
    *                              are completed without a response. If set to -1, all `numComplete` requests
    *                              are completed without a response.
-   * @param makeClosing           If true, put the channel into closing state in the server Selector.
+   * @param makeClosing If true, put the channel into closing state in the server Selector.
    */
   private def verifyRemoteCloseWithBufferedReceives(numComplete: Int,
                                                     hasIncomplete: Boolean,
@@ -1483,8 +1466,7 @@
         netReadBuffer.position(20)
       }
     }
-
-    withTestableServer(testWithServer = { testableServer =>
+    withTestableServer (testWithServer = { testableServer =>
       val testableSelector = testableServer.testableSelector
 
       val proxyServer = new ProxyServer(testableServer)
@@ -1651,7 +1633,7 @@
   @Test
   def processCompletedSendException(): Unit = {
     shutdownServerAndMetrics(server)
-    withTestableServer(testWithServer = { testableServer =>
+    withTestableServer (testWithServer = { testableServer =>
       val testableSelector = testableServer.testableSelector
       val sockets = (1 to 2).map(_ => connect(testableServer))
       val requests = sockets.map(sendAndReceiveRequest(_, testableServer))
@@ -1698,7 +1680,7 @@
   @Test
   def pollException(): Unit = {
     shutdownServerAndMetrics(server)
-    withTestableServer(testWithServer = { testableServer =>
+    withTestableServer (testWithServer = { testableServer =>
       val (socket, _) = connectAndProcessRequest(testableServer)
       val testableSelector = testableServer.testableSelector
 
@@ -1716,7 +1698,7 @@
   @Test
   def controlThrowable(): Unit = {
     shutdownServerAndMetrics(server)
-    withTestableServer(testWithServer = { testableServer =>
+    withTestableServer (testWithServer = { testableServer =>
       connectAndProcessRequest(testableServer)
       val testableSelector = testableServer.testableSelector
 
@@ -1949,7 +1931,7 @@
     sslProps
   }
 
-  private def withTestableServer(config: KafkaConfig = KafkaConfig.fromProps(props),
+  private def withTestableServer(config : KafkaConfig = KafkaConfig.fromProps(props),
                                  testWithServer: TestableSocketServer => Unit,
                                  startProcessingRequests: Boolean = true,
                                  connectionDisconnectListeners: Seq[ConnectionDisconnectListener] = Seq.empty): Unit = {
@@ -2022,18 +2004,18 @@
                          memoryPool: MemoryPool,
                          apiVersionManager: ApiVersionManager,
                          connectionQueueSize: Int) extends DataPlaneAcceptor(socketServer,
-    endPoint,
-    cfg,
-    nodeId,
-    connectionQuotas,
-    time,
-    isPrivilegedListener,
-    requestChannel,
-    metrics,
-    credentialProvider,
-    logContext,
-    memoryPool,
-    apiVersionManager) {
+                                                                             endPoint,
+                                                                             cfg,
+                                                                             nodeId,
+                                                                             connectionQuotas,
+                                                                             time,
+                                                                             isPrivilegedListener,
+                                                                             requestChannel,
+                                                                             metrics,
+                                                                             credentialProvider,
+                                                                             logContext,
+                                                                             memoryPool,
+                                                                             apiVersionManager) {
 
     override def newProcessor(id: Int,
                               listenerName: ListenerName,
@@ -2045,27 +2027,6 @@
     def isOpen: Boolean = serverChannel.isOpen
   }
 
-<<<<<<< HEAD
-  class TestableProcessor(id: Int, time: Time, requestChannel: RequestChannel, listenerName: ListenerName, securityProtocol: SecurityProtocol, config: KafkaConfig, connectionQuotas: ConnectionQuotas, connectionQueueSize: Int, isPrivilegedListener: Boolean)
-    extends Processor(id,
-      time,
-      10000,
-      requestChannel,
-      connectionQuotas,
-      300000L,
-      0,
-      listenerName,
-      securityProtocol,
-      config,
-      new Metrics(),
-      credentialProvider,
-      MemoryPool.NONE,
-      new LogContext(),
-      connectionQueueSize,
-      isPrivilegedListener,
-      apiVersionManager,
-      s"TestableProcessor${id}") {
-=======
   class TestableProcessor(id: Int,
                           time: Time,
                           requestChannel: RequestChannel,
@@ -2095,7 +2056,6 @@
                     apiVersionManager,
                     s"TestableProcessor$id",
                     connectionDisconnectListeners) {
->>>>>>> 9494bebe
     private var connectionId: Option[String] = None
     private var conn: Option[Socket] = None
 
@@ -2128,29 +2088,17 @@
   }
 
   class TestableSocketServer(
-<<<<<<< HEAD
-                              config: KafkaConfig = KafkaConfig.fromProps(props),
-                              connectionQueueSize: Int = 20,
-                              time: Time = Time.SYSTEM
-                            ) extends SocketServer(
-=======
     config : KafkaConfig = KafkaConfig.fromProps(props),
     connectionQueueSize: Int = 20,
     time: Time = Time.SYSTEM,
     connectionDisconnectListeners: Seq[ConnectionDisconnectListener] = Seq.empty
   ) extends SocketServer(
->>>>>>> 9494bebe
     config, new Metrics, time, credentialProvider, apiVersionManager,
     connectionDisconnectListeners = connectionDisconnectListeners
   ) {
 
-<<<<<<< HEAD
-    override def createDataPlaneAcceptor(endPoint: EndPoint, isPrivilegedListener: Boolean, requestChannel: RequestChannel): DataPlaneAcceptor = {
-      new TestableAcceptor(this, endPoint, config, 0, connectionQuotas, time, isPrivilegedListener, requestChannel, metrics, credentialProvider, new LogContext, MemoryPool.NONE, apiVersionManager, connectionQueueSize)
-=======
     override def createDataPlaneAcceptor(endPoint: EndPoint, isPrivilegedListener: Boolean, requestChannel: RequestChannel) : DataPlaneAcceptor = {
       new TestableAcceptor(this, endPoint, this.config, 0, connectionQuotas, time, isPrivilegedListener, requestChannel, this.metrics, this.credentialProvider, new LogContext, MemoryPool.NONE, this.apiVersionManager, connectionQueueSize)
->>>>>>> 9494bebe
     }
 
     def testableSelector: TestableSelector =
@@ -2272,9 +2220,7 @@
       override def updateResults(): Unit = {
         val currentSends = update(selector.completedSends.asScala)
         selector.completedSends.clear()
-        currentSends.foreach {
-          selector.completedSends.add
-        }
+        currentSends.foreach { selector.completedSends.add }
       }
     }
 
@@ -2439,9 +2385,7 @@
         val serverOut = serverConnSocket.getOutputStream
         val clientIn = clientConnSocket.getInputStream
         var b: Int = -1
-        while ( {
-          b = clientIn.read(); b != -1
-        }) {
+        while ({b = clientIn.read(); b != -1}) {
           buffer match {
             case Some(buf) =>
               buf.put(b.asInstanceOf[Byte])
@@ -2458,9 +2402,7 @@
     executor.submit((() => {
       var b: Int = -1
       val serverIn = serverConnSocket.getInputStream
-      while ( {
-        b = serverIn.read(); b != -1
-      }) {
+      while ({b = serverIn.read(); b != -1}) {
         clientConnSocket.getOutputStream.write(b)
       }
     }): Runnable)
