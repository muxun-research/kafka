--- conflicted
+++ resolved
@@ -17,44 +17,40 @@
 
 package kafka.network
 
+import com.fasterxml.jackson.databind.node.{JsonNodeFactory, ObjectNode, TextNode}
+import com.yammer.metrics.core.{Gauge, Meter}
+import kafka.cluster.EndPoint
+import kafka.security.CredentialProvider
+import kafka.server._
+import kafka.utils.Implicits._
+import kafka.utils.TestUtils
+import org.apache.kafka.common.memory.MemoryPool
+import org.apache.kafka.common.metrics.Metrics
+import org.apache.kafka.common.network.KafkaChannel.ChannelMuteState
+import org.apache.kafka.common.network._
+import org.apache.kafka.common.protocol.{ApiKeys, Errors}
+import org.apache.kafka.common.requests
+import org.apache.kafka.common.requests._
+import org.apache.kafka.common.security.auth.{KafkaPrincipal, SecurityProtocol}
+import org.apache.kafka.common.security.scram.internals.ScramMechanism
+import org.apache.kafka.common.utils._
+import org.apache.kafka.server.common.{Features, MetadataVersion}
+import org.apache.kafka.server.metrics.KafkaYammerMetrics
+import org.apache.kafka.test.{TestSslUtils, TestUtils => JTestUtils}
+import org.apache.log4j.Level
+import org.junit.jupiter.api.Assertions._
+import org.junit.jupiter.api._
+
 import java.io._
 import java.net._
 import java.nio.ByteBuffer
 import java.nio.channels.{SelectionKey, SocketChannel}
 import java.nio.charset.StandardCharsets
 import java.util
-import java.util.concurrent.{CompletableFuture, ConcurrentLinkedQueue, ExecutionException, Executors, TimeUnit}
+import java.util.concurrent.atomic.AtomicInteger
+import java.util.concurrent._
 import java.util.{Collections, Properties, Random}
-import com.fasterxml.jackson.databind.node.{JsonNodeFactory, ObjectNode, TextNode}
-import com.yammer.metrics.core.{Gauge, Meter}
-
 import javax.net.ssl._
-import kafka.cluster.EndPoint
-import kafka.security.CredentialProvider
-import kafka.server.{ApiVersionManager, KafkaConfig, SimpleApiVersionManager, ThrottleCallback, ThrottledChannel}
-import kafka.utils.Implicits._
-import kafka.utils.TestUtils
-import org.apache.kafka.common.memory.MemoryPool
-import org.apache.kafka.common.message.ApiMessageType.ListenerType
-import org.apache.kafka.common.message.{ProduceRequestData, SaslAuthenticateRequestData, SaslHandshakeRequestData, VoteRequestData}
-import org.apache.kafka.common.metrics.Metrics
-import org.apache.kafka.common.network.KafkaChannel.ChannelMuteState
-import org.apache.kafka.common.network.{ClientInformation, _}
-import org.apache.kafka.common.protocol.{ApiKeys, Errors}
-import org.apache.kafka.common.requests
-import org.apache.kafka.common.requests._
-import org.apache.kafka.common.security.auth.{KafkaPrincipal, SecurityProtocol}
-import org.apache.kafka.common.security.scram.internals.ScramMechanism
-import org.apache.kafka.common.utils.{AppInfoParser, LogContext, MockTime, Time, Utils}
-import org.apache.kafka.server.common.{Features, MetadataVersion}
-import org.apache.kafka.test.{TestSslUtils, TestUtils => JTestUtils}
-import org.apache.log4j.Level
-import org.junit.jupiter.api.Assertions._
-import org.junit.jupiter.api._
-
-import java.util.concurrent.atomic.AtomicInteger
-import org.apache.kafka.server.metrics.KafkaYammerMetrics
-
 import scala.collection.mutable
 import scala.collection.mutable.ArrayBuffer
 import scala.jdk.CollectionConverters._
@@ -86,10 +82,13 @@
 
   private val kafkaLogger = org.apache.log4j.LogManager.getLogger("kafka")
   private var logLevelToRestore: Level = _
+
   def endpoint: EndPoint = {
     KafkaConfig.fromProps(props, doLog = false).dataPlaneListeners.head
   }
+
   def listener: String = endpoint.listenerName.value
+
   val uncaughtExceptions = new AtomicInteger(0)
 
   @BeforeEach
@@ -533,31 +532,12 @@
     props.put(KafkaConfig.ConnectionsMaxIdleMsProp, idleTimeMs.toString)
     props ++= sslServerProps
     val overrideConnectionId = "127.0.0.1:1-127.0.0.1:2-0"
-<<<<<<< HEAD
-    val overrideServer = new SocketServer(
-      KafkaConfig.fromProps(props), serverMetrics, time, credentialProvider, apiVersionManager
-    ) {
-      override def newProcessor(id: Int, requestChannel: RequestChannel, connectionQuotas: ConnectionQuotas, listenerName: ListenerName,
-                                protocol: SecurityProtocol, memoryPool: MemoryPool, isPrivilegedListener: Boolean): Processor = {
-        new Processor(id, time, config.socketRequestMaxBytes, dataPlaneRequestChannel, connectionQuotas,
-          config.connectionsMaxIdleMs, config.failedAuthenticationDelayMs, listenerName, protocol, config, metrics,
-          credentialProvider, memoryPool, new LogContext(), Processor.ConnectionQueueSize, isPrivilegedListener, apiVersionManager) {
-          override protected[network] def connectionId(socket: Socket): String = overrideConnectionId
-
-          override protected[network] def createSelector(channelBuilder: ChannelBuilder): Selector = {
-            val testableSelector = new TestableSelector(config, channelBuilder, time, metrics)
-            selector = testableSelector
-            testableSelector
-          }
-        }
-      }
-    }
-=======
     val overrideServer = new TestableSocketServer(KafkaConfig.fromProps(props))
->>>>>>> 15418db6
 
     def openChannel: Option[KafkaChannel] = overrideServer.dataPlaneAcceptor(listener).get.processors(0).channel(overrideConnectionId)
+
     def openOrClosingChannel: Option[KafkaChannel] = overrideServer.dataPlaneAcceptor(listener).get.processors(0).openOrClosingChannel(overrideConnectionId)
+
     def connectionCount = overrideServer.connectionCount(InetAddress.getByName("127.0.0.1"))
 
     // Create a client connection and wait for server to register the connection with the selector. For
@@ -713,7 +693,6 @@
 
     val channelThrottlingCallback = new ThrottleCallback {
       override def startThrottling(): Unit = server.dataPlaneRequestChannel.startThrottling(request)
-
       override def endThrottling(): Unit = server.dataPlaneRequestChannel.endThrottling(request)
     }
     val throttledChannel = new ThrottledChannel(new MockTime(), 100, channelThrottlingCallback)
@@ -1167,11 +1146,8 @@
       val requestMetrics = channel.metrics(request.header.apiKey.name)
 
       def totalTimeHistCount(): Long = requestMetrics.totalTimeHist.count
-<<<<<<< HEAD
-
-=======
+
       val expectedTotalTimeCount = totalTimeHistCount() + 1
->>>>>>> 15418db6
       val send = new NetworkSend(request.context.connectionId, ByteBufferSend.sizePrefixed(ByteBuffer.allocate(responseBufferSize)))
       val headerLog = new ObjectNode(JsonNodeFactory.instance)
       headerLog.set("response", new TextNode("someResponse"))
@@ -1315,7 +1291,7 @@
   @Test
   def configureNewConnectionException(): Unit = {
     shutdownServerAndMetrics(server)
-    withTestableServer (testWithServer = { testableServer =>
+    withTestableServer(testWithServer = { testableServer =>
       val testableSelector = testableServer.testableSelector
 
       testableSelector.updateMinWakeup(2)
@@ -1341,7 +1317,7 @@
   @Test
   def processNewResponseException(): Unit = {
     shutdownServerAndMetrics(server)
-    withTestableServer (testWithServer = { testableServer =>
+    withTestableServer(testWithServer = { testableServer =>
       val testableSelector = testableServer.testableSelector
       testableSelector.updateMinWakeup(2)
 
@@ -1501,6 +1477,7 @@
   /**
    * Verifies handling of client disconnections when the server-side channel is in the state
    * specified using the parameters.
+   *
    * @param numComplete           Number of complete buffered requests
    * @param hasIncomplete         If true, add an additional partial buffered request
    * @param responseRequiredIndex Index of the buffered request for which a response is sent. Previous requests
@@ -1655,7 +1632,6 @@
       shutdownServerAndMetrics(testableServer)
     }
   }
-
   /**
    * Tests exception handling in [[Processor.processCompletedReceives]]. Exception is
    * injected into [[Selector.mute]] which is used to mute the channel when a receive is complete.
@@ -1698,7 +1674,7 @@
   @Test
   def processCompletedSendException(): Unit = {
     shutdownServerAndMetrics(server)
-    withTestableServer (testWithServer = { testableServer =>
+    withTestableServer(testWithServer = { testableServer =>
       val testableSelector = testableServer.testableSelector
       val sockets = (1 to 2).map(_ => connect(testableServer))
       val requests = sockets.map(sendAndReceiveRequest(_, testableServer))
@@ -1745,7 +1721,7 @@
   @Test
   def pollException(): Unit = {
     shutdownServerAndMetrics(server)
-    withTestableServer (testWithServer = { testableServer =>
+    withTestableServer(testWithServer = { testableServer =>
       val (socket, _) = connectAndProcessRequest(testableServer)
       val testableSelector = testableServer.testableSelector
 
@@ -1763,7 +1739,7 @@
   @Test
   def controlThrowable(): Unit = {
     shutdownServerAndMetrics(server)
-    withTestableServer (testWithServer = { testableServer =>
+    withTestableServer(testWithServer = { testableServer =>
       connectAndProcessRequest(testableServer)
       val testableSelector = testableServer.testableSelector
 
@@ -2023,15 +1999,10 @@
     sslProps
   }
 
-<<<<<<< HEAD
   private def withTestableServer(config: KafkaConfig = KafkaConfig.fromProps(props),
-                                 testWithServer: TestableSocketServer => Unit): Unit = {
-=======
-  private def withTestableServer(config : KafkaConfig = KafkaConfig.fromProps(props),
                                  testWithServer: TestableSocketServer => Unit,
                                  startProcessingRequests: Boolean = true): Unit = {
     shutdownServerAndMetrics(server)
->>>>>>> 15418db6
     val testableServer = new TestableSocketServer(config)
     if (startProcessingRequests) {
       testableServer.enableRequestProcessing(Map.empty).get(1, TimeUnit.MINUTES)
@@ -2105,18 +2076,18 @@
                          memoryPool: MemoryPool,
                          apiVersionManager: ApiVersionManager,
                          connectionQueueSize: Int) extends DataPlaneAcceptor(socketServer,
-                                                                             endPoint,
-                                                                             cfg,
-                                                                             nodeId,
-                                                                             connectionQuotas,
-                                                                             time,
-                                                                             isPrivilegedListener,
-                                                                             requestChannel,
-                                                                             metrics,
-                                                                             credentialProvider,
-                                                                             logContext,
-                                                                             memoryPool,
-                                                                             apiVersionManager) {
+    endPoint,
+    cfg,
+    nodeId,
+    connectionQuotas,
+    time,
+    isPrivilegedListener,
+    requestChannel,
+    metrics,
+    credentialProvider,
+    logContext,
+    memoryPool,
+    apiVersionManager) {
 
     override def newProcessor(id: Int, listenerName: ListenerName, securityProtocol: SecurityProtocol): Processor = {
       new TestableProcessor(id, time, requestChannel, listenerName, securityProtocol, cfg, connectionQuotas, connectionQueueSize, isPrivilegedListener)
@@ -2124,24 +2095,24 @@
   }
 
   class TestableProcessor(id: Int, time: Time, requestChannel: RequestChannel, listenerName: ListenerName, securityProtocol: SecurityProtocol, config: KafkaConfig, connectionQuotas: ConnectionQuotas, connectionQueueSize: Int, isPrivilegedListener: Boolean)
-  extends Processor(id,
-                    time,
-                    10000,
-                    requestChannel,
-                    connectionQuotas,
-                    300000L,
-                    0,
-                    listenerName,
-                    securityProtocol,
-                    config,
-                    new Metrics(),
-                    credentialProvider,
-                    MemoryPool.NONE,
-                    new LogContext(),
-                    connectionQueueSize,
-                    isPrivilegedListener,
-                    apiVersionManager,
-                    s"TestableProcessor${id}") {
+    extends Processor(id,
+      time,
+      10000,
+      requestChannel,
+      connectionQuotas,
+      300000L,
+      0,
+      listenerName,
+      securityProtocol,
+      config,
+      new Metrics(),
+      credentialProvider,
+      MemoryPool.NONE,
+      new LogContext(),
+      connectionQueueSize,
+      isPrivilegedListener,
+      apiVersionManager,
+      s"TestableProcessor${id}") {
     private var connectionId: Option[String] = None
     private var conn: Option[Socket] = None
 
@@ -2181,7 +2152,7 @@
     config, new Metrics, time, credentialProvider, apiVersionManager,
   ) {
 
-    override def createDataPlaneAcceptor(endPoint: EndPoint, isPrivilegedListener: Boolean, requestChannel: RequestChannel) : DataPlaneAcceptor = {
+    override def createDataPlaneAcceptor(endPoint: EndPoint, isPrivilegedListener: Boolean, requestChannel: RequestChannel): DataPlaneAcceptor = {
       new TestableAcceptor(this, endPoint, config, 0, connectionQuotas, time, isPrivilegedListener, requestChannel, metrics, credentialProvider, new LogContext, MemoryPool.NONE, apiVersionManager, connectionQueueSize)
     }
 
