--- conflicted
+++ resolved
@@ -6,7 +6,7 @@
  * (the "License"); you may not use this file except in compliance with
  * the License.  You may obtain a copy of the License at
  *
- * http://www.apache.org/licenses/LICENSE-2.0
+ *    http://www.apache.org/licenses/LICENSE-2.0
  *
  * Unless required by applicable law or agreed to in writing, software
  * distributed under the License is distributed on an "AS IS" BASIS,
@@ -17,9 +17,12 @@
 
 package kafka.network
 
-import com.fasterxml.jackson.databind.node._
+import java.net.InetAddress
+import java.nio.ByteBuffer
+import com.fasterxml.jackson.databind.node.{BooleanNode, DoubleNode, JsonNodeFactory, LongNode, ObjectNode, TextNode}
 import kafka.network
 import org.apache.kafka.common.memory.MemoryPool
+import org.apache.kafka.common.message._
 import org.apache.kafka.common.network.{ClientInformation, ListenerName, NetworkSend}
 import org.apache.kafka.common.requests._
 import org.apache.kafka.common.security.auth.{KafkaPrincipal, SecurityProtocol}
@@ -29,92 +32,11 @@
 import org.junit.jupiter.api.Test
 import org.mockito.Mockito.mock
 
-<<<<<<< HEAD
-import java.net.InetAddress
-import java.nio.ByteBuffer
-import scala.collection.mutable.ArrayBuffer
-=======
 import scala.jdk.OptionConverters.RichOption
->>>>>>> 9494bebe
 
 class RequestConvertToJsonTest {
 
   @Test
-<<<<<<< HEAD
-  def testAllRequestTypesHandled(): Unit = {
-    val unhandledKeys = ArrayBuffer[String]()
-    ApiKeys.values().foreach { key => {
-      val version: Short = key.latestVersion()
-      val message = key match {
-        case ApiKeys.DESCRIBE_ACLS =>
-          ApiMessageType.fromApiKey(key.id).newRequest().asInstanceOf[DescribeAclsRequestData]
-            .setPatternTypeFilter(1).setResourceTypeFilter(1).setPermissionType(1).setOperation(1)
-        case _ =>
-          ApiMessageType.fromApiKey(key.id).newRequest()
-      }
-
-      val bytes = MessageUtil.toByteBuffer(message, version)
-      val req = AbstractRequest.parseRequest(key, version, bytes).request
-      try {
-        RequestConvertToJson.request(req)
-      } catch {
-        case _: IllegalStateException => unhandledKeys += key.toString
-      }
-    }
-    }
-    assertEquals(ArrayBuffer.empty, unhandledKeys, "Unhandled request keys")
-  }
-
-  @Test
-  def testAllApiVersionsResponseHandled(): Unit = {
-
-    ApiKeys.values().foreach { key => {
-      val unhandledVersions = ArrayBuffer[java.lang.Short]()
-      key.allVersions().forEach { version => {
-        val message = key match {
-          // Specify top-level error handling for verifying compatibility across versions
-          case ApiKeys.DESCRIBE_LOG_DIRS =>
-            ApiMessageType.fromApiKey(key.id).newResponse().asInstanceOf[DescribeLogDirsResponseData]
-              .setErrorCode(Errors.CLUSTER_AUTHORIZATION_FAILED.code())
-          case _ =>
-            ApiMessageType.fromApiKey(key.id).newResponse()
-        }
-
-        val bytes = MessageUtil.toByteBuffer(message, version)
-        val response = AbstractResponse.parseResponse(key, bytes, version)
-        try {
-          RequestConvertToJson.response(response, version)
-        } catch {
-          case _: IllegalStateException => unhandledVersions += version
-        }
-      }
-      }
-      assertEquals(ArrayBuffer.empty, unhandledVersions, s"API: ${key.toString} - Unhandled request versions")
-    }
-    }
-  }
-
-  @Test
-  def testAllResponseTypesHandled(): Unit = {
-    val unhandledKeys = ArrayBuffer[String]()
-    ApiKeys.values().foreach { key => {
-      val version: Short = key.latestVersion()
-      val message = ApiMessageType.fromApiKey(key.id).newResponse()
-      val bytes = MessageUtil.toByteBuffer(message, version)
-      val res = AbstractResponse.parseResponse(key, bytes, version)
-      try {
-        RequestConvertToJson.response(res, version)
-      } catch {
-        case _: IllegalStateException => unhandledKeys += key.toString
-      }
-    }
-    }
-    assertEquals(ArrayBuffer.empty, unhandledKeys, "Unhandled response keys")
-  }
-
-  @Test
-=======
->>>>>>> 9494bebe
   def testRequestHeaderNode(): Unit = {
     val alterIsrRequest = new AlterPartitionRequest(new AlterPartitionRequestData(), 0)
     val req = request(alterIsrRequest)
