--- conflicted
+++ resolved
@@ -19,13 +19,10 @@
 
 import org.apache.kafka.clients.consumer.ConsumerPartitionAssignor.Subscription
 import org.apache.kafka.clients.consumer.internals.ConsumerProtocol
+import org.apache.kafka.common.{TopicIdPartition, TopicPartition, Uuid}
 import org.apache.kafka.common.protocol.Errors
 import org.apache.kafka.common.utils.{MockTime, Time}
-<<<<<<< HEAD
-import org.apache.kafka.common.{TopicIdPartition, TopicPartition, Uuid}
-=======
 import org.apache.kafka.coordinator.group.OffsetAndMetadata
->>>>>>> 9494bebe
 import org.junit.jupiter.api.Assertions._
 import org.junit.jupiter.api.{BeforeEach, Test}
 
@@ -329,7 +326,7 @@
 
     assertEquals(Some(Set.empty), group.getSubscribedTopics)
 
-    val memberWithFaultyProtocol = new MemberMetadata(memberId, None, clientId, clientHost, rebalanceTimeoutMs,
+    val memberWithFaultyProtocol  = new MemberMetadata(memberId, None, clientId, clientHost, rebalanceTimeoutMs,
       sessionTimeoutMs, protocolType, List(("range", Array.empty[Byte])))
 
     group.transitionTo(PreparingRebalance)
@@ -665,7 +662,6 @@
 
     var shouldFail = true
     var result: Option[JoinGroupResult] = None
-
     def joinCallback(joinGroupResult: JoinGroupResult): Unit = {
       if (shouldFail) {
         shouldFail = false
@@ -701,7 +697,6 @@
 
     var shouldFail = true
     var result: Option[SyncGroupResult] = None
-
     def syncCallback(syncGroupResult: SyncGroupResult): Unit = {
       if (shouldFail) {
         shouldFail = false
