/*
 * Licensed to the Apache Software Foundation (ASF) under one or more
 * contributor license agreements. See the NOTICE file distributed with
 * this work for additional information regarding copyright ownership.
 * The ASF licenses this file to You under the Apache License, Version 2.0
 * (the "License"); you may not use this file except in compliance with
 * the License. You may obtain a copy of the License at
 *
 *    http://www.apache.org/licenses/LICENSE-2.0
 *
 * Unless required by applicable law or agreed to in writing, software
 * distributed under the License is distributed on an "AS IS" BASIS,
 * WITHOUT WARRANTIES OR CONDITIONS OF ANY KIND, either express or implied.
 * See the License for the specific language governing permissions and
 * limitations under the License.
 */
package kafka.coordinator.group

import kafka.log.UnifiedLog
import kafka.server.ReplicaManager
import org.apache.kafka.common.TopicPartition
import org.apache.kafka.common.compress.Compression
import org.apache.kafka.common.errors.NotLeaderOrFollowerException
import org.apache.kafka.common.record.{ControlRecordType, EndTransactionMarker, FileRecords, MemoryRecords, RecordBatch, SimpleRecord}
import org.apache.kafka.common.requests.TransactionResult
import org.apache.kafka.common.utils.{MockTime, Time}
import org.apache.kafka.coordinator.common.runtime.Deserializer.UnknownRecordTypeException
import org.apache.kafka.coordinator.common.runtime.{CoordinatorPlayback, Deserializer}
import org.apache.kafka.server.storage.log.FetchIsolation
import org.apache.kafka.storage.internals.log.{FetchDataInfo, LogOffsetMetadata}
import org.apache.kafka.test.TestUtils.assertFutureThrows
import org.junit.jupiter.api.Assertions.{assertEquals, assertNotNull}
import org.junit.jupiter.api.{Test, Timeout}
<<<<<<< HEAD
import org.mockito.Mockito.{mock, verify, when}
import org.mockito.{ArgumentCaptor, ArgumentMatchers}
=======
import org.mockito.ArgumentMatchers.anyLong
import org.mockito.{ArgumentCaptor, ArgumentMatchers}
import org.mockito.Mockito.{mock, times, verify, when}
import org.mockito.invocation.InvocationOnMock
>>>>>>> 9494bebe

import java.nio.ByteBuffer
import java.nio.charset.Charset
import java.util.concurrent.{CountDownLatch, TimeUnit}
import scala.util.Using

class StringKeyValueDeserializer extends Deserializer[(String, String)] {
  override def deserialize(key: ByteBuffer, value: ByteBuffer): (String, String) = {
    (
      Charset.defaultCharset().decode(key).toString,
      Charset.defaultCharset().decode(value).toString
    )
  }
}

@Timeout(60)
class CoordinatorLoaderImplTest {
  @Test
  def testNonexistentPartition(): Unit = {
    val tp = new TopicPartition("foo", 0)
    val replicaManager = mock(classOf[ReplicaManager])
    val serde = mock(classOf[Deserializer[(String, String)]])
    val coordinator = mock(classOf[CoordinatorPlayback[(String, String)]])

    Using.resource(new CoordinatorLoaderImpl[(String, String)](
      time = Time.SYSTEM,
      replicaManager = replicaManager,
      deserializer = serde,
      loadBufferSize = 1000
    )) { loader =>
      when(replicaManager.getLog(tp)).thenReturn(None)

      val result = loader.load(tp, coordinator)
      assertFutureThrows(result, classOf[NotLeaderOrFollowerException])
    }
  }

  @Test
  def testLoadingIsRejectedWhenClosed(): Unit = {
    val tp = new TopicPartition("foo", 0)
    val replicaManager = mock(classOf[ReplicaManager])
    val serde = mock(classOf[Deserializer[(String, String)]])
    val coordinator = mock(classOf[CoordinatorPlayback[(String, String)]])

    Using.resource(new CoordinatorLoaderImpl[(String, String)](
      time = Time.SYSTEM,
      replicaManager = replicaManager,
      deserializer = serde,
      loadBufferSize = 1000
    )) { loader =>
      loader.close()

      val result = loader.load(tp, coordinator)
      assertFutureThrows(result, classOf[RuntimeException])
    }
  }

  @Test
  def testLoading(): Unit = {
    val tp = new TopicPartition("foo", 0)
    val replicaManager = mock(classOf[ReplicaManager])
    val serde = new StringKeyValueDeserializer
    val log = mock(classOf[UnifiedLog])
    val coordinator = mock(classOf[CoordinatorPlayback[(String, String)]])

    Using.resource(new CoordinatorLoaderImpl[(String, String)](
      time = Time.SYSTEM,
      replicaManager = replicaManager,
      deserializer = serde,
      loadBufferSize = 1000
    )) { loader =>
      when(replicaManager.getLog(tp)).thenReturn(Some(log))
      when(log.logStartOffset).thenReturn(0L)
      when(replicaManager.getLogEndOffset(tp)).thenReturn(Some(9L))
      when(log.highWatermark).thenReturn(0L)

      val readResult1 = logReadResult(startOffset = 0, records = Seq(
        new SimpleRecord("k1".getBytes, "v1".getBytes),
        new SimpleRecord("k2".getBytes, "v2".getBytes)
      ))

      when(log.read(
        startOffset = 0L,
        maxLength = 1000,
        isolation = FetchIsolation.LOG_END,
        minOneMessage = true
      )).thenReturn(readResult1)

      val readResult2 = logReadResult(startOffset = 2, records = Seq(
        new SimpleRecord("k3".getBytes, "v3".getBytes),
        new SimpleRecord("k4".getBytes, "v4".getBytes),
        new SimpleRecord("k5".getBytes, "v5".getBytes)
      ))

      when(log.read(
        startOffset = 2L,
        maxLength = 1000,
        isolation = FetchIsolation.LOG_END,
        minOneMessage = true
      )).thenReturn(readResult2)

      val readResult3 = logReadResult(startOffset = 5, producerId = 100L, producerEpoch = 5, records = Seq(
        new SimpleRecord("k6".getBytes, "v6".getBytes),
        new SimpleRecord("k7".getBytes, "v7".getBytes)
      ))

      when(log.read(
        startOffset = 5L,
        maxLength = 1000,
        isolation = FetchIsolation.LOG_END,
        minOneMessage = true
      )).thenReturn(readResult3)

      val readResult4 = logReadResult(
        startOffset = 7,
        producerId = 100L,
        producerEpoch = 5,
        controlRecordType = ControlRecordType.COMMIT
      )

      when(log.read(
        startOffset = 7L,
        maxLength = 1000,
        isolation = FetchIsolation.LOG_END,
        minOneMessage = true
      )).thenReturn(readResult4)

      val readResult5 = logReadResult(
        startOffset = 8,
        producerId = 500L,
        producerEpoch = 10,
        controlRecordType = ControlRecordType.ABORT
      )

      when(log.read(
        startOffset = 8L,
        maxLength = 1000,
        isolation = FetchIsolation.LOG_END,
        minOneMessage = true
      )).thenReturn(readResult5)

      assertNotNull(loader.load(tp, coordinator).get(10, TimeUnit.SECONDS))

      verify(coordinator).replay(0L, RecordBatch.NO_PRODUCER_ID, RecordBatch.NO_PRODUCER_EPOCH, ("k1", "v1"))
      verify(coordinator).replay(1L, RecordBatch.NO_PRODUCER_ID, RecordBatch.NO_PRODUCER_EPOCH, ("k2", "v2"))
      verify(coordinator).replay(2L, RecordBatch.NO_PRODUCER_ID, RecordBatch.NO_PRODUCER_EPOCH, ("k3", "v3"))
      verify(coordinator).replay(3L, RecordBatch.NO_PRODUCER_ID, RecordBatch.NO_PRODUCER_EPOCH, ("k4", "v4"))
      verify(coordinator).replay(4L, RecordBatch.NO_PRODUCER_ID, RecordBatch.NO_PRODUCER_EPOCH, ("k5", "v5"))
      verify(coordinator).replay(5L, 100L, 5.toShort, ("k6", "v6"))
      verify(coordinator).replay(6L, 100L, 5.toShort, ("k7", "v7"))
      verify(coordinator).replayEndTransactionMarker(100L, 5, TransactionResult.COMMIT)
      verify(coordinator).replayEndTransactionMarker(500L, 10, TransactionResult.ABORT)
      verify(coordinator).updateLastWrittenOffset(2)
      verify(coordinator).updateLastWrittenOffset(5)
      verify(coordinator).updateLastWrittenOffset(7)
      verify(coordinator).updateLastWrittenOffset(8)
      verify(coordinator).updateLastCommittedOffset(0)
    }
  }

  @Test
  def testLoadingStoppedWhenClosed(): Unit = {
    val tp = new TopicPartition("foo", 0)
    val replicaManager = mock(classOf[ReplicaManager])
    val serde = new StringKeyValueDeserializer
    val log = mock(classOf[UnifiedLog])
    val coordinator = mock(classOf[CoordinatorPlayback[(String, String)]])

    Using.resource(new CoordinatorLoaderImpl[(String, String)](
      time = Time.SYSTEM,
      replicaManager = replicaManager,
      deserializer = serde,
      loadBufferSize = 1000
    )) { loader =>
      when(replicaManager.getLog(tp)).thenReturn(Some(log))
      when(log.logStartOffset).thenReturn(0L)
      when(replicaManager.getLogEndOffset(tp)).thenReturn(Some(100L))

      val readResult = logReadResult(startOffset = 0, records = Seq(
        new SimpleRecord("k1".getBytes, "v1".getBytes),
        new SimpleRecord("k2".getBytes, "v2".getBytes)
      ))

      val latch = new CountDownLatch(1)
      when(log.read(
        startOffset = ArgumentMatchers.anyLong(),
        maxLength = ArgumentMatchers.eq(1000),
        isolation = ArgumentMatchers.eq(FetchIsolation.LOG_END),
        minOneMessage = ArgumentMatchers.eq(true)
      )).thenAnswer { _ =>
        latch.countDown()
        readResult
      }

      val result = loader.load(tp, coordinator)
      latch.await(10, TimeUnit.SECONDS)
      loader.close()

      val ex = assertFutureThrows(result, classOf[RuntimeException])
      assertEquals("Coordinator loader is closed.", ex.getMessage)
    }
  }

  @Test
  def testUnknownRecordTypeAreIgnored(): Unit = {
    val tp = new TopicPartition("foo", 0)
    val replicaManager = mock(classOf[ReplicaManager])
    val serde = mock(classOf[StringKeyValueDeserializer])
    val log = mock(classOf[UnifiedLog])
    val coordinator = mock(classOf[CoordinatorPlayback[(String, String)]])

    Using.resource(new CoordinatorLoaderImpl[(String, String)](
      time = Time.SYSTEM,
      replicaManager = replicaManager,
      deserializer = serde,
      loadBufferSize = 1000
    )) { loader =>
      when(replicaManager.getLog(tp)).thenReturn(Some(log))
      when(log.logStartOffset).thenReturn(0L)
      when(replicaManager.getLogEndOffset(tp)).thenReturn(Some(2L))

      val readResult = logReadResult(startOffset = 0, records = Seq(
        new SimpleRecord("k1".getBytes, "v1".getBytes),
        new SimpleRecord("k2".getBytes, "v2".getBytes)
      ))

      when(log.read(
        startOffset = 0L,
        maxLength = 1000,
        isolation = FetchIsolation.LOG_END,
        minOneMessage = true
      )).thenReturn(readResult)

      when(serde.deserialize(ArgumentMatchers.any(), ArgumentMatchers.any()))
        .thenThrow(new UnknownRecordTypeException(1))
        .thenReturn(("k2", "v2"))

      loader.load(tp, coordinator).get(10, TimeUnit.SECONDS)

      verify(coordinator).replay(1L, RecordBatch.NO_PRODUCER_ID, RecordBatch.NO_PRODUCER_EPOCH, ("k2", "v2"))
    }
  }

  @Test
  def testDeserializationErrorFailsTheLoading(): Unit = {
    val tp = new TopicPartition("foo", 0)
    val replicaManager = mock(classOf[ReplicaManager])
    val serde = mock(classOf[StringKeyValueDeserializer])
    val log = mock(classOf[UnifiedLog])
    val coordinator = mock(classOf[CoordinatorPlayback[(String, String)]])

    Using.resource(new CoordinatorLoaderImpl[(String, String)](
      time = Time.SYSTEM,
      replicaManager = replicaManager,
      deserializer = serde,
      loadBufferSize = 1000
    )) { loader =>
      when(replicaManager.getLog(tp)).thenReturn(Some(log))
      when(log.logStartOffset).thenReturn(0L)
      when(replicaManager.getLogEndOffset(tp)).thenReturn(Some(2L))

      val readResult = logReadResult(startOffset = 0, records = Seq(
        new SimpleRecord("k1".getBytes, "v1".getBytes),
        new SimpleRecord("k2".getBytes, "v2".getBytes)
      ))

      when(log.read(
        startOffset = 0L,
        maxLength = 1000,
        isolation = FetchIsolation.LOG_END,
        minOneMessage = true
      )).thenReturn(readResult)

      when(serde.deserialize(ArgumentMatchers.any(), ArgumentMatchers.any()))
        .thenThrow(new RuntimeException("Error!"))

      val ex = assertFutureThrows(loader.load(tp, coordinator), classOf[RuntimeException])

      assertEquals(s"Deserializing record DefaultRecord(offset=0, timestamp=-1, key=2 bytes, value=2 bytes) from $tp failed due to: Error!", ex.getMessage)
    }
  }

  @Test
  def testLoadGroupAndOffsetsWithCorruptedLog(): Unit = {
    // Simulate a case where startOffset < endOffset but log is empty. This could theoretically happen
    // when all the records are expired and the active segment is truncated or when the partition
    // is accidentally corrupted.
    val tp = new TopicPartition("foo", 0)
    val replicaManager = mock(classOf[ReplicaManager])
    val serde = mock(classOf[StringKeyValueDeserializer])
    val log = mock(classOf[UnifiedLog])
    val coordinator = mock(classOf[CoordinatorPlayback[(String, String)]])

    Using.resource(new CoordinatorLoaderImpl[(String, String)](
      time = Time.SYSTEM,
      replicaManager = replicaManager,
      deserializer = serde,
      loadBufferSize = 1000
    )) { loader =>
      when(replicaManager.getLog(tp)).thenReturn(Some(log))
      when(log.logStartOffset).thenReturn(0L)
      when(replicaManager.getLogEndOffset(tp)).thenReturn(Some(10L))

      val readResult = logReadResult(startOffset = 0, records = Seq())

      when(log.read(
        startOffset = 0L,
        maxLength = 1000,
        isolation = FetchIsolation.LOG_END,
        minOneMessage = true
      )).thenReturn(readResult)

      assertNotNull(loader.load(tp, coordinator).get(10, TimeUnit.SECONDS))
    }
  }

  @Test
  def testLoadSummary(): Unit = {
    val tp = new TopicPartition("foo", 0)
    val replicaManager = mock(classOf[ReplicaManager])
    val serde = new StringKeyValueDeserializer
    val log = mock(classOf[UnifiedLog])
    val coordinator = mock(classOf[CoordinatorPlayback[(String, String)]])
    val time = new MockTime()

    Using.resource(new CoordinatorLoaderImpl[(String, String)](
      time,
      replicaManager = replicaManager,
      deserializer = serde,
      loadBufferSize = 1000
    )) { loader =>
      val startTimeMs = time.milliseconds()
      when(replicaManager.getLog(tp)).thenReturn(Some(log))
      when(log.logStartOffset).thenReturn(0L)
      when(replicaManager.getLogEndOffset(tp)).thenReturn(Some(5L))

      val readResult1 = logReadResult(startOffset = 0, records = Seq(
        new SimpleRecord("k1".getBytes, "v1".getBytes),
        new SimpleRecord("k2".getBytes, "v2".getBytes)
      ))

      when(log.read(
        startOffset = 0L,
        maxLength = 1000,
        isolation = FetchIsolation.LOG_END,
        minOneMessage = true
      )).thenAnswer((_: InvocationOnMock) => {
        time.sleep(1000)
        readResult1
      })

      val readResult2 = logReadResult(startOffset = 2, records = Seq(
        new SimpleRecord("k3".getBytes, "v3".getBytes),
        new SimpleRecord("k4".getBytes, "v4".getBytes),
        new SimpleRecord("k5".getBytes, "v5".getBytes)
      ))

      when(log.read(
        startOffset = 2L,
        maxLength = 1000,
        isolation = FetchIsolation.LOG_END,
        minOneMessage = true
      )).thenReturn(readResult2)

      val summary = loader.load(tp, coordinator).get(10, TimeUnit.SECONDS)
      assertEquals(startTimeMs, summary.startTimeMs())
      assertEquals(startTimeMs + 1000, summary.endTimeMs())
      assertEquals(5, summary.numRecords())
      assertEquals(readResult1.records.sizeInBytes() + readResult2.records.sizeInBytes(), summary.numBytes())
    }
  }

  @Test
  def testUpdateLastWrittenOffsetOnBatchLoaded(): Unit = {
    val tp = new TopicPartition("foo", 0)
    val replicaManager = mock(classOf[ReplicaManager])
    val serde = new StringKeyValueDeserializer
    val log = mock(classOf[UnifiedLog])
    val coordinator = mock(classOf[CoordinatorPlayback[(String, String)]])

    Using.resource(new CoordinatorLoaderImpl[(String, String)](
      time = Time.SYSTEM,
      replicaManager = replicaManager,
      deserializer = serde,
      loadBufferSize = 1000
    )) { loader =>
      when(replicaManager.getLog(tp)).thenReturn(Some(log))
      when(log.logStartOffset).thenReturn(0L)
      when(log.highWatermark).thenReturn(0L).thenReturn(0L).thenReturn(2L)
      when(replicaManager.getLogEndOffset(tp)).thenReturn(Some(7L))

      val readResult1 = logReadResult(startOffset = 0, records = Seq(
        new SimpleRecord("k1".getBytes, "v1".getBytes),
        new SimpleRecord("k2".getBytes, "v2".getBytes)
      ))

      when(log.read(
        startOffset = 0L,
        maxLength = 1000,
        isolation = FetchIsolation.LOG_END,
        minOneMessage = true
      )).thenReturn(readResult1)

      val readResult2 = logReadResult(startOffset = 2, records = Seq(
        new SimpleRecord("k3".getBytes, "v3".getBytes),
        new SimpleRecord("k4".getBytes, "v4".getBytes),
        new SimpleRecord("k5".getBytes, "v5".getBytes)
      ))

      when(log.read(
        startOffset = 2L,
        maxLength = 1000,
        isolation = FetchIsolation.LOG_END,
        minOneMessage = true
      )).thenReturn(readResult2)

      val readResult3 = logReadResult(startOffset = 5, records = Seq(
        new SimpleRecord("k6".getBytes, "v6".getBytes),
        new SimpleRecord("k7".getBytes, "v7".getBytes)
      ))

      when(log.read(
        startOffset = 5L,
        maxLength = 1000,
        isolation = FetchIsolation.LOG_END,
        minOneMessage = true
      )).thenReturn(readResult3)

      assertNotNull(loader.load(tp, coordinator).get(10, TimeUnit.SECONDS))

      verify(coordinator).replay(0L, RecordBatch.NO_PRODUCER_ID, RecordBatch.NO_PRODUCER_EPOCH, ("k1", "v1"))
      verify(coordinator).replay(1L, RecordBatch.NO_PRODUCER_ID, RecordBatch.NO_PRODUCER_EPOCH, ("k2", "v2"))
      verify(coordinator).replay(2L, RecordBatch.NO_PRODUCER_ID, RecordBatch.NO_PRODUCER_EPOCH, ("k3", "v3"))
      verify(coordinator).replay(3L, RecordBatch.NO_PRODUCER_ID, RecordBatch.NO_PRODUCER_EPOCH, ("k4", "v4"))
      verify(coordinator).replay(4L, RecordBatch.NO_PRODUCER_ID, RecordBatch.NO_PRODUCER_EPOCH, ("k5", "v5"))
      verify(coordinator).replay(5L, RecordBatch.NO_PRODUCER_ID, RecordBatch.NO_PRODUCER_EPOCH, ("k6", "v6"))
      verify(coordinator).replay(6L, RecordBatch.NO_PRODUCER_ID, RecordBatch.NO_PRODUCER_EPOCH, ("k7", "v7"))
      verify(coordinator, times(0)).updateLastWrittenOffset(0)
      verify(coordinator, times(1)).updateLastWrittenOffset(2)
      verify(coordinator, times(1)).updateLastWrittenOffset(5)
      verify(coordinator, times(1)).updateLastWrittenOffset(7)
      verify(coordinator, times(1)).updateLastCommittedOffset(0)
      verify(coordinator, times(1)).updateLastCommittedOffset(2)
      verify(coordinator, times(0)).updateLastCommittedOffset(5)
    }
  }

  @Test
  def testUpdateLastWrittenOffsetAndUpdateLastCommittedOffsetNoRecordsRead(): Unit = {
    val tp = new TopicPartition("foo", 0)
    val replicaManager = mock(classOf[ReplicaManager])
    val serde = new StringKeyValueDeserializer
    val log = mock(classOf[UnifiedLog])
    val coordinator = mock(classOf[CoordinatorPlayback[(String, String)]])

    Using.resource(new CoordinatorLoaderImpl[(String, String)](
      time = Time.SYSTEM,
      replicaManager = replicaManager,
      deserializer = serde,
      loadBufferSize = 1000
    )) { loader =>
      when(replicaManager.getLog(tp)).thenReturn(Some(log))
      when(log.logStartOffset).thenReturn(0L)
      when(log.highWatermark).thenReturn(0L)
      when(replicaManager.getLogEndOffset(tp)).thenReturn(Some(0L))

      assertNotNull(loader.load(tp, coordinator).get(10, TimeUnit.SECONDS))

      verify(coordinator, times(0)).updateLastWrittenOffset(anyLong())
      verify(coordinator, times(0)).updateLastCommittedOffset(anyLong())
    }
  }

  @Test
  def testUpdateLastWrittenOffsetOnBatchLoadedWhileHighWatermarkAhead(): Unit = {
    val tp = new TopicPartition("foo", 0)
    val replicaManager = mock(classOf[ReplicaManager])
    val serde = new StringKeyValueDeserializer
    val log = mock(classOf[UnifiedLog])
    val coordinator = mock(classOf[CoordinatorPlayback[(String, String)]])

    Using.resource(new CoordinatorLoaderImpl[(String, String)](
      time = Time.SYSTEM,
      replicaManager = replicaManager,
      deserializer = serde,
      loadBufferSize = 1000
    )) { loader =>
      when(replicaManager.getLog(tp)).thenReturn(Some(log))
      when(log.logStartOffset).thenReturn(0L)
      when(log.highWatermark).thenReturn(5L).thenReturn(7L).thenReturn(7L)
      when(replicaManager.getLogEndOffset(tp)).thenReturn(Some(7L))

      val readResult1 = logReadResult(startOffset = 0, records = Seq(
        new SimpleRecord("k1".getBytes, "v1".getBytes),
        new SimpleRecord("k2".getBytes, "v2".getBytes)
      ))

      when(log.read(
        startOffset = 0L,
        maxLength = 1000,
        isolation = FetchIsolation.LOG_END,
        minOneMessage = true
      )).thenReturn(readResult1)

      val readResult2 = logReadResult(startOffset = 2, records = Seq(
        new SimpleRecord("k3".getBytes, "v3".getBytes),
        new SimpleRecord("k4".getBytes, "v4".getBytes),
        new SimpleRecord("k5".getBytes, "v5".getBytes)
      ))

      when(log.read(
        startOffset = 2L,
        maxLength = 1000,
        isolation = FetchIsolation.LOG_END,
        minOneMessage = true
      )).thenReturn(readResult2)

      val readResult3 = logReadResult(startOffset = 5, records = Seq(
        new SimpleRecord("k6".getBytes, "v6".getBytes),
        new SimpleRecord("k7".getBytes, "v7".getBytes)
      ))

      when(log.read(
        startOffset = 5L,
        maxLength = 1000,
        isolation = FetchIsolation.LOG_END,
        minOneMessage = true
      )).thenReturn(readResult3)

      assertNotNull(loader.load(tp, coordinator).get(10, TimeUnit.SECONDS))

      verify(coordinator).replay(0L, RecordBatch.NO_PRODUCER_ID, RecordBatch.NO_PRODUCER_EPOCH, ("k1", "v1"))
      verify(coordinator).replay(1L, RecordBatch.NO_PRODUCER_ID, RecordBatch.NO_PRODUCER_EPOCH, ("k2", "v2"))
      verify(coordinator).replay(2L, RecordBatch.NO_PRODUCER_ID, RecordBatch.NO_PRODUCER_EPOCH, ("k3", "v3"))
      verify(coordinator).replay(3L, RecordBatch.NO_PRODUCER_ID, RecordBatch.NO_PRODUCER_EPOCH, ("k4", "v4"))
      verify(coordinator).replay(4L, RecordBatch.NO_PRODUCER_ID, RecordBatch.NO_PRODUCER_EPOCH, ("k5", "v5"))
      verify(coordinator).replay(5L, RecordBatch.NO_PRODUCER_ID, RecordBatch.NO_PRODUCER_EPOCH, ("k6", "v6"))
      verify(coordinator).replay(6L, RecordBatch.NO_PRODUCER_ID, RecordBatch.NO_PRODUCER_EPOCH, ("k7", "v7"))
      verify(coordinator, times(0)).updateLastWrittenOffset(0)
      verify(coordinator, times(0)).updateLastWrittenOffset(2)
      verify(coordinator, times(0)).updateLastWrittenOffset(5)
      verify(coordinator, times(1)).updateLastWrittenOffset(7)
      verify(coordinator, times(0)).updateLastCommittedOffset(0)
      verify(coordinator, times(0)).updateLastCommittedOffset(2)
      verify(coordinator, times(0)).updateLastCommittedOffset(5)
      verify(coordinator, times(1)).updateLastCommittedOffset(7)
    }
  }

  @Test
  def testPartitionGoesOfflineDuringLoad(): Unit = {
    val tp = new TopicPartition("foo", 0)
    val replicaManager = mock(classOf[ReplicaManager])
    val serde = new StringKeyValueDeserializer
    val log = mock(classOf[UnifiedLog])
    val coordinator = mock(classOf[CoordinatorPlayback[(String, String)]])

    Using.resource(new CoordinatorLoaderImpl[(String, String)](
      time = Time.SYSTEM,
      replicaManager = replicaManager,
      deserializer = serde,
      loadBufferSize = 1000
    )) { loader =>
      when(replicaManager.getLog(tp)).thenReturn(Some(log))
      when(log.logStartOffset).thenReturn(0L)
      when(log.highWatermark).thenReturn(0L)
      when(replicaManager.getLogEndOffset(tp)).thenReturn(Some(5L)).thenReturn(Some(-1L))

      val readResult1 = logReadResult(startOffset = 0, records = Seq(
        new SimpleRecord("k1".getBytes, "v1".getBytes),
        new SimpleRecord("k2".getBytes, "v2".getBytes)
      ))

      when(log.read(
        startOffset = 0L,
        maxLength = 1000,
        isolation = FetchIsolation.LOG_END,
        minOneMessage = true
      )).thenReturn(readResult1)

      val readResult2 = logReadResult(startOffset = 2, records = Seq(
        new SimpleRecord("k3".getBytes, "v3".getBytes),
        new SimpleRecord("k4".getBytes, "v4".getBytes),
        new SimpleRecord("k5".getBytes, "v5".getBytes)
      ))

      when(log.read(
        startOffset = 2L,
        maxLength = 1000,
        isolation = FetchIsolation.LOG_END,
        minOneMessage = true
      )).thenReturn(readResult2)

      assertFutureThrows(loader.load(tp, coordinator), classOf[NotLeaderOrFollowerException])
    }
  }

  private def logReadResult(
<<<<<<< HEAD
                             startOffset: Long,
                             records: Seq[SimpleRecord]
                           ): FetchDataInfo = {
=======
    startOffset: Long,
    producerId: Long = RecordBatch.NO_PRODUCER_ID,
    producerEpoch: Short = RecordBatch.NO_PRODUCER_EPOCH,
    records: Seq[SimpleRecord]
  ): FetchDataInfo = {
>>>>>>> 9494bebe
    val fileRecords = mock(classOf[FileRecords])
    val memoryRecords = if (producerId == RecordBatch.NO_PRODUCER_ID) {
      MemoryRecords.withRecords(
        startOffset,
        Compression.NONE,
        records: _*
      )
    } else {
      MemoryRecords.withTransactionalRecords(
        startOffset,
        Compression.NONE,
        producerId,
        producerEpoch,
        0,
        RecordBatch.NO_PARTITION_LEADER_EPOCH,
        records: _*
      )
    }

    when(fileRecords.sizeInBytes).thenReturn(memoryRecords.sizeInBytes)

    val bufferCapture: ArgumentCaptor[ByteBuffer] = ArgumentCaptor.forClass(classOf[ByteBuffer])
    when(fileRecords.readInto(
      bufferCapture.capture(),
      ArgumentMatchers.anyInt())
    ).thenAnswer { _ =>
      val buffer = bufferCapture.getValue
      buffer.put(memoryRecords.buffer.duplicate)
      buffer.flip()
    }

    new FetchDataInfo(new LogOffsetMetadata(startOffset), fileRecords)
  }

  private def logReadResult(
    startOffset: Long,
    producerId: Long,
    producerEpoch: Short,
    controlRecordType: ControlRecordType
  ): FetchDataInfo = {
    val fileRecords = mock(classOf[FileRecords])
    val memoryRecords = MemoryRecords.withEndTransactionMarker(
      startOffset,
      0L,
      RecordBatch.NO_PARTITION_LEADER_EPOCH,
      producerId,
      producerEpoch,
      new EndTransactionMarker(controlRecordType, 0)
    )

    when(fileRecords.sizeInBytes).thenReturn(memoryRecords.sizeInBytes)

    val bufferCapture: ArgumentCaptor[ByteBuffer] = ArgumentCaptor.forClass(classOf[ByteBuffer])
    when(fileRecords.readInto(
      bufferCapture.capture(),
      ArgumentMatchers.anyInt())
    ).thenAnswer { _ =>
      val buffer = bufferCapture.getValue
      buffer.put(memoryRecords.buffer.duplicate)
      buffer.flip()
    }

    new FetchDataInfo(new LogOffsetMetadata(startOffset), fileRecords)
  }
}<|MERGE_RESOLUTION|>--- conflicted
+++ resolved
@@ -31,15 +31,10 @@
 import org.apache.kafka.test.TestUtils.assertFutureThrows
 import org.junit.jupiter.api.Assertions.{assertEquals, assertNotNull}
 import org.junit.jupiter.api.{Test, Timeout}
-<<<<<<< HEAD
-import org.mockito.Mockito.{mock, verify, when}
-import org.mockito.{ArgumentCaptor, ArgumentMatchers}
-=======
 import org.mockito.ArgumentMatchers.anyLong
 import org.mockito.{ArgumentCaptor, ArgumentMatchers}
 import org.mockito.Mockito.{mock, times, verify, when}
 import org.mockito.invocation.InvocationOnMock
->>>>>>> 9494bebe
 
 import java.nio.ByteBuffer
 import java.nio.charset.Charset
@@ -638,17 +633,11 @@
   }
 
   private def logReadResult(
-<<<<<<< HEAD
-                             startOffset: Long,
-                             records: Seq[SimpleRecord]
-                           ): FetchDataInfo = {
-=======
     startOffset: Long,
     producerId: Long = RecordBatch.NO_PRODUCER_ID,
     producerEpoch: Short = RecordBatch.NO_PRODUCER_EPOCH,
     records: Seq[SimpleRecord]
   ): FetchDataInfo = {
->>>>>>> 9494bebe
     val fileRecords = mock(classOf[FileRecords])
     val memoryRecords = if (producerId == RecordBatch.NO_PRODUCER_ID) {
       MemoryRecords.withRecords(
