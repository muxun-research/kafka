/*
 * Licensed to the Apache Software Foundation (ASF) under one or more
 * contributor license agreements. See the NOTICE file distributed with
 * this work for additional information regarding copyright ownership.
 * The ASF licenses this file to You under the Apache License, Version 2.0
 * (the "License"); you may not use this file except in compliance with
 * the License. You may obtain a copy of the License at
 *
 *    http://www.apache.org/licenses/LICENSE-2.0
 *
 * Unless required by applicable law or agreed to in writing, software
 * distributed under the License is distributed on an "AS IS" BASIS,
 * WITHOUT WARRANTIES OR CONDITIONS OF ANY KIND, either express or implied.
 * See the License for the specific language governing permissions and
 * limitations under the License.
 */
package kafka.coordinator.group

import kafka.server.ReplicaManager
import org.apache.kafka.common.TopicPartition
import org.apache.kafka.common.compress.Compression
import org.apache.kafka.common.errors.NotLeaderOrFollowerException
import org.apache.kafka.common.message.DeleteRecordsResponseData.DeleteRecordsPartitionResult
import org.apache.kafka.common.protocol.{ApiKeys, Errors}
import org.apache.kafka.common.record.{MemoryRecords, RecordBatch, SimpleRecord}
import org.apache.kafka.common.requests.ProduceResponse.PartitionResponse
import org.apache.kafka.coordinator.common.runtime.PartitionWriter
import org.apache.kafka.storage.internals.log.{AppendOrigin, LogConfig, VerificationGuard}
import org.apache.kafka.test.TestUtils.assertFutureThrows
import org.junit.jupiter.api.Assertions.{assertEquals, assertNull, assertThrows, assertTrue}
import org.junit.jupiter.api.Test
<<<<<<< HEAD
=======
import org.junit.jupiter.params.ParameterizedTest
import org.junit.jupiter.params.provider.EnumSource
import org.mockito.{ArgumentCaptor, ArgumentMatchers}
>>>>>>> 9494bebe
import org.mockito.Mockito.{mock, verify, when}
import org.mockito.{ArgumentCaptor, ArgumentMatchers}

import java.nio.charset.Charset
import java.util.Collections
import scala.collection.Map
import scala.jdk.CollectionConverters._

class CoordinatorPartitionWriterTest {
  @Test
  def testRegisterDeregisterListener(): Unit = {
    val tp = new TopicPartition("foo", 0)
    val replicaManager = mock(classOf[ReplicaManager])
    val partitionRecordWriter = new CoordinatorPartitionWriter(
      replicaManager
    )

    val listener = new PartitionWriter.Listener {
      override def onHighWatermarkUpdated(tp: TopicPartition, offset: Long): Unit = {}
    }

    partitionRecordWriter.registerListener(tp, listener)
    verify(replicaManager).maybeAddListener(tp, new ListenerAdapter(listener))

    partitionRecordWriter.deregisterListener(tp, listener)
    verify(replicaManager).removeListener(tp, new ListenerAdapter(listener))

    assertEquals(
      new ListenerAdapter(listener),
      new ListenerAdapter(listener)
    )
    assertEquals(
      new ListenerAdapter(listener).hashCode(),
      new ListenerAdapter(listener).hashCode()
    )
  }

  @Test
  def testConfig(): Unit = {
    val tp = new TopicPartition("foo", 0)
    val replicaManager = mock(classOf[ReplicaManager])
    val partitionRecordWriter = new CoordinatorPartitionWriter(
      replicaManager
    )

    when(replicaManager.getLogConfig(tp)).thenReturn(Some(new LogConfig(Map.empty.asJava)))
    assertEquals(new LogConfig(Map.empty.asJava), partitionRecordWriter.config(tp))

    when(replicaManager.getLogConfig(tp)).thenReturn(None)
    assertThrows(classOf[NotLeaderOrFollowerException], () => partitionRecordWriter.config(tp))
  }


  @Test
  def testWriteRecords(): Unit = {
    val tp = new TopicPartition("foo", 0)
    val replicaManager = mock(classOf[ReplicaManager])
    val partitionRecordWriter = new CoordinatorPartitionWriter(
      replicaManager
    )

    val recordsCapture: ArgumentCaptor[Map[TopicPartition, MemoryRecords]] =
      ArgumentCaptor.forClass(classOf[Map[TopicPartition, MemoryRecords]])
    val callbackCapture: ArgumentCaptor[Map[TopicPartition, PartitionResponse] => Unit] =
      ArgumentCaptor.forClass(classOf[Map[TopicPartition, PartitionResponse] => Unit])

    when(replicaManager.appendRecords(
      ArgumentMatchers.eq(0L),
      ArgumentMatchers.eq(1.toShort),
      ArgumentMatchers.eq(true),
      ArgumentMatchers.eq(AppendOrigin.COORDINATOR),
      recordsCapture.capture(),
      callbackCapture.capture(),
      ArgumentMatchers.any(),
      ArgumentMatchers.any(),
      ArgumentMatchers.any(),
      ArgumentMatchers.any(),
<<<<<<< HEAD
      ArgumentMatchers.any(),
      ArgumentMatchers.any()
    )).thenAnswer(_ => {
=======
      ArgumentMatchers.eq(Map(tp -> VerificationGuard.SENTINEL)),
    )).thenAnswer( _ => {
>>>>>>> 9494bebe
      callbackCapture.getValue.apply(Map(
        tp -> new PartitionResponse(
          Errors.NONE,
          5,
          10,
          RecordBatch.NO_TIMESTAMP,
          -1,
          Collections.emptyList(),
          ""
        )
      ))
    })

    val batch = MemoryRecords.withRecords(
      Compression.NONE,
      new SimpleRecord(
        0L,
        "foo".getBytes(Charset.defaultCharset()),
        "bar".getBytes(Charset.defaultCharset())
      )
    )

    assertEquals(11, partitionRecordWriter.append(
      tp,
      VerificationGuard.SENTINEL,
      batch
    ))

    assertEquals(
      batch,
      recordsCapture.getValue.getOrElse(tp,
        throw new AssertionError(s"No records for $tp"))
    )
  }

  @ParameterizedTest
  @EnumSource(value = classOf[Errors], names = Array("NONE", "NOT_ENOUGH_REPLICAS"))
  def testMaybeStartTransactionVerification(error: Errors): Unit = {
    val tp = new TopicPartition("foo", 0)
    val replicaManager = mock(classOf[ReplicaManager])
    val partitionRecordWriter = new CoordinatorPartitionWriter(
      replicaManager
    )

    val verificationGuard = if (error == Errors.NONE) {
      new VerificationGuard()
    } else {
      VerificationGuard.SENTINEL
    }

    val callbackCapture: ArgumentCaptor[((Errors, VerificationGuard)) => Unit] =
      ArgumentCaptor.forClass(classOf[((Errors, VerificationGuard)) => Unit])

    when(replicaManager.maybeSendPartitionToTransactionCoordinator(
      ArgumentMatchers.eq(tp),
      ArgumentMatchers.eq("transactional-id"),
      ArgumentMatchers.eq(10L),
      ArgumentMatchers.eq(5.toShort),
      ArgumentMatchers.eq(RecordBatch.NO_SEQUENCE),
      callbackCapture.capture(),
      ArgumentMatchers.any()
    )).thenAnswer(_ => {
      callbackCapture.getValue.apply((
        error,
        verificationGuard
      ))
    })

    val future = partitionRecordWriter.maybeStartTransactionVerification(
      tp,
      "transactional-id",
      10L,
      5.toShort,
      ApiKeys.TXN_OFFSET_COMMIT.latestVersion()
    )

    if (error == Errors.NONE) {
      assertEquals(verificationGuard, future.get)
    } else {
      assertFutureThrows(future, error.exception.getClass)
    }
  }

  @Test
  def testWriteRecordsWithFailure(): Unit = {
    val tp = new TopicPartition("foo", 0)
    val replicaManager = mock(classOf[ReplicaManager])
    val partitionRecordWriter = new CoordinatorPartitionWriter(
      replicaManager
    )

    val recordsCapture: ArgumentCaptor[Map[TopicPartition, MemoryRecords]] =
      ArgumentCaptor.forClass(classOf[Map[TopicPartition, MemoryRecords]])
    val callbackCapture: ArgumentCaptor[Map[TopicPartition, PartitionResponse] => Unit] =
      ArgumentCaptor.forClass(classOf[Map[TopicPartition, PartitionResponse] => Unit])

    when(replicaManager.appendRecords(
      ArgumentMatchers.eq(0L),
      ArgumentMatchers.eq(1.toShort),
      ArgumentMatchers.eq(true),
      ArgumentMatchers.eq(AppendOrigin.COORDINATOR),
      recordsCapture.capture(),
      callbackCapture.capture(),
      ArgumentMatchers.any(),
      ArgumentMatchers.any(),
      ArgumentMatchers.any(),
      ArgumentMatchers.any(),
      ArgumentMatchers.eq(Map(tp -> VerificationGuard.SENTINEL)),
    )).thenAnswer(_ => {
      callbackCapture.getValue.apply(Map(
        tp -> new PartitionResponse(Errors.NOT_LEADER_OR_FOLLOWER)
      ))
    })

    val batch = MemoryRecords.withRecords(
      Compression.NONE,
      new SimpleRecord(
        0L,
        "foo".getBytes(Charset.defaultCharset()),
        "bar".getBytes(Charset.defaultCharset())
      )
    )

    assertThrows(classOf[NotLeaderOrFollowerException], () => partitionRecordWriter.append(
      tp,
      VerificationGuard.SENTINEL,
      batch
    ))
  }

  @Test
  def testDeleteRecordsResponseContainsError(): Unit = {
    val replicaManager = mock(classOf[ReplicaManager])
    val partitionRecordWriter = new CoordinatorPartitionWriter(
      replicaManager
    )

    val callbackCapture: ArgumentCaptor[Map[TopicPartition, DeleteRecordsPartitionResult] => Unit] =
      ArgumentCaptor.forClass(classOf[Map[TopicPartition, DeleteRecordsPartitionResult] => Unit])

    // Response contains error.
    when(replicaManager.deleteRecords(
      ArgumentMatchers.anyLong(),
      ArgumentMatchers.any(),
      callbackCapture.capture(),
      ArgumentMatchers.eq(true)
    )).thenAnswer { _ =>
      callbackCapture.getValue.apply(Map(
        new TopicPartition("random-topic", 0) -> new DeleteRecordsPartitionResult()
          .setErrorCode(Errors.NOT_LEADER_OR_FOLLOWER.code
          )))
    }

    partitionRecordWriter.deleteRecords(
      new TopicPartition("random-topic", 0),
      10L
    ).whenComplete { (_, exp) =>
      assertEquals(Errors.NOT_LEADER_OR_FOLLOWER.exception, exp)
    }

    // Empty response
    when(replicaManager.deleteRecords(
      ArgumentMatchers.anyLong(),
      ArgumentMatchers.any(),
      callbackCapture.capture(),
      ArgumentMatchers.eq(true)
    )).thenAnswer { _ =>
      callbackCapture.getValue.apply(Map[TopicPartition, DeleteRecordsPartitionResult]())
    }

    partitionRecordWriter.deleteRecords(
      new TopicPartition("random-topic", 0),
      10L
    ).whenComplete { (_, exp) =>
      assertTrue(exp.isInstanceOf[IllegalStateException])
    }
  }

  @Test
  def testDeleteRecordsSuccess(): Unit = {
    val replicaManager = mock(classOf[ReplicaManager])
    val partitionRecordWriter = new CoordinatorPartitionWriter(
      replicaManager
    )

    val callbackCapture: ArgumentCaptor[Map[TopicPartition, DeleteRecordsPartitionResult] => Unit] =
      ArgumentCaptor.forClass(classOf[Map[TopicPartition, DeleteRecordsPartitionResult] => Unit])

    // response contains error
    when(replicaManager.deleteRecords(
      ArgumentMatchers.anyLong(),
      ArgumentMatchers.any(),
      callbackCapture.capture(),
      ArgumentMatchers.eq(true)
    )).thenAnswer { _ =>
      callbackCapture.getValue.apply(Map(
        new TopicPartition("random-topic", 0) -> new DeleteRecordsPartitionResult()
          .setErrorCode(Errors.NONE.code)
      ))
    }

    partitionRecordWriter.deleteRecords(
      new TopicPartition("random-topic", 0),
      10L
    ).whenComplete { (_, exp) =>
      assertNull(exp)
    }
  }
}<|MERGE_RESOLUTION|>--- conflicted
+++ resolved
@@ -29,14 +29,10 @@
 import org.apache.kafka.test.TestUtils.assertFutureThrows
 import org.junit.jupiter.api.Assertions.{assertEquals, assertNull, assertThrows, assertTrue}
 import org.junit.jupiter.api.Test
-<<<<<<< HEAD
-=======
 import org.junit.jupiter.params.ParameterizedTest
 import org.junit.jupiter.params.provider.EnumSource
 import org.mockito.{ArgumentCaptor, ArgumentMatchers}
->>>>>>> 9494bebe
 import org.mockito.Mockito.{mock, verify, when}
-import org.mockito.{ArgumentCaptor, ArgumentMatchers}
 
 import java.nio.charset.Charset
 import java.util.Collections
@@ -112,14 +108,8 @@
       ArgumentMatchers.any(),
       ArgumentMatchers.any(),
       ArgumentMatchers.any(),
-<<<<<<< HEAD
-      ArgumentMatchers.any(),
-      ArgumentMatchers.any()
-    )).thenAnswer(_ => {
-=======
       ArgumentMatchers.eq(Map(tp -> VerificationGuard.SENTINEL)),
     )).thenAnswer( _ => {
->>>>>>> 9494bebe
       callbackCapture.getValue.apply(Map(
         tp -> new PartitionResponse(
           Errors.NONE,
