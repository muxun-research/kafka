/**
 * Licensed to the Apache Software Foundation (ASF) under one or more
 * contributor license agreements.  See the NOTICE file distributed with
 * this work for additional information regarding copyright ownership.
 * The ASF licenses this file to You under the Apache License, Version 2.0
 * (the "License"); you may not use this file except in compliance with
 * the License.  You may obtain a copy of the License at
 *
 * http://www.apache.org/licenses/LICENSE-2.0
 *
 * Unless required by applicable law or agreed to in writing, software
 * distributed under the License is distributed on an "AS IS" BASIS,
 * WITHOUT WARRANTIES OR CONDITIONS OF ANY KIND, either express or implied.
 * See the License for the specific language governing permissions and
 * limitations under the License.
 */

package kafka.coordinator.group

import java.util.{Optional, OptionalInt}
import kafka.common.OffsetAndMetadata
import kafka.server.{DelayedOperationPurgatory, HostedPartition, KafkaConfig, ReplicaManager, RequestLocal}
import kafka.utils._
import org.apache.kafka.common.{TopicIdPartition, TopicPartition, Uuid}
import org.apache.kafka.common.protocol.Errors
import org.apache.kafka.common.record.{MemoryRecords, RecordBatch}
import org.apache.kafka.common.requests.ProduceResponse.PartitionResponse
import org.apache.kafka.common.requests.{JoinGroupRequest, OffsetCommitRequest, OffsetFetchResponse, TransactionResult}

import java.util.concurrent.TimeUnit
import java.util.concurrent.locks.ReentrantLock
import kafka.cluster.Partition
import kafka.zk.KafkaZkClient
import org.apache.kafka.clients.consumer.ConsumerPartitionAssignor.Subscription
import org.apache.kafka.clients.consumer.internals.ConsumerProtocol
import org.apache.kafka.common.internals.Topic
import org.apache.kafka.common.metrics.Metrics
import org.apache.kafka.common.message.LeaveGroupRequestData.MemberIdentity
import org.apache.kafka.server.util.timer.MockTimer
import org.apache.kafka.server.util.{KafkaScheduler, MockTime}
import org.apache.kafka.storage.internals.log.AppendOrigin
import org.junit.jupiter.api.Assertions._
import org.junit.jupiter.api.{AfterEach, BeforeEach, Test}
import org.junit.jupiter.params.ParameterizedTest
import org.junit.jupiter.params.provider.ValueSource
import org.mockito.{ArgumentCaptor, ArgumentMatchers}
import org.mockito.ArgumentMatchers.{any, anyLong, anyShort}
import org.mockito.Mockito.{mock, when}

import scala.jdk.CollectionConverters._
import scala.collection.{Seq, mutable}
import scala.collection.mutable.ArrayBuffer
import scala.concurrent.duration.Duration
import scala.concurrent.{Await, Future, Promise, TimeoutException}

class GroupCoordinatorTest {

  import GroupCoordinatorTest._

  type JoinGroupCallback = JoinGroupResult => Unit
  type SyncGroupCallback = SyncGroupResult => Unit
  type HeartbeatCallbackParams = Errors
  type HeartbeatCallback = Errors => Unit
  type CommitOffsetCallbackParams = Map[TopicIdPartition, Errors]
  type CommitOffsetCallback = Map[TopicIdPartition, Errors] => Unit
  type LeaveGroupCallback = LeaveGroupResult => Unit

  val ClientId = "consumer-test"
  val ClientHost = "localhost"
  val GroupMinSessionTimeout = 10
  val GroupMaxSessionTimeout = 10 * 60 * 1000
  val GroupMaxSize = 4
  val DefaultRebalanceTimeout = 500
  val DefaultSessionTimeout = 500
  val GroupInitialRebalanceDelay = 50
  var timer: MockTimer = _
  var groupCoordinator: GroupCoordinator = _
  var replicaManager: ReplicaManager = _
  var scheduler: KafkaScheduler = _
  var zkClient: KafkaZkClient = _

  private val groupId = "groupId"
  private val protocolType = "consumer"
  private val protocolName = "range"
  private val memberId = "memberId"
  private val groupInstanceId = "groupInstanceId"
  private val leaderInstanceId = "leader"
  private val followerInstanceId = "follower"
  private val invalidMemberId = "invalidMember"
  private val metadata = Array[Byte]()
  private val protocols = List((protocolName, metadata))
  private val protocolSuperset = List((protocolName, metadata), ("roundrobin", metadata))
  private val requireStable = true
  private var groupPartitionId: Int = -1

  // we use this string value since its hashcode % #.partitions is different
  private val otherGroupId = "otherGroup"

  @BeforeEach
  def setUp(): Unit = {
    val props = TestUtils.createBrokerConfig(nodeId = 0, zkConnect = "")
    props.setProperty(KafkaConfig.GroupMinSessionTimeoutMsProp, GroupMinSessionTimeout.toString)
    props.setProperty(KafkaConfig.GroupMaxSessionTimeoutMsProp, GroupMaxSessionTimeout.toString)
    props.setProperty(KafkaConfig.GroupMaxSizeProp, GroupMaxSize.toString)
    props.setProperty(KafkaConfig.GroupInitialRebalanceDelayMsProp, GroupInitialRebalanceDelay.toString)
    // make two partitions of the group topic to make sure some partitions are not owned by the coordinator
    val ret = mutable.Map[String, Map[Int, Seq[Int]]]()
    ret += (Topic.GROUP_METADATA_TOPIC_NAME -> Map(0 -> Seq(1), 1 -> Seq(1)))

    replicaManager = mock(classOf[ReplicaManager])

    zkClient = mock(classOf[KafkaZkClient])
    // make two partitions of the group topic to make sure some partitions are not owned by the coordinator
    when(zkClient.getTopicPartitionCount(Topic.GROUP_METADATA_TOPIC_NAME)).thenReturn(Some(2))

    timer = new MockTimer

    val config = KafkaConfig.fromProps(props)

    val heartbeatPurgatory = new DelayedOperationPurgatory[DelayedHeartbeat]("Heartbeat", timer, config.brokerId, reaperEnabled = false)
    val rebalancePurgatory = new DelayedOperationPurgatory[DelayedRebalance]("Rebalance", timer, config.brokerId, reaperEnabled = false)

    groupCoordinator = GroupCoordinator(config, replicaManager, heartbeatPurgatory, rebalancePurgatory, timer.time, new Metrics())
    groupCoordinator.startup(() => zkClient.getTopicPartitionCount(Topic.GROUP_METADATA_TOPIC_NAME).getOrElse(config.offsetsTopicPartitions),
      enableMetadataExpiration = false)

    // add the partition into the owned partition list
    groupPartitionId = groupCoordinator.partitionFor(groupId)
    groupCoordinator.groupManager.addOwnedPartition(groupPartitionId)
  }

  @AfterEach
  def tearDown(): Unit = {
    if (groupCoordinator != null)
      groupCoordinator.shutdown()
  }

  @Test
  def testRequestHandlingWhileLoadingInProgress(): Unit = {
    val otherGroupPartitionId = groupCoordinator.groupManager.partitionFor(otherGroupId)
    assertTrue(otherGroupPartitionId != groupPartitionId)

    groupCoordinator.groupManager.addLoadingPartition(otherGroupPartitionId)
    assertTrue(groupCoordinator.groupManager.isGroupLoading(otherGroupId))

    // Dynamic Member JoinGroup
    var joinGroupResponse: Option[JoinGroupResult] = None
    groupCoordinator.handleJoinGroup(otherGroupId, memberId, None, true, true, "clientId", "clientHost", 60000, 10000, "consumer",
      List("range" -> new Array[Byte](0)), result => { joinGroupResponse = Some(result)})
    assertEquals(Some(Errors.COORDINATOR_LOAD_IN_PROGRESS), joinGroupResponse.map(_.error))

    // Static Member JoinGroup
    groupCoordinator.handleJoinGroup(otherGroupId, memberId, Some("groupInstanceId"), false, true, "clientId", "clientHost", 60000, 10000, "consumer",
      List("range" -> new Array[Byte](0)), result => { joinGroupResponse = Some(result)})
    assertEquals(Some(Errors.COORDINATOR_LOAD_IN_PROGRESS), joinGroupResponse.map(_.error))

    // SyncGroup
    var syncGroupResponse: Option[Errors] = None
    groupCoordinator.handleSyncGroup(otherGroupId, 1, memberId, Some("consumer"), Some("range"), None, Map.empty[String, Array[Byte]],
      syncGroupResult => syncGroupResponse = Some(syncGroupResult.error))
    assertEquals(Some(Errors.REBALANCE_IN_PROGRESS), syncGroupResponse)

    // OffsetCommit
    val topicIdPartition = new TopicIdPartition(Uuid.randomUuid(), 0 , "foo")
    var offsetCommitErrors = Map.empty[TopicIdPartition, Errors]
    groupCoordinator.handleCommitOffsets(otherGroupId, memberId, None, 1,
      Map(topicIdPartition -> offsetAndMetadata(15L)), result => { offsetCommitErrors = result })
    assertEquals(Map(topicIdPartition -> Errors.COORDINATOR_LOAD_IN_PROGRESS), offsetCommitErrors)

    // Heartbeat
    var heartbeatError: Option[Errors] = None
    groupCoordinator.handleHeartbeat(otherGroupId, memberId, None, 1, error => { heartbeatError = Some(error) })
    assertEquals(Some(Errors.NONE), heartbeatError)

    // DescribeGroups
    val (describeGroupError, _) = groupCoordinator.handleDescribeGroup(otherGroupId)
    assertEquals(Errors.COORDINATOR_LOAD_IN_PROGRESS, describeGroupError)

    // ListGroups
    val (listGroupsError, _) = groupCoordinator.handleListGroups(Set())
    assertEquals(Errors.COORDINATOR_LOAD_IN_PROGRESS, listGroupsError)

    // DeleteGroups
    val deleteGroupsErrors = groupCoordinator.handleDeleteGroups(Set(otherGroupId))
    assertEquals(Some(Errors.COORDINATOR_LOAD_IN_PROGRESS), deleteGroupsErrors.get(otherGroupId))

    // Check that non-loading groups are still accessible
    assertEquals(Errors.NONE, groupCoordinator.handleDescribeGroup(groupId)._1)

    // After loading, we should be able to access the group
    val otherGroupMetadataTopicPartition = new TopicPartition(Topic.GROUP_METADATA_TOPIC_NAME, otherGroupPartitionId)
    when(replicaManager.getLog(otherGroupMetadataTopicPartition)).thenReturn(None)
    // Call removeGroupsAndOffsets so that partition removed from loadingPartitions
    groupCoordinator.groupManager.removeGroupsAndOffsets(otherGroupMetadataTopicPartition, OptionalInt.of(1), group => {})
    groupCoordinator.groupManager.loadGroupsAndOffsets(otherGroupMetadataTopicPartition, 1, group => {}, 0L)
    assertEquals(Errors.NONE, groupCoordinator.handleDescribeGroup(otherGroupId)._1)
  }

  @Test
  def testOffsetsRetentionMsIntegerOverflow(): Unit = {
    val props = TestUtils.createBrokerConfig(nodeId = 0, zkConnect = "")
    props.setProperty(KafkaConfig.OffsetsRetentionMinutesProp, Integer.MAX_VALUE.toString)
    val config = KafkaConfig.fromProps(props)
    val offsetConfig = GroupCoordinator.offsetConfig(config)
    assertEquals(offsetConfig.offsetsRetentionMs, Integer.MAX_VALUE * 60L * 1000L)
  }

  @Test
  def testJoinGroupWrongCoordinator(): Unit = {
    val memberId = JoinGroupRequest.UNKNOWN_MEMBER_ID

    var joinGroupResult = dynamicJoinGroup(otherGroupId, memberId, protocolType, protocols)
    assertEquals(Errors.NOT_COORDINATOR, joinGroupResult.error)

    joinGroupResult = staticJoinGroup(otherGroupId, memberId, groupInstanceId, protocolType, protocols)
    assertEquals(Errors.NOT_COORDINATOR, joinGroupResult.error)
  }

  @Test
  def testJoinGroupShouldReceiveErrorIfGroupOverMaxSize(): Unit = {
    val futures = ArrayBuffer[Future[JoinGroupResult]]()
    val rebalanceTimeout = GroupInitialRebalanceDelay * 2

    for (i <- 1.to(GroupMaxSize)) {
      futures += sendJoinGroup(groupId, JoinGroupRequest.UNKNOWN_MEMBER_ID, protocolType, protocols, rebalanceTimeout = rebalanceTimeout)
      if (i != 1)
        timer.advanceClock(GroupInitialRebalanceDelay)
    }
    // advance clock beyond rebalanceTimeout
    timer.advanceClock(GroupInitialRebalanceDelay + 1)
    for (future <- futures) {
      assertEquals(Errors.NONE, await(future, 1).error)
    }

    // Should receive an error since the group is full
    val errorFuture = sendJoinGroup(groupId, JoinGroupRequest.UNKNOWN_MEMBER_ID, protocolType, protocols, rebalanceTimeout = rebalanceTimeout)
    assertEquals(Errors.GROUP_MAX_SIZE_REACHED, await(errorFuture, 1).error)
  }

  @Test
  def testDynamicMembersJoinGroupWithMaxSizeAndRequiredKnownMember(): Unit = {
    val requiredKnownMemberId = true
    val nbMembers = GroupMaxSize + 1

    // First JoinRequests
    var futures = 1.to(nbMembers).map { _ =>
      sendJoinGroup(groupId, JoinGroupRequest.UNKNOWN_MEMBER_ID, protocolType, protocols,
        None, DefaultSessionTimeout, DefaultRebalanceTimeout, requiredKnownMemberId)
    }

    // Get back the assigned member ids
    val memberIds = futures.map(await(_, 1).memberId)

    // Second JoinRequests
    futures = memberIds.map { memberId =>
      sendJoinGroup(groupId, memberId, protocolType, protocols,
        None, DefaultSessionTimeout, DefaultRebalanceTimeout, requiredKnownMemberId)
    }

    // advance clock by GroupInitialRebalanceDelay to complete first InitialDelayedJoin
    timer.advanceClock(GroupInitialRebalanceDelay + 1)
    // advance clock by GroupInitialRebalanceDelay to complete second InitialDelayedJoin
    timer.advanceClock(GroupInitialRebalanceDelay + 1)

    // Awaiting results
    val errors = futures.map(await(_, DefaultRebalanceTimeout + 1).error)

    assertEquals(GroupMaxSize, errors.count(_ == Errors.NONE))
    assertEquals(nbMembers - GroupMaxSize, errors.count(_ == Errors.GROUP_MAX_SIZE_REACHED))

    // Members which were accepted can rejoin, others are rejected, while
    // completing rebalance
    futures = memberIds.map { memberId =>
      sendJoinGroup(groupId, memberId, protocolType, protocols,
        None, DefaultSessionTimeout, DefaultRebalanceTimeout, requiredKnownMemberId)
    }

    // Awaiting results
    val rejoinErrors = futures.map(await(_, 1).error)

    assertEquals(errors, rejoinErrors)
  }

  @Test
  def testDynamicMembersJoinGroupWithMaxSize(): Unit = {
    val requiredKnownMemberId = false
    val nbMembers = GroupMaxSize + 1

    // JoinRequests
    var futures = 1.to(nbMembers).map { _ =>
      sendJoinGroup(groupId, JoinGroupRequest.UNKNOWN_MEMBER_ID, protocolType, protocols,
        None, DefaultSessionTimeout, DefaultRebalanceTimeout, requiredKnownMemberId)
    }

    // advance clock by GroupInitialRebalanceDelay to complete first InitialDelayedJoin
    timer.advanceClock(GroupInitialRebalanceDelay + 1)
    // advance clock by GroupInitialRebalanceDelay to complete second InitialDelayedJoin
    timer.advanceClock(GroupInitialRebalanceDelay + 1)

    // Awaiting results
    val joinGroupResults = futures.map(await(_, DefaultRebalanceTimeout + 1))
    val errors = joinGroupResults.map(_.error)

    assertEquals(GroupMaxSize, errors.count(_ == Errors.NONE))
    assertEquals(nbMembers - GroupMaxSize, errors.count(_ == Errors.GROUP_MAX_SIZE_REACHED))

    // Members which were accepted can rejoin, others are rejected, while
    // completing rebalance
    val memberIds = joinGroupResults.map(_.memberId)
    futures = memberIds.map { memberId =>
      sendJoinGroup(groupId, memberId, protocolType, protocols,
        None, DefaultSessionTimeout, DefaultRebalanceTimeout, requiredKnownMemberId)
    }

    // Awaiting results
    val rejoinErrors = futures.map(await(_, 1).error)

    assertEquals(errors, rejoinErrors)
  }

  @Test
  def testStaticMembersJoinGroupWithMaxSize(): Unit = {
    val nbMembers = GroupMaxSize + 1
    val instanceIds = 1.to(nbMembers).map(i => Some(s"instance-id-$i"))

    // JoinRequests
    var futures = instanceIds.map { instanceId =>
      sendJoinGroup(groupId, JoinGroupRequest.UNKNOWN_MEMBER_ID, protocolType, protocols,
        instanceId, DefaultSessionTimeout, DefaultRebalanceTimeout)
    }

    // advance clock by GroupInitialRebalanceDelay to complete first InitialDelayedJoin
    timer.advanceClock(GroupInitialRebalanceDelay + 1)
    // advance clock by GroupInitialRebalanceDelay to complete second InitialDelayedJoin
    timer.advanceClock(GroupInitialRebalanceDelay + 1)

    // Awaiting results
    val joinGroupResults = futures.map(await(_, DefaultRebalanceTimeout + 1))
    val errors = joinGroupResults.map(_.error)

    assertEquals(GroupMaxSize, errors.count(_ == Errors.NONE))
    assertEquals(nbMembers - GroupMaxSize, errors.count(_ == Errors.GROUP_MAX_SIZE_REACHED))

    // Members which were accepted can rejoin, others are rejected, while
    // completing rebalance
    val memberIds = joinGroupResults.map(_.memberId)
    futures = instanceIds.zip(memberIds).map { case (instanceId, memberId) =>
      sendJoinGroup(groupId, memberId, protocolType, protocols,
        instanceId, DefaultSessionTimeout, DefaultRebalanceTimeout)
    }

    // Awaiting results
    val rejoinErrors = futures.map(await(_, 1).error)

    assertEquals(errors, rejoinErrors)
  }

  @Test
  def testDynamicMembersCanReJoinGroupWithMaxSizeWhileRebalancing(): Unit = {
    val requiredKnownMemberId = true
    val nbMembers = GroupMaxSize + 1

    // First JoinRequests
    var futures = 1.to(nbMembers).map { _ =>
      sendJoinGroup(groupId, JoinGroupRequest.UNKNOWN_MEMBER_ID, protocolType, protocols,
        None, DefaultSessionTimeout, DefaultRebalanceTimeout, requiredKnownMemberId)
    }

    // Get back the assigned member ids
    val memberIds = futures.map(await(_, 1).memberId)

    // Second JoinRequests
    memberIds.map { memberId =>
      sendJoinGroup(groupId, memberId, protocolType, protocols,
        None, DefaultSessionTimeout, DefaultRebalanceTimeout, requiredKnownMemberId)
    }

    // Members can rejoin while rebalancing
    futures = memberIds.map { memberId =>
      sendJoinGroup(groupId, memberId, protocolType, protocols,
        None, DefaultSessionTimeout, DefaultRebalanceTimeout, requiredKnownMemberId)
    }

    // advance clock by GroupInitialRebalanceDelay to complete first InitialDelayedJoin
    timer.advanceClock(GroupInitialRebalanceDelay + 1)
    // advance clock by GroupInitialRebalanceDelay to complete second InitialDelayedJoin
    timer.advanceClock(GroupInitialRebalanceDelay + 1)

    // Awaiting results
    val errors = futures.map(await(_, DefaultRebalanceTimeout + 1).error)

    assertEquals(GroupMaxSize, errors.count(_ == Errors.NONE))
    assertEquals(nbMembers - GroupMaxSize, errors.count(_ == Errors.GROUP_MAX_SIZE_REACHED))
  }

  @Test
  def testLastJoiningMembersAreKickedOutWhenReJoiningGroupWithMaxSize(): Unit = {
    val nbMembers = GroupMaxSize + 2
    val group = new GroupMetadata(groupId, Stable, new MockTime())
    val memberIds = 1.to(nbMembers).map(_ => group.generateMemberId(ClientId, None))

    memberIds.foreach { memberId =>
      group.add(new MemberMetadata(memberId, None, ClientId, ClientHost,
        DefaultRebalanceTimeout, GroupMaxSessionTimeout, protocolType, protocols))
    }
    groupCoordinator.groupManager.addGroup(group)

    groupCoordinator.prepareRebalance(group, "")

    val futures = memberIds.map { memberId =>
      sendJoinGroup(groupId, memberId, protocolType, protocols,
        None, GroupMaxSessionTimeout, DefaultRebalanceTimeout)
    }

    // advance clock by GroupInitialRebalanceDelay to complete first InitialDelayedJoin
    timer.advanceClock(DefaultRebalanceTimeout + 1)

    // Awaiting results
    val errors = futures.map(await(_, DefaultRebalanceTimeout + 1).error)

    assertEquals(Set(Errors.NONE), errors.take(GroupMaxSize).toSet)
    assertEquals(Set(Errors.GROUP_MAX_SIZE_REACHED), errors.drop(GroupMaxSize).toSet)

    memberIds.drop(GroupMaxSize).foreach { memberId =>
      assertFalse(group.has(memberId))
    }
  }

  @Test
  def testJoinGroupSessionTimeoutTooSmall(): Unit = {
    val memberId = JoinGroupRequest.UNKNOWN_MEMBER_ID

    val joinGroupResult = dynamicJoinGroup(groupId, memberId, protocolType, protocols, sessionTimeout = GroupMinSessionTimeout - 1)
    assertEquals(Errors.INVALID_SESSION_TIMEOUT, joinGroupResult.error)
  }

  @Test
  def testJoinGroupSessionTimeoutTooLarge(): Unit = {
    val memberId = JoinGroupRequest.UNKNOWN_MEMBER_ID

    val joinGroupResult = dynamicJoinGroup(groupId, memberId, protocolType, protocols, sessionTimeout = GroupMaxSessionTimeout + 1)
    assertEquals(Errors.INVALID_SESSION_TIMEOUT, joinGroupResult.error)
  }

  @Test
  def testJoinGroupUnknownConsumerNewGroup(): Unit = {
    var joinGroupResult = dynamicJoinGroup(groupId, memberId, protocolType, protocols)
    assertEquals(Errors.UNKNOWN_MEMBER_ID, joinGroupResult.error)

    joinGroupResult = staticJoinGroup(groupId, memberId, groupInstanceId, protocolType, protocols)
    assertEquals(Errors.UNKNOWN_MEMBER_ID, joinGroupResult.error)
  }

  @Test
  def testInvalidGroupId(): Unit = {
    val groupId = ""
    val memberId = JoinGroupRequest.UNKNOWN_MEMBER_ID

    val joinGroupResult = dynamicJoinGroup(groupId, memberId, protocolType, protocols)
    assertEquals(Errors.INVALID_GROUP_ID, joinGroupResult.error)
  }

  @Test
  def testValidJoinGroup(): Unit = {
    val memberId = JoinGroupRequest.UNKNOWN_MEMBER_ID

    val joinGroupResult = dynamicJoinGroup(groupId, memberId, protocolType, protocols)
    assertEquals(Errors.NONE, joinGroupResult.error)
  }

  @Test
  def testJoinGroupInconsistentProtocolType(): Unit = {
    val memberId = JoinGroupRequest.UNKNOWN_MEMBER_ID
    val otherMemberId = JoinGroupRequest.UNKNOWN_MEMBER_ID

    val joinGroupResult = dynamicJoinGroup(groupId, memberId, protocolType, protocols)
    assertEquals(Errors.NONE, joinGroupResult.error)

    val otherJoinGroupResult = await(sendJoinGroup(groupId, otherMemberId, "connect", protocols), 1)
    assertEquals(Errors.INCONSISTENT_GROUP_PROTOCOL, otherJoinGroupResult.error)
  }

  @Test
  def testJoinGroupWithEmptyProtocolType(): Unit = {
    val memberId = JoinGroupRequest.UNKNOWN_MEMBER_ID

    var joinGroupResult = dynamicJoinGroup(groupId, memberId, "", protocols)
    assertEquals(Errors.INCONSISTENT_GROUP_PROTOCOL, joinGroupResult.error)

    joinGroupResult = staticJoinGroup(groupId, memberId, groupInstanceId, "", protocols)
    assertEquals(Errors.INCONSISTENT_GROUP_PROTOCOL, joinGroupResult.error)
  }

  @Test
  def testJoinGroupWithEmptyGroupProtocol(): Unit = {
    val memberId = JoinGroupRequest.UNKNOWN_MEMBER_ID

    val joinGroupResult = dynamicJoinGroup(groupId, memberId, protocolType, List())
    assertEquals(Errors.INCONSISTENT_GROUP_PROTOCOL, joinGroupResult.error)
  }

  @Test
  def testNewMemberTimeoutCompletion(): Unit = {
    val sessionTimeout = GroupCoordinator.NewMemberJoinTimeoutMs + 5000
    val responseFuture = sendJoinGroup(groupId, JoinGroupRequest.UNKNOWN_MEMBER_ID, protocolType, protocols, None, sessionTimeout, DefaultRebalanceTimeout, false)

    timer.advanceClock(GroupInitialRebalanceDelay + 1)

    val joinResult = Await.result(responseFuture, Duration(DefaultRebalanceTimeout + 100, TimeUnit.MILLISECONDS))
    val group = groupCoordinator.groupManager.getGroup(groupId).get
    val memberId = joinResult.memberId

    assertEquals(Errors.NONE, joinResult.error)
    assertEquals(0, group.allMemberMetadata.count(_.isNew))

    val syncGroupResult = syncGroupLeader(groupId, joinResult.generationId, memberId, Map(memberId -> Array[Byte]()))
    assertEquals(Errors.NONE, syncGroupResult.error)
    assertEquals(1, group.size)

    timer.advanceClock(GroupCoordinator.NewMemberJoinTimeoutMs + 100)

    // Make sure the NewMemberTimeout is not still in effect, and the member is not kicked
    assertEquals(1, group.size)

    timer.advanceClock(sessionTimeout + 100)
    assertEquals(0, group.size)
  }

  @Test
  def testNewMemberJoinExpiration(): Unit = {
    // This tests new member expiration during a protracted rebalance. We first create a
    // group with one member which uses a large value for session timeout and rebalance timeout.
    // We then join with one new member and let the rebalance hang while we await the first member.
    // The new member join timeout expires and its JoinGroup request is failed.

    val sessionTimeout = GroupCoordinator.NewMemberJoinTimeoutMs + 5000
    val rebalanceTimeout = GroupCoordinator.NewMemberJoinTimeoutMs * 2

    val firstJoinResult = dynamicJoinGroup(groupId, JoinGroupRequest.UNKNOWN_MEMBER_ID, protocolType, protocols,
      sessionTimeout, rebalanceTimeout)
    val firstMemberId = firstJoinResult.memberId
    assertEquals(firstMemberId, firstJoinResult.leaderId)
    assertEquals(Errors.NONE, firstJoinResult.error)

    val groupOpt = groupCoordinator.groupManager.getGroup(groupId)
    assertTrue(groupOpt.isDefined)
    val group = groupOpt.get
    assertEquals(0, group.allMemberMetadata.count(_.isNew))

    val responseFuture = sendJoinGroup(groupId, JoinGroupRequest.UNKNOWN_MEMBER_ID, protocolType, protocols, None, sessionTimeout, rebalanceTimeout)
    assertFalse(responseFuture.isCompleted)

    assertEquals(2, group.allMembers.size)
    assertEquals(1, group.allMemberMetadata.count(_.isNew))

    val newMember = group.allMemberMetadata.find(_.isNew).get
    assertNotEquals(firstMemberId, newMember.memberId)

    timer.advanceClock(GroupCoordinator.NewMemberJoinTimeoutMs + 1)
    assertTrue(responseFuture.isCompleted)

    val response = Await.result(responseFuture, Duration(0, TimeUnit.MILLISECONDS))
    assertEquals(Errors.UNKNOWN_MEMBER_ID, response.error)
    assertEquals(1, group.allMembers.size)
    assertEquals(0, group.allMemberMetadata.count(_.isNew))
    assertEquals(firstMemberId, group.allMembers.head)
  }

  @Test
  def testNewMemberFailureAfterJoinGroupCompletion(): Unit = {
    // For old versions of the JoinGroup protocol, new members were subject
    // to expiration if the rebalance took long enough. This test case ensures
    // that following completion of the JoinGroup phase, new members follow
    // normal heartbeat expiration logic.

    val firstJoinResult = dynamicJoinGroup(groupId, JoinGroupRequest.UNKNOWN_MEMBER_ID, protocolType, protocols)
    val firstMemberId = firstJoinResult.memberId
    val firstGenerationId = firstJoinResult.generationId
    assertEquals(firstMemberId, firstJoinResult.leaderId)
    assertEquals(Errors.NONE, firstJoinResult.error)

    val firstSyncResult = syncGroupLeader(groupId, firstGenerationId, firstMemberId,
      Map(firstMemberId -> Array[Byte]()))
    assertEquals(Errors.NONE, firstSyncResult.error)

    val otherJoinFuture = sendJoinGroup(groupId, JoinGroupRequest.UNKNOWN_MEMBER_ID, protocolType, protocols)

    val joinFuture = sendJoinGroup(groupId, firstMemberId, protocolType, protocols,
      requireKnownMemberId = false)

    val joinResult = await(joinFuture, DefaultSessionTimeout + 100)
    val otherJoinResult = await(otherJoinFuture, DefaultSessionTimeout + 100)
    assertEquals(Errors.NONE, joinResult.error)
    assertEquals(Errors.NONE, otherJoinResult.error)

    verifySessionExpiration(groupId)
  }

  @Test
  def testNewMemberFailureAfterSyncGroupCompletion(): Unit = {
    // For old versions of the JoinGroup protocol, new members were subject
    // to expiration if the rebalance took long enough. This test case ensures
    // that following completion of the SyncGroup phase, new members follow
    // normal heartbeat expiration logic.

    val firstJoinResult = dynamicJoinGroup(groupId, JoinGroupRequest.UNKNOWN_MEMBER_ID, protocolType, protocols)
    val firstMemberId = firstJoinResult.memberId
    val firstGenerationId = firstJoinResult.generationId
    assertEquals(firstMemberId, firstJoinResult.leaderId)
    assertEquals(Errors.NONE, firstJoinResult.error)

    val firstSyncResult = syncGroupLeader(groupId, firstGenerationId, firstMemberId,
      Map(firstMemberId -> Array[Byte]()))
    assertEquals(Errors.NONE, firstSyncResult.error)

    val otherJoinFuture = sendJoinGroup(groupId, JoinGroupRequest.UNKNOWN_MEMBER_ID, protocolType, protocols)

    val joinFuture = sendJoinGroup(groupId, firstMemberId, protocolType, protocols,
      requireKnownMemberId = false)

    val joinResult = await(joinFuture, DefaultSessionTimeout + 100)
    val otherJoinResult = await(otherJoinFuture, DefaultSessionTimeout + 100)
    assertEquals(Errors.NONE, joinResult.error)
    assertEquals(Errors.NONE, otherJoinResult.error)
    val secondGenerationId = joinResult.generationId
    val secondMemberId = otherJoinResult.memberId

    sendSyncGroupFollower(groupId, secondGenerationId, secondMemberId)

    val syncGroupResult = syncGroupLeader(groupId, secondGenerationId, firstMemberId,
      Map(firstMemberId -> Array.emptyByteArray, secondMemberId -> Array.emptyByteArray))
    assertEquals(Errors.NONE, syncGroupResult.error)

    verifySessionExpiration(groupId)
  }

  private def verifySessionExpiration(groupId: String): Unit = {
    when(replicaManager.getMagic(any[TopicPartition]))
      .thenReturn(Some(RecordBatch.CURRENT_MAGIC_VALUE))

    timer.advanceClock(DefaultSessionTimeout + 1)

    val groupMetadata = group(groupId)
    assertEquals(Empty, groupMetadata.currentState)
    assertTrue(groupMetadata.allMembers.isEmpty)
  }

  @Test
  def testJoinGroupInconsistentGroupProtocol(): Unit = {
    val memberId = JoinGroupRequest.UNKNOWN_MEMBER_ID
    val otherMemberId = JoinGroupRequest.UNKNOWN_MEMBER_ID

    val joinGroupFuture = sendJoinGroup(groupId, memberId, protocolType, List(("range", metadata)))

    val otherJoinGroupResult = dynamicJoinGroup(groupId, otherMemberId, protocolType, List(("roundrobin", metadata)))
    timer.advanceClock(GroupInitialRebalanceDelay + 1)

    val joinGroupResult = await(joinGroupFuture, 1)
    assertEquals(Errors.NONE, joinGroupResult.error)
    assertEquals(Errors.INCONSISTENT_GROUP_PROTOCOL, otherJoinGroupResult.error)
  }

  @Test
  def testJoinGroupUnknownConsumerExistingGroup(): Unit = {
    val memberId = JoinGroupRequest.UNKNOWN_MEMBER_ID
    val otherMemberId = "memberId"

    val joinGroupResult = dynamicJoinGroup(groupId, memberId, protocolType, protocols)
    assertEquals(Errors.NONE, joinGroupResult.error)

    val otherJoinGroupResult = await(sendJoinGroup(groupId, otherMemberId, protocolType, protocols), 1)
    assertEquals(Errors.UNKNOWN_MEMBER_ID, otherJoinGroupResult.error)
  }

  @Test
  def testJoinGroupUnknownConsumerNewDeadGroup(): Unit = {
    val memberId = JoinGroupRequest.UNKNOWN_MEMBER_ID
    val deadGroupId = "deadGroupId"

    groupCoordinator.groupManager.addGroup(new GroupMetadata(deadGroupId, Dead, new MockTime()))
    val joinGroupResult = dynamicJoinGroup(deadGroupId, memberId, protocolType, protocols)
    assertEquals(Errors.COORDINATOR_NOT_AVAILABLE, joinGroupResult.error)
  }

  @Test
  def testSyncDeadGroup(): Unit = {
    val memberId = "memberId"
    val deadGroupId = "deadGroupId"

    groupCoordinator.groupManager.addGroup(new GroupMetadata(deadGroupId, Dead, new MockTime()))
    val syncGroupResult = syncGroupFollower(deadGroupId, 1, memberId)
    assertEquals(Errors.COORDINATOR_NOT_AVAILABLE, syncGroupResult.error)
  }

  @Test
  def testJoinGroupSecondJoinInconsistentProtocol(): Unit = {
    var responseFuture = sendJoinGroup(groupId, JoinGroupRequest.UNKNOWN_MEMBER_ID, protocolType, protocols, requireKnownMemberId = true)
    var joinGroupResult = Await.result(responseFuture, Duration(DefaultRebalanceTimeout + 1, TimeUnit.MILLISECONDS))
    assertEquals(Errors.MEMBER_ID_REQUIRED, joinGroupResult.error)
    val memberId = joinGroupResult.memberId

    // Sending an inconsistent protocol shall be refused
    responseFuture = sendJoinGroup(groupId, memberId, protocolType, List(), requireKnownMemberId = true)
    joinGroupResult = Await.result(responseFuture, Duration(DefaultRebalanceTimeout + 1, TimeUnit.MILLISECONDS))
    assertEquals(Errors.INCONSISTENT_GROUP_PROTOCOL, joinGroupResult.error)

    // Sending consistent protocol shall be accepted
    responseFuture = sendJoinGroup(groupId, memberId, protocolType, protocols, requireKnownMemberId = true)
    timer.advanceClock(GroupInitialRebalanceDelay + 1)
    joinGroupResult = Await.result(responseFuture, Duration(DefaultRebalanceTimeout + 1, TimeUnit.MILLISECONDS))
    assertEquals(Errors.NONE, joinGroupResult.error)
  }

  @Test
  def staticMemberJoinAsFirstMember(): Unit = {
    val joinGroupResult = staticJoinGroup(groupId, JoinGroupRequest.UNKNOWN_MEMBER_ID, groupInstanceId, protocolType, protocols)
    assertEquals(Errors.NONE, joinGroupResult.error)
  }

  @Test
  def staticMemberReJoinWithExplicitUnknownMemberId(): Unit = {
    var joinGroupResult = staticJoinGroup(groupId, JoinGroupRequest.UNKNOWN_MEMBER_ID, groupInstanceId, protocolType, protocols)
    assertEquals(Errors.NONE, joinGroupResult.error)

    val unknownMemberId = "unknown_member"
    joinGroupResult = staticJoinGroup(groupId, unknownMemberId, groupInstanceId, protocolType, protocols)
    assertEquals(Errors.FENCED_INSTANCE_ID, joinGroupResult.error)
  }

  @Test
  def staticMemberFenceDuplicateRejoinedFollower(): Unit = {
    val rebalanceResult = staticMembersJoinAndRebalance(leaderInstanceId, followerInstanceId)

    // A third member joins will trigger rebalance.
    sendJoinGroup(groupId, JoinGroupRequest.UNKNOWN_MEMBER_ID, protocolType, protocols)
    timer.advanceClock(1)
    assertTrue(getGroup(groupId).is(PreparingRebalance))

    timer.advanceClock(1)
    // Old follower rejoins group will be matching current member.id.
    val oldFollowerJoinGroupFuture =
      sendJoinGroup(groupId, rebalanceResult.followerId, protocolType, protocols, groupInstanceId = Some(followerInstanceId))

    timer.advanceClock(1)
    // Duplicate follower joins group with unknown member id will trigger member.id replacement.
    val duplicateFollowerJoinFuture =
      sendJoinGroup(groupId, JoinGroupRequest.UNKNOWN_MEMBER_ID, protocolType, protocols, groupInstanceId = Some(followerInstanceId))

    timer.advanceClock(1)
    // Old member shall be fenced immediately upon duplicate follower joins.
    val oldFollowerJoinGroupResult = Await.result(oldFollowerJoinGroupFuture, Duration(1, TimeUnit.MILLISECONDS))
    checkJoinGroupResult(oldFollowerJoinGroupResult,
      Errors.FENCED_INSTANCE_ID,
      -1,
      Set.empty,
      PreparingRebalance,
      None)
    verifyDelayedTaskNotCompleted(duplicateFollowerJoinFuture)
  }

  @Test
  def staticMemberFenceDuplicateSyncingFollowerAfterMemberIdChanged(): Unit = {
    val rebalanceResult = staticMembersJoinAndRebalance(leaderInstanceId, followerInstanceId)

    // Known leader rejoins will trigger rebalance.
    val leaderJoinGroupFuture =
      sendJoinGroup(groupId, rebalanceResult.leaderId, protocolType, protocols, groupInstanceId = Some(leaderInstanceId))
    timer.advanceClock(1)
    assertTrue(getGroup(groupId).is(PreparingRebalance))

    timer.advanceClock(1)
    // Old follower rejoins group will match current member.id.
    val oldFollowerJoinGroupFuture =
      sendJoinGroup(groupId, rebalanceResult.followerId, protocolType, protocols, groupInstanceId = Some(followerInstanceId))

    timer.advanceClock(1)
    val leaderJoinGroupResult = Await.result(leaderJoinGroupFuture, Duration(1, TimeUnit.MILLISECONDS))
    checkJoinGroupResult(leaderJoinGroupResult,
      Errors.NONE,
      rebalanceResult.generation + 1,
      Set(leaderInstanceId, followerInstanceId),
      CompletingRebalance,
      Some(protocolType))
    assertEquals(rebalanceResult.leaderId, leaderJoinGroupResult.memberId)
    assertEquals(rebalanceResult.leaderId, leaderJoinGroupResult.leaderId)

    // Old follower shall be getting a successful join group response.
    val oldFollowerJoinGroupResult = Await.result(oldFollowerJoinGroupFuture, Duration(1, TimeUnit.MILLISECONDS))
    checkJoinGroupResult(oldFollowerJoinGroupResult,
      Errors.NONE,
      rebalanceResult.generation + 1,
      Set.empty,
      CompletingRebalance,
      Some(protocolType),
      expectedLeaderId = leaderJoinGroupResult.memberId)
    assertEquals(rebalanceResult.followerId, oldFollowerJoinGroupResult.memberId)
    assertEquals(rebalanceResult.leaderId, oldFollowerJoinGroupResult.leaderId)
    assertTrue(getGroup(groupId).is(CompletingRebalance))

    // Duplicate follower joins group with unknown member id will trigger member.id replacement,
    // and will also trigger a rebalance under CompletingRebalance state; the old follower sync callback
    // will return fenced exception while broker replaces the member identity with the duplicate follower joins.
    val oldFollowerSyncGroupFuture = sendSyncGroupFollower(groupId, oldFollowerJoinGroupResult.generationId,
      oldFollowerJoinGroupResult.memberId, Some(protocolType), Some(protocolName), Some(followerInstanceId))

    val duplicateFollowerJoinFuture =
      sendJoinGroup(groupId, JoinGroupRequest.UNKNOWN_MEMBER_ID, protocolType, protocols, groupInstanceId = Some(followerInstanceId))
    timer.advanceClock(1)

    val oldFollowerSyncGroupResult = Await.result(oldFollowerSyncGroupFuture, Duration(1, TimeUnit.MILLISECONDS))
    assertEquals(Errors.FENCED_INSTANCE_ID, oldFollowerSyncGroupResult.error)
    assertTrue(getGroup(groupId).is(PreparingRebalance))

    timer.advanceClock(GroupInitialRebalanceDelay + 1)
    timer.advanceClock(DefaultRebalanceTimeout + 1)

    val duplicateFollowerJoinGroupResult = Await.result(duplicateFollowerJoinFuture, Duration(1, TimeUnit.MILLISECONDS))
    checkJoinGroupResult(duplicateFollowerJoinGroupResult,
      Errors.NONE,
      rebalanceResult.generation + 2,
      Set(followerInstanceId), // this follower will become the new leader, and hence it would have the member list
      CompletingRebalance,
      Some(protocolType),
      expectedLeaderId = duplicateFollowerJoinGroupResult.memberId)
    assertTrue(getGroup(groupId).is(CompletingRebalance))
  }

  @Test
  def staticMemberFenceDuplicateRejoiningFollowerAfterMemberIdChanged(): Unit = {
    val rebalanceResult = staticMembersJoinAndRebalance(leaderInstanceId, followerInstanceId)

    // Known leader rejoins will trigger rebalance.
    val leaderJoinGroupFuture =
      sendJoinGroup(groupId, rebalanceResult.leaderId, protocolType, protocols, groupInstanceId = Some(leaderInstanceId))
    timer.advanceClock(1)
    assertTrue(getGroup(groupId).is(PreparingRebalance))

    // Duplicate follower joins group will trigger member.id replacement.
    val duplicateFollowerJoinGroupFuture =
      sendJoinGroup(groupId, JoinGroupRequest.UNKNOWN_MEMBER_ID, protocolType, protocols, groupInstanceId = Some(followerInstanceId))

    timer.advanceClock(1)
    // Old follower rejoins group will fail because member.id already updated.
    val oldFollowerJoinGroupFuture =
      sendJoinGroup(groupId, rebalanceResult.followerId, protocolType, protocols, groupInstanceId = Some(followerInstanceId))

    val leaderRejoinGroupResult = Await.result(leaderJoinGroupFuture, Duration(1, TimeUnit.MILLISECONDS))
    checkJoinGroupResult(leaderRejoinGroupResult,
      Errors.NONE,
      rebalanceResult.generation + 1,
      Set(leaderInstanceId, followerInstanceId),
      CompletingRebalance,
      Some(protocolType))

    val duplicateFollowerJoinGroupResult = Await.result(duplicateFollowerJoinGroupFuture, Duration(1, TimeUnit.MILLISECONDS))
    checkJoinGroupResult(duplicateFollowerJoinGroupResult,
      Errors.NONE,
      rebalanceResult.generation + 1,
      Set.empty,
      CompletingRebalance,
      Some(protocolType))
    assertNotEquals(rebalanceResult.followerId, duplicateFollowerJoinGroupResult.memberId)

    val oldFollowerJoinGroupResult = Await.result(oldFollowerJoinGroupFuture, Duration(1, TimeUnit.MILLISECONDS))
    checkJoinGroupResult(oldFollowerJoinGroupResult,
      Errors.FENCED_INSTANCE_ID,
      -1,
      Set.empty,
      CompletingRebalance,
      None)
  }

  @Test
  def staticMemberRejoinWithKnownMemberId(): Unit = {
    var joinGroupResult = staticJoinGroup(groupId, JoinGroupRequest.UNKNOWN_MEMBER_ID, groupInstanceId, protocolType, protocols)
    assertEquals(Errors.NONE, joinGroupResult.error)

    val assignedMemberId = joinGroupResult.memberId
    // The second join group should return immediately since we are using the same metadata during CompletingRebalance.
    val rejoinResponseFuture = sendJoinGroup(groupId, assignedMemberId, protocolType, protocols, Some(groupInstanceId))
    timer.advanceClock(1)
    joinGroupResult = Await.result(rejoinResponseFuture, Duration(1, TimeUnit.MILLISECONDS))
    assertEquals(Errors.NONE, joinGroupResult.error)
    assertTrue(getGroup(groupId).is(CompletingRebalance))

    val syncGroupFuture = sendSyncGroupLeader(groupId, joinGroupResult.generationId, assignedMemberId,
      Some(protocolType), Some(protocolName), Some(groupInstanceId), Map(assignedMemberId -> Array[Byte]()))
    timer.advanceClock(1)
    val syncGroupResult = Await.result(syncGroupFuture, Duration(1, TimeUnit.MILLISECONDS))
    assertEquals(Errors.NONE, syncGroupResult.error)
    assertTrue(getGroup(groupId).is(Stable))
  }

  @ParameterizedTest
  @ValueSource(booleans = Array(true, false))
  def staticMemberRejoinWithLeaderIdAndUnknownMemberId(supportSkippingAssignment: Boolean): Unit = {
    val rebalanceResult = staticMembersJoinAndRebalance(leaderInstanceId, followerInstanceId)

    // A static leader rejoin with unknown id will not trigger rebalance, and no assignment will be returned.
    val joinGroupResult = staticJoinGroupWithPersistence(groupId, JoinGroupRequest.UNKNOWN_MEMBER_ID,
      leaderInstanceId, protocolType, protocolSuperset, clockAdvance = 1, supportSkippingAssignment = supportSkippingAssignment)

    checkJoinGroupResult(joinGroupResult,
      Errors.NONE,
      rebalanceResult.generation, // The group should be at the same generation
      if (supportSkippingAssignment) Set(leaderInstanceId, followerInstanceId) else Set.empty,
      Stable,
      Some(protocolType),
      if (supportSkippingAssignment) joinGroupResult.memberId else rebalanceResult.leaderId,
      expectedSkipAssignment = supportSkippingAssignment
    )

    val oldLeaderJoinGroupResult = staticJoinGroup(groupId, rebalanceResult.leaderId, leaderInstanceId, protocolType, protocolSuperset, clockAdvance = 1)
    assertEquals(Errors.FENCED_INSTANCE_ID, oldLeaderJoinGroupResult.error)

    // Old leader will get fenced.
    val oldLeaderSyncGroupResult = syncGroupLeader(groupId, rebalanceResult.generation, rebalanceResult.leaderId,
      Map.empty, None, None, Some(leaderInstanceId))
    assertEquals(Errors.FENCED_INSTANCE_ID, oldLeaderSyncGroupResult.error)

    // Calling sync on old leader.id will fail because that leader.id is no longer valid and replaced.
    val newLeaderSyncGroupResult = syncGroupLeader(groupId, rebalanceResult.generation, rebalanceResult.leaderId, Map.empty)
    assertEquals(Errors.UNKNOWN_MEMBER_ID, newLeaderSyncGroupResult.error)
  }

  @Test
  def staticMemberRejoinWithLeaderIdAndKnownMemberId(): Unit = {
    val rebalanceResult = staticMembersJoinAndRebalance(leaderInstanceId, followerInstanceId,
      sessionTimeout = DefaultRebalanceTimeout / 2)

    // A static leader with known id rejoin will trigger rebalance.
    val joinGroupResult = staticJoinGroup(groupId, rebalanceResult.leaderId, leaderInstanceId,
      protocolType, protocolSuperset, clockAdvance = DefaultRebalanceTimeout + 1)
    // Timeout follower in the meantime.
    assertFalse(getGroup(groupId).hasStaticMember(followerInstanceId))
    checkJoinGroupResult(joinGroupResult,
      Errors.NONE,
      rebalanceResult.generation + 1, // The group has promoted to the new generation.
      Set(leaderInstanceId),
      CompletingRebalance,
      Some(protocolType),
      rebalanceResult.leaderId,
      rebalanceResult.leaderId)
  }

  @Test
  def staticMemberRejoinWithLeaderIdAndUnexpectedDeadGroup(): Unit = {
    val rebalanceResult = staticMembersJoinAndRebalance(leaderInstanceId, followerInstanceId)

    getGroup(groupId).transitionTo(Dead)

    val joinGroupResult = staticJoinGroup(groupId, rebalanceResult.leaderId, leaderInstanceId, protocolType, protocols, clockAdvance = 1)
    assertEquals(Errors.COORDINATOR_NOT_AVAILABLE, joinGroupResult.error)
  }

  @Test
  def staticMemberRejoinWithLeaderIdAndUnexpectedEmptyGroup(): Unit = {
    val rebalanceResult = staticMembersJoinAndRebalance(leaderInstanceId, followerInstanceId)

    getGroup(groupId).transitionTo(PreparingRebalance)
    getGroup(groupId).transitionTo(Empty)

    val joinGroupResult = staticJoinGroup(groupId, rebalanceResult.leaderId, leaderInstanceId, protocolType, protocols, clockAdvance = 1)
    assertEquals(Errors.UNKNOWN_MEMBER_ID, joinGroupResult.error)
  }

  @Test
  def staticMemberRejoinWithFollowerIdAndChangeOfProtocol(): Unit = {
    val rebalanceResult = staticMembersJoinAndRebalance(leaderInstanceId, followerInstanceId, sessionTimeout = DefaultSessionTimeout * 2)

    // A static follower rejoin with changed protocol will trigger rebalance.
    val newProtocols = List(("roundrobin", metadata))
    // Old leader hasn't joined in the meantime, triggering a re-election.
    val joinGroupResult = staticJoinGroup(groupId, rebalanceResult.followerId, followerInstanceId, protocolType, newProtocols, clockAdvance = DefaultSessionTimeout + 1)

    assertEquals(rebalanceResult.followerId, joinGroupResult.memberId)
    assertTrue(getGroup(groupId).hasStaticMember(leaderInstanceId))
    assertTrue(getGroup(groupId).isLeader(rebalanceResult.followerId))
    checkJoinGroupResult(joinGroupResult,
      Errors.NONE,
      rebalanceResult.generation + 1, // The group has promoted to the new generation, and leader has changed because old one times out.
      Set(leaderInstanceId, followerInstanceId),
      CompletingRebalance,
      Some(protocolType),
      rebalanceResult.followerId,
      rebalanceResult.followerId)
  }

  @Test
  def staticMemberRejoinWithUnknownMemberIdAndChangeOfProtocolWithSelectedProtocolChanged(): Unit = {
    val rebalanceResult = staticMembersJoinAndRebalance(leaderInstanceId, followerInstanceId)

    // A static follower rejoin with protocol changed and also cause updated group's selectedProtocol changed
    // should trigger rebalance.
    val selectedProtocols = getGroup(groupId).selectProtocol
    val newProtocols = List(("roundrobin", metadata))
    assert(!newProtocols.map(_._1).contains(selectedProtocols))
    // Old leader hasn't joined in the meantime, triggering a re-election.
    val joinGroupResult = staticJoinGroup(groupId, JoinGroupRequest.UNKNOWN_MEMBER_ID, followerInstanceId, protocolType, newProtocols, clockAdvance = DefaultSessionTimeout + 1)

    checkJoinGroupResult(joinGroupResult,
      Errors.NONE,
      rebalanceResult.generation + 1,
      Set(leaderInstanceId, followerInstanceId),
      CompletingRebalance,
      Some(protocolType))

    assertTrue(getGroup(groupId).isLeader(joinGroupResult.memberId))
    assertNotEquals(rebalanceResult.followerId, joinGroupResult.memberId)
    assertEquals(joinGroupResult.protocolName, Some("roundrobin"))
  }

  @Test
  def staticMemberRejoinWithUnknownMemberIdAndChangeOfProtocolWhileSelectProtocolUnchangedPersistenceFailure(): Unit = {
    val rebalanceResult = staticMembersJoinAndRebalance(leaderInstanceId, followerInstanceId)

    val selectedProtocol = getGroup(groupId).selectProtocol
    val newProtocols = List((selectedProtocol, metadata))
    // Timeout old leader in the meantime.
    val joinGroupResult = staticJoinGroupWithPersistence(groupId, JoinGroupRequest.UNKNOWN_MEMBER_ID,
      followerInstanceId, protocolType, newProtocols, clockAdvance = 1, appendRecordError = Errors.MESSAGE_TOO_LARGE)

    checkJoinGroupResult(joinGroupResult,
      Errors.UNKNOWN_SERVER_ERROR,
      rebalanceResult.generation,
      Set.empty,
      Stable,
      Some(protocolType))

    // Join with old member id will not fail because the member id is not updated because of persistence failure
    assertNotEquals(rebalanceResult.followerId, joinGroupResult.memberId)
    val oldFollowerJoinGroupResult = staticJoinGroup(groupId, rebalanceResult.followerId, followerInstanceId, protocolType, newProtocols, clockAdvance = 1)
    assertEquals(Errors.NONE, oldFollowerJoinGroupResult.error)

    // Sync with old member id will also not fail because the member id is not updated because of persistence failure
    val syncGroupWithOldMemberIdResult = syncGroupFollower(groupId, rebalanceResult.generation,
      rebalanceResult.followerId, None, None, Some(followerInstanceId))
    assertEquals(Errors.NONE, syncGroupWithOldMemberIdResult.error)
  }

 @Test
 def staticMemberRejoinWithUpdatedSessionAndRebalanceTimeoutsButCannotPersistChange(): Unit = {
   val rebalanceResult = staticMembersJoinAndRebalance(leaderInstanceId, followerInstanceId)
   val joinGroupResult = staticJoinGroupWithPersistence(groupId, JoinGroupRequest.UNKNOWN_MEMBER_ID, followerInstanceId, protocolType, protocolSuperset, clockAdvance = 1, 2 * DefaultSessionTimeout, 2 * DefaultRebalanceTimeout, appendRecordError = Errors.MESSAGE_TOO_LARGE)
   checkJoinGroupResult(joinGroupResult,
     Errors.UNKNOWN_SERVER_ERROR,
     rebalanceResult.generation,
     Set.empty,
     Stable,
     Some(protocolType))
   assertTrue(groupCoordinator.groupManager.getGroup(groupId).isDefined)
   val group = groupCoordinator.groupManager.getGroup(groupId).get
   group.allMemberMetadata.foreach { member =>
     assertEquals(member.sessionTimeoutMs, DefaultSessionTimeout)
     assertEquals(member.rebalanceTimeoutMs, DefaultRebalanceTimeout)
   }
 }


  @Test
  def staticMemberRejoinWithUpdatedSessionAndRebalanceTimeoutsAndPersistChange(): Unit = {
    val rebalanceResult = staticMembersJoinAndRebalance(leaderInstanceId, followerInstanceId)
    val followerJoinGroupResult = staticJoinGroupWithPersistence(groupId, JoinGroupRequest.UNKNOWN_MEMBER_ID, followerInstanceId, protocolType, protocolSuperset, clockAdvance = 1, 2 * DefaultSessionTimeout, 2 * DefaultRebalanceTimeout)
    checkJoinGroupResult(followerJoinGroupResult,
      Errors.NONE,
      rebalanceResult.generation,
      Set.empty,
      Stable,
      Some(protocolType))
    val leaderJoinGroupResult = staticJoinGroupWithPersistence(groupId, JoinGroupRequest.UNKNOWN_MEMBER_ID, leaderInstanceId, protocolType, protocolSuperset, clockAdvance = 1, 2 * DefaultSessionTimeout, 2 * DefaultRebalanceTimeout)
    checkJoinGroupResult(leaderJoinGroupResult,
      Errors.NONE,
      rebalanceResult.generation,
      Set(leaderInstanceId, followerInstanceId),
      Stable,
      Some(protocolType),
      leaderJoinGroupResult.leaderId,
      leaderJoinGroupResult.memberId,
      true)
    assertTrue(groupCoordinator.groupManager.getGroup(groupId).isDefined)
    val group = groupCoordinator.groupManager.getGroup(groupId).get
    group.allMemberMetadata.foreach { member =>
      assertEquals(member.sessionTimeoutMs, 2 * DefaultSessionTimeout)
      assertEquals(member.rebalanceTimeoutMs, 2 * DefaultRebalanceTimeout)
    }
  }
  @Test
  def staticMemberRejoinWithUnknownMemberIdAndChangeOfProtocolWhileSelectProtocolUnchanged(): Unit = {
    val rebalanceResult = staticMembersJoinAndRebalance(leaderInstanceId, followerInstanceId)

    // A static follower rejoin with protocol changing to leader protocol subset won't trigger rebalance if updated
    // group's selectProtocol remain unchanged.
    val selectedProtocol = getGroup(groupId).selectProtocol
    val newProtocols = List((selectedProtocol, metadata))
    // Timeout old leader in the meantime.
    val joinGroupResult = staticJoinGroupWithPersistence(groupId, JoinGroupRequest.UNKNOWN_MEMBER_ID,
      followerInstanceId, protocolType, newProtocols, clockAdvance = 1)

    checkJoinGroupResult(joinGroupResult,
      Errors.NONE,
      rebalanceResult.generation,
      Set.empty,
      Stable,
      Some(protocolType))

    // Join with old member id will fail because the member id is updated
    assertNotEquals(rebalanceResult.followerId, joinGroupResult.memberId)
    val oldFollowerJoinGroupResult = staticJoinGroup(groupId, rebalanceResult.followerId, followerInstanceId, protocolType, newProtocols, clockAdvance = 1)
    assertEquals(Errors.FENCED_INSTANCE_ID, oldFollowerJoinGroupResult.error)

    // Sync with old member id will fail because the member id is updated
    val syncGroupWithOldMemberIdResult = syncGroupFollower(groupId, rebalanceResult.generation,
      rebalanceResult.followerId, None, None, Some(followerInstanceId))
    assertEquals(Errors.FENCED_INSTANCE_ID, syncGroupWithOldMemberIdResult.error)

    val syncGroupWithNewMemberIdResult = syncGroupFollower(groupId, rebalanceResult.generation,
      joinGroupResult.memberId, None, None, Some(followerInstanceId))
    assertEquals(Errors.NONE, syncGroupWithNewMemberIdResult.error)
    assertEquals(rebalanceResult.followerAssignment, syncGroupWithNewMemberIdResult.memberAssignment)
  }

  @Test
  def staticMemberRejoinWithKnownLeaderIdToTriggerRebalanceAndFollowerWithChangeofProtocol(): Unit = {
    val rebalanceResult = staticMembersJoinAndRebalance(leaderInstanceId, followerInstanceId)

    // A static leader rejoin with known member id will trigger rebalance.
    val leaderRejoinGroupFuture = sendJoinGroup(groupId, rebalanceResult.leaderId, protocolType,
      protocolSuperset, Some(leaderInstanceId))
    // Rebalance complete immediately after follower rejoin.
    val followerRejoinWithFuture = sendJoinGroup(groupId, rebalanceResult.followerId, protocolType,
      protocolSuperset, Some(followerInstanceId))

    timer.advanceClock(1)

    // Leader should get the same assignment as last round.
    checkJoinGroupResult(await(leaderRejoinGroupFuture, 1),
      Errors.NONE,
      rebalanceResult.generation + 1, // The group has promoted to the new generation.
      Set(leaderInstanceId, followerInstanceId),
      CompletingRebalance,
      Some(protocolType),
      rebalanceResult.leaderId,
      rebalanceResult.leaderId)

    checkJoinGroupResult(await(followerRejoinWithFuture, 1),
      Errors.NONE,
      rebalanceResult.generation + 1, // The group has promoted to the new generation.
      Set.empty,
      CompletingRebalance,
      Some(protocolType),
      rebalanceResult.leaderId,
      rebalanceResult.followerId)

    // The follower protocol changed from protocolSuperset to general protocols.
    val followerRejoinWithProtocolChangeFuture = sendJoinGroup(groupId, rebalanceResult.followerId,
      protocolType, protocols, Some(followerInstanceId))
    // The group will transit to PreparingRebalance due to protocol change from follower.
    assertTrue(getGroup(groupId).is(PreparingRebalance))

    timer.advanceClock(DefaultRebalanceTimeout + 1)
    checkJoinGroupResult(await(followerRejoinWithProtocolChangeFuture, 1),
      Errors.NONE,
      rebalanceResult.generation + 2, // The group has promoted to the new generation.
      Set(followerInstanceId),
      CompletingRebalance,
      Some(protocolType),
      rebalanceResult.followerId,
      rebalanceResult.followerId)
  }

  @Test
  def staticMemberRejoinAsFollowerWithUnknownMemberId(): Unit = {
    val rebalanceResult = staticMembersJoinAndRebalance(leaderInstanceId, followerInstanceId)

    // A static follower rejoin with no protocol change will not trigger rebalance.
    val joinGroupResult = staticJoinGroupWithPersistence(groupId, JoinGroupRequest.UNKNOWN_MEMBER_ID, followerInstanceId, protocolType, protocolSuperset, clockAdvance = 1)

    // Old leader shouldn't be timed out.
    assertTrue(getGroup(groupId).hasStaticMember(leaderInstanceId))
    checkJoinGroupResult(joinGroupResult,
      Errors.NONE,
      rebalanceResult.generation, // The group has no change.
      Set.empty,
      Stable,
      Some(protocolType))

    assertNotEquals(rebalanceResult.followerId, joinGroupResult.memberId)

    val syncGroupResult = syncGroupFollower(groupId, rebalanceResult.generation, joinGroupResult.memberId)
    assertEquals(Errors.NONE, syncGroupResult.error)
    assertEquals(rebalanceResult.followerAssignment, syncGroupResult.memberAssignment)
  }

  @Test
  def staticMemberRejoinAsFollowerWithKnownMemberIdAndNoProtocolChange(): Unit = {
    val rebalanceResult  = staticMembersJoinAndRebalance(leaderInstanceId, followerInstanceId)

    // A static follower rejoin with no protocol change will not trigger rebalance.
    val joinGroupResult = staticJoinGroup(groupId, rebalanceResult.followerId, followerInstanceId, protocolType, protocolSuperset, clockAdvance = 1)

    // Old leader shouldn't be timed out.
    assertTrue(getGroup(groupId).hasStaticMember(leaderInstanceId))
    checkJoinGroupResult(joinGroupResult,
      Errors.NONE,
      rebalanceResult.generation, // The group has no change.
      Set.empty,
      Stable,
      Some(protocolType),
      rebalanceResult.leaderId,
      rebalanceResult.followerId)
  }

  @Test
  def staticMemberRejoinAsFollowerWithMismatchedMemberId(): Unit = {
    val rebalanceResult = staticMembersJoinAndRebalance(leaderInstanceId, followerInstanceId)

    val joinGroupResult = staticJoinGroup(groupId, rebalanceResult.followerId, leaderInstanceId, protocolType, protocolSuperset, clockAdvance = 1)
    assertEquals(Errors.FENCED_INSTANCE_ID, joinGroupResult.error)
  }

  @Test
  def staticMemberRejoinAsLeaderWithMismatchedMemberId(): Unit = {
    val rebalanceResult = staticMembersJoinAndRebalance(leaderInstanceId, followerInstanceId)

    val joinGroupResult = staticJoinGroup(groupId, rebalanceResult.leaderId, followerInstanceId, protocolType, protocolSuperset, clockAdvance = 1)
    assertEquals(Errors.FENCED_INSTANCE_ID, joinGroupResult.error)
  }

  @Test
  def staticMemberSyncAsLeaderWithInvalidMemberId(): Unit = {
    val rebalanceResult = staticMembersJoinAndRebalance(leaderInstanceId, followerInstanceId)

    val syncGroupResult = syncGroupLeader(groupId, rebalanceResult.generation, "invalid",
      Map.empty, None, None, Some(leaderInstanceId))
    assertEquals(Errors.FENCED_INSTANCE_ID, syncGroupResult.error)
  }

  @Test
  def staticMemberHeartbeatLeaderWithInvalidMemberId(): Unit = {
    val rebalanceResult = staticMembersJoinAndRebalance(leaderInstanceId, followerInstanceId)

    val syncGroupResult = syncGroupLeader(groupId, rebalanceResult.generation, rebalanceResult.leaderId, Map.empty)
    assertEquals(Errors.NONE, syncGroupResult.error)

    val validHeartbeatResult = heartbeat(groupId, rebalanceResult.leaderId, rebalanceResult.generation)
    assertEquals(Errors.NONE, validHeartbeatResult)

    val invalidHeartbeatResult = heartbeat(groupId, invalidMemberId, rebalanceResult.generation, Some(leaderInstanceId))
    assertEquals(Errors.FENCED_INSTANCE_ID, invalidHeartbeatResult)
  }

  @Test
  def shouldGetDifferentStaticMemberIdAfterEachRejoin(): Unit = {
    val initialResult = staticMembersJoinAndRebalance(leaderInstanceId, followerInstanceId)

    val timeAdvance = 1
    var lastMemberId = initialResult.leaderId
    for (_ <- 1 to 5) {
      val joinGroupResult = staticJoinGroupWithPersistence(groupId, JoinGroupRequest.UNKNOWN_MEMBER_ID,
        leaderInstanceId, protocolType, protocols, clockAdvance = timeAdvance)
      assertTrue(joinGroupResult.memberId.startsWith(leaderInstanceId))
      assertNotEquals(lastMemberId, joinGroupResult.memberId)
      lastMemberId = joinGroupResult.memberId
    }
  }

  @Test
  def testOffsetCommitDeadGroup(): Unit = {
    val memberId = "memberId"

    val deadGroupId = "deadGroupId"
    val tip = new TopicIdPartition(Uuid.randomUuid(), 0, "topic")
    val offset = offsetAndMetadata(0)

    groupCoordinator.groupManager.addGroup(new GroupMetadata(deadGroupId, Dead, new MockTime()))
    val offsetCommitResult = commitOffsets(deadGroupId, memberId, 1, Map(tip -> offset))
    assertEquals(Map(tip -> Errors.COORDINATOR_NOT_AVAILABLE), offsetCommitResult)
  }

  @Test
  def staticMemberCommitOffsetWithInvalidMemberId(): Unit = {
    val rebalanceResult = staticMembersJoinAndRebalance(leaderInstanceId, followerInstanceId)

    val syncGroupResult = syncGroupLeader(groupId, rebalanceResult.generation, rebalanceResult.leaderId, Map.empty)
    assertEquals(Errors.NONE, syncGroupResult.error)

    val tip = new TopicIdPartition(Uuid.randomUuid(), 0, "topic")
    val offset = offsetAndMetadata(0)
    val validOffsetCommitResult = commitOffsets(groupId, rebalanceResult.leaderId, rebalanceResult.generation, Map(tip -> offset))
    assertEquals(Map(tip -> Errors.NONE), validOffsetCommitResult)

    val invalidOffsetCommitResult = commitOffsets(groupId, invalidMemberId, rebalanceResult.generation,
      Map(tip -> offset), Some(leaderInstanceId))
    assertEquals(Map(tip -> Errors.FENCED_INSTANCE_ID), invalidOffsetCommitResult)
  }

  @Test
  def staticMemberJoinWithUnknownInstanceIdAndKnownMemberId(): Unit = {
    val rebalanceResult = staticMembersJoinAndRebalance(leaderInstanceId, followerInstanceId)

    val joinGroupResult = staticJoinGroup(groupId, rebalanceResult.leaderId, "unknown_instance",
      protocolType, protocolSuperset, clockAdvance = 1)

    assertEquals(Errors.UNKNOWN_MEMBER_ID, joinGroupResult.error)
  }

  @Test
  def staticMemberReJoinWithIllegalStateAsUnknownMember(): Unit = {
    staticMembersJoinAndRebalance(leaderInstanceId, followerInstanceId)
    val group = groupCoordinator.groupManager.getGroup(groupId).get
    group.transitionTo(PreparingRebalance)
    group.transitionTo(Empty)

    // Illegal state exception shall trigger since follower id resides in pending member bucket.
    val expectedException = assertThrows(classOf[IllegalStateException],
      () => staticJoinGroup(groupId, JoinGroupRequest.UNKNOWN_MEMBER_ID, followerInstanceId, protocolType, protocolSuperset, clockAdvance = 1))

    val message = expectedException.getMessage
    assertTrue(message.contains(group.groupId))
    assertTrue(message.contains(followerInstanceId))
  }

  @Test
  def testLeaderFailToRejoinBeforeFinalRebalanceTimeoutWithLongSessionTimeout(): Unit = {
    groupStuckInRebalanceTimeoutDueToNonjoinedStaticMember()

    timer.advanceClock(DefaultRebalanceTimeout + 1)
    // The static leader should already session timeout, moving group towards Empty
    assertEquals(Set.empty, getGroup(groupId).allMembers)
    assertNull(getGroup(groupId).leaderOrNull)
    assertEquals(3, getGroup(groupId).generationId)
    assertGroupState(groupState = Empty)
  }

  @Test
  def testLeaderRejoinBeforeFinalRebalanceTimeoutWithLongSessionTimeout(): Unit = {
    groupStuckInRebalanceTimeoutDueToNonjoinedStaticMember()

    // The static leader should be back now, moving group towards CompletingRebalance
    val leaderRejoinGroupResult = staticJoinGroup(groupId, JoinGroupRequest.UNKNOWN_MEMBER_ID, leaderInstanceId, protocolType, protocols)
    checkJoinGroupResult(leaderRejoinGroupResult,
      Errors.NONE,
      3,
      Set(leaderInstanceId),
      CompletingRebalance,
      Some(protocolType)
    )
    assertEquals(Set(leaderRejoinGroupResult.memberId), getGroup(groupId).allMembers)
    assertNotNull(getGroup(groupId).leaderOrNull)
    assertEquals(3, getGroup(groupId).generationId)
  }

  def groupStuckInRebalanceTimeoutDueToNonjoinedStaticMember(): Unit = {
    val longSessionTimeout = DefaultSessionTimeout * 2
    val rebalanceResult = staticMembersJoinAndRebalance(leaderInstanceId, followerInstanceId, sessionTimeout = longSessionTimeout)

    val dynamicJoinFuture = sendJoinGroup(groupId, JoinGroupRequest.UNKNOWN_MEMBER_ID, protocolType, protocolSuperset, sessionTimeout = longSessionTimeout)
    timer.advanceClock(DefaultRebalanceTimeout + 1)

    val dynamicJoinResult = await(dynamicJoinFuture, 100)
    // The new dynamic member has been elected as leader
    assertEquals(dynamicJoinResult.leaderId, dynamicJoinResult.memberId)
    assertEquals(Errors.NONE, dynamicJoinResult.error)
    assertEquals(3, dynamicJoinResult.members.size)
    assertEquals(2, dynamicJoinResult.generationId)
    assertGroupState(groupState = CompletingRebalance)

    assertEquals(Set(rebalanceResult.leaderId, rebalanceResult.followerId,
      dynamicJoinResult.memberId), getGroup(groupId).allMembers)
    assertEquals(Set(leaderInstanceId, followerInstanceId),
      getGroup(groupId).allStaticMembers)
    assertEquals(Set(dynamicJoinResult.memberId), getGroup(groupId).allDynamicMembers)

    // Send a special leave group request from static follower, moving group towards PreparingRebalance
    val followerLeaveGroupResults = singleLeaveGroup(groupId, rebalanceResult.followerId)
    verifyLeaveGroupResult(followerLeaveGroupResults)
    assertGroupState(groupState = PreparingRebalance)

    timer.advanceClock(DefaultRebalanceTimeout + 1)
    // Only static leader is maintained, and group is stuck at PreparingRebalance stage
    assertTrue(getGroup(groupId).allDynamicMembers.isEmpty)
    assertEquals(Set(rebalanceResult.leaderId), getGroup(groupId).allMembers)
    assertTrue(getGroup(groupId).allDynamicMembers.isEmpty)
    assertEquals(2, getGroup(groupId).generationId)
    assertGroupState(groupState = PreparingRebalance)
  }

  @Test
  def testStaticMemberFollowerFailToRejoinBeforeRebalanceTimeout(): Unit = {
    // Increase session timeout so that the follower won't be evicted when rebalance timeout is reached.
    val initialRebalanceResult = staticMembersJoinAndRebalance(leaderInstanceId, followerInstanceId, sessionTimeout = DefaultRebalanceTimeout * 2)

    val newMemberInstanceId = "newMember"

    val leaderId = initialRebalanceResult.leaderId

    val newMemberJoinGroupFuture = sendJoinGroup(groupId, JoinGroupRequest.UNKNOWN_MEMBER_ID, protocolType,
      protocolSuperset, Some(newMemberInstanceId))
    assertGroupState(groupState = PreparingRebalance)

    val leaderRejoinGroupResult = staticJoinGroup(groupId, leaderId, leaderInstanceId, protocolType, protocolSuperset, clockAdvance = DefaultRebalanceTimeout + 1)
    checkJoinGroupResult(leaderRejoinGroupResult,
      Errors.NONE,
      initialRebalanceResult.generation + 1,
      Set(leaderInstanceId, followerInstanceId, newMemberInstanceId),
      CompletingRebalance,
      Some(protocolType),
      expectedLeaderId = leaderId,
      expectedMemberId = leaderId)

    val newMemberJoinGroupResult = Await.result(newMemberJoinGroupFuture, Duration(1, TimeUnit.MILLISECONDS))
    assertEquals(Errors.NONE, newMemberJoinGroupResult.error)
    checkJoinGroupResult(newMemberJoinGroupResult,
      Errors.NONE,
      initialRebalanceResult.generation + 1,
      Set.empty,
      CompletingRebalance,
      Some(protocolType),
      expectedLeaderId = leaderId)
  }

  @Test
  def testStaticMemberLeaderFailToRejoinBeforeRebalanceTimeout(): Unit = {
    // Increase session timeout so that the leader won't be evicted when rebalance timeout is reached.
    val initialRebalanceResult = staticMembersJoinAndRebalance(leaderInstanceId, followerInstanceId, sessionTimeout = DefaultRebalanceTimeout * 2)

    val newMemberInstanceId = "newMember"

    val newMemberJoinGroupFuture = sendJoinGroup(groupId, JoinGroupRequest.UNKNOWN_MEMBER_ID, protocolType,
      protocolSuperset, Some(newMemberInstanceId))
    timer.advanceClock(1)
    assertGroupState(groupState = PreparingRebalance)

    val oldFollowerRejoinGroupResult = staticJoinGroup(groupId, initialRebalanceResult.followerId, followerInstanceId, protocolType, protocolSuperset, clockAdvance = DefaultRebalanceTimeout + 1)
    val newMemberJoinGroupResult = Await.result(newMemberJoinGroupFuture, Duration(1, TimeUnit.MILLISECONDS))

    val (newLeaderResult, newFollowerResult) = if (oldFollowerRejoinGroupResult.leaderId == oldFollowerRejoinGroupResult.memberId)
      (oldFollowerRejoinGroupResult, newMemberJoinGroupResult)
    else
      (newMemberJoinGroupResult, oldFollowerRejoinGroupResult)

    checkJoinGroupResult(newLeaderResult,
      Errors.NONE,
      initialRebalanceResult.generation + 1,
      Set(leaderInstanceId, followerInstanceId, newMemberInstanceId),
      CompletingRebalance,
      Some(protocolType))

    checkJoinGroupResult(newFollowerResult,
      Errors.NONE,
      initialRebalanceResult.generation + 1,
      Set.empty,
      CompletingRebalance,
      Some(protocolType),
      expectedLeaderId = newLeaderResult.memberId)
  }

  @Test
  def testJoinGroupProtocolTypeIsNotProvidedWhenAnErrorOccurs(): Unit = {
    // JoinGroup(leader)
    val leaderResponseFuture = sendJoinGroup(groupId, "fake-id", protocolType,
      protocolSuperset, Some(leaderInstanceId), DefaultSessionTimeout)

    // The Protocol Type is None when there is an error
    val leaderJoinGroupResult = await(leaderResponseFuture, 1)
    assertEquals(Errors.UNKNOWN_MEMBER_ID, leaderJoinGroupResult.error)
    assertEquals(None, leaderJoinGroupResult.protocolType)
  }

  @Test
  def testJoinGroupReturnsTheProtocolType(): Unit = {
    // JoinGroup(leader)
    val leaderResponseFuture = sendJoinGroup(groupId, JoinGroupRequest.UNKNOWN_MEMBER_ID, protocolType,
      protocolSuperset, Some(leaderInstanceId), DefaultSessionTimeout)

    // JoinGroup(follower)
    val followerResponseFuture = sendJoinGroup(groupId, JoinGroupRequest.UNKNOWN_MEMBER_ID, protocolType,
      protocolSuperset, Some(followerInstanceId), DefaultSessionTimeout)

    timer.advanceClock(GroupInitialRebalanceDelay + 1)
    timer.advanceClock(DefaultRebalanceTimeout + 1)

    // The Protocol Type is Defined when there is not error
    val leaderJoinGroupResult = await(leaderResponseFuture, 1)
    assertEquals(Errors.NONE, leaderJoinGroupResult.error)
    assertEquals(protocolType, leaderJoinGroupResult.protocolType.orNull)

    // The Protocol Type is Defined when there is not error
    val followerJoinGroupResult = await(followerResponseFuture, 1)
    assertEquals(Errors.NONE, followerJoinGroupResult.error)
    assertEquals(protocolType, followerJoinGroupResult.protocolType.orNull)
  }

  @Test
  def testSyncGroupReturnsAnErrorWhenProtocolTypeIsInconsistent(): Unit = {
    testSyncGroupProtocolTypeAndNameWith(Some("whatever"), None, Errors.INCONSISTENT_GROUP_PROTOCOL,
      None, None)
  }

  @Test
  def testSyncGroupReturnsAnErrorWhenProtocolNameIsInconsistent(): Unit = {
    testSyncGroupProtocolTypeAndNameWith(None, Some("whatever"), Errors.INCONSISTENT_GROUP_PROTOCOL,
      None, None)
  }

  @Test
  def testSyncGroupSucceedWhenProtocolTypeAndNameAreNotProvided(): Unit = {
    testSyncGroupProtocolTypeAndNameWith(None, None, Errors.NONE,
      Some(protocolType), Some(protocolName))
  }

  @Test
  def testSyncGroupSucceedWhenProtocolTypeAndNameAreConsistent(): Unit = {
    testSyncGroupProtocolTypeAndNameWith(Some(protocolType), Some(protocolName),
      Errors.NONE, Some(protocolType), Some(protocolName))
  }

  private def testSyncGroupProtocolTypeAndNameWith(protocolType: Option[String],
                                                   protocolName: Option[String],
                                                   expectedError: Errors,
                                                   expectedProtocolType: Option[String],
                                                   expectedProtocolName: Option[String]): Unit = {
    // JoinGroup(leader) with the Protocol Type of the group
    val leaderResponseFuture = sendJoinGroup(groupId, JoinGroupRequest.UNKNOWN_MEMBER_ID, this.protocolType,
      protocolSuperset, Some(leaderInstanceId), DefaultSessionTimeout)

    // JoinGroup(follower) with the Protocol Type of the group
    val followerResponseFuture = sendJoinGroup(groupId, JoinGroupRequest.UNKNOWN_MEMBER_ID, this.protocolType,
      protocolSuperset, Some(followerInstanceId), DefaultSessionTimeout)

    timer.advanceClock(GroupInitialRebalanceDelay + 1)
    timer.advanceClock(DefaultRebalanceTimeout + 1)

    val leaderJoinGroupResult = await(leaderResponseFuture, 1)
    val leaderId = leaderJoinGroupResult.memberId
    val generationId = leaderJoinGroupResult.generationId
    val followerJoinGroupResult = await(followerResponseFuture, 1)
    val followerId = followerJoinGroupResult.memberId

    // SyncGroup with the provided Protocol Type and Name
    val leaderSyncGroupResult = syncGroupLeader(groupId, generationId, leaderId,
      Map(leaderId -> Array.empty), protocolType, protocolName)
    assertEquals(expectedError, leaderSyncGroupResult.error)
    assertEquals(expectedProtocolType, leaderSyncGroupResult.protocolType)
    assertEquals(expectedProtocolName, leaderSyncGroupResult.protocolName)

    // SyncGroup with the provided Protocol Type and Name
    val followerSyncGroupResult = syncGroupFollower(groupId, generationId, followerId,
      protocolType, protocolName)
    assertEquals(expectedError, followerSyncGroupResult.error)
    assertEquals(expectedProtocolType, followerSyncGroupResult.protocolType)
    assertEquals(expectedProtocolName, followerSyncGroupResult.protocolName)
  }

  private class RebalanceResult(val generation: Int,
                                val leaderId: String,
                                val leaderAssignment: Array[Byte],
                                val followerId: String,
                                val followerAssignment: Array[Byte])

  /**
   * Generate static member rebalance results, including:
   *   - generation
   *   - leader id
   *   - leader assignment
   *   - follower id
   *   - follower assignment
   */
  private def staticMembersJoinAndRebalance(leaderInstanceId: String,
                                            followerInstanceId: String,
                                            sessionTimeout: Int = DefaultSessionTimeout,
                                            rebalanceTimeout: Int = DefaultRebalanceTimeout): RebalanceResult = {
    val leaderResponseFuture = sendJoinGroup(groupId, JoinGroupRequest.UNKNOWN_MEMBER_ID, protocolType,
      protocolSuperset, Some(leaderInstanceId), sessionTimeout, rebalanceTimeout)

    val followerResponseFuture = sendJoinGroup(groupId, JoinGroupRequest.UNKNOWN_MEMBER_ID, protocolType,
      protocolSuperset, Some(followerInstanceId), sessionTimeout, rebalanceTimeout)
    // The goal for two timer advance is to let first group initial join complete and set newMemberAdded flag to false. Next advance is
    // to trigger the rebalance as needed for follower delayed join. One large time advance won't help because we could only populate one
    // delayed join from purgatory and the new delayed op is created at that time and never be triggered.
    timer.advanceClock(GroupInitialRebalanceDelay + 1)
    timer.advanceClock(DefaultRebalanceTimeout + 1)
    val newGeneration = 1

    val leaderJoinGroupResult = await(leaderResponseFuture, 1)
    assertEquals(Errors.NONE, leaderJoinGroupResult.error)
    assertEquals(newGeneration, leaderJoinGroupResult.generationId)

    val followerJoinGroupResult = await(followerResponseFuture, 1)
    assertEquals(Errors.NONE, followerJoinGroupResult.error)
    assertEquals(newGeneration, followerJoinGroupResult.generationId)

    val leaderId = leaderJoinGroupResult.memberId
    val leaderSyncGroupResult = syncGroupLeader(groupId, leaderJoinGroupResult.generationId, leaderId, Map(leaderId -> Array[Byte]()))
    assertEquals(Errors.NONE, leaderSyncGroupResult.error)
    assertTrue(getGroup(groupId).is(Stable))

    val followerId = followerJoinGroupResult.memberId
    val followerSyncGroupResult = syncGroupFollower(groupId, leaderJoinGroupResult.generationId, followerId)
    assertEquals(Errors.NONE, followerSyncGroupResult.error)
    assertTrue(getGroup(groupId).is(Stable))

    new RebalanceResult(newGeneration,
      leaderId,
      leaderSyncGroupResult.memberAssignment,
      followerId,
      followerSyncGroupResult.memberAssignment)
  }

  private def checkJoinGroupResult(joinGroupResult: JoinGroupResult,
                                   expectedError: Errors,
                                   expectedGeneration: Int,
                                   expectedGroupInstanceIds: Set[String],
                                   expectedGroupState: GroupState,
                                   expectedProtocolType: Option[String],
                                   expectedLeaderId: String = JoinGroupRequest.UNKNOWN_MEMBER_ID,
                                   expectedMemberId: String = JoinGroupRequest.UNKNOWN_MEMBER_ID,
                                   expectedSkipAssignment: Boolean = false): Unit = {
    assertEquals(expectedError, joinGroupResult.error)
    assertEquals(expectedGeneration, joinGroupResult.generationId)
    assertEquals(expectedGroupInstanceIds.size, joinGroupResult.members.size)
    val resultedGroupInstanceIds = joinGroupResult.members.map(member => member.groupInstanceId).toSet
    assertEquals(expectedGroupInstanceIds, resultedGroupInstanceIds)
    assertGroupState(groupState = expectedGroupState)
    assertEquals(expectedProtocolType, joinGroupResult.protocolType)
    assertEquals(expectedSkipAssignment, joinGroupResult.skipAssignment)

    if (!expectedLeaderId.equals(JoinGroupRequest.UNKNOWN_MEMBER_ID)) {
      assertEquals(expectedLeaderId, joinGroupResult.leaderId)
    }
    if (!expectedMemberId.equals(JoinGroupRequest.UNKNOWN_MEMBER_ID)) {
      assertEquals(expectedMemberId, joinGroupResult.memberId)
    }
  }

  @Test
  def testHeartbeatWrongCoordinator(): Unit = {
    val heartbeatResult = heartbeat(otherGroupId, memberId, -1)
    assertEquals(Errors.NOT_COORDINATOR, heartbeatResult)
  }

  @Test
  def testHeartbeatUnknownGroup(): Unit = {
    val heartbeatResult = heartbeat(groupId, memberId, -1)
    assertEquals(Errors.UNKNOWN_MEMBER_ID, heartbeatResult)
  }

  @Test
  def testHeartbeatDeadGroup(): Unit = {
    val memberId = "memberId"

    val deadGroupId = "deadGroupId"

    groupCoordinator.groupManager.addGroup(new GroupMetadata(deadGroupId, Dead, new MockTime()))
    val heartbeatResult = heartbeat(deadGroupId, memberId, 1)
    assertEquals(Errors.COORDINATOR_NOT_AVAILABLE, heartbeatResult)
  }

  @Test
  def testHeartbeatEmptyGroup(): Unit = {
    val memberId = "memberId"

    val group = new GroupMetadata(groupId, Empty, new MockTime())
    val member = new MemberMetadata(memberId, Some(groupInstanceId),
      ClientId, ClientHost, DefaultRebalanceTimeout, DefaultSessionTimeout,
      protocolType, List(("range", Array.empty[Byte]), ("roundrobin", Array.empty[Byte])))

    group.add(member)
    groupCoordinator.groupManager.addGroup(group)
    val heartbeatResult = heartbeat(groupId, memberId, 0)
    assertEquals(Errors.UNKNOWN_MEMBER_ID, heartbeatResult)
  }

  @Test
  def testHeartbeatUnknownConsumerExistingGroup(): Unit = {
    val memberId = JoinGroupRequest.UNKNOWN_MEMBER_ID
    val otherMemberId = "memberId"

    val joinGroupResult = dynamicJoinGroup(groupId, memberId, protocolType, protocols)
    val assignedMemberId = joinGroupResult.memberId
    val joinGroupError = joinGroupResult.error
    assertEquals(Errors.NONE, joinGroupError)

    val syncGroupResult = syncGroupLeader(groupId, joinGroupResult.generationId, assignedMemberId, Map(assignedMemberId -> Array[Byte]()))
    assertEquals(Errors.NONE, syncGroupResult.error)

    val heartbeatResult = heartbeat(groupId, otherMemberId, 1)
    assertEquals(Errors.UNKNOWN_MEMBER_ID, heartbeatResult)
  }

  @Test
  def testHeartbeatRebalanceInProgress(): Unit = {
    val memberId = JoinGroupRequest.UNKNOWN_MEMBER_ID

    val joinGroupResult = dynamicJoinGroup(groupId, memberId, protocolType, protocols)
    val assignedMemberId = joinGroupResult.memberId
    val joinGroupError = joinGroupResult.error
    assertEquals(Errors.NONE, joinGroupError)

    val heartbeatResult = heartbeat(groupId, assignedMemberId, 1)
    assertEquals(Errors.NONE, heartbeatResult)
  }

  @Test
  def testHeartbeatIllegalGeneration(): Unit = {
    val memberId = JoinGroupRequest.UNKNOWN_MEMBER_ID

    val joinGroupResult = dynamicJoinGroup(groupId, memberId, protocolType, protocols)
    val assignedMemberId = joinGroupResult.memberId
    val joinGroupError = joinGroupResult.error
    assertEquals(Errors.NONE, joinGroupError)

    val syncGroupResult = syncGroupLeader(groupId, joinGroupResult.generationId, assignedMemberId, Map(assignedMemberId -> Array[Byte]()))
    assertEquals(Errors.NONE, syncGroupResult.error)

    val heartbeatResult = heartbeat(groupId, assignedMemberId, 2)
    assertEquals(Errors.ILLEGAL_GENERATION, heartbeatResult)
  }

  @Test
  def testValidHeartbeat(): Unit = {
    val memberId = JoinGroupRequest.UNKNOWN_MEMBER_ID

    val joinGroupResult = dynamicJoinGroup(groupId, memberId, protocolType, protocols)
    val assignedConsumerId = joinGroupResult.memberId
    val generationId = joinGroupResult.generationId
    val joinGroupError = joinGroupResult.error
    assertEquals(Errors.NONE, joinGroupError)

    val syncGroupResult = syncGroupLeader(groupId, generationId, assignedConsumerId, Map(assignedConsumerId -> Array[Byte]()))
    assertEquals(Errors.NONE, syncGroupResult.error)

    val heartbeatResult = heartbeat(groupId, assignedConsumerId, 1)
    assertEquals(Errors.NONE, heartbeatResult)
  }

  @Test
  def testSessionTimeout(): Unit = {
    val memberId = JoinGroupRequest.UNKNOWN_MEMBER_ID

    val joinGroupResult = dynamicJoinGroup(groupId, memberId, protocolType, protocols)
    val assignedConsumerId = joinGroupResult.memberId
    val generationId = joinGroupResult.generationId
    val joinGroupError = joinGroupResult.error
    assertEquals(Errors.NONE, joinGroupError)

    val syncGroupResult = syncGroupLeader(groupId, generationId, assignedConsumerId, Map(assignedConsumerId -> Array[Byte]()))
    assertEquals(Errors.NONE, syncGroupResult.error)

    when(replicaManager.getPartition(new TopicPartition(Topic.GROUP_METADATA_TOPIC_NAME, groupPartitionId)))
      .thenReturn(HostedPartition.None)
    when(replicaManager.getMagic(any[TopicPartition])).thenReturn(Some(RecordBatch.MAGIC_VALUE_V1))

    timer.advanceClock(DefaultSessionTimeout + 100)

    val heartbeatResult = heartbeat(groupId, assignedConsumerId, 1)
    assertEquals(Errors.UNKNOWN_MEMBER_ID, heartbeatResult)
  }

  @Test
  def testHeartbeatMaintainsSession(): Unit = {
    val memberId = JoinGroupRequest.UNKNOWN_MEMBER_ID
    val sessionTimeout = 1000

    val joinGroupResult = dynamicJoinGroup(groupId, memberId, protocolType, protocols,
      rebalanceTimeout = sessionTimeout, sessionTimeout = sessionTimeout)
    val assignedConsumerId = joinGroupResult.memberId
    val generationId = joinGroupResult.generationId
    val joinGroupError = joinGroupResult.error
    assertEquals(Errors.NONE, joinGroupError)

    val syncGroupResult = syncGroupLeader(groupId, generationId, assignedConsumerId, Map(assignedConsumerId -> Array[Byte]()))
    assertEquals(Errors.NONE, syncGroupResult.error)

    timer.advanceClock(sessionTimeout / 2)

    var heartbeatResult = heartbeat(groupId, assignedConsumerId, 1)
    assertEquals(Errors.NONE, heartbeatResult)

    timer.advanceClock(sessionTimeout / 2 + 100)

    heartbeatResult = heartbeat(groupId, assignedConsumerId, 1)
    assertEquals(Errors.NONE, heartbeatResult)
  }

  @Test
  def testCommitMaintainsSession(): Unit = {
    val sessionTimeout = 1000
    val memberId = JoinGroupRequest.UNKNOWN_MEMBER_ID
    val tip = new TopicIdPartition(Uuid.randomUuid(), 0, "topic")
    val offset = offsetAndMetadata(0)

    val joinGroupResult = dynamicJoinGroup(groupId, memberId, protocolType, protocols,
      rebalanceTimeout = sessionTimeout, sessionTimeout = sessionTimeout)
    val assignedMemberId = joinGroupResult.memberId
    val generationId = joinGroupResult.generationId
    val joinGroupError = joinGroupResult.error
    assertEquals(Errors.NONE, joinGroupError)

    val syncGroupResult = syncGroupLeader(groupId, generationId, assignedMemberId, Map(assignedMemberId -> Array[Byte]()))
    assertEquals(Errors.NONE, syncGroupResult.error)

    timer.advanceClock(sessionTimeout / 2)

    val commitOffsetResult = commitOffsets(groupId, assignedMemberId, generationId, Map(tip -> offset))
    assertEquals(Map(tip -> Errors.NONE), commitOffsetResult)

    timer.advanceClock(sessionTimeout / 2 + 100)

    val heartbeatResult = heartbeat(groupId, assignedMemberId, 1)
    assertEquals(Errors.NONE, heartbeatResult)
  }

  @Test
  def testSessionTimeoutDuringRebalance(): Unit = {
    // create a group with a single member
    val firstJoinResult = dynamicJoinGroup(groupId, JoinGroupRequest.UNKNOWN_MEMBER_ID, protocolType, protocols,
      rebalanceTimeout = 2000, sessionTimeout = 1000)
    val firstMemberId = firstJoinResult.memberId
    val firstGenerationId = firstJoinResult.generationId
    assertEquals(firstMemberId, firstJoinResult.leaderId)
    assertEquals(Errors.NONE, firstJoinResult.error)

    val firstSyncResult = syncGroupLeader(groupId, firstGenerationId, firstMemberId, Map(firstMemberId -> Array[Byte]()))
    assertEquals(Errors.NONE, firstSyncResult.error)

    // now have a new member join to trigger a rebalance
    val otherJoinFuture = sendJoinGroup(groupId, JoinGroupRequest.UNKNOWN_MEMBER_ID, protocolType, protocols)

    timer.advanceClock(500)

    var heartbeatResult = heartbeat(groupId, firstMemberId, firstGenerationId)
    assertEquals(Errors.REBALANCE_IN_PROGRESS, heartbeatResult)

    // letting the session expire should make the member fall out of the group
    timer.advanceClock(1100)

    heartbeatResult = heartbeat(groupId, firstMemberId, firstGenerationId)
    assertEquals(Errors.UNKNOWN_MEMBER_ID, heartbeatResult)

    // and the rebalance should complete with only the new member
    val otherJoinResult = await(otherJoinFuture, DefaultSessionTimeout+100)
    assertEquals(Errors.NONE, otherJoinResult.error)
  }

  @Test
  def testRebalanceCompletesBeforeMemberJoins(): Unit = {
    // create a group with a single member
    val firstJoinResult = staticJoinGroup(groupId, JoinGroupRequest.UNKNOWN_MEMBER_ID, leaderInstanceId, protocolType, protocols,
      rebalanceTimeout = 1200, sessionTimeout = 1000)
    val firstMemberId = firstJoinResult.memberId
    val firstGenerationId = firstJoinResult.generationId
    assertEquals(firstMemberId, firstJoinResult.leaderId)
    assertEquals(Errors.NONE, firstJoinResult.error)

    val firstSyncResult = syncGroupLeader(groupId, firstGenerationId, firstMemberId, Map(firstMemberId -> Array[Byte]()))
    assertEquals(Errors.NONE, firstSyncResult.error)

    // now have a new member join to trigger a rebalance
    val otherMemberSessionTimeout = DefaultSessionTimeout
    val otherJoinFuture = sendJoinGroup(groupId, JoinGroupRequest.UNKNOWN_MEMBER_ID, protocolType, protocols)

    // send a couple heartbeats to keep the member alive while the rebalance finishes
    var expectedResultList = List(Errors.REBALANCE_IN_PROGRESS, Errors.REBALANCE_IN_PROGRESS)
    for (expectedResult <- expectedResultList) {
      timer.advanceClock(otherMemberSessionTimeout)
      val heartbeatResult = heartbeat(groupId, firstMemberId, firstGenerationId)
      assertEquals(expectedResult, heartbeatResult)
    }

    // now timeout the rebalance
    timer.advanceClock(otherMemberSessionTimeout)
    val otherJoinResult = await(otherJoinFuture, otherMemberSessionTimeout+100)
    val otherMemberId = otherJoinResult.memberId
    val otherGenerationId = otherJoinResult.generationId
    val syncResult = syncGroupLeader(groupId, otherGenerationId, otherMemberId, Map(otherMemberId -> Array[Byte]()))
    assertEquals(Errors.NONE, syncResult.error)

    // the unjoined static member should be remained in the group before session timeout.
    assertEquals(Errors.NONE, otherJoinResult.error)
    var heartbeatResult = heartbeat(groupId, firstMemberId, firstGenerationId)
    assertEquals(Errors.ILLEGAL_GENERATION, heartbeatResult)

    expectedResultList = List(Errors.NONE, Errors.NONE, Errors.REBALANCE_IN_PROGRESS)

    // now session timeout the unjoined member. Still keeping the new member.
    for (expectedResult <- expectedResultList) {
      timer.advanceClock(otherMemberSessionTimeout)
      heartbeatResult = heartbeat(groupId, otherMemberId, otherGenerationId)
      assertEquals(expectedResult, heartbeatResult)
    }

    val otherRejoinGroupFuture = sendJoinGroup(groupId, otherMemberId, protocolType, protocols)
    val otherReJoinResult = await(otherRejoinGroupFuture, otherMemberSessionTimeout+100)
    assertEquals(Errors.NONE, otherReJoinResult.error)

    val otherRejoinGenerationId = otherReJoinResult.generationId
    val reSyncResult = syncGroupLeader(groupId, otherRejoinGenerationId, otherMemberId, Map(otherMemberId -> Array[Byte]()))
    assertEquals(Errors.NONE, reSyncResult.error)

    // the joined member should get heart beat response with no error. Let the new member keep heartbeating for a while
    // to verify that no new rebalance is triggered unexpectedly
    for ( _ <-  1 to 20) {
      timer.advanceClock(500)
      heartbeatResult = heartbeat(groupId, otherMemberId, otherRejoinGenerationId)
      assertEquals(Errors.NONE, heartbeatResult)
    }
  }

  @Test
  def testSyncGroupEmptyAssignment(): Unit = {
    val memberId = JoinGroupRequest.UNKNOWN_MEMBER_ID

    val joinGroupResult = dynamicJoinGroup(groupId, memberId, protocolType, protocols)
    val assignedConsumerId = joinGroupResult.memberId
    val generationId = joinGroupResult.generationId
    val joinGroupError = joinGroupResult.error
    assertEquals(Errors.NONE, joinGroupError)

    val syncGroupResult = syncGroupLeader(groupId, generationId, assignedConsumerId, Map())
    assertEquals(Errors.NONE, syncGroupResult.error)
    assertTrue(syncGroupResult.memberAssignment.isEmpty)

    val heartbeatResult = heartbeat(groupId, assignedConsumerId, 1)
    assertEquals(Errors.NONE, heartbeatResult)
  }

  @Test
  def testSyncGroupNotCoordinator(): Unit = {
    val generation = 1

    val syncGroupResult = syncGroupFollower(otherGroupId, generation, memberId)
    assertEquals(Errors.NOT_COORDINATOR, syncGroupResult.error)
  }

  @Test
  def testSyncGroupFromUnknownGroup(): Unit = {
    val syncGroupResult = syncGroupFollower(groupId, 1, memberId)
    assertEquals(Errors.UNKNOWN_MEMBER_ID, syncGroupResult.error)
  }

  @Test
  def testSyncGroupFromUnknownMember(): Unit = {
    val memberId = JoinGroupRequest.UNKNOWN_MEMBER_ID

    val joinGroupResult = dynamicJoinGroup(groupId, memberId, protocolType, protocols)
    val assignedConsumerId = joinGroupResult.memberId
    val generationId = joinGroupResult.generationId
    assertEquals(Errors.NONE, joinGroupResult.error)

    val syncGroupResult = syncGroupLeader(groupId, generationId, assignedConsumerId, Map(assignedConsumerId -> Array[Byte]()))
    val syncGroupError = syncGroupResult.error
    assertEquals(Errors.NONE, syncGroupError)

    val unknownMemberId = "blah"
    val unknownMemberSyncResult = syncGroupFollower(groupId, generationId, unknownMemberId)
    assertEquals(Errors.UNKNOWN_MEMBER_ID, unknownMemberSyncResult.error)
  }

  @Test
  def testSyncGroupFromIllegalGeneration(): Unit = {
    val memberId = JoinGroupRequest.UNKNOWN_MEMBER_ID

    val joinGroupResult = dynamicJoinGroup(groupId, memberId, protocolType, protocols)
    val assignedConsumerId = joinGroupResult.memberId
    val generationId = joinGroupResult.generationId
    assertEquals(Errors.NONE, joinGroupResult.error)

    // send the sync group with an invalid generation
    val syncGroupResult = syncGroupLeader(groupId, generationId+1, assignedConsumerId, Map(assignedConsumerId -> Array[Byte]()))
    assertEquals(Errors.ILLEGAL_GENERATION, syncGroupResult.error)
  }

  @Test
  def testJoinGroupFromUnchangedFollowerDoesNotRebalance(): Unit = {
    // to get a group of two members:
    // 1. join and sync with a single member (because we can't immediately join with two members)
    // 2. join and sync with the first member and a new member

    val firstJoinResult = dynamicJoinGroup(groupId, JoinGroupRequest.UNKNOWN_MEMBER_ID, protocolType, protocols)
    val firstMemberId = firstJoinResult.memberId
    val firstGenerationId = firstJoinResult.generationId
    assertEquals(firstMemberId, firstJoinResult.leaderId)
    assertEquals(Errors.NONE, firstJoinResult.error)

    val firstSyncResult = syncGroupLeader(groupId, firstGenerationId, firstMemberId, Map(firstMemberId -> Array[Byte]()))
    assertEquals(Errors.NONE, firstSyncResult.error)

    val otherJoinFuture = sendJoinGroup(groupId, JoinGroupRequest.UNKNOWN_MEMBER_ID, protocolType, protocols)

    val joinFuture = sendJoinGroup(groupId, firstMemberId, protocolType, protocols)

    val joinResult = await(joinFuture, DefaultSessionTimeout+100)
    val otherJoinResult = await(otherJoinFuture, DefaultSessionTimeout+100)
    assertEquals(Errors.NONE, joinResult.error)
    assertEquals(Errors.NONE, otherJoinResult.error)
    assertTrue(joinResult.generationId == otherJoinResult.generationId)

    assertEquals(firstMemberId, joinResult.leaderId)
    assertEquals(firstMemberId, otherJoinResult.leaderId)

    val nextGenerationId = joinResult.generationId

    // this shouldn't cause a rebalance since protocol information hasn't changed
    val followerJoinResult = await(sendJoinGroup(groupId, otherJoinResult.memberId, protocolType, protocols), 1)

    assertEquals(Errors.NONE, followerJoinResult.error)
    assertEquals(nextGenerationId, followerJoinResult.generationId)
  }

  @Test
  def testJoinGroupFromUnchangedLeaderShouldRebalance(): Unit = {
    val firstJoinResult = dynamicJoinGroup(groupId, JoinGroupRequest.UNKNOWN_MEMBER_ID, protocolType, protocols)
    val firstMemberId = firstJoinResult.memberId
    val firstGenerationId = firstJoinResult.generationId
    assertEquals(firstMemberId, firstJoinResult.leaderId)
    assertEquals(Errors.NONE, firstJoinResult.error)

    val firstSyncResult = syncGroupLeader(groupId, firstGenerationId, firstMemberId, Map(firstMemberId -> Array[Byte]()))
    assertEquals(Errors.NONE, firstSyncResult.error)

    // join groups from the leader should force the group to rebalance, which allows the
    // leader to push new assignments when local metadata changes

    val secondJoinResult = await(sendJoinGroup(groupId, firstMemberId, protocolType, protocols), 1)

    assertEquals(Errors.NONE, secondJoinResult.error)
    assertNotEquals(firstGenerationId, secondJoinResult.generationId)
  }

  /**
    * Test if the following scenario completes a rebalance correctly: A new member starts a JoinGroup request with
    * an UNKNOWN_MEMBER_ID, attempting to join a stable group. But never initiates the second JoinGroup request with
    * the provided member ID and times out. The test checks if original member remains the sole member in this group,
    * which should remain stable throughout this test.
    */
  @Test
  def testSecondMemberPartiallyJoinAndTimeout(): Unit = {
    val firstJoinResult = dynamicJoinGroup(groupId, JoinGroupRequest.UNKNOWN_MEMBER_ID, protocolType, protocols)
    val firstMemberId = firstJoinResult.memberId
    val firstGenerationId = firstJoinResult.generationId
    assertEquals(firstMemberId, firstJoinResult.leaderId)
    assertEquals(Errors.NONE, firstJoinResult.error)

    // Starting sync group leader
    val firstSyncResult = syncGroupLeader(groupId, firstGenerationId, firstMemberId, Map(firstMemberId -> Array[Byte]()))
    assertEquals(Errors.NONE, firstSyncResult.error)
    timer.advanceClock(100)
    assertEquals(Set(firstMemberId), groupCoordinator.groupManager.getGroup(groupId).get.allMembers)
    assertEquals(groupCoordinator.groupManager.getGroup(groupId).get.allMembers,
      groupCoordinator.groupManager.getGroup(groupId).get.allDynamicMembers)
    assertEquals(0, groupCoordinator.groupManager.getGroup(groupId).get.numPending)
    val group = groupCoordinator.groupManager.getGroup(groupId).get

    // ensure the group is stable before a new member initiates join request
    assertEquals(Stable, group.currentState)

    // new member initiates join group
    val secondJoinResult = joinGroupPartial(groupId, JoinGroupRequest.UNKNOWN_MEMBER_ID, protocolType, protocols)
    assertEquals(Errors.MEMBER_ID_REQUIRED, secondJoinResult.error)
    assertEquals(1, group.numPending)
    assertEquals(Stable, group.currentState)

    when(replicaManager.getMagic(any[TopicPartition])).thenReturn(Some(RecordBatch.MAGIC_VALUE_V1))

    // advance clock to timeout the pending member
    assertEquals(Set(firstMemberId), group.allMembers)
    assertEquals(1, group.numPending)
    timer.advanceClock(300)

    // original (firstMember) member sends heartbeats to prevent session timeouts.
    val heartbeatResult = heartbeat(groupId, firstMemberId, 1)
    assertEquals(Errors.NONE, heartbeatResult)

    // timeout the pending member
    timer.advanceClock(300)

    // at this point the second member should have been removed from pending list (session timeout),
    // and the group should be in Stable state with only the first member in it.
    assertEquals(Set(firstMemberId), group.allMembers)
    assertEquals(0, group.numPending)
    assertEquals(Stable, group.currentState)
    assertTrue(group.has(firstMemberId))
  }

  /**
    * Create a group with two members in Stable state. Create a third pending member by completing it's first JoinGroup
    * request without a member id.
    */
  private def setupGroupWithPendingMember(): JoinGroupResult = {
    // add the first member
    val joinResult1 = dynamicJoinGroup(groupId, JoinGroupRequest.UNKNOWN_MEMBER_ID, protocolType, protocols)
    assertGroupState(groupState = CompletingRebalance)

    // now the group is stable, with the one member that joined above
    val firstSyncResult = syncGroupLeader(groupId, joinResult1.generationId, joinResult1.memberId, Map(joinResult1.memberId -> Array[Byte]()))
    assertEquals(Errors.NONE, firstSyncResult.error)
    assertGroupState(groupState = Stable)

    // start the join for the second member
    val secondJoinFuture = sendJoinGroup(groupId, JoinGroupRequest.UNKNOWN_MEMBER_ID, protocolType, protocols)

    // rejoin the first member back into the group
    val firstJoinFuture = sendJoinGroup(groupId, joinResult1.memberId, protocolType, protocols)
    val firstMemberJoinResult = await(firstJoinFuture, DefaultSessionTimeout+100)
    val secondMemberJoinResult = await(secondJoinFuture, DefaultSessionTimeout+100)
    assertGroupState(groupState = CompletingRebalance)

    // stabilize the group
    val secondSyncResult = syncGroupLeader(groupId, firstMemberJoinResult.generationId, joinResult1.memberId, Map(joinResult1.memberId -> Array[Byte]()))
    assertEquals(Errors.NONE, secondSyncResult.error)
    assertGroupState(groupState = Stable)

    // re-join an existing member, to transition the group to PreparingRebalance state.
    sendJoinGroup(groupId, firstMemberJoinResult.memberId, protocolType, protocols)
    assertGroupState(groupState = PreparingRebalance)

    // create a pending member in the group
    val pendingMember = joinGroupPartial(groupId, JoinGroupRequest.UNKNOWN_MEMBER_ID, protocolType, protocols, sessionTimeout=100)
    assertEquals(1, groupCoordinator.groupManager.getGroup(groupId).get.numPending)

    // re-join the second existing member
    sendJoinGroup(groupId, secondMemberJoinResult.memberId, protocolType, protocols)
    assertGroupState(groupState = PreparingRebalance)
    assertEquals(1, groupCoordinator.groupManager.getGroup(groupId).get.numPending)

    pendingMember
  }

  /**
    * Setup a group in with a pending member. The test checks if the a pending member joining completes the rebalancing
    * operation
    */
  @Test
  def testJoinGroupCompletionWhenPendingMemberJoins(): Unit = {
    val pendingMember = setupGroupWithPendingMember()

    // compete join group for the pending member
    val pendingMemberJoinFuture = sendJoinGroup(groupId, pendingMember.memberId, protocolType, protocols)
    await(pendingMemberJoinFuture, DefaultSessionTimeout+100)

    assertGroupState(groupState = CompletingRebalance)
    assertEquals(3, group().allMembers.size)
    assertEquals(0, group().numPending)
  }

  /**
    * Setup a group in with a pending member. The test checks if the timeout of the pending member will
    * cause the group to return to a CompletingRebalance state.
    */
  @Test
  def testJoinGroupCompletionWhenPendingMemberTimesOut(): Unit = {
    setupGroupWithPendingMember()

    // Advancing Clock by > 100 (session timeout for third and fourth member)
    // and < 500 (for first and second members). This will force the coordinator to attempt join
    // completion on heartbeat expiration (since we are in PendingRebalance stage).
    when(replicaManager.getMagic(any[TopicPartition])).thenReturn(Some(RecordBatch.MAGIC_VALUE_V1))
    timer.advanceClock(120)

    assertGroupState(groupState = CompletingRebalance)
    assertEquals(2, group().allMembers.size)
    assertEquals(0, group().numPending)
  }

  @Test
  def testPendingMembersLeavesGroup(): Unit = {
    val pending = setupGroupWithPendingMember()

    val leaveGroupResults = singleLeaveGroup(groupId, pending.memberId)
    verifyLeaveGroupResult(leaveGroupResults)

    assertGroupState(groupState = CompletingRebalance)
    assertEquals(2, group().allMembers.size)
    assertEquals(2, group().allDynamicMembers.size)
    assertEquals(0, group().numPending)
  }

  private def verifyHeartbeat(
    joinGroupResult: JoinGroupResult,
    expectedError: Errors
  ): Unit = {
    val heartbeatResult = heartbeat(
      groupId,
      joinGroupResult.memberId,
      joinGroupResult.generationId
    )
    assertEquals(expectedError, heartbeatResult)
  }

  private def joinWithNMembers(nbMembers: Int): Seq[JoinGroupResult] = {
    val requiredKnownMemberId = true

    // First JoinRequests
    var futures = 1.to(nbMembers).map { _ =>
      sendJoinGroup(groupId, JoinGroupRequest.UNKNOWN_MEMBER_ID, protocolType, protocols,
        None, DefaultSessionTimeout, DefaultRebalanceTimeout, requiredKnownMemberId)
    }

    // Get back the assigned member ids
    val memberIds = futures.map(await(_, 1).memberId)

    // Second JoinRequests
    futures = memberIds.map { memberId =>
      sendJoinGroup(groupId, memberId, protocolType, protocols,
        None, DefaultSessionTimeout, DefaultRebalanceTimeout, requiredKnownMemberId)
    }

    timer.advanceClock(GroupInitialRebalanceDelay + 1)
    timer.advanceClock(DefaultRebalanceTimeout + 1)

    futures.map(await(_, 1))
  }

  @Test
  def testRebalanceTimesOutWhenSyncRequestIsNotReceived(): Unit = {
    // This test case ensure that the DelayedSync does kick out all members
    // if they don't sent a sync request before the rebalance timeout. The
    // group is in the Stable state in this case.
    val results = joinWithNMembers(nbMembers = 3)
    assertEquals(Set(Errors.NONE), results.map(_.error).toSet)

    // Advance time
    timer.advanceClock(DefaultRebalanceTimeout / 2)

    // Heartbeats to ensure that heartbeating does not interfere with the
    // delayed sync operation.
    results.foreach { joinGroupResult =>
      verifyHeartbeat(joinGroupResult, Errors.NONE)
    }

    // Advance part the rebalance timeout to trigger the delayed operation.
    when(replicaManager.getMagic(any[TopicPartition]))
      .thenReturn(Some(RecordBatch.MAGIC_VALUE_V1))

    timer.advanceClock(DefaultRebalanceTimeout / 2 + 1)

    // Heartbeats fail because none of the members have sent the sync request
    results.foreach { joinGroupResult =>
      verifyHeartbeat(joinGroupResult, Errors.UNKNOWN_MEMBER_ID)
    }
  }

  @Test
  def testRebalanceTimesOutWhenSyncRequestIsNotReceivedFromFollowers(): Unit = {
    // This test case ensure that the DelayedSync does kick out the followers
    // if they don't sent a sync request before the rebalance timeout. The
    // group is in the Stable state in this case.
    val results = joinWithNMembers(nbMembers = 3)
    assertEquals(Set(Errors.NONE), results.map(_.error).toSet)

    // Advance time
    timer.advanceClock(DefaultRebalanceTimeout / 2)

    // Heartbeats to ensure that heartbeating does not interfere with the
    // delayed sync operation.
    results.foreach { joinGroupResult =>
      verifyHeartbeat(joinGroupResult, Errors.NONE)
    }

    // Leader sends Sync
    val assignments = results.map(result => result.memberId -> Array.empty[Byte]).toMap
    val leaderResult = sendSyncGroupLeader(groupId, results.head.generationId, results.head.memberId,
      Some(protocolType), Some(protocolName), None, assignments)

    assertEquals(Errors.NONE, await(leaderResult, 1).error)

    // Leader should be able to heartbeat
    verifyHeartbeat(results.head, Errors.NONE)

    // Advance part the rebalance timeout to trigger the delayed operation.
    timer.advanceClock(DefaultRebalanceTimeout / 2 + 1)

    // Leader should be able to heartbeat
    verifyHeartbeat(results.head, Errors.REBALANCE_IN_PROGRESS)

    // Followers should have been removed.
    results.tail.foreach { joinGroupResult =>
      verifyHeartbeat(joinGroupResult, Errors.UNKNOWN_MEMBER_ID)
    }
  }

  @Test
  def testRebalanceTimesOutWhenSyncRequestIsNotReceivedFromLeaders(): Unit = {
    // This test case ensure that the DelayedSync does kick out the leader
    // if it does not sent a sync request before the rebalance timeout. The
    // group is in the CompletingRebalance state in this case.
    val results = joinWithNMembers(nbMembers = 3)
    assertEquals(Set(Errors.NONE), results.map(_.error).toSet)

    // Advance time
    timer.advanceClock(DefaultRebalanceTimeout / 2)

    // Heartbeats to ensure that heartbeating does not interfere with the
    // delayed sync operation.
    results.foreach { joinGroupResult =>
      verifyHeartbeat(joinGroupResult, Errors.NONE)
    }

    // Followers send Sync
    val followerResults = results.tail.map { joinGroupResult =>
      sendSyncGroupFollower(groupId, joinGroupResult.generationId, joinGroupResult.memberId,
        Some(protocolType), Some(protocolName), None)
    }

    // Advance part the rebalance timeout to trigger the delayed operation.
    timer.advanceClock(DefaultRebalanceTimeout / 2 + 1)

    val followerErrors = followerResults.map(await(_, 1).error)
    assertEquals(Set(Errors.REBALANCE_IN_PROGRESS), followerErrors.toSet)

    // Leader should have been removed.
    verifyHeartbeat(results.head, Errors.UNKNOWN_MEMBER_ID)

    // Followers should be able to heartbeat.
    results.tail.foreach { joinGroupResult =>
      verifyHeartbeat(joinGroupResult, Errors.REBALANCE_IN_PROGRESS)
    }
  }

  @Test
  def testRebalanceDoesNotTimeOutWhenAllSyncAreReceived(): Unit = {
    // This test case ensure that the DelayedSync does not kick any
    // members out when they have all sent their sync requests.
    val results = joinWithNMembers(nbMembers = 3)
    assertEquals(Set(Errors.NONE), results.map(_.error).toSet)

    // Advance time
    timer.advanceClock(DefaultRebalanceTimeout / 2)

    // Heartbeats to ensure that heartbeating does not interfere with the
    // delayed sync operation.
    results.foreach { joinGroupResult =>
      verifyHeartbeat(joinGroupResult, Errors.NONE)
    }

    val assignments = results.map(result => result.memberId -> Array.empty[Byte]).toMap
    val leaderResult = sendSyncGroupLeader(groupId, results.head.generationId, results.head.memberId,
      Some(protocolType), Some(protocolName), None, assignments)

    assertEquals(Errors.NONE, await(leaderResult, 1).error)

    // Followers send Sync
    val followerResults = results.tail.map { joinGroupResult =>
      sendSyncGroupFollower(groupId, joinGroupResult.generationId, joinGroupResult.memberId,
        Some(protocolType), Some(protocolName), None)
    }

    val followerErrors = followerResults.map(await(_, 1).error)
    assertEquals(Set(Errors.NONE), followerErrors.toSet)

    // Advance past the rebalance timeout to expire the Sync timeout. All
    // members should remain and the group should not rebalance.
    timer.advanceClock(DefaultRebalanceTimeout / 2 + 1)

    // Followers should be able to heartbeat.
    results.foreach { joinGroupResult =>
      verifyHeartbeat(joinGroupResult, Errors.NONE)
    }

    // Advance a bit more.
    timer.advanceClock(DefaultRebalanceTimeout / 2)

    // Followers should be able to heartbeat.
    results.foreach { joinGroupResult =>
      verifyHeartbeat(joinGroupResult, Errors.NONE)
    }
  }

  private def group(groupId: String = groupId) = {
    groupCoordinator.groupManager.getGroup(groupId) match {
      case Some(g) => g
      case None => null
    }
  }

  private def assertGroupState(groupId: String = groupId,
                               groupState: GroupState): Unit = {
    groupCoordinator.groupManager.getGroup(groupId) match {
      case Some(group) => assertEquals(groupState, group.currentState)
      case None => fail(s"Group $groupId not found in coordinator")
    }
  }

  private def joinGroupPartial(groupId: String,
                               memberId: String,
                               protocolType: String,
                               protocols: List[(String, Array[Byte])],
                               sessionTimeout: Int = DefaultSessionTimeout,
                               rebalanceTimeout: Int = DefaultRebalanceTimeout): JoinGroupResult = {
    val requireKnownMemberId = true
    val responseFuture = sendJoinGroup(groupId, memberId, protocolType, protocols, None, sessionTimeout, rebalanceTimeout, requireKnownMemberId)
    Await.result(responseFuture, Duration(rebalanceTimeout + 100, TimeUnit.MILLISECONDS))
  }

  @Test
  def testLeaderFailureInSyncGroup(): Unit = {
    // to get a group of two members:
    // 1. join and sync with a single member (because we can't immediately join with two members)
    // 2. join and sync with the first member and a new member

    val firstJoinResult = dynamicJoinGroup(groupId, JoinGroupRequest.UNKNOWN_MEMBER_ID, protocolType, protocols)
    val firstMemberId = firstJoinResult.memberId
    val firstGenerationId = firstJoinResult.generationId
    assertEquals(firstMemberId, firstJoinResult.leaderId)
    assertEquals(Errors.NONE, firstJoinResult.error)

    val firstSyncResult = syncGroupLeader(groupId, firstGenerationId, firstMemberId, Map(firstMemberId -> Array[Byte]()))
    assertEquals(Errors.NONE, firstSyncResult.error)

    val otherJoinFuture = sendJoinGroup(groupId, JoinGroupRequest.UNKNOWN_MEMBER_ID, protocolType, protocols)

    val joinFuture = sendJoinGroup(groupId, firstMemberId, protocolType, protocols)

    val joinResult = await(joinFuture, DefaultSessionTimeout+100)
    val otherJoinResult = await(otherJoinFuture, DefaultSessionTimeout+100)
    assertEquals(Errors.NONE, joinResult.error)
    assertEquals(Errors.NONE, otherJoinResult.error)
    assertTrue(joinResult.generationId == otherJoinResult.generationId)

    assertEquals(firstMemberId, joinResult.leaderId)
    assertEquals(firstMemberId, otherJoinResult.leaderId)

    val nextGenerationId = joinResult.generationId

    // with no leader SyncGroup, the follower's request should fail with an error indicating
    // that it should rejoin
    val followerSyncFuture = sendSyncGroupFollower(groupId, nextGenerationId, otherJoinResult.memberId, None, None, None)

    timer.advanceClock(DefaultSessionTimeout + 100)

    val followerSyncResult = await(followerSyncFuture, DefaultSessionTimeout+100)
    assertEquals(Errors.REBALANCE_IN_PROGRESS, followerSyncResult.error)
  }

  @Test
  def testSyncGroupFollowerAfterLeader(): Unit = {
    // to get a group of two members:
    // 1. join and sync with a single member (because we can't immediately join with two members)
    // 2. join and sync with the first member and a new member

    val firstJoinResult = dynamicJoinGroup(groupId, JoinGroupRequest.UNKNOWN_MEMBER_ID, protocolType, protocols)
    val firstMemberId = firstJoinResult.memberId
    val firstGenerationId = firstJoinResult.generationId
    assertEquals(firstMemberId, firstJoinResult.leaderId)
    assertEquals(Errors.NONE, firstJoinResult.error)

    val firstSyncResult = syncGroupLeader(groupId, firstGenerationId, firstMemberId, Map(firstMemberId -> Array[Byte]()))
    assertEquals(Errors.NONE, firstSyncResult.error)

    val otherJoinFuture = sendJoinGroup(groupId, JoinGroupRequest.UNKNOWN_MEMBER_ID, protocolType, protocols)

    val joinFuture = sendJoinGroup(groupId, firstMemberId, protocolType, protocols)

    val joinResult = await(joinFuture, DefaultSessionTimeout+100)
    val otherJoinResult = await(otherJoinFuture, DefaultSessionTimeout+100)
    assertEquals(Errors.NONE, joinResult.error)
    assertEquals(Errors.NONE, otherJoinResult.error)
    assertTrue(joinResult.generationId == otherJoinResult.generationId)

    assertEquals(firstMemberId, joinResult.leaderId)
    assertEquals(firstMemberId, otherJoinResult.leaderId)

    val nextGenerationId = joinResult.generationId
    val leaderId = firstMemberId
    val leaderAssignment = Array[Byte](0)
    val followerId = otherJoinResult.memberId
    val followerAssignment = Array[Byte](1)

    val leaderSyncResult = syncGroupLeader(groupId, nextGenerationId, leaderId,
      Map(leaderId -> leaderAssignment, followerId -> followerAssignment))
    assertEquals(Errors.NONE, leaderSyncResult.error)
    assertEquals(leaderAssignment, leaderSyncResult.memberAssignment)

    val followerSyncResult = syncGroupFollower(groupId, nextGenerationId, otherJoinResult.memberId)
    assertEquals(Errors.NONE, followerSyncResult.error)
    assertEquals(followerAssignment, followerSyncResult.memberAssignment)
  }

  @Test
  def testSyncGroupLeaderAfterFollower(): Unit = {
    // to get a group of two members:
    // 1. join and sync with a single member (because we can't immediately join with two members)
    // 2. join and sync with the first member and a new member

    val joinGroupResult = dynamicJoinGroup(groupId, JoinGroupRequest.UNKNOWN_MEMBER_ID, protocolType, protocols)
    val firstMemberId = joinGroupResult.memberId
    val firstGenerationId = joinGroupResult.generationId
    assertEquals(firstMemberId, joinGroupResult.leaderId)
    assertEquals(Errors.NONE, joinGroupResult.error)

    val syncGroupResult = syncGroupLeader(groupId, firstGenerationId, firstMemberId, Map(firstMemberId -> Array[Byte]()))
    assertEquals(Errors.NONE, syncGroupResult.error)

    val otherJoinFuture = sendJoinGroup(groupId, JoinGroupRequest.UNKNOWN_MEMBER_ID, protocolType, protocols)

    val joinFuture = sendJoinGroup(groupId, firstMemberId, protocolType, protocols)

    val joinResult = await(joinFuture, DefaultSessionTimeout+100)
    val otherJoinResult = await(otherJoinFuture, DefaultSessionTimeout+100)
    assertEquals(Errors.NONE, joinResult.error)
    assertEquals(Errors.NONE, otherJoinResult.error)
    assertTrue(joinResult.generationId == otherJoinResult.generationId)

    val nextGenerationId = joinResult.generationId
    val leaderId = joinResult.leaderId
    val leaderAssignment = Array[Byte](0)
    val followerId = otherJoinResult.memberId
    val followerAssignment = Array[Byte](1)

    assertEquals(firstMemberId, joinResult.leaderId)
    assertEquals(firstMemberId, otherJoinResult.leaderId)

    val followerSyncFuture = sendSyncGroupFollower(groupId, nextGenerationId, followerId, None, None, None)

    val leaderSyncResult = syncGroupLeader(groupId, nextGenerationId, leaderId,
      Map(leaderId -> leaderAssignment, followerId -> followerAssignment))
    assertEquals(Errors.NONE, leaderSyncResult.error)
    assertEquals(leaderAssignment, leaderSyncResult.memberAssignment)

    val followerSyncResult = await(followerSyncFuture, DefaultSessionTimeout + 100)
    assertEquals(Errors.NONE, followerSyncResult.error)
    assertEquals(followerAssignment, followerSyncResult.memberAssignment)
  }

  @Test
  def testCommitOffsetFromUnknownGroup(): Unit = {
    val generationId = 1
    val tip = new TopicIdPartition(Uuid.randomUuid(), 0, "topic")
    val offset = offsetAndMetadata(0)

    val commitOffsetResult = commitOffsets(groupId, memberId, generationId, Map(tip -> offset))
    assertEquals(Map(tip -> Errors.ILLEGAL_GENERATION), commitOffsetResult)
  }

  @Test
  def testCommitOffsetWithDefaultGeneration(): Unit = {
    val tip = new TopicIdPartition(Uuid.randomUuid(), 0, "topic")
    val offset = offsetAndMetadata(0)

    val commitOffsetResult = commitOffsets(groupId, OffsetCommitRequest.DEFAULT_MEMBER_ID,
      OffsetCommitRequest.DEFAULT_GENERATION_ID, Map(tip -> offset))
    assertEquals(Map(tip -> Errors.NONE), commitOffsetResult)
  }

  @Test
  def testCommitOffsetsAfterGroupIsEmpty(): Unit = {
    // Tests the scenario where the reset offset tool modifies the offsets
    // of a group after it becomes empty

    // A group member joins
    val memberId = JoinGroupRequest.UNKNOWN_MEMBER_ID
    val joinGroupResult = dynamicJoinGroup(groupId, memberId, protocolType, protocols)
    val assignedMemberId = joinGroupResult.memberId
    val joinGroupError = joinGroupResult.error
    assertEquals(Errors.NONE, joinGroupError)

    // and leaves.
    val leaveGroupResults = singleLeaveGroup(groupId, assignedMemberId)
    verifyLeaveGroupResult(leaveGroupResults)

    // The simple offset commit should now fail
    val tip = new TopicIdPartition(Uuid.randomUuid(), 0, "topic")
    val offset = offsetAndMetadata(0)
    val commitOffsetResult = commitOffsets(groupId, OffsetCommitRequest.DEFAULT_MEMBER_ID,
      OffsetCommitRequest.DEFAULT_GENERATION_ID, Map(tip -> offset))
    assertEquals(Map(tip -> Errors.NONE), commitOffsetResult)

    val (error, partitionData) = groupCoordinator.handleFetchOffsets(groupId, requireStable, Some(Seq(tip.topicPartition)))
    assertEquals(Errors.NONE, error)
    assertEquals(Some(0), partitionData.get(tip.topicPartition).map(_.offset))
  }

  @Test
  def testFetchOffsets(): Unit = {
    val tip = new TopicIdPartition(Uuid.randomUuid(), 0, "topic")
    val offset = 97L
    val metadata = "some metadata"
    val leaderEpoch = Optional.of[Integer](15)
    val offsetAndMetadata = OffsetAndMetadata(offset, leaderEpoch, metadata, timer.time.milliseconds(), None)

    val commitOffsetResult = commitOffsets(groupId, OffsetCommitRequest.DEFAULT_MEMBER_ID,
      OffsetCommitRequest.DEFAULT_GENERATION_ID, Map(tip -> offsetAndMetadata))
    assertEquals(Map(tip -> Errors.NONE), commitOffsetResult)

    val (error, partitionData) = groupCoordinator.handleFetchOffsets(groupId, requireStable, Some(Seq(tip.topicPartition)))
    assertEquals(Errors.NONE, error)

    val maybePartitionData = partitionData.get(tip.topicPartition)
    assertTrue(maybePartitionData.isDefined)
    assertEquals(offset, maybePartitionData.get.offset)
    assertEquals(metadata, maybePartitionData.get.metadata)
    assertEquals(leaderEpoch, maybePartitionData.get.leaderEpoch)
  }

  @Test
  def testCommitAndFetchOffsetsWithEmptyGroup(): Unit = {
    // For backwards compatibility, the coordinator supports committing/fetching offsets with an empty groupId.
    // To allow inspection and removal of the empty group, we must also support DescribeGroups and DeleteGroups

    val tip = new TopicIdPartition(Uuid.randomUuid(), 0, "topic")
    val offset = offsetAndMetadata(0)
    val groupId = ""

    val commitOffsetResult = commitOffsets(groupId, OffsetCommitRequest.DEFAULT_MEMBER_ID,
      OffsetCommitRequest.DEFAULT_GENERATION_ID, Map(tip -> offset))
    assertEquals(Map(tip -> Errors.NONE), commitOffsetResult)

    val (fetchError, partitionData) = groupCoordinator.handleFetchOffsets(groupId, requireStable, Some(Seq(tip.topicPartition)))
    assertEquals(Errors.NONE, fetchError)
    assertEquals(Some(0), partitionData.get(tip.topicPartition).map(_.offset))

    val (describeError, summary) = groupCoordinator.handleDescribeGroup(groupId)
    assertEquals(Errors.NONE, describeError)
    assertEquals(Empty.toString, summary.state)

    val groupTopicPartition = new TopicPartition(Topic.GROUP_METADATA_TOPIC_NAME, groupPartitionId)
    val partition: Partition = mock(classOf[Partition])

    when(replicaManager.getMagic(any[TopicPartition])).thenReturn(Some(RecordBatch.CURRENT_MAGIC_VALUE))
    when(replicaManager.getPartition(groupTopicPartition)).thenReturn(HostedPartition.Online(partition))
    when(replicaManager.onlinePartition(groupTopicPartition)).thenReturn(Some(partition))

    val deleteErrors = groupCoordinator.handleDeleteGroups(Set(groupId))
    assertEquals(Errors.NONE, deleteErrors(groupId))

    val (err, data) = groupCoordinator.handleFetchOffsets(groupId, requireStable, Some(Seq(tip.topicPartition)))
    assertEquals(Errors.NONE, err)
    assertEquals(Some(OffsetFetchResponse.INVALID_OFFSET), data.get(tip.topicPartition).map(_.offset))
  }

  @Test
  def testBasicFetchTxnOffsets(): Unit = {
    val tip = new TopicIdPartition(Uuid.randomUuid(), 0, "topic")
    val offset = offsetAndMetadata(0)
    val producerId = 1000L
    val producerEpoch : Short = 2

    val commitOffsetResult = commitTransactionalOffsets(groupId, producerId, producerEpoch, Map(tip -> offset))
    assertEquals(Map(tip -> Errors.NONE), commitOffsetResult)

    val (error, partitionData) = groupCoordinator.handleFetchOffsets(groupId, requireStable, Some(Seq(tip.topicPartition)))

    // Validate that the offset isn't materialjzed yet.
    assertEquals(Errors.NONE, error)
    assertEquals(Some(OffsetFetchResponse.INVALID_OFFSET), partitionData.get(tip.topicPartition).map(_.offset))

    val offsetsTopic = new TopicPartition(Topic.GROUP_METADATA_TOPIC_NAME, groupPartitionId)

    // Send commit marker.
    handleTxnCompletion(producerId, List(offsetsTopic), TransactionResult.COMMIT)

    // Validate that committed offset is materialized.
    val (secondReqError, secondReqPartitionData) = groupCoordinator.handleFetchOffsets(groupId, requireStable, Some(Seq(tip.topicPartition)))
    assertEquals(Errors.NONE, secondReqError)
    assertEquals(Some(0), secondReqPartitionData.get(tip.topicPartition).map(_.offset))
  }

  @Test
  def testFetchTxnOffsetsWithAbort(): Unit = {
    val tip = new TopicIdPartition(Uuid.randomUuid(), 0, "topic")
    val offset = offsetAndMetadata(0)
    val producerId = 1000L
    val producerEpoch: Short = 2

    val commitOffsetResult = commitTransactionalOffsets(groupId, producerId, producerEpoch, Map(tip -> offset))
    assertEquals(Map(tip -> Errors.NONE), commitOffsetResult)

    val (error, partitionData) = groupCoordinator.handleFetchOffsets(groupId, requireStable, Some(Seq(tip.topicPartition)))
    assertEquals(Errors.NONE, error)
    assertEquals(Some(OffsetFetchResponse.INVALID_OFFSET), partitionData.get(tip.topicPartition).map(_.offset))

    val offsetsTopic = new TopicPartition(Topic.GROUP_METADATA_TOPIC_NAME, groupPartitionId)

    // Validate that the pending commit is discarded.
    handleTxnCompletion(producerId, List(offsetsTopic), TransactionResult.ABORT)

    val (secondReqError, secondReqPartitionData) = groupCoordinator.handleFetchOffsets(groupId, requireStable, Some(Seq(tip.topicPartition)))
    assertEquals(Errors.NONE, secondReqError)
    assertEquals(Some(OffsetFetchResponse.INVALID_OFFSET), secondReqPartitionData.get(tip.topicPartition).map(_.offset))
  }

  @Test
  def testFetchPendingTxnOffsetsWithAbort(): Unit = {
    val tip = new TopicIdPartition(Uuid.randomUuid(), 0, "topic")
    val offset = offsetAndMetadata(0)
    val producerId = 1000L
    val producerEpoch: Short = 2

    val commitOffsetResult = commitTransactionalOffsets(groupId, producerId, producerEpoch, Map(tip -> offset))
    assertEquals(Map(tip -> Errors.NONE), commitOffsetResult)

    val nonExistTp = new TopicPartition("non-exist-topic", 0)
    val (error, partitionData) = groupCoordinator.handleFetchOffsets(groupId, requireStable, Some(Seq(tip.topicPartition, nonExistTp)))
    assertEquals(Errors.NONE, error)
    assertEquals(Some(OffsetFetchResponse.INVALID_OFFSET), partitionData.get(tip.topicPartition).map(_.offset))
    assertEquals(Some(Errors.UNSTABLE_OFFSET_COMMIT), partitionData.get(tip.topicPartition).map(_.error))
    assertEquals(Some(OffsetFetchResponse.INVALID_OFFSET), partitionData.get(nonExistTp).map(_.offset))
    assertEquals(Some(Errors.NONE), partitionData.get(nonExistTp).map(_.error))

    val offsetsTopic = new TopicPartition(Topic.GROUP_METADATA_TOPIC_NAME, groupPartitionId)

    // Validate that the pending commit is discarded.
    handleTxnCompletion(producerId, List(offsetsTopic), TransactionResult.ABORT)

    val (secondReqError, secondReqPartitionData) = groupCoordinator.handleFetchOffsets(groupId, requireStable, Some(Seq(tip.topicPartition)))
    assertEquals(Errors.NONE, secondReqError)
    assertEquals(Some(OffsetFetchResponse.INVALID_OFFSET), secondReqPartitionData.get(tip.topicPartition).map(_.offset))
    assertEquals(Some(Errors.NONE), secondReqPartitionData.get(tip.topicPartition).map(_.error))
  }

  @Test
  def testFetchPendingTxnOffsetsWithCommit(): Unit = {
    val tip = new TopicIdPartition(Uuid.randomUuid(), 0, "offset")
    val offset = offsetAndMetadata(25)
    val producerId = 1000L
    val producerEpoch: Short = 2

    val commitOffsetResult = commitTransactionalOffsets(groupId, producerId, producerEpoch, Map(tip -> offset))
    assertEquals(Map(tip -> Errors.NONE), commitOffsetResult)

    val (error, partitionData) = groupCoordinator.handleFetchOffsets(groupId, requireStable, Some(Seq(tip.topicPartition)))
    assertEquals(Errors.NONE, error)
    assertEquals(Some(OffsetFetchResponse.INVALID_OFFSET), partitionData.get(tip.topicPartition).map(_.offset))
    assertEquals(Some(Errors.UNSTABLE_OFFSET_COMMIT), partitionData.get(tip.topicPartition).map(_.error))

    val offsetsTopic = new TopicPartition(Topic.GROUP_METADATA_TOPIC_NAME, groupPartitionId)

    // Validate that the pending commit is committed
    handleTxnCompletion(producerId, List(offsetsTopic), TransactionResult.COMMIT)

    val (secondReqError, secondReqPartitionData) = groupCoordinator.handleFetchOffsets(groupId, requireStable, Some(Seq(tip.topicPartition)))
    assertEquals(Errors.NONE, secondReqError)
    assertEquals(Some(25), secondReqPartitionData.get(tip.topicPartition).map(_.offset))
    assertEquals(Some(Errors.NONE), secondReqPartitionData.get(tip.topicPartition).map(_.error))
  }

  @Test
  def testFetchTxnOffsetsIgnoreSpuriousCommit(): Unit = {
    val tip = new TopicIdPartition(Uuid.randomUuid(), 0, "topic")
    val offset = offsetAndMetadata(0)
    val producerId = 1000L
    val producerEpoch: Short = 2

    val commitOffsetResult = commitTransactionalOffsets(groupId, producerId, producerEpoch, Map(tip -> offset))
    assertEquals(Map(tip -> Errors.NONE), commitOffsetResult)

    val (error, partitionData) = groupCoordinator.handleFetchOffsets(groupId, requireStable, Some(Seq(tip.topicPartition)))
    assertEquals(Errors.NONE, error)
    assertEquals(Some(OffsetFetchResponse.INVALID_OFFSET), partitionData.get(tip.topicPartition).map(_.offset))

    val offsetsTopic = new TopicPartition(Topic.GROUP_METADATA_TOPIC_NAME, groupPartitionId)
    handleTxnCompletion(producerId, List(offsetsTopic), TransactionResult.ABORT)

    val (secondReqError, secondReqPartitionData) = groupCoordinator.handleFetchOffsets(groupId, requireStable, Some(Seq(tip.topicPartition)))
    assertEquals(Errors.NONE, secondReqError)
    assertEquals(Some(OffsetFetchResponse.INVALID_OFFSET), secondReqPartitionData.get(tip.topicPartition).map(_.offset))

    // Ignore spurious commit.
    handleTxnCompletion(producerId, List(offsetsTopic), TransactionResult.COMMIT)

    val (thirdReqError, thirdReqPartitionData) = groupCoordinator.handleFetchOffsets(groupId, requireStable, Some(Seq(tip.topicPartition)))
    assertEquals(Errors.NONE, thirdReqError)
    assertEquals(Some(OffsetFetchResponse.INVALID_OFFSET), thirdReqPartitionData.get(tip.topicPartition).map(_.offset))
  }

  @Test
  def testFetchTxnOffsetsOneProducerMultipleGroups(): Unit = {
    // One producer, two groups located on separate offsets topic partitions.
    // Both group have pending offset commits.
    // Marker for only one partition is received. That commit should be materialized while the other should not.

    val topicIdPartitions = List(
      new TopicIdPartition(Uuid.randomUuid(), 0, "topic1"),
      new TopicIdPartition(Uuid.randomUuid(), 0, "topic2")
    )
    val offsets = List(offsetAndMetadata(10), offsetAndMetadata(15))
    val producerId = 1000L
    val producerEpoch: Short = 3

    val groupIds = List(groupId, otherGroupId)
    val offsetTopicPartitions = List(new TopicPartition(Topic.GROUP_METADATA_TOPIC_NAME, groupCoordinator.partitionFor(groupId)),
      new TopicPartition(Topic.GROUP_METADATA_TOPIC_NAME, groupCoordinator.partitionFor(otherGroupId)))

    groupCoordinator.groupManager.addOwnedPartition(offsetTopicPartitions(1).partition)
    val errors = mutable.ArrayBuffer[Errors]()
    val partitionData = mutable.ArrayBuffer[scala.collection.Map[TopicPartition, OffsetFetchResponse.PartitionData]]()

    val commitOffsetResults = mutable.ArrayBuffer[CommitOffsetCallbackParams]()

    // Ensure that the two groups map to different partitions.
    assertNotEquals(offsetTopicPartitions(0), offsetTopicPartitions(1))

    commitOffsetResults.append(commitTransactionalOffsets(groupId, producerId, producerEpoch, Map(topicIdPartitions(0) -> offsets(0))))
    assertEquals(Errors.NONE, commitOffsetResults(0)(topicIdPartitions(0)))
    commitOffsetResults.append(commitTransactionalOffsets(otherGroupId, producerId, producerEpoch, Map(topicIdPartitions(1) -> offsets(1))))
    assertEquals(Errors.NONE, commitOffsetResults(1)(topicIdPartitions(1)))

    // We got a commit for only one __consumer_offsets partition. We should only materialize it's group offsets.
    val topicPartitions = topicIdPartitions.map(_.topicPartition)
    handleTxnCompletion(producerId, List(offsetTopicPartitions(0)), TransactionResult.COMMIT)
    groupCoordinator.handleFetchOffsets(groupIds(0), requireStable, Some(topicPartitions)) match {
      case (error, partData) =>
        errors.append(error)
        partitionData.append(partData)
      case _ =>
    }

    groupCoordinator.handleFetchOffsets(groupIds(1), requireStable, Some(topicPartitions)) match {
      case (error, partData) =>
        errors.append(error)
        partitionData.append(partData)
      case _ =>
    }

    assertEquals(2, errors.size)
    assertEquals(Errors.NONE, errors(0))
    assertEquals(Errors.NONE, errors(1))

    // Exactly one offset commit should have been materialized.
    assertEquals(Some(offsets(0).offset), partitionData(0).get(topicPartitions(0)).map(_.offset))
    assertEquals(Some(OffsetFetchResponse.INVALID_OFFSET), partitionData(0).get(topicPartitions(1)).map(_.offset))
    assertEquals(Some(OffsetFetchResponse.INVALID_OFFSET), partitionData(1).get(topicPartitions(0)).map(_.offset))
    assertEquals(Some(OffsetFetchResponse.INVALID_OFFSET), partitionData(1).get(topicPartitions(1)).map(_.offset))

    // Now we receive the other marker.
    handleTxnCompletion(producerId, List(offsetTopicPartitions(1)), TransactionResult.COMMIT)
    errors.clear()
    partitionData.clear()
    groupCoordinator.handleFetchOffsets(groupIds(0), requireStable, Some(topicPartitions)) match {
      case (error, partData) =>
        errors.append(error)
        partitionData.append(partData)
      case _ =>
    }

<<<<<<< HEAD
    groupCoordinator.handleFetchOffsets(groupIds(1), requireStable, Some(partitions)) match {
=======
     groupCoordinator.handleFetchOffsets(groupIds(1), requireStable, Some(topicPartitions)) match {
>>>>>>> 15418db6
      case (error, partData) =>
        errors.append(error)
        partitionData.append(partData)
      case _ =>
    }
    // Two offsets should have been materialized
    assertEquals(Some(offsets(0).offset), partitionData(0).get(topicPartitions(0)).map(_.offset))
    assertEquals(Some(OffsetFetchResponse.INVALID_OFFSET), partitionData(0).get(topicPartitions(1)).map(_.offset))
    assertEquals(Some(OffsetFetchResponse.INVALID_OFFSET), partitionData(1).get(topicPartitions(0)).map(_.offset))
    assertEquals(Some(offsets(1).offset), partitionData(1).get(topicPartitions(1)).map(_.offset))
  }

  @Test
  def testFetchTxnOffsetsMultipleProducersOneGroup(): Unit = {
    // One group, two producers
    // Different producers will commit offsets for different partitions.
    // Each partition's offsets should be materialized when the corresponding producer's marker is received.

    val topicIdPartitions = List(
      new TopicIdPartition(Uuid.randomUuid(), 0, "topic1"),
      new TopicIdPartition(Uuid.randomUuid(), 0, "topic2")
    )
    val offsets = List(offsetAndMetadata(10), offsetAndMetadata(15))
    val producerIds = List(1000L, 1005L)
    val producerEpochs: Seq[Short] = List(3, 4)

    val offsetTopicPartition = new TopicPartition(Topic.GROUP_METADATA_TOPIC_NAME, groupCoordinator.partitionFor(groupId))

    val errors = mutable.ArrayBuffer[Errors]()
    val partitionData = mutable.ArrayBuffer[scala.collection.Map[TopicPartition, OffsetFetchResponse.PartitionData]]()

    val commitOffsetResults = mutable.ArrayBuffer[CommitOffsetCallbackParams]()

    // producer0 commits the offsets for partition0
    commitOffsetResults.append(commitTransactionalOffsets(groupId, producerIds(0), producerEpochs(0), Map(topicIdPartitions(0) -> offsets(0))))
    assertEquals(Errors.NONE, commitOffsetResults(0)(topicIdPartitions(0)))

    // producer1 commits the offsets for partition1
    commitOffsetResults.append(commitTransactionalOffsets(groupId, producerIds(1), producerEpochs(1), Map(topicIdPartitions(1) -> offsets(1))))
    assertEquals(Errors.NONE, commitOffsetResults(1)(topicIdPartitions(1)))

    // producer0 commits its transaction.
    val topicPartitions = topicIdPartitions.map(_.topicPartition)
    handleTxnCompletion(producerIds(0), List(offsetTopicPartition), TransactionResult.COMMIT)
    groupCoordinator.handleFetchOffsets(groupId, requireStable, Some(topicPartitions)) match {
      case (error, partData) =>
        errors.append(error)
        partitionData.append(partData)
      case _ =>
    }

    assertEquals(Errors.NONE, errors(0))

    // We should only see the offset commit for producer0
    assertEquals(Some(offsets(0).offset), partitionData(0).get(topicPartitions(0)).map(_.offset))
    assertEquals(Some(OffsetFetchResponse.INVALID_OFFSET), partitionData(0).get(topicPartitions(1)).map(_.offset))

    // producer1 now commits its transaction.
    handleTxnCompletion(producerIds(1), List(offsetTopicPartition), TransactionResult.COMMIT)

    groupCoordinator.handleFetchOffsets(groupId, requireStable, Some(topicPartitions)) match {
      case (error, partData) =>
        errors.append(error)
        partitionData.append(partData)
      case _ =>
    }

    assertEquals(Errors.NONE, errors(1))

    // We should now see the offset commits for both producers.
    assertEquals(Some(offsets(0).offset), partitionData(1).get(topicPartitions(0)).map(_.offset))
    assertEquals(Some(offsets(1).offset), partitionData(1).get(topicPartitions(1)).map(_.offset))
  }

  @Test
  def testFetchOffsetForUnknownPartition(): Unit = {
    val tp = new TopicPartition("topic", 0)
    val (error, partitionData) = groupCoordinator.handleFetchOffsets(groupId, requireStable, Some(Seq(tp)))
    assertEquals(Errors.NONE, error)
    assertEquals(Some(OffsetFetchResponse.INVALID_OFFSET), partitionData.get(tp).map(_.offset))
  }

  @Test
  def testFetchOffsetNotCoordinatorForGroup(): Unit = {
    val tp = new TopicPartition("topic", 0)
    val (error, partitionData) = groupCoordinator.handleFetchOffsets(otherGroupId, requireStable, Some(Seq(tp)))
    assertEquals(Errors.NOT_COORDINATOR, error)
    assertTrue(partitionData.isEmpty)
  }

  @Test
  def testFetchAllOffsets(): Unit = {
    val tip1 = new TopicIdPartition(Uuid.randomUuid(), 0, "topic")
    val tip2 = new TopicIdPartition(tip1.topicId, 1, "topic")
    val tip3 = new TopicIdPartition(Uuid.randomUuid(), 0, "other-topic")
    val offset1 = offsetAndMetadata(15)
    val offset2 = offsetAndMetadata(16)
    val offset3 = offsetAndMetadata(17)

    assertEquals((Errors.NONE, Map.empty), groupCoordinator.handleFetchOffsets(groupId, requireStable))

    val commitOffsetResult = commitOffsets(groupId, OffsetCommitRequest.DEFAULT_MEMBER_ID,
      OffsetCommitRequest.DEFAULT_GENERATION_ID, Map(tip1 -> offset1, tip2 -> offset2, tip3 -> offset3))
    assertEquals(Map(tip1 -> Errors.NONE, tip2 -> Errors.NONE, tip3 -> Errors.NONE), commitOffsetResult)

    val (error, partitionData) = groupCoordinator.handleFetchOffsets(groupId, requireStable)
    assertEquals(Errors.NONE, error)
    assertEquals(3, partitionData.size)
    assertTrue(partitionData.forall(_._2.error == Errors.NONE))
    assertEquals(Some(offset1.offset), partitionData.get(tip1.topicPartition).map(_.offset))
    assertEquals(Some(offset2.offset), partitionData.get(tip2.topicPartition).map(_.offset))
    assertEquals(Some(offset3.offset), partitionData.get(tip3.topicPartition).map(_.offset))
  }

  @Test
  def testCommitOffsetInCompletingRebalance(): Unit = {
    val memberId = JoinGroupRequest.UNKNOWN_MEMBER_ID
    val tip = new TopicIdPartition(Uuid.randomUuid(), 0, "topic")
    val offset = offsetAndMetadata(0)

    val joinGroupResult = dynamicJoinGroup(groupId, memberId, protocolType, protocols)
    val assignedMemberId = joinGroupResult.memberId
    val generationId = joinGroupResult.generationId
    val joinGroupError = joinGroupResult.error
    assertEquals(Errors.NONE, joinGroupError)

    val commitOffsetResult = commitOffsets(groupId, assignedMemberId, generationId, Map(tip -> offset))
    assertEquals(Map(tip -> Errors.REBALANCE_IN_PROGRESS), commitOffsetResult)
  }

  @Test
  def testCommitOffsetInCompletingRebalanceFromUnknownMemberId(): Unit = {
    val memberId = JoinGroupRequest.UNKNOWN_MEMBER_ID
    val tip = new TopicIdPartition(Uuid.randomUuid(), 0 , "topic")
    val offset = offsetAndMetadata(0)

    val joinGroupResult = dynamicJoinGroup(groupId, memberId, protocolType, protocols)
    val generationId = joinGroupResult.generationId
    val joinGroupError = joinGroupResult.error
    assertEquals(Errors.NONE, joinGroupError)

    val commitOffsetResult = commitOffsets(groupId, memberId, generationId, Map(tip -> offset))
    assertEquals(Map(tip -> Errors.UNKNOWN_MEMBER_ID), commitOffsetResult)
  }

  @Test
  def testCommitOffsetInCompletingRebalanceFromIllegalGeneration(): Unit = {
    val memberId = JoinGroupRequest.UNKNOWN_MEMBER_ID
    val tip = new TopicIdPartition(Uuid.randomUuid(), 0, "topic")
    val offset = offsetAndMetadata(0)

    val joinGroupResult = dynamicJoinGroup(groupId, memberId, protocolType, protocols)
    val assignedMemberId = joinGroupResult.memberId
    val generationId = joinGroupResult.generationId
    val joinGroupError = joinGroupResult.error
    assertEquals(Errors.NONE, joinGroupError)

    val commitOffsetResult = commitOffsets(groupId, assignedMemberId, generationId + 1, Map(tip -> offset))
    assertEquals(Map(tip -> Errors.ILLEGAL_GENERATION), commitOffsetResult)
  }

  @Test
  def testManualCommitOffsetShouldNotValidateMemberIdAndInstanceId(): Unit = {
    val tip = new TopicIdPartition(Uuid.randomUuid(), 0, "topic")

    var commitOffsetResult = commitOffsets(
      groupId,
      JoinGroupRequest.UNKNOWN_MEMBER_ID,
      -1,
      Map(tip -> offsetAndMetadata(0)),
      Some("instance-id")
    )
    assertEquals(Map(tip -> Errors.NONE), commitOffsetResult)

    commitOffsetResult = commitOffsets(
      groupId,
      "unknown",
      -1,
      Map(tip -> offsetAndMetadata(0)),
      None
    )
    assertEquals(Map(tip -> Errors.NONE), commitOffsetResult)
  }

  @Test
  def testTxnCommitOffsetWithFencedInstanceId(): Unit = {
    val tip = new TopicIdPartition(Uuid.randomUuid(), 0, "topic")
    val offset = offsetAndMetadata(0)
    val producerId = 1000L
    val producerEpoch: Short = 2

    val rebalanceResult = staticMembersJoinAndRebalance(leaderInstanceId, followerInstanceId)

    val leaderNoMemberIdCommitOffsetResult = commitTransactionalOffsets(groupId, producerId, producerEpoch,
      Map(tip -> offset), memberId = JoinGroupRequest.UNKNOWN_MEMBER_ID, groupInstanceId = Some(leaderInstanceId))
    assertEquals(Map(tip -> Errors.FENCED_INSTANCE_ID), leaderNoMemberIdCommitOffsetResult)

    val leaderInvalidMemberIdCommitOffsetResult = commitTransactionalOffsets(groupId, producerId, producerEpoch,
<<<<<<< HEAD
      Map(tp -> offset), memberId = "invalid-member", groupInstanceId = Some(leaderInstanceId))
    assertEquals(Errors.FENCED_INSTANCE_ID, leaderInvalidMemberIdCommitOffsetResult(tp))

    val leaderCommitOffsetResult = commitTransactionalOffsets(groupId, producerId, producerEpoch,
      Map(tp -> offset), rebalanceResult.leaderId, Some(leaderInstanceId), rebalanceResult.generation)
    assertEquals(Errors.NONE, leaderCommitOffsetResult(tp))
=======
      Map(tip -> offset), memberId = "invalid-member", groupInstanceId = Some(leaderInstanceId))
    assertEquals(Map(tip -> Errors.FENCED_INSTANCE_ID), leaderInvalidMemberIdCommitOffsetResult)

    val leaderCommitOffsetResult = commitTransactionalOffsets(groupId, producerId, producerEpoch,
      Map(tip -> offset), rebalanceResult.leaderId, Some(leaderInstanceId), rebalanceResult.generation)
    assertEquals(Map(tip -> Errors.NONE), leaderCommitOffsetResult)
>>>>>>> 15418db6
  }

  @Test
  def testTxnCommitOffsetWithInvalidMemberId(): Unit = {
    val tip = new TopicIdPartition(Uuid.randomUuid(), 0, "topic")
    val offset = offsetAndMetadata(0)
    val producerId = 1000L
    val producerEpoch: Short = 2

    val joinGroupResult = dynamicJoinGroup(groupId, JoinGroupRequest.UNKNOWN_MEMBER_ID, protocolType, protocols)
    val joinGroupError = joinGroupResult.error
    assertEquals(Errors.NONE, joinGroupError)

    val invalidIdCommitOffsetResult = commitTransactionalOffsets(groupId, producerId, producerEpoch,
<<<<<<< HEAD
      Map(tp -> offset), "invalid-member")
    assertEquals(Errors.UNKNOWN_MEMBER_ID, invalidIdCommitOffsetResult(tp))
=======
      Map(tip -> offset), "invalid-member")
    assertEquals(Map(tip -> Errors.UNKNOWN_MEMBER_ID), invalidIdCommitOffsetResult)
>>>>>>> 15418db6
  }

  @Test
  def testTxnCommitOffsetWithKnownMemberId(): Unit = {
    val tip = new TopicIdPartition(Uuid.randomUuid(), 0, "topic")
    val offset = offsetAndMetadata(0)
    val producerId = 1000L
    val producerEpoch: Short = 2

    val joinGroupResult = dynamicJoinGroup(groupId, JoinGroupRequest.UNKNOWN_MEMBER_ID, protocolType, protocols)
    val joinGroupError = joinGroupResult.error
    assertEquals(Errors.NONE, joinGroupError)


    val assignedConsumerId = joinGroupResult.memberId
    val leaderCommitOffsetResult = commitTransactionalOffsets(groupId, producerId, producerEpoch,
<<<<<<< HEAD
      Map(tp -> offset), assignedConsumerId, generationId = joinGroupResult.generationId)
    assertEquals(Errors.NONE, leaderCommitOffsetResult(tp))
=======
      Map(tip -> offset), assignedConsumerId, generationId = joinGroupResult.generationId)
    assertEquals(Map(tip -> Errors.NONE), leaderCommitOffsetResult)
>>>>>>> 15418db6
  }

  @Test
  def testTxnCommitOffsetWithIllegalGeneration(): Unit = {
    val tip = new TopicIdPartition(Uuid.randomUuid(), 0, "topic")
    val offset = offsetAndMetadata(0)
    val producerId = 1000L
    val producerEpoch: Short = 2

    val joinGroupResult = dynamicJoinGroup(groupId, JoinGroupRequest.UNKNOWN_MEMBER_ID, protocolType, protocols)
    val joinGroupError = joinGroupResult.error
    assertEquals(Errors.NONE, joinGroupError)


    val assignedConsumerId = joinGroupResult.memberId
    val initialGenerationId = joinGroupResult.generationId
    val illegalGenerationCommitOffsetResult = commitTransactionalOffsets(groupId, producerId, producerEpoch,
      Map(tip -> offset), memberId = assignedConsumerId, generationId = initialGenerationId + 5)
    assertEquals(Map(tip -> Errors.ILLEGAL_GENERATION), illegalGenerationCommitOffsetResult)
  }

  @Test
  def testTxnCommitOffsetWithLegalGeneration(): Unit = {
    val tip = new TopicIdPartition(Uuid.randomUuid(), 0, "topic")
    val offset = offsetAndMetadata(0)
    val producerId = 1000L
    val producerEpoch: Short = 2

    val joinGroupResult = dynamicJoinGroup(groupId, JoinGroupRequest.UNKNOWN_MEMBER_ID, protocolType, protocols)
    val joinGroupError = joinGroupResult.error
    assertEquals(Errors.NONE, joinGroupError)


    val assignedConsumerId = joinGroupResult.memberId
    val initialGenerationId = joinGroupResult.generationId
    val leaderCommitOffsetResult = commitTransactionalOffsets(groupId, producerId, producerEpoch,
<<<<<<< HEAD
      Map(tp -> offset), memberId = assignedConsumerId, generationId = initialGenerationId)
    assertEquals(Errors.NONE, leaderCommitOffsetResult(tp))
=======
      Map(tip -> offset), memberId = assignedConsumerId, generationId = initialGenerationId)
    assertEquals(Map(tip -> Errors.NONE), leaderCommitOffsetResult)
>>>>>>> 15418db6
  }

  @Test
  def testHeartbeatDuringRebalanceCausesRebalanceInProgress(): Unit = {
    // First start up a group (with a slightly larger timeout to give us time to heartbeat when the rebalance starts)
    val joinGroupResult = dynamicJoinGroup(groupId, JoinGroupRequest.UNKNOWN_MEMBER_ID, protocolType, protocols)
    val assignedConsumerId = joinGroupResult.memberId
    val initialGenerationId = joinGroupResult.generationId
    val joinGroupError = joinGroupResult.error
    assertEquals(Errors.NONE, joinGroupError)

    // Then join with a new consumer to trigger a rebalance
    sendJoinGroup(groupId, JoinGroupRequest.UNKNOWN_MEMBER_ID, protocolType, protocols)

    // We should be in the middle of a rebalance, so the heartbeat should return rebalance in progress
    val heartbeatResult = heartbeat(groupId, assignedConsumerId, initialGenerationId)
    assertEquals(Errors.REBALANCE_IN_PROGRESS, heartbeatResult)
  }

  @Test
  def testGenerationIdIncrementsOnRebalance(): Unit = {
    val joinGroupResult = dynamicJoinGroup(groupId, JoinGroupRequest.UNKNOWN_MEMBER_ID, protocolType, protocols)
    val initialGenerationId = joinGroupResult.generationId
    val joinGroupError = joinGroupResult.error
    val memberId = joinGroupResult.memberId
    assertEquals(1, initialGenerationId)
    assertEquals(Errors.NONE, joinGroupError)

    val syncGroupResult = syncGroupLeader(groupId, initialGenerationId, memberId, Map(memberId -> Array[Byte]()))
    assertEquals(Errors.NONE, syncGroupResult.error)

    val joinGroupFuture = sendJoinGroup(groupId, memberId, protocolType, protocols)
    val otherJoinGroupResult = await(joinGroupFuture, 1)

    val nextGenerationId = otherJoinGroupResult.generationId
    val otherJoinGroupError = otherJoinGroupResult.error
    assertEquals(2, nextGenerationId)
    assertEquals(Errors.NONE, otherJoinGroupError)
  }

  @Test
  def testLeaveGroupWrongCoordinator(): Unit = {
    val memberId = JoinGroupRequest.UNKNOWN_MEMBER_ID

    val leaveGroupResults = singleLeaveGroup(otherGroupId, memberId)
    verifyLeaveGroupResult(leaveGroupResults, Errors.NOT_COORDINATOR)
  }

  @Test
  def testLeaveGroupUnknownGroup(): Unit = {
    val leaveGroupResults = singleLeaveGroup(groupId, memberId)
    verifyLeaveGroupResult(leaveGroupResults, Errors.NONE, List(Errors.UNKNOWN_MEMBER_ID))
  }

  @Test
  def testLeaveGroupUnknownConsumerExistingGroup(): Unit = {
    val memberId = JoinGroupRequest.UNKNOWN_MEMBER_ID
    val otherMemberId = "consumerId"

    val joinGroupResult = dynamicJoinGroup(groupId, memberId, protocolType, protocols)
    val joinGroupError = joinGroupResult.error
    assertEquals(Errors.NONE, joinGroupError)

    val leaveGroupResults = singleLeaveGroup(groupId, otherMemberId)
    verifyLeaveGroupResult(leaveGroupResults, Errors.NONE, List(Errors.UNKNOWN_MEMBER_ID))
  }

  @Test
  def testSingleLeaveDeadGroup(): Unit = {
    val deadGroupId = "deadGroupId"

    groupCoordinator.groupManager.addGroup(new GroupMetadata(deadGroupId, Dead, new MockTime()))
    val leaveGroupResults = singleLeaveGroup(deadGroupId, memberId)
    verifyLeaveGroupResult(leaveGroupResults, Errors.COORDINATOR_NOT_AVAILABLE)
  }

  @Test
  def testBatchLeaveDeadGroup(): Unit = {
    val deadGroupId = "deadGroupId"

    groupCoordinator.groupManager.addGroup(new GroupMetadata(deadGroupId, Dead, new MockTime()))
    val leaveGroupResults = batchLeaveGroup(deadGroupId,
      List(new MemberIdentity().setMemberId(memberId), new MemberIdentity().setMemberId(memberId)))
    verifyLeaveGroupResult(leaveGroupResults, Errors.COORDINATOR_NOT_AVAILABLE)
  }

  @Test
  def testValidLeaveGroup(): Unit = {
    val memberId = JoinGroupRequest.UNKNOWN_MEMBER_ID

    val joinGroupResult = dynamicJoinGroup(groupId, memberId, protocolType, protocols)
    val assignedMemberId = joinGroupResult.memberId
    val joinGroupError = joinGroupResult.error
    assertEquals(Errors.NONE, joinGroupError)

    val leaveGroupResults = singleLeaveGroup(groupId, assignedMemberId)
    verifyLeaveGroupResult(leaveGroupResults)
  }

  @Test
  def testLeaveGroupWithFencedInstanceId(): Unit = {
    val joinGroupResult = staticJoinGroup(groupId, JoinGroupRequest.UNKNOWN_MEMBER_ID, leaderInstanceId, protocolType, protocolSuperset)
    assertEquals(Errors.NONE, joinGroupResult.error)

    val leaveGroupResults = singleLeaveGroup(groupId, "some_member", Some(leaderInstanceId))
    verifyLeaveGroupResult(leaveGroupResults, Errors.NONE, List(Errors.FENCED_INSTANCE_ID))
  }

  @Test
  def testLeaveGroupStaticMemberWithUnknownMemberId(): Unit = {
    val joinGroupResult = staticJoinGroup(groupId, JoinGroupRequest.UNKNOWN_MEMBER_ID, leaderInstanceId, protocolType, protocolSuperset)
    assertEquals(Errors.NONE, joinGroupResult.error)

    // Having unknown member id will not affect the request processing.
    val leaveGroupResults = singleLeaveGroup(groupId, JoinGroupRequest.UNKNOWN_MEMBER_ID, Some(leaderInstanceId))
    verifyLeaveGroupResult(leaveGroupResults, Errors.NONE, List(Errors.NONE))
  }

  @Test
  def testStaticMembersValidBatchLeaveGroup(): Unit = {
    staticMembersJoinAndRebalance(leaderInstanceId, followerInstanceId)

    val leaveGroupResults = batchLeaveGroup(groupId, List(new MemberIdentity()
      .setGroupInstanceId(leaderInstanceId), new MemberIdentity().setGroupInstanceId(followerInstanceId)))

    verifyLeaveGroupResult(leaveGroupResults, Errors.NONE, List(Errors.NONE, Errors.NONE))
  }

  @Test
  def testStaticMembersWrongCoordinatorBatchLeaveGroup(): Unit = {
    staticMembersJoinAndRebalance(leaderInstanceId, followerInstanceId)

    val leaveGroupResults = batchLeaveGroup("invalid-group", List(new MemberIdentity()
      .setGroupInstanceId(leaderInstanceId), new MemberIdentity().setGroupInstanceId(followerInstanceId)))

    verifyLeaveGroupResult(leaveGroupResults, Errors.NOT_COORDINATOR)
  }

  @Test
  def testStaticMembersUnknownGroupBatchLeaveGroup(): Unit = {
    val leaveGroupResults = batchLeaveGroup(groupId, List(new MemberIdentity()
      .setGroupInstanceId(leaderInstanceId), new MemberIdentity().setGroupInstanceId(followerInstanceId)))

    verifyLeaveGroupResult(leaveGroupResults, Errors.NONE, List(Errors.UNKNOWN_MEMBER_ID, Errors.UNKNOWN_MEMBER_ID))
  }

  @Test
  def testStaticMembersFencedInstanceBatchLeaveGroup(): Unit = {
    staticMembersJoinAndRebalance(leaderInstanceId, followerInstanceId)

    val leaveGroupResults = batchLeaveGroup(groupId, List(new MemberIdentity()
      .setGroupInstanceId(leaderInstanceId), new MemberIdentity()
      .setGroupInstanceId(followerInstanceId)
      .setMemberId("invalid-member")))

    verifyLeaveGroupResult(leaveGroupResults, Errors.NONE, List(Errors.NONE, Errors.FENCED_INSTANCE_ID))
  }

  @Test
  def testStaticMembersUnknownInstanceBatchLeaveGroup(): Unit = {
    staticMembersJoinAndRebalance(leaderInstanceId, followerInstanceId)

    val leaveGroupResults = batchLeaveGroup(groupId, List(new MemberIdentity()
      .setGroupInstanceId("unknown-instance"), new MemberIdentity()
      .setGroupInstanceId(followerInstanceId)))

    verifyLeaveGroupResult(leaveGroupResults, Errors.NONE, List(Errors.UNKNOWN_MEMBER_ID, Errors.NONE))
  }

  @Test
  def testPendingMemberBatchLeaveGroup(): Unit = {
    val pendingMember = setupGroupWithPendingMember()

    val leaveGroupResults = batchLeaveGroup(groupId, List(new MemberIdentity()
      .setGroupInstanceId("unknown-instance"), new MemberIdentity()
      .setMemberId(pendingMember.memberId)))

    verifyLeaveGroupResult(leaveGroupResults, Errors.NONE, List(Errors.UNKNOWN_MEMBER_ID, Errors.NONE))
  }

  @Test
  def testListGroupsIncludesStableGroups(): Unit = {
    val memberId = JoinGroupRequest.UNKNOWN_MEMBER_ID
    val joinGroupResult = dynamicJoinGroup(groupId, memberId, protocolType, protocols)
    val assignedMemberId = joinGroupResult.memberId
    val generationId = joinGroupResult.generationId
    assertEquals(Errors.NONE, joinGroupResult.error)

    val syncGroupResult = syncGroupLeader(groupId, generationId, assignedMemberId, Map(assignedMemberId -> Array[Byte]()))
    assertEquals(Errors.NONE, syncGroupResult.error)

    val (error, groups) = groupCoordinator.handleListGroups(Set())
    assertEquals(Errors.NONE, error)
    assertEquals(1, groups.size)
    assertEquals(GroupOverview("groupId", "consumer", Stable.toString), groups.head)
  }

  @Test
  def testListGroupsIncludesRebalancingGroups(): Unit = {
    val memberId = JoinGroupRequest.UNKNOWN_MEMBER_ID
    val joinGroupResult = dynamicJoinGroup(groupId, memberId, protocolType, protocols)
    assertEquals(Errors.NONE, joinGroupResult.error)

    val (error, groups) = groupCoordinator.handleListGroups(Set())
    assertEquals(Errors.NONE, error)
    assertEquals(1, groups.size)
    assertEquals(GroupOverview("groupId", "consumer", CompletingRebalance.toString), groups.head)
  }

  @Test
  def testListGroupsWithStates(): Unit = {
    val allStates = Set(PreparingRebalance, CompletingRebalance, Stable, Dead, Empty).map(s => s.toString)
    val memberId = JoinGroupRequest.UNKNOWN_MEMBER_ID

    // Member joins the group
    val joinGroupResult = dynamicJoinGroup(groupId, memberId, protocolType, protocols)
    val assignedMemberId = joinGroupResult.memberId
    val generationId = joinGroupResult.generationId
    assertEquals(Errors.NONE, joinGroupResult.error)

    // The group should be in CompletingRebalance
    val (error, groups) = groupCoordinator.handleListGroups(Set(CompletingRebalance.toString))
    assertEquals(Errors.NONE, error)
    assertEquals(1, groups.size)
    val (error2, groups2) = groupCoordinator.handleListGroups(allStates.filterNot(s => s == CompletingRebalance.toString))
    assertEquals(Errors.NONE, error2)
    assertEquals(0, groups2.size)

    // Member syncs
    val syncGroupResult = syncGroupLeader(groupId, generationId, assignedMemberId, Map(assignedMemberId -> Array[Byte]()))
    assertEquals(Errors.NONE, syncGroupResult.error)

    // The group is now stable
    val (error3, groups3) = groupCoordinator.handleListGroups(Set(Stable.toString))
    assertEquals(Errors.NONE, error3)
    assertEquals(1, groups3.size)
    val (error4, groups4) = groupCoordinator.handleListGroups(allStates.filterNot(s => s == Stable.toString))
    assertEquals(Errors.NONE, error4)
    assertEquals(0, groups4.size)

    // Member leaves
    val leaveGroupResults = singleLeaveGroup(groupId, assignedMemberId)
    verifyLeaveGroupResult(leaveGroupResults)

    // The group is now empty
    val (error5, groups5) = groupCoordinator.handleListGroups(Set(Empty.toString))
    assertEquals(Errors.NONE, error5)
    assertEquals(1, groups5.size)
    val (error6, groups6) = groupCoordinator.handleListGroups(allStates.filterNot(s => s == Empty.toString))
    assertEquals(Errors.NONE, error6)
    assertEquals(0, groups6.size)
  }

  @Test
  def testDescribeGroupWrongCoordinator(): Unit = {
    val (error, _) = groupCoordinator.handleDescribeGroup(otherGroupId)
    assertEquals(Errors.NOT_COORDINATOR, error)
  }

  @Test
  def testDescribeGroupInactiveGroup(): Unit = {
    val (error, summary) = groupCoordinator.handleDescribeGroup(groupId)
    assertEquals(Errors.NONE, error)
    assertEquals(GroupCoordinator.DeadGroup, summary)
  }

  @Test
  def testDescribeGroupStableForDynamicMember(): Unit = {
    val joinGroupResult = dynamicJoinGroup(groupId, JoinGroupRequest.UNKNOWN_MEMBER_ID, protocolType, protocols)
    val assignedMemberId = joinGroupResult.memberId
    val generationId = joinGroupResult.generationId
    val joinGroupError = joinGroupResult.error
    assertEquals(Errors.NONE, joinGroupError)

    val syncGroupResult = syncGroupLeader(groupId, generationId, assignedMemberId, Map(assignedMemberId -> Array[Byte]()))
    assertEquals(Errors.NONE, syncGroupResult.error)

    val (error, summary) = groupCoordinator.handleDescribeGroup(groupId)
    assertEquals(Errors.NONE, error)
    assertEquals(protocolType, summary.protocolType)
    assertEquals("range", summary.protocol)
    assertEquals(List(assignedMemberId), summary.members.map(_.memberId))
  }

  @Test
  def testDescribeGroupStableForStaticMember(): Unit = {
    val joinGroupResult = staticJoinGroup(groupId, JoinGroupRequest.UNKNOWN_MEMBER_ID, leaderInstanceId, protocolType, protocols)
    val assignedMemberId = joinGroupResult.memberId
    val generationId = joinGroupResult.generationId
    val joinGroupError = joinGroupResult.error
    assertEquals(Errors.NONE, joinGroupError)

    val syncGroupResult = syncGroupLeader(groupId, generationId, assignedMemberId, Map(assignedMemberId -> Array[Byte]()))
    assertEquals(Errors.NONE, syncGroupResult.error)

    val (error, summary) = groupCoordinator.handleDescribeGroup(groupId)
    assertEquals(Errors.NONE, error)
    assertEquals(protocolType, summary.protocolType)
    assertEquals("range", summary.protocol)
    assertEquals(List(assignedMemberId), summary.members.map(_.memberId))
    assertEquals(List(leaderInstanceId), summary.members.flatMap(_.groupInstanceId))
  }

  @Test
  def testDescribeGroupRebalancing(): Unit = {
    val memberId = JoinGroupRequest.UNKNOWN_MEMBER_ID
    val joinGroupResult = dynamicJoinGroup(groupId, memberId, protocolType, protocols)
    val joinGroupError = joinGroupResult.error
    assertEquals(Errors.NONE, joinGroupError)

    val (error, summary) = groupCoordinator.handleDescribeGroup(groupId)
    assertEquals(Errors.NONE, error)
    assertEquals(protocolType, summary.protocolType)
    assertEquals(GroupCoordinator.NoProtocol, summary.protocol)
    assertEquals(CompletingRebalance.toString, summary.state)
    assertTrue(summary.members.map(_.memberId).contains(joinGroupResult.memberId))
    assertTrue(summary.members.forall(_.metadata.isEmpty))
    assertTrue(summary.members.forall(_.assignment.isEmpty))
  }

  @Test
  def testDeleteNonEmptyGroup(): Unit = {
    val memberId = JoinGroupRequest.UNKNOWN_MEMBER_ID
    dynamicJoinGroup(groupId, memberId, protocolType, protocols)

    val result = groupCoordinator.handleDeleteGroups(Set(groupId))
    assert(result.size == 1 && result.contains(groupId) && result.get(groupId).contains(Errors.NON_EMPTY_GROUP))
  }

  @Test
  def testDeleteGroupWithInvalidGroupId(): Unit = {
    val invalidGroupId = null
    val result = groupCoordinator.handleDeleteGroups(Set(invalidGroupId))
    assert(result.size == 1 && result.contains(invalidGroupId) && result.get(invalidGroupId).contains(Errors.INVALID_GROUP_ID))
  }

  @Test
  def testDeleteGroupWithWrongCoordinator(): Unit = {
    val result = groupCoordinator.handleDeleteGroups(Set(otherGroupId))
    assert(result.size == 1 && result.contains(otherGroupId) && result.get(otherGroupId).contains(Errors.NOT_COORDINATOR))
  }

  @Test
  def testDeleteEmptyGroup(): Unit = {
    val memberId = JoinGroupRequest.UNKNOWN_MEMBER_ID
    val joinGroupResult = dynamicJoinGroup(groupId, memberId, protocolType, protocols)

    val leaveGroupResults = singleLeaveGroup(groupId, joinGroupResult.memberId)
    verifyLeaveGroupResult(leaveGroupResults)

    val groupTopicPartition = new TopicPartition(Topic.GROUP_METADATA_TOPIC_NAME, groupPartitionId)
    val partition: Partition = mock(classOf[Partition])

    when(replicaManager.getMagic(any[TopicPartition])).thenReturn(Some(RecordBatch.CURRENT_MAGIC_VALUE))
    when(replicaManager.getPartition(groupTopicPartition)).thenReturn(HostedPartition.Online(partition))
    when(replicaManager.onlinePartition(groupTopicPartition)).thenReturn(Some(partition))

    val result = groupCoordinator.handleDeleteGroups(Set(groupId))
    assert(result.size == 1 && result.contains(groupId) && result.get(groupId).contains(Errors.NONE))
  }

  @Test
  def testDeleteEmptyGroupWithStoredOffsets(): Unit = {
    val memberId = JoinGroupRequest.UNKNOWN_MEMBER_ID

    val joinGroupResult = dynamicJoinGroup(groupId, memberId, protocolType, protocols)
    val assignedMemberId = joinGroupResult.memberId
    val joinGroupError = joinGroupResult.error
    assertEquals(Errors.NONE, joinGroupError)

    val syncGroupResult = syncGroupLeader(groupId, joinGroupResult.generationId, assignedMemberId, Map(assignedMemberId -> Array[Byte]()))
    assertEquals(Errors.NONE, syncGroupResult.error)

    val tip = new TopicIdPartition(Uuid.randomUuid(), 0, "topic")
    val offset = offsetAndMetadata(0)
    val commitOffsetResult = commitOffsets(groupId, assignedMemberId, joinGroupResult.generationId, Map(tip -> offset))
    assertEquals(Map(tip -> Errors.NONE), commitOffsetResult)

    val describeGroupResult = groupCoordinator.handleDescribeGroup(groupId)
    assertEquals(Stable.toString, describeGroupResult._2.state)
    assertEquals(assignedMemberId, describeGroupResult._2.members.head.memberId)

    val leaveGroupResults = singleLeaveGroup(groupId, assignedMemberId)
    verifyLeaveGroupResult(leaveGroupResults)

    val groupTopicPartition = new TopicPartition(Topic.GROUP_METADATA_TOPIC_NAME, groupPartitionId)
    val partition: Partition = mock(classOf[Partition])

    when(replicaManager.getMagic(any[TopicPartition])).thenReturn(Some(RecordBatch.CURRENT_MAGIC_VALUE))
    when(replicaManager.getPartition(groupTopicPartition)).thenReturn(HostedPartition.Online(partition))
    when(replicaManager.onlinePartition(groupTopicPartition)).thenReturn(Some(partition))

    val result = groupCoordinator.handleDeleteGroups(Set(groupId))
    assert(result.size == 1 && result.contains(groupId) && result.get(groupId).contains(Errors.NONE))

    assertEquals(Dead.toString, groupCoordinator.handleDescribeGroup(groupId)._2.state)
  }

  @Test
  def testDeleteOffsetOfNonExistingGroup(): Unit = {
    val tp = new TopicPartition("foo", 0)
    val (groupError, topics) = groupCoordinator.handleDeleteOffsets(groupId, Seq(tp),
      RequestLocal.NoCaching)

    assertEquals(Errors.GROUP_ID_NOT_FOUND, groupError)
    assertTrue(topics.isEmpty)
  }

  @Test
  def testDeleteOffsetOfNonEmptyNonConsumerGroup(): Unit = {
    val memberId = JoinGroupRequest.UNKNOWN_MEMBER_ID
    dynamicJoinGroup(groupId, memberId, "My Protocol", protocols)
    val tp = new TopicPartition("foo", 0)
    val (groupError, topics) = groupCoordinator.handleDeleteOffsets(groupId, Seq(tp),
      RequestLocal.NoCaching)

    assertEquals(Errors.NON_EMPTY_GROUP, groupError)
    assertTrue(topics.isEmpty)
  }

  @Test
  def testDeleteOffsetOfEmptyNonConsumerGroup(): Unit = {
    // join the group
    val memberId = JoinGroupRequest.UNKNOWN_MEMBER_ID

    val joinGroupResult = dynamicJoinGroup(groupId, memberId, "My Protocol", protocols)
    assertEquals(Errors.NONE, joinGroupResult.error)

    val syncGroupResult = syncGroupLeader(groupId, joinGroupResult.generationId, joinGroupResult.leaderId, Map.empty)
    assertEquals(Errors.NONE, syncGroupResult.error)

    val ti1p0 = new TopicIdPartition(Uuid.randomUuid(), 0, "foo")
    val ti2p0 = new TopicIdPartition(Uuid.randomUuid(), 0, "bar")
    val offset = offsetAndMetadata(37)

    val validOffsetCommitResult = commitOffsets(groupId, joinGroupResult.memberId, joinGroupResult.generationId,
      Map(ti1p0 -> offset, ti2p0 -> offset))
    assertEquals(Map(ti1p0 -> Errors.NONE, ti2p0 -> Errors.NONE), validOffsetCommitResult)

    // and leaves.
    val leaveGroupResults = singleLeaveGroup(groupId, joinGroupResult.memberId)
    verifyLeaveGroupResult(leaveGroupResults)

    assertTrue(groupCoordinator.groupManager.getGroup(groupId).exists(_.is(Empty)))

    val groupTopicPartition = new TopicPartition(Topic.GROUP_METADATA_TOPIC_NAME, groupPartitionId)
    val partition: Partition = mock(classOf[Partition])

    when(replicaManager.getMagic(any[TopicPartition])).thenReturn(Some(RecordBatch.CURRENT_MAGIC_VALUE))
    when(replicaManager.getPartition(groupTopicPartition)).thenReturn(HostedPartition.Online(partition))
    when(replicaManager.onlinePartition(groupTopicPartition)).thenReturn(Some(partition))

    val (groupError, topics) = groupCoordinator.handleDeleteOffsets(groupId, Seq(ti1p0.topicPartition),
      RequestLocal.NoCaching)

    assertEquals(Errors.NONE, groupError)
    assertEquals(1, topics.size)
    assertEquals(Some(Errors.NONE), topics.get(ti1p0.topicPartition))

    val cachedOffsets = groupCoordinator.groupManager.getOffsets(groupId, requireStable, Some(Seq(ti1p0.topicPartition, ti2p0.topicPartition)))

    assertEquals(Some(OffsetFetchResponse.INVALID_OFFSET), cachedOffsets.get(ti1p0.topicPartition).map(_.offset))
    assertEquals(Some(offset.offset), cachedOffsets.get(ti2p0.topicPartition).map(_.offset))
  }

  @Test
  def testDeleteOffsetOfConsumerGroupWithUnparsableProtocol(): Unit = {
    val memberId = JoinGroupRequest.UNKNOWN_MEMBER_ID
    val joinGroupResult = dynamicJoinGroup(groupId, memberId, protocolType, protocols)

    val syncGroupResult = syncGroupLeader(groupId, joinGroupResult.generationId, joinGroupResult.leaderId, Map.empty)
    assertEquals(Errors.NONE, syncGroupResult.error)

    val tip = new TopicIdPartition(Uuid.randomUuid(), 0, "foo")
    val offset = offsetAndMetadata(37)

    val validOffsetCommitResult = commitOffsets(groupId, joinGroupResult.memberId, joinGroupResult.generationId,
      Map(tip -> offset))
    assertEquals(Map(tip -> Errors.NONE), validOffsetCommitResult)

    val (groupError, topics) = groupCoordinator.handleDeleteOffsets(groupId, Seq(tip.topicPartition),
      RequestLocal.NoCaching)

    assertEquals(Errors.NONE, groupError)
    assertEquals(1, topics.size)
    assertEquals(Some(Errors.GROUP_SUBSCRIBED_TO_TOPIC), topics.get(tip.topicPartition))
  }

  @Test
  def testDeleteOffsetOfDeadConsumerGroup(): Unit = {
    val group = new GroupMetadata(groupId, Dead, new MockTime())
    group.protocolType = Some(protocolType)
    groupCoordinator.groupManager.addGroup(group)

    val tp = new TopicPartition("foo", 0)
    val (groupError, topics) = groupCoordinator.handleDeleteOffsets(groupId, Seq(tp),
      RequestLocal.NoCaching)

    assertEquals(Errors.GROUP_ID_NOT_FOUND, groupError)
    assertTrue(topics.isEmpty)
  }

  @Test
  def testDeleteOffsetOfEmptyConsumerGroup(): Unit = {
    // join the group
    val memberId = JoinGroupRequest.UNKNOWN_MEMBER_ID
    val joinGroupResult = dynamicJoinGroup(groupId, memberId, protocolType, protocols)
    assertEquals(Errors.NONE, joinGroupResult.error)

    val syncGroupResult = syncGroupLeader(groupId, joinGroupResult.generationId, joinGroupResult.leaderId, Map.empty)
    assertEquals(Errors.NONE, syncGroupResult.error)

    val ti1p0 = new TopicIdPartition(Uuid.randomUuid(), 0, "foo")
    val ti2p0 = new TopicIdPartition(Uuid.randomUuid(), 0, "bar")
    val offset = offsetAndMetadata(37)

    val validOffsetCommitResult = commitOffsets(groupId, joinGroupResult.memberId, joinGroupResult.generationId,
      Map(ti1p0 -> offset, ti2p0 -> offset))
    assertEquals(Map(ti1p0 -> Errors.NONE, ti2p0 -> Errors.NONE), validOffsetCommitResult)

    // and leaves.
    val leaveGroupResults = singleLeaveGroup(groupId, joinGroupResult.memberId)
    verifyLeaveGroupResult(leaveGroupResults)

    assertTrue(groupCoordinator.groupManager.getGroup(groupId).exists(_.is(Empty)))

    val groupTopicPartition = new TopicPartition(Topic.GROUP_METADATA_TOPIC_NAME, groupPartitionId)
    val partition: Partition = mock(classOf[Partition])

    when(replicaManager.getMagic(any[TopicPartition])).thenReturn(Some(RecordBatch.CURRENT_MAGIC_VALUE))
    when(replicaManager.getPartition(groupTopicPartition)).thenReturn(HostedPartition.Online(partition))
    when(replicaManager.onlinePartition(groupTopicPartition)).thenReturn(Some(partition))

    val (groupError, topics) = groupCoordinator.handleDeleteOffsets(groupId, Seq(ti1p0.topicPartition),
      RequestLocal.NoCaching)

    assertEquals(Errors.NONE, groupError)
    assertEquals(1, topics.size)
    assertEquals(Some(Errors.NONE), topics.get(ti1p0.topicPartition))

    val cachedOffsets = groupCoordinator.groupManager.getOffsets(groupId, requireStable, Some(Seq(ti1p0.topicPartition, ti2p0.topicPartition)))

    assertEquals(Some(OffsetFetchResponse.INVALID_OFFSET), cachedOffsets.get(ti1p0.topicPartition).map(_.offset))
    assertEquals(Some(offset.offset), cachedOffsets.get(ti2p0.topicPartition).map(_.offset))
  }

  @Test
  def testDeleteOffsetOfStableConsumerGroup(): Unit = {
    // join the group
    val memberId = JoinGroupRequest.UNKNOWN_MEMBER_ID
    val subscription = new Subscription(List("bar").asJava)

    val joinGroupResult = dynamicJoinGroup(groupId, memberId, protocolType,
      List(("protocol", ConsumerProtocol.serializeSubscription(subscription).array())))
    assertEquals(Errors.NONE, joinGroupResult.error)

    val syncGroupResult = syncGroupLeader(groupId, joinGroupResult.generationId, joinGroupResult.leaderId, Map.empty)
    assertEquals(Errors.NONE, syncGroupResult.error)

    val ti1p0 = new TopicIdPartition(Uuid.randomUuid(), 0, "foo")
    val ti2p0 = new TopicIdPartition(Uuid.randomUuid(), 0, "bar")
    val offset = offsetAndMetadata(37)

    val validOffsetCommitResult = commitOffsets(groupId, joinGroupResult.memberId, joinGroupResult.generationId,
      Map(ti1p0 -> offset, ti2p0 -> offset))
    assertEquals(Map(ti1p0 -> Errors.NONE, ti2p0 -> Errors.NONE), validOffsetCommitResult)

    assertTrue(groupCoordinator.groupManager.getGroup(groupId).exists(_.is(Stable)))

    val groupTopicPartition = new TopicPartition(Topic.GROUP_METADATA_TOPIC_NAME, groupPartitionId)
    val partition: Partition = mock(classOf[Partition])

    when(replicaManager.getMagic(any[TopicPartition])).thenReturn(Some(RecordBatch.CURRENT_MAGIC_VALUE))
    when(replicaManager.getPartition(groupTopicPartition)).thenReturn(HostedPartition.Online(partition))
    when(replicaManager.onlinePartition(groupTopicPartition)).thenReturn(Some(partition))

    val (groupError, topics) = groupCoordinator.handleDeleteOffsets(groupId, Seq(ti1p0.topicPartition, ti2p0.topicPartition),
      RequestLocal.NoCaching)

    assertEquals(Errors.NONE, groupError)
    assertEquals(2, topics.size)
    assertEquals(Some(Errors.NONE), topics.get(ti1p0.topicPartition))
    assertEquals(Some(Errors.GROUP_SUBSCRIBED_TO_TOPIC), topics.get(ti2p0.topicPartition))

    val cachedOffsets = groupCoordinator.groupManager.getOffsets(groupId, requireStable, Some(Seq(ti1p0.topicPartition, ti2p0.topicPartition)))

    assertEquals(Some(OffsetFetchResponse.INVALID_OFFSET), cachedOffsets.get(ti1p0.topicPartition).map(_.offset))
    assertEquals(Some(offset.offset), cachedOffsets.get(ti2p0.topicPartition).map(_.offset))
  }

  @Test
  def shouldDelayInitialRebalanceByGroupInitialRebalanceDelayOnEmptyGroup(): Unit = {
    val firstJoinFuture = sendJoinGroup(groupId, JoinGroupRequest.UNKNOWN_MEMBER_ID, protocolType, protocols)
    timer.advanceClock(GroupInitialRebalanceDelay / 2)
    verifyDelayedTaskNotCompleted(firstJoinFuture)
    timer.advanceClock((GroupInitialRebalanceDelay / 2) + 1)
    val joinGroupResult = await(firstJoinFuture, 1)
    assertEquals(Errors.NONE, joinGroupResult.error)
  }

  private def verifyDelayedTaskNotCompleted(firstJoinFuture: Future[JoinGroupResult]) = {
    assertThrows(classOf[TimeoutException], () => await(firstJoinFuture, 1),
      () => "should have timed out as rebalance delay not expired")
  }

  @Test
  def shouldResetRebalanceDelayWhenNewMemberJoinsGroupInInitialRebalance(): Unit = {
    val rebalanceTimeout = GroupInitialRebalanceDelay * 3
    val firstMemberJoinFuture = sendJoinGroup(groupId, JoinGroupRequest.UNKNOWN_MEMBER_ID, protocolType, protocols, rebalanceTimeout = rebalanceTimeout)
    timer.advanceClock(GroupInitialRebalanceDelay - 1)
    val secondMemberJoinFuture = sendJoinGroup(groupId, JoinGroupRequest.UNKNOWN_MEMBER_ID, protocolType, protocols, rebalanceTimeout = rebalanceTimeout)
    timer.advanceClock(2)

    // advance past initial rebalance delay and make sure that tasks
    // haven't been completed
    timer.advanceClock(GroupInitialRebalanceDelay / 2 + 1)
    verifyDelayedTaskNotCompleted(firstMemberJoinFuture)
    verifyDelayedTaskNotCompleted(secondMemberJoinFuture)
    // advance clock beyond updated delay and make sure the
    // tasks have completed
    timer.advanceClock(GroupInitialRebalanceDelay / 2)
    val firstResult = await(firstMemberJoinFuture, 1)
    val secondResult = await(secondMemberJoinFuture, 1)
    assertEquals(Errors.NONE, firstResult.error)
    assertEquals(Errors.NONE, secondResult.error)
  }

  @Test
  def shouldDelayRebalanceUptoRebalanceTimeout(): Unit = {
    val rebalanceTimeout = GroupInitialRebalanceDelay * 2
    val firstMemberJoinFuture = sendJoinGroup(groupId, JoinGroupRequest.UNKNOWN_MEMBER_ID, protocolType, protocols, rebalanceTimeout = rebalanceTimeout)
    val secondMemberJoinFuture = sendJoinGroup(groupId, JoinGroupRequest.UNKNOWN_MEMBER_ID, protocolType, protocols, rebalanceTimeout = rebalanceTimeout)
    timer.advanceClock(GroupInitialRebalanceDelay + 1)
    val thirdMemberJoinFuture = sendJoinGroup(groupId, JoinGroupRequest.UNKNOWN_MEMBER_ID, protocolType, protocols, rebalanceTimeout = rebalanceTimeout)
    timer.advanceClock(GroupInitialRebalanceDelay)

    verifyDelayedTaskNotCompleted(firstMemberJoinFuture)
    verifyDelayedTaskNotCompleted(secondMemberJoinFuture)
    verifyDelayedTaskNotCompleted(thirdMemberJoinFuture)

    // advance clock beyond rebalanceTimeout
    timer.advanceClock(1)

    val firstResult = await(firstMemberJoinFuture, 1)
    val secondResult = await(secondMemberJoinFuture, 1)
    val thirdResult = await(thirdMemberJoinFuture, 1)
    assertEquals(Errors.NONE, firstResult.error)
    assertEquals(Errors.NONE, secondResult.error)
    assertEquals(Errors.NONE, thirdResult.error)
  }

  @Test
  def testCompleteHeartbeatWithGroupDead(): Unit = {
    val rebalanceResult = staticMembersJoinAndRebalance(leaderInstanceId, followerInstanceId)
    heartbeat(groupId, rebalanceResult.leaderId, rebalanceResult.generation)
    val group = getGroup(groupId)
    group.transitionTo(Dead)
    val leaderMemberId = rebalanceResult.leaderId
    assertTrue(groupCoordinator.tryCompleteHeartbeat(group, leaderMemberId, false, () => true))
    groupCoordinator.onExpireHeartbeat(group, leaderMemberId, false)
    assertTrue(group.has(leaderMemberId))
  }

  @Test
  def testCompleteHeartbeatWithMemberAlreadyRemoved(): Unit = {
    val rebalanceResult = staticMembersJoinAndRebalance(leaderInstanceId, followerInstanceId)
    heartbeat(groupId, rebalanceResult.leaderId, rebalanceResult.generation)
    val group = getGroup(groupId)
    val leaderMemberId = rebalanceResult.leaderId
    group.remove(leaderMemberId)
    assertTrue(groupCoordinator.tryCompleteHeartbeat(group, leaderMemberId, false, () => true))
  }

  private def getGroup(groupId: String): GroupMetadata = {
    val groupOpt = groupCoordinator.groupManager.getGroup(groupId)
    assertTrue(groupOpt.isDefined)
    groupOpt.get
  }

  private def setupJoinGroupCallback: (Future[JoinGroupResult], JoinGroupCallback) = {
    val responsePromise = Promise[JoinGroupResult]()
    val responseFuture = responsePromise.future
    val responseCallback: JoinGroupCallback = responsePromise.success
    (responseFuture, responseCallback)
  }

  private def setupSyncGroupCallback: (Future[SyncGroupResult], SyncGroupCallback) = {
    val responsePromise = Promise[SyncGroupResult]()
    val responseFuture = responsePromise.future
    val responseCallback: SyncGroupCallback = responsePromise.success
    (responseFuture, responseCallback)
  }

  private def setupHeartbeatCallback: (Future[HeartbeatCallbackParams], HeartbeatCallback) = {
    val responsePromise = Promise[HeartbeatCallbackParams]()
    val responseFuture = responsePromise.future
    val responseCallback: HeartbeatCallback = error => responsePromise.success(error)
    (responseFuture, responseCallback)
  }

  private def setupCommitOffsetsCallback: (Future[CommitOffsetCallbackParams], CommitOffsetCallback) = {
    val responsePromise = Promise[CommitOffsetCallbackParams]()
    val responseFuture = responsePromise.future
    val responseCallback: CommitOffsetCallback = offsets => responsePromise.success(offsets)
    (responseFuture, responseCallback)
  }

  private def setupLeaveGroupCallback: (Future[LeaveGroupResult], LeaveGroupCallback) = {
    val responsePromise = Promise[LeaveGroupResult]()
    val responseFuture = responsePromise.future
    val responseCallback: LeaveGroupCallback = result => responsePromise.success(result)
    (responseFuture, responseCallback)
  }

  private def sendJoinGroup(groupId: String,
                            memberId: String,
                            protocolType: String,
                            protocols: List[(String, Array[Byte])],
                            groupInstanceId: Option[String] = None,
                            sessionTimeout: Int = DefaultSessionTimeout,
                            rebalanceTimeout: Int = DefaultRebalanceTimeout,
                            requireKnownMemberId: Boolean = false,
                            supportSkippingAssignment: Boolean = true): Future[JoinGroupResult] = {
    val (responseFuture, responseCallback) = setupJoinGroupCallback

    when(replicaManager.getMagic(any[TopicPartition])).thenReturn(Some(RecordBatch.MAGIC_VALUE_V1))

    groupCoordinator.handleJoinGroup(groupId, memberId, groupInstanceId, requireKnownMemberId, supportSkippingAssignment,
      "clientId", "clientHost", rebalanceTimeout, sessionTimeout, protocolType, protocols, responseCallback)
    responseFuture
  }

  private def sendStaticJoinGroupWithPersistence(groupId: String,
                                                 memberId: String,
                                                 protocolType: String,
                                                 protocols: List[(String, Array[Byte])],
                                                 groupInstanceId: String,
                                                 sessionTimeout: Int,
                                                 rebalanceTimeout: Int,
                                                 appendRecordError: Errors,
                                                 requireKnownMemberId: Boolean = false,
                                                 supportSkippingAssignment: Boolean): Future[JoinGroupResult] = {
    val (responseFuture, responseCallback) = setupJoinGroupCallback

    val capturedArgument: ArgumentCaptor[scala.collection.Map[TopicPartition, PartitionResponse] => Unit] = ArgumentCaptor.forClass(classOf[scala.collection.Map[TopicPartition, PartitionResponse] => Unit])

    when(replicaManager.appendRecords(anyLong,
      anyShort(),
      internalTopicsAllowed = ArgumentMatchers.eq(true),
      origin = ArgumentMatchers.eq(AppendOrigin.COORDINATOR),
      any[Map[TopicPartition, MemoryRecords]],
      capturedArgument.capture(),
      any[Option[ReentrantLock]],
      any(),
      any(),
      any(),
      any(),
      any()
    )).thenAnswer(_ => {
      capturedArgument.getValue.apply(
        Map(new TopicPartition(Topic.GROUP_METADATA_TOPIC_NAME, groupPartitionId) ->
          new PartitionResponse(appendRecordError, 0L, RecordBatch.NO_TIMESTAMP, 0L)
<<<<<<< HEAD
        )
      )
    })
    EasyMock.expect(replicaManager.getMagic(EasyMock.anyObject())).andReturn(Some(RecordBatch.MAGIC_VALUE_V1)).anyTimes()
    EasyMock.replay(replicaManager)
=======
       )
      )
    })
    when(replicaManager.getMagic(any[TopicPartition])).thenReturn(Some(RecordBatch.MAGIC_VALUE_V1))
>>>>>>> 15418db6

    groupCoordinator.handleJoinGroup(groupId, memberId, Some(groupInstanceId), requireKnownMemberId, supportSkippingAssignment,
      "clientId", "clientHost", rebalanceTimeout, sessionTimeout, protocolType, protocols, responseCallback)
    responseFuture
  }

  private def sendSyncGroupLeader(groupId: String,
                                  generation: Int,
                                  leaderId: String,
                                  protocolType: Option[String],
                                  protocolName: Option[String],
                                  groupInstanceId: Option[String],
                                  assignment: Map[String, Array[Byte]]): Future[SyncGroupResult] = {
    val (responseFuture, responseCallback) = setupSyncGroupCallback

    val capturedArgument: ArgumentCaptor[scala.collection.Map[TopicPartition, PartitionResponse] => Unit] = ArgumentCaptor.forClass(classOf[scala.collection.Map[TopicPartition, PartitionResponse] => Unit])

    when(replicaManager.appendRecords(anyLong,
      anyShort(),
      internalTopicsAllowed = ArgumentMatchers.eq(true),
      origin = ArgumentMatchers.eq(AppendOrigin.COORDINATOR),
      any[Map[TopicPartition, MemoryRecords]],
      capturedArgument.capture(),
      any[Option[ReentrantLock]],
      any(),
      any(), 
      any(),
      any(),
      any())).thenAnswer(_ => {
        capturedArgument.getValue.apply(
          Map(new TopicPartition(Topic.GROUP_METADATA_TOPIC_NAME, groupPartitionId) ->
            new PartitionResponse(Errors.NONE, 0L, RecordBatch.NO_TIMESTAMP, 0L)
          )
        )
<<<<<<< HEAD
      )
    })
    EasyMock.expect(replicaManager.getMagic(EasyMock.anyObject())).andReturn(Some(RecordBatch.MAGIC_VALUE_V1)).anyTimes()
    EasyMock.replay(replicaManager)
=======
      }
    )
    when(replicaManager.getMagic(any[TopicPartition])).thenReturn(Some(RecordBatch.MAGIC_VALUE_V1))
>>>>>>> 15418db6

    groupCoordinator.handleSyncGroup(groupId, generation, leaderId, protocolType, protocolName,
      groupInstanceId, assignment, responseCallback)
    responseFuture
  }

  private def sendSyncGroupFollower(groupId: String,
                                    generation: Int,
                                    memberId: String,
                                    prototolType: Option[String] = None,
                                    prototolName: Option[String] = None,
                                    groupInstanceId: Option[String] = None): Future[SyncGroupResult] = {
    val (responseFuture, responseCallback) = setupSyncGroupCallback


    groupCoordinator.handleSyncGroup(groupId, generation, memberId,
      prototolType, prototolName, groupInstanceId, Map.empty[String, Array[Byte]], responseCallback)
    responseFuture
  }

  private def dynamicJoinGroup(groupId: String,
                               memberId: String,
                               protocolType: String,
                               protocols: List[(String, Array[Byte])],
                               sessionTimeout: Int = DefaultSessionTimeout,
                               rebalanceTimeout: Int = DefaultRebalanceTimeout): JoinGroupResult = {
    val requireKnownMemberId = true
    var responseFuture = sendJoinGroup(groupId, memberId, protocolType, protocols, None, sessionTimeout, rebalanceTimeout, requireKnownMemberId)

    // Since member id is required, we need another bounce to get the successful join group result.
    if (memberId == JoinGroupRequest.UNKNOWN_MEMBER_ID && requireKnownMemberId) {
      val joinGroupResult = Await.result(responseFuture, Duration(rebalanceTimeout + 100, TimeUnit.MILLISECONDS))
      // If some other error is triggered, return the error immediately for caller to handle.
      if (joinGroupResult.error != Errors.MEMBER_ID_REQUIRED) {
        return joinGroupResult
      }
      responseFuture = sendJoinGroup(groupId, joinGroupResult.memberId, protocolType, protocols, None, sessionTimeout, rebalanceTimeout, requireKnownMemberId)
    }
    timer.advanceClock(GroupInitialRebalanceDelay + 1)
    // should only have to wait as long as session timeout, but allow some extra time in case of an unexpected delay
    Await.result(responseFuture, Duration(rebalanceTimeout + 100, TimeUnit.MILLISECONDS))
  }

  private def staticJoinGroup(groupId: String,
                              memberId: String,
                              groupInstanceId: String,
                              protocolType: String,
                              protocols: List[(String, Array[Byte])],
                              clockAdvance: Int = GroupInitialRebalanceDelay + 1,
                              sessionTimeout: Int = DefaultSessionTimeout,
                              rebalanceTimeout: Int = DefaultRebalanceTimeout,
                              supportSkippingAssignment: Boolean = true): JoinGroupResult = {
    val responseFuture = sendJoinGroup(groupId, memberId, protocolType, protocols, Some(groupInstanceId), sessionTimeout, rebalanceTimeout,
      supportSkippingAssignment = supportSkippingAssignment)

    timer.advanceClock(clockAdvance)
    // should only have to wait as long as session timeout, but allow some extra time in case of an unexpected delay
    Await.result(responseFuture, Duration(rebalanceTimeout + 100, TimeUnit.MILLISECONDS))
  }

  private def staticJoinGroupWithPersistence(groupId: String,
                                             memberId: String,
                                             groupInstanceId: String,
                                             protocolType: String,
                                             protocols: List[(String, Array[Byte])],
                                             clockAdvance: Int,
                                             sessionTimeout: Int = DefaultSessionTimeout,
                                             rebalanceTimeout: Int = DefaultRebalanceTimeout,
                                             appendRecordError: Errors = Errors.NONE,
                                             supportSkippingAssignment: Boolean = true): JoinGroupResult = {
    val responseFuture = sendStaticJoinGroupWithPersistence(groupId, memberId, protocolType, protocols,
      groupInstanceId, sessionTimeout, rebalanceTimeout, appendRecordError, supportSkippingAssignment = supportSkippingAssignment)

    timer.advanceClock(clockAdvance)
    // should only have to wait as long as session timeout, but allow some extra time in case of an unexpected delay
    Await.result(responseFuture, Duration(rebalanceTimeout + 100, TimeUnit.MILLISECONDS))
  }

  private def syncGroupFollower(groupId: String,
                                generationId: Int,
                                memberId: String,
                                protocolType: Option[String] = None,
                                protocolName: Option[String] = None,
                                groupInstanceId: Option[String] = None,
                                sessionTimeout: Int = DefaultSessionTimeout): SyncGroupResult = {
    val responseFuture = sendSyncGroupFollower(groupId, generationId, memberId, protocolType,
      protocolName, groupInstanceId)
    Await.result(responseFuture, Duration(sessionTimeout + 100, TimeUnit.MILLISECONDS))
  }

  private def syncGroupLeader(groupId: String,
                              generationId: Int,
                              memberId: String,
                              assignment: Map[String, Array[Byte]],
                              protocolType: Option[String] = None,
                              protocolName: Option[String] = None,
                              groupInstanceId: Option[String] = None,
                              sessionTimeout: Int = DefaultSessionTimeout): SyncGroupResult = {
    val responseFuture = sendSyncGroupLeader(groupId, generationId, memberId, protocolType,
      protocolName, groupInstanceId, assignment)
    Await.result(responseFuture, Duration(sessionTimeout + 100, TimeUnit.MILLISECONDS))
  }

  private def heartbeat(groupId: String,
                        consumerId: String,
                        generationId: Int,
                        groupInstanceId: Option[String] = None): HeartbeatCallbackParams = {
    val (responseFuture, responseCallback) = setupHeartbeatCallback


    groupCoordinator.handleHeartbeat(groupId, consumerId, groupInstanceId, generationId, responseCallback)
    Await.result(responseFuture, Duration(40, TimeUnit.MILLISECONDS))
  }

  private def await[T](future: Future[T], millis: Long): T = {
    Await.result(future, Duration(millis, TimeUnit.MILLISECONDS))
  }

  private def commitOffsets(groupId: String,
                            memberId: String,
                            generationId: Int,
                            offsets: Map[TopicIdPartition, OffsetAndMetadata],
                            groupInstanceId: Option[String] = None): CommitOffsetCallbackParams = {
    val (responseFuture, responseCallback) = setupCommitOffsetsCallback

    val capturedArgument: ArgumentCaptor[scala.collection.Map[TopicPartition, PartitionResponse] => Unit] = ArgumentCaptor.forClass(classOf[scala.collection.Map[TopicPartition, PartitionResponse] => Unit])

    when(replicaManager.appendRecords(anyLong,
      anyShort(),
      internalTopicsAllowed = ArgumentMatchers.eq(true),
      origin = ArgumentMatchers.eq(AppendOrigin.COORDINATOR),
      any[Map[TopicPartition, MemoryRecords]],
      capturedArgument.capture(),
      any[Option[ReentrantLock]],
      any(),
      any(),
      any(),
      any(),
      any())
    ).thenAnswer(_ => {
      capturedArgument.getValue.apply(
        Map(new TopicPartition(Topic.GROUP_METADATA_TOPIC_NAME, groupPartitionId) ->
          new PartitionResponse(Errors.NONE, 0L, RecordBatch.NO_TIMESTAMP, 0L)
        )
      )
    })
    when(replicaManager.getMagic(any[TopicPartition])).thenReturn(Some(RecordBatch.MAGIC_VALUE_V1))

    groupCoordinator.handleCommitOffsets(groupId, memberId, groupInstanceId, generationId, offsets, responseCallback)
    Await.result(responseFuture, Duration(40, TimeUnit.MILLISECONDS))
  }

  private def commitTransactionalOffsets(groupId: String,
                                         producerId: Long,
                                         producerEpoch: Short,
                                         offsets: Map[TopicIdPartition, OffsetAndMetadata],
                                         memberId: String = JoinGroupRequest.UNKNOWN_MEMBER_ID,
                                         groupInstanceId: Option[String] = Option.empty,
                                         generationId: Int = JoinGroupRequest.UNKNOWN_GENERATION_ID) : CommitOffsetCallbackParams = {
    val (responseFuture, responseCallback) = setupCommitOffsetsCallback

    val capturedArgument: ArgumentCaptor[scala.collection.Map[TopicPartition, PartitionResponse] => Unit] = ArgumentCaptor.forClass(classOf[scala.collection.Map[TopicPartition, PartitionResponse] => Unit])

    when(replicaManager.appendRecords(anyLong,
      anyShort(),
      internalTopicsAllowed = ArgumentMatchers.eq(true),
      origin = ArgumentMatchers.eq(AppendOrigin.COORDINATOR),
      any[Map[TopicPartition, MemoryRecords]],
      capturedArgument.capture(),
      any[Option[ReentrantLock]],
      any(),
      any(),
      any(),
      any(),
      any())
    ).thenAnswer(_ => {
      capturedArgument.getValue.apply(
        Map(new TopicPartition(Topic.GROUP_METADATA_TOPIC_NAME, groupCoordinator.partitionFor(groupId)) ->
          new PartitionResponse(Errors.NONE, 0L, RecordBatch.NO_TIMESTAMP, 0L)
        )
      )
    })
<<<<<<< HEAD
    EasyMock.expect(replicaManager.getMagic(EasyMock.anyObject())).andReturn(Some(RecordBatch.MAGIC_VALUE_V2)).anyTimes()
    EasyMock.replay(replicaManager)
=======
    when(replicaManager.getMagic(any[TopicPartition])).thenReturn(Some(RecordBatch.MAGIC_VALUE_V2))
>>>>>>> 15418db6

    groupCoordinator.handleTxnCommitOffsets(groupId, producerId, producerEpoch,
      memberId, groupInstanceId, generationId, offsets, responseCallback)
    val result = Await.result(responseFuture, Duration(40, TimeUnit.MILLISECONDS))
    result
  }

  private def singleLeaveGroup(groupId: String,
                               consumerId: String,
                               groupInstanceId: Option[String] = None): LeaveGroupResult = {
    val singleMemberIdentity = List(
      new MemberIdentity()
        .setMemberId(consumerId)
        .setGroupInstanceId(groupInstanceId.orNull))
    batchLeaveGroup(groupId, singleMemberIdentity)
  }

  private def batchLeaveGroup(groupId: String,
                              memberIdentities: List[MemberIdentity]): LeaveGroupResult = {
    val (responseFuture, responseCallback) = setupLeaveGroupCallback

    when(replicaManager.getPartition(new TopicPartition(Topic.GROUP_METADATA_TOPIC_NAME, groupPartitionId)))
      .thenReturn(HostedPartition.None)
    when(replicaManager.getMagic(any[TopicPartition])).thenReturn(Some(RecordBatch.MAGIC_VALUE_V1))

    groupCoordinator.handleLeaveGroup(groupId, memberIdentities, responseCallback)
    Await.result(responseFuture, Duration(40, TimeUnit.MILLISECONDS))
  }

  def handleTxnCompletion(producerId: Long,
                          offsetsPartitions: Iterable[TopicPartition],
                          transactionResult: TransactionResult): Unit = {
    val isCommit = transactionResult == TransactionResult.COMMIT
    groupCoordinator.groupManager.handleTxnCompletion(producerId, offsetsPartitions.map(_.partition).toSet, isCommit)
  }

  private def offsetAndMetadata(offset: Long): OffsetAndMetadata = {
    OffsetAndMetadata(offset, "", timer.time.milliseconds())
  }
}

object GroupCoordinatorTest {
  def verifyLeaveGroupResult(leaveGroupResult: LeaveGroupResult,
                             expectedTopLevelError: Errors = Errors.NONE,
                             expectedMemberLevelErrors: List[Errors] = List.empty): Unit = {
    assertEquals(expectedTopLevelError, leaveGroupResult.topLevelError)
    if (expectedMemberLevelErrors.nonEmpty) {
      assertEquals(expectedMemberLevelErrors.size, leaveGroupResult.memberResponses.size)
      for (i <- expectedMemberLevelErrors.indices) {
            assertEquals(expectedMemberLevelErrors(i), leaveGroupResult.memberResponses(i).error)
          }
    }
  }
}<|MERGE_RESOLUTION|>--- conflicted
+++ resolved
@@ -17,25 +17,20 @@
 
 package kafka.coordinator.group
 
-import java.util.{Optional, OptionalInt}
+import kafka.cluster.Partition
 import kafka.common.OffsetAndMetadata
-import kafka.server.{DelayedOperationPurgatory, HostedPartition, KafkaConfig, ReplicaManager, RequestLocal}
+import kafka.server._
 import kafka.utils._
-import org.apache.kafka.common.{TopicIdPartition, TopicPartition, Uuid}
-import org.apache.kafka.common.protocol.Errors
-import org.apache.kafka.common.record.{MemoryRecords, RecordBatch}
-import org.apache.kafka.common.requests.ProduceResponse.PartitionResponse
-import org.apache.kafka.common.requests.{JoinGroupRequest, OffsetCommitRequest, OffsetFetchResponse, TransactionResult}
-
-import java.util.concurrent.TimeUnit
-import java.util.concurrent.locks.ReentrantLock
-import kafka.cluster.Partition
 import kafka.zk.KafkaZkClient
 import org.apache.kafka.clients.consumer.ConsumerPartitionAssignor.Subscription
 import org.apache.kafka.clients.consumer.internals.ConsumerProtocol
 import org.apache.kafka.common.internals.Topic
 import org.apache.kafka.common.metrics.Metrics
-import org.apache.kafka.common.message.LeaveGroupRequestData.MemberIdentity
+import org.apache.kafka.common.protocol.Errors
+import org.apache.kafka.common.record.{MemoryRecords, RecordBatch}
+import org.apache.kafka.common.requests.ProduceResponse.PartitionResponse
+import org.apache.kafka.common.requests.{JoinGroupRequest, OffsetCommitRequest, OffsetFetchResponse, TransactionResult}
+import org.apache.kafka.common.{TopicIdPartition, TopicPartition, Uuid}
 import org.apache.kafka.server.util.timer.MockTimer
 import org.apache.kafka.server.util.{KafkaScheduler, MockTime}
 import org.apache.kafka.storage.internals.log.AppendOrigin
@@ -43,15 +38,18 @@
 import org.junit.jupiter.api.{AfterEach, BeforeEach, Test}
 import org.junit.jupiter.params.ParameterizedTest
 import org.junit.jupiter.params.provider.ValueSource
-import org.mockito.{ArgumentCaptor, ArgumentMatchers}
 import org.mockito.ArgumentMatchers.{any, anyLong, anyShort}
 import org.mockito.Mockito.{mock, when}
-
-import scala.jdk.CollectionConverters._
+import org.mockito.{ArgumentCaptor, ArgumentMatchers}
+
+import java.util.concurrent.TimeUnit
+import java.util.concurrent.locks.ReentrantLock
+import java.util.{Optional, OptionalInt}
+import scala.collection.mutable.ArrayBuffer
 import scala.collection.{Seq, mutable}
-import scala.collection.mutable.ArrayBuffer
 import scala.concurrent.duration.Duration
 import scala.concurrent.{Await, Future, Promise, TimeoutException}
+import scala.jdk.CollectionConverters._
 
 class GroupCoordinatorTest {
 
@@ -146,12 +144,16 @@
     // Dynamic Member JoinGroup
     var joinGroupResponse: Option[JoinGroupResult] = None
     groupCoordinator.handleJoinGroup(otherGroupId, memberId, None, true, true, "clientId", "clientHost", 60000, 10000, "consumer",
-      List("range" -> new Array[Byte](0)), result => { joinGroupResponse = Some(result)})
+      List("range" -> new Array[Byte](0)), result => {
+        joinGroupResponse = Some(result)
+      })
     assertEquals(Some(Errors.COORDINATOR_LOAD_IN_PROGRESS), joinGroupResponse.map(_.error))
 
     // Static Member JoinGroup
     groupCoordinator.handleJoinGroup(otherGroupId, memberId, Some("groupInstanceId"), false, true, "clientId", "clientHost", 60000, 10000, "consumer",
-      List("range" -> new Array[Byte](0)), result => { joinGroupResponse = Some(result)})
+      List("range" -> new Array[Byte](0)), result => {
+        joinGroupResponse = Some(result)
+      })
     assertEquals(Some(Errors.COORDINATOR_LOAD_IN_PROGRESS), joinGroupResponse.map(_.error))
 
     // SyncGroup
@@ -161,15 +163,19 @@
     assertEquals(Some(Errors.REBALANCE_IN_PROGRESS), syncGroupResponse)
 
     // OffsetCommit
-    val topicIdPartition = new TopicIdPartition(Uuid.randomUuid(), 0 , "foo")
+    val topicIdPartition = new TopicIdPartition(Uuid.randomUuid(), 0, "foo")
     var offsetCommitErrors = Map.empty[TopicIdPartition, Errors]
     groupCoordinator.handleCommitOffsets(otherGroupId, memberId, None, 1,
-      Map(topicIdPartition -> offsetAndMetadata(15L)), result => { offsetCommitErrors = result })
+      Map(topicIdPartition -> offsetAndMetadata(15L)), result => {
+        offsetCommitErrors = result
+      })
     assertEquals(Map(topicIdPartition -> Errors.COORDINATOR_LOAD_IN_PROGRESS), offsetCommitErrors)
 
     // Heartbeat
     var heartbeatError: Option[Errors] = None
-    groupCoordinator.handleHeartbeat(otherGroupId, memberId, None, 1, error => { heartbeatError = Some(error) })
+    groupCoordinator.handleHeartbeat(otherGroupId, memberId, None, 1, error => {
+      heartbeatError = Some(error)
+    })
     assertEquals(Some(Errors.NONE), heartbeatError)
 
     // DescribeGroups
@@ -1038,23 +1044,23 @@
     assertEquals(Errors.NONE, syncGroupWithOldMemberIdResult.error)
   }
 
- @Test
- def staticMemberRejoinWithUpdatedSessionAndRebalanceTimeoutsButCannotPersistChange(): Unit = {
-   val rebalanceResult = staticMembersJoinAndRebalance(leaderInstanceId, followerInstanceId)
-   val joinGroupResult = staticJoinGroupWithPersistence(groupId, JoinGroupRequest.UNKNOWN_MEMBER_ID, followerInstanceId, protocolType, protocolSuperset, clockAdvance = 1, 2 * DefaultSessionTimeout, 2 * DefaultRebalanceTimeout, appendRecordError = Errors.MESSAGE_TOO_LARGE)
-   checkJoinGroupResult(joinGroupResult,
-     Errors.UNKNOWN_SERVER_ERROR,
-     rebalanceResult.generation,
-     Set.empty,
-     Stable,
-     Some(protocolType))
-   assertTrue(groupCoordinator.groupManager.getGroup(groupId).isDefined)
-   val group = groupCoordinator.groupManager.getGroup(groupId).get
-   group.allMemberMetadata.foreach { member =>
-     assertEquals(member.sessionTimeoutMs, DefaultSessionTimeout)
-     assertEquals(member.rebalanceTimeoutMs, DefaultRebalanceTimeout)
-   }
- }
+  @Test
+  def staticMemberRejoinWithUpdatedSessionAndRebalanceTimeoutsButCannotPersistChange(): Unit = {
+    val rebalanceResult = staticMembersJoinAndRebalance(leaderInstanceId, followerInstanceId)
+    val joinGroupResult = staticJoinGroupWithPersistence(groupId, JoinGroupRequest.UNKNOWN_MEMBER_ID, followerInstanceId, protocolType, protocolSuperset, clockAdvance = 1, 2 * DefaultSessionTimeout, 2 * DefaultRebalanceTimeout, appendRecordError = Errors.MESSAGE_TOO_LARGE)
+    checkJoinGroupResult(joinGroupResult,
+      Errors.UNKNOWN_SERVER_ERROR,
+      rebalanceResult.generation,
+      Set.empty,
+      Stable,
+      Some(protocolType))
+    assertTrue(groupCoordinator.groupManager.getGroup(groupId).isDefined)
+    val group = groupCoordinator.groupManager.getGroup(groupId).get
+    group.allMemberMetadata.foreach { member =>
+      assertEquals(member.sessionTimeoutMs, DefaultSessionTimeout)
+      assertEquals(member.rebalanceTimeoutMs, DefaultRebalanceTimeout)
+    }
+  }
 
 
   @Test
@@ -1084,6 +1090,7 @@
       assertEquals(member.rebalanceTimeoutMs, 2 * DefaultRebalanceTimeout)
     }
   }
+
   @Test
   def staticMemberRejoinWithUnknownMemberIdAndChangeOfProtocolWhileSelectProtocolUnchanged(): Unit = {
     val rebalanceResult = staticMembersJoinAndRebalance(leaderInstanceId, followerInstanceId)
@@ -2177,9 +2184,9 @@
   }
 
   private def verifyHeartbeat(
-    joinGroupResult: JoinGroupResult,
-    expectedError: Errors
-  ): Unit = {
+                               joinGroupResult: JoinGroupResult,
+                               expectedError: Errors
+                             ): Unit = {
     val heartbeatResult = heartbeat(
       groupId,
       joinGroupResult.memberId,
@@ -2634,7 +2641,7 @@
     val tip = new TopicIdPartition(Uuid.randomUuid(), 0, "topic")
     val offset = offsetAndMetadata(0)
     val producerId = 1000L
-    val producerEpoch : Short = 2
+    val producerEpoch: Short = 2
 
     val commitOffsetResult = commitTransactionalOffsets(groupId, producerId, producerEpoch, Map(tip -> offset))
     assertEquals(Map(tip -> Errors.NONE), commitOffsetResult)
@@ -2834,11 +2841,7 @@
       case _ =>
     }
 
-<<<<<<< HEAD
-    groupCoordinator.handleFetchOffsets(groupIds(1), requireStable, Some(partitions)) match {
-=======
-     groupCoordinator.handleFetchOffsets(groupIds(1), requireStable, Some(topicPartitions)) match {
->>>>>>> 15418db6
+    groupCoordinator.handleFetchOffsets(groupIds(1), requireStable, Some(topicPartitions)) match {
       case (error, partData) =>
         errors.append(error)
         partitionData.append(partData)
@@ -2972,7 +2975,7 @@
   @Test
   def testCommitOffsetInCompletingRebalanceFromUnknownMemberId(): Unit = {
     val memberId = JoinGroupRequest.UNKNOWN_MEMBER_ID
-    val tip = new TopicIdPartition(Uuid.randomUuid(), 0 , "topic")
+    val tip = new TopicIdPartition(Uuid.randomUuid(), 0, "topic")
     val offset = offsetAndMetadata(0)
 
     val joinGroupResult = dynamicJoinGroup(groupId, memberId, protocolType, protocols)
@@ -3037,21 +3040,12 @@
     assertEquals(Map(tip -> Errors.FENCED_INSTANCE_ID), leaderNoMemberIdCommitOffsetResult)
 
     val leaderInvalidMemberIdCommitOffsetResult = commitTransactionalOffsets(groupId, producerId, producerEpoch,
-<<<<<<< HEAD
-      Map(tp -> offset), memberId = "invalid-member", groupInstanceId = Some(leaderInstanceId))
-    assertEquals(Errors.FENCED_INSTANCE_ID, leaderInvalidMemberIdCommitOffsetResult(tp))
-
-    val leaderCommitOffsetResult = commitTransactionalOffsets(groupId, producerId, producerEpoch,
-      Map(tp -> offset), rebalanceResult.leaderId, Some(leaderInstanceId), rebalanceResult.generation)
-    assertEquals(Errors.NONE, leaderCommitOffsetResult(tp))
-=======
       Map(tip -> offset), memberId = "invalid-member", groupInstanceId = Some(leaderInstanceId))
     assertEquals(Map(tip -> Errors.FENCED_INSTANCE_ID), leaderInvalidMemberIdCommitOffsetResult)
 
     val leaderCommitOffsetResult = commitTransactionalOffsets(groupId, producerId, producerEpoch,
       Map(tip -> offset), rebalanceResult.leaderId, Some(leaderInstanceId), rebalanceResult.generation)
     assertEquals(Map(tip -> Errors.NONE), leaderCommitOffsetResult)
->>>>>>> 15418db6
   }
 
   @Test
@@ -3066,13 +3060,8 @@
     assertEquals(Errors.NONE, joinGroupError)
 
     val invalidIdCommitOffsetResult = commitTransactionalOffsets(groupId, producerId, producerEpoch,
-<<<<<<< HEAD
-      Map(tp -> offset), "invalid-member")
-    assertEquals(Errors.UNKNOWN_MEMBER_ID, invalidIdCommitOffsetResult(tp))
-=======
       Map(tip -> offset), "invalid-member")
     assertEquals(Map(tip -> Errors.UNKNOWN_MEMBER_ID), invalidIdCommitOffsetResult)
->>>>>>> 15418db6
   }
 
   @Test
@@ -3089,13 +3078,8 @@
 
     val assignedConsumerId = joinGroupResult.memberId
     val leaderCommitOffsetResult = commitTransactionalOffsets(groupId, producerId, producerEpoch,
-<<<<<<< HEAD
-      Map(tp -> offset), assignedConsumerId, generationId = joinGroupResult.generationId)
-    assertEquals(Errors.NONE, leaderCommitOffsetResult(tp))
-=======
       Map(tip -> offset), assignedConsumerId, generationId = joinGroupResult.generationId)
     assertEquals(Map(tip -> Errors.NONE), leaderCommitOffsetResult)
->>>>>>> 15418db6
   }
 
   @Test
@@ -3132,13 +3116,8 @@
     val assignedConsumerId = joinGroupResult.memberId
     val initialGenerationId = joinGroupResult.generationId
     val leaderCommitOffsetResult = commitTransactionalOffsets(groupId, producerId, producerEpoch,
-<<<<<<< HEAD
-      Map(tp -> offset), memberId = assignedConsumerId, generationId = initialGenerationId)
-    assertEquals(Errors.NONE, leaderCommitOffsetResult(tp))
-=======
       Map(tip -> offset), memberId = assignedConsumerId, generationId = initialGenerationId)
     assertEquals(Map(tip -> Errors.NONE), leaderCommitOffsetResult)
->>>>>>> 15418db6
   }
 
   @Test
@@ -3901,18 +3880,10 @@
       capturedArgument.getValue.apply(
         Map(new TopicPartition(Topic.GROUP_METADATA_TOPIC_NAME, groupPartitionId) ->
           new PartitionResponse(appendRecordError, 0L, RecordBatch.NO_TIMESTAMP, 0L)
-<<<<<<< HEAD
         )
       )
     })
-    EasyMock.expect(replicaManager.getMagic(EasyMock.anyObject())).andReturn(Some(RecordBatch.MAGIC_VALUE_V1)).anyTimes()
-    EasyMock.replay(replicaManager)
-=======
-       )
-      )
-    })
     when(replicaManager.getMagic(any[TopicPartition])).thenReturn(Some(RecordBatch.MAGIC_VALUE_V1))
->>>>>>> 15418db6
 
     groupCoordinator.handleJoinGroup(groupId, memberId, Some(groupInstanceId), requireKnownMemberId, supportSkippingAssignment,
       "clientId", "clientHost", rebalanceTimeout, sessionTimeout, protocolType, protocols, responseCallback)
@@ -3938,25 +3909,18 @@
       capturedArgument.capture(),
       any[Option[ReentrantLock]],
       any(),
-      any(), 
+      any(),
       any(),
       any(),
       any())).thenAnswer(_ => {
-        capturedArgument.getValue.apply(
-          Map(new TopicPartition(Topic.GROUP_METADATA_TOPIC_NAME, groupPartitionId) ->
-            new PartitionResponse(Errors.NONE, 0L, RecordBatch.NO_TIMESTAMP, 0L)
-          )
+      capturedArgument.getValue.apply(
+        Map(new TopicPartition(Topic.GROUP_METADATA_TOPIC_NAME, groupPartitionId) ->
+          new PartitionResponse(Errors.NONE, 0L, RecordBatch.NO_TIMESTAMP, 0L)
         )
-<<<<<<< HEAD
       )
-    })
-    EasyMock.expect(replicaManager.getMagic(EasyMock.anyObject())).andReturn(Some(RecordBatch.MAGIC_VALUE_V1)).anyTimes()
-    EasyMock.replay(replicaManager)
-=======
-      }
+    }
     )
     when(replicaManager.getMagic(any[TopicPartition])).thenReturn(Some(RecordBatch.MAGIC_VALUE_V1))
->>>>>>> 15418db6
 
     groupCoordinator.handleSyncGroup(groupId, generation, leaderId, protocolType, protocolName,
       groupInstanceId, assignment, responseCallback)
@@ -4115,7 +4079,7 @@
                                          offsets: Map[TopicIdPartition, OffsetAndMetadata],
                                          memberId: String = JoinGroupRequest.UNKNOWN_MEMBER_ID,
                                          groupInstanceId: Option[String] = Option.empty,
-                                         generationId: Int = JoinGroupRequest.UNKNOWN_GENERATION_ID) : CommitOffsetCallbackParams = {
+                                         generationId: Int = JoinGroupRequest.UNKNOWN_GENERATION_ID): CommitOffsetCallbackParams = {
     val (responseFuture, responseCallback) = setupCommitOffsetsCallback
 
     val capturedArgument: ArgumentCaptor[scala.collection.Map[TopicPartition, PartitionResponse] => Unit] = ArgumentCaptor.forClass(classOf[scala.collection.Map[TopicPartition, PartitionResponse] => Unit])
@@ -4139,12 +4103,7 @@
         )
       )
     })
-<<<<<<< HEAD
-    EasyMock.expect(replicaManager.getMagic(EasyMock.anyObject())).andReturn(Some(RecordBatch.MAGIC_VALUE_V2)).anyTimes()
-    EasyMock.replay(replicaManager)
-=======
     when(replicaManager.getMagic(any[TopicPartition])).thenReturn(Some(RecordBatch.MAGIC_VALUE_V2))
->>>>>>> 15418db6
 
     groupCoordinator.handleTxnCommitOffsets(groupId, producerId, producerEpoch,
       memberId, groupInstanceId, generationId, offsets, responseCallback)
