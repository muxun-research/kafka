/**
 * Licensed to the Apache Software Foundation (ASF) under one or more
 * contributor license agreements.  See the NOTICE file distributed with
 * this work for additional information regarding copyright ownership.
 * The ASF licenses this file to You under the Apache License, Version 2.0
 * (the "License"); you may not use this file except in compliance with
 * the License.  You may obtain a copy of the License at
 *
 * http://www.apache.org/licenses/LICENSE-2.0
 *
 * Unless required by applicable law or agreed to in writing, software
 * distributed under the License is distributed on an "AS IS" BASIS,
 * WITHOUT WARRANTIES OR CONDITIONS OF ANY KIND, either express or implied.
 * See the License for the specific language governing permissions and
 * limitations under the License.
 */

package kafka.coordinator.group

<<<<<<< HEAD
import kafka.common.OffsetAndMetadata
import kafka.coordinator.AbstractCoordinatorConcurrencyTest
import kafka.coordinator.AbstractCoordinatorConcurrencyTest._
import kafka.coordinator.group.GroupCoordinatorConcurrencyTest._
import kafka.server.{DelayedOperationPurgatory, KafkaConfig}
import org.apache.kafka.common.internals.Topic
import org.apache.kafka.common.metrics.Metrics
import org.apache.kafka.common.protocol.Errors
import org.apache.kafka.common.requests.{JoinGroupRequest, OffsetFetchResponse}
import org.apache.kafka.common.utils.Time
import org.apache.kafka.common.{TopicIdPartition, TopicPartition, Uuid}
=======
import java.util.{OptionalInt, OptionalLong, Properties}
import java.util.concurrent.locks.{Lock, ReentrantLock}
import java.util.concurrent.{ConcurrentHashMap, TimeUnit}
import kafka.coordinator.AbstractCoordinatorConcurrencyTest
import kafka.coordinator.AbstractCoordinatorConcurrencyTest._
import kafka.coordinator.group.GroupCoordinatorConcurrencyTest._
import kafka.server.{KafkaConfig, KafkaRequestHandler}
import kafka.utils.CoreUtils
import org.apache.kafka.common.{TopicIdPartition, TopicPartition, Uuid}
import org.apache.kafka.common.internals.Topic
import org.apache.kafka.common.metrics.Metrics
import org.apache.kafka.common.message.LeaveGroupRequestData.MemberIdentity
import org.apache.kafka.common.protocol.{ApiKeys, Errors}
import org.apache.kafka.common.requests.{JoinGroupRequest, OffsetFetchResponse}
import org.apache.kafka.common.utils.{Time, Utils}
import org.apache.kafka.coordinator.group.{GroupCoordinatorConfig, OffsetAndMetadata}
import org.apache.kafka.server.common.RequestLocal
import org.apache.kafka.server.purgatory.DelayedOperationPurgatory
>>>>>>> 9494bebe
import org.junit.jupiter.api.Assertions._
import org.junit.jupiter.api.{AfterEach, BeforeEach, Test}

import java.util.Properties
import java.util.concurrent.locks.{Lock, ReentrantLock}
import java.util.concurrent.{ConcurrentHashMap, TimeUnit}
import scala.collection._
import scala.concurrent.duration.Duration
import scala.concurrent.{Await, Future, Promise, TimeoutException}

class GroupCoordinatorConcurrencyTest extends AbstractCoordinatorConcurrencyTest[GroupMember] {

  private val protocolType = "consumer"
  private val protocolName = "range"
  private val metadata = Array[Byte]()
  private val protocols = List((protocolName, metadata))
  private val nGroups = nThreads * 10
  private val nMembersPerGroup = nThreads * 5
  private val numPartitions = 2
  private var metrics: Metrics = _

  private val allOperations = Seq(
    new JoinGroupOperation,
    new SyncGroupOperation,
    new OffsetFetchOperation,
    new CommitOffsetsOperation,
    new HeartbeatOperation,
    new LeaveGroupOperation
  )

  var heartbeatPurgatory: DelayedOperationPurgatory[DelayedHeartbeat] = _
  var rebalancePurgatory: DelayedOperationPurgatory[DelayedRebalance] = _
  var groupCoordinator: GroupCoordinator = _

  @BeforeEach
  override def setUp(): Unit = {
    super.setUp()

    serverProps.setProperty(GroupCoordinatorConfig.GROUP_MIN_SESSION_TIMEOUT_MS_CONFIG, ConsumerMinSessionTimeout.toString)
    serverProps.setProperty(GroupCoordinatorConfig.GROUP_MAX_SESSION_TIMEOUT_MS_CONFIG, ConsumerMaxSessionTimeout.toString)
    serverProps.setProperty(GroupCoordinatorConfig.GROUP_INITIAL_REBALANCE_DELAY_MS_CONFIG, GroupInitialRebalanceDelay.toString)

    val config = KafkaConfig.fromProps(serverProps)

    heartbeatPurgatory = new DelayedOperationPurgatory[DelayedHeartbeat]("Heartbeat", timer, config.brokerId, 1000, false, true)
    rebalancePurgatory = new DelayedOperationPurgatory[DelayedRebalance]("Rebalance", timer, config.brokerId, 1000, false, true)

    metrics = new Metrics
    groupCoordinator = GroupCoordinator(config, replicaManager, heartbeatPurgatory, rebalancePurgatory, timer.time, metrics)
    groupCoordinator.startup(() => numPartitions, enableMetadataExpiration = false)

    // Transactional appends attempt to schedule to the request handler thread using
    // a non request handler thread. Set this to avoid error.
    KafkaRequestHandler.setBypassThreadCheck(true)
  }

  @AfterEach
  override def tearDown(): Unit = {
    try {
      CoreUtils.swallow(groupCoordinator.shutdown(), this)
      Utils.closeQuietly(metrics, "metrics")
    } finally {
      super.tearDown()
    }
  }

  def createGroupMembers(groupPrefix: String): Set[GroupMember] = {
    (0 until nGroups).flatMap { i =>
      new Group(s"$groupPrefix$i", nMembersPerGroup, groupCoordinator).members
    }.toSet
  }

  @Test
  def testConcurrentGoodPathSequence(): Unit = {
    verifyConcurrentOperations(createGroupMembers, allOperations)
  }

  @Test
  def testConcurrentTxnGoodPathSequence(): Unit = {
    verifyConcurrentOperations(createGroupMembers, Seq(
      new JoinGroupOperation,
      new SyncGroupOperation,
      new OffsetFetchOperation,
      new CommitTxnOffsetsOperation,
      new CompleteTxnOperation,
      new HeartbeatOperation,
      new LeaveGroupOperation
    ))
  }

  @Test
  def testConcurrentRandomSequence(): Unit = {
    /**
     * handleTxnCommitOffsets does not complete delayed requests now so it causes error if handleTxnCompletion is executed
     * before completing delayed request. In random mode, we use this global lock to prevent such an error.
     */
    val lock = new ReentrantLock()
    verifyConcurrentRandomSequences(createGroupMembers, Seq(
      new JoinGroupOperation,
      new SyncGroupOperation,
      new OffsetFetchOperation,
      new CommitTxnOffsetsOperation(lock = Some(lock)),
      new CompleteTxnOperation(lock = Some(lock)),
      new HeartbeatOperation,
      new LeaveGroupOperation
    ))
  }

  @Test
  def testConcurrentJoinGroupEnforceGroupMaxSize(): Unit = {
    val groupMaxSize = 1
    val newProperties = new Properties
    newProperties.put(GroupCoordinatorConfig.GROUP_MAX_SIZE_CONFIG, groupMaxSize.toString)
    val config = KafkaConfig.fromProps(serverProps, newProperties)

    if (groupCoordinator != null)
      groupCoordinator.shutdown()
    groupCoordinator = GroupCoordinator(config, replicaManager, heartbeatPurgatory,
      rebalancePurgatory, timer.time, new Metrics())
    groupCoordinator.startup(() => numPartitions, enableMetadataExpiration = false)

    val members = new Group(s"group", nMembersPerGroup, groupCoordinator)
      .members
    val joinOp = new JoinGroupOperation()

    verifyConcurrentActions(members.toSet.map(joinOp.actionNoVerify))

    val errors = members.map { member =>
      val joinGroupResult = joinOp.await(member, DefaultRebalanceTimeout)
      joinGroupResult.error
    }

    assertEquals(groupMaxSize, errors.count(_ == Errors.NONE))
    assertEquals(members.size - groupMaxSize, errors.count(_ == Errors.GROUP_MAX_SIZE_REACHED))
  }

  abstract class GroupOperation[R, C] extends Operation {
    val responseFutures = new ConcurrentHashMap[GroupMember, Future[R]]()

    def setUpCallback(member: GroupMember): C = {
      val responsePromise = Promise[R]()
      val responseFuture = responsePromise.future
      responseFutures.put(member, responseFuture)
      responseCallback(responsePromise)
    }
    def responseCallback(responsePromise: Promise[R]): C

    override def run(member: GroupMember): Unit = {
      val responseCallback = setUpCallback(member)
      runWithCallback(member, responseCallback)
    }

    def runWithCallback(member: GroupMember, responseCallback: C): Unit

    def await(member: GroupMember, timeoutMs: Long): R = {
      var retries = (timeoutMs + 10) / 10
      val responseFuture = responseFutures.get(member)
      while (retries > 0) {
        timer.advanceClock(10)
        try {
          return Await.result(responseFuture, Duration(10, TimeUnit.MILLISECONDS))
        } catch {
          case _: TimeoutException =>
        }
        retries -= 1
      }
      throw new TimeoutException(s"Operation did not complete within $timeoutMs millis")
    }
  }

  class JoinGroupOperation extends GroupOperation[JoinGroupCallbackParams, JoinGroupCallback] {
    override def responseCallback(responsePromise: Promise[JoinGroupCallbackParams]): JoinGroupCallback = {
      val callback: JoinGroupCallback = responsePromise.success
      callback
    }
    override def runWithCallback(member: GroupMember, responseCallback: JoinGroupCallback): Unit = {
      groupCoordinator.handleJoinGroup(member.groupId, member.memberId, None, requireKnownMemberId = false,
        supportSkippingAssignment = false, "clientId", "clientHost", DefaultRebalanceTimeout,
        DefaultSessionTimeout, protocolType, protocols, responseCallback)
      replicaManager.tryCompleteActions()
    }
    override def awaitAndVerify(member: GroupMember): Unit = {
       val joinGroupResult = await(member, DefaultRebalanceTimeout)
       assertEquals(Errors.NONE, joinGroupResult.error)
       member.memberId = joinGroupResult.memberId
       member.generationId = joinGroupResult.generationId
    }
  }

  class SyncGroupOperation extends GroupOperation[SyncGroupCallbackParams, SyncGroupCallback] {
    override def responseCallback(responsePromise: Promise[SyncGroupCallbackParams]): SyncGroupCallback = {
      val callback: SyncGroupCallback = syncGroupResult =>
        responsePromise.success(syncGroupResult.error, syncGroupResult.memberAssignment)
      callback
    }
    override def runWithCallback(member: GroupMember, responseCallback: SyncGroupCallback): Unit = {
      if (member.leader) {
        groupCoordinator.handleSyncGroup(member.groupId, member.generationId, member.memberId,
          Some(protocolType), Some(protocolName), member.groupInstanceId, member.group.assignment, responseCallback)
      } else {
        groupCoordinator.handleSyncGroup(member.groupId, member.generationId, member.memberId,
          Some(protocolType), Some(protocolName), member.groupInstanceId, Map.empty[String, Array[Byte]], responseCallback)
      }
      replicaManager.tryCompleteActions()
    }
    override def awaitAndVerify(member: GroupMember): Unit = {
      val result = await(member, DefaultSessionTimeout)
      assertEquals(Errors.NONE, result._1)
      assertNotNull(result._2)
      assertEquals(0, result._2.length)
    }
  }

  class HeartbeatOperation extends GroupOperation[HeartbeatCallbackParams, HeartbeatCallback] {
    override def responseCallback(responsePromise: Promise[HeartbeatCallbackParams]): HeartbeatCallback = {
      val callback: HeartbeatCallback = error => responsePromise.success(error)
      callback
    }
    override def runWithCallback(member: GroupMember, responseCallback: HeartbeatCallback): Unit = {
      groupCoordinator.handleHeartbeat(member.groupId, member.memberId,
        member.groupInstanceId, member.generationId, responseCallback)
      replicaManager.tryCompleteActions()
    }
    override def awaitAndVerify(member: GroupMember): Unit = {
      val error = await(member, DefaultSessionTimeout)
      assertEquals(Errors.NONE, error)
    }
  }

  class OffsetFetchOperation extends GroupOperation[OffsetFetchCallbackParams, OffsetFetchCallback] {
    override def responseCallback(responsePromise: Promise[OffsetFetchCallbackParams]): OffsetFetchCallback = {
      val callback: OffsetFetchCallback = (error, offsets) => responsePromise.success(error, offsets)
      callback
    }
    override def runWithCallback(member: GroupMember, responseCallback: OffsetFetchCallback): Unit = {
      val (error, partitionData) = groupCoordinator.handleFetchOffsets(member.groupId, requireStable = true, None)
      replicaManager.tryCompleteActions()
      responseCallback(error, partitionData)
    }
    override def awaitAndVerify(member: GroupMember): Unit = {
      val result = await(member, 500)
      assertEquals(Errors.NONE, result._1)
      assertEquals(Map.empty, result._2)
    }
  }

  class CommitOffsetsOperation extends GroupOperation[CommitOffsetCallbackParams, CommitOffsetCallback] {
    override def responseCallback(responsePromise: Promise[CommitOffsetCallbackParams]): CommitOffsetCallback = {
      val callback: CommitOffsetCallback = offsets => responsePromise.success(offsets)
      callback
    }
    override def runWithCallback(member: GroupMember, responseCallback: CommitOffsetCallback): Unit = {
      val tip = new TopicIdPartition(Uuid.randomUuid(), 0, "topic")
      val offsets = immutable.Map(tip -> new OffsetAndMetadata(1, OptionalInt.empty(), "", Time.SYSTEM.milliseconds(), OptionalLong.empty()))
      groupCoordinator.handleCommitOffsets(member.groupId, member.memberId,
        member.groupInstanceId, member.generationId, offsets, responseCallback)
      replicaManager.tryCompleteActions()
    }
    override def awaitAndVerify(member: GroupMember): Unit = {
       val offsets = await(member, 500)
       offsets.foreach { case (_, error) => assertEquals(Errors.NONE, error) }
    }
  }

  class CommitTxnOffsetsOperation(lock: Option[Lock] = None) extends CommitOffsetsOperation {
    override def runWithCallback(member: GroupMember, responseCallback: CommitOffsetCallback): Unit = {
      val offsets = immutable.Map(new TopicIdPartition(Uuid.randomUuid(), 0, "topic") -> new OffsetAndMetadata(1, OptionalInt.empty(), "", Time.SYSTEM.milliseconds(), OptionalLong.empty()))
      val producerId = 1000L
      val producerEpoch: Short = 2

      // When transaction offsets are appended to the log, transactions may be scheduled for
      // completion. Since group metadata locks are acquired for transaction completion, include
      // this in the callback to test that there are no deadlocks.
      def callbackWithTxnCompletion(errors: Map[TopicIdPartition, Errors]): Unit = {
        val offsetsPartitions = (0 to numPartitions).map(new TopicPartition(Topic.GROUP_METADATA_TOPIC_NAME, _))
        groupCoordinator.groupManager.scheduleHandleTxnCompletion(producerId,
          offsetsPartitions.map(_.partition).toSet, isCommit = random.nextBoolean)
        responseCallback(errors)
      }
      lock.foreach(_.lock())
      try {
        // Since the replica manager is mocked we can use a dummy value for transactionalId.
        groupCoordinator.handleTxnCommitOffsets(member.group.groupId, "dummy-txn-id", producerId, producerEpoch,
          JoinGroupRequest.UNKNOWN_MEMBER_ID, Option.empty, JoinGroupRequest.UNKNOWN_GENERATION_ID,
          offsets, callbackWithTxnCompletion, RequestLocal.noCaching, ApiKeys.TXN_OFFSET_COMMIT.latestVersion())
        replicaManager.tryCompleteActions()
      } finally lock.foreach(_.unlock())
    }
  }

  class CompleteTxnOperation(lock: Option[Lock] = None) extends GroupOperation[CompleteTxnCallbackParams, CompleteTxnCallback] {
    override def responseCallback(responsePromise: Promise[CompleteTxnCallbackParams]): CompleteTxnCallback = {
      val callback: CompleteTxnCallback = error => responsePromise.success(error)
      callback
    }
    override def runWithCallback(member: GroupMember, responseCallback: CompleteTxnCallback): Unit = {
      val producerId = 1000L
      val offsetsPartitions = (0 to numPartitions).map(new TopicPartition(Topic.GROUP_METADATA_TOPIC_NAME, _))
      lock.foreach(_.lock())
      try {
        groupCoordinator.groupManager.handleTxnCompletion(producerId,
          offsetsPartitions.map(_.partition).toSet, isCommit = random.nextBoolean)
        responseCallback(Errors.NONE)
      } finally lock.foreach(_.unlock())

    }
    override def awaitAndVerify(member: GroupMember): Unit = {
      val error = await(member, 500)
      assertEquals(Errors.NONE, error)
    }
  }

  class LeaveGroupOperation extends GroupOperation[LeaveGroupCallbackParams, LeaveGroupCallback] {
    override def responseCallback(responsePromise: Promise[LeaveGroupCallbackParams]): LeaveGroupCallback = {
      val callback: LeaveGroupCallback = result => responsePromise.success(result)
      callback
    }
    override def runWithCallback(member: GroupMember, responseCallback: LeaveGroupCallback): Unit = {
      val memberIdentity = new MemberIdentity()
          .setMemberId(member.memberId)
      groupCoordinator.handleLeaveGroup(member.group.groupId, List(memberIdentity), responseCallback)
    }
    override def awaitAndVerify(member: GroupMember): Unit = {
      val leaveGroupResult = await(member, DefaultSessionTimeout)

      val memberResponses = leaveGroupResult.memberResponses
      GroupCoordinatorTest.verifyLeaveGroupResult(leaveGroupResult, Errors.NONE, List(Errors.NONE))
      assertEquals(member.memberId, memberResponses.head.memberId)
      assertEquals(None, memberResponses.head.groupInstanceId)
    }
  }
}

object GroupCoordinatorConcurrencyTest {

  type JoinGroupCallbackParams = JoinGroupResult
  type JoinGroupCallback = JoinGroupResult => Unit
  type SyncGroupCallbackParams = (Errors, Array[Byte])
  type SyncGroupCallback = SyncGroupResult => Unit
  type HeartbeatCallbackParams = Errors
  type HeartbeatCallback = Errors => Unit
  type OffsetFetchCallbackParams = (Errors, Map[TopicPartition, OffsetFetchResponse.PartitionData])
  type OffsetFetchCallback = (Errors, Map[TopicPartition, OffsetFetchResponse.PartitionData]) => Unit
  type CommitOffsetCallbackParams = Map[TopicIdPartition, Errors]
  type CommitOffsetCallback = Map[TopicIdPartition, Errors] => Unit
  type LeaveGroupCallbackParams = LeaveGroupResult
  type LeaveGroupCallback = LeaveGroupResult => Unit
  type CompleteTxnCallbackParams = Errors
  type CompleteTxnCallback = Errors => Unit

  private val ConsumerMinSessionTimeout = 10
  private val ConsumerMaxSessionTimeout = 120 * 1000
  private val DefaultRebalanceTimeout = 60 * 1000
  private val DefaultSessionTimeout = 60 * 1000
  private val GroupInitialRebalanceDelay = 50

  class Group(val groupId: String, nMembers: Int, groupCoordinator: GroupCoordinator) {
    val groupPartitionId: Int = groupCoordinator.partitionFor(groupId)
    groupCoordinator.groupManager.addOwnedPartition(groupPartitionId)
    val members: Seq[GroupMember] = (0 until nMembers).map { i =>
      new GroupMember(this, groupPartitionId, i == 0)
    }
    def assignment: Map[String, Array[Byte]] = members.map { m => (m.memberId, Array[Byte]()) }.toMap
  }

  class GroupMember(val group: Group, val groupPartitionId: Int, val leader: Boolean) extends CoordinatorMember {
    @volatile var memberId: String = JoinGroupRequest.UNKNOWN_MEMBER_ID
    @volatile var groupInstanceId: Option[String] = None
    @volatile var generationId: Int = -1
    def groupId: String = group.groupId
  }

}<|MERGE_RESOLUTION|>--- conflicted
+++ resolved
@@ -17,19 +17,6 @@
 
 package kafka.coordinator.group
 
-<<<<<<< HEAD
-import kafka.common.OffsetAndMetadata
-import kafka.coordinator.AbstractCoordinatorConcurrencyTest
-import kafka.coordinator.AbstractCoordinatorConcurrencyTest._
-import kafka.coordinator.group.GroupCoordinatorConcurrencyTest._
-import kafka.server.{DelayedOperationPurgatory, KafkaConfig}
-import org.apache.kafka.common.internals.Topic
-import org.apache.kafka.common.metrics.Metrics
-import org.apache.kafka.common.protocol.Errors
-import org.apache.kafka.common.requests.{JoinGroupRequest, OffsetFetchResponse}
-import org.apache.kafka.common.utils.Time
-import org.apache.kafka.common.{TopicIdPartition, TopicPartition, Uuid}
-=======
 import java.util.{OptionalInt, OptionalLong, Properties}
 import java.util.concurrent.locks.{Lock, ReentrantLock}
 import java.util.concurrent.{ConcurrentHashMap, TimeUnit}
@@ -48,13 +35,9 @@
 import org.apache.kafka.coordinator.group.{GroupCoordinatorConfig, OffsetAndMetadata}
 import org.apache.kafka.server.common.RequestLocal
 import org.apache.kafka.server.purgatory.DelayedOperationPurgatory
->>>>>>> 9494bebe
 import org.junit.jupiter.api.Assertions._
 import org.junit.jupiter.api.{AfterEach, BeforeEach, Test}
 
-import java.util.Properties
-import java.util.concurrent.locks.{Lock, ReentrantLock}
-import java.util.concurrent.{ConcurrentHashMap, TimeUnit}
 import scala.collection._
 import scala.concurrent.duration.Duration
 import scala.concurrent.{Await, Future, Promise, TimeoutException}
@@ -71,12 +54,12 @@
   private var metrics: Metrics = _
 
   private val allOperations = Seq(
-    new JoinGroupOperation,
-    new SyncGroupOperation,
-    new OffsetFetchOperation,
-    new CommitOffsetsOperation,
-    new HeartbeatOperation,
-    new LeaveGroupOperation
+      new JoinGroupOperation,
+      new SyncGroupOperation,
+      new OffsetFetchOperation,
+      new CommitOffsetsOperation,
+      new HeartbeatOperation,
+      new LeaveGroupOperation
   )
 
   var heartbeatPurgatory: DelayedOperationPurgatory[DelayedHeartbeat] = _
@@ -182,7 +165,7 @@
     }
 
     assertEquals(groupMaxSize, errors.count(_ == Errors.NONE))
-    assertEquals(members.size - groupMaxSize, errors.count(_ == Errors.GROUP_MAX_SIZE_REACHED))
+    assertEquals(members.size-groupMaxSize, errors.count(_ == Errors.GROUP_MAX_SIZE_REACHED))
   }
 
   abstract class GroupOperation[R, C] extends Operation {
@@ -273,8 +256,8 @@
       replicaManager.tryCompleteActions()
     }
     override def awaitAndVerify(member: GroupMember): Unit = {
-      val error = await(member, DefaultSessionTimeout)
-      assertEquals(Errors.NONE, error)
+       val error = await(member, DefaultSessionTimeout)
+       assertEquals(Errors.NONE, error)
     }
   }
 
@@ -317,8 +300,7 @@
     override def runWithCallback(member: GroupMember, responseCallback: CommitOffsetCallback): Unit = {
       val offsets = immutable.Map(new TopicIdPartition(Uuid.randomUuid(), 0, "topic") -> new OffsetAndMetadata(1, OptionalInt.empty(), "", Time.SYSTEM.milliseconds(), OptionalLong.empty()))
       val producerId = 1000L
-      val producerEpoch: Short = 2
-
+      val producerEpoch : Short = 2
       // When transaction offsets are appended to the log, transactions may be scheduled for
       // completion. Since group metadata locks are acquired for transaction completion, include
       // this in the callback to test that there are no deadlocks.
