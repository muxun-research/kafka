/*
 * Licensed to the Apache Software Foundation (ASF) under one or more
 * contributor license agreements. See the NOTICE file distributed with
 * this work for additional information regarding copyright ownership.
 * The ASF licenses this file to You under the Apache License, Version 2.0
 * (the "License"); you may not use this file except in compliance with
 * the License. You may obtain a copy of the License at
 *
 *    http://www.apache.org/licenses/LICENSE-2.0
 *
 * Unless required by applicable law or agreed to in writing, software
 * distributed under the License is distributed on an "AS IS" BASIS,
 * WITHOUT WARRANTIES OR CONDITIONS OF ANY KIND, either express or implied.
 * See the License for the specific language governing permissions and
 * limitations under the License.
 */
package kafka.coordinator.transaction

import org.apache.kafka.common.TopicPartition
import org.apache.kafka.common.message.AddPartitionsToTxnResponseData.AddPartitionsToTxnResult
import org.apache.kafka.common.protocol.Errors
import org.apache.kafka.common.record.RecordBatch
import org.apache.kafka.common.requests.{AddPartitionsToTxnResponse, TransactionResult}
import org.apache.kafka.common.utils.{LogContext, MockTime, ProducerIdAndEpoch}
import org.apache.kafka.server.util.MockScheduler
import org.junit.jupiter.api.Assertions._
import org.junit.jupiter.api.Test
import org.mockito.{ArgumentCaptor, ArgumentMatchers}
import org.mockito.ArgumentMatchers.{any, anyInt}
import org.mockito.Mockito.{mock, times, verify, when}

import scala.collection.mutable
import scala.jdk.CollectionConverters._
import scala.util.Success

class TransactionCoordinatorTest {

  val time = new MockTime()

  var nextPid: Long = 0L
  val pidGenerator: ProducerIdManager = mock(classOf[ProducerIdManager])
  val transactionManager: TransactionStateManager = mock(classOf[TransactionStateManager])
  val transactionMarkerChannelManager: TransactionMarkerChannelManager = mock(classOf[TransactionMarkerChannelManager])
  val capturedTxn: ArgumentCaptor[TransactionMetadata] = ArgumentCaptor.forClass(classOf[TransactionMetadata])
  val capturedErrorsCallback: ArgumentCaptor[Errors => Unit] = ArgumentCaptor.forClass(classOf[Errors => Unit])
  val capturedTxnTransitMetadata: ArgumentCaptor[TxnTransitMetadata] = ArgumentCaptor.forClass(classOf[TxnTransitMetadata])
  val brokerId = 0
  val coordinatorEpoch = 0
  private val transactionalId = "known"
  private val producerId = 10L
  private val producerEpoch: Short = 1
  private val txnTimeoutMs = 1

  private val partitions = mutable.Set[TopicPartition](new TopicPartition("topic1", 0))
  private val scheduler = new MockScheduler(time)

  val coordinator = new TransactionCoordinator(
    TransactionConfig(),
    scheduler,
    () => pidGenerator,
    transactionManager,
    transactionMarkerChannelManager,
    time,
    new LogContext)
  val transactionStatePartitionCount = 1
  var result: InitProducerIdResult = _
  var error: Errors = Errors.NONE

  private def mockPidGenerator(): Unit = {
    when(pidGenerator.generateProducerId()).thenAnswer(_ => {
      nextPid += 1
      Success(nextPid - 1)
    })
  }

  private def initPidGenericMocks(transactionalId: String): Unit = {
    mockPidGenerator()
    when(transactionManager.validateTransactionTimeoutMs(anyInt()))
      .thenReturn(true)
  }

  @Test
  def shouldReturnInvalidRequestWhenTransactionalIdIsEmpty(): Unit = {
    mockPidGenerator()

    coordinator.handleInitProducerId("", txnTimeoutMs, None, initProducerIdMockCallback)
    assertEquals(InitProducerIdResult(-1L, -1, Errors.INVALID_REQUEST), result)
    coordinator.handleInitProducerId("", txnTimeoutMs, None, initProducerIdMockCallback)
    assertEquals(InitProducerIdResult(-1L, -1, Errors.INVALID_REQUEST), result)
  }

  @Test
  def shouldAcceptInitPidAndReturnNextPidWhenTransactionalIdIsNull(): Unit = {
    mockPidGenerator()

    coordinator.handleInitProducerId(null, txnTimeoutMs, None, initProducerIdMockCallback)
    assertEquals(InitProducerIdResult(0L, 0, Errors.NONE), result)
    coordinator.handleInitProducerId(null, txnTimeoutMs, None, initProducerIdMockCallback)
    assertEquals(InitProducerIdResult(1L, 0, Errors.NONE), result)
  }

  @Test
  def shouldInitPidWithEpochZeroForNewTransactionalId(): Unit = {
    initPidGenericMocks(transactionalId)

    when(transactionManager.getTransactionState(ArgumentMatchers.eq(transactionalId)))
      .thenReturn(Right(None))

    when(transactionManager.putTransactionStateIfNotExists(capturedTxn.capture()))
      .thenAnswer(_ => {
        Right(CoordinatorEpochAndTxnMetadata(coordinatorEpoch, capturedTxn.getValue))
      })

    when(transactionManager.appendTransactionToLog(
      ArgumentMatchers.eq(transactionalId),
      ArgumentMatchers.eq(coordinatorEpoch),
      any[TxnTransitMetadata],
      capturedErrorsCallback.capture(),
      any(),
      any())
    ).thenAnswer(_ => capturedErrorsCallback.getValue.apply(Errors.NONE))

    coordinator.handleInitProducerId(transactionalId, txnTimeoutMs, None, initProducerIdMockCallback)
    assertEquals(InitProducerIdResult(nextPid - 1, 0, Errors.NONE), result)
  }

  @Test
  def shouldGenerateNewProducerIdIfNoStateAndProducerIdAndEpochProvided(): Unit = {
    initPidGenericMocks(transactionalId)

    when(transactionManager.getTransactionState(ArgumentMatchers.eq(transactionalId)))
      .thenReturn(Right(None))

    when(transactionManager.putTransactionStateIfNotExists(capturedTxn.capture()))
      .thenAnswer(_ => {
        Right(CoordinatorEpochAndTxnMetadata(coordinatorEpoch, capturedTxn.getValue))
      })

    when(transactionManager.appendTransactionToLog(
      ArgumentMatchers.eq(transactionalId),
      ArgumentMatchers.eq(coordinatorEpoch),
      any[TxnTransitMetadata],
      capturedErrorsCallback.capture(),
      any(),
      any())
    ).thenAnswer(_ => capturedErrorsCallback.getValue.apply(Errors.NONE))

    coordinator.handleInitProducerId(transactionalId, txnTimeoutMs, Some(new ProducerIdAndEpoch(producerId, producerEpoch)),
      initProducerIdMockCallback)
    assertEquals(InitProducerIdResult(nextPid - 1, 0, Errors.NONE), result)
  }

  @Test
  def shouldGenerateNewProducerIdIfEpochsExhausted(): Unit = {
    initPidGenericMocks(transactionalId)

    val txnMetadata = new TransactionMetadata(transactionalId, producerId, producerId, (Short.MaxValue - 1).toShort,
      (Short.MaxValue - 2).toShort, txnTimeoutMs, Empty, mutable.Set.empty, time.milliseconds(), time.milliseconds())

    when(transactionManager.getTransactionState(ArgumentMatchers.eq(transactionalId)))
      .thenReturn(Right(Some(CoordinatorEpochAndTxnMetadata(coordinatorEpoch, txnMetadata))))

    when(transactionManager.appendTransactionToLog(
      ArgumentMatchers.eq(transactionalId),
      ArgumentMatchers.eq(coordinatorEpoch),
      any[TxnTransitMetadata],
      capturedErrorsCallback.capture(),
      any(),
      any()
    )).thenAnswer(_ => capturedErrorsCallback.getValue.apply(Errors.NONE))

    coordinator.handleInitProducerId(transactionalId, txnTimeoutMs, None, initProducerIdMockCallback)
    assertNotEquals(producerId, result.producerId)
    assertEquals(0, result.producerEpoch)
    assertEquals(Errors.NONE, result.error)
  }

  @Test
  def shouldRespondWithNotCoordinatorOnInitPidWhenNotCoordinator(): Unit = {
    when(transactionManager.validateTransactionTimeoutMs(anyInt()))
      .thenReturn(true)
    when(transactionManager.getTransactionState(ArgumentMatchers.eq(transactionalId)))
      .thenReturn(Left(Errors.NOT_COORDINATOR))

    coordinator.handleInitProducerId(transactionalId, txnTimeoutMs, None, initProducerIdMockCallback)
    assertEquals(InitProducerIdResult(-1, -1, Errors.NOT_COORDINATOR), result)
  }

  @Test
  def shouldRespondWithCoordinatorLoadInProgressOnInitPidWhenCoordinatorLoading(): Unit = {
    when(transactionManager.validateTransactionTimeoutMs(anyInt()))
      .thenReturn(true)
    when(transactionManager.getTransactionState(ArgumentMatchers.eq(transactionalId)))
      .thenReturn(Left(Errors.COORDINATOR_LOAD_IN_PROGRESS))

    coordinator.handleInitProducerId(transactionalId, txnTimeoutMs, None, initProducerIdMockCallback)
    assertEquals(InitProducerIdResult(-1, -1, Errors.COORDINATOR_LOAD_IN_PROGRESS), result)
  }

  @Test
  def shouldRespondWithInvalidPidMappingOnAddPartitionsToTransactionWhenTransactionalIdNotPresent(): Unit = {
    when(transactionManager.getTransactionState(ArgumentMatchers.eq(transactionalId)))
      .thenReturn(Right(None))

    coordinator.handleAddPartitionsToTransaction(transactionalId, 0L, 1, partitions, errorsCallback)
    assertEquals(Errors.INVALID_PRODUCER_ID_MAPPING, error)
  }

  @Test
  def shouldRespondWithInvalidRequestAddPartitionsToTransactionWhenTransactionalIdIsEmpty(): Unit = {
    coordinator.handleAddPartitionsToTransaction("", 0L, 1, partitions, errorsCallback)
    assertEquals(Errors.INVALID_REQUEST, error)
  }

  @Test
  def shouldRespondWithInvalidRequestAddPartitionsToTransactionWhenTransactionalIdIsNull(): Unit = {
    coordinator.handleAddPartitionsToTransaction(null, 0L, 1, partitions, errorsCallback)
    assertEquals(Errors.INVALID_REQUEST, error)
  }

  @Test
  def shouldRespondWithNotCoordinatorOnAddPartitionsWhenNotCoordinator(): Unit = {
    when(transactionManager.getTransactionState(ArgumentMatchers.eq(transactionalId)))
      .thenReturn(Left(Errors.NOT_COORDINATOR))

    coordinator.handleAddPartitionsToTransaction(transactionalId, 0L, 1, partitions, errorsCallback)
    assertEquals(Errors.NOT_COORDINATOR, error)
  }

  @Test
  def shouldRespondWithCoordinatorLoadInProgressOnAddPartitionsWhenCoordinatorLoading(): Unit = {
    when(transactionManager.getTransactionState(ArgumentMatchers.eq(transactionalId)))
      .thenReturn(Left(Errors.COORDINATOR_LOAD_IN_PROGRESS))

    coordinator.handleAddPartitionsToTransaction(transactionalId, 0L, 1, partitions, errorsCallback)
    assertEquals(Errors.COORDINATOR_LOAD_IN_PROGRESS, error)
  }
 
  @Test 
  def testVerifyPartitionHandling(): Unit = {
    var errors: Map[TopicPartition, Errors] = Map.empty

    def verifyPartitionsInTxnCallback(result: AddPartitionsToTxnResult): Unit = {
      errors = AddPartitionsToTxnResponse.errorsForTransaction(result.topicResults()).asScala.toMap
    }
    // If producer ID is not the same, return INVALID_PRODUCER_ID_MAPPING
    val wrongPidTxnMetadata = new TransactionMetadata(transactionalId, 1, 0, 0, RecordBatch.NO_PRODUCER_EPOCH, 0, PrepareCommit, partitions, 0, 0)
    when(transactionManager.getTransactionState(ArgumentMatchers.eq(transactionalId)))
      .thenReturn(Right(Some(new CoordinatorEpochAndTxnMetadata(coordinatorEpoch, wrongPidTxnMetadata))))

    coordinator.handleVerifyPartitionsInTransaction(transactionalId, 0L, 0, partitions, verifyPartitionsInTxnCallback)
    errors.foreach { case (_, error) =>
      assertEquals(Errors.INVALID_PRODUCER_ID_MAPPING, error)
    }
    

    // If producer epoch is not equal, return PRODUCER_FENCED
    val oldEpochTxnMetadata = new TransactionMetadata(transactionalId, 0, 0, 0, RecordBatch.NO_PRODUCER_EPOCH, 0, PrepareCommit, partitions, 0, 0)
    when(transactionManager.getTransactionState(ArgumentMatchers.eq(transactionalId)))
      .thenReturn(Right(Some(new CoordinatorEpochAndTxnMetadata(coordinatorEpoch, oldEpochTxnMetadata))))

    coordinator.handleVerifyPartitionsInTransaction(transactionalId, 0L, 1, partitions, verifyPartitionsInTxnCallback)
    errors.foreach { case (_, error) =>
      assertEquals(Errors.PRODUCER_FENCED, error)
    }
    
    // If the txn state is Prepare or AbortCommit, we return CONCURRENT_TRANSACTIONS
    val emptyTxnMetadata = new TransactionMetadata(transactionalId, 0, 0, 0, RecordBatch.NO_PRODUCER_EPOCH, 0, PrepareCommit, partitions, 0, 0)
    when(transactionManager.getTransactionState(ArgumentMatchers.eq(transactionalId)))
      .thenReturn(Right(Some(new CoordinatorEpochAndTxnMetadata(coordinatorEpoch, emptyTxnMetadata))))
    
    coordinator.handleVerifyPartitionsInTransaction(transactionalId, 0L, 0, partitions, verifyPartitionsInTxnCallback)
    errors.foreach { case (_, error) => 
      assertEquals(Errors.CONCURRENT_TRANSACTIONS, error)
    }

    // Pending state does not matter, we will just check if the partitions are in the txnMetadata.
    val ongoingTxnMetadata = new TransactionMetadata(transactionalId, 0, 0, 0, RecordBatch.NO_PRODUCER_EPOCH, 0, Ongoing, mutable.Set.empty, 0, 0)
    ongoingTxnMetadata.pendingState = Some(CompleteCommit)
    when(transactionManager.getTransactionState(ArgumentMatchers.eq(transactionalId)))
      .thenReturn(Right(Some(new CoordinatorEpochAndTxnMetadata(coordinatorEpoch, ongoingTxnMetadata))))

    coordinator.handleVerifyPartitionsInTransaction(transactionalId, 0L, 0, partitions, verifyPartitionsInTxnCallback)
    errors.foreach { case (_, error) =>
      assertEquals(Errors.INVALID_TXN_STATE, error)
    }
  }

  @Test
  def shouldRespondWithConcurrentTransactionsOnAddPartitionsWhenStateIsPrepareCommit(): Unit = {
    validateConcurrentTransactions(PrepareCommit)
  }

  @Test
  def shouldRespondWithConcurrentTransactionOnAddPartitionsWhenStateIsPrepareAbort(): Unit = {
    validateConcurrentTransactions(PrepareAbort)
  }

  def validateConcurrentTransactions(state: TransactionState): Unit = {
    when(transactionManager.getTransactionState(ArgumentMatchers.eq(transactionalId)))
      .thenReturn(Right(Some(CoordinatorEpochAndTxnMetadata(coordinatorEpoch,
        new TransactionMetadata(transactionalId, 0, 0, 0, RecordBatch.NO_PRODUCER_EPOCH, 0, state, mutable.Set.empty, 0, 0)))))

    coordinator.handleAddPartitionsToTransaction(transactionalId, 0L, 0, partitions, errorsCallback)
    assertEquals(Errors.CONCURRENT_TRANSACTIONS, error)
  }

  @Test
  def shouldRespondWithProducerFencedOnAddPartitionsWhenEpochsAreDifferent(): Unit = {
    when(transactionManager.getTransactionState(ArgumentMatchers.eq(transactionalId)))
      .thenReturn(Right(Some(CoordinatorEpochAndTxnMetadata(coordinatorEpoch,
        new TransactionMetadata(transactionalId, 0, 0, 10, 9, 0, PrepareCommit, mutable.Set.empty, 0, 0)))))

    coordinator.handleAddPartitionsToTransaction(transactionalId, 0L, 0, partitions, errorsCallback)
    assertEquals(Errors.PRODUCER_FENCED, error)
  }

  @Test
  def shouldAppendNewMetadataToLogOnAddPartitionsWhenPartitionsAdded(): Unit = {
    validateSuccessfulAddPartitions(Empty)
  }

  @Test
  def shouldRespondWithSuccessOnAddPartitionsWhenStateIsOngoing(): Unit = {
    validateSuccessfulAddPartitions(Ongoing)
  }

  @Test
  def shouldRespondWithSuccessOnAddPartitionsWhenStateIsCompleteCommit(): Unit = {
    validateSuccessfulAddPartitions(CompleteCommit)
  }

  @Test
  def shouldRespondWithSuccessOnAddPartitionsWhenStateIsCompleteAbort(): Unit = {
    validateSuccessfulAddPartitions(CompleteAbort)
  }

  def validateSuccessfulAddPartitions(previousState: TransactionState): Unit = {
    val txnMetadata = new TransactionMetadata(transactionalId, producerId, producerId, producerEpoch, (producerEpoch - 1).toShort,
      txnTimeoutMs, previousState, mutable.Set.empty, time.milliseconds(), time.milliseconds())

    when(transactionManager.getTransactionState(ArgumentMatchers.eq(transactionalId)))
      .thenReturn(Right(Some(CoordinatorEpochAndTxnMetadata(coordinatorEpoch, txnMetadata))))

    coordinator.handleAddPartitionsToTransaction(transactionalId, producerId, producerEpoch, partitions, errorsCallback)

    verify(transactionManager).getTransactionState(ArgumentMatchers.eq(transactionalId))
    verify(transactionManager).appendTransactionToLog(
      ArgumentMatchers.eq(transactionalId),
      ArgumentMatchers.eq(coordinatorEpoch),
      any[TxnTransitMetadata],
      any(),
      any(),
      any()
    )
  }

  @Test
  def shouldRespondWithErrorsNoneOnAddPartitionWhenNoErrorsAndPartitionsTheSame(): Unit = {
    when(transactionManager.getTransactionState(ArgumentMatchers.eq(transactionalId)))
      .thenReturn(Right(Some(CoordinatorEpochAndTxnMetadata(coordinatorEpoch,
        new TransactionMetadata(transactionalId, 0, 0, 0, RecordBatch.NO_PRODUCER_EPOCH, 0, Empty, partitions, 0, 0)))))

    coordinator.handleAddPartitionsToTransaction(transactionalId, 0L, 0, partitions, errorsCallback)
    assertEquals(Errors.NONE, error)
    verify(transactionManager).getTransactionState(ArgumentMatchers.eq(transactionalId))
  }

  @Test
  def shouldRespondWithErrorsNoneOnAddPartitionWhenOngoingVerifyOnlyAndPartitionsTheSame(): Unit = {
    var errors: Map[TopicPartition, Errors] = Map.empty
    def verifyPartitionsInTxnCallback(result: AddPartitionsToTxnResult): Unit = {
      errors = AddPartitionsToTxnResponse.errorsForTransaction(result.topicResults()).asScala.toMap
    }
    
    when(transactionManager.getTransactionState(ArgumentMatchers.eq(transactionalId)))
      .thenReturn(Right(Some(CoordinatorEpochAndTxnMetadata(coordinatorEpoch,
        new TransactionMetadata(transactionalId, 0, 0, 0, RecordBatch.NO_PRODUCER_EPOCH, 0, Ongoing, partitions, 0, 0)))))

    coordinator.handleVerifyPartitionsInTransaction(transactionalId, 0L, 0, partitions, verifyPartitionsInTxnCallback)
    errors.foreach { case (_, error) =>
      assertEquals(Errors.NONE, error)
    }
    verify(transactionManager).getTransactionState(ArgumentMatchers.eq(transactionalId))
  }
  
  @Test
  def shouldRespondWithInvalidTxnStateWhenVerifyOnlyAndPartitionNotPresent(): Unit = {
    var errors: Map[TopicPartition, Errors] = Map.empty
    def verifyPartitionsInTxnCallback(result: AddPartitionsToTxnResult): Unit = {
      errors = AddPartitionsToTxnResponse.errorsForTransaction(result.topicResults()).asScala.toMap
    }
    
    when(transactionManager.getTransactionState(ArgumentMatchers.eq(transactionalId)))
      .thenReturn(Right(Some(CoordinatorEpochAndTxnMetadata(coordinatorEpoch,
        new TransactionMetadata(transactionalId, 0, 0, 0, RecordBatch.NO_PRODUCER_EPOCH, 0, Empty, partitions, 0, 0)))))
    
    val extraPartitions = partitions ++ Set(new TopicPartition("topic2", 0))
    
    coordinator.handleVerifyPartitionsInTransaction(transactionalId, 0L, 0, extraPartitions, verifyPartitionsInTxnCallback)
    assertEquals(Errors.INVALID_TXN_STATE, errors(new TopicPartition("topic2", 0)))
    assertEquals(Errors.NONE, errors(new TopicPartition("topic1", 0)))
    verify(transactionManager).getTransactionState(ArgumentMatchers.eq(transactionalId))
  }

  @Test
  def shouldReplyWithInvalidPidMappingOnEndTxnWhenTxnIdDoesntExist(): Unit = {
    when(transactionManager.getTransactionState(ArgumentMatchers.eq(transactionalId)))
      .thenReturn(Right(None))

    coordinator.handleEndTransaction(transactionalId, 0, 0, TransactionResult.COMMIT, errorsCallback)
    assertEquals(Errors.INVALID_PRODUCER_ID_MAPPING, error)
    verify(transactionManager).getTransactionState(ArgumentMatchers.eq(transactionalId))
  }

  @Test
  def shouldReplyWithInvalidPidMappingOnEndTxnWhenPidDosentMatchMapped(): Unit = {
    when(transactionManager.getTransactionState(ArgumentMatchers.eq(transactionalId)))
      .thenReturn(Right(Some(CoordinatorEpochAndTxnMetadata(coordinatorEpoch,
        new TransactionMetadata(transactionalId, 10, 10, 0, RecordBatch.NO_PRODUCER_EPOCH, 0, Ongoing, collection.mutable.Set.empty[TopicPartition], 0, time.milliseconds())))))

    coordinator.handleEndTransaction(transactionalId, 0, 0, TransactionResult.COMMIT, errorsCallback)
    assertEquals(Errors.INVALID_PRODUCER_ID_MAPPING, error)
    verify(transactionManager).getTransactionState(ArgumentMatchers.eq(transactionalId))
  }

  @Test
  def shouldReplyWithProducerFencedOnEndTxnWhenEpochIsNotSameAsTransaction(): Unit = {
    when(transactionManager.getTransactionState(ArgumentMatchers.eq(transactionalId)))
      .thenReturn(Right(Some(CoordinatorEpochAndTxnMetadata(coordinatorEpoch,
        new TransactionMetadata(transactionalId, producerId, producerId, producerEpoch, (producerEpoch - 1).toShort, 1, Ongoing, collection.mutable.Set.empty[TopicPartition], 0, time.milliseconds())))))

    coordinator.handleEndTransaction(transactionalId, producerId, 0, TransactionResult.COMMIT, errorsCallback)
    assertEquals(Errors.PRODUCER_FENCED, error)
    verify(transactionManager).getTransactionState(ArgumentMatchers.eq(transactionalId))
  }

  @Test
  def shouldReturnOkOnEndTxnWhenStatusIsCompleteCommitAndResultIsCommit(): Unit ={
    when(transactionManager.getTransactionState(ArgumentMatchers.eq(transactionalId)))
      .thenReturn(Right(Some(CoordinatorEpochAndTxnMetadata(coordinatorEpoch,
        new TransactionMetadata(transactionalId, producerId, producerId, producerEpoch, (producerEpoch - 1).toShort, 1, CompleteCommit, collection.mutable.Set.empty[TopicPartition], 0, time.milliseconds())))))

    coordinator.handleEndTransaction(transactionalId, producerId, 1, TransactionResult.COMMIT, errorsCallback)
    assertEquals(Errors.NONE, error)
    verify(transactionManager).getTransactionState(ArgumentMatchers.eq(transactionalId))
  }

  @Test
  def shouldReturnOkOnEndTxnWhenStatusIsCompleteAbortAndResultIsAbort(): Unit ={
    val txnMetadata = new TransactionMetadata(transactionalId, producerId, producerId, producerEpoch, (producerEpoch - 1).toShort, 1, CompleteAbort, collection.mutable.Set.empty[TopicPartition], 0, time.milliseconds())
    when(transactionManager.getTransactionState(ArgumentMatchers.eq(transactionalId)))
      .thenReturn(Right(Some(CoordinatorEpochAndTxnMetadata(coordinatorEpoch, txnMetadata))))

    coordinator.handleEndTransaction(transactionalId, producerId, 1, TransactionResult.ABORT, errorsCallback)
    assertEquals(Errors.NONE, error)
    verify(transactionManager).getTransactionState(ArgumentMatchers.eq(transactionalId))
  }

  @Test
  def shouldReturnInvalidTxnRequestOnEndTxnRequestWhenStatusIsCompleteAbortAndResultIsNotAbort(): Unit = {
    val txnMetadata = new TransactionMetadata(transactionalId, producerId, producerId, producerEpoch, (producerEpoch - 1).toShort, 1, CompleteAbort, collection.mutable.Set.empty[TopicPartition], 0, time.milliseconds())
    when(transactionManager.getTransactionState(ArgumentMatchers.eq(transactionalId)))
      .thenReturn(Right(Some(CoordinatorEpochAndTxnMetadata(coordinatorEpoch, txnMetadata))))

    coordinator.handleEndTransaction(transactionalId, producerId, 1, TransactionResult.COMMIT, errorsCallback)
    assertEquals(Errors.INVALID_TXN_STATE, error)
    verify(transactionManager).getTransactionState(ArgumentMatchers.eq(transactionalId))
  }

  @Test
  def shouldReturnInvalidTxnRequestOnEndTxnRequestWhenStatusIsCompleteCommitAndResultIsNotCommit(): Unit = {
<<<<<<< HEAD
    val txnMetadata = new TransactionMetadata(transactionalId, producerId, producerId, producerEpoch, (producerEpoch - 1).toShort, 1, CompleteCommit, collection.mutable.Set.empty[TopicPartition], 0, time.milliseconds())
    EasyMock.expect(transactionManager.getTransactionState(EasyMock.eq(transactionalId)))
      .andReturn(Right(Some(CoordinatorEpochAndTxnMetadata(coordinatorEpoch, txnMetadata))))
    EasyMock.replay(transactionManager)
=======
    val txnMetadata = new TransactionMetadata(transactionalId, producerId, producerId, producerEpoch, (producerEpoch - 1).toShort,1, CompleteCommit, collection.mutable.Set.empty[TopicPartition], 0, time.milliseconds())
    when(transactionManager.getTransactionState(ArgumentMatchers.eq(transactionalId)))
      .thenReturn(Right(Some(CoordinatorEpochAndTxnMetadata(coordinatorEpoch, txnMetadata))))
>>>>>>> 15418db6

    coordinator.handleEndTransaction(transactionalId, producerId, 1, TransactionResult.ABORT, errorsCallback)
    assertEquals(Errors.INVALID_TXN_STATE, error)
    verify(transactionManager).getTransactionState(ArgumentMatchers.eq(transactionalId))
  }

  @Test
  def shouldReturnConcurrentTxnRequestOnEndTxnRequestWhenStatusIsPrepareCommit(): Unit = {
    when(transactionManager.getTransactionState(ArgumentMatchers.eq(transactionalId)))
      .thenReturn(Right(Some(CoordinatorEpochAndTxnMetadata(coordinatorEpoch, new TransactionMetadata(transactionalId, producerId, producerId, producerEpoch, (producerEpoch - 1).toShort, 1, PrepareCommit, collection.mutable.Set.empty[TopicPartition], 0, time.milliseconds())))))

    coordinator.handleEndTransaction(transactionalId, producerId, 1, TransactionResult.COMMIT, errorsCallback)
    assertEquals(Errors.CONCURRENT_TRANSACTIONS, error)
    verify(transactionManager).getTransactionState(ArgumentMatchers.eq(transactionalId))
  }

  @Test
  def shouldReturnInvalidTxnRequestOnEndTxnRequestWhenStatusIsPrepareAbort(): Unit = {
    when(transactionManager.getTransactionState(ArgumentMatchers.eq(transactionalId)))
      .thenReturn(Right(Some(CoordinatorEpochAndTxnMetadata(coordinatorEpoch, new TransactionMetadata(transactionalId, producerId, producerId, 1, RecordBatch.NO_PRODUCER_EPOCH, 1, PrepareAbort, collection.mutable.Set.empty[TopicPartition], 0, time.milliseconds())))))

    coordinator.handleEndTransaction(transactionalId, producerId, 1, TransactionResult.COMMIT, errorsCallback)
    assertEquals(Errors.INVALID_TXN_STATE, error)
    verify(transactionManager).getTransactionState(ArgumentMatchers.eq(transactionalId))
  }

  @Test
  def shouldAppendPrepareCommitToLogOnEndTxnWhenStatusIsOngoingAndResultIsCommit(): Unit = {
    mockPrepare(PrepareCommit)

    coordinator.handleEndTransaction(transactionalId, producerId, producerEpoch, TransactionResult.COMMIT, errorsCallback)
    verify(transactionManager).getTransactionState(ArgumentMatchers.eq(transactionalId))
    verify(transactionManager).appendTransactionToLog(
      ArgumentMatchers.eq(transactionalId),
      ArgumentMatchers.eq(coordinatorEpoch),
      any(),
      any(),
      any(),
      any())
  }

  @Test
  def shouldAppendPrepareAbortToLogOnEndTxnWhenStatusIsOngoingAndResultIsAbort(): Unit = {
    mockPrepare(PrepareAbort)

    coordinator.handleEndTransaction(transactionalId, producerId, producerEpoch, TransactionResult.ABORT, errorsCallback)
    verify(transactionManager).getTransactionState(ArgumentMatchers.eq(transactionalId))
    verify(transactionManager).appendTransactionToLog(
      ArgumentMatchers.eq(transactionalId),
      ArgumentMatchers.eq(coordinatorEpoch),
      any(),
      any(),
      any(),
      any())
  }

  @Test
  def shouldRespondWithInvalidRequestOnEndTxnWhenTransactionalIdIsNull(): Unit = {
    coordinator.handleEndTransaction(null, 0, 0, TransactionResult.COMMIT, errorsCallback)
    assertEquals(Errors.INVALID_REQUEST, error)
  }

  @Test
  def shouldRespondWithInvalidRequestOnEndTxnWhenTransactionalIdIsEmpty(): Unit = {
    when(transactionManager.getTransactionState(ArgumentMatchers.eq(transactionalId)))
      .thenReturn(Left(Errors.NOT_COORDINATOR))

    coordinator.handleEndTransaction("", 0, 0, TransactionResult.COMMIT, errorsCallback)
    assertEquals(Errors.INVALID_REQUEST, error)
  }

  @Test
  def shouldRespondWithNotCoordinatorOnEndTxnWhenIsNotCoordinatorForId(): Unit = {
    when(transactionManager.getTransactionState(ArgumentMatchers.eq(transactionalId)))
      .thenReturn(Left(Errors.NOT_COORDINATOR))

    coordinator.handleEndTransaction(transactionalId, 0, 0, TransactionResult.COMMIT, errorsCallback)
    assertEquals(Errors.NOT_COORDINATOR, error)
  }

  @Test
  def shouldRespondWithCoordinatorLoadInProgressOnEndTxnWhenCoordinatorIsLoading(): Unit = {
    when(transactionManager.getTransactionState(ArgumentMatchers.eq(transactionalId)))
      .thenReturn(Left(Errors.COORDINATOR_LOAD_IN_PROGRESS))

    coordinator.handleEndTransaction(transactionalId, 0, 0, TransactionResult.COMMIT, errorsCallback)
    assertEquals(Errors.COORDINATOR_LOAD_IN_PROGRESS, error)
  }

  @Test
  def shouldReturnInvalidEpochOnEndTxnWhenEpochIsLarger(): Unit = {
    val serverProducerEpoch = 1.toShort
    verifyEndTxnEpoch(serverProducerEpoch, (serverProducerEpoch + 1).toShort)
  }

  @Test
  def shouldReturnInvalidEpochOnEndTxnWhenEpochIsSmaller(): Unit = {
    val serverProducerEpoch = 1.toShort
    verifyEndTxnEpoch(serverProducerEpoch, (serverProducerEpoch - 1).toShort)
  }

  private def verifyEndTxnEpoch(metadataEpoch: Short, requestEpoch: Short): Unit = {
    when(transactionManager.getTransactionState(ArgumentMatchers.eq(transactionalId)))
      .thenReturn(Right(Some(CoordinatorEpochAndTxnMetadata(coordinatorEpoch,
        new TransactionMetadata(transactionalId, producerId, producerId, metadataEpoch, 0, 1, CompleteCommit, collection.mutable.Set.empty[TopicPartition], 0, time.milliseconds())))))

    coordinator.handleEndTransaction(transactionalId, producerId, requestEpoch, TransactionResult.COMMIT, errorsCallback)
    assertEquals(Errors.PRODUCER_FENCED, error)
    verify(transactionManager).getTransactionState(ArgumentMatchers.eq(transactionalId))
  }

  @Test
  def shouldIncrementEpochAndUpdateMetadataOnHandleInitPidWhenExistingEmptyTransaction(): Unit = {
    validateIncrementEpochAndUpdateMetadata(Empty)
  }

  @Test
  def shouldIncrementEpochAndUpdateMetadataOnHandleInitPidWhenExistingCompleteTransaction(): Unit = {
    validateIncrementEpochAndUpdateMetadata(CompleteAbort)
  }

  @Test
  def shouldIncrementEpochAndUpdateMetadataOnHandleInitPidWhenExistingCompleteCommitTransaction(): Unit = {
    validateIncrementEpochAndUpdateMetadata(CompleteCommit)
  }

  @Test
  def shouldWaitForCommitToCompleteOnHandleInitPidAndExistingTransactionInPrepareCommitState(): Unit ={
    validateRespondsWithConcurrentTransactionsOnInitPidWhenInPrepareState(PrepareCommit)
  }

  @Test
  def shouldWaitForCommitToCompleteOnHandleInitPidAndExistingTransactionInPrepareAbortState(): Unit ={
    validateRespondsWithConcurrentTransactionsOnInitPidWhenInPrepareState(PrepareAbort)
  }

  @Test
  def shouldAbortTransactionOnHandleInitPidWhenExistingTransactionInOngoingState(): Unit = {
    val txnMetadata = new TransactionMetadata(transactionalId, producerId, producerId, producerEpoch,
      (producerEpoch - 1).toShort, txnTimeoutMs, Ongoing, partitions, time.milliseconds(), time.milliseconds())

    when(transactionManager.validateTransactionTimeoutMs(anyInt()))
      .thenReturn(true)

    when(transactionManager.getTransactionState(ArgumentMatchers.eq(transactionalId)))
      .thenReturn(Right(Some(CoordinatorEpochAndTxnMetadata(coordinatorEpoch, txnMetadata))))

    val originalMetadata = new TransactionMetadata(transactionalId, producerId, producerId, (producerEpoch + 1).toShort,
      RecordBatch.NO_PRODUCER_EPOCH, txnTimeoutMs, Ongoing, partitions, time.milliseconds(), time.milliseconds())
    when(transactionManager.appendTransactionToLog(
      ArgumentMatchers.eq(transactionalId),
      ArgumentMatchers.eq(coordinatorEpoch),
      any[TxnTransitMetadata],
      capturedErrorsCallback.capture(),
      any(),
      any())
    ).thenAnswer(_ => capturedErrorsCallback.getValue.apply(Errors.NONE))

    coordinator.handleInitProducerId(transactionalId, txnTimeoutMs, None, initProducerIdMockCallback)

    assertEquals(InitProducerIdResult(-1, -1, Errors.CONCURRENT_TRANSACTIONS), result)
    verify(transactionManager).validateTransactionTimeoutMs(anyInt())
    verify(transactionManager, times(3)).getTransactionState(ArgumentMatchers.eq(transactionalId))
    verify(transactionManager).appendTransactionToLog(
      ArgumentMatchers.eq(transactionalId),
      ArgumentMatchers.eq(coordinatorEpoch),
      ArgumentMatchers.eq(originalMetadata.prepareAbortOrCommit(PrepareAbort, time.milliseconds())),
      any(),
      any(),
      any())
  }

  @Test
  def shouldFailToAbortTransactionOnHandleInitPidWhenProducerEpochIsSmaller(): Unit = {
    val txnMetadata = new TransactionMetadata(transactionalId, producerId, producerId, producerEpoch,
      (producerEpoch - 1).toShort, txnTimeoutMs, Ongoing, partitions, time.milliseconds(), time.milliseconds())

    when(transactionManager.validateTransactionTimeoutMs(anyInt()))
      .thenReturn(true)

    val bumpedTxnMetadata = new TransactionMetadata(transactionalId, producerId, producerId, (producerEpoch + 2).toShort,
      (producerEpoch - 1).toShort, txnTimeoutMs, Ongoing, partitions, time.milliseconds(), time.milliseconds())

    when(transactionManager.getTransactionState(ArgumentMatchers.eq(transactionalId)))
      .thenReturn(Right(Some(CoordinatorEpochAndTxnMetadata(coordinatorEpoch, txnMetadata))))
      .thenReturn(Right(Some(CoordinatorEpochAndTxnMetadata(coordinatorEpoch, bumpedTxnMetadata))))

    coordinator.handleInitProducerId(transactionalId, txnTimeoutMs, None, initProducerIdMockCallback)

    assertEquals(InitProducerIdResult(-1, -1, Errors.PRODUCER_FENCED), result)

    verify(transactionManager).validateTransactionTimeoutMs(anyInt())
    verify(transactionManager, times(2)).getTransactionState(ArgumentMatchers.eq(transactionalId))
  }

  @Test
  def shouldNotRepeatedlyBumpEpochDueToInitPidDuringOngoingTxnIfAppendToLogFails(): Unit = {
    val txnMetadata = new TransactionMetadata(transactionalId, producerId, producerId, producerEpoch,
      RecordBatch.NO_PRODUCER_EPOCH, txnTimeoutMs, Ongoing, partitions, time.milliseconds(), time.milliseconds())

    when(transactionManager.validateTransactionTimeoutMs(anyInt()))
      .thenReturn(true)

    when(transactionManager.putTransactionStateIfNotExists(any[TransactionMetadata]()))
      .thenReturn(Right(CoordinatorEpochAndTxnMetadata(coordinatorEpoch, txnMetadata)))

    when(transactionManager.getTransactionState(ArgumentMatchers.eq(transactionalId)))
      .thenAnswer(_ => Right(Some(CoordinatorEpochAndTxnMetadata(coordinatorEpoch, txnMetadata))))

    val originalMetadata = new TransactionMetadata(transactionalId, producerId, producerId, (producerEpoch + 1).toShort,
      RecordBatch.NO_PRODUCER_EPOCH, txnTimeoutMs, Ongoing, partitions, time.milliseconds(), time.milliseconds())
    val txnTransitMetadata = originalMetadata.prepareAbortOrCommit(PrepareAbort, time.milliseconds())
    when(transactionManager.appendTransactionToLog(
      ArgumentMatchers.eq(transactionalId),
      ArgumentMatchers.eq(coordinatorEpoch),
      ArgumentMatchers.eq(txnTransitMetadata),
      capturedErrorsCallback.capture(),
      any(),
      any())
    ).thenAnswer(_ => {
      capturedErrorsCallback.getValue.apply(Errors.NOT_ENOUGH_REPLICAS)
      txnMetadata.pendingState = None
    }).thenAnswer(_ => {
      capturedErrorsCallback.getValue.apply(Errors.NOT_ENOUGH_REPLICAS)
      txnMetadata.pendingState = None
    }).thenAnswer(_ => {
      capturedErrorsCallback.getValue.apply(Errors.NONE)

      // For the successful call, execute the state transitions that would happen in appendTransactionToLog()
      txnMetadata.completeTransitionTo(txnTransitMetadata)
      txnMetadata.prepareComplete(time.milliseconds())
    })

    // For the first two calls, verify that the epoch was only bumped once
    coordinator.handleInitProducerId(transactionalId, txnTimeoutMs, None, initProducerIdMockCallback)
    assertEquals(InitProducerIdResult(-1, -1, Errors.NOT_ENOUGH_REPLICAS), result)

    assertEquals((producerEpoch + 1).toShort, txnMetadata.producerEpoch)
    assertTrue(txnMetadata.hasFailedEpochFence)

    coordinator.handleInitProducerId(transactionalId, txnTimeoutMs, None, initProducerIdMockCallback)
    assertEquals(InitProducerIdResult(-1, -1, Errors.NOT_ENOUGH_REPLICAS), result)

    assertEquals((producerEpoch + 1).toShort, txnMetadata.producerEpoch)
    assertTrue(txnMetadata.hasFailedEpochFence)

    // For the last, successful call, verify that the epoch was not bumped further
    coordinator.handleInitProducerId(transactionalId, txnTimeoutMs, None, initProducerIdMockCallback)
    assertEquals(InitProducerIdResult(-1, -1, Errors.CONCURRENT_TRANSACTIONS), result)

    assertEquals((producerEpoch + 1).toShort, txnMetadata.producerEpoch)
    assertFalse(txnMetadata.hasFailedEpochFence)

    verify(transactionManager, times(3)).validateTransactionTimeoutMs(anyInt())
    verify(transactionManager, times(9)).getTransactionState(ArgumentMatchers.eq(transactionalId))
    verify(transactionManager, times(3)).appendTransactionToLog(
      ArgumentMatchers.eq(transactionalId),
      ArgumentMatchers.eq(coordinatorEpoch),
      ArgumentMatchers.eq(txnTransitMetadata),
      capturedErrorsCallback.capture(),
      any(),
      any())
  }

  @Test
  def shouldUseLastEpochToFenceWhenEpochsAreExhausted(): Unit = {
    val txnMetadata = new TransactionMetadata(transactionalId, producerId, producerId, (Short.MaxValue - 1).toShort,
      (Short.MaxValue - 2).toShort, txnTimeoutMs, Ongoing, partitions, time.milliseconds(), time.milliseconds())
    assertTrue(txnMetadata.isProducerEpochExhausted)

    when(transactionManager.validateTransactionTimeoutMs(anyInt()))
      .thenReturn(true)

    val postFenceTxnMetadata = new TransactionMetadata(transactionalId, producerId, producerId, Short.MaxValue,
      RecordBatch.NO_PRODUCER_EPOCH, txnTimeoutMs, PrepareAbort, partitions, time.milliseconds(), time.milliseconds())
    when(transactionManager.getTransactionState(ArgumentMatchers.eq(transactionalId)))
      .thenReturn(Right(Some(CoordinatorEpochAndTxnMetadata(coordinatorEpoch, txnMetadata))))
      .thenReturn(Right(Some(CoordinatorEpochAndTxnMetadata(coordinatorEpoch, txnMetadata))))
      .thenReturn(Right(Some(CoordinatorEpochAndTxnMetadata(coordinatorEpoch, postFenceTxnMetadata))))

    when(transactionManager.appendTransactionToLog(
      ArgumentMatchers.eq(transactionalId),
      ArgumentMatchers.eq(coordinatorEpoch),
      ArgumentMatchers.eq(TxnTransitMetadata(
        producerId = producerId,
        lastProducerId = producerId,
        producerEpoch = Short.MaxValue,
        lastProducerEpoch = RecordBatch.NO_PRODUCER_EPOCH,
        txnTimeoutMs = txnTimeoutMs,
        txnState = PrepareAbort,
        topicPartitions = partitions.toSet,
        txnStartTimestamp = time.milliseconds(),
        txnLastUpdateTimestamp = time.milliseconds())),
      capturedErrorsCallback.capture(),
      any(),
      any())
    ).thenAnswer(_ => capturedErrorsCallback.getValue.apply(Errors.NONE))

    coordinator.handleInitProducerId(transactionalId, txnTimeoutMs, None, initProducerIdMockCallback)
    assertEquals(Short.MaxValue, txnMetadata.producerEpoch)

    assertEquals(InitProducerIdResult(-1, -1, Errors.CONCURRENT_TRANSACTIONS), result)
    verify(transactionManager).validateTransactionTimeoutMs(anyInt())
    verify(transactionManager, times(3)).getTransactionState(ArgumentMatchers.eq(transactionalId))
    verify(transactionManager).appendTransactionToLog(
      ArgumentMatchers.eq(transactionalId),
      ArgumentMatchers.eq(coordinatorEpoch),
      ArgumentMatchers.eq(TxnTransitMetadata(
        producerId = producerId,
        lastProducerId = producerId,
        producerEpoch = Short.MaxValue,
        lastProducerEpoch = RecordBatch.NO_PRODUCER_EPOCH,
        txnTimeoutMs = txnTimeoutMs,
        txnState = PrepareAbort,
        topicPartitions = partitions.toSet,
        txnStartTimestamp = time.milliseconds(),
        txnLastUpdateTimestamp = time.milliseconds())),
      any(),
      any(),
      any())
  }

  @Test
  def testInitProducerIdWithNoLastProducerData(): Unit = {
    // If the metadata doesn't include the previous producer data (for example, if it was written to the log by a broker
    // on an old version), the retry case should fail
    val txnMetadata = new TransactionMetadata(transactionalId, producerId, RecordBatch.NO_PRODUCER_ID, (producerEpoch + 1).toShort,
      RecordBatch.NO_PRODUCER_EPOCH, txnTimeoutMs, Empty, partitions, time.milliseconds, time.milliseconds)

    when(transactionManager.validateTransactionTimeoutMs(anyInt()))
      .thenReturn(true)
    when(transactionManager.getTransactionState(ArgumentMatchers.eq(transactionalId)))
      .thenReturn(Right(Some(CoordinatorEpochAndTxnMetadata(coordinatorEpoch, txnMetadata))))

    // Simulate producer trying to continue after new producer has already been initialized
    coordinator.handleInitProducerId(transactionalId, txnTimeoutMs, Some(new ProducerIdAndEpoch(producerId, producerEpoch)),
      initProducerIdMockCallback)
    assertEquals(InitProducerIdResult(RecordBatch.NO_PRODUCER_ID, RecordBatch.NO_PRODUCER_EPOCH, Errors.PRODUCER_FENCED), result)
  }

  @Test
  def testFenceProducerWhenMappingExistsWithDifferentProducerId(): Unit = {
    // Existing transaction ID maps to new producer ID
    val txnMetadata = new TransactionMetadata(transactionalId, producerId + 1, producerId, producerEpoch,
      (producerEpoch - 1).toShort, txnTimeoutMs, Empty, partitions, time.milliseconds, time.milliseconds)

    when(transactionManager.validateTransactionTimeoutMs(anyInt()))
      .thenReturn(true)
    when(transactionManager.getTransactionState(ArgumentMatchers.eq(transactionalId)))
      .thenReturn(Right(Some(CoordinatorEpochAndTxnMetadata(coordinatorEpoch, txnMetadata))))

    // Simulate producer trying to continue after new producer has already been initialized
    coordinator.handleInitProducerId(transactionalId, txnTimeoutMs, Some(new ProducerIdAndEpoch(producerId, producerEpoch)),
      initProducerIdMockCallback)
    assertEquals(InitProducerIdResult(RecordBatch.NO_PRODUCER_ID, RecordBatch.NO_PRODUCER_EPOCH, Errors.PRODUCER_FENCED), result)
  }

  @Test
  def testInitProducerIdWithCurrentEpochProvided(): Unit = {
    mockPidGenerator()

    val txnMetadata = new TransactionMetadata(transactionalId, producerId, producerId, 10,
      9, txnTimeoutMs, Empty, partitions, time.milliseconds, time.milliseconds)

    when(transactionManager.validateTransactionTimeoutMs(anyInt()))
      .thenReturn(true)
    when(transactionManager.getTransactionState(ArgumentMatchers.eq(transactionalId)))
      .thenReturn(Right(Some(CoordinatorEpochAndTxnMetadata(coordinatorEpoch, txnMetadata))))

    when(transactionManager.appendTransactionToLog(
      ArgumentMatchers.eq(transactionalId),
      ArgumentMatchers.eq(coordinatorEpoch),
      any[TxnTransitMetadata],
      capturedErrorsCallback.capture(),
      any(),
      any())
    ).thenAnswer(_ => {
      capturedErrorsCallback.getValue.apply(Errors.NONE)
      txnMetadata.pendingState = None
    })

    // Re-initialization should succeed and bump the producer epoch
    coordinator.handleInitProducerId(transactionalId, txnTimeoutMs, Some(new ProducerIdAndEpoch(producerId, 10)),
      initProducerIdMockCallback)
    assertEquals(InitProducerIdResult(producerId, 11, Errors.NONE), result)

    // Simulate producer retrying after successfully re-initializing but failing to receive the response
    coordinator.handleInitProducerId(transactionalId, txnTimeoutMs, Some(new ProducerIdAndEpoch(producerId, 10)),
      initProducerIdMockCallback)
    assertEquals(InitProducerIdResult(producerId, 11, Errors.NONE), result)
  }

  @Test
  def testInitProducerIdStaleCurrentEpochProvided(): Unit = {
    mockPidGenerator()

    val txnMetadata = new TransactionMetadata(transactionalId, producerId, producerId, 10,
      9, txnTimeoutMs, Empty, partitions, time.milliseconds, time.milliseconds)

    when(transactionManager.validateTransactionTimeoutMs(anyInt()))
      .thenReturn(true)
    when(transactionManager.getTransactionState(ArgumentMatchers.eq(transactionalId)))
      .thenReturn(Right(Some(CoordinatorEpochAndTxnMetadata(coordinatorEpoch, txnMetadata))))

    val capturedTxnTransitMetadata : ArgumentCaptor[TxnTransitMetadata] = ArgumentCaptor.forClass(classOf[TxnTransitMetadata])
    when(transactionManager.appendTransactionToLog(
      ArgumentMatchers.eq(transactionalId),
      ArgumentMatchers.eq(coordinatorEpoch),
      capturedTxnTransitMetadata.capture(),
      capturedErrorsCallback.capture(),
      any(),
      any())
    ).thenAnswer(_ => {
      capturedErrorsCallback.getValue.apply(Errors.NONE)
      txnMetadata.pendingState = None
      txnMetadata.producerEpoch = capturedTxnTransitMetadata.getValue.producerEpoch
      txnMetadata.lastProducerEpoch = capturedTxnTransitMetadata.getValue.lastProducerEpoch
    })

    // With producer epoch at 10, new producer calls InitProducerId and should get epoch 11
    coordinator.handleInitProducerId(transactionalId, txnTimeoutMs, None, initProducerIdMockCallback)
    assertEquals(InitProducerIdResult(producerId, 11, Errors.NONE), result)

    // Simulate old producer trying to continue from epoch 10
    coordinator.handleInitProducerId(transactionalId, txnTimeoutMs, Some(new ProducerIdAndEpoch(producerId, 10)),
      initProducerIdMockCallback)
    assertEquals(InitProducerIdResult(RecordBatch.NO_PRODUCER_ID, RecordBatch.NO_PRODUCER_EPOCH, Errors.PRODUCER_FENCED), result)
  }

  @Test
  def testRetryInitProducerIdAfterProducerIdRotation(): Unit = {
    // Existing transaction ID maps to new producer ID
    val txnMetadata = new TransactionMetadata(transactionalId, producerId, producerId, (Short.MaxValue - 1).toShort,
      (Short.MaxValue - 2).toShort, txnTimeoutMs, Empty, partitions, time.milliseconds, time.milliseconds)

    when(pidGenerator.generateProducerId())
      .thenReturn(Success(producerId + 1))

    when(transactionManager.validateTransactionTimeoutMs(anyInt()))
      .thenReturn(true)
    when(transactionManager.getTransactionState(ArgumentMatchers.eq(transactionalId)))
      .thenReturn(Right(Some(CoordinatorEpochAndTxnMetadata(coordinatorEpoch, txnMetadata))))

    when(transactionManager.appendTransactionToLog(
      ArgumentMatchers.eq(transactionalId),
      ArgumentMatchers.eq(coordinatorEpoch),
      capturedTxnTransitMetadata.capture(),
      capturedErrorsCallback.capture(),
      any(),
      any())
    ).thenAnswer(_ => {
      capturedErrorsCallback.getValue.apply(Errors.NONE)
      txnMetadata.pendingState = None
      txnMetadata.producerId = capturedTxnTransitMetadata.getValue.producerId
      txnMetadata.lastProducerId = capturedTxnTransitMetadata.getValue.lastProducerId
      txnMetadata.producerEpoch = capturedTxnTransitMetadata.getValue.producerEpoch
      txnMetadata.lastProducerEpoch = capturedTxnTransitMetadata.getValue.lastProducerEpoch
    })

    // Bump epoch and cause producer ID to be rotated
    coordinator.handleInitProducerId(transactionalId, txnTimeoutMs, Some(new ProducerIdAndEpoch(producerId,
      (Short.MaxValue - 1).toShort)), initProducerIdMockCallback)
    assertEquals(InitProducerIdResult(producerId + 1, 0, Errors.NONE), result)

    // Simulate producer retrying old request after producer bump
    coordinator.handleInitProducerId(transactionalId, txnTimeoutMs, Some(new ProducerIdAndEpoch(producerId,
      (Short.MaxValue - 1).toShort)), initProducerIdMockCallback)
    assertEquals(InitProducerIdResult(producerId + 1, 0, Errors.NONE), result)
  }

  @Test
  def testInitProducerIdWithInvalidEpochAfterProducerIdRotation(): Unit = {
    // Existing transaction ID maps to new producer ID
    val txnMetadata = new TransactionMetadata(transactionalId, producerId, producerId, (Short.MaxValue - 1).toShort,
      (Short.MaxValue - 2).toShort, txnTimeoutMs, Empty, partitions, time.milliseconds, time.milliseconds)

    when(pidGenerator.generateProducerId())
      .thenReturn(Success(producerId + 1))

    when(transactionManager.validateTransactionTimeoutMs(anyInt()))
      .thenReturn(true)
    when(transactionManager.getTransactionState(ArgumentMatchers.eq(transactionalId)))
      .thenReturn(Right(Some(CoordinatorEpochAndTxnMetadata(coordinatorEpoch, txnMetadata))))

    when(transactionManager.appendTransactionToLog(
      ArgumentMatchers.eq(transactionalId),
      ArgumentMatchers.eq(coordinatorEpoch),
      capturedTxnTransitMetadata.capture(),
      capturedErrorsCallback.capture(),
      any(),
      any())
    ).thenAnswer(_ => {
      capturedErrorsCallback.getValue.apply(Errors.NONE)
      txnMetadata.pendingState = None
      txnMetadata.producerId = capturedTxnTransitMetadata.getValue.producerId
      txnMetadata.lastProducerId = capturedTxnTransitMetadata.getValue.lastProducerId
      txnMetadata.producerEpoch = capturedTxnTransitMetadata.getValue.producerEpoch
      txnMetadata.lastProducerEpoch = capturedTxnTransitMetadata.getValue.lastProducerEpoch
    })

    // Bump epoch and cause producer ID to be rotated
    coordinator.handleInitProducerId(transactionalId, txnTimeoutMs, Some(new ProducerIdAndEpoch(producerId,
      (Short.MaxValue - 1).toShort)), initProducerIdMockCallback)
    assertEquals(InitProducerIdResult(producerId + 1, 0, Errors.NONE), result)

    // Validate that producer with old producer ID and stale epoch is fenced
    coordinator.handleInitProducerId(transactionalId, txnTimeoutMs, Some(new ProducerIdAndEpoch(producerId,
      (Short.MaxValue - 2).toShort)), initProducerIdMockCallback)
    assertEquals(InitProducerIdResult(RecordBatch.NO_PRODUCER_ID, RecordBatch.NO_PRODUCER_EPOCH, Errors.PRODUCER_FENCED), result)
  }

  @Test
  def shouldRemoveTransactionsForPartitionOnEmigration(): Unit = {
    coordinator.onResignation(0, Some(coordinatorEpoch))
    verify(transactionManager).removeTransactionsForTxnTopicPartition(0, coordinatorEpoch)
    verify(transactionMarkerChannelManager).removeMarkersForTxnTopicPartition(0)
  }

  @Test
  def shouldAbortExpiredTransactionsInOngoingStateAndBumpEpoch(): Unit = {
    val now = time.milliseconds()
    val txnMetadata = new TransactionMetadata(transactionalId, producerId, producerId, producerEpoch,
      RecordBatch.NO_PRODUCER_EPOCH, txnTimeoutMs, Ongoing, partitions, now, now)

    when(transactionManager.timedOutTransactions())
      .thenReturn(List(TransactionalIdAndProducerIdEpoch(transactionalId, producerId, producerEpoch)))
    when(transactionManager.getTransactionState(ArgumentMatchers.eq(transactionalId)))
      .thenReturn(Right(Some(CoordinatorEpochAndTxnMetadata(coordinatorEpoch, txnMetadata))))

    val expectedTransition = TxnTransitMetadata(producerId, producerId, (producerEpoch + 1).toShort, RecordBatch.NO_PRODUCER_EPOCH,
      txnTimeoutMs, PrepareAbort, partitions.toSet, now, now + TransactionStateManager.DefaultAbortTimedOutTransactionsIntervalMs)

    when(transactionManager.appendTransactionToLog(ArgumentMatchers.eq(transactionalId),
      ArgumentMatchers.eq(coordinatorEpoch),
      ArgumentMatchers.eq(expectedTransition),
      capturedErrorsCallback.capture(),
      any(),
      any())
    ).thenAnswer(_ => {})

    coordinator.startup(() => transactionStatePartitionCount, false)
    time.sleep(TransactionStateManager.DefaultAbortTimedOutTransactionsIntervalMs)
    scheduler.tick()
    verify(transactionManager).timedOutTransactions()
    verify(transactionManager, times(2)).getTransactionState(ArgumentMatchers.eq(transactionalId))
    verify(transactionManager).appendTransactionToLog(ArgumentMatchers.eq(transactionalId),
      ArgumentMatchers.eq(coordinatorEpoch),
      ArgumentMatchers.eq(expectedTransition),
      capturedErrorsCallback.capture(),
      any(),
      any())
  }

  @Test
  def shouldNotAcceptSmallerEpochDuringTransactionExpiration(): Unit = {
    val now = time.milliseconds()
    val txnMetadata = new TransactionMetadata(transactionalId, producerId, producerId, producerEpoch,
      RecordBatch.NO_PRODUCER_EPOCH, txnTimeoutMs, Ongoing, partitions, now, now)

    when(transactionManager.timedOutTransactions())
      .thenReturn(List(TransactionalIdAndProducerIdEpoch(transactionalId, producerId, producerEpoch)))
    when(transactionManager.getTransactionState(ArgumentMatchers.eq(transactionalId)))
      .thenReturn(Right(Some(CoordinatorEpochAndTxnMetadata(coordinatorEpoch, txnMetadata))))

    val bumpedTxnMetadata = new TransactionMetadata(transactionalId, producerId, producerId, (producerEpoch + 2).toShort,
      RecordBatch.NO_PRODUCER_EPOCH, txnTimeoutMs, Ongoing, partitions, now, now)
    when(transactionManager.getTransactionState(ArgumentMatchers.eq(transactionalId)))
      .thenReturn(Right(Some(CoordinatorEpochAndTxnMetadata(coordinatorEpoch, bumpedTxnMetadata))))

    def checkOnEndTransactionComplete(txnIdAndPidEpoch: TransactionalIdAndProducerIdEpoch)(error: Errors): Unit = {
      assertEquals(Errors.PRODUCER_FENCED, error)
    }

    coordinator.abortTimedOutTransactions(checkOnEndTransactionComplete)

    verify(transactionManager).timedOutTransactions()
    verify(transactionManager, times(2)).getTransactionState(ArgumentMatchers.eq(transactionalId))
  }

  @Test
  def shouldNotAbortExpiredTransactionsThatHaveAPendingStateTransition(): Unit = {
    val metadata = new TransactionMetadata(transactionalId, producerId, producerId, producerEpoch,
      RecordBatch.NO_PRODUCER_EPOCH, txnTimeoutMs, Ongoing, partitions, time.milliseconds(), time.milliseconds())
    metadata.prepareAbortOrCommit(PrepareCommit, time.milliseconds())

    when(transactionManager.timedOutTransactions())
      .thenReturn(List(TransactionalIdAndProducerIdEpoch(transactionalId, producerId, producerEpoch)))
    when(transactionManager.getTransactionState(ArgumentMatchers.eq(transactionalId)))
      .thenReturn(Right(Some(CoordinatorEpochAndTxnMetadata(coordinatorEpoch, metadata))))

    coordinator.startup(() => transactionStatePartitionCount, false)
    time.sleep(TransactionStateManager.DefaultAbortTimedOutTransactionsIntervalMs)
    scheduler.tick()
    verify(transactionManager).timedOutTransactions()
    verify(transactionManager).getTransactionState(ArgumentMatchers.eq(transactionalId))
  }

  @Test
  def shouldNotBumpEpochWhenAbortingExpiredTransactionIfAppendToLogFails(): Unit = {
    val now = time.milliseconds()
    val txnMetadata = new TransactionMetadata(transactionalId, producerId, producerId, producerEpoch,
      RecordBatch.NO_PRODUCER_EPOCH, txnTimeoutMs, Ongoing, partitions, now, now)

    when(transactionManager.timedOutTransactions())
      .thenReturn(List(TransactionalIdAndProducerIdEpoch(transactionalId, producerId, producerEpoch)))

    val txnMetadataAfterAppendFailure = new TransactionMetadata(transactionalId, producerId, producerId, (producerEpoch + 1).toShort,
      RecordBatch.NO_PRODUCER_EPOCH, txnTimeoutMs, Ongoing, partitions, now, now)
    when(transactionManager.getTransactionState(ArgumentMatchers.eq(transactionalId)))
      .thenReturn(Right(Some(CoordinatorEpochAndTxnMetadata(coordinatorEpoch, txnMetadata))))
      .thenReturn(Right(Some(CoordinatorEpochAndTxnMetadata(coordinatorEpoch, txnMetadata))))
      .thenReturn(Right(Some(CoordinatorEpochAndTxnMetadata(coordinatorEpoch, txnMetadataAfterAppendFailure))))

    val bumpedEpoch = (producerEpoch + 1).toShort
    val expectedTransition = TxnTransitMetadata(producerId, producerId, bumpedEpoch, RecordBatch.NO_PRODUCER_EPOCH, txnTimeoutMs,
      PrepareAbort, partitions.toSet, now, now + TransactionStateManager.DefaultAbortTimedOutTransactionsIntervalMs)

    when(transactionManager.appendTransactionToLog(ArgumentMatchers.eq(transactionalId),
      ArgumentMatchers.eq(coordinatorEpoch),
      ArgumentMatchers.eq(expectedTransition),
      capturedErrorsCallback.capture(),
      any(),
      any())
    ).thenAnswer(_ => capturedErrorsCallback.getValue.apply(Errors.NOT_ENOUGH_REPLICAS))

    coordinator.startup(() => transactionStatePartitionCount, false)
    time.sleep(TransactionStateManager.DefaultAbortTimedOutTransactionsIntervalMs)
    scheduler.tick()

    verify(transactionManager).timedOutTransactions()
    verify(transactionManager, times(3)).getTransactionState(ArgumentMatchers.eq(transactionalId))
    verify(transactionManager).appendTransactionToLog(ArgumentMatchers.eq(transactionalId),
      ArgumentMatchers.eq(coordinatorEpoch),
      ArgumentMatchers.eq(expectedTransition),
      capturedErrorsCallback.capture(),
      any(),
      any())

    assertEquals((producerEpoch + 1).toShort, txnMetadataAfterAppendFailure.producerEpoch)
    assertTrue(txnMetadataAfterAppendFailure.hasFailedEpochFence)
  }

  @Test
  def shouldNotBumpEpochWithPendingTransaction(): Unit = {
    val txnMetadata = new TransactionMetadata(transactionalId, producerId, producerId, producerEpoch,
      RecordBatch.NO_PRODUCER_EPOCH, txnTimeoutMs, Ongoing, partitions, time.milliseconds(), time.milliseconds())
    txnMetadata.prepareAbortOrCommit(PrepareCommit, time.milliseconds())

    when(transactionManager.validateTransactionTimeoutMs(anyInt()))
      .thenReturn(true)
    when(transactionManager.getTransactionState(ArgumentMatchers.eq(transactionalId)))
      .thenReturn(Right(Some(CoordinatorEpochAndTxnMetadata(coordinatorEpoch, txnMetadata))))

    coordinator.handleInitProducerId(transactionalId, txnTimeoutMs, Some(new ProducerIdAndEpoch(producerId, 10)),
      initProducerIdMockCallback)
    assertEquals(InitProducerIdResult(RecordBatch.NO_PRODUCER_ID, RecordBatch.NO_PRODUCER_EPOCH, Errors.CONCURRENT_TRANSACTIONS), result)

    verify(transactionManager).validateTransactionTimeoutMs(anyInt())
    verify(transactionManager).getTransactionState(ArgumentMatchers.eq(transactionalId))
  }

  @Test
  def testDescribeTransactionsWithEmptyTransactionalId(): Unit = {
    coordinator.startup(() => transactionStatePartitionCount, enableTransactionalIdExpiration = false)
    val result = coordinator.handleDescribeTransactions("")
    assertEquals("", result.transactionalId)
    assertEquals(Errors.INVALID_REQUEST, Errors.forCode(result.errorCode))
  }

  @Test
  def testDescribeTransactionsWithExpiringTransactionalId(): Unit = {
    coordinator.startup(() => transactionStatePartitionCount, enableTransactionalIdExpiration = false)

    val txnMetadata = new TransactionMetadata(transactionalId, producerId, producerId, producerEpoch,
      RecordBatch.NO_PRODUCER_EPOCH, txnTimeoutMs, Dead, mutable.Set.empty, time.milliseconds(),
      time.milliseconds())
    when(transactionManager.getTransactionState(ArgumentMatchers.eq(transactionalId)))
      .thenReturn(Right(Some(CoordinatorEpochAndTxnMetadata(coordinatorEpoch, txnMetadata))))

    val result = coordinator.handleDescribeTransactions(transactionalId)
    assertEquals(transactionalId, result.transactionalId)
    assertEquals(Errors.TRANSACTIONAL_ID_NOT_FOUND, Errors.forCode(result.errorCode))
  }

  @Test
  def testDescribeTransactionsWhileCoordinatorLoading(): Unit = {
    when(transactionManager.getTransactionState(ArgumentMatchers.eq(transactionalId)))
      .thenReturn(Left(Errors.COORDINATOR_LOAD_IN_PROGRESS))

    coordinator.startup(() => transactionStatePartitionCount, enableTransactionalIdExpiration = false)
    val result = coordinator.handleDescribeTransactions(transactionalId)
    assertEquals(transactionalId, result.transactionalId)
    assertEquals(Errors.COORDINATOR_LOAD_IN_PROGRESS, Errors.forCode(result.errorCode))

    verify(transactionManager).getTransactionState(ArgumentMatchers.eq(transactionalId))
  }

  @Test
  def testDescribeTransactions(): Unit = {
    val txnMetadata = new TransactionMetadata(transactionalId, producerId, producerId, producerEpoch,
      RecordBatch.NO_PRODUCER_EPOCH, txnTimeoutMs, Ongoing, partitions, time.milliseconds(), time.milliseconds())

    when(transactionManager.getTransactionState(ArgumentMatchers.eq(transactionalId)))
      .thenReturn(Right(Some(CoordinatorEpochAndTxnMetadata(coordinatorEpoch, txnMetadata))))

    coordinator.startup(() => transactionStatePartitionCount, enableTransactionalIdExpiration = false)
    val result = coordinator.handleDescribeTransactions(transactionalId)
    assertEquals(Errors.NONE, Errors.forCode(result.errorCode))
    assertEquals(transactionalId, result.transactionalId)
    assertEquals(producerId, result.producerId)
    assertEquals(producerEpoch, result.producerEpoch)
    assertEquals(txnTimeoutMs, result.transactionTimeoutMs)
    assertEquals(time.milliseconds(), result.transactionStartTimeMs)

    val addedPartitions = result.topics.asScala.flatMap { topicData =>
      topicData.partitions.asScala.map(partition => new TopicPartition(topicData.topic, partition))
    }.toSet
    assertEquals(partitions, addedPartitions)

    verify(transactionManager).getTransactionState(ArgumentMatchers.eq(transactionalId))
  }

  private def validateRespondsWithConcurrentTransactionsOnInitPidWhenInPrepareState(state: TransactionState): Unit = {
    when(transactionManager.validateTransactionTimeoutMs(anyInt()))
      .thenReturn(true)

    val metadata = new TransactionMetadata(transactionalId, 0, 0, 0, RecordBatch.NO_PRODUCER_EPOCH, 0, state, mutable.Set[TopicPartition](new TopicPartition("topic", 1)), 0, 0)
    when(transactionManager.getTransactionState(ArgumentMatchers.eq(transactionalId)))
      .thenReturn(Right(Some(CoordinatorEpochAndTxnMetadata(coordinatorEpoch, metadata))))

    coordinator.handleInitProducerId(transactionalId, 10, None, initProducerIdMockCallback)

    assertEquals(InitProducerIdResult(-1, -1, Errors.CONCURRENT_TRANSACTIONS), result)
  }

  private def validateIncrementEpochAndUpdateMetadata(state: TransactionState): Unit = {
    when(pidGenerator.generateProducerId())
      .thenReturn(Success(producerId))

    when(transactionManager.validateTransactionTimeoutMs(anyInt()))
      .thenReturn(true)

    val metadata = new TransactionMetadata(transactionalId, producerId, producerId, producerEpoch, RecordBatch.NO_PRODUCER_EPOCH, txnTimeoutMs, state, mutable.Set.empty[TopicPartition], time.milliseconds(), time.milliseconds())
    when(transactionManager.getTransactionState(ArgumentMatchers.eq(transactionalId)))
      .thenReturn(Right(Some(CoordinatorEpochAndTxnMetadata(coordinatorEpoch, metadata))))

    val capturedNewMetadata: ArgumentCaptor[TxnTransitMetadata] = ArgumentCaptor.forClass(classOf[TxnTransitMetadata])
    when(transactionManager.appendTransactionToLog(
      ArgumentMatchers.eq(transactionalId),
      ArgumentMatchers.eq(coordinatorEpoch),
      capturedNewMetadata.capture(),
      capturedErrorsCallback.capture(),
      any(),
      any()
    )).thenAnswer(_ => {
      metadata.completeTransitionTo(capturedNewMetadata.getValue)
      capturedErrorsCallback.getValue.apply(Errors.NONE)
    })

    val newTxnTimeoutMs = 10
    coordinator.handleInitProducerId(transactionalId, newTxnTimeoutMs, None, initProducerIdMockCallback)

    assertEquals(InitProducerIdResult(producerId, (producerEpoch + 1).toShort, Errors.NONE), result)
    assertEquals(newTxnTimeoutMs, metadata.txnTimeoutMs)
    assertEquals(time.milliseconds(), metadata.txnLastUpdateTimestamp)
    assertEquals((producerEpoch + 1).toShort, metadata.producerEpoch)
    assertEquals(producerId, metadata.producerId)
  }

  private def mockPrepare(transactionState: TransactionState, runCallback: Boolean = false): TransactionMetadata = {
    val now = time.milliseconds()
    val originalMetadata = new TransactionMetadata(transactionalId, producerId, producerId, producerEpoch, RecordBatch.NO_PRODUCER_EPOCH,
      txnTimeoutMs, Ongoing, partitions, now, now)

    val transition = TxnTransitMetadata(producerId, producerId, producerEpoch, RecordBatch.NO_PRODUCER_EPOCH, txnTimeoutMs,
      transactionState, partitions.toSet, now, now)

    when(transactionManager.getTransactionState(ArgumentMatchers.eq(transactionalId)))
      .thenReturn(Right(Some(CoordinatorEpochAndTxnMetadata(coordinatorEpoch, originalMetadata))))
    when(transactionManager.appendTransactionToLog(
      ArgumentMatchers.eq(transactionalId),
      ArgumentMatchers.eq(coordinatorEpoch),
      ArgumentMatchers.eq(transition),
      capturedErrorsCallback.capture(),
      any(),
      any())
    ).thenAnswer(_ => {
      if (runCallback)
        capturedErrorsCallback.getValue.apply(Errors.NONE)
    })

    new TransactionMetadata(transactionalId, producerId, producerId, producerEpoch, RecordBatch.NO_PRODUCER_EPOCH,
      txnTimeoutMs, transactionState, partitions, time.milliseconds(), time.milliseconds())
  }

  def initProducerIdMockCallback(ret: InitProducerIdResult): Unit = {
    result = ret
  }

  def errorsCallback(ret: Errors): Unit = {
    error = ret
  }
}<|MERGE_RESOLUTION|>--- conflicted
+++ resolved
@@ -17,7 +17,6 @@
 package kafka.coordinator.transaction
 
 import org.apache.kafka.common.TopicPartition
-import org.apache.kafka.common.message.AddPartitionsToTxnResponseData.AddPartitionsToTxnResult
 import org.apache.kafka.common.protocol.Errors
 import org.apache.kafka.common.record.RecordBatch
 import org.apache.kafka.common.requests.{AddPartitionsToTxnResponse, TransactionResult}
@@ -25,9 +24,9 @@
 import org.apache.kafka.server.util.MockScheduler
 import org.junit.jupiter.api.Assertions._
 import org.junit.jupiter.api.Test
-import org.mockito.{ArgumentCaptor, ArgumentMatchers}
 import org.mockito.ArgumentMatchers.{any, anyInt}
 import org.mockito.Mockito.{mock, times, verify, when}
+import org.mockito.{ArgumentCaptor, ArgumentMatchers}
 
 import scala.collection.mutable
 import scala.jdk.CollectionConverters._
@@ -235,14 +234,15 @@
     coordinator.handleAddPartitionsToTransaction(transactionalId, 0L, 1, partitions, errorsCallback)
     assertEquals(Errors.COORDINATOR_LOAD_IN_PROGRESS, error)
   }
- 
-  @Test 
+
+  @Test
   def testVerifyPartitionHandling(): Unit = {
     var errors: Map[TopicPartition, Errors] = Map.empty
 
     def verifyPartitionsInTxnCallback(result: AddPartitionsToTxnResult): Unit = {
       errors = AddPartitionsToTxnResponse.errorsForTransaction(result.topicResults()).asScala.toMap
     }
+
     // If producer ID is not the same, return INVALID_PRODUCER_ID_MAPPING
     val wrongPidTxnMetadata = new TransactionMetadata(transactionalId, 1, 0, 0, RecordBatch.NO_PRODUCER_EPOCH, 0, PrepareCommit, partitions, 0, 0)
     when(transactionManager.getTransactionState(ArgumentMatchers.eq(transactionalId)))
@@ -252,7 +252,7 @@
     errors.foreach { case (_, error) =>
       assertEquals(Errors.INVALID_PRODUCER_ID_MAPPING, error)
     }
-    
+
 
     // If producer epoch is not equal, return PRODUCER_FENCED
     val oldEpochTxnMetadata = new TransactionMetadata(transactionalId, 0, 0, 0, RecordBatch.NO_PRODUCER_EPOCH, 0, PrepareCommit, partitions, 0, 0)
@@ -263,14 +263,14 @@
     errors.foreach { case (_, error) =>
       assertEquals(Errors.PRODUCER_FENCED, error)
     }
-    
+
     // If the txn state is Prepare or AbortCommit, we return CONCURRENT_TRANSACTIONS
     val emptyTxnMetadata = new TransactionMetadata(transactionalId, 0, 0, 0, RecordBatch.NO_PRODUCER_EPOCH, 0, PrepareCommit, partitions, 0, 0)
     when(transactionManager.getTransactionState(ArgumentMatchers.eq(transactionalId)))
       .thenReturn(Right(Some(new CoordinatorEpochAndTxnMetadata(coordinatorEpoch, emptyTxnMetadata))))
-    
+
     coordinator.handleVerifyPartitionsInTransaction(transactionalId, 0L, 0, partitions, verifyPartitionsInTxnCallback)
-    errors.foreach { case (_, error) => 
+    errors.foreach { case (_, error) =>
       assertEquals(Errors.CONCURRENT_TRANSACTIONS, error)
     }
 
@@ -369,10 +369,11 @@
   @Test
   def shouldRespondWithErrorsNoneOnAddPartitionWhenOngoingVerifyOnlyAndPartitionsTheSame(): Unit = {
     var errors: Map[TopicPartition, Errors] = Map.empty
+
     def verifyPartitionsInTxnCallback(result: AddPartitionsToTxnResult): Unit = {
       errors = AddPartitionsToTxnResponse.errorsForTransaction(result.topicResults()).asScala.toMap
     }
-    
+
     when(transactionManager.getTransactionState(ArgumentMatchers.eq(transactionalId)))
       .thenReturn(Right(Some(CoordinatorEpochAndTxnMetadata(coordinatorEpoch,
         new TransactionMetadata(transactionalId, 0, 0, 0, RecordBatch.NO_PRODUCER_EPOCH, 0, Ongoing, partitions, 0, 0)))))
@@ -383,20 +384,21 @@
     }
     verify(transactionManager).getTransactionState(ArgumentMatchers.eq(transactionalId))
   }
-  
+
   @Test
   def shouldRespondWithInvalidTxnStateWhenVerifyOnlyAndPartitionNotPresent(): Unit = {
     var errors: Map[TopicPartition, Errors] = Map.empty
+
     def verifyPartitionsInTxnCallback(result: AddPartitionsToTxnResult): Unit = {
       errors = AddPartitionsToTxnResponse.errorsForTransaction(result.topicResults()).asScala.toMap
     }
-    
+
     when(transactionManager.getTransactionState(ArgumentMatchers.eq(transactionalId)))
       .thenReturn(Right(Some(CoordinatorEpochAndTxnMetadata(coordinatorEpoch,
         new TransactionMetadata(transactionalId, 0, 0, 0, RecordBatch.NO_PRODUCER_EPOCH, 0, Empty, partitions, 0, 0)))))
-    
+
     val extraPartitions = partitions ++ Set(new TopicPartition("topic2", 0))
-    
+
     coordinator.handleVerifyPartitionsInTransaction(transactionalId, 0L, 0, extraPartitions, verifyPartitionsInTxnCallback)
     assertEquals(Errors.INVALID_TXN_STATE, errors(new TopicPartition("topic2", 0)))
     assertEquals(Errors.NONE, errors(new TopicPartition("topic1", 0)))
@@ -436,7 +438,7 @@
   }
 
   @Test
-  def shouldReturnOkOnEndTxnWhenStatusIsCompleteCommitAndResultIsCommit(): Unit ={
+  def shouldReturnOkOnEndTxnWhenStatusIsCompleteCommitAndResultIsCommit(): Unit = {
     when(transactionManager.getTransactionState(ArgumentMatchers.eq(transactionalId)))
       .thenReturn(Right(Some(CoordinatorEpochAndTxnMetadata(coordinatorEpoch,
         new TransactionMetadata(transactionalId, producerId, producerId, producerEpoch, (producerEpoch - 1).toShort, 1, CompleteCommit, collection.mutable.Set.empty[TopicPartition], 0, time.milliseconds())))))
@@ -447,7 +449,7 @@
   }
 
   @Test
-  def shouldReturnOkOnEndTxnWhenStatusIsCompleteAbortAndResultIsAbort(): Unit ={
+  def shouldReturnOkOnEndTxnWhenStatusIsCompleteAbortAndResultIsAbort(): Unit = {
     val txnMetadata = new TransactionMetadata(transactionalId, producerId, producerId, producerEpoch, (producerEpoch - 1).toShort, 1, CompleteAbort, collection.mutable.Set.empty[TopicPartition], 0, time.milliseconds())
     when(transactionManager.getTransactionState(ArgumentMatchers.eq(transactionalId)))
       .thenReturn(Right(Some(CoordinatorEpochAndTxnMetadata(coordinatorEpoch, txnMetadata))))
@@ -470,16 +472,9 @@
 
   @Test
   def shouldReturnInvalidTxnRequestOnEndTxnRequestWhenStatusIsCompleteCommitAndResultIsNotCommit(): Unit = {
-<<<<<<< HEAD
     val txnMetadata = new TransactionMetadata(transactionalId, producerId, producerId, producerEpoch, (producerEpoch - 1).toShort, 1, CompleteCommit, collection.mutable.Set.empty[TopicPartition], 0, time.milliseconds())
-    EasyMock.expect(transactionManager.getTransactionState(EasyMock.eq(transactionalId)))
-      .andReturn(Right(Some(CoordinatorEpochAndTxnMetadata(coordinatorEpoch, txnMetadata))))
-    EasyMock.replay(transactionManager)
-=======
-    val txnMetadata = new TransactionMetadata(transactionalId, producerId, producerId, producerEpoch, (producerEpoch - 1).toShort,1, CompleteCommit, collection.mutable.Set.empty[TopicPartition], 0, time.milliseconds())
-    when(transactionManager.getTransactionState(ArgumentMatchers.eq(transactionalId)))
-      .thenReturn(Right(Some(CoordinatorEpochAndTxnMetadata(coordinatorEpoch, txnMetadata))))
->>>>>>> 15418db6
+    when(transactionManager.getTransactionState(ArgumentMatchers.eq(transactionalId)))
+      .thenReturn(Right(Some(CoordinatorEpochAndTxnMetadata(coordinatorEpoch, txnMetadata))))
 
     coordinator.handleEndTransaction(transactionalId, producerId, 1, TransactionResult.ABORT, errorsCallback)
     assertEquals(Errors.INVALID_TXN_STATE, error)
@@ -884,7 +879,7 @@
     when(transactionManager.getTransactionState(ArgumentMatchers.eq(transactionalId)))
       .thenReturn(Right(Some(CoordinatorEpochAndTxnMetadata(coordinatorEpoch, txnMetadata))))
 
-    val capturedTxnTransitMetadata : ArgumentCaptor[TxnTransitMetadata] = ArgumentCaptor.forClass(classOf[TxnTransitMetadata])
+    val capturedTxnTransitMetadata: ArgumentCaptor[TxnTransitMetadata] = ArgumentCaptor.forClass(classOf[TxnTransitMetadata])
     when(transactionManager.appendTransactionToLog(
       ArgumentMatchers.eq(transactionalId),
       ArgumentMatchers.eq(coordinatorEpoch),
