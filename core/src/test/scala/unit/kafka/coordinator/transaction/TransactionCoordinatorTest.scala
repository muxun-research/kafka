/*
 * Licensed to the Apache Software Foundation (ASF) under one or more
 * contributor license agreements. See the NOTICE file distributed with
 * this work for additional information regarding copyright ownership.
 * The ASF licenses this file to You under the Apache License, Version 2.0
 * (the "License"); you may not use this file except in compliance with
 * the License. You may obtain a copy of the License at
 *
 *    http://www.apache.org/licenses/LICENSE-2.0
 *
 * Unless required by applicable law or agreed to in writing, software
 * distributed under the License is distributed on an "AS IS" BASIS,
 * WITHOUT WARRANTIES OR CONDITIONS OF ANY KIND, either express or implied.
 * See the License for the specific language governing permissions and
 * limitations under the License.
 */
package kafka.coordinator.transaction

import org.apache.kafka.common.TopicPartition
import org.apache.kafka.common.protocol.Errors
import org.apache.kafka.common.record.RecordBatch
import org.apache.kafka.common.requests.{AddPartitionsToTxnResponse, TransactionResult}
import org.apache.kafka.common.utils.{LogContext, MockTime, ProducerIdAndEpoch}
import org.apache.kafka.coordinator.transaction.{ProducerIdManager, TransactionStateManagerConfig}
import org.apache.kafka.server.common.TransactionVersion
import org.apache.kafka.server.common.TransactionVersion.{TV_0, TV_2}
import org.apache.kafka.server.util.MockScheduler
import org.junit.jupiter.api.Assertions._
import org.junit.jupiter.api.Test
<<<<<<< HEAD
import org.mockito.ArgumentMatchers.{any, anyInt}
import org.mockito.Mockito.{mock, times, verify, when}
=======
import org.junit.jupiter.params.ParameterizedTest
import org.junit.jupiter.params.provider.ValueSource
import org.mockito.ArgumentMatchers.{any, anyInt}
import org.mockito.Mockito._
>>>>>>> 9494bebe
import org.mockito.{ArgumentCaptor, ArgumentMatchers}

import scala.collection.mutable
import scala.jdk.CollectionConverters._

class TransactionCoordinatorTest {

  val time = new MockTime()

  var nextPid: Long = 0L
  val pidGenerator: ProducerIdManager = mock(classOf[ProducerIdManager])
  val transactionManager: TransactionStateManager = mock(classOf[TransactionStateManager])
  val transactionMarkerChannelManager: TransactionMarkerChannelManager = mock(classOf[TransactionMarkerChannelManager])
  val capturedTxn: ArgumentCaptor[TransactionMetadata] = ArgumentCaptor.forClass(classOf[TransactionMetadata])
  val capturedErrorsCallback: ArgumentCaptor[Errors => Unit] = ArgumentCaptor.forClass(classOf[Errors => Unit])
  val capturedTxnTransitMetadata: ArgumentCaptor[TxnTransitMetadata] = ArgumentCaptor.forClass(classOf[TxnTransitMetadata])
  val brokerId = 0
  val coordinatorEpoch = 0
  private val transactionalId = "known"
  private val producerId = 10L
  private val producerEpoch: Short = 1
  private val txnTimeoutMs = 1
  private val producerId2 = 11L

  private val partitions = mutable.Set[TopicPartition](new TopicPartition("topic1", 0))
  private val scheduler = new MockScheduler(time)

  val coordinator = new TransactionCoordinator(
    TransactionConfig(),
    scheduler,
    () => pidGenerator,
    transactionManager,
    transactionMarkerChannelManager,
    time,
    new LogContext)
  val transactionStatePartitionCount = 1
  var result: InitProducerIdResult = _
  var error: Errors = Errors.NONE
  var newProducerId: Long = RecordBatch.NO_PRODUCER_ID
  var newEpoch: Short = RecordBatch.NO_PRODUCER_EPOCH

  private def mockPidGenerator(): Unit = {
    when(pidGenerator.generateProducerId()).thenAnswer(_ => {
      nextPid += 1
      nextPid - 1
    })
  }

  private def initPidGenericMocks(transactionalId: String): Unit = {
    mockPidGenerator()
    when(transactionManager.validateTransactionTimeoutMs(anyInt()))
      .thenReturn(true)
  }

  @Test
  def shouldReturnInvalidRequestWhenTransactionalIdIsEmpty(): Unit = {
    mockPidGenerator()

    coordinator.handleInitProducerId("", txnTimeoutMs, None, initProducerIdMockCallback)
    assertEquals(InitProducerIdResult(-1L, -1, Errors.INVALID_REQUEST), result)
    coordinator.handleInitProducerId("", txnTimeoutMs, None, initProducerIdMockCallback)
    assertEquals(InitProducerIdResult(-1L, -1, Errors.INVALID_REQUEST), result)
  }

  @Test
  def shouldAcceptInitPidAndReturnNextPidWhenTransactionalIdIsNull(): Unit = {
    mockPidGenerator()

    coordinator.handleInitProducerId(null, txnTimeoutMs, None, initProducerIdMockCallback)
    assertEquals(InitProducerIdResult(0L, 0, Errors.NONE), result)
    coordinator.handleInitProducerId(null, txnTimeoutMs, None, initProducerIdMockCallback)
    assertEquals(InitProducerIdResult(1L, 0, Errors.NONE), result)
  }

  @Test
  def shouldInitPidWithEpochZeroForNewTransactionalId(): Unit = {
    initPidGenericMocks(transactionalId)

    when(transactionManager.getTransactionState(ArgumentMatchers.eq(transactionalId)))
      .thenReturn(Right(None))

    when(transactionManager.putTransactionStateIfNotExists(capturedTxn.capture()))
      .thenAnswer(_ => {
        Right(CoordinatorEpochAndTxnMetadata(coordinatorEpoch, capturedTxn.getValue))
      })

    when(transactionManager.appendTransactionToLog(
      ArgumentMatchers.eq(transactionalId),
      ArgumentMatchers.eq(coordinatorEpoch),
      any[TxnTransitMetadata],
      capturedErrorsCallback.capture(),
      any(),
      any())
    ).thenAnswer(_ => capturedErrorsCallback.getValue.apply(Errors.NONE))

    coordinator.handleInitProducerId(transactionalId, txnTimeoutMs, None, initProducerIdMockCallback)
    assertEquals(InitProducerIdResult(nextPid - 1, 0, Errors.NONE), result)
  }

  @Test
  def shouldGenerateNewProducerIdIfNoStateAndProducerIdAndEpochProvided(): Unit = {
    initPidGenericMocks(transactionalId)

    when(transactionManager.getTransactionState(ArgumentMatchers.eq(transactionalId)))
      .thenReturn(Right(None))

    when(transactionManager.putTransactionStateIfNotExists(capturedTxn.capture()))
      .thenAnswer(_ => {
        Right(CoordinatorEpochAndTxnMetadata(coordinatorEpoch, capturedTxn.getValue))
      })

    when(transactionManager.appendTransactionToLog(
      ArgumentMatchers.eq(transactionalId),
      ArgumentMatchers.eq(coordinatorEpoch),
      any[TxnTransitMetadata],
      capturedErrorsCallback.capture(),
      any(),
      any())
    ).thenAnswer(_ => capturedErrorsCallback.getValue.apply(Errors.NONE))

    coordinator.handleInitProducerId(transactionalId, txnTimeoutMs, Some(new ProducerIdAndEpoch(producerId, producerEpoch)),
      initProducerIdMockCallback)
    assertEquals(InitProducerIdResult(nextPid - 1, 0, Errors.NONE), result)
  }

  @Test
  def shouldGenerateNewProducerIdIfEpochsExhausted(): Unit = {
    initPidGenericMocks(transactionalId)

    val txnMetadata = new TransactionMetadata(transactionalId, producerId, producerId, RecordBatch.NO_PRODUCER_ID, (Short.MaxValue - 1).toShort,
      (Short.MaxValue - 2).toShort, txnTimeoutMs, Empty, mutable.Set.empty, time.milliseconds(), time.milliseconds(), TV_0)

    when(transactionManager.getTransactionState(ArgumentMatchers.eq(transactionalId)))
      .thenReturn(Right(Some(CoordinatorEpochAndTxnMetadata(coordinatorEpoch, txnMetadata))))

    when(transactionManager.appendTransactionToLog(
      ArgumentMatchers.eq(transactionalId),
      ArgumentMatchers.eq(coordinatorEpoch),
      any[TxnTransitMetadata],
      capturedErrorsCallback.capture(),
      any(),
      any()
    )).thenAnswer(_ => capturedErrorsCallback.getValue.apply(Errors.NONE))

    coordinator.handleInitProducerId(transactionalId, txnTimeoutMs, None, initProducerIdMockCallback)
    assertNotEquals(producerId, result.producerId)
    assertEquals(0, result.producerEpoch)
    assertEquals(Errors.NONE, result.error)
  }

  @Test
  def shouldGenerateNewProducerIdIfEpochsExhaustedV2(): Unit = {
    initPidGenericMocks(transactionalId)

    val txnMetadata1 = new TransactionMetadata(transactionalId, producerId, producerId, RecordBatch.NO_PRODUCER_ID, (Short.MaxValue - 1).toShort,
      (Short.MaxValue - 2).toShort, txnTimeoutMs, Ongoing, mutable.Set.empty, time.milliseconds(), time.milliseconds(), TV_2)
    // We start with txnMetadata1 so we can transform the metadata to PrepareCommit.
    val txnMetadata2 = new TransactionMetadata(transactionalId, producerId, producerId, RecordBatch.NO_PRODUCER_ID, (Short.MaxValue - 1).toShort,
      (Short.MaxValue - 2).toShort, txnTimeoutMs, Ongoing, mutable.Set.empty, time.milliseconds(), time.milliseconds(), TV_2)
    val transitMetadata = txnMetadata2.prepareAbortOrCommit(PrepareCommit, TV_2, producerId2, time.milliseconds(), false)
    txnMetadata2.completeTransitionTo(transitMetadata)

    assertEquals(producerId, txnMetadata2.producerId)
    assertEquals(Short.MaxValue, txnMetadata2.producerEpoch)

    when(transactionManager.getTransactionState(ArgumentMatchers.eq(transactionalId)))
      .thenReturn(Right(Some(CoordinatorEpochAndTxnMetadata(coordinatorEpoch, txnMetadata1))))
      .thenReturn(Right(Some(CoordinatorEpochAndTxnMetadata(coordinatorEpoch, txnMetadata2))))

    when(transactionManager.appendTransactionToLog(
      ArgumentMatchers.eq(transactionalId),
      ArgumentMatchers.eq(coordinatorEpoch),
      any[TxnTransitMetadata],
      capturedErrorsCallback.capture(),
      any(),
      any()
    )).thenAnswer(_ => capturedErrorsCallback.getValue.apply(Errors.NONE))

    coordinator.handleEndTransaction(transactionalId, producerId, (Short.MaxValue - 1).toShort, TransactionResult.COMMIT, TV_2, endTxnCallback)
    assertEquals(producerId2, newProducerId)
    assertEquals(0, newEpoch)
    assertEquals(Errors.NONE, error)
  }

  @Test
  def shouldRespondWithNotCoordinatorOnInitPidWhenNotCoordinator(): Unit = {
    when(transactionManager.validateTransactionTimeoutMs(anyInt()))
      .thenReturn(true)
    when(transactionManager.getTransactionState(ArgumentMatchers.eq(transactionalId)))
      .thenReturn(Left(Errors.NOT_COORDINATOR))

    coordinator.handleInitProducerId(transactionalId, txnTimeoutMs, None, initProducerIdMockCallback)
    assertEquals(InitProducerIdResult(-1, -1, Errors.NOT_COORDINATOR), result)
  }

  @Test
  def shouldRespondWithCoordinatorLoadInProgressOnInitPidWhenCoordinatorLoading(): Unit = {
    when(transactionManager.validateTransactionTimeoutMs(anyInt()))
      .thenReturn(true)
    when(transactionManager.getTransactionState(ArgumentMatchers.eq(transactionalId)))
      .thenReturn(Left(Errors.COORDINATOR_LOAD_IN_PROGRESS))

    coordinator.handleInitProducerId(transactionalId, txnTimeoutMs, None, initProducerIdMockCallback)
    assertEquals(InitProducerIdResult(-1, -1, Errors.COORDINATOR_LOAD_IN_PROGRESS), result)
  }

  @Test
  def shouldRespondWithInvalidPidMappingOnAddPartitionsToTransactionWhenTransactionalIdNotPresent(): Unit = {
    when(transactionManager.getTransactionState(ArgumentMatchers.eq(transactionalId)))
      .thenReturn(Right(None))

    coordinator.handleAddPartitionsToTransaction(transactionalId, 0L, 1, partitions, errorsCallback, TV_0)
    assertEquals(Errors.INVALID_PRODUCER_ID_MAPPING, error)
  }

  @Test
  def shouldRespondWithInvalidRequestAddPartitionsToTransactionWhenTransactionalIdIsEmpty(): Unit = {
    coordinator.handleAddPartitionsToTransaction("", 0L, 1, partitions, errorsCallback, TV_0)
    assertEquals(Errors.INVALID_REQUEST, error)
  }

  @Test
  def shouldRespondWithInvalidRequestAddPartitionsToTransactionWhenTransactionalIdIsNull(): Unit = {
    coordinator.handleAddPartitionsToTransaction(null, 0L, 1, partitions, errorsCallback, TV_0)
    assertEquals(Errors.INVALID_REQUEST, error)
  }

  @Test
  def shouldRespondWithNotCoordinatorOnAddPartitionsWhenNotCoordinator(): Unit = {
    when(transactionManager.getTransactionState(ArgumentMatchers.eq(transactionalId)))
      .thenReturn(Left(Errors.NOT_COORDINATOR))

    coordinator.handleAddPartitionsToTransaction(transactionalId, 0L, 1, partitions, errorsCallback, TV_0)
    assertEquals(Errors.NOT_COORDINATOR, error)
  }

  @Test
  def shouldRespondWithCoordinatorLoadInProgressOnAddPartitionsWhenCoordinatorLoading(): Unit = {
    when(transactionManager.getTransactionState(ArgumentMatchers.eq(transactionalId)))
      .thenReturn(Left(Errors.COORDINATOR_LOAD_IN_PROGRESS))

    coordinator.handleAddPartitionsToTransaction(transactionalId, 0L, 1, partitions, errorsCallback, TV_0)
    assertEquals(Errors.COORDINATOR_LOAD_IN_PROGRESS, error)
  }

  @Test
  def testVerifyPartitionHandling(): Unit = {
    var errors: Map[TopicPartition, Errors] = Map.empty

    def verifyPartitionsInTxnCallback(result: AddPartitionsToTxnResult): Unit = {
      errors = AddPartitionsToTxnResponse.errorsForTransaction(result.topicResults()).asScala.toMap
    }

    // If producer ID is not the same, return INVALID_PRODUCER_ID_MAPPING
    val wrongPidTxnMetadata = new TransactionMetadata(transactionalId, 1, 0, RecordBatch.NO_PRODUCER_ID,
      0, RecordBatch.NO_PRODUCER_EPOCH, 0, PrepareCommit, partitions, 0, 0, TV_0)
    when(transactionManager.getTransactionState(ArgumentMatchers.eq(transactionalId)))
      .thenReturn(Right(Some(new CoordinatorEpochAndTxnMetadata(coordinatorEpoch, wrongPidTxnMetadata))))

    coordinator.handleVerifyPartitionsInTransaction(transactionalId, 0L, 0, partitions, verifyPartitionsInTxnCallback)
    errors.foreach { case (_, error) =>
      assertEquals(Errors.INVALID_PRODUCER_ID_MAPPING, error)
    }
<<<<<<< HEAD

=======
>>>>>>> 9494bebe

    // If producer epoch is not equal, return PRODUCER_FENCED
    val oldEpochTxnMetadata = new TransactionMetadata(transactionalId, 0, 0, RecordBatch.NO_PRODUCER_ID,
      0, RecordBatch.NO_PRODUCER_EPOCH, 0, PrepareCommit, partitions, 0, 0, TV_0)
    when(transactionManager.getTransactionState(ArgumentMatchers.eq(transactionalId)))
      .thenReturn(Right(Some(new CoordinatorEpochAndTxnMetadata(coordinatorEpoch, oldEpochTxnMetadata))))

    coordinator.handleVerifyPartitionsInTransaction(transactionalId, 0L, 1, partitions, verifyPartitionsInTxnCallback)
    errors.foreach { case (_, error) =>
      assertEquals(Errors.PRODUCER_FENCED, error)
    }

    // If the txn state is Prepare or AbortCommit, we return CONCURRENT_TRANSACTIONS
    val emptyTxnMetadata = new TransactionMetadata(transactionalId, 0, 0, RecordBatch.NO_PRODUCER_ID,
      0, RecordBatch.NO_PRODUCER_EPOCH, 0, PrepareCommit, partitions, 0, 0, TV_0)
    when(transactionManager.getTransactionState(ArgumentMatchers.eq(transactionalId)))
      .thenReturn(Right(Some(new CoordinatorEpochAndTxnMetadata(coordinatorEpoch, emptyTxnMetadata))))

    coordinator.handleVerifyPartitionsInTransaction(transactionalId, 0L, 0, partitions, verifyPartitionsInTxnCallback)
    errors.foreach { case (_, error) =>
      assertEquals(Errors.CONCURRENT_TRANSACTIONS, error)
    }

    // Pending state does not matter, we will just check if the partitions are in the txnMetadata.
    val ongoingTxnMetadata = new TransactionMetadata(transactionalId, 0, 0, RecordBatch.NO_PRODUCER_ID,
      0, RecordBatch.NO_PRODUCER_EPOCH, 0, Ongoing, mutable.Set.empty, 0, 0, TV_0)
    ongoingTxnMetadata.pendingState = Some(CompleteCommit)
    when(transactionManager.getTransactionState(ArgumentMatchers.eq(transactionalId)))
      .thenReturn(Right(Some(new CoordinatorEpochAndTxnMetadata(coordinatorEpoch, ongoingTxnMetadata))))

    coordinator.handleVerifyPartitionsInTransaction(transactionalId, 0L, 0, partitions, verifyPartitionsInTxnCallback)
    errors.foreach { case (_, error) =>
      assertEquals(Errors.TRANSACTION_ABORTABLE, error)
    }
  }

  @Test
  def shouldRespondWithConcurrentTransactionsOnAddPartitionsWhenStateIsPrepareCommit(): Unit = {
    validateConcurrentTransactions(PrepareCommit)
  }

  @Test
  def shouldRespondWithConcurrentTransactionOnAddPartitionsWhenStateIsPrepareAbort(): Unit = {
    validateConcurrentTransactions(PrepareAbort)
  }

  def validateConcurrentTransactions(state: TransactionState): Unit = {
    // Since the clientTransactionVersion doesn't matter, use 2 since the states are PrepareCommit and PrepareAbort.
    when(transactionManager.getTransactionState(ArgumentMatchers.eq(transactionalId)))
      .thenReturn(Right(Some(CoordinatorEpochAndTxnMetadata(coordinatorEpoch,
        new TransactionMetadata(transactionalId, 0, 0, RecordBatch.NO_PRODUCER_ID,
          0, RecordBatch.NO_PRODUCER_EPOCH, 0, state, mutable.Set.empty, 0, 0, TV_2)))))

    coordinator.handleAddPartitionsToTransaction(transactionalId, 0L, 0, partitions, errorsCallback, TV_2)
    assertEquals(Errors.CONCURRENT_TRANSACTIONS, error)
  }

  @Test
  def shouldRespondWithProducerFencedOnAddPartitionsWhenEpochsAreDifferent(): Unit = {
    // Since the clientTransactionVersion doesn't matter, use 2 since the state is PrepareCommit.
    when(transactionManager.getTransactionState(ArgumentMatchers.eq(transactionalId)))
      .thenReturn(Right(Some(CoordinatorEpochAndTxnMetadata(coordinatorEpoch,
        new TransactionMetadata(transactionalId, 0, 0, RecordBatch.NO_PRODUCER_ID,
          10, 9, 0, PrepareCommit, mutable.Set.empty, 0, 0, TV_2)))))

    coordinator.handleAddPartitionsToTransaction(transactionalId, 0L, 0, partitions, errorsCallback, TV_2)
    assertEquals(Errors.PRODUCER_FENCED, error)
  }

  @Test
  def shouldAppendNewMetadataToLogOnAddPartitionsWhenPartitionsAdded(): Unit = {
    validateSuccessfulAddPartitions(Empty, 0)
  }

  @Test
  def shouldRespondWithSuccessOnAddPartitionsWhenStateIsOngoing(): Unit = {
    validateSuccessfulAddPartitions(Ongoing, 0)
  }

  @ParameterizedTest
  @ValueSource(shorts = Array(0, 2))
  def shouldRespondWithSuccessOnAddPartitionsWhenStateIsCompleteCommit(clientTransactionVersion: Short): Unit = {
    validateSuccessfulAddPartitions(CompleteCommit, clientTransactionVersion)
  }

  @ParameterizedTest
  @ValueSource(shorts = Array(0, 2))
  def shouldRespondWithSuccessOnAddPartitionsWhenStateIsCompleteAbort(clientTransactionVersion: Short): Unit = {
    validateSuccessfulAddPartitions(CompleteAbort, clientTransactionVersion)
  }

  def validateSuccessfulAddPartitions(previousState: TransactionState, transactionVersion: Short): Unit = {
    val clientTransactionVersion = TransactionVersion.fromFeatureLevel(transactionVersion)
    val txnMetadata = new TransactionMetadata(transactionalId, producerId, producerId, RecordBatch.NO_PRODUCER_ID,
      producerEpoch, (producerEpoch - 1).toShort, txnTimeoutMs, previousState, mutable.Set.empty, time.milliseconds(), time.milliseconds(), clientTransactionVersion)

    when(transactionManager.getTransactionState(ArgumentMatchers.eq(transactionalId)))
      .thenReturn(Right(Some(CoordinatorEpochAndTxnMetadata(coordinatorEpoch, txnMetadata))))

    coordinator.handleAddPartitionsToTransaction(transactionalId, producerId, producerEpoch, partitions, errorsCallback, clientTransactionVersion)

    verify(transactionManager).getTransactionState(ArgumentMatchers.eq(transactionalId))
    verify(transactionManager).appendTransactionToLog(
      ArgumentMatchers.eq(transactionalId),
      ArgumentMatchers.eq(coordinatorEpoch),
      any[TxnTransitMetadata],
      any(),
      any(),
      any()
    )
  }

  @Test
  def shouldRespondWithErrorsNoneOnAddPartitionWhenNoErrorsAndPartitionsTheSame(): Unit = {
    when(transactionManager.getTransactionState(ArgumentMatchers.eq(transactionalId)))
      .thenReturn(Right(Some(CoordinatorEpochAndTxnMetadata(coordinatorEpoch,
        new TransactionMetadata(transactionalId, 0, 0, RecordBatch.NO_PRODUCER_ID,
          0, RecordBatch.NO_PRODUCER_EPOCH, 0, Empty, partitions, 0, 0, TV_0)))))

    coordinator.handleAddPartitionsToTransaction(transactionalId, 0L, 0, partitions, errorsCallback, TV_0)
    assertEquals(Errors.NONE, error)
    verify(transactionManager).getTransactionState(ArgumentMatchers.eq(transactionalId))
  }

  @Test
  def shouldRespondWithErrorsNoneOnAddPartitionWhenOngoingVerifyOnlyAndPartitionsTheSame(): Unit = {
    var errors: Map[TopicPartition, Errors] = Map.empty

    def verifyPartitionsInTxnCallback(result: AddPartitionsToTxnResult): Unit = {
      errors = AddPartitionsToTxnResponse.errorsForTransaction(result.topicResults()).asScala.toMap
    }

    when(transactionManager.getTransactionState(ArgumentMatchers.eq(transactionalId)))
      .thenReturn(Right(Some(CoordinatorEpochAndTxnMetadata(coordinatorEpoch,
        new TransactionMetadata(transactionalId, 0, 0, RecordBatch.NO_PRODUCER_ID,
          0, RecordBatch.NO_PRODUCER_EPOCH, 0, Ongoing, partitions, 0, 0, TV_0)))))

    coordinator.handleVerifyPartitionsInTransaction(transactionalId, 0L, 0, partitions, verifyPartitionsInTxnCallback)
    errors.foreach { case (_, error) =>
      assertEquals(Errors.NONE, error)
    }
    verify(transactionManager).getTransactionState(ArgumentMatchers.eq(transactionalId))
  }

  @Test
  def shouldRespondWithInvalidTxnStateWhenVerifyOnlyAndPartitionNotPresent(): Unit = {
    var errors: Map[TopicPartition, Errors] = Map.empty

    def verifyPartitionsInTxnCallback(result: AddPartitionsToTxnResult): Unit = {
      errors = AddPartitionsToTxnResponse.errorsForTransaction(result.topicResults()).asScala.toMap
    }

    when(transactionManager.getTransactionState(ArgumentMatchers.eq(transactionalId)))
      .thenReturn(Right(Some(CoordinatorEpochAndTxnMetadata(coordinatorEpoch,
<<<<<<< HEAD
        new TransactionMetadata(transactionalId, 0, 0, 0, RecordBatch.NO_PRODUCER_EPOCH, 0, Empty, partitions, 0, 0)))))

=======
        new TransactionMetadata(transactionalId, 0, 0, RecordBatch.NO_PRODUCER_ID,
          0, RecordBatch.NO_PRODUCER_EPOCH, 0, Empty, partitions, 0, 0, TV_0)))))
    
>>>>>>> 9494bebe
    val extraPartitions = partitions ++ Set(new TopicPartition("topic2", 0))

    coordinator.handleVerifyPartitionsInTransaction(transactionalId, 0L, 0, extraPartitions, verifyPartitionsInTxnCallback)
    assertEquals(Errors.TRANSACTION_ABORTABLE, errors(new TopicPartition("topic2", 0)))
    assertEquals(Errors.NONE, errors(new TopicPartition("topic1", 0)))
    verify(transactionManager).getTransactionState(ArgumentMatchers.eq(transactionalId))
  }

  @ParameterizedTest
  @ValueSource(shorts = Array(0, 2))
  def shouldReplyWithInvalidPidMappingOnEndTxnWhenTxnIdDoesntExist(transactionVersion: Short): Unit = {
    val clientTransactionVersion = TransactionVersion.fromFeatureLevel(transactionVersion)
    when(transactionManager.getTransactionState(ArgumentMatchers.eq(transactionalId)))
      .thenReturn(Right(None))

    coordinator.handleEndTransaction(transactionalId, 0, 0, TransactionResult.COMMIT, clientTransactionVersion, endTxnCallback)
    assertEquals(Errors.INVALID_PRODUCER_ID_MAPPING, error)
    verify(transactionManager).getTransactionState(ArgumentMatchers.eq(transactionalId))
  }

  @ParameterizedTest
  @ValueSource(shorts = Array(0, 2))
  def shouldReplyWithInvalidPidMappingOnEndTxnWhenPidDosentMatchMapped(transactionVersion: Short): Unit = {
    val clientTransactionVersion = TransactionVersion.fromFeatureLevel(transactionVersion)
    when(transactionManager.getTransactionState(ArgumentMatchers.eq(transactionalId)))
      .thenReturn(Right(Some(CoordinatorEpochAndTxnMetadata(coordinatorEpoch,
        new TransactionMetadata(transactionalId, 10, 10, RecordBatch.NO_PRODUCER_ID,
          0, RecordBatch.NO_PRODUCER_EPOCH, 0, Ongoing, collection.mutable.Set.empty[TopicPartition], 0, time.milliseconds(), TV_0)))))

    coordinator.handleEndTransaction(transactionalId, 0, 0, TransactionResult.COMMIT, clientTransactionVersion, endTxnCallback)
    assertEquals(Errors.INVALID_PRODUCER_ID_MAPPING, error)
    verify(transactionManager).getTransactionState(ArgumentMatchers.eq(transactionalId))
  }

  @ParameterizedTest
  @ValueSource(shorts = Array(0, 2))
  def shouldReplyWithProducerFencedOnEndTxnWhenEpochIsNotSameAsTransaction(transactionVersion: Short): Unit = {
    val clientTransactionVersion = TransactionVersion.fromFeatureLevel(transactionVersion)
    when(transactionManager.getTransactionState(ArgumentMatchers.eq(transactionalId)))
      .thenReturn(Right(Some(CoordinatorEpochAndTxnMetadata(coordinatorEpoch,
        new TransactionMetadata(transactionalId, producerId, producerId, RecordBatch.NO_PRODUCER_ID, producerEpoch,
          (producerEpoch - 1).toShort, 1, Ongoing, collection.mutable.Set.empty[TopicPartition], 0, time.milliseconds(), TV_0)))))

    coordinator.handleEndTransaction(transactionalId, producerId, 0, TransactionResult.COMMIT, clientTransactionVersion, endTxnCallback)
    assertEquals(Errors.PRODUCER_FENCED, error)
    verify(transactionManager).getTransactionState(ArgumentMatchers.eq(transactionalId))
  }

<<<<<<< HEAD
  @Test
  def shouldReturnOkOnEndTxnWhenStatusIsCompleteCommitAndResultIsCommit(): Unit = {
=======
  @ParameterizedTest
  @ValueSource(booleans = Array(false, true))
  def testEndTxnWhenStatusIsCompleteCommitAndResultIsCommitInV1(isRetry: Boolean): Unit = {
    val clientTransactionVersion = TransactionVersion.fromFeatureLevel(0)
>>>>>>> 9494bebe
    when(transactionManager.getTransactionState(ArgumentMatchers.eq(transactionalId)))
      .thenReturn(Right(Some(CoordinatorEpochAndTxnMetadata(coordinatorEpoch,
        new TransactionMetadata(transactionalId, producerId, producerId, RecordBatch.NO_PRODUCER_ID, producerEpoch,
          (producerEpoch - 1).toShort, 1, CompleteCommit, collection.mutable.Set.empty[TopicPartition], 0, time.milliseconds(), clientTransactionVersion)))))

    val epoch = if (isRetry) producerEpoch - 1 else producerEpoch
    coordinator.handleEndTransaction(transactionalId, producerId, epoch.toShort, TransactionResult.COMMIT, clientTransactionVersion, endTxnCallback)
    if (isRetry) {
      assertEquals(Errors.PRODUCER_FENCED, error)
    } else {
      assertEquals(Errors.NONE, error)
      verify(transactionManager, never()).appendTransactionToLog(
        ArgumentMatchers.eq(transactionalId),
        ArgumentMatchers.any(),
        ArgumentMatchers.any(),
        ArgumentMatchers.any(),
        ArgumentMatchers.any(),
        ArgumentMatchers.any()
      )
    }
    verify(transactionManager).getTransactionState(ArgumentMatchers.eq(transactionalId))
  }

<<<<<<< HEAD
  @Test
  def shouldReturnOkOnEndTxnWhenStatusIsCompleteAbortAndResultIsAbort(): Unit = {
    val txnMetadata = new TransactionMetadata(transactionalId, producerId, producerId, producerEpoch, (producerEpoch - 1).toShort, 1, CompleteAbort, collection.mutable.Set.empty[TopicPartition], 0, time.milliseconds())
=======
  @ParameterizedTest
  @ValueSource(booleans = Array(false, true))
  def testEndTxnWhenStatusIsCompleteCommitAndResultIsCommitInV2(isRetry: Boolean): Unit = {
    val clientTransactionVersion = TransactionVersion.fromFeatureLevel(2)
    when(transactionManager.getTransactionState(ArgumentMatchers.eq(transactionalId)))
      .thenReturn(Right(Some(CoordinatorEpochAndTxnMetadata(coordinatorEpoch,
        new TransactionMetadata(transactionalId, producerId, producerId, RecordBatch.NO_PRODUCER_ID, producerEpoch,
          (producerEpoch - 1).toShort, 1, CompleteCommit, collection.mutable.Set.empty[TopicPartition], 0, time.milliseconds(), clientTransactionVersion)))))

    val epoch = if (isRetry) producerEpoch - 1 else producerEpoch
    coordinator.handleEndTransaction(transactionalId, producerId, epoch.toShort, TransactionResult.COMMIT, clientTransactionVersion, endTxnCallback)
    if (isRetry) {
      assertEquals(Errors.NONE, error)
    } else {
      assertEquals(Errors.INVALID_TXN_STATE, error)
    }
    verify(transactionManager).getTransactionState(ArgumentMatchers.eq(transactionalId))
  }

  @ParameterizedTest
  @ValueSource(booleans = Array(false, true))
  def testEndTxnWhenStatusIsCompleteAbortAndResultIsAbortInV1(isRetry: Boolean): Unit = {
    val clientTransactionVersion = TransactionVersion.fromFeatureLevel(0)
    val txnMetadata = new TransactionMetadata(transactionalId, producerId, producerId, RecordBatch.NO_PRODUCER_ID,
      producerEpoch, (producerEpoch - 1).toShort, 1, CompleteAbort, collection.mutable.Set.empty[TopicPartition], 0, time.milliseconds(), clientTransactionVersion)
    when(transactionManager.getTransactionState(ArgumentMatchers.eq(transactionalId)))
      .thenReturn(Right(Some(CoordinatorEpochAndTxnMetadata(coordinatorEpoch, txnMetadata))))

    val nextProducerEpoch = if (isRetry) producerEpoch - 1 else producerEpoch
    coordinator.handleEndTransaction(transactionalId, producerId, nextProducerEpoch.toShort, TransactionResult.ABORT, clientTransactionVersion, endTxnCallback)
    if (isRetry) {
      assertEquals(Errors.PRODUCER_FENCED, error)
    } else {
      assertEquals(Errors.NONE, error)
    }
    verify(transactionManager).getTransactionState(ArgumentMatchers.eq(transactionalId))
  }

  @ParameterizedTest
  @ValueSource(booleans = Array(false, true))
  def shouldReturnOkOnEndTxnWhenStatusIsCompleteAbortAndResultIsAbortInV2(isRetry: Boolean): Unit = {
    val clientTransactionVersion = TransactionVersion.fromFeatureLevel(2)
    val txnMetadata = new TransactionMetadata(transactionalId, producerId, producerId, RecordBatch.NO_PRODUCER_ID,
      producerEpoch, (producerEpoch - 1).toShort, 1, CompleteAbort, collection.mutable.Set.empty[TopicPartition], 0, time.milliseconds(), clientTransactionVersion)
>>>>>>> 9494bebe
    when(transactionManager.getTransactionState(ArgumentMatchers.eq(transactionalId)))
      .thenReturn(Right(Some(CoordinatorEpochAndTxnMetadata(coordinatorEpoch, txnMetadata))))

    val nextProducerEpoch = if (isRetry) producerEpoch - 1 else producerEpoch
    coordinator.handleEndTransaction(transactionalId, producerId, nextProducerEpoch.toShort , TransactionResult.ABORT, clientTransactionVersion, endTxnCallback)
    assertEquals(Errors.NONE, error)
    if (isRetry) {
      verify(transactionManager, never()).appendTransactionToLog(
        ArgumentMatchers.eq(transactionalId),
        ArgumentMatchers.any(),
        ArgumentMatchers.any(),
        ArgumentMatchers.any(),
        ArgumentMatchers.any(),
        ArgumentMatchers.any()
      )
    } else {
      val newMetadata = ArgumentCaptor.forClass(classOf[TxnTransitMetadata]);
        verify(transactionManager).appendTransactionToLog(
          ArgumentMatchers.eq(transactionalId),
          ArgumentMatchers.any(),
          newMetadata.capture(),
          ArgumentMatchers.any(),
          ArgumentMatchers.any(),
          ArgumentMatchers.any()
        )
      assertEquals(producerEpoch + 1, newMetadata.getValue.asInstanceOf[TxnTransitMetadata].producerEpoch, newMetadata.getValue.asInstanceOf[TxnTransitMetadata].toString)
      assertEquals(time.milliseconds(), newMetadata.getValue.asInstanceOf[TxnTransitMetadata].txnStartTimestamp, newMetadata.getValue.asInstanceOf[TxnTransitMetadata].toString)
    }
    verify(transactionManager).getTransactionState(ArgumentMatchers.eq(transactionalId))
  }

  @ParameterizedTest
  @ValueSource(shorts = Array(0, 2))
  def shouldReturnInvalidTxnRequestOnEndTxnRequestWhenStatusIsCompleteAbortAndResultIsNotAbort(transactionVersion: Short): Unit = {
    val clientTransactionVersion = TransactionVersion.fromFeatureLevel(transactionVersion)
    val txnMetadata = new TransactionMetadata(transactionalId, producerId, producerId, RecordBatch.NO_PRODUCER_ID,
      producerEpoch, (producerEpoch - 1).toShort, 1, CompleteAbort, collection.mutable.Set.empty[TopicPartition], 0, time.milliseconds(), clientTransactionVersion)
    when(transactionManager.getTransactionState(ArgumentMatchers.eq(transactionalId)))
      .thenReturn(Right(Some(CoordinatorEpochAndTxnMetadata(coordinatorEpoch, txnMetadata))))

    coordinator.handleEndTransaction(transactionalId, producerId, requestEpoch(clientTransactionVersion), TransactionResult.COMMIT, clientTransactionVersion, endTxnCallback)
    assertEquals(Errors.INVALID_TXN_STATE, error)
    verify(transactionManager).getTransactionState(ArgumentMatchers.eq(transactionalId))
  }

  @Test
  def shouldReturnInvalidTxnRequestOnEndTxnRequestWhenStatusIsCompleteCommitAndResultIsNotCommit(): Unit = {
<<<<<<< HEAD
    val txnMetadata = new TransactionMetadata(transactionalId, producerId, producerId, producerEpoch, (producerEpoch - 1).toShort, 1, CompleteCommit, collection.mutable.Set.empty[TopicPartition], 0, time.milliseconds())
=======
    val clientTransactionVersion = TransactionVersion.fromFeatureLevel(0)
    val txnMetadata = new TransactionMetadata(transactionalId, producerId, producerId, RecordBatch.NO_PRODUCER_ID,
      producerEpoch, (producerEpoch - 1).toShort,1, CompleteCommit, collection.mutable.Set.empty[TopicPartition], 0, time.milliseconds(), clientTransactionVersion)
>>>>>>> 9494bebe
    when(transactionManager.getTransactionState(ArgumentMatchers.eq(transactionalId)))
      .thenReturn(Right(Some(CoordinatorEpochAndTxnMetadata(coordinatorEpoch, txnMetadata))))

    coordinator.handleEndTransaction(transactionalId, producerId, producerEpoch, TransactionResult.ABORT, clientTransactionVersion, endTxnCallback)
    assertEquals(Errors.INVALID_TXN_STATE, error)
    verify(transactionManager).getTransactionState(ArgumentMatchers.eq(transactionalId))
  }

  @ParameterizedTest
  @ValueSource(booleans = Array(false, true))
  def testEndTxnRequestWhenStatusIsCompleteCommitAndResultIsAbortInV1(isRetry: Boolean): Unit = {
    val clientTransactionVersion = TransactionVersion.fromFeatureLevel(0)
    val txnMetadata = new TransactionMetadata(transactionalId, producerId, producerId, RecordBatch.NO_PRODUCER_ID,
      producerEpoch, (producerEpoch - 1).toShort, 1, CompleteCommit, collection.mutable.Set.empty[TopicPartition], 0, time.milliseconds(), clientTransactionVersion)
    when(transactionManager.getTransactionState(ArgumentMatchers.eq(transactionalId)))
      .thenReturn(Right(Some(CoordinatorEpochAndTxnMetadata(coordinatorEpoch, txnMetadata))))

    val epoch = if (isRetry) producerEpoch - 1 else producerEpoch
    coordinator.handleEndTransaction(transactionalId, producerId, epoch.toShort, TransactionResult.ABORT, clientTransactionVersion, endTxnCallback)
    if (isRetry) {
      assertEquals(Errors.PRODUCER_FENCED, error)
    } else {
      assertEquals(Errors.INVALID_TXN_STATE, error)
    }
    verify(transactionManager).getTransactionState(ArgumentMatchers.eq(transactionalId))
  }

  @ParameterizedTest
  @ValueSource(booleans = Array(false, true))
  def testEndTxnRequestWhenStatusIsCompleteCommitAndResultIsAbortInV2(isRetry: Boolean): Unit = {
    val clientTransactionVersion = TransactionVersion.fromFeatureLevel(2)
    val txnMetadata = new TransactionMetadata(transactionalId, producerId, producerId, RecordBatch.NO_PRODUCER_ID,
      producerEpoch, (producerEpoch - 1).toShort, 1, CompleteCommit, collection.mutable.Set.empty[TopicPartition], 0, time.milliseconds(), clientTransactionVersion)
    when(transactionManager.getTransactionState(ArgumentMatchers.eq(transactionalId)))
      .thenReturn(Right(Some(CoordinatorEpochAndTxnMetadata(coordinatorEpoch, txnMetadata))))

    val epoch = if (isRetry) producerEpoch - 1 else producerEpoch
    coordinator.handleEndTransaction(transactionalId, producerId, epoch.toShort, TransactionResult.ABORT, clientTransactionVersion, endTxnCallback)
    if (isRetry) {
      assertEquals(Errors.INVALID_TXN_STATE, error)
    } else {
      assertEquals(Errors.NONE, error)
      val newMetadata = ArgumentCaptor.forClass(classOf[TxnTransitMetadata]);
      verify(transactionManager).appendTransactionToLog(
        ArgumentMatchers.eq(transactionalId),
        ArgumentMatchers.any(),
        newMetadata.capture(),
        ArgumentMatchers.any(),
        ArgumentMatchers.any(),
        ArgumentMatchers.any()
      )
      assertEquals(producerEpoch + 1, newMetadata.getValue.asInstanceOf[TxnTransitMetadata].producerEpoch, newMetadata.getValue.asInstanceOf[TxnTransitMetadata].toString)
      assertEquals(time.milliseconds(), newMetadata.getValue.asInstanceOf[TxnTransitMetadata].txnStartTimestamp, newMetadata.getValue.asInstanceOf[TxnTransitMetadata].toString)
    }
    verify(transactionManager).getTransactionState(ArgumentMatchers.eq(transactionalId))
  }

  @ParameterizedTest
  @ValueSource(shorts = Array(0, 2))
  def shouldReturnConcurrentTransactionsOnEndTxnRequestWhenStatusIsPrepareCommit(transactionVersion: Short): Unit = {
    val clientTransactionVersion = TransactionVersion.fromFeatureLevel(transactionVersion)
    when(transactionManager.getTransactionState(ArgumentMatchers.eq(transactionalId)))
      .thenReturn(Right(Some(CoordinatorEpochAndTxnMetadata(coordinatorEpoch, new TransactionMetadata(transactionalId, producerId, producerId,
        RecordBatch.NO_PRODUCER_ID, producerEpoch, (producerEpoch - 1).toShort, 1, PrepareCommit, collection.mutable.Set.empty[TopicPartition], 0, time.milliseconds(), clientTransactionVersion)))))

    coordinator.handleEndTransaction(transactionalId, producerId, requestEpoch(clientTransactionVersion), TransactionResult.COMMIT, clientTransactionVersion, endTxnCallback)
    assertEquals(Errors.CONCURRENT_TRANSACTIONS, error)
    verify(transactionManager).getTransactionState(ArgumentMatchers.eq(transactionalId))
  }

  @ParameterizedTest
  @ValueSource(shorts = Array(0, 2))
  def shouldReturnInvalidTxnRequestOnEndTxnRequestWhenStatusIsPrepareAbort(transactionVersion: Short): Unit = {
    val clientTransactionVersion = TransactionVersion.fromFeatureLevel(transactionVersion)
    when(transactionManager.getTransactionState(ArgumentMatchers.eq(transactionalId)))
      .thenReturn(Right(Some(CoordinatorEpochAndTxnMetadata(coordinatorEpoch, new TransactionMetadata(transactionalId, producerId, producerId,
        RecordBatch.NO_PRODUCER_ID, producerEpoch, RecordBatch.NO_PRODUCER_EPOCH, 1, PrepareAbort, collection.mutable.Set.empty[TopicPartition], 0, time.milliseconds(), clientTransactionVersion)))))

    coordinator.handleEndTransaction(transactionalId, producerId, requestEpoch(clientTransactionVersion), TransactionResult.COMMIT, clientTransactionVersion, endTxnCallback)
    assertEquals(Errors.INVALID_TXN_STATE, error)
    verify(transactionManager).getTransactionState(ArgumentMatchers.eq(transactionalId))
  }

  @Test
  def TestEndTxnRequestWhenEmptyTransactionStateForAbortInV1(): Unit = {
    val clientTransactionVersion = TransactionVersion.fromFeatureLevel(0)
    when(transactionManager.getTransactionState(ArgumentMatchers.eq(transactionalId)))
      .thenReturn(Right(Some(CoordinatorEpochAndTxnMetadata(coordinatorEpoch, new TransactionMetadata(transactionalId, producerId, producerId,
        RecordBatch.NO_PRODUCER_ID, producerEpoch, RecordBatch.NO_PRODUCER_EPOCH, 1, Empty, collection.mutable.Set.empty[TopicPartition], 0, time.milliseconds(), clientTransactionVersion)))))

    coordinator.handleEndTransaction(transactionalId, producerId, producerEpoch, TransactionResult.ABORT, clientTransactionVersion, endTxnCallback)
    assertEquals(Errors.INVALID_TXN_STATE, error)
    verify(transactionManager).getTransactionState(ArgumentMatchers.eq(transactionalId))
  }

  @ParameterizedTest
  @ValueSource(booleans = Array(false, true))
  def TestEndTxnRequestWhenEmptyTransactionStateForAbortInV2(isRetry: Boolean): Unit = {
    val clientTransactionVersion = TransactionVersion.fromFeatureLevel(2)
    when(transactionManager.getTransactionState(ArgumentMatchers.eq(transactionalId)))
      .thenReturn(Right(Some(CoordinatorEpochAndTxnMetadata(coordinatorEpoch, new TransactionMetadata(transactionalId, producerId, producerId,
        RecordBatch.NO_PRODUCER_ID, producerEpoch, RecordBatch.NO_PRODUCER_EPOCH, 1, Empty, collection.mutable.Set.empty[TopicPartition], 0, time.milliseconds(), clientTransactionVersion)))))

    val epoch = if (isRetry) producerEpoch - 1 else producerEpoch
    coordinator.handleEndTransaction(transactionalId, producerId, epoch.toShort, TransactionResult.ABORT, clientTransactionVersion, endTxnCallback)
    if (isRetry) {
      assertEquals(Errors.PRODUCER_FENCED, error)
    } else {
      assertEquals(Errors.NONE, error)
      val newMetadata = ArgumentCaptor.forClass(classOf[TxnTransitMetadata]);
      verify(transactionManager).appendTransactionToLog(
        ArgumentMatchers.eq(transactionalId),
        ArgumentMatchers.any(),
        newMetadata.capture(),
        ArgumentMatchers.any(),
        ArgumentMatchers.any(),
        ArgumentMatchers.any()
      )
      assertEquals(producerEpoch + 1, newMetadata.getValue.asInstanceOf[TxnTransitMetadata].producerEpoch, newMetadata.getValue.asInstanceOf[TxnTransitMetadata].toString)
      assertEquals(time.milliseconds(), newMetadata.getValue.asInstanceOf[TxnTransitMetadata].txnStartTimestamp, newMetadata.getValue.asInstanceOf[TxnTransitMetadata].toString)
    }
    verify(transactionManager).getTransactionState(ArgumentMatchers.eq(transactionalId))
  }

  @ParameterizedTest
  @ValueSource(booleans = Array(false, true))
  def TestEndTxnRequestWhenEmptyTransactionStateForCommitInV2(isRetry: Boolean): Unit = {
    val clientTransactionVersion = TransactionVersion.fromFeatureLevel(2)
    when(transactionManager.getTransactionState(ArgumentMatchers.eq(transactionalId)))
      .thenReturn(Right(Some(CoordinatorEpochAndTxnMetadata(coordinatorEpoch, new TransactionMetadata(transactionalId, producerId, producerId,
        RecordBatch.NO_PRODUCER_ID, producerEpoch, RecordBatch.NO_PRODUCER_EPOCH, 1, Empty, collection.mutable.Set.empty[TopicPartition], 0, time.milliseconds(), clientTransactionVersion)))))

    val epoch = if (isRetry) producerEpoch - 1 else producerEpoch
    coordinator.handleEndTransaction(transactionalId, producerId, epoch.toShort, TransactionResult.COMMIT, clientTransactionVersion, endTxnCallback)
    if (isRetry) {
      assertEquals(Errors.PRODUCER_FENCED, error)
    } else {
      assertEquals(Errors.INVALID_TXN_STATE, error)
    }
    verify(transactionManager).getTransactionState(ArgumentMatchers.eq(transactionalId))
  }

  @Test
  def shouldReturnInvalidTxnRequestOnEndTxnV2IfNotEndTxnV2Retry(): Unit = {
    when(transactionManager.getTransactionState(ArgumentMatchers.eq(transactionalId)))
      .thenReturn(Right(Some(CoordinatorEpochAndTxnMetadata(coordinatorEpoch, new TransactionMetadata(transactionalId, producerId, producerId,
        RecordBatch.NO_PRODUCER_ID, producerEpoch, RecordBatch.NO_PRODUCER_EPOCH, 1, PrepareCommit, collection.mutable.Set.empty[TopicPartition], 0, time.milliseconds(), TV_2)))))

    // If producerEpoch is the same, this is not a retry of the EndTxnRequest, but the next EndTxnRequest. Return PRODUCER_FENCED.
    coordinator.handleEndTransaction(transactionalId, producerId, producerEpoch, TransactionResult.COMMIT, TV_2, endTxnCallback)
    assertEquals(Errors.PRODUCER_FENCED, error)
    verify(transactionManager).getTransactionState(ArgumentMatchers.eq(transactionalId))

    when(transactionManager.getTransactionState(ArgumentMatchers.eq(transactionalId)))
      .thenReturn(Right(Some(CoordinatorEpochAndTxnMetadata(coordinatorEpoch, new TransactionMetadata(transactionalId, producerId, producerId,
        RecordBatch.NO_PRODUCER_ID, producerEpoch, RecordBatch.NO_PRODUCER_EPOCH, 1, CompleteCommit, collection.mutable.Set.empty[TopicPartition], 0, time.milliseconds(), TV_2)))))

    // If producerEpoch is the same, this is not a retry of the EndTxnRequest, but the next EndTxnRequest. Return INVALID_TXN_STATE.
    coordinator.handleEndTransaction(transactionalId, producerId, producerEpoch, TransactionResult.COMMIT, TV_2, endTxnCallback)
    assertEquals(Errors.INVALID_TXN_STATE, error)
    verify(transactionManager, times(2)).getTransactionState(ArgumentMatchers.eq(transactionalId))
  }

  @Test
  def shouldReturnOkOnEndTxnV2IfEndTxnV2RetryEpochOverflow(): Unit = {
    when(transactionManager.getTransactionState(ArgumentMatchers.eq(transactionalId)))
      .thenReturn(Right(Some(CoordinatorEpochAndTxnMetadata(coordinatorEpoch, new TransactionMetadata(transactionalId, producerId, producerId,
        producerId2, Short.MaxValue, (Short.MaxValue - 1).toShort, 1, PrepareCommit, collection.mutable.Set.empty[TopicPartition], 0, time.milliseconds(), TV_2)))))

    // Return CONCURRENT_TRANSACTIONS while transaction is still completing
    coordinator.handleEndTransaction(transactionalId, producerId, (Short.MaxValue - 1).toShort, TransactionResult.COMMIT, TV_2, endTxnCallback)
    assertEquals(Errors.CONCURRENT_TRANSACTIONS, error)
    verify(transactionManager).getTransactionState(ArgumentMatchers.eq(transactionalId))

    when(transactionManager.getTransactionState(ArgumentMatchers.eq(transactionalId)))
      .thenReturn(Right(Some(CoordinatorEpochAndTxnMetadata(coordinatorEpoch, new TransactionMetadata(transactionalId, producerId2, producerId,
        RecordBatch.NO_PRODUCER_ID, 0, RecordBatch.NO_PRODUCER_EPOCH, 1, CompleteCommit, collection.mutable.Set.empty[TopicPartition], 0, time.milliseconds(), TV_2)))))

    coordinator.handleEndTransaction(transactionalId, producerId, (Short.MaxValue - 1).toShort, TransactionResult.COMMIT, TV_2, endTxnCallback)
    assertEquals(Errors.NONE, error)
    assertNotEquals(RecordBatch.NO_PRODUCER_ID, newProducerId)
    assertNotEquals(producerId, newProducerId)
    assertEquals(0, newEpoch)
    verify(transactionManager, times(2)).getTransactionState(ArgumentMatchers.eq(transactionalId))
  }

  @Test
  def shouldReturnConcurrentTxnOnAddPartitionsIfEndTxnV2EpochOverflowAndNotComplete(): Unit = {
    val prepareWithPending = new TransactionMetadata(transactionalId, producerId, producerId,
      producerId2, Short.MaxValue, (Short.MaxValue - 1).toShort, 1, PrepareCommit, collection.mutable.Set.empty[TopicPartition], 0, time.milliseconds(), TV_2)
    val txnTransitMetadata = prepareWithPending.prepareComplete(time.milliseconds())

    when(transactionManager.getTransactionState(ArgumentMatchers.eq(transactionalId)))
      .thenReturn(Right(Some(CoordinatorEpochAndTxnMetadata(coordinatorEpoch, prepareWithPending))))

    // Return CONCURRENT_TRANSACTIONS while transaction is still completing
    coordinator.handleAddPartitionsToTransaction(transactionalId, producerId2, 0, partitions, errorsCallback, TV_2)
    assertEquals(Errors.CONCURRENT_TRANSACTIONS, error)
    verify(transactionManager).getTransactionState(ArgumentMatchers.eq(transactionalId))

    prepareWithPending.completeTransitionTo(txnTransitMetadata)
    assertEquals(CompleteCommit, prepareWithPending.state)
    when(transactionManager.getTransactionState(ArgumentMatchers.eq(transactionalId)))
      .thenReturn(Right(Some(CoordinatorEpochAndTxnMetadata(coordinatorEpoch, prepareWithPending))))
    when(transactionManager.appendTransactionToLog(
      ArgumentMatchers.eq(transactionalId),
      ArgumentMatchers.eq(coordinatorEpoch),
      any[TxnTransitMetadata],
      capturedErrorsCallback.capture(),
      any(),
      any())
    ).thenAnswer(_ => capturedErrorsCallback.getValue.apply(Errors.NONE))

    coordinator.handleAddPartitionsToTransaction(transactionalId, producerId2, 0, partitions, errorsCallback, TV_2)

    assertEquals(Errors.NONE, error)
    verify(transactionManager, times(2)).getTransactionState(ArgumentMatchers.eq(transactionalId))
  }

  @ParameterizedTest
  @ValueSource(shorts = Array(0, 2))
  def shouldAppendPrepareCommitToLogOnEndTxnWhenStatusIsOngoingAndResultIsCommit(transactionVersion: Short): Unit = {
    val clientTransactionVersion = TransactionVersion.fromFeatureLevel(transactionVersion)
    mockPrepare(PrepareCommit, clientTransactionVersion)

    coordinator.handleEndTransaction(transactionalId, producerId, producerEpoch, TransactionResult.COMMIT, clientTransactionVersion, endTxnCallback)
    verify(transactionManager).getTransactionState(ArgumentMatchers.eq(transactionalId))
    verify(transactionManager).appendTransactionToLog(
      ArgumentMatchers.eq(transactionalId),
      ArgumentMatchers.eq(coordinatorEpoch),
      any(),
      any(),
      any(),
      any())
  }

  @ParameterizedTest
  @ValueSource(shorts = Array(0, 2))
  def shouldAppendPrepareAbortToLogOnEndTxnWhenStatusIsOngoingAndResultIsAbort(transactionVersion: Short): Unit = {
    val clientTransactionVersion = TransactionVersion.fromFeatureLevel(transactionVersion)
    mockPrepare(PrepareAbort, clientTransactionVersion)

    coordinator.handleEndTransaction(transactionalId, producerId, producerEpoch, TransactionResult.ABORT, clientTransactionVersion, endTxnCallback)
    verify(transactionManager).getTransactionState(ArgumentMatchers.eq(transactionalId))
    verify(transactionManager).appendTransactionToLog(
      ArgumentMatchers.eq(transactionalId),
      ArgumentMatchers.eq(coordinatorEpoch),
      any(),
      any(),
      any(),
      any())
  }

  @ParameterizedTest
  @ValueSource(shorts = Array(0, 2))
  def shouldRespondWithInvalidRequestOnEndTxnWhenTransactionalIdIsNull(transactionVersion: Short): Unit = {
    val clientTransactionVersion = TransactionVersion.fromFeatureLevel(transactionVersion)
    coordinator.handleEndTransaction(null, 0, 0, TransactionResult.COMMIT, clientTransactionVersion, endTxnCallback)
    assertEquals(Errors.INVALID_REQUEST, error)
  }

  @ParameterizedTest
  @ValueSource(shorts = Array(0, 2))
  def shouldRespondWithInvalidRequestOnEndTxnWhenTransactionalIdIsEmpty(transactionVersion: Short): Unit = {
    val clientTransactionVersion = TransactionVersion.fromFeatureLevel(transactionVersion)
    when(transactionManager.getTransactionState(ArgumentMatchers.eq(transactionalId)))
      .thenReturn(Left(Errors.NOT_COORDINATOR))

    coordinator.handleEndTransaction("", 0, 0, TransactionResult.COMMIT, clientTransactionVersion, endTxnCallback)
    assertEquals(Errors.INVALID_REQUEST, error)
  }

  @ParameterizedTest
  @ValueSource(shorts = Array(0, 2))
  def shouldRespondWithNotCoordinatorOnEndTxnWhenIsNotCoordinatorForId(transactionVersion: Short): Unit = {
    val clientTransactionVersion = TransactionVersion.fromFeatureLevel(transactionVersion)
    when(transactionManager.getTransactionState(ArgumentMatchers.eq(transactionalId)))
      .thenReturn(Left(Errors.NOT_COORDINATOR))

    coordinator.handleEndTransaction(transactionalId, 0, 0, TransactionResult.COMMIT, clientTransactionVersion, endTxnCallback)
    assertEquals(Errors.NOT_COORDINATOR, error)
  }

  @ParameterizedTest
  @ValueSource(shorts = Array(0, 2))
  def shouldRespondWithCoordinatorLoadInProgressOnEndTxnWhenCoordinatorIsLoading(transactionVersion: Short): Unit = {
    val clientTransactionVersion = TransactionVersion.fromFeatureLevel(transactionVersion)
    when(transactionManager.getTransactionState(ArgumentMatchers.eq(transactionalId)))
      .thenReturn(Left(Errors.COORDINATOR_LOAD_IN_PROGRESS))

    coordinator.handleEndTransaction(transactionalId, 0, 0, TransactionResult.COMMIT, clientTransactionVersion, endTxnCallback)
    assertEquals(Errors.COORDINATOR_LOAD_IN_PROGRESS, error)
  }

  @ParameterizedTest
  @ValueSource(shorts = Array(0, 2))
  def shouldReturnInvalidEpochOnEndTxnWhenEpochIsLarger(transactionVersion: Short): Unit = {
    val clientTransactionVersion = TransactionVersion.fromFeatureLevel(transactionVersion)
    val serverProducerEpoch = 1.toShort
    verifyEndTxnEpoch(serverProducerEpoch, (serverProducerEpoch + 1).toShort, clientTransactionVersion)
  }

  @ParameterizedTest
  @ValueSource(shorts = Array(0, 2))
  def shouldReturnInvalidEpochOnEndTxnWhenEpochIsSmaller(transactionVersion: Short): Unit = {
    val clientTransactionVersion = TransactionVersion.fromFeatureLevel(transactionVersion)
    val serverProducerEpoch = 2.toShort
    // Since we bump epoch in transactionV2 the request should be one producer ID older
    verifyEndTxnEpoch(serverProducerEpoch, requestEpoch(clientTransactionVersion), clientTransactionVersion)
  }

  private def verifyEndTxnEpoch(metadataEpoch: Short, requestEpoch: Short, clientTransactionVersion: TransactionVersion): Unit = {
    when(transactionManager.getTransactionState(ArgumentMatchers.eq(transactionalId)))
      .thenReturn(Right(Some(CoordinatorEpochAndTxnMetadata(coordinatorEpoch,
        new TransactionMetadata(transactionalId, producerId, producerId, RecordBatch.NO_PRODUCER_ID, metadataEpoch, 1,
          1, CompleteCommit, collection.mutable.Set.empty[TopicPartition], 0, time.milliseconds(), clientTransactionVersion)))))

    coordinator.handleEndTransaction(transactionalId, producerId, requestEpoch, TransactionResult.COMMIT, clientTransactionVersion, endTxnCallback)
    assertEquals(Errors.PRODUCER_FENCED, error)
    verify(transactionManager).getTransactionState(ArgumentMatchers.eq(transactionalId))
  }

  @Test
  def shouldIncrementEpochAndUpdateMetadataOnHandleInitPidWhenExistingEmptyTransaction(): Unit = {
    validateIncrementEpochAndUpdateMetadata(Empty, 0)
  }

  @ParameterizedTest
  @ValueSource(shorts = Array(0, 2))
  def shouldIncrementEpochAndUpdateMetadataOnHandleInitPidWhenExistingCompleteTransaction(clientTransactionVersion: Short): Unit = {
    validateIncrementEpochAndUpdateMetadata(CompleteAbort, clientTransactionVersion)
  }

  @ParameterizedTest
  @ValueSource(shorts = Array(0, 2))
  def shouldIncrementEpochAndUpdateMetadataOnHandleInitPidWhenExistingCompleteCommitTransaction(clientTransactionVersion: Short): Unit = {
    validateIncrementEpochAndUpdateMetadata(CompleteCommit, clientTransactionVersion)
  }

  @Test
  def shouldWaitForCommitToCompleteOnHandleInitPidAndExistingTransactionInPrepareCommitState(): Unit = {
    validateRespondsWithConcurrentTransactionsOnInitPidWhenInPrepareState(PrepareCommit)
  }

  @Test
  def shouldWaitForCommitToCompleteOnHandleInitPidAndExistingTransactionInPrepareAbortState(): Unit = {
    validateRespondsWithConcurrentTransactionsOnInitPidWhenInPrepareState(PrepareAbort)
  }

  @Test
  def shouldAbortTransactionOnHandleInitPidWhenExistingTransactionInOngoingState(): Unit = {
    val txnMetadata = new TransactionMetadata(transactionalId, producerId, producerId, RecordBatch.NO_PRODUCER_ID,
      producerEpoch, (producerEpoch - 1).toShort, txnTimeoutMs, Ongoing, partitions, time.milliseconds(), time.milliseconds(), TV_0)

    when(transactionManager.validateTransactionTimeoutMs(anyInt()))
      .thenReturn(true)

    when(transactionManager.getTransactionState(ArgumentMatchers.eq(transactionalId)))
      .thenReturn(Right(Some(CoordinatorEpochAndTxnMetadata(coordinatorEpoch, txnMetadata))))

    when(transactionManager.transactionVersionLevel()).thenReturn(TV_0)

    val originalMetadata = new TransactionMetadata(transactionalId, producerId, producerId, RecordBatch.NO_PRODUCER_ID,
      (producerEpoch + 1).toShort, RecordBatch.NO_PRODUCER_EPOCH, txnTimeoutMs, Ongoing, partitions, time.milliseconds(), time.milliseconds(), TV_0)
    when(transactionManager.appendTransactionToLog(
      ArgumentMatchers.eq(transactionalId),
      ArgumentMatchers.eq(coordinatorEpoch),
      any[TxnTransitMetadata],
      capturedErrorsCallback.capture(),
      any(),
      any())
    ).thenAnswer(_ => capturedErrorsCallback.getValue.apply(Errors.NONE))

    coordinator.handleInitProducerId(transactionalId, txnTimeoutMs, None, initProducerIdMockCallback)

    assertEquals(InitProducerIdResult(-1, -1, Errors.CONCURRENT_TRANSACTIONS), result)
    verify(transactionManager).validateTransactionTimeoutMs(anyInt())
    verify(transactionManager, times(3)).getTransactionState(ArgumentMatchers.eq(transactionalId))
    verify(transactionManager).appendTransactionToLog(
      ArgumentMatchers.eq(transactionalId),
      ArgumentMatchers.eq(coordinatorEpoch),
      ArgumentMatchers.eq(originalMetadata.prepareAbortOrCommit(PrepareAbort, TV_0, RecordBatch.NO_PRODUCER_ID, time.milliseconds(), false)),
      any(),
      any(),
      any())
  }

  @Test
  def shouldFailToAbortTransactionOnHandleInitPidWhenProducerEpochIsSmaller(): Unit = {
    val txnMetadata = new TransactionMetadata(transactionalId, producerId, producerId, RecordBatch.NO_PRODUCER_ID,
      producerEpoch, (producerEpoch - 1).toShort, txnTimeoutMs, Ongoing, partitions, time.milliseconds(), time.milliseconds(), TV_0)

    when(transactionManager.validateTransactionTimeoutMs(anyInt()))
      .thenReturn(true)

    val bumpedTxnMetadata = new TransactionMetadata(transactionalId, producerId, producerId, RecordBatch.NO_PRODUCER_ID,
      (producerEpoch + 2).toShort, (producerEpoch - 1).toShort, txnTimeoutMs, Ongoing, partitions, time.milliseconds(), time.milliseconds(), TV_0)

    when(transactionManager.getTransactionState(ArgumentMatchers.eq(transactionalId)))
      .thenReturn(Right(Some(CoordinatorEpochAndTxnMetadata(coordinatorEpoch, txnMetadata))))
      .thenReturn(Right(Some(CoordinatorEpochAndTxnMetadata(coordinatorEpoch, bumpedTxnMetadata))))

    when(transactionManager.transactionVersionLevel()).thenReturn(TV_0)
    coordinator.handleInitProducerId(transactionalId, txnTimeoutMs, None, initProducerIdMockCallback)

    assertEquals(InitProducerIdResult(-1, -1, Errors.PRODUCER_FENCED), result)

    verify(transactionManager).validateTransactionTimeoutMs(anyInt())
    verify(transactionManager, times(2)).getTransactionState(ArgumentMatchers.eq(transactionalId))
  }

  @Test
  def shouldNotRepeatedlyBumpEpochDueToInitPidDuringOngoingTxnIfAppendToLogFails(): Unit = {
    val txnMetadata = new TransactionMetadata(transactionalId, producerId, producerId, RecordBatch.NO_PRODUCER_ID,
      producerEpoch, RecordBatch.NO_PRODUCER_EPOCH, txnTimeoutMs, Ongoing, partitions, time.milliseconds(), time.milliseconds(), TV_0)

    when(transactionManager.validateTransactionTimeoutMs(anyInt()))
      .thenReturn(true)

    when(transactionManager.putTransactionStateIfNotExists(any[TransactionMetadata]()))
      .thenReturn(Right(CoordinatorEpochAndTxnMetadata(coordinatorEpoch, txnMetadata)))

    when(transactionManager.getTransactionState(ArgumentMatchers.eq(transactionalId)))
      .thenAnswer(_ => Right(Some(CoordinatorEpochAndTxnMetadata(coordinatorEpoch, txnMetadata))))

    when(transactionManager.transactionVersionLevel()).thenReturn(TV_0)

    val originalMetadata = new TransactionMetadata(transactionalId, producerId, producerId, RecordBatch.NO_PRODUCER_ID,
      (producerEpoch + 1).toShort, RecordBatch.NO_PRODUCER_EPOCH, txnTimeoutMs, Ongoing, partitions, time.milliseconds(), time.milliseconds(), TV_0)
    val txnTransitMetadata = originalMetadata.prepareAbortOrCommit(PrepareAbort, TV_0, RecordBatch.NO_PRODUCER_ID, time.milliseconds(), false)
    when(transactionManager.appendTransactionToLog(
      ArgumentMatchers.eq(transactionalId),
      ArgumentMatchers.eq(coordinatorEpoch),
      ArgumentMatchers.eq(txnTransitMetadata),
      capturedErrorsCallback.capture(),
      any(),
      any())
    ).thenAnswer(_ => {
      capturedErrorsCallback.getValue.apply(Errors.NOT_ENOUGH_REPLICAS)
      txnMetadata.pendingState = None
    }).thenAnswer(_ => {
      capturedErrorsCallback.getValue.apply(Errors.NOT_ENOUGH_REPLICAS)
      txnMetadata.pendingState = None
    }).thenAnswer(_ => {
      capturedErrorsCallback.getValue.apply(Errors.NONE)

      // For the successful call, execute the state transitions that would happen in appendTransactionToLog()
      txnMetadata.completeTransitionTo(txnTransitMetadata)
      txnMetadata.prepareComplete(time.milliseconds())
    })

    // For the first two calls, verify that the epoch was only bumped once
    coordinator.handleInitProducerId(transactionalId, txnTimeoutMs, None, initProducerIdMockCallback)
    assertEquals(InitProducerIdResult(-1, -1, Errors.NOT_ENOUGH_REPLICAS), result)

    assertEquals((producerEpoch + 1).toShort, txnMetadata.producerEpoch)
    assertTrue(txnMetadata.hasFailedEpochFence)

    coordinator.handleInitProducerId(transactionalId, txnTimeoutMs, None, initProducerIdMockCallback)
    assertEquals(InitProducerIdResult(-1, -1, Errors.NOT_ENOUGH_REPLICAS), result)

    assertEquals((producerEpoch + 1).toShort, txnMetadata.producerEpoch)
    assertTrue(txnMetadata.hasFailedEpochFence)

    // For the last, successful call, verify that the epoch was not bumped further
    coordinator.handleInitProducerId(transactionalId, txnTimeoutMs, None, initProducerIdMockCallback)
    assertEquals(InitProducerIdResult(-1, -1, Errors.CONCURRENT_TRANSACTIONS), result)

    assertEquals((producerEpoch + 1).toShort, txnMetadata.producerEpoch)
    assertFalse(txnMetadata.hasFailedEpochFence)

    verify(transactionManager, times(3)).validateTransactionTimeoutMs(anyInt())
    verify(transactionManager, times(9)).getTransactionState(ArgumentMatchers.eq(transactionalId))
    verify(transactionManager, times(3)).appendTransactionToLog(
      ArgumentMatchers.eq(transactionalId),
      ArgumentMatchers.eq(coordinatorEpoch),
      ArgumentMatchers.eq(txnTransitMetadata),
      capturedErrorsCallback.capture(),
      any(),
      any())
  }

  @Test
  def shouldUseLastEpochToFenceWhenEpochsAreExhausted(): Unit = {
    val txnMetadata = new TransactionMetadata(transactionalId, producerId, producerId, RecordBatch.NO_PRODUCER_ID,
      (Short.MaxValue - 1).toShort, (Short.MaxValue - 2).toShort, txnTimeoutMs, Ongoing, partitions, time.milliseconds(), time.milliseconds(), TV_0)
    assertTrue(txnMetadata.isProducerEpochExhausted)

    when(transactionManager.validateTransactionTimeoutMs(anyInt()))
      .thenReturn(true)

    val postFenceTxnMetadata = new TransactionMetadata(transactionalId, producerId, producerId, RecordBatch.NO_PRODUCER_ID,
      Short.MaxValue, RecordBatch.NO_PRODUCER_EPOCH, txnTimeoutMs, PrepareAbort, partitions, time.milliseconds(), time.milliseconds(), TV_0)
    when(transactionManager.getTransactionState(ArgumentMatchers.eq(transactionalId)))
      .thenReturn(Right(Some(CoordinatorEpochAndTxnMetadata(coordinatorEpoch, txnMetadata))))
      .thenReturn(Right(Some(CoordinatorEpochAndTxnMetadata(coordinatorEpoch, txnMetadata))))
      .thenReturn(Right(Some(CoordinatorEpochAndTxnMetadata(coordinatorEpoch, postFenceTxnMetadata))))

    when(transactionManager.transactionVersionLevel()).thenReturn(TV_0)

    // InitProducerId uses FenceProducerEpoch so clientTransactionVersion is 0.
    when(transactionManager.appendTransactionToLog(
      ArgumentMatchers.eq(transactionalId),
      ArgumentMatchers.eq(coordinatorEpoch),
      ArgumentMatchers.eq(TxnTransitMetadata(
        producerId = producerId,
        prevProducerId = producerId,
        nextProducerId = RecordBatch.NO_PRODUCER_ID,
        producerEpoch = Short.MaxValue,
        lastProducerEpoch = RecordBatch.NO_PRODUCER_EPOCH,
        txnTimeoutMs = txnTimeoutMs,
        txnState = PrepareAbort,
        topicPartitions = partitions.clone,
        txnStartTimestamp = time.milliseconds(),
        txnLastUpdateTimestamp = time.milliseconds(),
        clientTransactionVersion = TV_0)),
      capturedErrorsCallback.capture(),
      any(),
      any())
    ).thenAnswer(_ => capturedErrorsCallback.getValue.apply(Errors.NONE))

    coordinator.handleInitProducerId(transactionalId, txnTimeoutMs, None, initProducerIdMockCallback)
    assertEquals(Short.MaxValue, txnMetadata.producerEpoch)

    assertEquals(InitProducerIdResult(-1, -1, Errors.CONCURRENT_TRANSACTIONS), result)
    verify(transactionManager).validateTransactionTimeoutMs(anyInt())
    verify(transactionManager, times(3)).getTransactionState(ArgumentMatchers.eq(transactionalId))
    verify(transactionManager).appendTransactionToLog(
      ArgumentMatchers.eq(transactionalId),
      ArgumentMatchers.eq(coordinatorEpoch),
      ArgumentMatchers.eq(TxnTransitMetadata(
        producerId = producerId,
        prevProducerId = producerId,
        nextProducerId = RecordBatch.NO_PRODUCER_ID,
        producerEpoch = Short.MaxValue,
        lastProducerEpoch = RecordBatch.NO_PRODUCER_EPOCH,
        txnTimeoutMs = txnTimeoutMs,
        txnState = PrepareAbort,
        topicPartitions = partitions.clone,
        txnStartTimestamp = time.milliseconds(),
        txnLastUpdateTimestamp = time.milliseconds(),
        clientTransactionVersion = TV_0)),
      any(),
      any(),
      any())
  }

  @Test
  def testInitProducerIdWithNoLastProducerData(): Unit = {
    // If the metadata doesn't include the previous producer data (for example, if it was written to the log by a broker
    // on an old version), the retry case should fail
    val txnMetadata = new TransactionMetadata(transactionalId, producerId, RecordBatch.NO_PRODUCER_ID,
      RecordBatch.NO_PRODUCER_EPOCH, (producerEpoch + 1).toShort, RecordBatch.NO_PRODUCER_EPOCH, txnTimeoutMs, Empty, partitions, time.milliseconds, time.milliseconds, TV_0)

    when(transactionManager.validateTransactionTimeoutMs(anyInt()))
      .thenReturn(true)
    when(transactionManager.getTransactionState(ArgumentMatchers.eq(transactionalId)))
      .thenReturn(Right(Some(CoordinatorEpochAndTxnMetadata(coordinatorEpoch, txnMetadata))))

    // Simulate producer trying to continue after new producer has already been initialized
    coordinator.handleInitProducerId(transactionalId, txnTimeoutMs, Some(new ProducerIdAndEpoch(producerId, producerEpoch)),
      initProducerIdMockCallback)
    assertEquals(InitProducerIdResult(RecordBatch.NO_PRODUCER_ID, RecordBatch.NO_PRODUCER_EPOCH, Errors.PRODUCER_FENCED), result)
  }

  @Test
  def testFenceProducerWhenMappingExistsWithDifferentProducerId(): Unit = {
    // Existing transaction ID maps to new producer ID
    val txnMetadata = new TransactionMetadata(transactionalId, producerId + 1, producerId,
      RecordBatch.NO_PRODUCER_EPOCH, producerEpoch, (producerEpoch - 1).toShort, txnTimeoutMs, Empty, partitions, time.milliseconds, time.milliseconds, TV_0)

    when(transactionManager.validateTransactionTimeoutMs(anyInt()))
      .thenReturn(true)
    when(transactionManager.getTransactionState(ArgumentMatchers.eq(transactionalId)))
      .thenReturn(Right(Some(CoordinatorEpochAndTxnMetadata(coordinatorEpoch, txnMetadata))))

    // Simulate producer trying to continue after new producer has already been initialized
    coordinator.handleInitProducerId(transactionalId, txnTimeoutMs, Some(new ProducerIdAndEpoch(producerId, producerEpoch)),
      initProducerIdMockCallback)
    assertEquals(InitProducerIdResult(RecordBatch.NO_PRODUCER_ID, RecordBatch.NO_PRODUCER_EPOCH, Errors.PRODUCER_FENCED), result)
  }

  @Test
  def testInitProducerIdWithCurrentEpochProvided(): Unit = {
    mockPidGenerator()

    val txnMetadata = new TransactionMetadata(transactionalId, producerId, producerId,
      RecordBatch.NO_PRODUCER_EPOCH, 10, 9, txnTimeoutMs, Empty, partitions, time.milliseconds, time.milliseconds, TV_0)

    when(transactionManager.validateTransactionTimeoutMs(anyInt()))
      .thenReturn(true)
    when(transactionManager.getTransactionState(ArgumentMatchers.eq(transactionalId)))
      .thenReturn(Right(Some(CoordinatorEpochAndTxnMetadata(coordinatorEpoch, txnMetadata))))

    when(transactionManager.appendTransactionToLog(
      ArgumentMatchers.eq(transactionalId),
      ArgumentMatchers.eq(coordinatorEpoch),
      any[TxnTransitMetadata],
      capturedErrorsCallback.capture(),
      any(),
      any())
    ).thenAnswer(_ => {
      capturedErrorsCallback.getValue.apply(Errors.NONE)
      txnMetadata.pendingState = None
    })

    // Re-initialization should succeed and bump the producer epoch
    coordinator.handleInitProducerId(transactionalId, txnTimeoutMs, Some(new ProducerIdAndEpoch(producerId, 10)),
      initProducerIdMockCallback)
    assertEquals(InitProducerIdResult(producerId, 11, Errors.NONE), result)

    // Simulate producer retrying after successfully re-initializing but failing to receive the response
    coordinator.handleInitProducerId(transactionalId, txnTimeoutMs, Some(new ProducerIdAndEpoch(producerId, 10)),
      initProducerIdMockCallback)
    assertEquals(InitProducerIdResult(producerId, 11, Errors.NONE), result)
  }

  @Test
  def testInitProducerIdStaleCurrentEpochProvided(): Unit = {
    mockPidGenerator()

    val txnMetadata = new TransactionMetadata(transactionalId, producerId, producerId,
      RecordBatch.NO_PRODUCER_EPOCH, 10, 9, txnTimeoutMs, Empty, partitions, time.milliseconds, time.milliseconds, TV_0)

    when(transactionManager.validateTransactionTimeoutMs(anyInt()))
      .thenReturn(true)
    when(transactionManager.getTransactionState(ArgumentMatchers.eq(transactionalId)))
      .thenReturn(Right(Some(CoordinatorEpochAndTxnMetadata(coordinatorEpoch, txnMetadata))))

    val capturedTxnTransitMetadata: ArgumentCaptor[TxnTransitMetadata] = ArgumentCaptor.forClass(classOf[TxnTransitMetadata])
    when(transactionManager.appendTransactionToLog(
      ArgumentMatchers.eq(transactionalId),
      ArgumentMatchers.eq(coordinatorEpoch),
      capturedTxnTransitMetadata.capture(),
      capturedErrorsCallback.capture(),
      any(),
      any())
    ).thenAnswer(_ => {
      capturedErrorsCallback.getValue.apply(Errors.NONE)
      txnMetadata.pendingState = None
      txnMetadata.producerEpoch = capturedTxnTransitMetadata.getValue.producerEpoch
      txnMetadata.lastProducerEpoch = capturedTxnTransitMetadata.getValue.lastProducerEpoch
    })

    // With producer epoch at 10, new producer calls InitProducerId and should get epoch 11
    coordinator.handleInitProducerId(transactionalId, txnTimeoutMs, None, initProducerIdMockCallback)
    assertEquals(InitProducerIdResult(producerId, 11, Errors.NONE), result)

    // Simulate old producer trying to continue from epoch 10
    coordinator.handleInitProducerId(transactionalId, txnTimeoutMs, Some(new ProducerIdAndEpoch(producerId, 10)),
      initProducerIdMockCallback)
    assertEquals(InitProducerIdResult(RecordBatch.NO_PRODUCER_ID, RecordBatch.NO_PRODUCER_EPOCH, Errors.PRODUCER_FENCED), result)
  }

  @Test
  def testRetryInitProducerIdAfterProducerIdRotation(): Unit = {
    // Existing transaction ID maps to new producer ID
    val txnMetadata = new TransactionMetadata(transactionalId, producerId, producerId,
      RecordBatch.NO_PRODUCER_EPOCH, (Short.MaxValue - 1).toShort, (Short.MaxValue - 2).toShort, txnTimeoutMs, Empty, partitions, time.milliseconds, time.milliseconds, TV_0)

    when(pidGenerator.generateProducerId())
      .thenReturn(producerId + 1)

    when(transactionManager.validateTransactionTimeoutMs(anyInt()))
      .thenReturn(true)
    when(transactionManager.getTransactionState(ArgumentMatchers.eq(transactionalId)))
      .thenReturn(Right(Some(CoordinatorEpochAndTxnMetadata(coordinatorEpoch, txnMetadata))))

    when(transactionManager.appendTransactionToLog(
      ArgumentMatchers.eq(transactionalId),
      ArgumentMatchers.eq(coordinatorEpoch),
      capturedTxnTransitMetadata.capture(),
      capturedErrorsCallback.capture(),
      any(),
      any())
    ).thenAnswer(_ => {
      capturedErrorsCallback.getValue.apply(Errors.NONE)
      txnMetadata.pendingState = None
      txnMetadata.producerId = capturedTxnTransitMetadata.getValue.producerId
      txnMetadata.prevProducerId = capturedTxnTransitMetadata.getValue.prevProducerId
      txnMetadata.producerEpoch = capturedTxnTransitMetadata.getValue.producerEpoch
      txnMetadata.lastProducerEpoch = capturedTxnTransitMetadata.getValue.lastProducerEpoch
    })

    // Bump epoch and cause producer ID to be rotated
    coordinator.handleInitProducerId(transactionalId, txnTimeoutMs, Some(new ProducerIdAndEpoch(producerId,
      (Short.MaxValue - 1).toShort)), initProducerIdMockCallback)
    assertEquals(InitProducerIdResult(producerId + 1, 0, Errors.NONE), result)

    // Simulate producer retrying old request after producer bump
    coordinator.handleInitProducerId(transactionalId, txnTimeoutMs, Some(new ProducerIdAndEpoch(producerId,
      (Short.MaxValue - 1).toShort)), initProducerIdMockCallback)
    assertEquals(InitProducerIdResult(producerId + 1, 0, Errors.NONE), result)
  }

  @Test
  def testInitProducerIdWithInvalidEpochAfterProducerIdRotation(): Unit = {
    // Existing transaction ID maps to new producer ID
    val txnMetadata = new TransactionMetadata(transactionalId, producerId, producerId,
      RecordBatch.NO_PRODUCER_EPOCH, (Short.MaxValue - 1).toShort, (Short.MaxValue - 2).toShort, txnTimeoutMs, Empty, partitions, time.milliseconds, time.milliseconds, TV_0)

    when(pidGenerator.generateProducerId())
      .thenReturn(producerId + 1)

    when(transactionManager.validateTransactionTimeoutMs(anyInt()))
      .thenReturn(true)
    when(transactionManager.getTransactionState(ArgumentMatchers.eq(transactionalId)))
      .thenReturn(Right(Some(CoordinatorEpochAndTxnMetadata(coordinatorEpoch, txnMetadata))))

    when(transactionManager.appendTransactionToLog(
      ArgumentMatchers.eq(transactionalId),
      ArgumentMatchers.eq(coordinatorEpoch),
      capturedTxnTransitMetadata.capture(),
      capturedErrorsCallback.capture(),
      any(),
      any())
    ).thenAnswer(_ => {
      capturedErrorsCallback.getValue.apply(Errors.NONE)
      txnMetadata.pendingState = None
      txnMetadata.producerId = capturedTxnTransitMetadata.getValue.producerId
      txnMetadata.prevProducerId = capturedTxnTransitMetadata.getValue.prevProducerId
      txnMetadata.producerEpoch = capturedTxnTransitMetadata.getValue.producerEpoch
      txnMetadata.lastProducerEpoch = capturedTxnTransitMetadata.getValue.lastProducerEpoch
    })

    // Bump epoch and cause producer ID to be rotated
    coordinator.handleInitProducerId(transactionalId, txnTimeoutMs, Some(new ProducerIdAndEpoch(producerId,
      (Short.MaxValue - 1).toShort)), initProducerIdMockCallback)
    assertEquals(InitProducerIdResult(producerId + 1, 0, Errors.NONE), result)

    // Validate that producer with old producer ID and stale epoch is fenced
    coordinator.handleInitProducerId(transactionalId, txnTimeoutMs, Some(new ProducerIdAndEpoch(producerId,
      (Short.MaxValue - 2).toShort)), initProducerIdMockCallback)
    assertEquals(InitProducerIdResult(RecordBatch.NO_PRODUCER_ID, RecordBatch.NO_PRODUCER_EPOCH, Errors.PRODUCER_FENCED), result)
  }

  @Test
  def shouldRemoveTransactionsForPartitionOnEmigration(): Unit = {
    coordinator.onResignation(0, Some(coordinatorEpoch))
    verify(transactionManager).removeTransactionsForTxnTopicPartition(0, coordinatorEpoch)
    verify(transactionMarkerChannelManager).removeMarkersForTxnTopicPartition(0)
  }

  @Test
  def shouldAbortExpiredTransactionsInOngoingStateAndBumpEpoch(): Unit = {
    val now = time.milliseconds()
    val txnMetadata = new TransactionMetadata(transactionalId, producerId, producerId,
      RecordBatch.NO_PRODUCER_EPOCH, producerEpoch, RecordBatch.NO_PRODUCER_EPOCH, txnTimeoutMs, Ongoing, partitions, now, now, TV_0)

    when(transactionManager.timedOutTransactions())
      .thenReturn(List(TransactionalIdAndProducerIdEpoch(transactionalId, producerId, producerEpoch)))
    when(transactionManager.getTransactionState(ArgumentMatchers.eq(transactionalId)))
      .thenReturn(Right(Some(CoordinatorEpochAndTxnMetadata(coordinatorEpoch, txnMetadata))))

    // Transaction timeouts use FenceProducerEpoch so clientTransactionVersion is 0.
    val expectedTransition = TxnTransitMetadata(producerId, producerId, RecordBatch.NO_PRODUCER_EPOCH, (producerEpoch + 1).toShort,
      RecordBatch.NO_PRODUCER_EPOCH, txnTimeoutMs, PrepareAbort, partitions.clone, now,
      now + TransactionStateManagerConfig.TRANSACTIONS_ABORT_TIMED_OUT_TRANSACTION_CLEANUP_INTERVAL_MS_DEFAULT, TV_0)

    when(transactionManager.transactionVersionLevel()).thenReturn(TV_0)

    when(transactionManager.appendTransactionToLog(ArgumentMatchers.eq(transactionalId),
      ArgumentMatchers.eq(coordinatorEpoch),
      ArgumentMatchers.eq(expectedTransition),
      capturedErrorsCallback.capture(),
      any(),
      any())
    ).thenAnswer(_ => {})

    coordinator.startup(() => transactionStatePartitionCount, false)
    time.sleep(TransactionStateManagerConfig.TRANSACTIONS_ABORT_TIMED_OUT_TRANSACTION_CLEANUP_INTERVAL_MS_DEFAULT)
    scheduler.tick()
    verify(transactionManager).timedOutTransactions()
    verify(transactionManager, times(2)).getTransactionState(ArgumentMatchers.eq(transactionalId))
    verify(transactionManager).appendTransactionToLog(ArgumentMatchers.eq(transactionalId),
      ArgumentMatchers.eq(coordinatorEpoch),
      ArgumentMatchers.eq(expectedTransition),
      capturedErrorsCallback.capture(),
      any(),
      any())
  }

  @Test
  def shouldNotAcceptSmallerEpochDuringTransactionExpiration(): Unit = {
    val now = time.milliseconds()
    val txnMetadata = new TransactionMetadata(transactionalId, producerId, producerId,
      RecordBatch.NO_PRODUCER_EPOCH, producerEpoch, RecordBatch.NO_PRODUCER_EPOCH, txnTimeoutMs, Ongoing, partitions, now, now, TV_0)

    when(transactionManager.timedOutTransactions())
      .thenReturn(List(TransactionalIdAndProducerIdEpoch(transactionalId, producerId, producerEpoch)))
    when(transactionManager.getTransactionState(ArgumentMatchers.eq(transactionalId)))
      .thenReturn(Right(Some(CoordinatorEpochAndTxnMetadata(coordinatorEpoch, txnMetadata))))

    when(transactionManager.transactionVersionLevel()).thenReturn(TV_0)

    val bumpedTxnMetadata = new TransactionMetadata(transactionalId, producerId, producerId,
      RecordBatch.NO_PRODUCER_EPOCH, (producerEpoch + 2).toShort, RecordBatch.NO_PRODUCER_EPOCH, txnTimeoutMs, Ongoing, partitions, now, now, TV_0)
    when(transactionManager.getTransactionState(ArgumentMatchers.eq(transactionalId)))
      .thenReturn(Right(Some(CoordinatorEpochAndTxnMetadata(coordinatorEpoch, bumpedTxnMetadata))))

    def checkOnEndTransactionComplete(txnIdAndPidEpoch: TransactionalIdAndProducerIdEpoch)(error: Errors, producerId: Long, producerEpoch: Short): Unit = {
      assertEquals(Errors.PRODUCER_FENCED, error)
    }

    coordinator.abortTimedOutTransactions(checkOnEndTransactionComplete)

    verify(transactionManager).timedOutTransactions()
    verify(transactionManager, times(2)).getTransactionState(ArgumentMatchers.eq(transactionalId))
  }

  @Test
  def shouldNotAbortExpiredTransactionsThatHaveAPendingStateTransition(): Unit = {
    val metadata = new TransactionMetadata(transactionalId, producerId, producerId,
      RecordBatch.NO_PRODUCER_EPOCH, producerEpoch, RecordBatch.NO_PRODUCER_EPOCH, txnTimeoutMs, Ongoing, partitions, time.milliseconds(), time.milliseconds(), TV_0)
    metadata.prepareAbortOrCommit(PrepareCommit, TV_0, RecordBatch.NO_PRODUCER_ID, time.milliseconds(), false)

    when(transactionManager.timedOutTransactions())
      .thenReturn(List(TransactionalIdAndProducerIdEpoch(transactionalId, producerId, producerEpoch)))
    when(transactionManager.getTransactionState(ArgumentMatchers.eq(transactionalId)))
      .thenReturn(Right(Some(CoordinatorEpochAndTxnMetadata(coordinatorEpoch, metadata))))

    coordinator.startup(() => transactionStatePartitionCount, false)
    time.sleep(TransactionStateManagerConfig.TRANSACTIONS_ABORT_TIMED_OUT_TRANSACTION_CLEANUP_INTERVAL_MS_DEFAULT)
    scheduler.tick()
    verify(transactionManager).timedOutTransactions()
    verify(transactionManager).getTransactionState(ArgumentMatchers.eq(transactionalId))
  }

  @Test
  def shouldNotBumpEpochWhenAbortingExpiredTransactionIfAppendToLogFails(): Unit = {
    val now = time.milliseconds()
    val txnMetadata = new TransactionMetadata(transactionalId, producerId, producerId,
      RecordBatch.NO_PRODUCER_EPOCH, producerEpoch, RecordBatch.NO_PRODUCER_EPOCH, txnTimeoutMs, Ongoing, partitions, now, now, TV_0)

    when(transactionManager.timedOutTransactions())
      .thenReturn(List(TransactionalIdAndProducerIdEpoch(transactionalId, producerId, producerEpoch)))

    val txnMetadataAfterAppendFailure = new TransactionMetadata(transactionalId, producerId, producerId,
      RecordBatch.NO_PRODUCER_EPOCH, (producerEpoch + 1).toShort, RecordBatch.NO_PRODUCER_EPOCH, txnTimeoutMs, Ongoing, partitions, now, now, TV_0)
    when(transactionManager.getTransactionState(ArgumentMatchers.eq(transactionalId)))
      .thenReturn(Right(Some(CoordinatorEpochAndTxnMetadata(coordinatorEpoch, txnMetadata))))
      .thenReturn(Right(Some(CoordinatorEpochAndTxnMetadata(coordinatorEpoch, txnMetadata))))
      .thenReturn(Right(Some(CoordinatorEpochAndTxnMetadata(coordinatorEpoch, txnMetadataAfterAppendFailure))))

    // Transaction timeouts use FenceProducerEpoch so clientTransactionVersion is 0.
    val bumpedEpoch = (producerEpoch + 1).toShort
    val expectedTransition = TxnTransitMetadata(producerId, producerId, RecordBatch.NO_PRODUCER_EPOCH, bumpedEpoch,
      RecordBatch.NO_PRODUCER_EPOCH, txnTimeoutMs, PrepareAbort, partitions.clone, now,
      now + TransactionStateManagerConfig.TRANSACTIONS_ABORT_TIMED_OUT_TRANSACTION_CLEANUP_INTERVAL_MS_DEFAULT, TV_0)

    when(transactionManager.transactionVersionLevel()).thenReturn(TV_0)

    when(transactionManager.appendTransactionToLog(ArgumentMatchers.eq(transactionalId),
      ArgumentMatchers.eq(coordinatorEpoch),
      ArgumentMatchers.eq(expectedTransition),
      capturedErrorsCallback.capture(),
      any(),
      any())
    ).thenAnswer(_ => capturedErrorsCallback.getValue.apply(Errors.NOT_ENOUGH_REPLICAS))

    coordinator.startup(() => transactionStatePartitionCount, false)
    time.sleep(TransactionStateManagerConfig.TRANSACTIONS_ABORT_TIMED_OUT_TRANSACTION_CLEANUP_INTERVAL_MS_DEFAULT)
    scheduler.tick()

    verify(transactionManager).timedOutTransactions()
    verify(transactionManager, times(3)).getTransactionState(ArgumentMatchers.eq(transactionalId))
    verify(transactionManager).appendTransactionToLog(ArgumentMatchers.eq(transactionalId),
      ArgumentMatchers.eq(coordinatorEpoch),
      ArgumentMatchers.eq(expectedTransition),
      capturedErrorsCallback.capture(),
      any(),
      any())

    assertEquals((producerEpoch + 1).toShort, txnMetadataAfterAppendFailure.producerEpoch)
    assertTrue(txnMetadataAfterAppendFailure.hasFailedEpochFence)
  }

  @Test
  def shouldNotBumpEpochWithPendingTransaction(): Unit = {
    val txnMetadata = new TransactionMetadata(transactionalId, producerId, producerId, RecordBatch.NO_PRODUCER_EPOCH, producerEpoch,
      RecordBatch.NO_PRODUCER_EPOCH, txnTimeoutMs, Ongoing, partitions, time.milliseconds(), time.milliseconds(), TV_0)
    txnMetadata.prepareAbortOrCommit(PrepareCommit, TV_0, RecordBatch.NO_PRODUCER_ID, time.milliseconds(), false)

    when(transactionManager.validateTransactionTimeoutMs(anyInt()))
      .thenReturn(true)
    when(transactionManager.getTransactionState(ArgumentMatchers.eq(transactionalId)))
      .thenReturn(Right(Some(CoordinatorEpochAndTxnMetadata(coordinatorEpoch, txnMetadata))))

    coordinator.handleInitProducerId(transactionalId, txnTimeoutMs, Some(new ProducerIdAndEpoch(producerId, 10)),
      initProducerIdMockCallback)
    assertEquals(InitProducerIdResult(RecordBatch.NO_PRODUCER_ID, RecordBatch.NO_PRODUCER_EPOCH, Errors.CONCURRENT_TRANSACTIONS), result)

    verify(transactionManager).validateTransactionTimeoutMs(anyInt())
    verify(transactionManager).getTransactionState(ArgumentMatchers.eq(transactionalId))
  }

  @Test
  def testDescribeTransactionsWithEmptyTransactionalId(): Unit = {
    coordinator.startup(() => transactionStatePartitionCount, enableTransactionalIdExpiration = false)
    val result = coordinator.handleDescribeTransactions("")
    assertEquals("", result.transactionalId)
    assertEquals(Errors.INVALID_REQUEST, Errors.forCode(result.errorCode))
  }

  @Test
  def testDescribeTransactionsWithExpiringTransactionalId(): Unit = {
    coordinator.startup(() => transactionStatePartitionCount, enableTransactionalIdExpiration = false)

    val txnMetadata = new TransactionMetadata(transactionalId, producerId, producerId, RecordBatch.NO_PRODUCER_EPOCH, producerEpoch,
      RecordBatch.NO_PRODUCER_EPOCH, txnTimeoutMs, Dead, mutable.Set.empty, time.milliseconds(),
      time.milliseconds(), TV_0)
    when(transactionManager.getTransactionState(ArgumentMatchers.eq(transactionalId)))
      .thenReturn(Right(Some(CoordinatorEpochAndTxnMetadata(coordinatorEpoch, txnMetadata))))

    val result = coordinator.handleDescribeTransactions(transactionalId)
    assertEquals(transactionalId, result.transactionalId)
    assertEquals(Errors.TRANSACTIONAL_ID_NOT_FOUND, Errors.forCode(result.errorCode))
  }

  @Test
  def testDescribeTransactionsWhileCoordinatorLoading(): Unit = {
    when(transactionManager.getTransactionState(ArgumentMatchers.eq(transactionalId)))
      .thenReturn(Left(Errors.COORDINATOR_LOAD_IN_PROGRESS))

    coordinator.startup(() => transactionStatePartitionCount, enableTransactionalIdExpiration = false)
    val result = coordinator.handleDescribeTransactions(transactionalId)
    assertEquals(transactionalId, result.transactionalId)
    assertEquals(Errors.COORDINATOR_LOAD_IN_PROGRESS, Errors.forCode(result.errorCode))

    verify(transactionManager).getTransactionState(ArgumentMatchers.eq(transactionalId))
  }

  @Test
  def testDescribeTransactions(): Unit = {
    val txnMetadata = new TransactionMetadata(transactionalId, producerId, producerId, RecordBatch.NO_PRODUCER_EPOCH, producerEpoch,
      RecordBatch.NO_PRODUCER_EPOCH, txnTimeoutMs, Ongoing, partitions, time.milliseconds(), time.milliseconds(), TV_0)

    when(transactionManager.getTransactionState(ArgumentMatchers.eq(transactionalId)))
      .thenReturn(Right(Some(CoordinatorEpochAndTxnMetadata(coordinatorEpoch, txnMetadata))))

    coordinator.startup(() => transactionStatePartitionCount, enableTransactionalIdExpiration = false)
    val result = coordinator.handleDescribeTransactions(transactionalId)
    assertEquals(Errors.NONE, Errors.forCode(result.errorCode))
    assertEquals(transactionalId, result.transactionalId)
    assertEquals(producerId, result.producerId)
    assertEquals(producerEpoch, result.producerEpoch)
    assertEquals(txnTimeoutMs, result.transactionTimeoutMs)
    assertEquals(time.milliseconds(), result.transactionStartTimeMs)

    val addedPartitions = result.topics.asScala.flatMap { topicData =>
      topicData.partitions.asScala.map(partition => new TopicPartition(topicData.topic, partition))
    }.toSet
    assertEquals(partitions, addedPartitions)

    verify(transactionManager).getTransactionState(ArgumentMatchers.eq(transactionalId))
  }

  private def validateRespondsWithConcurrentTransactionsOnInitPidWhenInPrepareState(state: TransactionState): Unit = {
    when(transactionManager.validateTransactionTimeoutMs(anyInt()))
      .thenReturn(true)

    // Since the clientTransactionVersion doesn't matter, use 2 since the states are PrepareCommit and PrepareAbort.
    val metadata = new TransactionMetadata(transactionalId, 0, 0, RecordBatch.NO_PRODUCER_EPOCH,
      0, RecordBatch.NO_PRODUCER_EPOCH, 0, state, mutable.Set[TopicPartition](new TopicPartition("topic", 1)), 0, 0, TV_2)
    when(transactionManager.getTransactionState(ArgumentMatchers.eq(transactionalId)))
      .thenReturn(Right(Some(CoordinatorEpochAndTxnMetadata(coordinatorEpoch, metadata))))

    coordinator.handleInitProducerId(transactionalId, 10, None, initProducerIdMockCallback)

    assertEquals(InitProducerIdResult(-1, -1, Errors.CONCURRENT_TRANSACTIONS), result)
  }

  private def validateIncrementEpochAndUpdateMetadata(state: TransactionState, transactionVersion: Short): Unit = {
    val clientTransactionVersion = TransactionVersion.fromFeatureLevel(transactionVersion)
    when(pidGenerator.generateProducerId())
      .thenReturn(producerId)

    when(transactionManager.validateTransactionTimeoutMs(anyInt()))
      .thenReturn(true)

    val metadata = new TransactionMetadata(transactionalId, producerId, producerId, RecordBatch.NO_PRODUCER_EPOCH,
      producerEpoch, RecordBatch.NO_PRODUCER_EPOCH, txnTimeoutMs, state, mutable.Set.empty[TopicPartition], time.milliseconds(), time.milliseconds(), clientTransactionVersion)
    when(transactionManager.getTransactionState(ArgumentMatchers.eq(transactionalId)))
      .thenReturn(Right(Some(CoordinatorEpochAndTxnMetadata(coordinatorEpoch, metadata))))

    val capturedNewMetadata: ArgumentCaptor[TxnTransitMetadata] = ArgumentCaptor.forClass(classOf[TxnTransitMetadata])
    when(transactionManager.appendTransactionToLog(
      ArgumentMatchers.eq(transactionalId),
      ArgumentMatchers.eq(coordinatorEpoch),
      capturedNewMetadata.capture(),
      capturedErrorsCallback.capture(),
      any(),
      any()
    )).thenAnswer(_ => {
      metadata.completeTransitionTo(capturedNewMetadata.getValue)
      capturedErrorsCallback.getValue.apply(Errors.NONE)
    })

    val newTxnTimeoutMs = 10
    coordinator.handleInitProducerId(transactionalId, newTxnTimeoutMs, None, initProducerIdMockCallback)

    assertEquals(InitProducerIdResult(producerId, (producerEpoch + 1).toShort, Errors.NONE), result)
    assertEquals(newTxnTimeoutMs, metadata.txnTimeoutMs)
    assertEquals(time.milliseconds(), metadata.txnLastUpdateTimestamp)
    assertEquals((producerEpoch + 1).toShort, metadata.producerEpoch)
    assertEquals(producerId, metadata.producerId)
  }

  private def mockPrepare(transactionState: TransactionState, clientTransactionVersion: TransactionVersion, runCallback: Boolean = false): TransactionMetadata = {
    val now = time.milliseconds()
    val originalMetadata = new TransactionMetadata(transactionalId, producerId, producerId, RecordBatch.NO_PRODUCER_EPOCH,
      producerEpoch, RecordBatch.NO_PRODUCER_EPOCH, txnTimeoutMs, Ongoing, partitions, now, now, TV_0)

    val transition = TxnTransitMetadata(producerId, producerId, RecordBatch.NO_PRODUCER_EPOCH, producerEpoch,
      RecordBatch.NO_PRODUCER_EPOCH, txnTimeoutMs, transactionState, partitions.clone, now, now, clientTransactionVersion)

    when(transactionManager.getTransactionState(ArgumentMatchers.eq(transactionalId)))
      .thenReturn(Right(Some(CoordinatorEpochAndTxnMetadata(coordinatorEpoch, originalMetadata))))
    when(transactionManager.appendTransactionToLog(
      ArgumentMatchers.eq(transactionalId),
      ArgumentMatchers.eq(coordinatorEpoch),
      ArgumentMatchers.eq(transition),
      capturedErrorsCallback.capture(),
      any(),
      any())
    ).thenAnswer(_ => {
      if (runCallback)
        capturedErrorsCallback.getValue.apply(Errors.NONE)
    })

    new TransactionMetadata(transactionalId, producerId, producerId, RecordBatch.NO_PRODUCER_EPOCH, producerEpoch,
      RecordBatch.NO_PRODUCER_EPOCH, txnTimeoutMs, transactionState, partitions, time.milliseconds(), time.milliseconds(), clientTransactionVersion)
  }

  def initProducerIdMockCallback(ret: InitProducerIdResult): Unit = {
    result = ret
  }

  def errorsCallback(ret: Errors): Unit = {
    error = ret
  }

  def endTxnCallback(ret: Errors, producerId: Long, epoch: Short): Unit = {
    error = ret
    newProducerId = producerId
    newEpoch = epoch
  }

  def requestEpoch(clientTransactionVersion: TransactionVersion): Short = {
    if (clientTransactionVersion.supportsEpochBump())
      (producerEpoch - 1).toShort
    else
      producerEpoch
  }
}<|MERGE_RESOLUTION|>--- conflicted
+++ resolved
@@ -17,6 +17,7 @@
 package kafka.coordinator.transaction
 
 import org.apache.kafka.common.TopicPartition
+import org.apache.kafka.common.message.AddPartitionsToTxnResponseData.AddPartitionsToTxnResult
 import org.apache.kafka.common.protocol.Errors
 import org.apache.kafka.common.record.RecordBatch
 import org.apache.kafka.common.requests.{AddPartitionsToTxnResponse, TransactionResult}
@@ -27,15 +28,10 @@
 import org.apache.kafka.server.util.MockScheduler
 import org.junit.jupiter.api.Assertions._
 import org.junit.jupiter.api.Test
-<<<<<<< HEAD
-import org.mockito.ArgumentMatchers.{any, anyInt}
-import org.mockito.Mockito.{mock, times, verify, when}
-=======
 import org.junit.jupiter.params.ParameterizedTest
 import org.junit.jupiter.params.provider.ValueSource
 import org.mockito.ArgumentMatchers.{any, anyInt}
 import org.mockito.Mockito._
->>>>>>> 9494bebe
 import org.mockito.{ArgumentCaptor, ArgumentMatchers}
 
 import scala.collection.mutable
@@ -280,15 +276,14 @@
     coordinator.handleAddPartitionsToTransaction(transactionalId, 0L, 1, partitions, errorsCallback, TV_0)
     assertEquals(Errors.COORDINATOR_LOAD_IN_PROGRESS, error)
   }
-
-  @Test
+ 
+  @Test 
   def testVerifyPartitionHandling(): Unit = {
     var errors: Map[TopicPartition, Errors] = Map.empty
 
     def verifyPartitionsInTxnCallback(result: AddPartitionsToTxnResult): Unit = {
       errors = AddPartitionsToTxnResponse.errorsForTransaction(result.topicResults()).asScala.toMap
     }
-
     // If producer ID is not the same, return INVALID_PRODUCER_ID_MAPPING
     val wrongPidTxnMetadata = new TransactionMetadata(transactionalId, 1, 0, RecordBatch.NO_PRODUCER_ID,
       0, RecordBatch.NO_PRODUCER_EPOCH, 0, PrepareCommit, partitions, 0, 0, TV_0)
@@ -299,10 +294,6 @@
     errors.foreach { case (_, error) =>
       assertEquals(Errors.INVALID_PRODUCER_ID_MAPPING, error)
     }
-<<<<<<< HEAD
-
-=======
->>>>>>> 9494bebe
 
     // If producer epoch is not equal, return PRODUCER_FENCED
     val oldEpochTxnMetadata = new TransactionMetadata(transactionalId, 0, 0, RecordBatch.NO_PRODUCER_ID,
@@ -314,15 +305,15 @@
     errors.foreach { case (_, error) =>
       assertEquals(Errors.PRODUCER_FENCED, error)
     }
-
+    
     // If the txn state is Prepare or AbortCommit, we return CONCURRENT_TRANSACTIONS
     val emptyTxnMetadata = new TransactionMetadata(transactionalId, 0, 0, RecordBatch.NO_PRODUCER_ID,
       0, RecordBatch.NO_PRODUCER_EPOCH, 0, PrepareCommit, partitions, 0, 0, TV_0)
     when(transactionManager.getTransactionState(ArgumentMatchers.eq(transactionalId)))
       .thenReturn(Right(Some(new CoordinatorEpochAndTxnMetadata(coordinatorEpoch, emptyTxnMetadata))))
-
+    
     coordinator.handleVerifyPartitionsInTransaction(transactionalId, 0L, 0, partitions, verifyPartitionsInTxnCallback)
-    errors.foreach { case (_, error) =>
+    errors.foreach { case (_, error) => 
       assertEquals(Errors.CONCURRENT_TRANSACTIONS, error)
     }
 
@@ -430,11 +421,10 @@
   @Test
   def shouldRespondWithErrorsNoneOnAddPartitionWhenOngoingVerifyOnlyAndPartitionsTheSame(): Unit = {
     var errors: Map[TopicPartition, Errors] = Map.empty
-
     def verifyPartitionsInTxnCallback(result: AddPartitionsToTxnResult): Unit = {
       errors = AddPartitionsToTxnResponse.errorsForTransaction(result.topicResults()).asScala.toMap
     }
-
+    
     when(transactionManager.getTransactionState(ArgumentMatchers.eq(transactionalId)))
       .thenReturn(Right(Some(CoordinatorEpochAndTxnMetadata(coordinatorEpoch,
         new TransactionMetadata(transactionalId, 0, 0, RecordBatch.NO_PRODUCER_ID,
@@ -446,27 +436,21 @@
     }
     verify(transactionManager).getTransactionState(ArgumentMatchers.eq(transactionalId))
   }
-
+  
   @Test
   def shouldRespondWithInvalidTxnStateWhenVerifyOnlyAndPartitionNotPresent(): Unit = {
     var errors: Map[TopicPartition, Errors] = Map.empty
-
     def verifyPartitionsInTxnCallback(result: AddPartitionsToTxnResult): Unit = {
       errors = AddPartitionsToTxnResponse.errorsForTransaction(result.topicResults()).asScala.toMap
     }
-
+    
     when(transactionManager.getTransactionState(ArgumentMatchers.eq(transactionalId)))
       .thenReturn(Right(Some(CoordinatorEpochAndTxnMetadata(coordinatorEpoch,
-<<<<<<< HEAD
-        new TransactionMetadata(transactionalId, 0, 0, 0, RecordBatch.NO_PRODUCER_EPOCH, 0, Empty, partitions, 0, 0)))))
-
-=======
         new TransactionMetadata(transactionalId, 0, 0, RecordBatch.NO_PRODUCER_ID,
           0, RecordBatch.NO_PRODUCER_EPOCH, 0, Empty, partitions, 0, 0, TV_0)))))
     
->>>>>>> 9494bebe
     val extraPartitions = partitions ++ Set(new TopicPartition("topic2", 0))
-
+    
     coordinator.handleVerifyPartitionsInTransaction(transactionalId, 0L, 0, extraPartitions, verifyPartitionsInTxnCallback)
     assertEquals(Errors.TRANSACTION_ABORTABLE, errors(new TopicPartition("topic2", 0)))
     assertEquals(Errors.NONE, errors(new TopicPartition("topic1", 0)))
@@ -513,15 +497,10 @@
     verify(transactionManager).getTransactionState(ArgumentMatchers.eq(transactionalId))
   }
 
-<<<<<<< HEAD
-  @Test
-  def shouldReturnOkOnEndTxnWhenStatusIsCompleteCommitAndResultIsCommit(): Unit = {
-=======
   @ParameterizedTest
   @ValueSource(booleans = Array(false, true))
   def testEndTxnWhenStatusIsCompleteCommitAndResultIsCommitInV1(isRetry: Boolean): Unit = {
     val clientTransactionVersion = TransactionVersion.fromFeatureLevel(0)
->>>>>>> 9494bebe
     when(transactionManager.getTransactionState(ArgumentMatchers.eq(transactionalId)))
       .thenReturn(Right(Some(CoordinatorEpochAndTxnMetadata(coordinatorEpoch,
         new TransactionMetadata(transactionalId, producerId, producerId, RecordBatch.NO_PRODUCER_ID, producerEpoch,
@@ -545,11 +524,6 @@
     verify(transactionManager).getTransactionState(ArgumentMatchers.eq(transactionalId))
   }
 
-<<<<<<< HEAD
-  @Test
-  def shouldReturnOkOnEndTxnWhenStatusIsCompleteAbortAndResultIsAbort(): Unit = {
-    val txnMetadata = new TransactionMetadata(transactionalId, producerId, producerId, producerEpoch, (producerEpoch - 1).toShort, 1, CompleteAbort, collection.mutable.Set.empty[TopicPartition], 0, time.milliseconds())
-=======
   @ParameterizedTest
   @ValueSource(booleans = Array(false, true))
   def testEndTxnWhenStatusIsCompleteCommitAndResultIsCommitInV2(isRetry: Boolean): Unit = {
@@ -594,7 +568,6 @@
     val clientTransactionVersion = TransactionVersion.fromFeatureLevel(2)
     val txnMetadata = new TransactionMetadata(transactionalId, producerId, producerId, RecordBatch.NO_PRODUCER_ID,
       producerEpoch, (producerEpoch - 1).toShort, 1, CompleteAbort, collection.mutable.Set.empty[TopicPartition], 0, time.milliseconds(), clientTransactionVersion)
->>>>>>> 9494bebe
     when(transactionManager.getTransactionState(ArgumentMatchers.eq(transactionalId)))
       .thenReturn(Right(Some(CoordinatorEpochAndTxnMetadata(coordinatorEpoch, txnMetadata))))
 
@@ -642,13 +615,9 @@
 
   @Test
   def shouldReturnInvalidTxnRequestOnEndTxnRequestWhenStatusIsCompleteCommitAndResultIsNotCommit(): Unit = {
-<<<<<<< HEAD
-    val txnMetadata = new TransactionMetadata(transactionalId, producerId, producerId, producerEpoch, (producerEpoch - 1).toShort, 1, CompleteCommit, collection.mutable.Set.empty[TopicPartition], 0, time.milliseconds())
-=======
     val clientTransactionVersion = TransactionVersion.fromFeatureLevel(0)
     val txnMetadata = new TransactionMetadata(transactionalId, producerId, producerId, RecordBatch.NO_PRODUCER_ID,
       producerEpoch, (producerEpoch - 1).toShort,1, CompleteCommit, collection.mutable.Set.empty[TopicPartition], 0, time.milliseconds(), clientTransactionVersion)
->>>>>>> 9494bebe
     when(transactionManager.getTransactionState(ArgumentMatchers.eq(transactionalId)))
       .thenReturn(Right(Some(CoordinatorEpochAndTxnMetadata(coordinatorEpoch, txnMetadata))))
 
@@ -1278,7 +1247,7 @@
     when(transactionManager.getTransactionState(ArgumentMatchers.eq(transactionalId)))
       .thenReturn(Right(Some(CoordinatorEpochAndTxnMetadata(coordinatorEpoch, txnMetadata))))
 
-    val capturedTxnTransitMetadata: ArgumentCaptor[TxnTransitMetadata] = ArgumentCaptor.forClass(classOf[TxnTransitMetadata])
+    val capturedTxnTransitMetadata : ArgumentCaptor[TxnTransitMetadata] = ArgumentCaptor.forClass(classOf[TxnTransitMetadata])
     when(transactionManager.appendTransactionToLog(
       ArgumentMatchers.eq(transactionalId),
       ArgumentMatchers.eq(coordinatorEpoch),
@@ -1452,7 +1421,6 @@
     def checkOnEndTransactionComplete(txnIdAndPidEpoch: TransactionalIdAndProducerIdEpoch)(error: Errors, producerId: Long, producerEpoch: Short): Unit = {
       assertEquals(Errors.PRODUCER_FENCED, error)
     }
-
     coordinator.abortTimedOutTransactions(checkOnEndTransactionComplete)
 
     verify(transactionManager).timedOutTransactions()
