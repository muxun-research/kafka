/*
 * Licensed to the Apache Software Foundation (ASF) under one or more
 * contributor license agreements. See the NOTICE file distributed with
 * this work for additional information regarding copyright ownership.
 * The ASF licenses this file to You under the Apache License, Version 2.0
 * (the "License"); you may not use this file except in compliance with
 * the License. You may obtain a copy of the License at
 *
 *    http://www.apache.org/licenses/LICENSE-2.0
 *
 * Unless required by applicable law or agreed to in writing, software
 * distributed under the License is distributed on an "AS IS" BASIS,
 * WITHOUT WARRANTIES OR CONDITIONS OF ANY KIND, either express or implied.
 * See the License for the specific language governing permissions and
 * limitations under the License.
 */
package kafka.coordinator.transaction

import kafka.server.{KafkaConfig, MetadataCache}
import kafka.utils.TestUtils
import org.apache.kafka.clients.{ClientResponse, NetworkClient}
import org.apache.kafka.common.protocol.{ApiKeys, Errors}
import org.apache.kafka.common.record.RecordBatch
import org.apache.kafka.common.requests.{RequestHeader, TransactionResult, WriteTxnMarkersRequest, WriteTxnMarkersResponse}
import org.apache.kafka.common.utils.MockTime
import org.apache.kafka.common.{Node, TopicPartition}
import org.apache.kafka.server.common.{MetadataVersion, TransactionVersion}
import org.apache.kafka.server.metrics.{KafkaMetricsGroup, KafkaYammerMetrics}
import org.apache.kafka.server.util.RequestAndCompletionHandler
import org.junit.jupiter.api.Assertions._
import org.junit.jupiter.api.Test
import org.junit.jupiter.params.ParameterizedTest
import org.junit.jupiter.params.provider.ValueSource
import org.mockito.ArgumentMatchers.any
import org.mockito.Mockito._
import org.mockito.{ArgumentCaptor, ArgumentMatchers}
<<<<<<< HEAD
=======
import org.mockito.Mockito.{clearInvocations, mock, mockConstruction, times, verify, verifyNoMoreInteractions, when}
>>>>>>> 9494bebe

import java.util
import java.util.Arrays.asList
import java.util.Collections
import java.util.concurrent.{Callable, Executors, Future}
import scala.collection.mutable
import scala.jdk.CollectionConverters._
import scala.util.Try

class TransactionMarkerChannelManagerTest {
  private val metadataCache: MetadataCache = mock(classOf[MetadataCache])
  private val networkClient: NetworkClient = mock(classOf[NetworkClient])
  private val txnStateManager: TransactionStateManager = mock(classOf[TransactionStateManager])

  private val partition1 = new TopicPartition("topic1", 0)
  private val partition2 = new TopicPartition("topic1", 1)
  private val broker1 = new Node(1, "host", 10)
  private val broker2 = new Node(2, "otherhost", 10)

  private val transactionalId1 = "txnId1"
  private val transactionalId2 = "txnId2"
  private val producerId1 = 0.asInstanceOf[Long]
  private val producerId2 = 1.asInstanceOf[Long]
  private val producerEpoch = 0.asInstanceOf[Short]
  private val lastProducerEpoch = RecordBatch.NO_PRODUCER_EPOCH
  private val txnTopicPartition1 = 0
  private val txnTopicPartition2 = 1
  private val coordinatorEpoch = 0
  private val coordinatorEpoch2 = 1
  private val txnTimeoutMs = 0
  private val txnResult = TransactionResult.COMMIT
  private val txnMetadata1 = new TransactionMetadata(transactionalId1, producerId1, producerId1, RecordBatch.NO_PRODUCER_ID,
    producerEpoch, lastProducerEpoch, txnTimeoutMs, PrepareCommit, mutable.Set[TopicPartition](partition1, partition2), 0L, 0L, TransactionVersion.TV_2)
  private val txnMetadata2 = new TransactionMetadata(transactionalId2, producerId2, producerId2, RecordBatch.NO_PRODUCER_ID,
    producerEpoch, lastProducerEpoch, txnTimeoutMs, PrepareCommit, mutable.Set[TopicPartition](partition1), 0L, 0L, TransactionVersion.TV_2)

  private val capturedErrorsCallback: ArgumentCaptor[Errors => Unit] = ArgumentCaptor.forClass(classOf[Errors => Unit])
  private val time = new MockTime

  private val channelManager = new TransactionMarkerChannelManager(
    KafkaConfig.fromProps(TestUtils.createBrokerConfig(1)),
    metadataCache,
    networkClient,
    txnStateManager,
    time)

  private def mockCache(): Unit = {
    when(txnStateManager.partitionFor(transactionalId1))
      .thenReturn(txnTopicPartition1)
    when(txnStateManager.partitionFor(transactionalId2))
      .thenReturn(txnTopicPartition2)
    when(txnStateManager.getTransactionState(ArgumentMatchers.eq(transactionalId1)))
      .thenReturn(Right(Some(CoordinatorEpochAndTxnMetadata(coordinatorEpoch, txnMetadata1))))
    when(txnStateManager.getTransactionState(ArgumentMatchers.eq(transactionalId2)))
      .thenReturn(Right(Some(CoordinatorEpochAndTxnMetadata(coordinatorEpoch, txnMetadata2))))
    when(metadataCache.metadataVersion())
      .thenReturn(MetadataVersion.latestProduction())
  }

  @Test
  def testRemoveMetricsOnClose(): Unit = {
    val mockMetricsGroupCtor = mockConstruction(classOf[KafkaMetricsGroup])
    try {
      val transactionMarkerChannelManager = new TransactionMarkerChannelManager(
        KafkaConfig.fromProps(TestUtils.createBrokerConfig(1)),
        metadataCache,
        networkClient,
        txnStateManager,
        time)
      transactionMarkerChannelManager.shutdown()
      val mockMetricsGroup = mockMetricsGroupCtor.constructed.get(0)
      TransactionMarkerChannelManager.MetricNames.foreach(metricName => verify(mockMetricsGroup).newGauge(ArgumentMatchers.eq(metricName), any()))
      TransactionMarkerChannelManager.MetricNames.foreach(verify(mockMetricsGroup).removeMetric(_))
      // assert that we have verified all invocations on
      verifyNoMoreInteractions(mockMetricsGroup)
    } finally {
      mockMetricsGroupCtor.close()
    }
  }

  @ParameterizedTest
  @ValueSource(booleans = Array(true, false))
  def shouldOnlyWriteTxnCompletionOnce(isTransactionV2Enabled: Boolean): Unit = {
    mockCache()

    // Adjust txn metadata based on the transaction version.
    adjustTransactionMetadataForVersion(isTransactionV2Enabled, txnMetadata2)

    val expectedTransition = txnMetadata2.prepareComplete(time.milliseconds())

    when(metadataCache.getPartitionLeaderEndpoint(
      ArgumentMatchers.eq(partition1.topic),
      ArgumentMatchers.eq(partition1.partition),
      any())
    ).thenReturn(Some(broker1))

    when(txnStateManager.appendTransactionToLog(
      ArgumentMatchers.eq(transactionalId2),
      ArgumentMatchers.eq(coordinatorEpoch),
      ArgumentMatchers.eq(expectedTransition),
      capturedErrorsCallback.capture(),
      any(),
      any()))
      .thenAnswer(_ => {
        txnMetadata2.completeTransitionTo(expectedTransition)
        capturedErrorsCallback.getValue.apply(Errors.NONE)
      })

    var addMarkerFuture: Future[Try[Unit]] = null
    val executor = Executors.newFixedThreadPool(1)
    txnMetadata2.lock.lock()
    try {
      addMarkerFuture = executor.submit((() => {
        Try(channelManager.addTxnMarkersToSend(coordinatorEpoch, txnResult,
          txnMetadata2, expectedTransition))
      }): Callable[Try[Unit]])

      val header = new RequestHeader(ApiKeys.WRITE_TXN_MARKERS, 0, "client", 1)
      val response = new WriteTxnMarkersResponse(
        Collections.singletonMap(producerId2: java.lang.Long, Collections.singletonMap(partition1, Errors.NONE)))
      val clientResponse = new ClientResponse(header, null, null,
        time.milliseconds(), time.milliseconds(), false, null, null,
        response)

      TestUtils.waitUntilTrue(() => {
        val requests = channelManager.generateRequests().asScala
        if (requests.nonEmpty) {
          assertEquals(1, requests.size)
          val request = requests.head
          request.handler.onComplete(clientResponse)
          true
        } else {
          false
        }
      }, "Timed out waiting for expected WriteTxnMarkers request")
    } finally {
      txnMetadata2.lock.unlock()
      executor.shutdown()
    }

    assertNotNull(addMarkerFuture)
    assertTrue(addMarkerFuture.get().isSuccess,
      "Add marker task failed with exception " + addMarkerFuture.get().get)

    verify(txnStateManager).appendTransactionToLog(
      ArgumentMatchers.eq(transactionalId2),
      ArgumentMatchers.eq(coordinatorEpoch),
      ArgumentMatchers.eq(expectedTransition),
      capturedErrorsCallback.capture(),
      any(),
      any())
  }

  @Test
  def shouldNotLoseTxnCompletionAfterLoad(): Unit = {
    mockCache()

    val expectedTransition = txnMetadata2.prepareComplete(time.milliseconds())

    when(metadataCache.getPartitionLeaderEndpoint(
      ArgumentMatchers.eq(partition1.topic),
      ArgumentMatchers.eq(partition1.partition),
      any())
    ).thenReturn(Some(broker1))

    // Build a successful client response.
    val header = new RequestHeader(ApiKeys.WRITE_TXN_MARKERS, 0, "client", 1)
    val successfulResponse = new WriteTxnMarkersResponse(
      Collections.singletonMap(producerId2: java.lang.Long, Collections.singletonMap(partition1, Errors.NONE)))
    val successfulClientResponse = new ClientResponse(header, null, null,
      time.milliseconds(), time.milliseconds(), false, null, null,
      successfulResponse)

    // Build a disconnected client response.
    val disconnectedClientResponse = new ClientResponse(header, null, null,
      time.milliseconds(), time.milliseconds(), true, null, null,
      null)

    // Test matrix to cover various scenarios:
    val clientResponses = Seq(successfulClientResponse, disconnectedClientResponse)
    val getTransactionStateResponses = Seq(
      // NOT_COORDINATOR error case
      Left(Errors.NOT_COORDINATOR),
      // COORDINATOR_LOAD_IN_PROGRESS
      Left(Errors.COORDINATOR_LOAD_IN_PROGRESS),
      // "Newly loaded" transaction state with the new epoch.
      Right(Some(CoordinatorEpochAndTxnMetadata(coordinatorEpoch2, txnMetadata2)))
    )

    clientResponses.foreach { clientResponse =>
      getTransactionStateResponses.foreach { getTransactionStateResponse =>
        // Reset data from previous iteration.
        txnMetadata2.topicPartitions.add(partition1)
        clearInvocations(txnStateManager)
        // Send out markers for a transaction before load.
        channelManager.addTxnMarkersToSend(coordinatorEpoch, txnResult,
          txnMetadata2, expectedTransition)

        // Drain the marker to make it "in-flight".
        val requests1 = channelManager.generateRequests().asScala
        assertEquals(1, requests1.size)

        // Simulate a partition load:
        // 1. Remove the markers from the channel manager.
        // 2. Simulate the corresponding test case scenario.
        // 3. Add the markers back to the channel manager.
        channelManager.removeMarkersForTxnTopicPartition(txnTopicPartition2)
        when(txnStateManager.getTransactionState(ArgumentMatchers.eq(transactionalId2)))
          .thenReturn(getTransactionStateResponse)
        channelManager.addTxnMarkersToSend(coordinatorEpoch2, txnResult,
          txnMetadata2, expectedTransition)

        // Complete the marker from the previous epoch.
        requests1.head.handler.onComplete(clientResponse)

        // Now drain and complete the marker from the new epoch.
        when(txnStateManager.getTransactionState(ArgumentMatchers.eq(transactionalId2)))
          .thenReturn(Right(Some(CoordinatorEpochAndTxnMetadata(coordinatorEpoch2, txnMetadata2))))
        val requests2 = channelManager.generateRequests().asScala
        assertEquals(1, requests2.size)
        requests2.head.handler.onComplete(successfulClientResponse)

        verify(txnStateManager).appendTransactionToLog(
          ArgumentMatchers.eq(transactionalId2),
          ArgumentMatchers.eq(coordinatorEpoch2),
          ArgumentMatchers.eq(expectedTransition),
          capturedErrorsCallback.capture(),
          any(),
          any())
      }
    }
  }

  @Test
  def shouldGenerateEmptyMapWhenNoRequestsOutstanding(): Unit = {
    assertTrue(channelManager.generateRequests().isEmpty)
  }

  @Test
  def shouldGenerateRequestPerPartitionPerBroker(): Unit = {
    mockCache()

    when(metadataCache.getPartitionLeaderEndpoint(
      ArgumentMatchers.eq(partition1.topic),
      ArgumentMatchers.eq(partition1.partition),
      any())
    ).thenReturn(Some(broker1))
    when(metadataCache.getPartitionLeaderEndpoint(
      ArgumentMatchers.eq(partition2.topic),
      ArgumentMatchers.eq(partition2.partition),
      any())
    ).thenReturn(Some(broker2))

    channelManager.addTxnMarkersToSend(coordinatorEpoch, txnResult, txnMetadata1, txnMetadata1.prepareComplete(time.milliseconds()))
    channelManager.addTxnMarkersToSend(coordinatorEpoch, txnResult, txnMetadata2, txnMetadata2.prepareComplete(time.milliseconds()))

    assertEquals(2, channelManager.numTxnsWithPendingMarkers)
    assertEquals(2, channelManager.queueForBroker(broker1.id).get.totalNumMarkers)
    assertEquals(1, channelManager.queueForBroker(broker1.id).get.totalNumMarkers(txnTopicPartition1))
    assertEquals(1, channelManager.queueForBroker(broker1.id).get.totalNumMarkers(txnTopicPartition2))
    assertEquals(1, channelManager.queueForBroker(broker2.id).get.totalNumMarkers)
    assertEquals(1, channelManager.queueForBroker(broker2.id).get.totalNumMarkers(txnTopicPartition1))
    assertEquals(0, channelManager.queueForBroker(broker2.id).get.totalNumMarkers(txnTopicPartition2))

    val expectedBroker1Request = new WriteTxnMarkersRequest.Builder(
      asList(new WriteTxnMarkersRequest.TxnMarkerEntry(producerId1, producerEpoch, coordinatorEpoch, txnResult, asList(partition1)),
        new WriteTxnMarkersRequest.TxnMarkerEntry(producerId2, producerEpoch, coordinatorEpoch, txnResult, asList(partition1)))).build()
    val expectedBroker2Request = new WriteTxnMarkersRequest.Builder(
      asList(new WriteTxnMarkersRequest.TxnMarkerEntry(producerId1, producerEpoch, coordinatorEpoch, txnResult, asList(partition2)))).build()

    val requests: Map[Node, WriteTxnMarkersRequest] = channelManager.generateRequests().asScala.map { handler =>
      (handler.destination, handler.request.asInstanceOf[WriteTxnMarkersRequest.Builder].build())
    }.toMap

    assertEquals(Map(broker1 -> expectedBroker1Request, broker2 -> expectedBroker2Request), requests)
    assertTrue(channelManager.generateRequests().isEmpty)
  }

  @Test
  def shouldSkipSendMarkersWhenLeaderNotFound(): Unit = {
    mockCache()

    when(metadataCache.getPartitionLeaderEndpoint(
      ArgumentMatchers.eq(partition1.topic),
      ArgumentMatchers.eq(partition1.partition),
      any())
    ).thenReturn(None)
    when(metadataCache.getPartitionLeaderEndpoint(
      ArgumentMatchers.eq(partition2.topic),
      ArgumentMatchers.eq(partition2.partition),
      any())
    ).thenReturn(Some(broker2))

    channelManager.addTxnMarkersToSend(coordinatorEpoch, txnResult, txnMetadata1, txnMetadata1.prepareComplete(time.milliseconds()))

    assertEquals(1, channelManager.numTxnsWithPendingMarkers)
    assertEquals(1, channelManager.queueForBroker(broker2.id).get.totalNumMarkers)
    assertTrue(channelManager.queueForBroker(broker1.id).isEmpty)
    assertEquals(1, channelManager.queueForBroker(broker2.id).get.totalNumMarkers(txnTopicPartition1))
    assertEquals(0, channelManager.queueForBroker(broker2.id).get.totalNumMarkers(txnTopicPartition2))
  }

  @Test
  def shouldSaveForLaterWhenLeaderUnknownButNotAvailable(): Unit = {
    mockCache()

    when(metadataCache.getPartitionLeaderEndpoint(
      ArgumentMatchers.eq(partition1.topic),
      ArgumentMatchers.eq(partition1.partition),
      any())
    ).thenReturn(Some(Node.noNode))
      .thenReturn(Some(Node.noNode))
      .thenReturn(Some(Node.noNode))
      .thenReturn(Some(Node.noNode))
      .thenReturn(Some(broker1))
      .thenReturn(Some(broker1))
    when(metadataCache.getPartitionLeaderEndpoint(
      ArgumentMatchers.eq(partition2.topic),
      ArgumentMatchers.eq(partition2.partition),
      any())
    ).thenReturn(Some(broker2))

    channelManager.addTxnMarkersToSend(coordinatorEpoch, txnResult, txnMetadata1, txnMetadata1.prepareComplete(time.milliseconds()))
    channelManager.addTxnMarkersToSend(coordinatorEpoch, txnResult, txnMetadata2, txnMetadata2.prepareComplete(time.milliseconds()))

    assertEquals(2, channelManager.numTxnsWithPendingMarkers)
    assertEquals(1, channelManager.queueForBroker(broker2.id).get.totalNumMarkers)
    assertTrue(channelManager.queueForBroker(broker1.id).isEmpty)
    assertEquals(1, channelManager.queueForBroker(broker2.id).get.totalNumMarkers(txnTopicPartition1))
    assertEquals(0, channelManager.queueForBroker(broker2.id).get.totalNumMarkers(txnTopicPartition2))
    assertEquals(2, channelManager.queueForUnknownBroker.totalNumMarkers)
    assertEquals(1, channelManager.queueForUnknownBroker.totalNumMarkers(txnTopicPartition1))
    assertEquals(1, channelManager.queueForUnknownBroker.totalNumMarkers(txnTopicPartition2))

    val expectedBroker1Request = new WriteTxnMarkersRequest.Builder(
      asList(new WriteTxnMarkersRequest.TxnMarkerEntry(producerId1, producerEpoch, coordinatorEpoch, txnResult, asList(partition1)),
        new WriteTxnMarkersRequest.TxnMarkerEntry(producerId2, producerEpoch, coordinatorEpoch, txnResult, asList(partition1)))).build()
    val expectedBroker2Request = new WriteTxnMarkersRequest.Builder(
      asList(new WriteTxnMarkersRequest.TxnMarkerEntry(producerId1, producerEpoch, coordinatorEpoch, txnResult, asList(partition2)))).build()

    val firstDrainedRequests: Map[Node, WriteTxnMarkersRequest] = channelManager.generateRequests().asScala.map { handler =>
      (handler.destination, handler.request.asInstanceOf[WriteTxnMarkersRequest.Builder].build())
    }.toMap

    assertEquals(Map(broker2 -> expectedBroker2Request), firstDrainedRequests)

    val secondDrainedRequests: Map[Node, WriteTxnMarkersRequest] = channelManager.generateRequests().asScala.map { handler =>
      (handler.destination, handler.request.asInstanceOf[WriteTxnMarkersRequest.Builder].build())
    }.toMap

    assertEquals(Map(broker1 -> expectedBroker1Request), secondDrainedRequests)
  }

  @Test
  def shouldRemoveMarkersForTxnPartitionWhenPartitionEmigrated(): Unit = {
    mockCache()

    when(metadataCache.getPartitionLeaderEndpoint(
      ArgumentMatchers.eq(partition1.topic),
      ArgumentMatchers.eq(partition1.partition),
      any())
    ).thenReturn(Some(broker1))
    when(metadataCache.getPartitionLeaderEndpoint(
      ArgumentMatchers.eq(partition2.topic),
      ArgumentMatchers.eq(partition2.partition),
      any())
    ).thenReturn(Some(broker2))

    channelManager.addTxnMarkersToSend(coordinatorEpoch, txnResult, txnMetadata1, txnMetadata1.prepareComplete(time.milliseconds()))
    channelManager.addTxnMarkersToSend(coordinatorEpoch, txnResult, txnMetadata2, txnMetadata2.prepareComplete(time.milliseconds()))

    assertEquals(2, channelManager.numTxnsWithPendingMarkers)
    assertEquals(2, channelManager.queueForBroker(broker1.id).get.totalNumMarkers)
    assertEquals(1, channelManager.queueForBroker(broker1.id).get.totalNumMarkers(txnTopicPartition1))
    assertEquals(1, channelManager.queueForBroker(broker1.id).get.totalNumMarkers(txnTopicPartition2))
    assertEquals(1, channelManager.queueForBroker(broker2.id).get.totalNumMarkers)
    assertEquals(1, channelManager.queueForBroker(broker2.id).get.totalNumMarkers(txnTopicPartition1))
    assertEquals(0, channelManager.queueForBroker(broker2.id).get.totalNumMarkers(txnTopicPartition2))

    channelManager.removeMarkersForTxnTopicPartition(txnTopicPartition1)

    assertEquals(1, channelManager.numTxnsWithPendingMarkers)
    assertEquals(1, channelManager.queueForBroker(broker1.id).get.totalNumMarkers)
    assertEquals(0, channelManager.queueForBroker(broker1.id).get.totalNumMarkers(txnTopicPartition1))
    assertEquals(1, channelManager.queueForBroker(broker1.id).get.totalNumMarkers(txnTopicPartition2))
    assertEquals(0, channelManager.queueForBroker(broker2.id).get.totalNumMarkers)
    assertEquals(0, channelManager.queueForBroker(broker2.id).get.totalNumMarkers(txnTopicPartition1))
    assertEquals(0, channelManager.queueForBroker(broker2.id).get.totalNumMarkers(txnTopicPartition2))
  }

  @ParameterizedTest
  @ValueSource(booleans = Array(true, false))
  def shouldCompleteAppendToLogOnEndTxnWhenSendMarkersSucceed(isTransactionV2Enabled : Boolean): Unit = {
    mockCache()

    // Adjust txn metadata based on the transaction version.
    adjustTransactionMetadataForVersion(isTransactionV2Enabled, txnMetadata2)

    when(metadataCache.getPartitionLeaderEndpoint(
      ArgumentMatchers.eq(partition1.topic),
      ArgumentMatchers.eq(partition1.partition),
      any())
    ).thenReturn(Some(broker1))
    when(metadataCache.getPartitionLeaderEndpoint(
      ArgumentMatchers.eq(partition2.topic),
      ArgumentMatchers.eq(partition2.partition),
      any())
    ).thenReturn(Some(broker2))

    val txnTransitionMetadata2 = txnMetadata2.prepareComplete(time.milliseconds())

    when(txnStateManager.appendTransactionToLog(
      ArgumentMatchers.eq(transactionalId2),
      ArgumentMatchers.eq(coordinatorEpoch),
      ArgumentMatchers.eq(txnTransitionMetadata2),
      capturedErrorsCallback.capture(),
      any(),
      any()))
      .thenAnswer(_ => {
        txnMetadata2.completeTransitionTo(txnTransitionMetadata2)
        capturedErrorsCallback.getValue.apply(Errors.NONE)
      })

    channelManager.addTxnMarkersToSend(coordinatorEpoch, txnResult, txnMetadata2, txnTransitionMetadata2)

    val requestAndHandlers: Iterable[RequestAndCompletionHandler] = channelManager.generateRequests().asScala

    val response = new WriteTxnMarkersResponse(createPidErrorMap(Errors.NONE))
    for (requestAndHandler <- requestAndHandlers) {
      requestAndHandler.handler.onComplete(new ClientResponse(new RequestHeader(ApiKeys.WRITE_TXN_MARKERS, 0, "client", 1),
        null, null, 0, 0, false, null, null, response))
    }

    verify(txnStateManager).appendTransactionToLog(
      ArgumentMatchers.eq(transactionalId2),
      ArgumentMatchers.eq(coordinatorEpoch),
      ArgumentMatchers.eq(txnTransitionMetadata2),
      capturedErrorsCallback.capture(),
      any(),
      any())

    assertEquals(0, channelManager.numTxnsWithPendingMarkers)
    assertEquals(0, channelManager.queueForBroker(broker1.id).get.totalNumMarkers)
    assertEquals(None, txnMetadata2.pendingState)
    assertEquals(CompleteCommit, txnMetadata2.state)
  }

  @Test
  def shouldAbortAppendToLogOnEndTxnWhenNotCoordinatorError(): Unit = {
    mockCache()

    when(metadataCache.getPartitionLeaderEndpoint(
      ArgumentMatchers.eq(partition1.topic),
      ArgumentMatchers.eq(partition1.partition),
      any())
    ).thenReturn(Some(broker1))
    when(metadataCache.getPartitionLeaderEndpoint(
      ArgumentMatchers.eq(partition2.topic),
      ArgumentMatchers.eq(partition2.partition),
      any())
    ).thenReturn(Some(broker2))

    val txnTransitionMetadata2 = txnMetadata2.prepareComplete(time.milliseconds())

    when(txnStateManager.appendTransactionToLog(
      ArgumentMatchers.eq(transactionalId2),
      ArgumentMatchers.eq(coordinatorEpoch),
      ArgumentMatchers.eq(txnTransitionMetadata2),
      capturedErrorsCallback.capture(),
      any(),
      any()))
      .thenAnswer(_ => {
        txnMetadata2.pendingState = None
        capturedErrorsCallback.getValue.apply(Errors.NOT_COORDINATOR)
      })

    channelManager.addTxnMarkersToSend(coordinatorEpoch, txnResult, txnMetadata2, txnTransitionMetadata2)

    val requestAndHandlers: Iterable[RequestAndCompletionHandler] = channelManager.generateRequests().asScala

    val response = new WriteTxnMarkersResponse(createPidErrorMap(Errors.NONE))
    for (requestAndHandler <- requestAndHandlers) {
      requestAndHandler.handler.onComplete(new ClientResponse(new RequestHeader(ApiKeys.WRITE_TXN_MARKERS, 0, "client", 1),
        null, null, 0, 0, false, null, null, response))
    }

    verify(txnStateManager).appendTransactionToLog(
      ArgumentMatchers.eq(transactionalId2),
      ArgumentMatchers.eq(coordinatorEpoch),
      ArgumentMatchers.eq(txnTransitionMetadata2),
      capturedErrorsCallback.capture(),
      any(),
      any())

    assertEquals(0, channelManager.numTxnsWithPendingMarkers)
    assertEquals(0, channelManager.queueForBroker(broker1.id).get.totalNumMarkers)
    assertEquals(None, txnMetadata2.pendingState)
    assertEquals(PrepareCommit, txnMetadata2.state)
  }

  @ParameterizedTest
  @ValueSource(booleans = Array(true, false))
  def shouldRetryAppendToLogOnEndTxnWhenCoordinatorNotAvailableError(isTransactionV2Enabled: Boolean): Unit = {
    mockCache()

    // Adjust txn metadata based on the transaction version.
    adjustTransactionMetadataForVersion(isTransactionV2Enabled, txnMetadata2)

    when(metadataCache.getPartitionLeaderEndpoint(
      ArgumentMatchers.eq(partition1.topic),
      ArgumentMatchers.eq(partition1.partition),
      any())
    ).thenReturn(Some(broker1))
    when(metadataCache.getPartitionLeaderEndpoint(
      ArgumentMatchers.eq(partition2.topic),
      ArgumentMatchers.eq(partition2.partition),
      any())
    ).thenReturn(Some(broker2))

    val txnTransitionMetadata2 = txnMetadata2.prepareComplete(time.milliseconds())

    when(txnStateManager.appendTransactionToLog(
      ArgumentMatchers.eq(transactionalId2),
      ArgumentMatchers.eq(coordinatorEpoch),
      ArgumentMatchers.eq(txnTransitionMetadata2),
      capturedErrorsCallback.capture(),
      any(),
      any()))
      .thenAnswer(_ => capturedErrorsCallback.getValue.apply(Errors.COORDINATOR_NOT_AVAILABLE))
      .thenAnswer(_ => {
        txnMetadata2.completeTransitionTo(txnTransitionMetadata2)
        capturedErrorsCallback.getValue.apply(Errors.NONE)
      })

    channelManager.addTxnMarkersToSend(coordinatorEpoch, txnResult, txnMetadata2, txnTransitionMetadata2)

    val requestAndHandlers: Iterable[RequestAndCompletionHandler] = channelManager.generateRequests().asScala

    val response = new WriteTxnMarkersResponse(createPidErrorMap(Errors.NONE))
    for (requestAndHandler <- requestAndHandlers) {
      requestAndHandler.handler.onComplete(new ClientResponse(new RequestHeader(ApiKeys.WRITE_TXN_MARKERS, 0, "client", 1),
        null, null, 0, 0, false, null, null, response))
    }

    // call this again so that append log will be retried
    channelManager.generateRequests()

    verify(txnStateManager, times(2)).appendTransactionToLog(
      ArgumentMatchers.eq(transactionalId2),
      ArgumentMatchers.eq(coordinatorEpoch),
      ArgumentMatchers.eq(txnTransitionMetadata2),
      capturedErrorsCallback.capture(),
      any(),
      any())

    assertEquals(0, channelManager.numTxnsWithPendingMarkers)
    assertEquals(0, channelManager.queueForBroker(broker1.id).get.totalNumMarkers)
    assertEquals(None, txnMetadata2.pendingState)
    assertEquals(CompleteCommit, txnMetadata2.state)
  }

  private def createPidErrorMap(errors: Errors): util.HashMap[java.lang.Long, util.Map[TopicPartition, Errors]] = {
    val pidMap = new java.util.HashMap[java.lang.Long, java.util.Map[TopicPartition, Errors]]()
    val errorsMap = new java.util.HashMap[TopicPartition, Errors]()
    errorsMap.put(partition1, errors)
    pidMap.put(producerId2, errorsMap)
    pidMap
  }

  @Test
  def shouldCreateMetricsOnStarting(): Unit = {
    val metrics = KafkaYammerMetrics.defaultRegistry.allMetrics.asScala

    assertEquals(1, metrics.count { case (k, _) =>
      k.getMBeanName == "kafka.coordinator.transaction:type=TransactionMarkerChannelManager,name=UnknownDestinationQueueSize"
    })
    assertEquals(1, metrics.count { case (k, _) =>
      k.getMBeanName == "kafka.coordinator.transaction:type=TransactionMarkerChannelManager,name=LogAppendRetryQueueSize"
    })
  }

  /**
   * Adjusts the transaction metadata based on the transaction version.
   * When transaction V2 is enabled, the producer epoch is incremented
   * by 1 after every prepareCommit/prepareAbort.
   *
   * Use this method to adjust the transaction metadata before
   * prepareComplete is called with TV2.
   *
   * @param isTransactionV2Enabled    Whether Transaction Version 2 (TV2) is enabled.
   * @param txnMetadata               The transaction metadata to be adjusted.
   */
  private def adjustTransactionMetadataForVersion(
    isTransactionV2Enabled: Boolean,
    txnMetadata: TransactionMetadata
  ): Unit = {
    if (isTransactionV2Enabled) {
      txnMetadata.clientTransactionVersion = TransactionVersion.TV_2
      txnMetadata.producerEpoch = (producerEpoch + 1).toShort
      txnMetadata.lastProducerEpoch = producerEpoch
    } else {
      txnMetadata.clientTransactionVersion = TransactionVersion.TV_1
    }
  }
}<|MERGE_RESOLUTION|>--- conflicted
+++ resolved
@@ -16,6 +16,10 @@
  */
 package kafka.coordinator.transaction
 
+import java.util
+import java.util.Arrays.asList
+import java.util.Collections
+import java.util.concurrent.{Callable, Executors, Future}
 import kafka.server.{KafkaConfig, MetadataCache}
 import kafka.utils.TestUtils
 import org.apache.kafka.clients.{ClientResponse, NetworkClient}
@@ -32,19 +36,11 @@
 import org.junit.jupiter.params.ParameterizedTest
 import org.junit.jupiter.params.provider.ValueSource
 import org.mockito.ArgumentMatchers.any
-import org.mockito.Mockito._
 import org.mockito.{ArgumentCaptor, ArgumentMatchers}
-<<<<<<< HEAD
-=======
 import org.mockito.Mockito.{clearInvocations, mock, mockConstruction, times, verify, verifyNoMoreInteractions, when}
->>>>>>> 9494bebe
-
-import java.util
-import java.util.Arrays.asList
-import java.util.Collections
-import java.util.concurrent.{Callable, Executors, Future}
+
+import scala.jdk.CollectionConverters._
 import scala.collection.mutable
-import scala.jdk.CollectionConverters._
 import scala.util.Try
 
 class TransactionMarkerChannelManagerTest {
@@ -152,7 +148,7 @@
     try {
       addMarkerFuture = executor.submit((() => {
         Try(channelManager.addTxnMarkersToSend(coordinatorEpoch, txnResult,
-          txnMetadata2, expectedTransition))
+            txnMetadata2, expectedTransition))
       }): Callable[Try[Unit]])
 
       val header = new RequestHeader(ApiKeys.WRITE_TXN_MARKERS, 0, "client", 1)
