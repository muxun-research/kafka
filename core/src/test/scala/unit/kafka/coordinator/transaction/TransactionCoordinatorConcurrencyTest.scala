--- conflicted
+++ resolved
@@ -16,6 +16,9 @@
  */
 package kafka.coordinator.transaction
 
+import java.nio.ByteBuffer
+import java.util.Collections
+import java.util.concurrent.atomic.AtomicBoolean
 import kafka.coordinator.AbstractCoordinatorConcurrencyTest
 import kafka.coordinator.AbstractCoordinatorConcurrencyTest._
 import kafka.coordinator.transaction.TransactionCoordinatorConcurrencyTest._
@@ -28,11 +31,7 @@
 import org.apache.kafka.common.metrics.Metrics
 import org.apache.kafka.common.network.ListenerName
 import org.apache.kafka.common.protocol.{ApiKeys, Errors}
-<<<<<<< HEAD
-import org.apache.kafka.common.record._
-=======
 import org.apache.kafka.common.record.{FileRecords, MemoryRecords, RecordBatch, SimpleRecord}
->>>>>>> 9494bebe
 import org.apache.kafka.common.requests._
 import org.apache.kafka.common.utils.{LogContext, MockTime, ProducerIdAndEpoch}
 import org.apache.kafka.common.{Node, TopicPartition}
@@ -42,19 +41,12 @@
 import org.apache.kafka.storage.internals.log.{FetchDataInfo, LogConfig, LogOffsetMetadata}
 import org.junit.jupiter.api.Assertions._
 import org.junit.jupiter.api.{AfterEach, BeforeEach, Test}
+import org.mockito.{ArgumentCaptor, ArgumentMatchers}
 import org.mockito.ArgumentMatchers.{any, anyInt, anyString}
 import org.mockito.Mockito.{mock, when}
-import org.mockito.{ArgumentCaptor, ArgumentMatchers}
-
-import java.nio.ByteBuffer
-import java.util.Collections
-import java.util.concurrent.atomic.AtomicBoolean
+
+import scala.jdk.CollectionConverters._
 import scala.collection.{Map, mutable}
-<<<<<<< HEAD
-import scala.jdk.CollectionConverters._
-import scala.util.Success
-=======
->>>>>>> 9494bebe
 
 class TransactionCoordinatorConcurrencyTest extends AbstractCoordinatorConcurrencyTest[Transaction] {
   private val nTransactions = nThreads * 10
@@ -67,9 +59,9 @@
   private var txnMarkerChannelManager: TransactionMarkerChannelManager = _
 
   private val allOperations = Seq(
-    new InitProducerIdOperation,
-    new AddPartitionsToTxnOperation(Set(new TopicPartition("topic", 0))),
-    new EndTxnOperation)
+      new InitProducerIdOperation,
+      new AddPartitionsToTxnOperation(Set(new TopicPartition("topic", 0))),
+      new EndTxnOperation)
 
   private val allTransactions = mutable.Set[Transaction]()
   private val txnRecordsByPartition: Map[Int, mutable.ArrayBuffer[SimpleRecord]] =
@@ -221,8 +213,8 @@
       (newProducerOp1.result.get.error, newProducerOp2.result.get.error) match {
         case (Errors.NONE, Errors.NONE) =>
           assertNotEquals(newProducerOp1.result.get.producerEpoch, newProducerOp2.result.get.producerEpoch)
-        // assertEquals(0, newProducerOp1.result.get.producerEpoch)
-        // assertEquals(0, newProducerOp2.result.get.producerEpoch)
+          // assertEquals(0, newProducerOp1.result.get.producerEpoch)
+          // assertEquals(0, newProducerOp2.result.get.producerEpoch)
         case (Errors.NONE, _) =>
           assertEquals(0, newProducerOp1.result.get.producerEpoch)
         case (_, Errors.NONE) =>
@@ -399,7 +391,7 @@
   override def enableCompletion(): Unit = {
     super.enableCompletion()
 
-    def createResponse(request: WriteTxnMarkersRequest): WriteTxnMarkersResponse = {
+    def createResponse(request: WriteTxnMarkersRequest): WriteTxnMarkersResponse  = {
       val pidErrorMap = request.markers.asScala.map { marker =>
         (marker.producerId.asInstanceOf[java.lang.Long], marker.partitions.asScala.map { tp => (tp, Errors.NONE) }.toMap.asJava)
       }.toMap.asJava
@@ -525,7 +517,7 @@
     @volatile var results: Map[TopicPartition, R] = _
 
     def resultCallback(r: R): Unit = this.result = Some(r)
-
+    
   }
 
   class InitProducerIdOperation(val producerIdAndEpoch: Option[ProducerIdAndEpoch] = None) extends TxnOperation[InitProducerIdResult] {
@@ -545,20 +537,12 @@
     override def run(txn: Transaction): Unit = {
       transactionMetadata(txn).foreach { txnMetadata =>
         transactionCoordinator.handleAddPartitionsToTransaction(txn.transactionalId,
-<<<<<<< HEAD
-          txnMetadata.producerId,
-          txnMetadata.producerEpoch,
-          partitions,
-          resultCallback,
-          RequestLocal.withThreadConfinedCaching)
-=======
             txnMetadata.producerId,
             txnMetadata.producerEpoch,
             partitions,
             resultCallback,
             TransactionVersion.TV_2,
             RequestLocal.withThreadConfinedCaching)
->>>>>>> 9494bebe
         replicaManager.tryCompleteActions()
       }
     }
