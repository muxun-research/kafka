--- conflicted
+++ resolved
@@ -6,11 +6,7 @@
  * (the "License"); you may not use this file except in compliance with
  * the License.  You may obtain a copy of the License at
  *
-<<<<<<< HEAD
- * http://www.apache.org/licenses/LICENSE-2.0
-=======
  *    http://www.apache.org/licenses/LICENSE-2.0
->>>>>>> 9494bebe
  *
  * Unless required by applicable law or agreed to in writing, software
  * distributed under the License is distributed on an "AS IS" BASIS,
@@ -38,16 +34,6 @@
 class ProducerSendWhileDeletionTest extends IntegrationTestHarness {
   val producerCount: Int = 1
   val brokerCount: Int = 2
-<<<<<<< HEAD
-
-  serverConfig.put(KafkaConfig.NumPartitionsProp, 2.toString)
-  serverConfig.put(KafkaConfig.DefaultReplicationFactorProp, 2.toString)
-  serverConfig.put(KafkaConfig.AutoLeaderRebalanceEnableProp, false.toString)
-
-  producerConfig.put(ProducerConfig.MAX_BLOCK_MS_CONFIG, 5000L.toString)
-  producerConfig.put(ProducerConfig.REQUEST_TIMEOUT_MS_CONFIG, 10000.toString)
-  producerConfig.put(ProducerConfig.DELIVERY_TIMEOUT_MS_CONFIG, 10000.toString)
-=======
   val defaultLingerMs: Int = 5;
 
   serverConfig.put(ServerLogConfigs.NUM_PARTITIONS_CONFIG, 2.toString)
@@ -57,7 +43,6 @@
   producerConfig.put(ProducerConfig.MAX_BLOCK_MS_CONFIG, 5000L.toString)
   producerConfig.put(ProducerConfig.REQUEST_TIMEOUT_MS_CONFIG, 10000.toString)
   producerConfig.put(ProducerConfig.DELIVERY_TIMEOUT_MS_CONFIG, (10000 + defaultLingerMs).toString)
->>>>>>> 9494bebe
 
   /**
    * Tests that Producer gets self-recovered when a topic is deleted mid-way of produce.
@@ -65,14 +50,9 @@
    * Producer will attempt to send messages to the partition specified in each record, and should
    * succeed as long as the partition is included in the metadata.
    */
-<<<<<<< HEAD
-  @Test
-  def testSendWithTopicDeletionMidWay(): Unit = {
-=======
   @ParameterizedTest
   @ValueSource(strings = Array("kraft"))
   def testSendWithTopicDeletionMidWay(quorum: String): Unit = {
->>>>>>> 9494bebe
     val numRecords = 10
     val topic = "topic"
 
@@ -80,16 +60,6 @@
     createTopicWithAssignment(topic, Map(0 -> Seq(0, 1), 1 -> Seq(0, 1)))
 
     val reassignment = Map(
-<<<<<<< HEAD
-      new TopicPartition(topic, 0) -> Seq(1, 0),
-      new TopicPartition(topic, 1) -> Seq(1, 0)
-    )
-
-    // Change leader to 1 for both the partitions to increase leader epoch from 0 -> 1
-    zkClient.createPartitionReassignment(reassignment)
-    TestUtils.waitUntilTrue(() => !zkClient.reassignPartitionsInProgress,
-      "failed to remove reassign partitions path after completion")
-=======
       new TopicPartition(topic, 0) -> Optional.of(new NewPartitionReassignment(util.Arrays.asList(1, 0))),
       new TopicPartition(topic, 1) -> Optional.of(new NewPartitionReassignment(util.Arrays.asList(1, 0)))
     )
@@ -97,7 +67,6 @@
     // Change leader to 1 for both the partitions to increase leader epoch from 0 -> 1
     val admin = createAdminClient()
     admin.alterPartitionReassignments(reassignment.asJava).all().get()
->>>>>>> 9494bebe
 
     val producer = createProducer()
 
@@ -107,17 +76,10 @@
     }
 
     // Start topic deletion
-<<<<<<< HEAD
-    adminZkClient.deleteTopic(topic)
-
-    // Verify that the topic is deleted when no metadata request comes in
-    TestUtils.verifyTopicDeletion(zkClient, topic, 2, servers)
-=======
     deleteTopic(topic, listenerName)
 
     // Verify that the topic is deleted when no metadata request comes in
     TestUtils.verifyTopicDeletion(topic, 2, brokers)
->>>>>>> 9494bebe
 
     // Producer should be able to send messages even after topic gets deleted and auto-created
     assertEquals(topic, producer.send(new ProducerRecord(topic, null, "value".getBytes(StandardCharsets.UTF_8))).get.topic())
