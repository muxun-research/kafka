--- conflicted
+++ resolved
@@ -16,15 +16,6 @@
  */
 package kafka.api
 
-import java.io.File
-import java.net.InetAddress
-import java.lang.{Long => JLong}
-import java.time.{Duration => JDuration}
-import java.util.Arrays.asList
-import java.util.concurrent.atomic.{AtomicBoolean, AtomicInteger}
-import java.util.concurrent.{CountDownLatch, ExecutionException, TimeUnit}
-import java.util.{Collections, Optional, Properties}
-import java.{time, util}
 import kafka.integration.KafkaServerTestHarness
 import kafka.security.authorizer.AclEntry
 import kafka.server.metadata.KRaftMetadataCache
@@ -36,13 +27,13 @@
 import org.apache.kafka.clients.admin._
 import org.apache.kafka.clients.consumer.{Consumer, ConsumerConfig}
 import org.apache.kafka.clients.producer.{KafkaProducer, ProducerRecord}
-import org.apache.kafka.common.acl.{AccessControlEntry, AclBinding, AclBindingFilter, AclOperation, AclPermissionType}
+import org.apache.kafka.common.acl._
 import org.apache.kafka.common.config.{ConfigResource, LogLevelConfig, TopicConfig}
 import org.apache.kafka.common.errors._
 import org.apache.kafka.common.requests.{DeleteRecordsRequest, MetadataResponse}
 import org.apache.kafka.common.resource.{PatternType, ResourcePattern, ResourceType}
 import org.apache.kafka.common.utils.{Time, Utils}
-import org.apache.kafka.common.{ConsumerGroupState, ElectionType, TopicCollection, TopicPartition, TopicPartitionInfo, TopicPartitionReplica, Uuid}
+import org.apache.kafka.common._
 import org.apache.kafka.controller.ControllerRequestContextUtil.ANONYMOUS_CONTEXT
 import org.apache.kafka.storage.internals.log.LogConfig
 import org.junit.jupiter.api.Assertions._
@@ -51,9 +42,17 @@
 import org.junit.jupiter.params.provider.ValueSource
 import org.slf4j.LoggerFactory
 
+import java.io.File
+import java.lang.{Long => JLong}
+import java.net.InetAddress
+import java.time.{Duration => JDuration}
 import java.util.AbstractMap.SimpleImmutableEntry
+import java.util.Arrays.asList
+import java.util.concurrent.atomic.{AtomicBoolean, AtomicInteger}
+import java.util.concurrent.{CountDownLatch, ExecutionException, TimeUnit}
+import java.util.{Collections, Optional, Properties}
+import java.{time, util}
 import scala.annotation.nowarn
-import scala.collection.Seq
 import scala.compat.java8.OptionConverters._
 import scala.concurrent.duration.Duration
 import scala.concurrent.{Await, Future}
@@ -66,7 +65,6 @@
  * Also see [[org.apache.kafka.clients.admin.KafkaAdminClientTest]] for unit tests of the admin client.
  */
 class PlaintextAdminIntegrationTest extends BaseAdminIntegrationTest {
-
   import PlaintextAdminIntegrationTest._
 
   val topic = "topic"
@@ -162,18 +160,11 @@
   }
 
   /**
-<<<<<<< HEAD
    * describe should not auto create topics
    */
-  @Test
-  def testDescribeNonExistingTopic(): Unit = {
-=======
-    * describe should not auto create topics
-    */
   @ParameterizedTest(name = TestInfoUtils.TestWithParameterizedQuorumName)
   @ValueSource(strings = Array("zk", "kraft"))
   def testDescribeNonExistingTopic(quorum: String): Unit = {
->>>>>>> 15418db6
     client = Admin.create(createConfig)
 
     val existingTopic = "existing-topic"
@@ -828,13 +819,8 @@
     val followerIndex = if (leaders(0) != brokers.head.config.brokerId) 0 else 1
 
     def waitForFollowerLog(expectedStartOffset: Long, expectedEndOffset: Long): Unit = {
-<<<<<<< HEAD
-      TestUtils.waitUntilTrue(() => servers(followerIndex).replicaManager.localLog(topicPartition) != None,
+      TestUtils.waitUntilTrue(() => brokers(followerIndex).replicaManager.localLog(topicPartition).isDefined,
         "Expected follower to create replica for partition")
-=======
-      TestUtils.waitUntilTrue(() => brokers(followerIndex).replicaManager.localLog(topicPartition).isDefined,
-                              "Expected follower to create replica for partition")
->>>>>>> 15418db6
 
       // wait until the follower discovers that log start offset moved beyond its HW
       TestUtils.waitUntilTrue(() => {
@@ -871,12 +857,8 @@
     val result1 = client.deleteRecords(Map(topicPartition -> RecordsToDelete.beforeOffset(117L)).asJava)
     result1.all().get()
     restartDeadBrokers()
-<<<<<<< HEAD
+    TestUtils.waitForBrokersInIsr(client, topicPartition, Set(followerIndex))
     waitForFollowerLog(expectedStartOffset = 117L, expectedEndOffset = 200L)
-=======
-    TestUtils.waitForBrokersInIsr(client, topicPartition, Set(followerIndex))
-    waitForFollowerLog(expectedStartOffset=117L, expectedEndOffset=200L)
->>>>>>> 15418db6
   }
 
   @ParameterizedTest(name = TestInfoUtils.TestWithParameterizedQuorumName)
@@ -1042,20 +1024,12 @@
   }
 
   /**
-<<<<<<< HEAD
    * Test closing the AdminClient with a generous timeout.  Calls in progress should be completed,
    * since they can be done within the timeout.  New calls should receive timeouts.
    */
-  @Test
-  def testDelayedClose(): Unit = {
-=======
-    * Test closing the AdminClient with a generous timeout.  Calls in progress should be completed,
-    * since they can be done within the timeout.  New calls should receive timeouts.
-    */
   @ParameterizedTest(name = TestInfoUtils.TestWithParameterizedQuorumName)
   @ValueSource(strings = Array("zk", "kraft"))
   def testDelayedClose(quorum: String): Unit = {
->>>>>>> 15418db6
     client = Admin.create(createConfig)
     val topics = Seq("mytopic", "mytopic2")
     val newTopics = topics.map(new NewTopic(_, 1, 1.toShort))
@@ -1068,20 +1042,12 @@
   }
 
   /**
-<<<<<<< HEAD
    * Test closing the AdminClient with a timeout of 0, when there are calls with extremely long
    * timeouts in progress.  The calls should be aborted after the hard shutdown timeout elapses.
    */
-  @Test
-  def testForceClose(): Unit = {
-=======
-    * Test closing the AdminClient with a timeout of 0, when there are calls with extremely long
-    * timeouts in progress.  The calls should be aborted after the hard shutdown timeout elapses.
-    */
   @ParameterizedTest(name = TestInfoUtils.TestWithParameterizedQuorumName)
   @ValueSource(strings = Array("zk", "kraft"))
   def testForceClose(quorum: String): Unit = {
->>>>>>> 15418db6
     val config = createConfig
     config.put(AdminClientConfig.BOOTSTRAP_SERVERS_CONFIG, s"localhost:${TestUtils.IncorrectBrokerPort}")
     client = Admin.create(config)
@@ -1094,20 +1060,12 @@
   }
 
   /**
-<<<<<<< HEAD
    * Check that a call with a timeout does not complete before the minimum timeout has elapsed,
    * even when the default request timeout is shorter.
    */
-  @Test
-  def testMinimumRequestTimeouts(): Unit = {
-=======
-    * Check that a call with a timeout does not complete before the minimum timeout has elapsed,
-    * even when the default request timeout is shorter.
-    */
   @ParameterizedTest(name = TestInfoUtils.TestWithParameterizedQuorumName)
   @ValueSource(strings = Array("zk", "kraft"))
   def testMinimumRequestTimeouts(quorum: String): Unit = {
->>>>>>> 15418db6
     val config = createConfig
     config.put(AdminClientConfig.BOOTSTRAP_SERVERS_CONFIG, s"localhost:${TestUtils.IncorrectBrokerPort}")
     config.put(AdminClientConfig.REQUEST_TIMEOUT_MS_CONFIG, "0")
@@ -1121,18 +1079,11 @@
   }
 
   /**
-<<<<<<< HEAD
    * Test injecting timeouts for calls that are in flight.
    */
-  @Test
-  def testCallInFlightTimeouts(): Unit = {
-=======
-    * Test injecting timeouts for calls that are in flight.
-    */
   @ParameterizedTest(name = TestInfoUtils.TestWithParameterizedQuorumName)
   @ValueSource(strings = Array("zk", "kraft"))
   def testCallInFlightTimeouts(quorum: String): Unit = {
->>>>>>> 15418db6
     val config = createConfig
     config.put(AdminClientConfig.DEFAULT_API_TIMEOUT_MS_CONFIG, "100000000")
     config.put(AdminClientConfig.RETRIES_CONFIG, "0")
@@ -1207,11 +1158,7 @@
 
       val latch = new CountDownLatch(consumerSet.size)
       try {
-<<<<<<< HEAD
-        def createConsumerThread[K, V](consumer: KafkaConsumer[K, V], topic: String): Thread = {
-=======
-        def createConsumerThread[K,V](consumer: Consumer[K,V], topic: String): Thread = {
->>>>>>> 15418db6
+        def createConsumerThread[K, V](consumer: Consumer[K, V], topic: String): Thread = {
           new Thread {
             override def run: Unit = {
               consumer.subscribe(Collections.singleton(topic))
@@ -1528,9 +1475,9 @@
     TestUtils.assertLeader(client, partition2, 1)
 
     def assertUnknownTopicOrPartition(
-      topicPartition: TopicPartition,
-      result: ElectLeadersResult
-    ): Unit = {
+                                       topicPartition: TopicPartition,
+                                       result: ElectLeadersResult
+                                     ): Unit = {
       val exception = result.partitions.get.get(topicPartition).get
       assertEquals(classOf[UnknownTopicOrPartitionException], exception.getClass)
       if (isKRaftTest()) {
@@ -1571,9 +1518,9 @@
     TestUtils.waitForBrokersOutOfIsr(client, Set(partition1, partition2), Set(1))
 
     def assertPreferredLeaderNotAvailable(
-      topicPartition: TopicPartition,
-      result: ElectLeadersResult
-    ): Unit = {
+                                           topicPartition: TopicPartition,
+                                           result: ElectLeadersResult
+                                         ): Unit = {
       val exception = result.partitions.get.get(topicPartition).get
       assertEquals(classOf[PreferredLeaderNotAvailableException], exception.getClass)
       if (isKRaftTest()) {
@@ -1950,17 +1897,10 @@
 
     assertEquals(2, configs.size)
 
-<<<<<<< HEAD
-    assertEquals("delete", configs.get(topic1Resource).get(LogConfig.CleanupPolicyProp).value)
-    assertEquals("1000", configs.get(topic1Resource).get(LogConfig.FlushMsProp).value) // verify previous change is still intact
-    assertEquals("", configs.get(topic1Resource).get(LogConfig.LeaderReplicationThrottledReplicasProp).value)
-    assertEquals("", configs.get(topic2Resource).get(LogConfig.CleanupPolicyProp).value)
-=======
     assertEquals("delete", configs.get(topic1Resource).get(TopicConfig.CLEANUP_POLICY_CONFIG).value)
     assertEquals("1000", configs.get(topic1Resource).get(TopicConfig.FLUSH_MS_CONFIG).value) // verify previous change is still intact
     assertEquals("", configs.get(topic1Resource).get(LogConfig.LEADER_REPLICATION_THROTTLED_REPLICAS_CONFIG).value)
-    assertEquals("", configs.get(topic2Resource).get(TopicConfig.CLEANUP_POLICY_CONFIG).value )
->>>>>>> 15418db6
+    assertEquals("", configs.get(topic2Resource).get(TopicConfig.CLEANUP_POLICY_CONFIG).value)
 
     // Alter topics with validateOnly=true
     topic1AlterConfigs = Seq(
@@ -2388,24 +2328,14 @@
   }
 
   /**
-<<<<<<< HEAD
    * 1. Assume ROOT logger == TRACE
    * 2. Change kafka.controller.KafkaController logger to INFO
    * 3. Unset kafka.controller.KafkaController via AlterConfigOp.OpType.DELETE (resets it to the root logger - TRACE)
    * 4. Change ROOT logger to ERROR
-   * 5. Ensure the kafka.controller.KafkaController logger's level is ERROR (the curent root logger level)
+   * 5. Ensure the kafka.controller.KafkaController logger's level is ERROR (the current root logger level)
    */
-  @Test
-=======
-    * 1. Assume ROOT logger == TRACE
-    * 2. Change kafka.controller.KafkaController logger to INFO
-    * 3. Unset kafka.controller.KafkaController via AlterConfigOp.OpType.DELETE (resets it to the root logger - TRACE)
-    * 4. Change ROOT logger to ERROR
-    * 5. Ensure the kafka.controller.KafkaController logger's level is ERROR (the current root logger level)
-    */
-  @ParameterizedTest(name = TestInfoUtils.TestWithParameterizedQuorumName)
-  @ValueSource(strings = Array("zk", "kraft"))
->>>>>>> 15418db6
+  @ParameterizedTest(name = TestInfoUtils.TestWithParameterizedQuorumName)
+  @ValueSource(strings = Array("zk", "kraft"))
   @Disabled // To be re-enabled once KAFKA-8779 is resolved
   def testIncrementalAlterConfigsForLog4jLogLevelsCanResetLoggerToCurrentRoot(quorum: String): Unit = {
     client = Admin.create(createConfig)
@@ -2687,11 +2617,11 @@
 
   @nowarn("cat=deprecation")
   def checkValidAlterConfigs(
-    admin: Admin,
-    test: KafkaServerTestHarness,
-    topicResource1: ConfigResource,
-    topicResource2: ConfigResource
-  ): Unit = {
+                              admin: Admin,
+                              test: KafkaServerTestHarness,
+                              topicResource1: ConfigResource,
+                              topicResource2: ConfigResource
+                            ): Unit = {
     // Alter topics
     var topicConfigEntries1 = Seq(
       new ConfigEntry(TopicConfig.FLUSH_MS_CONFIG, "1000")
@@ -2756,9 +2686,9 @@
 
   @nowarn("cat=deprecation")
   def checkInvalidAlterConfigs(
-    test: KafkaServerTestHarness,
-    admin: Admin
-  ): Unit = {
+                                test: KafkaServerTestHarness,
+                                admin: Admin
+                              ): Unit = {
     // Create topics
     val topic1 = "invalid-alter-configs-topic-1"
     val topicResource1 = new ConfigResource(ConfigResource.Type.TOPIC, topic1)
