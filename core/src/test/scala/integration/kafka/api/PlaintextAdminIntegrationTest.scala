/**
 * Licensed to the Apache Software Foundation (ASF) under one or more
 * contributor license agreements.  See the NOTICE file distributed with
 * this work for additional information regarding copyright ownership.
 * The ASF licenses this file to You under the Apache License, Version 2.0
 * (the "License"); you may not use this file except in compliance with
 * the License.  You may obtain a copy of the License at
 *
 * http://www.apache.org/licenses/LICENSE-2.0
 *
 * Unless required by applicable law or agreed to in writing, software
 * distributed under the License is distributed on an "AS IS" BASIS,
 * WITHOUT WARRANTIES OR CONDITIONS OF ANY KIND, either express or implied.
 * See the License for the specific language governing permissions and
 * limitations under the License.
 */
package kafka.api

<<<<<<< HEAD
=======
import java.io.File
import java.net.InetAddress
import java.nio.ByteBuffer
import java.nio.file.{Files, Paths, StandardOpenOption}
import java.lang.{Long => JLong}
import java.time.{Duration => JDuration}
import java.util.Arrays.asList
import java.util.concurrent.atomic.{AtomicBoolean, AtomicInteger}
import java.util.concurrent.{CountDownLatch, ExecutionException, TimeUnit}
import java.util.{Collections, Optional, Properties}
import java.{time, util}
>>>>>>> 9494bebe
import kafka.integration.KafkaServerTestHarness
import kafka.server.KafkaConfig
import kafka.utils.TestUtils._
import kafka.utils.{LoggingController, TestInfoUtils, TestUtils}
import org.apache.kafka.clients.HostResolver
import org.apache.kafka.clients.admin.AlterConfigOp.OpType
import org.apache.kafka.clients.admin.ConfigEntry.ConfigSource
import org.apache.kafka.clients.admin._
<<<<<<< HEAD
import org.apache.kafka.clients.consumer.{Consumer, ConsumerConfig}
import org.apache.kafka.clients.producer.{KafkaProducer, ProducerRecord}
import org.apache.kafka.common.acl._
import org.apache.kafka.common.config.{ConfigResource, LogLevelConfig, TopicConfig}
=======
import org.apache.kafka.clients.consumer.{CommitFailedException, Consumer, ConsumerConfig, GroupProtocol, KafkaConsumer, OffsetAndMetadata, ShareConsumer}
import org.apache.kafka.clients.producer.{KafkaProducer, ProducerConfig, ProducerRecord}
import org.apache.kafka.common.acl.{AccessControlEntry, AclBinding, AclBindingFilter, AclOperation, AclPermissionType}
import org.apache.kafka.common.config.{ConfigResource, LogLevelConfig, SslConfigs, TopicConfig}
>>>>>>> 9494bebe
import org.apache.kafka.common.errors._
import org.apache.kafka.common.internals.Topic
import org.apache.kafka.common.KafkaException
import org.apache.kafka.common.quota.{ClientQuotaAlteration, ClientQuotaEntity, ClientQuotaFilter}
import org.apache.kafka.common.record.FileRecords
import org.apache.kafka.common.requests.DeleteRecordsRequest
import org.apache.kafka.common.resource.{PatternType, ResourcePattern, ResourceType}
import org.apache.kafka.common.serialization.{ByteArrayDeserializer, ByteArraySerializer}
import org.apache.kafka.common.utils.{Time, Utils}
<<<<<<< HEAD
import org.apache.kafka.common._
=======
import org.apache.kafka.common.{ConsumerGroupState, ElectionType, GroupState, GroupType, IsolationLevel, TopicCollection, TopicPartition, TopicPartitionInfo, TopicPartitionReplica, Uuid}
>>>>>>> 9494bebe
import org.apache.kafka.controller.ControllerRequestContextUtil.ANONYMOUS_CONTEXT
import org.apache.kafka.coordinator.group.{GroupConfig, GroupCoordinatorConfig}
import org.apache.kafka.network.SocketServerConfigs
import org.apache.kafka.security.authorizer.AclEntry
import org.apache.kafka.server.config.{QuotaConfig, ServerConfigs, ServerLogConfigs}
import org.apache.kafka.storage.internals.log.{CleanerConfig, LogConfig, LogFileUtils}
import org.apache.kafka.test.TestUtils.{DEFAULT_MAX_WAIT_MS, assertFutureThrows}
import org.apache.logging.log4j.core.config.Configurator
import org.junit.jupiter.api.Assertions._
import org.junit.jupiter.api.{BeforeEach, TestInfo, Timeout}
import org.junit.jupiter.params.ParameterizedTest
import org.junit.jupiter.params.provider.{MethodSource, ValueSource}
import org.slf4j.LoggerFactory

import java.io.File
import java.lang.{Long => JLong}
import java.net.InetAddress
import java.time.{Duration => JDuration}
import java.util.AbstractMap.SimpleImmutableEntry
<<<<<<< HEAD
import java.util.Arrays.asList
import java.util.concurrent.atomic.{AtomicBoolean, AtomicInteger}
import java.util.concurrent.{CountDownLatch, ExecutionException, TimeUnit}
import java.util.{Collections, Optional, Properties}
import java.{time, util}
import scala.annotation.nowarn
import scala.compat.java8.OptionConverters._
=======
import scala.collection.Seq
>>>>>>> 9494bebe
import scala.concurrent.duration.Duration
import scala.concurrent.{Await, Future}
import scala.jdk.CollectionConverters._
import scala.jdk.OptionConverters.RichOption
import scala.util.{Random, Using}

/**
 * An integration test of the KafkaAdminClient.
 *
 * Also see [[org.apache.kafka.clients.admin.KafkaAdminClientTest]] for unit tests of the admin client.
 */
class PlaintextAdminIntegrationTest extends BaseAdminIntegrationTest {
  import PlaintextAdminIntegrationTest._

  val topic = "topic"
  val partition = 0
  val topicPartition = new TopicPartition(topic, partition)

  private var brokerLoggerConfigResource: ConfigResource = _

  @BeforeEach
  override def setUp(testInfo: TestInfo): Unit = {
    super.setUp(testInfo)
    Configurator.reconfigure();
    brokerLoggerConfigResource = new ConfigResource(
      ConfigResource.Type.BROKER_LOGGER, brokers.head.config.brokerId.toString)
  }

  @ParameterizedTest
  @Timeout(30)
  @ValueSource(strings = Array("kraft"))
  def testDescribeConfigWithOptionTimeoutMs(quorum: String): Unit = {
    val config = createConfig
    config.put(AdminClientConfig.BOOTSTRAP_SERVERS_CONFIG, s"localhost:${TestUtils.IncorrectBrokerPort}")
    val brokenClient = Admin.create(config)

    try {
      // Describe and broker
      val brokerResource1 = new ConfigResource(ConfigResource.Type.BROKER, brokers(1).config.brokerId.toString)
      val brokerResource2 = new ConfigResource(ConfigResource.Type.BROKER, brokers(2).config.brokerId.toString)
      val configResources = Seq(brokerResource1, brokerResource2)

      val exception = assertThrows(classOf[ExecutionException], () => {
        brokenClient.describeConfigs(configResources.asJava,new DescribeConfigsOptions().timeoutMs(0)).all().get()
      })
      assertInstanceOf(classOf[TimeoutException], exception.getCause)
    } finally brokenClient.close(time.Duration.ZERO)
  }

  @ParameterizedTest
  @ValueSource(strings = Array("kraft"))
  def testCreatePartitionWithOptionRetryOnQuotaViolation(quorum: String): Unit = {
    // Since it's hard to stably reach quota limit in integration test, we only verify quota configs are set correctly
    val config = createConfig
    val clientId = "test-client-id"

    config.put(AdminClientConfig.CLIENT_ID_CONFIG, clientId)
    client = Admin.create(config)

    val entity = new ClientQuotaEntity(Map(ClientQuotaEntity.CLIENT_ID -> clientId).asJava)
    val configEntries = Map(QuotaConfig.CONTROLLER_MUTATION_RATE_OVERRIDE_CONFIG -> 1.0, QuotaConfig.CONSUMER_BYTE_RATE_OVERRIDE_CONFIG -> 3.0)
    client.alterClientQuotas(Seq(new ClientQuotaAlteration(entity, configEntries.map { case (k, v) =>
      new ClientQuotaAlteration.Op(k, v)
    }.asJavaCollection)).asJavaCollection).all.get

    TestUtils.waitUntilTrue(() => {
      // wait for our ClientQuotaEntity to be set
      client.describeClientQuotas(ClientQuotaFilter.all()).entities().get().size == 1
    }, "Timed out waiting for quota config to be propagated to all servers")

    val quotaEntities = client.describeClientQuotas(ClientQuotaFilter.all()).entities().get()

    assertEquals(configEntries, quotaEntities.get(entity).asScala)
  }

  @ParameterizedTest
  @ValueSource(strings = Array("kraft"))
  def testDescribeUserScramCredentials(quorum: String): Unit = {
    client = createAdminClient

    // add a new user
    val targetUserName = "tom"
    client.alterUserScramCredentials(Collections.singletonList(
      new UserScramCredentialUpsertion(targetUserName, new ScramCredentialInfo(ScramMechanism.SCRAM_SHA_256, 4096), "123456")
    )).all.get
    TestUtils.waitUntilTrue(() => client.describeUserScramCredentials().all().get().size() == 1,
      "Add one user scram credential timeout")

    val result = client.describeUserScramCredentials().all().get()
    result.forEach((userName, scramDescription) => {
      assertEquals(targetUserName, userName)
      assertEquals(targetUserName, scramDescription.name())
      val credentialInfos = scramDescription.credentialInfos()
      assertEquals(1, credentialInfos.size())
      assertEquals(ScramMechanism.SCRAM_SHA_256, credentialInfos.get(0).mechanism())
      assertEquals(4096, credentialInfos.get(0).iterations())
    })

    // add other users
    client.alterUserScramCredentials(util.Arrays.asList(
      new UserScramCredentialUpsertion("tom2", new ScramCredentialInfo(ScramMechanism.SCRAM_SHA_256, 4096), "123456"),
      new UserScramCredentialUpsertion("tom3", new ScramCredentialInfo(ScramMechanism.SCRAM_SHA_256, 4096), "123456")
    )).all().get
    TestUtils.waitUntilTrue(() => client.describeUserScramCredentials().all().get().size() == 3,
      "Add user scram credential timeout")

    // alter user info
    client.alterUserScramCredentials(Collections.singletonList(
      new UserScramCredentialUpsertion(targetUserName, new ScramCredentialInfo(ScramMechanism.SCRAM_SHA_512, 8192), "123456")
    )).all.get
    TestUtils.waitUntilTrue(() => {
      client.describeUserScramCredentials().all().get().get(targetUserName).credentialInfos().size() == 2
    }, "Alter user scram credential timeout")

    val userTomResult = client.describeUserScramCredentials().all().get()
    assertEquals(3, userTomResult.size())
    val userScramCredential = userTomResult.get(targetUserName)
    assertEquals(targetUserName, userScramCredential.name())
    val credentialInfos = userScramCredential.credentialInfos()
    assertEquals(2, credentialInfos.size())
    val credentialList = credentialInfos.asScala.sortBy(s => s.mechanism().`type`())
    assertEquals(ScramMechanism.SCRAM_SHA_256, credentialList.head.mechanism())
    assertEquals(4096, credentialList.head.iterations())
    assertEquals(ScramMechanism.SCRAM_SHA_512, credentialList(1).mechanism())
    assertEquals(8192, credentialList(1).iterations())

    // test describeUserScramCredentials(List<String> users)
    val userAndScramMap = client.describeUserScramCredentials(Collections.singletonList("tom2")).all().get()
    assertEquals(1, userAndScramMap.size())
    val scram = userAndScramMap.get("tom2")
    assertNotNull(scram)
    val credentialInfo = scram.credentialInfos().get(0)
    assertEquals(ScramMechanism.SCRAM_SHA_256, credentialInfo.mechanism())
    assertEquals(4096, credentialInfo.iterations())
  }

  private def createInvalidAdminClient(): Admin = {
    val config = createConfig
    config.put(AdminClientConfig.BOOTSTRAP_SERVERS_CONFIG, s"localhost:${TestUtils.IncorrectBrokerPort}")
    Admin.create(config)
  }

  @Timeout(10)
  @ParameterizedTest
  @ValueSource(strings = Array("kraft"))
  def testDescribeUserScramCredentialsTimeout(quorum: String): Unit = {
    client = createInvalidAdminClient()
    try {
      // test describeUserScramCredentials(List<String> users, DescribeUserScramCredentialsOptions options)
      val exception = assertThrows(classOf[ExecutionException], () => {
        client.describeUserScramCredentials(Collections.singletonList("tom4"),
          new DescribeUserScramCredentialsOptions().timeoutMs(0)).all().get()
      })
      assertInstanceOf(classOf[TimeoutException], exception.getCause)
    } finally client.close(time.Duration.ZERO)
  }

  private def consumeToExpectedNumber = (expectedNumber: Int, groupProtocol: String) => {
    val configs = new util.HashMap[String, Object]()
    configs.put(ConsumerConfig.BOOTSTRAP_SERVERS_CONFIG, plaintextBootstrapServers(brokers))
    configs.put(ConsumerConfig.ISOLATION_LEVEL_CONFIG, IsolationLevel.READ_COMMITTED.toString)
    configs.put(ConsumerConfig.GROUP_PROTOCOL_CONFIG, groupProtocol)
    val consumer = new KafkaConsumer(configs, new ByteArrayDeserializer, new ByteArrayDeserializer)
    try {
      consumer.assign(Collections.singleton(topicPartition))
      consumer.seekToBeginning(Collections.singleton(topicPartition))
      var consumeNum = 0
      TestUtils.waitUntilTrue(() => {
        val records = consumer.poll(time.Duration.ofMillis(100))
        consumeNum += records.count()
        consumeNum >= expectedNumber
      }, "consumeToExpectedNumber timeout")
    } finally consumer.close()
  }

  @ParameterizedTest(name = TestInfoUtils.TestWithParameterizedQuorumAndGroupProtocolNames)
  @MethodSource(Array("getTestQuorumAndGroupProtocolParametersAll"))
  def testDescribeProducers(quorum: String, groupProtocol: String): Unit = {
    client = createAdminClient
    client.createTopics(Collections.singletonList(new NewTopic(topic, 1, 1.toShort))).all().get()

    def appendCommonRecords = (records: Int) => {
      val producer = new KafkaProducer(Collections.singletonMap(ProducerConfig.BOOTSTRAP_SERVERS_CONFIG,
        plaintextBootstrapServers(brokers).asInstanceOf[Object]), new ByteArraySerializer, new ByteArraySerializer)
      try {
        (0 until records).foreach(i =>
          producer.send(new ProducerRecord[Array[Byte], Array[Byte]](
            topic, partition, i.toString.getBytes, i.toString.getBytes())))
      } finally producer.close()
    }

    def appendTransactionRecords(transactionId: String, records: Int, commit: Boolean): KafkaProducer[Array[Byte], Array[Byte]] = {
      val producer = TestUtils.createTransactionalProducer(transactionId, brokers)
      producer.initTransactions()
      producer.beginTransaction()
      (0 until records).foreach(i =>
        producer.send(new ProducerRecord[Array[Byte], Array[Byte]](
          topic, partition, i.toString.getBytes, i.toString.getBytes())))
      producer.flush()
      if (commit) {
        producer.commitTransaction()
        producer.close()
      }

      producer
    }

    def queryProducerDetail() = client
      .describeProducers(Collections.singletonList(topicPartition))
      .partitionResult(topicPartition).get().activeProducers().asScala

    // send common msg
    appendCommonRecords(1)
    val producerIterator = queryProducerDetail()
    assertEquals(1, producerIterator.size)
    val producerState = producerIterator.last
    assertEquals(0, producerState.producerEpoch())
    assertFalse(producerState.coordinatorEpoch().isPresent)
    assertFalse(producerState.currentTransactionStartOffset().isPresent)


    // send committed transaction msg
    appendTransactionRecords("foo", 2, commit = true)
    // consume 3 records to ensure transaction finished
    consumeToExpectedNumber(3, groupProtocol)
    val transactionProducerIterator = queryProducerDetail()
    assertEquals(2, transactionProducerIterator.size)
    val containsCoordinatorEpochIterator = transactionProducerIterator
      .filter(producer => producer.coordinatorEpoch().isPresent)
    assertEquals(1, containsCoordinatorEpochIterator.size)
    val transactionProducerState = containsCoordinatorEpochIterator.last
    assertFalse(transactionProducerState.currentTransactionStartOffset().isPresent)


    // send ongoing transaction msg
    val ongoingProducer = appendTransactionRecords("foo3", 3, commit = false)
    try {
      val transactionNoneCommitProducerIterator = queryProducerDetail()
      assertEquals(3, transactionNoneCommitProducerIterator.size)
      val containsOngoingIterator = transactionNoneCommitProducerIterator
        .filter(producer => producer.currentTransactionStartOffset().isPresent)
      assertEquals(1, containsOngoingIterator.size)
      val ongoingTransactionProducerState = containsOngoingIterator.last
      // we send (1 common msg) + (2 transaction msg) + (1 transaction marker msg), so transactionStartOffset is 4
      assertEquals(4, ongoingTransactionProducerState.currentTransactionStartOffset().getAsLong)
    } finally ongoingProducer.close()
  }

  @ParameterizedTest
  @ValueSource(strings = Array("kraft"))
  def testDescribeTransactions(quorum: String): Unit = {
    client = createAdminClient
    client.createTopics(Collections.singletonList(new NewTopic(topic, 1, 1.toShort))).all().get()

    var transactionId = "foo"
    val stateAbnormalMsg = "The transaction state is abnormal"

    def describeTransactions(): TransactionDescription = {
      client.describeTransactions(Collections.singleton(transactionId)).description(transactionId).get()
    }
    def transactionState(): TransactionState = {
      describeTransactions().state()
    }

    def findCoordinatorIdByTransactionId(transactionId: String): Int = {
      // calculate the transaction partition id
      val transactionPartitionId = Utils.abs(transactionId.hashCode) %
        brokers.head.metadataCache.numPartitions(Topic.TRANSACTION_STATE_TOPIC_NAME).get
      val transactionTopic = client.describeTopics(Collections.singleton(Topic.TRANSACTION_STATE_TOPIC_NAME))
      val partitionList = transactionTopic.allTopicNames().get().get(Topic.TRANSACTION_STATE_TOPIC_NAME).partitions()
      partitionList.asScala.filter(tp => tp.partition() == transactionPartitionId).head.leader().id()
    }

    // normal commit case
    val producer = TestUtils.createTransactionalProducer(transactionId, brokers)
    try {
      // init, the transaction is not begin, so TransactionalIdNotFoundException is expected
      val exception = assertThrows(classOf[ExecutionException], () => transactionState())
      assertInstanceOf(classOf[TransactionalIdNotFoundException], exception.getCause)

      producer.initTransactions()
      assertEquals(TransactionState.EMPTY, transactionState())
      producer.beginTransaction()
      assertEquals(TransactionState.EMPTY, transactionState())

      producer.send(new ProducerRecord[Array[Byte], Array[Byte]](topic, partition, "k1".getBytes, "v1".getBytes()))
      producer.flush()
      TestUtils.waitUntilTrue(() => transactionState() == TransactionState.ONGOING, stateAbnormalMsg)

      TestUtils.waitUntilTrue(() => describeTransactions().topicPartitions().size() == 1, "Describe transactions timeout")
      val transactionResult = describeTransactions()
      assertEquals(findCoordinatorIdByTransactionId(transactionId), transactionResult.coordinatorId())
      assertEquals(0, transactionResult.producerId())
      assertEquals(0, transactionResult.producerEpoch())
      assertEquals(Collections.singleton(topicPartition), transactionResult.topicPartitions())

      producer.commitTransaction()
      TestUtils.waitUntilTrue(() => transactionState() == TransactionState.COMPLETE_COMMIT, stateAbnormalMsg)
    } finally producer.close()

    // abort case
    transactionId = "foo2"
    val abortProducer = TestUtils.createTransactionalProducer(transactionId, brokers)
    try {
      // init, the transaction is not begin, so TransactionalIdNotFoundException is expected
      val exception = assertThrows(classOf[ExecutionException], () => transactionState())
      assertTrue(exception.getCause.isInstanceOf[TransactionalIdNotFoundException])

      abortProducer.initTransactions()
      assertEquals(TransactionState.EMPTY, transactionState())
      abortProducer.beginTransaction()
      assertEquals(TransactionState.EMPTY, transactionState())

      val transactionResult = describeTransactions()
      assertEquals(findCoordinatorIdByTransactionId(transactionId), transactionResult.coordinatorId())
      assertEquals(0, transactionResult.topicPartitions().size())

      abortProducer.send(new ProducerRecord[Array[Byte], Array[Byte]](topic, partition, "k1".getBytes, "v1".getBytes()))
      abortProducer.send(new ProducerRecord[Array[Byte], Array[Byte]](topic, partition, "k2".getBytes, "v2".getBytes()))
      abortProducer.flush()

      val transactionSendMsgResult = describeTransactions()
      assertEquals(findCoordinatorIdByTransactionId(transactionId), transactionSendMsgResult.coordinatorId())
      assertEquals(Collections.singleton(topicPartition), transactionSendMsgResult.topicPartitions())
      assertEquals(topicPartition, transactionSendMsgResult.topicPartitions().asScala.head)

      TestUtils.waitUntilTrue(() => transactionState() == TransactionState.ONGOING, stateAbnormalMsg)

      abortProducer.abortTransaction()
      TestUtils.waitUntilTrue(() => transactionState() == TransactionState.COMPLETE_ABORT, stateAbnormalMsg)
    } finally abortProducer.close()
  }

  @ParameterizedTest
  @Timeout(10)
  @ValueSource(strings = Array("kraft"))
  def testDescribeTransactionsTimeout(quorum: String): Unit = {
    client = createInvalidAdminClient()
    try {
      val transactionId = "foo"
      val exception = assertThrows(classOf[ExecutionException], () => {
        client.describeTransactions(Collections.singleton(transactionId),
          new DescribeTransactionsOptions().timeoutMs(0)).description(transactionId).get()
      })
      assertInstanceOf(classOf[TimeoutException], exception.getCause)
    } finally client.close(time.Duration.ZERO)
  }

  @ParameterizedTest
  @Timeout(10)
  @ValueSource(strings = Array("kraft"))
  def testAbortTransactionTimeout(quorum: String): Unit = {
    client = createInvalidAdminClient()
    try {
      val exception = assertThrows(classOf[ExecutionException], () => {
        client.abortTransaction(
          new AbortTransactionSpec(topicPartition, 1, 1, 1),
          new AbortTransactionOptions().timeoutMs(0)).all().get()
      })
      assertInstanceOf(classOf[TimeoutException], exception.getCause)
    } finally client.close(time.Duration.ZERO)
  }

  @ParameterizedTest
  @ValueSource(strings = Array("kraft"))
  def testListTransactions(quorum: String): Unit = {
    def createTransactionList(): Unit = {
      client = createAdminClient
      client.createTopics(Collections.singletonList(new NewTopic(topic, 1, 1.toShort))).all().get()

      val stateAbnormalMsg = "The transaction state is abnormal"
      def transactionState(transactionId: String): TransactionState = {
        client.describeTransactions(Collections.singleton(transactionId)).description(transactionId).get().state()
      }

      val transactionId1 = "foo"
      val producer = TestUtils.createTransactionalProducer(transactionId1, brokers)
      try {
        producer.initTransactions()
        producer.beginTransaction()
        producer.send(new ProducerRecord[Array[Byte], Array[Byte]](topic, partition, "k1".getBytes, "v1".getBytes()))
        producer.flush()
        producer.commitTransaction()
      } finally producer.close()
      TestUtils.waitUntilTrue(() => transactionState(transactionId1) == TransactionState.COMPLETE_COMMIT, stateAbnormalMsg)

      val transactionId2 = "foo2"
      val producer2 = TestUtils.createTransactionalProducer(transactionId2, brokers)
      try {
        producer2.initTransactions()
        producer2.beginTransaction()
        producer2.send(new ProducerRecord[Array[Byte], Array[Byte]](topic, partition, "k1".getBytes, "v1".getBytes()))
        producer2.flush()
        producer2.abortTransaction()
      } finally producer2.close()
      TestUtils.waitUntilTrue(() => transactionState(transactionId2) == TransactionState.COMPLETE_ABORT, stateAbnormalMsg)

      val transactionId3 = "foo3"
      val producer3 = TestUtils.createTransactionalProducer(transactionId3, brokers)
      try {
        producer3.initTransactions()
        producer3.beginTransaction()
        producer3.send(new ProducerRecord[Array[Byte], Array[Byte]](topic, partition, "k1".getBytes, "v1".getBytes()))
        producer3.flush()
        producer3.commitTransaction()
      } finally producer3.close()
      TestUtils.waitUntilTrue(() => transactionState(transactionId3) == TransactionState.COMPLETE_COMMIT, stateAbnormalMsg)
    }

    createTransactionList()

    assertEquals(3, client.listTransactions().all().get().size())
    assertEquals(2, client.listTransactions(new ListTransactionsOptions()
        .filterStates(Collections.singletonList(TransactionState.COMPLETE_COMMIT))).all().get().size())
    assertEquals(1, client.listTransactions(new ListTransactionsOptions()
      .filterStates(Collections.singletonList(TransactionState.COMPLETE_ABORT))).all().get().size())
    assertEquals(1, client.listTransactions(new ListTransactionsOptions()
      .filterProducerIds(Collections.singletonList(0L))).all().get().size())

    // ensure all transaction's txnStartTimestamp >= 500
    Thread.sleep(501)
    assertEquals(3, client.listTransactions(new ListTransactionsOptions().filterOnDuration(500)).all().get().size())

    val producerNew = TestUtils.createTransactionalProducer("foo4", brokers)
    try {
      producerNew.initTransactions()
      producerNew.beginTransaction()
      producerNew.send(new ProducerRecord[Array[Byte], Array[Byte]](topic, partition, "k1".getBytes, "v1".getBytes()))
      producerNew.flush()
      val transactionList = client.listTransactions(new ListTransactionsOptions().filterOnDuration(500)).all().get()
      // current transaction start time is now, so transactionList size is still 3
      assertEquals(3, transactionList.size())
      // transactionList not contains 'foo4'
      assertEquals(0, transactionList.asScala.count(t => t.transactionalId().equals("foo4")))
    } finally producerNew.close()
  }

  @ParameterizedTest(name = TestInfoUtils.TestWithParameterizedQuorumAndGroupProtocolNames)
  @MethodSource(Array("getTestQuorumAndGroupProtocolParametersAll"))
  def testAbortTransaction(quorum: String, groupProtocol: String): Unit = {
    client = createAdminClient
    val tp = new TopicPartition("topic1", 0)
    client.createTopics(Collections.singletonList(new NewTopic(tp.topic(), 1, 1.toShort))).all().get()

    def checkConsumer = (tp: TopicPartition, expectedNumber: Int) => {
      val configs = new util.HashMap[String, Object]()
      configs.put(ConsumerConfig.BOOTSTRAP_SERVERS_CONFIG, plaintextBootstrapServers(brokers))
      configs.put(ConsumerConfig.ISOLATION_LEVEL_CONFIG, IsolationLevel.READ_COMMITTED.toString)
      configs.put(ConsumerConfig.GROUP_PROTOCOL_CONFIG, groupProtocol)
      val consumer = new KafkaConsumer(configs, new ByteArrayDeserializer, new ByteArrayDeserializer)
      try {
        consumer.assign(Collections.singleton(tp))
        consumer.seekToBeginning(Collections.singleton(tp))
        val records = consumer.poll(time.Duration.ofSeconds(3))
        assertEquals(expectedNumber, records.count())
      } finally consumer.close()
    }

    def appendRecord = (records: Int) => {
      val producer = new KafkaProducer(Collections.singletonMap(ProducerConfig.BOOTSTRAP_SERVERS_CONFIG,
        plaintextBootstrapServers(brokers).asInstanceOf[Object]), new ByteArraySerializer, new ByteArraySerializer)
      try {
        (0 until records).foreach(i =>
          producer.send(new ProducerRecord[Array[Byte], Array[Byte]](
            tp.topic(), tp.partition(), i.toString.getBytes, i.toString.getBytes())))
      } finally producer.close()
    }

    val producer = TestUtils.createTransactionalProducer("foo", brokers)
    try {
      producer.initTransactions()
      producer.beginTransaction()

      producer.send(new ProducerRecord[Array[Byte], Array[Byte]](
        tp.topic(), tp.partition(), "k1".getBytes, "v1".getBytes()))
      producer.flush()
      producer.commitTransaction()

      checkConsumer(tp, 1)

      producer.beginTransaction()
      producer.send(new ProducerRecord[Array[Byte], Array[Byte]](
        tp.topic(), tp.partition(), "k2".getBytes, "v2".getBytes()))
      producer.flush()

      appendRecord(1)
      checkConsumer(tp, 1)

      val transactionalProducer = client.describeProducers(Collections.singletonList(tp))
        .partitionResult(tp).get().activeProducers().asScala.minBy(_.producerId())

      assertDoesNotThrow(() => client.abortTransaction(
        new AbortTransactionSpec(tp,
          transactionalProducer.producerId(),
          transactionalProducer.producerEpoch().toShort,
          transactionalProducer.coordinatorEpoch().getAsInt)).all().get())

      checkConsumer(tp, 2)
    } finally producer.close()
  }

  @ParameterizedTest
  @ValueSource(strings = Array("kraft"))
  def testClose(quorum: String): Unit = {
    val client = createAdminClient
    client.close()
    client.close() // double close has no effect
  }

  @ParameterizedTest
  @ValueSource(strings = Array("kraft"))
  def testListNodes(quorum: String): Unit = {
    client = createAdminClient
    val brokerStrs = bootstrapServers().split(",").toList.sorted
    var nodeStrs: List[String] = null
    do {
      val nodes = client.describeCluster().nodes().get().asScala
      nodeStrs = nodes.map(node => s"${node.host}:${node.port}").toList.sorted
    } while (nodeStrs.size < brokerStrs.size)
    assertEquals(brokerStrs.mkString(","), nodeStrs.mkString(","))
  }

  @ParameterizedTest
  @ValueSource(strings = Array("kraft"))
  def testListNodesWithFencedBroker(quorum: String): Unit = {
    client = createAdminClient
    val fencedBrokerId = brokers.last.config.brokerId
    killBroker(fencedBrokerId, JDuration.ofMillis(0))
    // It takes a few seconds for a broker to get fenced after being killed
    // So we retry until only 2 of 3 brokers returned in the result or the max wait is reached
    TestUtils.retry(20000) {
      assertTrue(client.describeCluster().nodes().get().asScala.size.equals(brokers.size - 1))
    }

    // List nodes again but this time include the fenced broker
    val nodes = client.describeCluster(new DescribeClusterOptions().includeFencedBrokers(true)).nodes().get().asScala
    assertTrue(nodes.size.equals(brokers.size))
    nodes.foreach(node => {
      if (node.id().equals(fencedBrokerId)) {
        assertTrue(node.isFenced)
      } else {
        assertFalse(node.isFenced)
      }
    })
  }

  @ParameterizedTest
  @ValueSource(strings = Array("kraft"))
  def testAdminClientHandlingBadIPWithoutTimeout(quorum: String): Unit = {
    val config = createConfig
    config.put(AdminClientConfig.SOCKET_CONNECTION_SETUP_TIMEOUT_MS_CONFIG, "1000")
    val returnBadAddressFirst = new HostResolver {
      override def resolve(host: String): Array[InetAddress] = {
        Array[InetAddress](InetAddress.getByName("10.200.20.100"), InetAddress.getByName(host))
      }
    }
    client = AdminClientTestUtils.create(config, returnBadAddressFirst)
    // simply check that a call, e.g. describeCluster, returns normally
    client.describeCluster().nodes().get()
  }

  @ParameterizedTest
  @ValueSource(strings = Array("kraft"))
  def testCreateExistingTopicsThrowTopicExistsException(quorum: String): Unit = {
    client = createAdminClient
    val topic = "mytopic"
    val topics = Seq(topic)
    val newTopics = Seq(new NewTopic(topic, 1, 1.toShort))

    client.createTopics(newTopics.asJava).all.get()
    waitForTopics(client, topics, List())

    val newTopicsWithInvalidRF = Seq(new NewTopic(topic, 1, (brokers.size + 1).toShort))
    val e = assertThrows(classOf[ExecutionException],
      () => client.createTopics(newTopicsWithInvalidRF.asJava, new CreateTopicsOptions().validateOnly(true)).all.get())
    assertTrue(e.getCause.isInstanceOf[TopicExistsException])
  }

  @ParameterizedTest
  @ValueSource(strings = Array("kraft"))
  def testDeleteTopicsWithIds(quorum: String): Unit = {
    client = createAdminClient
    val topics = Seq("mytopic", "mytopic2", "mytopic3")
    val newTopics = Seq(
      new NewTopic("mytopic", Map((0: Integer) -> Seq[Integer](1, 2).asJava, (1: Integer) -> Seq[Integer](2, 0).asJava).asJava),
      new NewTopic("mytopic2", 3, 3.toShort),
      new NewTopic("mytopic3", Option.empty[Integer].toJava, Option.empty[java.lang.Short].toJava)
    )
    val createResult = client.createTopics(newTopics.asJava)
    createResult.all.get()
    waitForTopics(client, topics, List())
    val topicIds = getTopicIds().values.toSet

    client.deleteTopics(TopicCollection.ofTopicIds(topicIds.asJava)).all.get()
    waitForTopics(client, List(), topics)
  }

  @ParameterizedTest
  @ValueSource(strings = Array("kraft"))
  def testDeleteTopicsWithOptionTimeoutMs(quorum: String): Unit = {
    client = createInvalidAdminClient()

    try {
      val timeoutOption = new DeleteTopicsOptions().timeoutMs(0)
      val exception = assertThrows(classOf[ExecutionException], () =>
        client.deleteTopics(Seq("test-topic").asJava, timeoutOption).all().get())
      assertInstanceOf(classOf[TimeoutException], exception.getCause)
    } finally client.close(time.Duration.ZERO)
  }

  @ParameterizedTest
  @ValueSource(strings = Array("kraft"))
  def testListTopicsWithOptionTimeoutMs(quorum: String): Unit = {
    client = createInvalidAdminClient()

    try {
      val timeoutOption = new ListTopicsOptions().timeoutMs(0)
      val exception = assertThrows(classOf[ExecutionException], () =>
        client.listTopics(timeoutOption).names().get())
      assertInstanceOf(classOf[TimeoutException], exception.getCause)
    } finally client.close(time.Duration.ZERO)
  }

  @ParameterizedTest
  @ValueSource(strings = Array("kraft"))
  def testListTopicsWithOptionListInternal(quorum: String): Unit = {
    client = createAdminClient

    val topicNames = client.listTopics(new ListTopicsOptions().listInternal(true)).names().get()
    assertFalse(topicNames.isEmpty, "Expected to see internal topics")
  }

  @ParameterizedTest
  @ValueSource(strings = Array("kraft"))
  def testDescribeTopicsWithOptionPartitionSizeLimitPerResponse(quorum: String): Unit = {
    client = createAdminClient

    val testTopics = Seq("test-topic")
    client.createTopics(testTopics.map(new NewTopic(_, 3, 1.toShort)).asJava).all.get()
    waitForTopics(client, testTopics, List())

    val topics = client.describeTopics(testTopics.asJava, new DescribeTopicsOptions().partitionSizeLimitPerResponse(1)).allTopicNames().get()
    assertEquals(1, topics.size())
    assertEquals(3, topics.get("test-topic").partitions().size())

    client.deleteTopics(testTopics.asJava).all().get()
    waitForTopics(client, List(), testTopics)
  }

  @ParameterizedTest
  @ValueSource(strings = Array("kraft"))
  def testDescribeTopicsWithOptionTimeoutMs(quorum: String): Unit = {
    client = createInvalidAdminClient()

    try {
      val timeoutOption = new DescribeTopicsOptions().timeoutMs(0)
      val exception = assertThrows(classOf[ExecutionException], () =>
        client.describeTopics(Seq("test-topic").asJava, timeoutOption).allTopicNames().get())
      assertInstanceOf(classOf[TimeoutException], exception.getCause)
    } finally client.close(time.Duration.ZERO)
  }

  /**
<<<<<<< HEAD
   * describe should not auto create topics
   */
  @ParameterizedTest(name = TestInfoUtils.TestWithParameterizedQuorumName)
  @ValueSource(strings = Array("zk", "kraft"))
=======
    * describe should not auto create topics
    */
  @ParameterizedTest
  @ValueSource(strings = Array("kraft"))
>>>>>>> 9494bebe
  def testDescribeNonExistingTopic(quorum: String): Unit = {
    client = createAdminClient

    val existingTopic = "existing-topic"
    client.createTopics(Seq(existingTopic).map(new NewTopic(_, 1, 1.toShort)).asJava).all.get()
    waitForTopics(client, Seq(existingTopic), List())

    val nonExistingTopic = "non-existing"
    val results = client.describeTopics(Seq(nonExistingTopic, existingTopic).asJava).topicNameValues()
    assertEquals(existingTopic, results.get(existingTopic).get.name)
    assertFutureThrows(results.get(nonExistingTopic), classOf[UnknownTopicOrPartitionException])
  }

  @ParameterizedTest
  @ValueSource(strings = Array("kraft"))
  def testDescribeTopicsWithIds(quorum: String): Unit = {
    client = createAdminClient

    val existingTopic = "existing-topic"
    client.createTopics(Seq(existingTopic).map(new NewTopic(_, 1, 1.toShort)).asJava).all.get()
    waitForTopics(client, Seq(existingTopic), List())
    ensureConsistentKRaftMetadata()

    val existingTopicId = brokers.head.metadataCache.getTopicId(existingTopic)

    val nonExistingTopicId = Uuid.randomUuid()

    val results = client.describeTopics(TopicCollection.ofTopicIds(Seq(existingTopicId, nonExistingTopicId).asJava)).topicIdValues()
    assertEquals(existingTopicId, results.get(existingTopicId).get.topicId())
    assertFutureThrows(results.get(nonExistingTopicId), classOf[UnknownTopicIdException])
  }

  @ParameterizedTest
  @ValueSource(strings = Array("kraft"))
  def testDescribeTopicsWithNames(quorum: String): Unit = {
    client = createAdminClient

    val existingTopic = "existing-topic"
    client.createTopics(Seq(existingTopic).map(new NewTopic(_, 1, 1.toShort)).asJava).all.get()
    waitForTopics(client, Seq(existingTopic), List())
    ensureConsistentKRaftMetadata()

    val existingTopicId = brokers.head.metadataCache.getTopicId(existingTopic)
    val results = client.describeTopics(TopicCollection.ofTopicNames(Seq(existingTopic).asJava)).topicNameValues()
    assertEquals(existingTopicId, results.get(existingTopic).get.topicId())
  }

  @ParameterizedTest
  @ValueSource(strings = Array("kraft"))
  def testDescribeCluster(quorum: String): Unit = {
    client = createAdminClient
    val result = client.describeCluster
    val nodes = result.nodes.get()
    val clusterId = result.clusterId().get()
    assertEquals(brokers.head.dataPlaneRequestProcessor.clusterId, clusterId)
    val controller = result.controller().get()

    // In KRaft, we return a random brokerId as the current controller.
    val brokerIds = brokers.map(_.config.brokerId).toSet
    assertTrue(brokerIds.contains(controller.id))

    val brokerEndpoints = bootstrapServers().split(",")
    assertEquals(brokerEndpoints.size, nodes.size)
    for (node <- nodes.asScala) {
      val hostStr = s"${node.host}:${node.port}"
      assertTrue(brokerEndpoints.contains(hostStr), s"Unknown host:port pair $hostStr in brokerVersionInfos")
    }
  }

  @ParameterizedTest
  @ValueSource(strings = Array("kraft"))
  def testDescribeLogDirs(quorum: String): Unit = {
    client = createAdminClient
    val topic = "topic"
    val leaderByPartition = createTopic(topic, numPartitions = 10)
    val partitionsByBroker = leaderByPartition.groupBy { case (_, leaderId) => leaderId }.map { case (k, v) =>
      k -> v.keys.toSeq
    }
    ensureConsistentKRaftMetadata()
    val brokerIds = (0 until brokerCount).map(Integer.valueOf)
    val logDirInfosByBroker = client.describeLogDirs(brokerIds.asJava).allDescriptions.get

    (0 until brokerCount).foreach { brokerId =>
      val server = brokers.find(_.config.brokerId == brokerId).get
      val expectedPartitions = partitionsByBroker(brokerId)
      val logDirInfos = logDirInfosByBroker.get(brokerId)
      val replicaInfos = logDirInfos.asScala.flatMap { case (_, logDirInfo) =>
        logDirInfo.replicaInfos.asScala
      }.filter { case (k, _) => k.topic == topic }

      assertEquals(expectedPartitions.toSet, replicaInfos.keys.map(_.partition).toSet)
      logDirInfos.forEach { (logDir, logDirInfo) =>
        assertTrue(logDirInfo.totalBytes.isPresent)
        assertTrue(logDirInfo.usableBytes.isPresent)
        logDirInfo.replicaInfos.asScala.keys.foreach(tp =>
          assertEquals(server.logManager.getLog(tp).get.dir.getParent, logDir)
        )
      }
    }
  }

  @ParameterizedTest
  @ValueSource(strings = Array("kraft"))
  def testDescribeReplicaLogDirs(quorum: String): Unit = {
    client = createAdminClient
    val topic = "topic"
    val leaderByPartition = createTopic(topic, numPartitions = 10)
    val replicas = leaderByPartition.map { case (partition, brokerId) =>
      new TopicPartitionReplica(topic, partition, brokerId)
    }.toSeq
    ensureConsistentKRaftMetadata()

    val replicaDirInfos = client.describeReplicaLogDirs(replicas.asJavaCollection).all.get
    replicaDirInfos.forEach { (topicPartitionReplica, replicaDirInfo) =>
      val server = brokers.find(_.config.brokerId == topicPartitionReplica.brokerId()).get
      val tp = new TopicPartition(topicPartitionReplica.topic(), topicPartitionReplica.partition())
      assertEquals(server.logManager.getLog(tp).get.dir.getParent, replicaDirInfo.getCurrentReplicaLogDir)
    }
  }

  @ParameterizedTest(name = TestInfoUtils.TestWithParameterizedQuorumAndGroupProtocolNames)
  @MethodSource(Array("getTestQuorumAndGroupProtocolParametersAll"))
  def testAlterReplicaLogDirs(quorum: String, groupProtocol: String): Unit = {
    client = createAdminClient
    val topic = "topic"
    val tp = new TopicPartition(topic, 0)
    val randomNums = brokers.map(server => server -> Random.nextInt(2)).toMap

    // Generate two mutually exclusive replicaAssignment
    val firstReplicaAssignment = brokers.map { server =>
      val logDir = new File(server.config.logDirs(randomNums(server))).getAbsolutePath
      new TopicPartitionReplica(topic, 0, server.config.brokerId) -> logDir
    }.toMap
    val secondReplicaAssignment = brokers.map { server =>
      val logDir = new File(server.config.logDirs(1 - randomNums(server))).getAbsolutePath
      new TopicPartitionReplica(topic, 0, server.config.brokerId) -> logDir
    }.toMap

    // Verify that replica can be created in the specified log directory
    val futures = client.alterReplicaLogDirs(firstReplicaAssignment.asJava,
      new AlterReplicaLogDirsOptions).values.asScala.values
    futures.foreach { future =>
      val exception = assertThrows(classOf[ExecutionException], () => future.get)
      assertTrue(exception.getCause.isInstanceOf[UnknownTopicOrPartitionException])
    }

    createTopic(topic, replicationFactor = brokerCount)
    ensureConsistentKRaftMetadata()
    brokers.foreach { server =>
      val logDir = server.logManager.getLog(tp).get.dir.getParent
      assertEquals(firstReplicaAssignment(new TopicPartitionReplica(topic, 0, server.config.brokerId)), logDir)
    }

    // Verify that replica can be moved to the specified log directory after the topic has been created
    client.alterReplicaLogDirs(secondReplicaAssignment.asJava, new AlterReplicaLogDirsOptions).all.get
    brokers.foreach { server =>
      TestUtils.waitUntilTrue(() => {
        val logDir = server.logManager.getLog(tp).get.dir.getParent
        secondReplicaAssignment(new TopicPartitionReplica(topic, 0, server.config.brokerId)) == logDir
      }, "timed out waiting for replica movement")
    }

    // Verify that replica can be moved to the specified log directory while the producer is sending messages
    val running = new AtomicBoolean(true)
    val numMessages = new AtomicInteger
    import scala.concurrent.ExecutionContext.Implicits._
    val producerFuture = Future {
      val producer = TestUtils.createProducer(
        bootstrapServers(),
        securityProtocol = securityProtocol,
        trustStoreFile = trustStoreFile,
        retries = 0, // Producer should not have to retry when broker is moving replica between log directories.
        requestTimeoutMs = 10000,
        acks = -1
      )
      try {
        while (running.get) {
          val future = producer.send(new ProducerRecord(topic, s"xxxxxxxxxxxxxxxxxxxx-$numMessages".getBytes))
          numMessages.incrementAndGet()
          future.get(10, TimeUnit.SECONDS)
        }
        numMessages.get
      } finally producer.close()
    }

    try {
      TestUtils.waitUntilTrue(() => numMessages.get > 10, s"only $numMessages messages are produced before timeout. Producer future ${producerFuture.value}")
      client.alterReplicaLogDirs(firstReplicaAssignment.asJava, new AlterReplicaLogDirsOptions).all.get
      brokers.foreach { server =>
        TestUtils.waitUntilTrue(() => {
          val logDir = server.logManager.getLog(tp).get.dir.getParent
          firstReplicaAssignment(new TopicPartitionReplica(topic, 0, server.config.brokerId)) == logDir
        }, s"timed out waiting for replica movement. Producer future ${producerFuture.value}")
      }

      val currentMessagesNum = numMessages.get
      TestUtils.waitUntilTrue(() => numMessages.get - currentMessagesNum > 10,
        s"only ${numMessages.get - currentMessagesNum} messages are produced within timeout after replica movement. Producer future ${producerFuture.value}")
    } finally running.set(false)

    val finalNumMessages = Await.result(producerFuture, Duration(20, TimeUnit.SECONDS))

    // Verify that all messages that are produced can be consumed
    val consumerRecords = TestUtils.consumeTopicRecords(brokers, topic, finalNumMessages,
      GroupProtocol.of(groupProtocol), securityProtocol = securityProtocol, trustStoreFile = trustStoreFile)
    consumerRecords.zipWithIndex.foreach { case (consumerRecord, index) =>
      assertEquals(s"xxxxxxxxxxxxxxxxxxxx-$index", new String(consumerRecord.value))
    }
  }

  @ParameterizedTest
  @ValueSource(strings = Array("kraft"))
  def testDescribeConfigsNonexistent(quorum: String): Unit = {
    client = createAdminClient

    val brokerException = assertThrows(classOf[ExecutionException], () => {
      client.describeConfigs(Seq(new ConfigResource(ConfigResource.Type.BROKER, "-1")).asJava).all().get()
    })
    assertInstanceOf(classOf[TimeoutException], brokerException.getCause)

    val topicException = assertThrows(classOf[ExecutionException], () => {
      client.describeConfigs(Seq(new ConfigResource(ConfigResource.Type.TOPIC, "none_topic")).asJava).all().get()
    })
    assertInstanceOf(classOf[UnknownTopicOrPartitionException], topicException.getCause)

    val brokerLoggerException = assertThrows(classOf[ExecutionException], () => {
      client.describeConfigs(Seq(new ConfigResource(ConfigResource.Type.BROKER_LOGGER, "-1")).asJava).all().get()
    })
    assertInstanceOf(classOf[TimeoutException], brokerLoggerException.getCause)
  }

  @ParameterizedTest
  @ValueSource(strings = Array("kraft"))
  def testDescribeConfigsNonexistentForKraft(quorum: String): Unit = {
    client = createAdminClient

    val groupResource = new ConfigResource(ConfigResource.Type.GROUP, "none_group")
    val groupResult = client.describeConfigs(Seq(groupResource).asJava).all().get().get(groupResource)
    assertNotEquals(0, groupResult.entries().size())

    val metricResource = new ConfigResource(ConfigResource.Type.CLIENT_METRICS, "none_metric")
    val metricResult = client.describeConfigs(Seq(metricResource).asJava).all().get().get(metricResource)
    assertEquals(0, metricResult.entries().size())
  }

  @ParameterizedTest
  @ValueSource(strings = Array("kraft"))
  def testDescribeAndAlterConfigs(quorum: String): Unit = {
    client = createAdminClient

    // Create topics
    val topic1 = "describe-alter-configs-topic-1"
    val topicResource1 = new ConfigResource(ConfigResource.Type.TOPIC, topic1)
    val topicConfig1 = new Properties
    val maxMessageBytes = "500000"
    val retentionMs = "60000000"
    topicConfig1.setProperty(TopicConfig.MAX_MESSAGE_BYTES_CONFIG, maxMessageBytes)
    topicConfig1.setProperty(TopicConfig.RETENTION_MS_CONFIG, retentionMs)
    createTopic(topic1, numPartitions = 1, replicationFactor = 1, topicConfig1)

    val topic2 = "describe-alter-configs-topic-2"
    val topicResource2 = new ConfigResource(ConfigResource.Type.TOPIC, topic2)
    createTopic(topic2)

    // Describe topics and broker
    val brokerResource1 = new ConfigResource(ConfigResource.Type.BROKER, brokers(1).config.brokerId.toString)
    val brokerResource2 = new ConfigResource(ConfigResource.Type.BROKER, brokers(2).config.brokerId.toString)
    val configResources = Seq(topicResource1, topicResource2, brokerResource1, brokerResource2)
    val describeResult = client.describeConfigs(configResources.asJava)
    val configs = describeResult.all.get

    assertEquals(4, configs.size)

    val maxMessageBytes1 = configs.get(topicResource1).get(TopicConfig.MAX_MESSAGE_BYTES_CONFIG)
    assertEquals(TopicConfig.MAX_MESSAGE_BYTES_CONFIG, maxMessageBytes1.name)
    assertEquals(topicConfig1.get(TopicConfig.MAX_MESSAGE_BYTES_CONFIG), maxMessageBytes1.value)
    assertFalse(maxMessageBytes1.isDefault)
    assertFalse(maxMessageBytes1.isSensitive)
    assertFalse(maxMessageBytes1.isReadOnly)

    assertEquals(topicConfig1.get(TopicConfig.RETENTION_MS_CONFIG),
      configs.get(topicResource1).get(TopicConfig.RETENTION_MS_CONFIG).value)

    val maxMessageBytes2 = configs.get(topicResource2).get(TopicConfig.MAX_MESSAGE_BYTES_CONFIG)
    assertEquals(LogConfig.DEFAULT_MAX_MESSAGE_BYTES.toString, maxMessageBytes2.value)
    assertEquals(TopicConfig.MAX_MESSAGE_BYTES_CONFIG, maxMessageBytes2.name)
    assertTrue(maxMessageBytes2.isDefault)
    assertFalse(maxMessageBytes2.isSensitive)
    assertFalse(maxMessageBytes2.isReadOnly)

    // Find the number of internal configs that we have explicitly set in the broker config.
    // These will appear when we describe the broker configuration. Other internal configs,
    // that we have not set, will not appear there.
    val numInternalConfigsSet = brokers.head.config.originals.keySet().asScala.count(k => {
      Option(KafkaConfig.configDef.configKeys().get(k)) match {
        case None => false
        case Some(configDef) => configDef.internalConfig
      }
    })
    assertEquals(brokers(1).config.nonInternalValues.size + numInternalConfigsSet,
      configs.get(brokerResource1).entries.size)
    assertEquals(brokers(1).config.brokerId.toString, configs.get(brokerResource1).get(ServerConfigs.BROKER_ID_CONFIG).value)
    val listenerSecurityProtocolMap = configs.get(brokerResource1).get(SocketServerConfigs.LISTENER_SECURITY_PROTOCOL_MAP_CONFIG)
    assertEquals(brokers(1).config.getString(SocketServerConfigs.LISTENER_SECURITY_PROTOCOL_MAP_CONFIG), listenerSecurityProtocolMap.value)
    assertEquals(SocketServerConfigs.LISTENER_SECURITY_PROTOCOL_MAP_CONFIG, listenerSecurityProtocolMap.name)
    assertFalse(listenerSecurityProtocolMap.isDefault)
    assertFalse(listenerSecurityProtocolMap.isSensitive)
    assertFalse(listenerSecurityProtocolMap.isReadOnly)
    val truststorePassword = configs.get(brokerResource1).get(SslConfigs.SSL_TRUSTSTORE_PASSWORD_CONFIG)
    assertEquals(SslConfigs.SSL_TRUSTSTORE_PASSWORD_CONFIG, truststorePassword.name)
    assertNull(truststorePassword.value)
    assertFalse(truststorePassword.isDefault)
    assertTrue(truststorePassword.isSensitive)
    assertFalse(truststorePassword.isReadOnly)
    val compressionType = configs.get(brokerResource1).get(ServerConfigs.COMPRESSION_TYPE_CONFIG)
    assertEquals(brokers(1).config.compressionType, compressionType.value)
    assertEquals(ServerConfigs.COMPRESSION_TYPE_CONFIG, compressionType.name)
    assertTrue(compressionType.isDefault)
    assertFalse(compressionType.isSensitive)
    assertFalse(compressionType.isReadOnly)

    assertEquals(brokers(2).config.nonInternalValues.size + numInternalConfigsSet,
      configs.get(brokerResource2).entries.size)
    assertEquals(brokers(2).config.brokerId.toString, configs.get(brokerResource2).get(ServerConfigs.BROKER_ID_CONFIG).value)
    assertEquals(brokers(2).config.logCleanerThreads.toString,
      configs.get(brokerResource2).get(CleanerConfig.LOG_CLEANER_THREADS_PROP).value)

    checkValidAlterConfigs(client, this, topicResource1, topicResource2, maxMessageBytes, retentionMs)
  }

  @ParameterizedTest
  @ValueSource(strings = Array("kraft"))
  def testIncrementalAlterAndDescribeGroupConfigs(quorum: String): Unit = {
    client = createAdminClient
    val group = "describe-alter-configs-group"
    val groupResource = new ConfigResource(ConfigResource.Type.GROUP, group)

    // Alter group configs
    var groupAlterConfigs = Seq(
      new AlterConfigOp(new ConfigEntry(GroupConfig.CONSUMER_SESSION_TIMEOUT_MS_CONFIG, "50000"), AlterConfigOp.OpType.SET),
      new AlterConfigOp(new ConfigEntry(GroupConfig.CONSUMER_HEARTBEAT_INTERVAL_MS_CONFIG, ""), AlterConfigOp.OpType.DELETE)
    ).asJavaCollection

    var alterResult = client.incrementalAlterConfigs(Map(
      groupResource -> groupAlterConfigs
    ).asJava)

    assertEquals(Set(groupResource).asJava, alterResult.values.keySet)
    alterResult.all.get(15, TimeUnit.SECONDS)

    ensureConsistentKRaftMetadata()

    // Describe group config, verify that group config was updated correctly
    var describeResult = client.describeConfigs(Seq(groupResource).asJava)
    var configs = describeResult.all.get(15, TimeUnit.SECONDS)

    assertEquals(1, configs.size)

    assertEquals("50000", configs.get(groupResource).get(GroupConfig.CONSUMER_SESSION_TIMEOUT_MS_CONFIG).value)
    assertEquals(ConfigSource.DYNAMIC_GROUP_CONFIG, configs.get(groupResource).get(GroupConfig.CONSUMER_SESSION_TIMEOUT_MS_CONFIG).source)
    assertEquals(GroupCoordinatorConfig.CONSUMER_GROUP_HEARTBEAT_INTERVAL_MS_DEFAULT.toString, configs.get(groupResource).get(GroupConfig.CONSUMER_HEARTBEAT_INTERVAL_MS_CONFIG).value)
    assertEquals(ConfigSource.DEFAULT_CONFIG, configs.get(groupResource).get(GroupConfig.CONSUMER_HEARTBEAT_INTERVAL_MS_CONFIG).source)

    // Alter group with validateOnly=true
    groupAlterConfigs = Seq(
      new AlterConfigOp(new ConfigEntry(GroupConfig.CONSUMER_SESSION_TIMEOUT_MS_CONFIG, "60000"), AlterConfigOp.OpType.SET)
    ).asJava

    alterResult = client.incrementalAlterConfigs(Map(
      groupResource -> groupAlterConfigs
    ).asJava, new AlterConfigsOptions().validateOnly(true))
    alterResult.all.get(15, TimeUnit.SECONDS)

    // Verify that group config was not updated due to validateOnly = true
    describeResult = client.describeConfigs(Seq(groupResource).asJava)
    configs = describeResult.all.get(15, TimeUnit.SECONDS)

    assertEquals("50000", configs.get(groupResource).get(GroupConfig.CONSUMER_SESSION_TIMEOUT_MS_CONFIG).value)

    // Alter group with validateOnly=true with invalid configs
    groupAlterConfigs = Seq(
      new AlterConfigOp(new ConfigEntry(GroupConfig.CONSUMER_SESSION_TIMEOUT_MS_CONFIG, "5"), AlterConfigOp.OpType.SET)
    ).asJava

    alterResult = client.incrementalAlterConfigs(Map(
      groupResource -> groupAlterConfigs
    ).asJava, new AlterConfigsOptions().validateOnly(true))

    assertFutureThrows(alterResult.values.get(groupResource), classOf[InvalidConfigurationException],
      "consumer.session.timeout.ms must be greater than or equal to group.consumer.min.session.timeout.ms")
  }

  @ParameterizedTest
  @ValueSource(strings = Array("kraft"))
  def testCreatePartitions(quorum: String): Unit = {
    client = createAdminClient

    // Create topics
    val topic1 = "create-partitions-topic-1"
    createTopic(topic1)

    val topic2 = "create-partitions-topic-2"
    createTopic(topic2, replicationFactor = 2)

    // assert that both the topics have 1 partition
    val topic1_metadata = getTopicMetadata(client, topic1)
    val topic2_metadata = getTopicMetadata(client, topic2)
    assertEquals(1, topic1_metadata.partitions.size)
    assertEquals(1, topic2_metadata.partitions.size)

    val validateOnly = new CreatePartitionsOptions().validateOnly(true)
    val actuallyDoIt = new CreatePartitionsOptions().validateOnly(false)

    def partitions(topic: String, expectedNumPartitionsOpt: Option[Int]): util.List[TopicPartitionInfo] = {
      getTopicMetadata(client, topic, expectedNumPartitionsOpt = expectedNumPartitionsOpt).partitions
    }

    def numPartitions(topic: String, expectedNumPartitionsOpt: Option[Int]): Int = partitions(topic, expectedNumPartitionsOpt).size

    // validateOnly: try creating a new partition (no assignments), to bring the total to 3 partitions
    var alterResult = client.createPartitions(Map(topic1 ->
      NewPartitions.increaseTo(3)).asJava, validateOnly)
    var altered = alterResult.values.get(topic1).get
    TestUtils.waitForAllPartitionsMetadata(brokers, topic1, expectedNumPartitions = 1)

    // try creating a new partition (no assignments), to bring the total to 3 partitions
    alterResult = client.createPartitions(Map(topic1 ->
      NewPartitions.increaseTo(3)).asJava, actuallyDoIt)
    altered = alterResult.values.get(topic1).get
    TestUtils.waitForAllPartitionsMetadata(brokers, topic1, expectedNumPartitions = 3)

    // validateOnly: now try creating a new partition (with assignments), to bring the total to 3 partitions
    val newPartition2Assignments = asList[util.List[Integer]](asList(0, 1), asList(1, 2))
    alterResult = client.createPartitions(Map(topic2 ->
      NewPartitions.increaseTo(3, newPartition2Assignments)).asJava, validateOnly)
    altered = alterResult.values.get(topic2).get
    TestUtils.waitForAllPartitionsMetadata(brokers, topic2, expectedNumPartitions = 1)

    // now try creating a new partition (with assignments), to bring the total to 3 partitions
    alterResult = client.createPartitions(Map(topic2 ->
      NewPartitions.increaseTo(3, newPartition2Assignments)).asJava, actuallyDoIt)
    altered = alterResult.values.get(topic2).get
    val actualPartitions2 = partitions(topic2, expectedNumPartitionsOpt = Some(3))
    assertEquals(3, actualPartitions2.size)
    assertEquals(Seq(0, 1), actualPartitions2.get(1).replicas.asScala.map(_.id).toList)
    assertEquals(Seq(1, 2), actualPartitions2.get(2).replicas.asScala.map(_.id).toList)

    // loop over error cases calling with+without validate-only
    for (option <- Seq(validateOnly, actuallyDoIt)) {
      val desc = if (option.validateOnly()) "validateOnly" else "validateOnly=false"

      // try a newCount which would be a decrease
      alterResult = client.createPartitions(Map(topic1 ->
        NewPartitions.increaseTo(1)).asJava, option)

      var e = assertThrows(classOf[ExecutionException], () => alterResult.values.get(topic1).get,
        () => s"$desc: Expect InvalidPartitionsException when newCount is a decrease")
      assertTrue(e.getCause.isInstanceOf[InvalidPartitionsException], desc)
      var exceptionMsgStr = "The topic create-partitions-topic-1 currently has 3 partition(s); 1 would not be an increase."
      assertEquals(exceptionMsgStr, e.getCause.getMessage, desc)
      assertEquals(3, numPartitions(topic1, expectedNumPartitionsOpt = Some(3)), desc)

      // try a newCount which would be a noop (without assignment)
      alterResult = client.createPartitions(Map(topic2 ->
        NewPartitions.increaseTo(3)).asJava, option)
      e = assertThrows(classOf[ExecutionException], () => alterResult.values.get(topic2).get,
        () => s"$desc: Expect InvalidPartitionsException when requesting a noop")
      assertTrue(e.getCause.isInstanceOf[InvalidPartitionsException], desc)
      exceptionMsgStr = "Topic already has 3 partition(s)."
      assertEquals(exceptionMsgStr, e.getCause.getMessage, desc)
      assertEquals(3, numPartitions(topic2, expectedNumPartitionsOpt = Some(3)), desc)

      // try a newCount which would be a noop (where the assignment matches current state)
      alterResult = client.createPartitions(Map(topic2 ->
        NewPartitions.increaseTo(3, newPartition2Assignments)).asJava, option)
      e = assertThrows(classOf[ExecutionException], () => alterResult.values.get(topic2).get)
      assertTrue(e.getCause.isInstanceOf[InvalidPartitionsException], desc)
      assertEquals(exceptionMsgStr, e.getCause.getMessage, desc)
      assertEquals(3, numPartitions(topic2, expectedNumPartitionsOpt = Some(3)), desc)

      // try a newCount which would be a noop (where the assignment doesn't match current state)
      alterResult = client.createPartitions(Map(topic2 ->
        NewPartitions.increaseTo(3, newPartition2Assignments.asScala.reverse.toList.asJava)).asJava, option)
      e = assertThrows(classOf[ExecutionException], () => alterResult.values.get(topic2).get)
      assertTrue(e.getCause.isInstanceOf[InvalidPartitionsException], desc)
      assertEquals(exceptionMsgStr, e.getCause.getMessage, desc)
      assertEquals(3, numPartitions(topic2, expectedNumPartitionsOpt = Some(3)), desc)

      // try a bad topic name
      val unknownTopic = "an-unknown-topic"
      alterResult = client.createPartitions(Map(unknownTopic ->
        NewPartitions.increaseTo(2)).asJava, option)
      e = assertThrows(classOf[ExecutionException], () => alterResult.values.get(unknownTopic).get,
        () => s"$desc: Expect InvalidTopicException when using an unknown topic")
      assertTrue(e.getCause.isInstanceOf[UnknownTopicOrPartitionException], desc)
      exceptionMsgStr = "This server does not host this topic-partition."
      assertEquals(exceptionMsgStr, e.getCause.getMessage, desc)

      // try an invalid newCount
      alterResult = client.createPartitions(Map(topic1 ->
        NewPartitions.increaseTo(-22)).asJava, option)
      e = assertThrows(classOf[ExecutionException], () => alterResult.values.get(topic1).get,
        () => s"$desc: Expect InvalidPartitionsException when newCount is invalid")
      assertTrue(e.getCause.isInstanceOf[InvalidPartitionsException], desc)
      exceptionMsgStr = "The topic create-partitions-topic-1 currently has 3 partition(s); -22 would not be an increase."
      assertEquals(exceptionMsgStr, e.getCause.getMessage,
        desc)
      assertEquals(3, numPartitions(topic1, expectedNumPartitionsOpt = Some(3)), desc)

      // try assignments where the number of brokers != replication factor
      alterResult = client.createPartitions(Map(topic1 ->
        NewPartitions.increaseTo(4, asList(asList(1, 2)))).asJava, option)
      e = assertThrows(classOf[ExecutionException], () => alterResult.values.get(topic1).get,
        () => s"$desc: Expect InvalidPartitionsException when #brokers != replication factor")
      assertTrue(e.getCause.isInstanceOf[InvalidReplicaAssignmentException], desc)
      exceptionMsgStr = "The manual partition assignment includes a partition with 2 replica(s), but this is not " +
          "consistent with previous partitions, which have 1 replica(s)."
      assertEquals(exceptionMsgStr, e.getCause.getMessage, desc)
      assertEquals(3, numPartitions(topic1, expectedNumPartitionsOpt = Some(3)), desc)

      // try #assignments < with the increase
      alterResult = client.createPartitions(Map(topic1 ->
        NewPartitions.increaseTo(6, asList(asList(1)))).asJava, option)
      e = assertThrows(classOf[ExecutionException], () => alterResult.values.get(topic1).get,
        () => s"$desc: Expect InvalidReplicaAssignmentException when #assignments != newCount - oldCount")
      assertTrue(e.getCause.isInstanceOf[InvalidReplicaAssignmentException], desc)
      exceptionMsgStr = "Attempted to add 3 additional partition(s), but only 1 assignment(s) were specified."
      assertEquals(exceptionMsgStr, e.getCause.getMessage, desc)
      assertEquals(3, numPartitions(topic1, expectedNumPartitionsOpt = Some(3)), desc)

      // try #assignments > with the increase
      alterResult = client.createPartitions(Map(topic1 ->
        NewPartitions.increaseTo(4, asList(asList(1), asList(2)))).asJava, option)
      e = assertThrows(classOf[ExecutionException], () => alterResult.values.get(topic1).get,
        () => s"$desc: Expect InvalidReplicaAssignmentException when #assignments != newCount - oldCount")
      exceptionMsgStr = "Attempted to add 1 additional partition(s), but only 2 assignment(s) were specified."
      assertTrue(e.getCause.isInstanceOf[InvalidReplicaAssignmentException], desc)
      assertEquals(exceptionMsgStr, e.getCause.getMessage, desc)
      assertEquals(3, numPartitions(topic1, expectedNumPartitionsOpt = Some(3)), desc)

      // try with duplicate brokers in assignments
      alterResult = client.createPartitions(Map(topic1 ->
        NewPartitions.increaseTo(4, asList(asList(1, 1)))).asJava, option)
      e = assertThrows(classOf[ExecutionException], () => alterResult.values.get(topic1).get,
        () => s"$desc: Expect InvalidReplicaAssignmentException when assignments has duplicate brokers")
      assertTrue(e.getCause.isInstanceOf[InvalidReplicaAssignmentException], desc)
      exceptionMsgStr = "The manual partition assignment includes the broker 1 more than once."
      assertEquals(exceptionMsgStr, e.getCause.getMessage, desc)
      assertEquals(3, numPartitions(topic1, expectedNumPartitionsOpt = Some(3)), desc)

      // try assignments with differently sized inner lists
      alterResult = client.createPartitions(Map(topic1 ->
        NewPartitions.increaseTo(5, asList(asList(1), asList(1, 0)))).asJava, option)
      e = assertThrows(classOf[ExecutionException], () => alterResult.values.get(topic1).get,
        () => s"$desc: Expect InvalidReplicaAssignmentException when assignments have differently sized inner lists")
      assertTrue(e.getCause.isInstanceOf[InvalidReplicaAssignmentException], desc)
      exceptionMsgStr = "The manual partition assignment includes a partition with 2 replica(s), but this is not " +
          "consistent with previous partitions, which have 1 replica(s)."
      assertEquals(exceptionMsgStr, e.getCause.getMessage, desc)
      assertEquals(3, numPartitions(topic1, expectedNumPartitionsOpt = Some(3)), desc)

      // try assignments with unknown brokers
      alterResult = client.createPartitions(Map(topic1 ->
        NewPartitions.increaseTo(4, asList(asList(12)))).asJava, option)
      e = assertThrows(classOf[ExecutionException], () => alterResult.values.get(topic1).get,
        () => s"$desc: Expect InvalidReplicaAssignmentException when assignments contains an unknown broker")
      assertTrue(e.getCause.isInstanceOf[InvalidReplicaAssignmentException], desc)
      exceptionMsgStr = "The manual partition assignment includes broker 12, but no such broker is registered."
      assertEquals(exceptionMsgStr, e.getCause.getMessage, desc)
      assertEquals(3, numPartitions(topic1, expectedNumPartitionsOpt = Some(3)), desc)

      // try with empty assignments
      alterResult = client.createPartitions(Map(topic1 ->
        NewPartitions.increaseTo(4, Collections.emptyList())).asJava, option)
      e = assertThrows(classOf[ExecutionException], () => alterResult.values.get(topic1).get,
        () => s"$desc: Expect InvalidReplicaAssignmentException when assignments is empty")
      assertTrue(e.getCause.isInstanceOf[InvalidReplicaAssignmentException], desc)
      exceptionMsgStr = "Attempted to add 1 additional partition(s), but only 0 assignment(s) were specified."
      assertEquals(exceptionMsgStr, e.getCause.getMessage, desc)
      assertEquals(3, numPartitions(topic1, expectedNumPartitionsOpt = Some(3)), desc)
    }

    // a mixed success, failure response
    alterResult = client.createPartitions(Map(
      topic1 -> NewPartitions.increaseTo(4),
      topic2 -> NewPartitions.increaseTo(2)).asJava, actuallyDoIt)
    // assert that the topic1 now has 4 partitions
    altered = alterResult.values.get(topic1).get
    TestUtils.waitForAllPartitionsMetadata(brokers, topic1, expectedNumPartitions = 4)
    var e = assertThrows(classOf[ExecutionException], () => alterResult.values.get(topic2).get)
    assertTrue(e.getCause.isInstanceOf[InvalidPartitionsException])
    val exceptionMsgStr = "The topic create-partitions-topic-2 currently has 3 partition(s); 2 would not be an increase."
    assertEquals(exceptionMsgStr, e.getCause.getMessage)
    TestUtils.waitForAllPartitionsMetadata(brokers, topic2, expectedNumPartitions = 3)

    // Delete the topic. Verify addition of partitions to deleted topic is not possible.
    // In KRaft, the deletion occurs immediately and hence we have a different Exception thrown in the response.
    val deleteResult = client.deleteTopics(asList(topic1))
    deleteResult.topicNameValues.get(topic1).get
    alterResult = client.createPartitions(Map(topic1 ->
      NewPartitions.increaseTo(4)).asJava, validateOnly)
    e = assertThrows(classOf[ExecutionException], () => alterResult.values.get(topic1).get,
      () => "Expect InvalidTopicException or UnknownTopicOrPartitionException when the topic is queued for deletion")
    assertTrue(e.getCause.isInstanceOf[UnknownTopicOrPartitionException], e.toString)
    assertEquals("This server does not host this topic-partition.", e.getCause.getMessage)
  }

  @ParameterizedTest(name = TestInfoUtils.TestWithParameterizedQuorumAndGroupProtocolNames)
  @MethodSource(Array("getTestQuorumAndGroupProtocolParametersAll"))
  def testSeekAfterDeleteRecords(quorum: String, groupProtocol: String): Unit = {
    createTopic(topic, numPartitions = 2, replicationFactor = brokerCount)

    client = createAdminClient

    val consumer = createConsumer()
    subscribeAndWaitForAssignment(topic, consumer)

    val producer = createProducer()
    sendRecords(producer, 10, topicPartition)
    consumer.seekToBeginning(Collections.singleton(topicPartition))
    assertEquals(0L, consumer.position(topicPartition))

    val result = client.deleteRecords(Map(topicPartition -> RecordsToDelete.beforeOffset(5L)).asJava)
    val lowWatermark = result.lowWatermarks().get(topicPartition).get.lowWatermark
    assertEquals(5L, lowWatermark)

    consumer.seekToBeginning(Collections.singletonList(topicPartition))
    assertEquals(5L, consumer.position(topicPartition))

    consumer.seek(topicPartition, 7L)
    assertEquals(7L, consumer.position(topicPartition))

    client.deleteRecords(Map(topicPartition -> RecordsToDelete.beforeOffset(DeleteRecordsRequest.HIGH_WATERMARK)).asJava).all.get
    consumer.seekToBeginning(Collections.singletonList(topicPartition))
    assertEquals(10L, consumer.position(topicPartition))
  }

  @ParameterizedTest(name = TestInfoUtils.TestWithParameterizedQuorumAndGroupProtocolNames)
  @MethodSource(Array("getTestQuorumAndGroupProtocolParametersAll"))
  def testLogStartOffsetCheckpoint(quorum: String, groupProtocol: String): Unit = {
    createTopic(topic, numPartitions = 2, replicationFactor = brokerCount)

    client = createAdminClient

    val consumer = createConsumer()
    subscribeAndWaitForAssignment(topic, consumer)

    val producer = createProducer()
    sendRecords(producer, 10, topicPartition)
    var result = client.deleteRecords(Map(topicPartition -> RecordsToDelete.beforeOffset(5L)).asJava)
    var lowWatermark: Option[Long] = Some(result.lowWatermarks.get(topicPartition).get.lowWatermark)
    assertEquals(Some(5), lowWatermark)

    for (i <- 0 until brokerCount) {
      killBroker(i)
    }
    restartDeadBrokers()

    client.close()
    client = createAdminClient

    TestUtils.waitUntilTrue(() => {
      // Need to retry if leader is not available for the partition
      result = client.deleteRecords(Map(topicPartition -> RecordsToDelete.beforeOffset(0L)).asJava)

      lowWatermark = None
      val future = result.lowWatermarks().get(topicPartition)
      try {
        lowWatermark = Some(future.get.lowWatermark)
        lowWatermark.contains(5L)
      } catch {
        case e: ExecutionException if e.getCause.isInstanceOf[LeaderNotAvailableException] ||
          e.getCause.isInstanceOf[NotLeaderOrFollowerException] => false
      }
    }, s"Expected low watermark of the partition to be 5 but got ${lowWatermark.getOrElse("no response within the timeout")}")
  }

  @ParameterizedTest(name = TestInfoUtils.TestWithParameterizedQuorumAndGroupProtocolNames)
  @MethodSource(Array("getTestQuorumAndGroupProtocolParametersAll"))
  def testLogStartOffsetAfterDeleteRecords(quorum: String, groupProtocol: String): Unit = {
    createTopic(topic, numPartitions = 2, replicationFactor = brokerCount)

    client = createAdminClient

    val consumer = createConsumer()
    subscribeAndWaitForAssignment(topic, consumer)

    val producer = createProducer()
    sendRecords(producer, 10, topicPartition)

    val result = client.deleteRecords(Map(topicPartition -> RecordsToDelete.beforeOffset(3L)).asJava)
    val lowWatermark = result.lowWatermarks.get(topicPartition).get.lowWatermark
    assertEquals(3L, lowWatermark)

    for (i <- 0 until brokerCount)
      assertEquals(3, brokers(i).replicaManager.localLog(topicPartition).get.logStartOffset)
  }

  @ParameterizedTest
  @ValueSource(strings = Array("kraft"))
  def testReplicaCanFetchFromLogStartOffsetAfterDeleteRecords(quorum: String): Unit = {
    val leaders = createTopic(topic, replicationFactor = brokerCount)
    val followerIndex = if (leaders(0) != brokers.head.config.brokerId) 0 else 1

    def waitForFollowerLog(expectedStartOffset: Long, expectedEndOffset: Long): Unit = {
      TestUtils.waitUntilTrue(() => brokers(followerIndex).replicaManager.localLog(topicPartition).isDefined,
        "Expected follower to create replica for partition")

      // wait until the follower discovers that log start offset moved beyond its HW
      TestUtils.waitUntilTrue(() => {
        brokers(followerIndex).replicaManager.localLog(topicPartition).get.logStartOffset == expectedStartOffset
      }, s"Expected follower to discover new log start offset $expectedStartOffset")

      TestUtils.waitUntilTrue(() => {
        brokers(followerIndex).replicaManager.localLog(topicPartition).get.logEndOffset == expectedEndOffset
      }, s"Expected follower to catch up to log end offset $expectedEndOffset")
    }

    // we will produce to topic and delete records while one follower is down
    killBroker(followerIndex)

    client = createAdminClient
    val producer = createProducer()
    sendRecords(producer, 100, topicPartition)

    val result = client.deleteRecords(Map(topicPartition -> RecordsToDelete.beforeOffset(3L)).asJava)
    result.all().get()

    // start the stopped broker to verify that it will be able to fetch from new log start offset
    restartDeadBrokers()

    waitForFollowerLog(expectedStartOffset = 3L, expectedEndOffset = 100L)

    // after the new replica caught up, all replicas should have same log start offset
    for (i <- 0 until brokerCount)
      assertEquals(3, brokers(i).replicaManager.localLog(topicPartition).get.logStartOffset)

    // kill the same follower again, produce more records, and delete records beyond follower's LOE
    killBroker(followerIndex)
    sendRecords(producer, 100, topicPartition)
    val result1 = client.deleteRecords(Map(topicPartition -> RecordsToDelete.beforeOffset(117L)).asJava)
    result1.all().get()
    restartDeadBrokers()
    TestUtils.waitForBrokersInIsr(client, topicPartition, Set(followerIndex))
    waitForFollowerLog(expectedStartOffset = 117L, expectedEndOffset = 200L)
  }

  @ParameterizedTest
  @ValueSource(strings = Array("kraft"))
  def testAlterLogDirsAfterDeleteRecords(quorum: String): Unit = {
    client = createAdminClient
    createTopic(topic, replicationFactor = brokerCount)
    val expectedLEO = 100
    val producer = createProducer()
    sendRecords(producer, expectedLEO, topicPartition)

    // delete records to move log start offset
    val result = client.deleteRecords(Map(topicPartition -> RecordsToDelete.beforeOffset(3L)).asJava)
    result.all().get()
    // make sure we are in the expected state after delete records
    for (i <- 0 until brokerCount) {
      assertEquals(3, brokers(i).replicaManager.localLog(topicPartition).get.logStartOffset)
      assertEquals(expectedLEO, brokers(i).replicaManager.localLog(topicPartition).get.logEndOffset)
    }

    // we will create another dir just for one server
    val futureLogDir = brokers(0).config.logDirs(1)
    val futureReplica = new TopicPartitionReplica(topic, 0, brokers(0).config.brokerId)

    // Verify that replica can be moved to the specified log directory
    client.alterReplicaLogDirs(Map(futureReplica -> futureLogDir).asJava).all.get
    TestUtils.waitUntilTrue(() => {
      futureLogDir == brokers(0).logManager.getLog(topicPartition).get.dir.getParent
    }, "timed out waiting for replica movement")

    // once replica moved, its LSO and LEO should match other replicas
    assertEquals(3, brokers.head.replicaManager.localLog(topicPartition).get.logStartOffset)
    assertEquals(expectedLEO, brokers.head.replicaManager.localLog(topicPartition).get.logEndOffset)
  }

  @ParameterizedTest(name = TestInfoUtils.TestWithParameterizedQuorumAndGroupProtocolNames)
  @MethodSource(Array("getTestQuorumAndGroupProtocolParametersAll"))
  def testOffsetsForTimesAfterDeleteRecords(quorum: String, groupProtocol: String): Unit = {
    createTopic(topic, numPartitions = 2, replicationFactor = brokerCount)

    client = createAdminClient

    val props = new Properties()
    val consumer = createConsumer(configOverrides = props)
    subscribeAndWaitForAssignment(topic, consumer)

    val producer = createProducer()
    sendRecords(producer, 10, topicPartition)
    var returnedOffsets = consumer.offsetsForTimes(Map(topicPartition -> JLong.valueOf(0L)).asJava)
    assertTrue(returnedOffsets.containsKey(topicPartition))
    assertEquals(0L, returnedOffsets.get(topicPartition).offset())

    var result = client.deleteRecords(Map(topicPartition -> RecordsToDelete.beforeOffset(5L)).asJava)
    result.all.get
    returnedOffsets = consumer.offsetsForTimes(Map(topicPartition -> JLong.valueOf(0L)).asJava)
    assertTrue(returnedOffsets.containsKey(topicPartition))
    assertEquals(5L, returnedOffsets.get(topicPartition).offset())

    result = client.deleteRecords(Map(topicPartition -> RecordsToDelete.beforeOffset(DeleteRecordsRequest.HIGH_WATERMARK)).asJava)
    result.all.get
    returnedOffsets = consumer.offsetsForTimes(Map(topicPartition -> JLong.valueOf(0L)).asJava)
    assertTrue(returnedOffsets.containsKey(topicPartition))
    assertNull(returnedOffsets.get(topicPartition))
  }

  @ParameterizedTest(name = TestInfoUtils.TestWithParameterizedQuorumAndGroupProtocolNames)
  @MethodSource(Array("getTestQuorumAndGroupProtocolParametersClassicGroupProtocolOnly"))
  def testDeleteRecordsAfterCorruptRecords(quorum: String, groupProtocol: String): Unit = {
    val config = new Properties()
    config.put(TopicConfig.SEGMENT_BYTES_CONFIG, "200")
    createTopic(topic, numPartitions = 1, replicationFactor = 1, config)

    client = createAdminClient

    val consumer = createConsumer()
    subscribeAndWaitForAssignment(topic, consumer)

    val producer = createProducer()
    def sendRecords(begin: Int, end: Int) = {
      val futures = (begin until end).map( i => {
        val record = new ProducerRecord(topic, partition, s"$i".getBytes, s"$i".getBytes)
        producer.send(record)
      })
      futures.foreach(_.get)
    }
    sendRecords(0, 10)
    sendRecords(10, 20)

    val topicDesc = client.describeTopics(Collections.singletonList(topic)).allTopicNames().get().get(topic)
    assertEquals(1, topicDesc.partitions().size())
    val partitionLeaderId = topicDesc.partitions().get(0).leader().id()
    val logDirMap = client.describeLogDirs(Collections.singletonList(partitionLeaderId))
      .allDescriptions().get().get(partitionLeaderId)
    val logDir = logDirMap.entrySet.stream
      .filter(entry => entry.getValue.replicaInfos.containsKey(topicPartition)).findAny().get().getKey
    // retrieve the path of the first segment
    val logFilePath = LogFileUtils.logFile(Paths.get(logDir).resolve(topicPartition.toString).toFile, 0).toPath
    val firstSegmentRecordsSize = FileRecords.open(logFilePath.toFile).records().asScala.iterator.size
    assertTrue(firstSegmentRecordsSize > 0)

    // manually load the inactive segment file to corrupt the data
    val originalContent = Files.readAllBytes(logFilePath)
    val newContent = ByteBuffer.allocate(JLong.BYTES + Integer.BYTES + originalContent.length)
    newContent.putLong(0) // offset
    newContent.putInt(0) // size -> this will make FileLogInputStream throw "Found record size 0 smaller than minimum record..."
    newContent.put(Files.readAllBytes(logFilePath))
    newContent.flip()
    Files.write(logFilePath, newContent.array(), StandardOpenOption.TRUNCATE_EXISTING)

    consumer.seekToBeginning(Collections.singletonList(topicPartition))
    assertEquals("Encountered corrupt message when fetching offset 0 for topic-partition topic-0",
      assertThrows(classOf[KafkaException], () => consumer.poll(JDuration.ofMillis(DEFAULT_MAX_WAIT_MS))).getMessage)

    val partitionFollowerId = brokers.map(b => b.config.nodeId).filter(id => id != partitionLeaderId).head
    val newAssignment = Map(topicPartition -> Optional.of(new NewPartitionReassignment(
        List(Integer.valueOf(partitionLeaderId), Integer.valueOf(partitionFollowerId)).asJava))).asJava

    // add follower to topic partition
    client.alterPartitionReassignments(newAssignment).all().get()
    // delete records in corrupt segment (the first segment)
    client.deleteRecords(Map(topicPartition -> RecordsToDelete.beforeOffset(firstSegmentRecordsSize)).asJava).all.get
    // verify reassignment is finished after delete records
    TestUtils.waitForBrokersInIsr(client, topicPartition, Set(partitionLeaderId, partitionFollowerId))
    // seek to beginning and make sure we can consume all records
    consumer.seekToBeginning(Collections.singletonList(topicPartition))
    assertEquals(19, TestUtils.consumeRecords(consumer, 20 - firstSegmentRecordsSize).last.offset())
  }

  @ParameterizedTest(name = TestInfoUtils.TestWithParameterizedQuorumAndGroupProtocolNames)
  @MethodSource(Array("getTestQuorumAndGroupProtocolParametersAll"))
  def testConsumeAfterDeleteRecords(quorum: String, groupProtocol: String): Unit = {
    val consumer = createConsumer()
    subscribeAndWaitForAssignment(topic, consumer)

    client = createAdminClient

    val producer = createProducer()
    sendRecords(producer, 10, topicPartition)
    var messageCount = 0
    TestUtils.consumeRecords(consumer, 10)

    client.deleteRecords(Map(topicPartition -> RecordsToDelete.beforeOffset(3L)).asJava).all.get
    consumer.seek(topicPartition, 1)
    messageCount = 0
    TestUtils.consumeRecords(consumer, 7)

    client.deleteRecords(Map(topicPartition -> RecordsToDelete.beforeOffset(8L)).asJava).all.get
    consumer.seek(topicPartition, 1)
    messageCount = 0
    TestUtils.consumeRecords(consumer, 2)
  }

  @ParameterizedTest(name = TestInfoUtils.TestWithParameterizedQuorumAndGroupProtocolNames)
  @MethodSource(Array("getTestQuorumAndGroupProtocolParametersAll"))
  def testDeleteRecordsWithException(quorum: String, groupProtocol: String): Unit = {
    val consumer = createConsumer()
    subscribeAndWaitForAssignment(topic, consumer)

    client = createAdminClient

    val producer = createProducer()
    sendRecords(producer, 10, topicPartition)

    assertEquals(5L, client.deleteRecords(Map(topicPartition -> RecordsToDelete.beforeOffset(5L)).asJava)
      .lowWatermarks.get(topicPartition).get.lowWatermark)

    // OffsetOutOfRangeException if offset > high_watermark
    val cause = assertThrows(classOf[ExecutionException],
      () => client.deleteRecords(Map(topicPartition -> RecordsToDelete.beforeOffset(20L)).asJava).lowWatermarks.get(topicPartition).get).getCause
    assertEquals(classOf[OffsetOutOfRangeException], cause.getClass)
  }

  @ParameterizedTest
  @ValueSource(strings = Array("kraft"))
  def testDescribeConfigsForTopic(quorum: String): Unit = {
    createTopic(topic, numPartitions = 2, replicationFactor = brokerCount)
    client = createAdminClient

    val existingTopic = new ConfigResource(ConfigResource.Type.TOPIC, topic)
    client.describeConfigs(Collections.singletonList(existingTopic)).values.get(existingTopic).get()

    val nonExistentTopic = new ConfigResource(ConfigResource.Type.TOPIC, "unknown")
    val describeResult1 = client.describeConfigs(Collections.singletonList(nonExistentTopic))

    assertTrue(assertThrows(classOf[ExecutionException], () => describeResult1.values.get(nonExistentTopic).get).getCause.isInstanceOf[UnknownTopicOrPartitionException])

    val invalidTopic = new ConfigResource(ConfigResource.Type.TOPIC, "(invalid topic)")
    val describeResult2 = client.describeConfigs(Collections.singletonList(invalidTopic))

    assertTrue(assertThrows(classOf[ExecutionException], () => describeResult2.values.get(invalidTopic).get).getCause.isInstanceOf[InvalidTopicException])
  }

  @ParameterizedTest
  @ValueSource(strings = Array("kraft"))
  def testIncludeDocumentation(quorum: String): Unit = {
    createTopic(topic)
    client = createAdminClient

    val resource = new ConfigResource(ConfigResource.Type.TOPIC, topic)
    val resources = Collections.singletonList(resource)
    val includeDocumentation = new DescribeConfigsOptions().includeDocumentation(true)
    var describeConfigs = client.describeConfigs(resources, includeDocumentation)
    var configEntries = describeConfigs.values().get(resource).get().entries()
    configEntries.forEach(e => assertNotNull(e.documentation()))

    val excludeDocumentation = new DescribeConfigsOptions().includeDocumentation(false)
    describeConfigs = client.describeConfigs(resources, excludeDocumentation)
    configEntries = describeConfigs.values().get(resource).get().entries()
    configEntries.forEach(e => assertNull(e.documentation()))
  }

  private def subscribeAndWaitForAssignment(topic: String, consumer: Consumer[Array[Byte], Array[Byte]]): Unit = {
    consumer.subscribe(Collections.singletonList(topic))
    TestUtils.pollUntilTrue(consumer, () => !consumer.assignment.isEmpty, "Expected non-empty assignment")
  }

  private def sendRecords(producer: KafkaProducer[Array[Byte], Array[Byte]],
                          numRecords: Int,
                          topicPartition: TopicPartition): Unit = {
    val futures = (0 until numRecords).map(i => {
      val record = new ProducerRecord(topicPartition.topic, topicPartition.partition, s"$i".getBytes, s"$i".getBytes)
      debug(s"Sending this record: $record")
      producer.send(record)
    })

    futures.foreach(_.get)
  }

  @ParameterizedTest
  @ValueSource(strings = Array("kraft"))
  def testInvalidAlterConfigs(quorum: String): Unit = {
    client = createAdminClient
    checkInvalidAlterConfigs(this, client)
  }

  /**
   * Test that ACL operations are not possible when the authorizer is disabled.
   * Also see [[kafka.api.SaslSslAdminIntegrationTest.testAclOperations()]] for tests of ACL operations
   * when the authorizer is enabled.
   */
  @ParameterizedTest
  @ValueSource(strings = Array("kraft"))
  def testAclOperations(quorum: String): Unit = {
    val acl = new AclBinding(new ResourcePattern(ResourceType.TOPIC, "mytopic3", PatternType.LITERAL),
      new AccessControlEntry("User:ANONYMOUS", "*", AclOperation.DESCRIBE, AclPermissionType.ALLOW))
    client = createAdminClient
    assertFutureThrows(client.describeAcls(AclBindingFilter.ANY).values(), classOf[SecurityDisabledException])
    assertFutureThrows(client.createAcls(Collections.singleton(acl)).all(),
      classOf[SecurityDisabledException])
    assertFutureThrows(client.deleteAcls(Collections.singleton(acl.toFilter())).all(),
      classOf[SecurityDisabledException])
  }

  /**
<<<<<<< HEAD
   * Test closing the AdminClient with a generous timeout.  Calls in progress should be completed,
   * since they can be done within the timeout.  New calls should receive timeouts.
   */
  @ParameterizedTest(name = TestInfoUtils.TestWithParameterizedQuorumName)
  @ValueSource(strings = Array("zk", "kraft"))
=======
    * Test closing the AdminClient with a generous timeout.  Calls in progress should be completed,
    * since they can be done within the timeout.  New calls should receive exceptions.
    */
  @ParameterizedTest
  @ValueSource(strings = Array("kraft"))
>>>>>>> 9494bebe
  def testDelayedClose(quorum: String): Unit = {
    client = createAdminClient
    val topics = Seq("mytopic", "mytopic2")
    val newTopics = topics.map(new NewTopic(_, 1, 1.toShort))
    val future = client.createTopics(newTopics.asJava, new CreateTopicsOptions().validateOnly(true)).all()
    client.close(time.Duration.ofHours(2))
    val future2 = client.createTopics(newTopics.asJava, new CreateTopicsOptions().validateOnly(true)).all()
    assertFutureThrows(future2, classOf[IllegalStateException])
    future.get
    client.close(time.Duration.ofMinutes(30)) // multiple close-with-timeout should have no effect
  }

  /**
<<<<<<< HEAD
   * Test closing the AdminClient with a timeout of 0, when there are calls with extremely long
   * timeouts in progress.  The calls should be aborted after the hard shutdown timeout elapses.
   */
  @ParameterizedTest(name = TestInfoUtils.TestWithParameterizedQuorumName)
  @ValueSource(strings = Array("zk", "kraft"))
=======
    * Test closing the AdminClient with a timeout of 0, when there are calls with extremely long
    * timeouts in progress.  The calls should be aborted after the hard shutdown timeout elapses.
    */
  @ParameterizedTest
  @ValueSource(strings = Array("kraft"))
>>>>>>> 9494bebe
  def testForceClose(quorum: String): Unit = {
    val config = createConfig
    config.put(AdminClientConfig.BOOTSTRAP_SERVERS_CONFIG, s"localhost:${TestUtils.IncorrectBrokerPort}")
    client = Admin.create(config)
    // Because the bootstrap servers are set up incorrectly, this call will not complete, but must be
    // cancelled by the close operation.
    val future = client.createTopics(Seq("mytopic", "mytopic2").map(new NewTopic(_, 1, 1.toShort)).asJava,
      new CreateTopicsOptions().timeoutMs(900000)).all()
    client.close(time.Duration.ZERO)
    assertFutureThrows(future, classOf[TimeoutException])
  }

  /**
<<<<<<< HEAD
   * Check that a call with a timeout does not complete before the minimum timeout has elapsed,
   * even when the default request timeout is shorter.
   */
  @ParameterizedTest(name = TestInfoUtils.TestWithParameterizedQuorumName)
  @ValueSource(strings = Array("zk", "kraft"))
=======
    * Check that a call with a timeout does not complete before the minimum timeout has elapsed,
    * even when the default request timeout is shorter.
    */
  @ParameterizedTest
  @ValueSource(strings = Array("kraft"))
>>>>>>> 9494bebe
  def testMinimumRequestTimeouts(quorum: String): Unit = {
    val config = createConfig
    config.put(AdminClientConfig.BOOTSTRAP_SERVERS_CONFIG, s"localhost:${TestUtils.IncorrectBrokerPort}")
    config.put(AdminClientConfig.REQUEST_TIMEOUT_MS_CONFIG, "0")
    client = Admin.create(config)
    val startTimeMs = Time.SYSTEM.milliseconds()
    val future = client.createTopics(Seq("mytopic", "mytopic2").map(new NewTopic(_, 1, 1.toShort)).asJava,
      new CreateTopicsOptions().timeoutMs(2)).all()
    assertFutureThrows(future, classOf[TimeoutException])
    val endTimeMs = Time.SYSTEM.milliseconds()
    assertTrue(endTimeMs > startTimeMs, "Expected the timeout to take at least one millisecond.")
  }

  /**
<<<<<<< HEAD
   * Test injecting timeouts for calls that are in flight.
   */
  @ParameterizedTest(name = TestInfoUtils.TestWithParameterizedQuorumName)
  @ValueSource(strings = Array("zk", "kraft"))
  def testCallInFlightTimeouts(quorum: String): Unit = {
    val config = createConfig
    config.put(AdminClientConfig.DEFAULT_API_TIMEOUT_MS_CONFIG, "100000000")
    config.put(AdminClientConfig.RETRIES_CONFIG, "0")
    val factory = new KafkaAdminClientTest.FailureInjectingTimeoutProcessorFactory()
    client = KafkaAdminClientTest.createInternal(new AdminClientConfig(config), factory)
    val future = client.createTopics(Seq("mytopic", "mytopic2").map(new NewTopic(_, 1, 1.toShort)).asJava,
      new CreateTopicsOptions().validateOnly(true)).all()
    assertFutureExceptionTypeEquals(future, classOf[TimeoutException])
    val future2 = client.createTopics(Seq("mytopic3", "mytopic4").map(new NewTopic(_, 1, 1.toShort)).asJava,
      new CreateTopicsOptions().validateOnly(true)).all()
    future2.get
    assertEquals(1, factory.failuresInjected)
=======
    * Test injecting timeouts for calls that are in flight.
    */
  @ParameterizedTest
  @ValueSource(strings = Array("kraft"))
  def testCallInFlightTimeouts(quorum: String): Unit = {
    val config = createConfig
    config.put(AdminClientConfig.DEFAULT_API_TIMEOUT_MS_CONFIG, "100000000")
    config.put(AdminClientConfig.RETRIES_CONFIG, "0")
    val factory = new KafkaAdminClientTest.FailureInjectingTimeoutProcessorFactory()
    client = KafkaAdminClientTest.createInternal(new AdminClientConfig(config), factory)
    val future = client.createTopics(Seq("mytopic", "mytopic2").map(new NewTopic(_, 1, 1.toShort)).asJava,
        new CreateTopicsOptions().validateOnly(true)).all()
    assertFutureThrows(future, classOf[TimeoutException])
    val future2 = client.createTopics(Seq("mytopic3", "mytopic4").map(new NewTopic(_, 1, 1.toShort)).asJava,
      new CreateTopicsOptions().validateOnly(true)).all()
    future2.get
    assertEquals(1, factory.failuresInjected)
  }

  /**
   * Test the consumer group APIs.
   */
  @ParameterizedTest(name = TestInfoUtils.TestWithParameterizedQuorumAndGroupProtocolNames)
  @MethodSource(Array("getTestQuorumAndGroupProtocolParametersAll"))
  def testConsumerGroups(quorum: String, groupProtocol: String): Unit = {
    val config = createConfig
    client = Admin.create(config)
    try {
      // Verify that initially there are no consumer groups to list.
      val list1 = client.listConsumerGroups()
      assertEquals(0, list1.all().get().size())
      assertEquals(0, list1.errors().get().size())
      assertEquals(0, list1.valid().get().size())
      val testTopicName = "test_topic"
      val testTopicName1 = testTopicName + "1"
      val testTopicName2 = testTopicName + "2"
      val testNumPartitions = 2

      client.createTopics(util.Arrays.asList(
        new NewTopic(testTopicName, testNumPartitions, 1.toShort),
        new NewTopic(testTopicName1, testNumPartitions, 1.toShort),
        new NewTopic(testTopicName2, testNumPartitions, 1.toShort)
      )).all().get()
      waitForTopics(client, List(testTopicName, testTopicName1, testTopicName2), List())

      val producer = createProducer()
      try {
        producer.send(new ProducerRecord(testTopicName, 0, null, null)).get()
      } finally {
        Utils.closeQuietly(producer, "producer")
      }

      val EMPTY_GROUP_INSTANCE_ID = ""
      val testGroupId = "test_group_id"
      val testClientId = "test_client_id"
      val testInstanceId1 = "test_instance_id_1"
      val testInstanceId2 = "test_instance_id_2"
      val fakeGroupId = "fake_group_id"

      def createProperties(groupInstanceId: String): Properties = {
        val newConsumerConfig = new Properties(consumerConfig)
        // We need to disable the auto commit because after the members got removed from group, the offset commit
        // will cause the member rejoining and the test will be flaky (check ConsumerCoordinator#OffsetCommitResponseHandler)
        newConsumerConfig.setProperty(ConsumerConfig.ENABLE_AUTO_COMMIT_CONFIG, "false")
        newConsumerConfig.setProperty(ConsumerConfig.GROUP_ID_CONFIG, testGroupId)
        newConsumerConfig.setProperty(ConsumerConfig.CLIENT_ID_CONFIG, testClientId)
        if (groupInstanceId != EMPTY_GROUP_INSTANCE_ID) {
          newConsumerConfig.setProperty(ConsumerConfig.GROUP_INSTANCE_ID_CONFIG, groupInstanceId)
        }
        newConsumerConfig
      }

      // contains two static members and one dynamic member
      val groupInstanceSet = Set(testInstanceId1, testInstanceId2, EMPTY_GROUP_INSTANCE_ID)
      val consumerSet = groupInstanceSet.map { groupInstanceId => createConsumer(configOverrides = createProperties(groupInstanceId))}
      val topicSet = Set(testTopicName, testTopicName1, testTopicName2)

      val latch = new CountDownLatch(consumerSet.size)
      try {
        def createConsumerThread[K,V](consumer: Consumer[K,V], topic: String): Thread = {
          new Thread {
            override def run : Unit = {
              consumer.subscribe(Collections.singleton(topic))
              try {
                while (true) {
                  consumer.poll(JDuration.ofSeconds(5))
                  if (!consumer.assignment.isEmpty && latch.getCount > 0L)
                    latch.countDown()
                  try {
                    consumer.commitSync()
                  } catch {
                    case _: CommitFailedException => // Ignore and retry on next iteration.
                  }
                }
              } catch {
                case _: InterruptException => // Suppress the output to stderr
              }
            }
          }
        }

        // Start consumers in a thread that will subscribe to a new group.
        val consumerThreads = consumerSet.zip(topicSet).map(zipped => createConsumerThread(zipped._1, zipped._2))
        val groupType = if (groupProtocol.equalsIgnoreCase(GroupProtocol.CONSUMER.name)) GroupType.CONSUMER else GroupType.CLASSIC

        try {
          consumerThreads.foreach(_.start())
          assertTrue(latch.await(30000, TimeUnit.MILLISECONDS))
          // Test that we can list the new group.
          TestUtils.waitUntilTrue(() => {
            val matching = client.listConsumerGroups.all.get.asScala.filter(group =>
                group.groupId == testGroupId &&
                group.groupState.get == GroupState.STABLE)
            matching.size == 1
          }, s"Expected to be able to list $testGroupId")

          TestUtils.waitUntilTrue(() => {
            val options = new ListConsumerGroupsOptions().withTypes(Set(groupType).asJava)
            val matching = client.listConsumerGroups(options).all.get.asScala.filter(group =>
                group.groupId == testGroupId &&
                group.groupState.get == GroupState.STABLE)
            matching.size == 1
          }, s"Expected to be able to list $testGroupId in group type $groupType")

          TestUtils.waitUntilTrue(() => {
            val options = new ListConsumerGroupsOptions().withTypes(Set(groupType).asJava)
              .inGroupStates(Set(GroupState.STABLE).asJava)
            val matching = client.listConsumerGroups(options).all.get.asScala.filter(group =>
              group.groupId == testGroupId &&
                group.groupState.get == GroupState.STABLE)
            matching.size == 1
          }, s"Expected to be able to list $testGroupId in group type $groupType and state Stable")

          TestUtils.waitUntilTrue(() => {
            val options = new ListConsumerGroupsOptions().inGroupStates(Set(GroupState.STABLE).asJava)
            val matching = client.listConsumerGroups(options).all.get.asScala.filter(group =>
                group.groupId == testGroupId &&
                group.groupState.get == GroupState.STABLE)
            matching.size == 1
          }, s"Expected to be able to list $testGroupId in state Stable")

          TestUtils.waitUntilTrue(() => {
            val options = new ListConsumerGroupsOptions().inGroupStates(Set(GroupState.EMPTY).asJava)
            val matching = client.listConsumerGroups(options).all.get.asScala.filter(
                _.groupId == testGroupId)
            matching.isEmpty
          }, s"Expected to find zero groups")

          val describeWithFakeGroupResult = client.describeConsumerGroups(Seq(testGroupId, fakeGroupId).asJava,
            new DescribeConsumerGroupsOptions().includeAuthorizedOperations(true))
          assertEquals(2, describeWithFakeGroupResult.describedGroups().size())

          // Test that we can get information about the test consumer group.
          assertTrue(describeWithFakeGroupResult.describedGroups().containsKey(testGroupId))
          var testGroupDescription = describeWithFakeGroupResult.describedGroups().get(testGroupId).get()
          if (groupType == GroupType.CLASSIC) {
            assertTrue(testGroupDescription.groupEpoch.isEmpty)
            assertTrue(testGroupDescription.targetAssignmentEpoch.isEmpty)
          } else {
            assertEquals(Optional.of(3), testGroupDescription.groupEpoch)
            assertEquals(Optional.of(3), testGroupDescription.targetAssignmentEpoch)
          }

          assertEquals(testGroupId, testGroupDescription.groupId())
          assertFalse(testGroupDescription.isSimpleConsumerGroup)
          assertEquals(groupInstanceSet.size, testGroupDescription.members().size())
          val members = testGroupDescription.members()
          members.asScala.foreach { member =>
            assertEquals(testClientId, member.clientId)
            assertEquals(if (groupType == GroupType.CLASSIC) Optional.empty else Optional.of(true), member.upgraded)
          }
          val topicPartitionsByTopic = members.asScala.flatMap(_.assignment().topicPartitions().asScala).groupBy(_.topic())
          topicSet.foreach { topic =>
            val topicPartitions = topicPartitionsByTopic.getOrElse(topic, List.empty)
            assertEquals(testNumPartitions, topicPartitions.size)
          }

          val expectedOperations = AclEntry.supportedOperations(ResourceType.GROUP)
          assertEquals(expectedOperations, testGroupDescription.authorizedOperations())

          // Test that the fake group throws GroupIdNotFoundException
          assertTrue(describeWithFakeGroupResult.describedGroups().containsKey(fakeGroupId))
          assertFutureThrows(describeWithFakeGroupResult.describedGroups().get(fakeGroupId), classOf[GroupIdNotFoundException],
            s"Group $fakeGroupId not found.")

          // Test that all() also throws GroupIdNotFoundException
          assertFutureThrows(describeWithFakeGroupResult.all(), classOf[GroupIdNotFoundException],
            s"Group $fakeGroupId not found.")

          val testTopicPart0 = new TopicPartition(testTopicName, 0)

          // Test listConsumerGroupOffsets
          TestUtils.waitUntilTrue(() => {
            val parts = client.listConsumerGroupOffsets(testGroupId).partitionsToOffsetAndMetadata().get()
            parts.containsKey(testTopicPart0) && (parts.get(testTopicPart0).offset() == 1)
          }, s"Expected the offset for partition 0 to eventually become 1.")

          // Test listConsumerGroupOffsets with requireStable true
          val options = new ListConsumerGroupOffsetsOptions().requireStable(true)
          var parts = client.listConsumerGroupOffsets(testGroupId, options)
            .partitionsToOffsetAndMetadata().get()
          assertTrue(parts.containsKey(testTopicPart0))
          assertEquals(1, parts.get(testTopicPart0).offset())

          // Test listConsumerGroupOffsets with listConsumerGroupOffsetsSpec
          val groupSpecs = Collections.singletonMap(testGroupId,
            new ListConsumerGroupOffsetsSpec().topicPartitions(Collections.singleton(new TopicPartition(testTopicName, 0))))
          parts = client.listConsumerGroupOffsets(groupSpecs).partitionsToOffsetAndMetadata().get()
          assertTrue(parts.containsKey(testTopicPart0))
          assertEquals(1, parts.get(testTopicPart0).offset())

          // Test listConsumerGroupOffsets with listConsumerGroupOffsetsSpec and requireStable option
          parts = client.listConsumerGroupOffsets(groupSpecs, options).partitionsToOffsetAndMetadata().get()
          assertTrue(parts.containsKey(testTopicPart0))
          assertEquals(1, parts.get(testTopicPart0).offset())

          // Test delete non-exist consumer instance
          val invalidInstanceId = "invalid-instance-id"
          var removeMembersResult = client.removeMembersFromConsumerGroup(testGroupId, new RemoveMembersFromConsumerGroupOptions(
            Collections.singleton(new MemberToRemove(invalidInstanceId))
          ))

          assertFutureThrows(removeMembersResult.all, classOf[UnknownMemberIdException])
          val firstMemberFuture = removeMembersResult.memberResult(new MemberToRemove(invalidInstanceId))
          assertFutureThrows(firstMemberFuture, classOf[UnknownMemberIdException])

          // Test consumer group deletion
          var deleteResult = client.deleteConsumerGroups(Seq(testGroupId, fakeGroupId).asJava)
          assertEquals(2, deleteResult.deletedGroups().size())

          // Deleting the fake group ID should get GroupIdNotFoundException.
          assertTrue(deleteResult.deletedGroups().containsKey(fakeGroupId))
          assertFutureThrows(deleteResult.deletedGroups().get(fakeGroupId),
            classOf[GroupIdNotFoundException])

          // Deleting the real group ID should get GroupNotEmptyException
          assertTrue(deleteResult.deletedGroups().containsKey(testGroupId))
          assertFutureThrows(deleteResult.deletedGroups().get(testGroupId),
            classOf[GroupNotEmptyException])

          // Test delete one correct static member
          val removeOptions = new RemoveMembersFromConsumerGroupOptions(Collections.singleton(new MemberToRemove(testInstanceId1)))
          removeOptions.reason("test remove")
          removeMembersResult = client.removeMembersFromConsumerGroup(testGroupId, removeOptions)

          assertNull(removeMembersResult.all().get())
          val validMemberFuture = removeMembersResult.memberResult(new MemberToRemove(testInstanceId1))
          assertNull(validMemberFuture.get())

          val describeTestGroupResult = client.describeConsumerGroups(Seq(testGroupId).asJava,
            new DescribeConsumerGroupsOptions().includeAuthorizedOperations(true))
          assertEquals(1, describeTestGroupResult.describedGroups().size())

          testGroupDescription = describeTestGroupResult.describedGroups().get(testGroupId).get()

          assertEquals(testGroupId, testGroupDescription.groupId)
          assertFalse(testGroupDescription.isSimpleConsumerGroup)
          assertEquals(consumerSet.size - 1, testGroupDescription.members().size())

          // Delete all active members remaining (a static member + a dynamic member)
          removeMembersResult = client.removeMembersFromConsumerGroup(testGroupId, new RemoveMembersFromConsumerGroupOptions())
          assertNull(removeMembersResult.all().get())

          // The group should contain no members now.
          testGroupDescription = client.describeConsumerGroups(Seq(testGroupId).asJava,
            new DescribeConsumerGroupsOptions().includeAuthorizedOperations(true))
              .describedGroups().get(testGroupId).get()
          assertTrue(testGroupDescription.members().isEmpty)

          // Consumer group deletion on empty group should succeed
          deleteResult = client.deleteConsumerGroups(Seq(testGroupId).asJava)
          assertEquals(1, deleteResult.deletedGroups().size())

          assertTrue(deleteResult.deletedGroups().containsKey(testGroupId))
          assertNull(deleteResult.deletedGroups().get(testGroupId).get())

          // Test alterConsumerGroupOffsets
          val alterConsumerGroupOffsetsResult = client.alterConsumerGroupOffsets(testGroupId,
            Collections.singletonMap(testTopicPart0, new OffsetAndMetadata(0L)))
          assertNull(alterConsumerGroupOffsetsResult.all().get())
          assertNull(alterConsumerGroupOffsetsResult.partitionResult(testTopicPart0).get())

          // Verify alterConsumerGroupOffsets success
          TestUtils.waitUntilTrue(() => {
            val parts = client.listConsumerGroupOffsets(testGroupId).partitionsToOffsetAndMetadata().get()
            parts.containsKey(testTopicPart0) && (parts.get(testTopicPart0).offset() == 0)
          }, s"Expected the offset for partition 0 to eventually become 0.")
      } finally {
        consumerThreads.foreach {
          case consumerThread =>
            consumerThread.interrupt()
            consumerThread.join()
        }
      }
      } finally {
        consumerSet.zip(groupInstanceSet).foreach(zipped => Utils.closeQuietly(zipped._1, zipped._2))
      }
    } finally {
      Utils.closeQuietly(client, "adminClient")
    }
  }

  /**
   * Test the consumer group APIs.
   */
  @ParameterizedTest
  @ValueSource(strings = Array("kraft"))
  def testConsumerGroupWithMemberMigration(quorum: String): Unit = {
    val config = createConfig
    client = Admin.create(config)
    var classicConsumer: Consumer[Array[Byte], Array[Byte]] = null
    var consumerConsumer: Consumer[Array[Byte], Array[Byte]] = null
    try {
      // Verify that initially there are no consumer groups to list.
      val list1 = client.listConsumerGroups
      assertEquals(0, list1.all.get.size)
      assertEquals(0, list1.errors.get.size)
      assertEquals(0, list1.valid.get.size)
      val testTopicName = "test_topic"
      val testNumPartitions = 2

      client.createTopics(util.Arrays.asList(
        new NewTopic(testTopicName, testNumPartitions, 1.toShort),
      )).all.get
      waitForTopics(client, List(testTopicName), List())

      val producer = createProducer()
      try {
        producer.send(new ProducerRecord(testTopicName, 0, null, null))
        producer.send(new ProducerRecord(testTopicName, 1, null, null))
        producer.flush()
      } finally {
        Utils.closeQuietly(producer, "producer")
      }

      val testGroupId = "test_group_id"
      val testClassicClientId = "test_classic_client_id"
      val testConsumerClientId = "test_consumer_client_id"

      val newConsumerConfig = new Properties(consumerConfig)
      newConsumerConfig.put(ConsumerConfig.GROUP_ID_CONFIG, testGroupId)
      newConsumerConfig.put(ConsumerConfig.CLIENT_ID_CONFIG, testClassicClientId)
      consumerConfig.put(ConsumerConfig.GROUP_PROTOCOL_CONFIG, GroupProtocol.CLASSIC.name)

      classicConsumer = createConsumer(configOverrides = newConsumerConfig)
      classicConsumer.subscribe(List(testTopicName).asJava)
      classicConsumer.poll(JDuration.ofMillis(1000))

      newConsumerConfig.put(ConsumerConfig.CLIENT_ID_CONFIG, testConsumerClientId)
      consumerConfig.put(ConsumerConfig.GROUP_PROTOCOL_CONFIG, GroupProtocol.CONSUMER.name)
      consumerConsumer = createConsumer(configOverrides = newConsumerConfig)
      consumerConsumer.subscribe(List(testTopicName).asJava)
      consumerConsumer.poll(JDuration.ofMillis(1000))

      TestUtils.waitUntilTrue(() => {
        classicConsumer.poll(JDuration.ofMillis(100))
        consumerConsumer.poll(JDuration.ofMillis(100))
        val describeConsumerGroupResult = client.describeConsumerGroups(Seq(testGroupId).asJava).all.get
        describeConsumerGroupResult.containsKey(testGroupId) &&
          describeConsumerGroupResult.get(testGroupId).groupState == GroupState.STABLE &&
          describeConsumerGroupResult.get(testGroupId).members.size == 2
      }, s"Expected to find 2 members in a stable group $testGroupId")

      val describeConsumerGroupResult = client.describeConsumerGroups(Seq(testGroupId).asJava).all.get
      val group = describeConsumerGroupResult.get(testGroupId)
      assertNotNull(group)
      assertEquals(Optional.of(2), group.groupEpoch)
      assertEquals(Optional.of(2), group.targetAssignmentEpoch)

      val classicMember = group.members.asScala.find(_.clientId == testClassicClientId)
      assertTrue(classicMember.isDefined)
      assertEquals(Optional.of(2), classicMember.get.memberEpoch)
      assertEquals(Optional.of(false), classicMember.get.upgraded)

      val consumerMember = group.members.asScala.find(_.clientId == testConsumerClientId)
      assertTrue(consumerMember.isDefined)
      assertEquals(Optional.of(2), consumerMember.get.memberEpoch)
      assertEquals(Optional.of(true), consumerMember.get.upgraded)
    } finally {
      Utils.closeQuietly(classicConsumer, "classicConsumer")
      Utils.closeQuietly(consumerConsumer, "consumerConsumer")
      Utils.closeQuietly(client, "adminClient")
    }
>>>>>>> 9494bebe
  }

  /**
   * Test the consumer group APIs.
   */
  @ParameterizedTest(name = TestInfoUtils.TestWithParameterizedQuorumAndGroupProtocolNames)
  @MethodSource(Array("getTestQuorumAndGroupProtocolParametersAll"))
  def testConsumerGroupsDeprecatedConsumerGroupState(quorum: String, groupProtocol: String): Unit = {
    val config = createConfig
    client = Admin.create(config)
    try {
      // Verify that initially there are no consumer groups to list.
      val list1 = client.listConsumerGroups()
      assertEquals(0, list1.all().get().size())
      assertEquals(0, list1.errors().get().size())
      assertEquals(0, list1.valid().get().size())
      val testTopicName = "test_topic"
      val testTopicName1 = testTopicName + "1"
      val testTopicName2 = testTopicName + "2"
      val testNumPartitions = 2

      client.createTopics(util.Arrays.asList(
        new NewTopic(testTopicName, testNumPartitions, 1.toShort),
        new NewTopic(testTopicName1, testNumPartitions, 1.toShort),
        new NewTopic(testTopicName2, testNumPartitions, 1.toShort)
      )).all().get()
      waitForTopics(client, List(testTopicName, testTopicName1, testTopicName2), List())

      val producer = createProducer()
      try {
        producer.send(new ProducerRecord(testTopicName, 0, null, null)).get()
      } finally {
        Utils.closeQuietly(producer, "producer")
      }

      val EMPTY_GROUP_INSTANCE_ID = ""
      val testGroupId = "test_group_id"
      val testClientId = "test_client_id"
      val testInstanceId1 = "test_instance_id_1"
      val testInstanceId2 = "test_instance_id_2"
      val fakeGroupId = "fake_group_id"

      def createProperties(groupInstanceId: String): Properties = {
        val newConsumerConfig = new Properties(consumerConfig)
        // We need to disable the auto commit because after the members got removed from group, the offset commit
        // will cause the member rejoining and the test will be flaky (check ConsumerCoordinator#OffsetCommitResponseHandler)
        newConsumerConfig.setProperty(ConsumerConfig.ENABLE_AUTO_COMMIT_CONFIG, "false")
        newConsumerConfig.setProperty(ConsumerConfig.GROUP_ID_CONFIG, testGroupId)
        newConsumerConfig.setProperty(ConsumerConfig.CLIENT_ID_CONFIG, testClientId)
        if (groupInstanceId != EMPTY_GROUP_INSTANCE_ID) {
          newConsumerConfig.setProperty(ConsumerConfig.GROUP_INSTANCE_ID_CONFIG, groupInstanceId)
        }
        newConsumerConfig
      }

      // contains two static members and one dynamic member
      val groupInstanceSet = Set(testInstanceId1, testInstanceId2, EMPTY_GROUP_INSTANCE_ID)
      val consumerSet = groupInstanceSet.map { groupInstanceId => createConsumer(configOverrides = createProperties(groupInstanceId)) }
      val topicSet = Set(testTopicName, testTopicName1, testTopicName2)

      val latch = new CountDownLatch(consumerSet.size)
      try {
        def createConsumerThread[K, V](consumer: Consumer[K, V], topic: String): Thread = {
          new Thread {
            override def run: Unit = {
              consumer.subscribe(Collections.singleton(topic))
              try {
                while (true) {
                  consumer.poll(JDuration.ofSeconds(5))
                  if (!consumer.assignment.isEmpty && latch.getCount > 0L)
                    latch.countDown()
                  try {
                    consumer.commitSync()
                  } catch {
                    case _: CommitFailedException => // Ignore and retry on next iteration.
                  }
                }
              } catch {
                case _: InterruptException => // Suppress the output to stderr
              }
            }
          }
        }

        // Start consumers in a thread that will subscribe to a new group.
        val consumerThreads = consumerSet.zip(topicSet).map(zipped => createConsumerThread(zipped._1, zipped._2))
        val groupType = if (groupProtocol.equalsIgnoreCase(GroupProtocol.CONSUMER.name)) GroupType.CONSUMER else GroupType.CLASSIC

        try {
          consumerThreads.foreach(_.start())
          assertTrue(latch.await(30000, TimeUnit.MILLISECONDS))
          // Test that we can list the new group.
          TestUtils.waitUntilTrue(() => {
            val matching = client.listConsumerGroups.all.get.asScala.filter(group =>
              group.groupId == testGroupId &&
<<<<<<< HEAD
                group.state.get == ConsumerGroupState.STABLE)
=======
                group.state.get == ConsumerGroupState.STABLE &&
                group.groupState.get == GroupState.STABLE)
>>>>>>> 9494bebe
            matching.size == 1
          }, s"Expected to be able to list $testGroupId")

          TestUtils.waitUntilTrue(() => {
            val options = new ListConsumerGroupsOptions().withTypes(Set(groupType).asJava)
            val matching = client.listConsumerGroups(options).all.get.asScala.filter(group =>
              group.groupId == testGroupId &&
                group.state.get == ConsumerGroupState.STABLE &&
                group.groupState.get == GroupState.STABLE)
            matching.size == 1
          }, s"Expected to be able to list $testGroupId in group type $groupType")

          TestUtils.waitUntilTrue(() => {
            val options = new ListConsumerGroupsOptions().withTypes(Set(groupType).asJava)
              .inStates(Set(ConsumerGroupState.STABLE).asJava)
            val matching = client.listConsumerGroups(options).all.get.asScala.filter(group =>
              group.groupId == testGroupId &&
                group.state.get == ConsumerGroupState.STABLE &&
                group.groupState.get == GroupState.STABLE)
            matching.size == 1
          }, s"Expected to be able to list $testGroupId in group type $groupType and state Stable")

          TestUtils.waitUntilTrue(() => {
            val options = new ListConsumerGroupsOptions().withTypes(Set(groupType).asJava)
              .inGroupStates(Set(GroupState.STABLE).asJava)
            val matching = client.listConsumerGroups(options).all.get.asScala.filter(group =>
              group.groupId == testGroupId &&
                group.state.get == ConsumerGroupState.STABLE &&
                group.groupState.get == GroupState.STABLE)
            matching.size == 1
          }, s"Expected to be able to list $testGroupId in group type $groupType and state Stable")

          TestUtils.waitUntilTrue(() => {
            val options = new ListConsumerGroupsOptions().inStates(Set(ConsumerGroupState.STABLE).asJava)
            val matching = client.listConsumerGroups(options).all.get.asScala.filter(group =>
              group.groupId == testGroupId &&
<<<<<<< HEAD
                group.state.get == ConsumerGroupState.STABLE)
=======
                group.state.get == ConsumerGroupState.STABLE &&
                group.groupState.get == GroupState.STABLE)
            matching.size == 1
          }, s"Expected to be able to list $testGroupId in state Stable")

          TestUtils.waitUntilTrue(() => {
            val options = new ListConsumerGroupsOptions().inGroupStates(Set(GroupState.STABLE).asJava)
            val matching = client.listConsumerGroups(options).all.get.asScala.filter(group =>
              group.groupId == testGroupId &&
                group.state.get == ConsumerGroupState.STABLE &&
                group.groupState.get == GroupState.STABLE)
>>>>>>> 9494bebe
            matching.size == 1
          }, s"Expected to be able to list $testGroupId in state Stable")

          TestUtils.waitUntilTrue(() => {
            val options = new ListConsumerGroupsOptions().inStates(Set(ConsumerGroupState.EMPTY).asJava)
            val matching = client.listConsumerGroups(options).all.get.asScala.filter(
              _.groupId == testGroupId)
<<<<<<< HEAD
=======
            matching.isEmpty
          }, s"Expected to find zero groups")

          TestUtils.waitUntilTrue(() => {
            val options = new ListConsumerGroupsOptions().inGroupStates(Set(GroupState.EMPTY).asJava)
            val matching = client.listConsumerGroups(options).all.get.asScala.filter(
              _.groupId == testGroupId)
>>>>>>> 9494bebe
            matching.isEmpty
          }, s"Expected to find zero groups")

          val describeWithFakeGroupResult = client.describeConsumerGroups(Seq(testGroupId, fakeGroupId).asJava,
            new DescribeConsumerGroupsOptions().includeAuthorizedOperations(true))
          assertEquals(2, describeWithFakeGroupResult.describedGroups().size())

          // Test that we can get information about the test consumer group.
          assertTrue(describeWithFakeGroupResult.describedGroups().containsKey(testGroupId))
          var testGroupDescription = describeWithFakeGroupResult.describedGroups().get(testGroupId).get()

          assertEquals(testGroupId, testGroupDescription.groupId())
          assertFalse(testGroupDescription.isSimpleConsumerGroup)
          assertEquals(groupInstanceSet.size, testGroupDescription.members().size())
          val members = testGroupDescription.members()
          members.asScala.foreach(member => assertEquals(testClientId, member.clientId()))
          val topicPartitionsByTopic = members.asScala.flatMap(_.assignment().topicPartitions().asScala).groupBy(_.topic())
          topicSet.foreach { topic =>
            val topicPartitions = topicPartitionsByTopic.getOrElse(topic, List.empty)
            assertEquals(testNumPartitions, topicPartitions.size)
          }

          val expectedOperations = AclEntry.supportedOperations(ResourceType.GROUP)
          assertEquals(expectedOperations, testGroupDescription.authorizedOperations())

          // Test that the fake group throws GroupIdNotFoundException
          assertTrue(describeWithFakeGroupResult.describedGroups().containsKey(fakeGroupId))
          assertFutureThrows(describeWithFakeGroupResult.describedGroups().get(fakeGroupId),
            classOf[GroupIdNotFoundException], s"Group $fakeGroupId not found.")

          // Test that all() also throws GroupIdNotFoundException
          assertFutureThrows(describeWithFakeGroupResult.all(),
            classOf[GroupIdNotFoundException], s"Group $fakeGroupId not found.")

          val testTopicPart0 = new TopicPartition(testTopicName, 0)

          // Test listConsumerGroupOffsets
          TestUtils.waitUntilTrue(() => {
            val parts = client.listConsumerGroupOffsets(testGroupId).partitionsToOffsetAndMetadata().get()
            parts.containsKey(testTopicPart0) && (parts.get(testTopicPart0).offset() == 1)
          }, s"Expected the offset for partition 0 to eventually become 1.")

          // Test listConsumerGroupOffsets with requireStable true
          val options = new ListConsumerGroupOffsetsOptions().requireStable(true)
          var parts = client.listConsumerGroupOffsets(testGroupId, options)
            .partitionsToOffsetAndMetadata().get()
          assertTrue(parts.containsKey(testTopicPart0))
          assertEquals(1, parts.get(testTopicPart0).offset())

          // Test listConsumerGroupOffsets with listConsumerGroupOffsetsSpec
          val groupSpecs = Collections.singletonMap(testGroupId,
            new ListConsumerGroupOffsetsSpec().topicPartitions(Collections.singleton(new TopicPartition(testTopicName, 0))))
          parts = client.listConsumerGroupOffsets(groupSpecs).partitionsToOffsetAndMetadata().get()
          assertTrue(parts.containsKey(testTopicPart0))
          assertEquals(1, parts.get(testTopicPart0).offset())

          // Test listConsumerGroupOffsets with listConsumerGroupOffsetsSpec and requireStable option
          parts = client.listConsumerGroupOffsets(groupSpecs, options).partitionsToOffsetAndMetadata().get()
          assertTrue(parts.containsKey(testTopicPart0))
          assertEquals(1, parts.get(testTopicPart0).offset())

          // Test delete non-exist consumer instance
          val invalidInstanceId = "invalid-instance-id"
          var removeMembersResult = client.removeMembersFromConsumerGroup(testGroupId, new RemoveMembersFromConsumerGroupOptions(
            Collections.singleton(new MemberToRemove(invalidInstanceId))
          ))

          assertFutureThrows(removeMembersResult.all, classOf[UnknownMemberIdException])
          val firstMemberFuture = removeMembersResult.memberResult(new MemberToRemove(invalidInstanceId))
          assertFutureThrows(firstMemberFuture, classOf[UnknownMemberIdException])

          // Test consumer group deletion
          var deleteResult = client.deleteConsumerGroups(Seq(testGroupId, fakeGroupId).asJava)
          assertEquals(2, deleteResult.deletedGroups().size())

          // Deleting the fake group ID should get GroupIdNotFoundException.
          assertTrue(deleteResult.deletedGroups().containsKey(fakeGroupId))
          assertFutureThrows(deleteResult.deletedGroups().get(fakeGroupId),
            classOf[GroupIdNotFoundException])

          // Deleting the real group ID should get GroupNotEmptyException
          assertTrue(deleteResult.deletedGroups().containsKey(testGroupId))
          assertFutureThrows(deleteResult.deletedGroups().get(testGroupId),
            classOf[GroupNotEmptyException])

          // Test delete one correct static member
          val removeOptions = new RemoveMembersFromConsumerGroupOptions(Collections.singleton(new MemberToRemove(testInstanceId1)))
          removeOptions.reason("test remove")
          removeMembersResult = client.removeMembersFromConsumerGroup(testGroupId, removeOptions)

          assertNull(removeMembersResult.all().get())
          val validMemberFuture = removeMembersResult.memberResult(new MemberToRemove(testInstanceId1))
          assertNull(validMemberFuture.get())

          val describeTestGroupResult = client.describeConsumerGroups(Seq(testGroupId).asJava,
            new DescribeConsumerGroupsOptions().includeAuthorizedOperations(true))
          assertEquals(1, describeTestGroupResult.describedGroups().size())

          testGroupDescription = describeTestGroupResult.describedGroups().get(testGroupId).get()

          assertEquals(testGroupId, testGroupDescription.groupId)
          assertFalse(testGroupDescription.isSimpleConsumerGroup)
          assertEquals(consumerSet.size - 1, testGroupDescription.members().size())

          // Delete all active members remaining (a static member + a dynamic member)
          removeMembersResult = client.removeMembersFromConsumerGroup(testGroupId, new RemoveMembersFromConsumerGroupOptions())
          assertNull(removeMembersResult.all().get())

          // The group should contain no members now.
          testGroupDescription = client.describeConsumerGroups(Seq(testGroupId).asJava,
<<<<<<< HEAD
            new DescribeConsumerGroupsOptions().includeAuthorizedOperations(true))
=======
              new DescribeConsumerGroupsOptions().includeAuthorizedOperations(true))
>>>>>>> 9494bebe
            .describedGroups().get(testGroupId).get()
          assertTrue(testGroupDescription.members().isEmpty)

          // Consumer group deletion on empty group should succeed
          deleteResult = client.deleteConsumerGroups(Seq(testGroupId).asJava)
          assertEquals(1, deleteResult.deletedGroups().size())

          assertTrue(deleteResult.deletedGroups().containsKey(testGroupId))
          assertNull(deleteResult.deletedGroups().get(testGroupId).get())
<<<<<<< HEAD
=======

          // Test alterConsumerGroupOffsets
          val alterConsumerGroupOffsetsResult = client.alterConsumerGroupOffsets(testGroupId,
            Collections.singletonMap(testTopicPart0, new OffsetAndMetadata(0L)))
          assertNull(alterConsumerGroupOffsetsResult.all().get())
          assertNull(alterConsumerGroupOffsetsResult.partitionResult(testTopicPart0).get())

          // Verify alterConsumerGroupOffsets success
          TestUtils.waitUntilTrue(() => {
            val parts = client.listConsumerGroupOffsets(testGroupId).partitionsToOffsetAndMetadata().get()
            parts.containsKey(testTopicPart0) && (parts.get(testTopicPart0).offset() == 0)
          }, s"Expected the offset for partition 0 to eventually become 0.")
>>>>>>> 9494bebe
        } finally {
          consumerThreads.foreach {
            case consumerThread =>
              consumerThread.interrupt()
              consumerThread.join()
          }
        }
      } finally {
        consumerSet.zip(groupInstanceSet).foreach(zipped => Utils.closeQuietly(zipped._1, zipped._2))
      }
    } finally {
      Utils.closeQuietly(client, "adminClient")
    }
  }

  @ParameterizedTest(name = TestInfoUtils.TestWithParameterizedQuorumAndGroupProtocolNames)
  @MethodSource(Array("getTestQuorumAndGroupProtocolParametersAll"))
  def testDeleteConsumerGroupOffsets(quorum: String, groupProtocol: String): Unit = {
    val config = createConfig
    client = Admin.create(config)
    try {
      val testTopicName = "test_topic"
      val testGroupId = "test_group_id"
      val testClientId = "test_client_id"
      val fakeGroupId = "fake_group_id"

      val tp1 = new TopicPartition(testTopicName, 0)
      val tp2 = new TopicPartition("foo", 0)

      client.createTopics(Collections.singleton(
        new NewTopic(testTopicName, 1, 1.toShort))).all().get()
      waitForTopics(client, List(testTopicName), List())

      val producer = createProducer()
      try {
        producer.send(new ProducerRecord(testTopicName, 0, null, null)).get()
      } finally {
        Utils.closeQuietly(producer, "producer")
      }

      val newConsumerConfig = new Properties(consumerConfig)
      newConsumerConfig.setProperty(ConsumerConfig.GROUP_ID_CONFIG, testGroupId)
      newConsumerConfig.setProperty(ConsumerConfig.CLIENT_ID_CONFIG, testClientId)
      // Increase timeouts to avoid having a rebalance during the test
      newConsumerConfig.setProperty(ConsumerConfig.MAX_POLL_INTERVAL_MS_CONFIG, Integer.MAX_VALUE.toString)
      if (GroupProtocol.CLASSIC.name.equalsIgnoreCase(groupProtocol)) {
        newConsumerConfig.setProperty(ConsumerConfig.SESSION_TIMEOUT_MS_CONFIG, GroupCoordinatorConfig.GROUP_MAX_SESSION_TIMEOUT_MS_DEFAULT.toString)
      }

      Using.resource(createConsumer(configOverrides = newConsumerConfig)) { consumer =>
        consumer.subscribe(Collections.singletonList(testTopicName))
        val records = consumer.poll(JDuration.ofMillis(DEFAULT_MAX_WAIT_MS))
        assertNotEquals(0, records.count)
        consumer.commitSync()

        // Test offset deletion while consuming
        val offsetDeleteResult = client.deleteConsumerGroupOffsets(testGroupId, Set(tp1, tp2).asJava)

        // Top level error will equal to the first partition level error
        assertFutureThrows(offsetDeleteResult.all(), classOf[GroupSubscribedToTopicException])
        assertFutureThrows(offsetDeleteResult.partitionResult(tp1),
          classOf[GroupSubscribedToTopicException])
        assertFutureThrows(offsetDeleteResult.partitionResult(tp2),
          classOf[UnknownTopicOrPartitionException])

        // Test the fake group ID
        val fakeDeleteResult = client.deleteConsumerGroupOffsets(fakeGroupId, Set(tp1, tp2).asJava)

        assertFutureThrows(fakeDeleteResult.all(), classOf[GroupIdNotFoundException])
        assertFutureThrows(fakeDeleteResult.partitionResult(tp1),
          classOf[GroupIdNotFoundException])
        assertFutureThrows(fakeDeleteResult.partitionResult(tp2),
          classOf[GroupIdNotFoundException])
      }

      // Test offset deletion when group is empty
      val offsetDeleteResult = client.deleteConsumerGroupOffsets(testGroupId, Set(tp1, tp2).asJava)

      assertFutureThrows(offsetDeleteResult.all(),
        classOf[UnknownTopicOrPartitionException])
      assertNull(offsetDeleteResult.partitionResult(tp1).get())
      assertFutureThrows(offsetDeleteResult.partitionResult(tp2),
        classOf[UnknownTopicOrPartitionException])
    } finally {
      Utils.closeQuietly(client, "adminClient")
    }
  }

  @ParameterizedTest
  @ValueSource(strings = Array("kraft+kip932"))
  def testListGroups(quorum: String): Unit = {
    val classicGroupId = "classic_group_id"
    val consumerGroupId = "consumer_group_id"
    val shareGroupId = "share_group_id"
    val simpleGroupId = "simple_group_id"
    val testTopicName = "test_topic"

    consumerConfig.put(ConsumerConfig.GROUP_PROTOCOL_CONFIG, GroupProtocol.CLASSIC.name)
    val classicGroupConfig = new Properties(consumerConfig)
    classicGroupConfig.put(ConsumerConfig.GROUP_ID_CONFIG, classicGroupId)
    val classicGroup = createConsumer(configOverrides = classicGroupConfig)

    consumerConfig.put(ConsumerConfig.GROUP_PROTOCOL_CONFIG, GroupProtocol.CONSUMER.name)
    val consumerGroupConfig = new Properties(consumerConfig)
    consumerGroupConfig.put(ConsumerConfig.GROUP_ID_CONFIG, consumerGroupId)
    val consumerGroup = createConsumer(configOverrides = consumerGroupConfig)

    val shareGroupConfig = new Properties(consumerConfig)
    shareGroupConfig.put(ConsumerConfig.GROUP_ID_CONFIG, shareGroupId)
    val shareGroup = createShareConsumer(configOverrides = shareGroupConfig)

    val config = createConfig
    client = Admin.create(config)
    try {
      client.createTopics(Collections.singleton(
        new NewTopic(testTopicName, 1, 1.toShort)
      )).all().get()
      waitForTopics(client, List(testTopicName), List())
      val topicPartition = new TopicPartition(testTopicName, 0)

      classicGroup.subscribe(Collections.singleton(testTopicName))
      classicGroup.poll(JDuration.ofMillis(1000))
      consumerGroup.subscribe(Collections.singleton(testTopicName))
      consumerGroup.poll(JDuration.ofMillis(1000))
      shareGroup.subscribe(Collections.singleton(testTopicName))
      shareGroup.poll(JDuration.ofMillis(1000))

      val alterConsumerGroupOffsetsResult = client.alterConsumerGroupOffsets(simpleGroupId,
        Collections.singletonMap(topicPartition, new OffsetAndMetadata(0L)))
      assertNull(alterConsumerGroupOffsetsResult.all().get())
      assertNull(alterConsumerGroupOffsetsResult.partitionResult(topicPartition).get())

      TestUtils.waitUntilTrue(() => {
        val groups = client.listGroups().all().get()
        groups.size() == 4
      }, "Expected to find all groups")

      val classicGroupListing = new GroupListing(classicGroupId, Optional.of(GroupType.CLASSIC), "consumer", Optional.of(GroupState.STABLE))
      val consumerGroupListing = new GroupListing(consumerGroupId, Optional.of(GroupType.CONSUMER), "consumer", Optional.of(GroupState.STABLE))
      val shareGroupListing = new GroupListing(shareGroupId, Optional.of(GroupType.SHARE), "share", Optional.of(GroupState.STABLE))
      val simpleGroupListing = new GroupListing(simpleGroupId, Optional.of(GroupType.CLASSIC), "", Optional.of(GroupState.EMPTY))

      var listGroupsResult = client.listGroups()
      assertTrue(listGroupsResult.errors().get().isEmpty)
      assertEquals(Set(classicGroupListing, simpleGroupListing, consumerGroupListing, shareGroupListing), listGroupsResult.all().get().asScala.toSet)
      assertEquals(Set(classicGroupListing, simpleGroupListing, consumerGroupListing, shareGroupListing), listGroupsResult.valid().get().asScala.toSet)

      listGroupsResult = client.listGroups(new ListGroupsOptions().withTypes(java.util.Set.of(GroupType.CLASSIC)))
      assertTrue(listGroupsResult.errors().get().isEmpty)
      assertEquals(Set(classicGroupListing, simpleGroupListing), listGroupsResult.all().get().asScala.toSet)
      assertEquals(Set(classicGroupListing, simpleGroupListing), listGroupsResult.valid().get().asScala.toSet)

      listGroupsResult = client.listGroups(new ListGroupsOptions().withTypes(java.util.Set.of(GroupType.CONSUMER)))
      assertTrue(listGroupsResult.errors().get().isEmpty)
      assertEquals(Set(consumerGroupListing), listGroupsResult.all().get().asScala.toSet)
      assertEquals(Set(consumerGroupListing), listGroupsResult.valid().get().asScala.toSet)

      listGroupsResult = client.listGroups(new ListGroupsOptions().withTypes(java.util.Set.of(GroupType.SHARE)))
      assertTrue(listGroupsResult.errors().get().isEmpty)
      assertEquals(Set(shareGroupListing), listGroupsResult.all().get().asScala.toSet)
      assertEquals(Set(shareGroupListing), listGroupsResult.valid().get().asScala.toSet)
    } finally {
      Utils.closeQuietly(classicGroup, "classicGroup")
      Utils.closeQuietly(consumerGroup, "consumerGroup")
      Utils.closeQuietly(shareGroup, "shareGroup")
      Utils.closeQuietly(client, "adminClient")
    }
  }

  @ParameterizedTest(name = TestInfoUtils.TestWithParameterizedQuorumAndGroupProtocolNames)
  @MethodSource(Array("getTestQuorumAndGroupProtocolParametersClassicGroupProtocolOnly"))
  def testDescribeClassicGroups(quorum: String, groupProtocol: String): Unit = {
    val classicGroupId = "classic_group_id"
    val simpleGroupId = "simple_group_id"
    val testTopicName = "test_topic"

    val classicGroupConfig = new Properties(consumerConfig)
    classicGroupConfig.put(ConsumerConfig.GROUP_ID_CONFIG, classicGroupId)
    val classicGroup = createConsumer(configOverrides = classicGroupConfig)

    val config = createConfig
    client = Admin.create(config)
    try {
      client.createTopics(Collections.singleton(
        new NewTopic(testTopicName, 1, 1.toShort)
      )).all().get()
      waitForTopics(client, List(testTopicName), List())
      val topicPartition = new TopicPartition(testTopicName, 0)

      classicGroup.subscribe(Collections.singleton(testTopicName))
      classicGroup.poll(JDuration.ofMillis(1000))

      val alterConsumerGroupOffsetsResult = client.alterConsumerGroupOffsets(simpleGroupId,
        Collections.singletonMap(topicPartition, new OffsetAndMetadata(0L)))
      assertNull(alterConsumerGroupOffsetsResult.all().get())
      assertNull(alterConsumerGroupOffsetsResult.partitionResult(topicPartition).get())

      val groupIds = Seq(simpleGroupId, classicGroupId)
      TestUtils.waitUntilTrue(() => {
        val groups = client.describeClassicGroups(groupIds.asJavaCollection).all().get()
        groups.size() == 2
      }, "Expected to find all groups")

      val classicConsumers = client.describeClassicGroups(groupIds.asJavaCollection).all().get()
      val classicConsumer = classicConsumers.get(classicGroupId)
      assertNotNull(classicConsumer)
      assertEquals(classicGroupId, classicConsumer.groupId)
      assertEquals("consumer", classicConsumer.protocol)
      assertFalse(classicConsumer.members.isEmpty)
      classicConsumer.members.forEach(member => assertTrue(member.upgraded.isEmpty))

      assertNotNull(classicConsumers.get(simpleGroupId))
      assertEquals(simpleGroupId, classicConsumers.get(simpleGroupId).groupId())
      assertTrue(classicConsumers.get(simpleGroupId).protocol().isEmpty)
    } finally {
      Utils.closeQuietly(classicGroup, "classicGroup")
      Utils.closeQuietly(client, "adminClient")
    }
  }

  @ParameterizedTest
  @ValueSource(strings = Array("kraft+kip932"))
  def testShareGroups(quorum: String): Unit = {
    val testGroupId = "test_group_id"
    val testClientId = "test_client_id"
    val fakeGroupId = "fake_group_id"
    val testTopicName = "test_topic"
    val testNumPartitions = 2

    def createProperties(): Properties = {
      val newConsumerConfig = new Properties(consumerConfig)
      newConsumerConfig.setProperty(ConsumerConfig.GROUP_ID_CONFIG, testGroupId)
      newConsumerConfig.setProperty(ConsumerConfig.CLIENT_ID_CONFIG, testClientId)
      newConsumerConfig
    }

    val consumerSet = Set(createShareConsumer(configOverrides = createProperties()))
    val topicSet = Set(testTopicName)

    val latch = new CountDownLatch(consumerSet.size)

    def createShareConsumerThread[K,V](consumer: ShareConsumer[K,V], topic: String): Thread = {
      new Thread {
        override def run : Unit = {
          consumer.subscribe(Collections.singleton(topic))
          try {
            while (true) {
              consumer.poll(JDuration.ofSeconds(5))
              if (latch.getCount > 0L)
                latch.countDown()
              consumer.commitSync()
            }
          } catch {
            case _: InterruptException => // Suppress the output to stderr
          }
        }
      }
    }

    val config = createConfig
    client = Admin.create(config)
    val producer = createProducer()
    try {
      // Verify that initially there are no share groups to list.
      val list = client.listGroups()
      assertEquals(0, list.all().get().size())
      assertEquals(0, list.errors().get().size())
      assertEquals(0, list.valid().get().size())

      client.createTopics(Collections.singleton(
        new NewTopic(testTopicName, testNumPartitions, 1.toShort)
      )).all().get()
      waitForTopics(client, List(testTopicName), List())

      producer.send(new ProducerRecord(testTopicName, 0, null, null)).get()

      // Start consumers in a thread that will subscribe to a new group.
      val consumerThreads = consumerSet.zip(topicSet).map(zipped => createShareConsumerThread(zipped._1, zipped._2))

      try {
        consumerThreads.foreach(_.start())
        assertTrue(latch.await(30000, TimeUnit.MILLISECONDS))

        // listGroups is used to list share groups
        // Test that we can list the new group.
        TestUtils.waitUntilTrue(() => {
          client.listGroups.all.get.stream().filter(group =>
            group.groupId == testGroupId &&
              group.groupState.get == GroupState.STABLE).count() == 1
        }, s"Expected to be able to list $testGroupId")

        TestUtils.waitUntilTrue(() => {
          val options = new ListGroupsOptions().withTypes(Collections.singleton(GroupType.SHARE)).inGroupStates(Collections.singleton(GroupState.STABLE))
          client.listGroups(options).all.get.stream().filter(group =>
            group.groupId == testGroupId &&
              group.groupState.get == GroupState.STABLE).count() == 1
        }, s"Expected to be able to list $testGroupId in state Stable")

        TestUtils.waitUntilTrue(() => {
          val options = new ListGroupsOptions().withTypes(Collections.singleton(GroupType.SHARE)).inGroupStates(Collections.singleton(GroupState.EMPTY))
          client.listGroups(options).all.get.stream().filter(_.groupId == testGroupId).count() == 0
        }, s"Expected to find zero groups")

        val describeWithFakeGroupResult = client.describeShareGroups(util.Arrays.asList(testGroupId, fakeGroupId),
          new DescribeShareGroupsOptions().includeAuthorizedOperations(true))
        assertEquals(2, describeWithFakeGroupResult.describedGroups().size())

        // Test that we can get information about the test share group.
        assertTrue(describeWithFakeGroupResult.describedGroups().containsKey(testGroupId))
        assertEquals(2, describeWithFakeGroupResult.describedGroups().size())
        var testGroupDescription = describeWithFakeGroupResult.describedGroups().get(testGroupId).get()

        assertEquals(testGroupId, testGroupDescription.groupId())
        assertEquals(consumerSet.size, testGroupDescription.members().size())
        val members = testGroupDescription.members()
        members.forEach(member => assertEquals(testClientId, member.clientId()))
        val topicPartitionsByTopic = members.asScala.flatMap(_.assignment().topicPartitions().asScala).groupBy(_.topic())
        topicSet.foreach { topic =>
          val topicPartitions = topicPartitionsByTopic.getOrElse(topic, List.empty)
          assertEquals(testNumPartitions, topicPartitions.size)
        }

        val expectedOperations = AclEntry.supportedOperations(ResourceType.GROUP)
        assertEquals(expectedOperations, testGroupDescription.authorizedOperations())

        // Test that the fake group throws GroupIdNotFoundException
        assertTrue(describeWithFakeGroupResult.describedGroups().containsKey(fakeGroupId))
        assertFutureThrows(describeWithFakeGroupResult.describedGroups().get(fakeGroupId),
          classOf[GroupIdNotFoundException], s"Group $fakeGroupId not found.")

        // Test that all() also throws GroupIdNotFoundException
        assertFutureThrows(describeWithFakeGroupResult.all(),
          classOf[GroupIdNotFoundException], s"Group $fakeGroupId not found.")

        val describeTestGroupResult = client.describeShareGroups(Collections.singleton(testGroupId),
          new DescribeShareGroupsOptions().includeAuthorizedOperations(true))
        assertEquals(1, describeTestGroupResult.all().get().size())
        assertEquals(1, describeTestGroupResult.describedGroups().size())

        testGroupDescription = describeTestGroupResult.describedGroups().get(testGroupId).get()

        assertEquals(testGroupId, testGroupDescription.groupId)
        assertEquals(consumerSet.size, testGroupDescription.members().size())

        // Describing a share group using describeConsumerGroups reports it as a non-existent group
        // but the error message is different
        val describeConsumerGroupResult = client.describeConsumerGroups(Collections.singleton(testGroupId),
          new DescribeConsumerGroupsOptions().includeAuthorizedOperations(true))
        assertFutureThrows(describeConsumerGroupResult.all(),
          classOf[GroupIdNotFoundException], s"Group $testGroupId is not a consumer group.")
      } finally {
        consumerThreads.foreach {
          case consumerThread =>
            consumerThread.interrupt()
            consumerThread.join()
        }
      }
    } finally {
      consumerSet.foreach(consumer => Utils.closeQuietly(consumer, "consumer"))
      Utils.closeQuietly(producer, "producer")
      Utils.closeQuietly(client, "adminClient")
    }
  }

  @ParameterizedTest
  @ValueSource(strings = Array("kraft"))
  def testElectPreferredLeaders(quorum: String): Unit = {
    client = createAdminClient

    val prefer0 = Seq(0, 1, 2)
    val prefer1 = Seq(1, 2, 0)
    val prefer2 = Seq(2, 0, 1)

    val partition1 = new TopicPartition("elect-preferred-leaders-topic-1", 0)
    createTopicWithAssignment(partition1.topic, Map[Int, Seq[Int]](partition1.partition -> prefer0))

    val partition2 = new TopicPartition("elect-preferred-leaders-topic-2", 0)
    createTopicWithAssignment(partition2.topic, Map[Int, Seq[Int]](partition2.partition -> prefer0))

    def preferredLeader(topicPartition: TopicPartition): Int = {
      val partitionMetadata = getTopicMetadata(client, topicPartition.topic).partitions.get(topicPartition.partition)
      val preferredLeaderMetadata = partitionMetadata.replicas.get(0)
      preferredLeaderMetadata.id
    }

    /** Changes the <i>preferred</i> leader without changing the <i>current</i> leader. */
    def changePreferredLeader(newAssignment: Seq[Int]): Unit = {
      val preferred = newAssignment.head
      val prior1 = brokers.head.metadataCache.getPartitionLeaderEndpoint(partition1.topic, partition1.partition(), listenerName).get.id()
      val prior2 = brokers.head.metadataCache.getPartitionLeaderEndpoint(partition2.topic, partition2.partition(), listenerName).get.id()

      var m = Map.empty[TopicPartition, Optional[NewPartitionReassignment]]
      if (prior1 != preferred)
        m += partition1 -> Optional.of(new NewPartitionReassignment(newAssignment.map(Int.box).asJava))
      if (prior2 != preferred)
        m += partition2 -> Optional.of(new NewPartitionReassignment(newAssignment.map(Int.box).asJava))
      client.alterPartitionReassignments(m.asJava).all().get()

      TestUtils.waitUntilTrue(
        () => preferredLeader(partition1) == preferred && preferredLeader(partition2) == preferred,
        s"Expected preferred leader to become $preferred, but is ${preferredLeader(partition1)} and ${preferredLeader(partition2)}",
        10000)
      // Check the leader hasn't moved
      TestUtils.assertLeader(client, partition1, prior1)
      TestUtils.assertLeader(client, partition2, prior2)
    }

    // Check current leaders are 0
    TestUtils.assertLeader(client, partition1, 0)
    TestUtils.assertLeader(client, partition2, 0)

    // Noop election
    var electResult = client.electLeaders(ElectionType.PREFERRED, Set(partition1).asJava)
    val exception = electResult.partitions.get.get(partition1).get
    assertEquals(classOf[ElectionNotNeededException], exception.getClass)
    TestUtils.assertLeader(client, partition1, 0)

    // Noop election with null partitions
    electResult = client.electLeaders(ElectionType.PREFERRED, null)
    assertTrue(electResult.partitions.get.isEmpty)
    TestUtils.assertLeader(client, partition1, 0)
    TestUtils.assertLeader(client, partition2, 0)

    // Now change the preferred leader to 1
    changePreferredLeader(prefer1)

    // meaningful election
    electResult = client.electLeaders(ElectionType.PREFERRED, Set(partition1).asJava)
    assertEquals(Set(partition1).asJava, electResult.partitions.get.keySet)
    electResult.partitions.get.get(partition1)
      .ifPresent(t => fail(s"Unexpected exception during leader election: $t for partition $partition1"))
    TestUtils.assertLeader(client, partition1, 1)

    // topic 2 unchanged
    assertFalse(electResult.partitions.get.containsKey(partition2))
    TestUtils.assertLeader(client, partition2, 0)

    // meaningful election with null partitions
    electResult = client.electLeaders(ElectionType.PREFERRED, null)
    assertEquals(Set(partition2), electResult.partitions.get.keySet.asScala)
    electResult.partitions.get.get(partition2)
      .ifPresent(t => fail(s"Unexpected exception during leader election: $t for partition $partition2"))
    TestUtils.assertLeader(client, partition2, 1)

    def assertUnknownTopicOrPartition(
                                       topicPartition: TopicPartition,
                                       result: ElectLeadersResult
                                     ): Unit = {
      val exception = result.partitions.get.get(topicPartition).get
      assertEquals(classOf[UnknownTopicOrPartitionException], exception.getClass)
      assertEquals(s"No such topic as ${topicPartition.topic()}", exception.getMessage)
    }

    // unknown topic
    val unknownPartition = new TopicPartition("topic-does-not-exist", 0)
    electResult = client.electLeaders(ElectionType.PREFERRED, Set(unknownPartition).asJava)
    assertEquals(Set(unknownPartition).asJava, electResult.partitions.get.keySet)
    assertUnknownTopicOrPartition(unknownPartition, electResult)
    TestUtils.assertLeader(client, partition1, 1)
    TestUtils.assertLeader(client, partition2, 1)

    // Now change the preferred leader to 2
    changePreferredLeader(prefer2)

    // mixed results
    electResult = client.electLeaders(ElectionType.PREFERRED, Set(unknownPartition, partition1).asJava)
    assertEquals(Set(unknownPartition, partition1).asJava, electResult.partitions.get.keySet)
    TestUtils.assertLeader(client, partition1, 2)
    TestUtils.assertLeader(client, partition2, 1)
    assertUnknownTopicOrPartition(unknownPartition, electResult)

    // elect preferred leader for partition 2
    electResult = client.electLeaders(ElectionType.PREFERRED, Set(partition2).asJava)
    assertEquals(Set(partition2).asJava, electResult.partitions.get.keySet)
    assertFalse(electResult.partitions.get.get(partition2).isPresent)
    TestUtils.assertLeader(client, partition2, 2)

    // Now change the preferred leader to 1
    changePreferredLeader(prefer1)
    // but shut it down...
    killBroker(1)
    TestUtils.waitForBrokersOutOfIsr(client, Set(partition1, partition2), Set(1))

    def assertPreferredLeaderNotAvailable(
                                           topicPartition: TopicPartition,
                                           result: ElectLeadersResult
                                         ): Unit = {
      val exception = result.partitions.get.get(topicPartition).get
      assertEquals(classOf[PreferredLeaderNotAvailableException], exception.getClass)
      assertTrue(exception.getMessage.contains(
        "The preferred leader was not available."),
        s"Unexpected message: ${exception.getMessage}")
    }

    // ... now what happens if we try to elect the preferred leader and it's down?
    val shortTimeout = new ElectLeadersOptions().timeoutMs(10000)
    electResult = client.electLeaders(ElectionType.PREFERRED, Set(partition1).asJava, shortTimeout)
    assertEquals(Set(partition1).asJava, electResult.partitions.get.keySet)

    assertPreferredLeaderNotAvailable(partition1, electResult)
    TestUtils.assertLeader(client, partition1, 2)

    // preferred leader unavailable with null argument
    electResult = client.electLeaders(ElectionType.PREFERRED, null, shortTimeout)
    assertTrue(Set(partition1, partition2).subsetOf(electResult.partitions.get.keySet.asScala))

    assertPreferredLeaderNotAvailable(partition1, electResult)
    TestUtils.assertLeader(client, partition1, 2)

    assertPreferredLeaderNotAvailable(partition2, electResult)
    TestUtils.assertLeader(client, partition2, 2)
  }

  @ParameterizedTest
  @ValueSource(strings = Array("kraft"))
  def testElectUncleanLeadersForOnePartition(quorum: String): Unit = {
    // Case: unclean leader election with one topic partition
    client = createAdminClient

    val broker1 = 1
    val broker2 = 2
    val assignment1 = Seq(broker1, broker2)

    val partition1 = new TopicPartition("unclean-test-topic-1", 0)
    createTopicWithAssignment(partition1.topic, Map[Int, Seq[Int]](partition1.partition -> assignment1))

    TestUtils.assertLeader(client, partition1, broker1)

    killBroker(broker2)
    TestUtils.waitForBrokersOutOfIsr(client, Set(partition1), Set(broker2))
    killBroker(broker1)
    TestUtils.assertNoLeader(client, partition1)
    brokers(broker2).startup()
    TestUtils.waitForOnlineBroker(client, broker2)

    val electResult = client.electLeaders(ElectionType.UNCLEAN, Set(partition1).asJava)
    electResult.partitions.get.get(partition1)
      .ifPresent(t => fail(s"Unexpected exception during leader election: $t for partition $partition1"))
    TestUtils.assertLeader(client, partition1, broker2)
  }

  @ParameterizedTest
  @ValueSource(strings = Array("kraft"))
  def testElectUncleanLeadersForManyPartitions(quorum: String): Unit = {
    // Case: unclean leader election with many topic partitions
    client = createAdminClient

    val broker1 = 1
    val broker2 = 2
    val assignment1 = Seq(broker1, broker2)
    val assignment2 = Seq(broker1, broker2)

    val topic = "unclean-test-topic-1"
    val partition1 = new TopicPartition(topic, 0)
    val partition2 = new TopicPartition(topic, 1)

    createTopicWithAssignment(
      topic,
      Map(partition1.partition -> assignment1, partition2.partition -> assignment2)
    )

    TestUtils.assertLeader(client, partition1, broker1)
    TestUtils.assertLeader(client, partition2, broker1)

    killBroker(broker2)
    TestUtils.waitForBrokersOutOfIsr(client, Set(partition1, partition2), Set(broker2))
    killBroker(broker1)
    TestUtils.assertNoLeader(client, partition1)
    TestUtils.assertNoLeader(client, partition2)
    brokers(broker2).startup()
    TestUtils.waitForOnlineBroker(client, broker2)

    val electResult = client.electLeaders(ElectionType.UNCLEAN, Set(partition1, partition2).asJava)
    electResult.partitions.get.get(partition1)
      .ifPresent(t => fail(s"Unexpected exception during leader election: $t for partition $partition1"))
    electResult.partitions.get.get(partition2)
      .ifPresent(t => fail(s"Unexpected exception during leader election: $t for partition $partition2"))
    TestUtils.assertLeader(client, partition1, broker2)
    TestUtils.assertLeader(client, partition2, broker2)
  }

  @ParameterizedTest
  @ValueSource(strings = Array("kraft"))
  def testElectUncleanLeadersForAllPartitions(quorum: String): Unit = {
    // Case: noop unclean leader election and valid unclean leader election for all partitions
    client = createAdminClient

    val broker1 = 1
    val broker2 = 2
    val broker3 = 0
    val assignment1 = Seq(broker1, broker2)
    val assignment2 = Seq(broker1, broker3)

    val topic = "unclean-test-topic-1"
    val partition1 = new TopicPartition(topic, 0)
    val partition2 = new TopicPartition(topic, 1)

    createTopicWithAssignment(
      topic,
      Map(partition1.partition -> assignment1, partition2.partition -> assignment2)
    )

    TestUtils.assertLeader(client, partition1, broker1)
    TestUtils.assertLeader(client, partition2, broker1)

    killBroker(broker2)
    TestUtils.waitForBrokersOutOfIsr(client, Set(partition1), Set(broker2))
    killBroker(broker1)
    TestUtils.assertNoLeader(client, partition1)
    TestUtils.assertLeader(client, partition2, broker3)
    brokers(broker2).startup()
    TestUtils.waitForOnlineBroker(client, broker2)

    val electResult = client.electLeaders(ElectionType.UNCLEAN, null)
    electResult.partitions.get.get(partition1)
      .ifPresent(t => fail(s"Unexpected exception during leader election: $t for partition $partition1"))
    assertFalse(electResult.partitions.get.containsKey(partition2))
    TestUtils.assertLeader(client, partition1, broker2)
    TestUtils.assertLeader(client, partition2, broker3)
  }

  @ParameterizedTest
  @ValueSource(strings = Array("kraft"))
  def testElectUncleanLeadersForUnknownPartitions(quorum: String): Unit = {
    // Case: unclean leader election for unknown topic
    client = createAdminClient

    val broker1 = 1
    val broker2 = 2
    val assignment1 = Seq(broker1, broker2)

    val topic = "unclean-test-topic-1"
    val unknownPartition = new TopicPartition(topic, 1)
    val unknownTopic = new TopicPartition("unknown-topic", 0)

    createTopicWithAssignment(
      topic,
      Map(0 -> assignment1)
    )

    TestUtils.assertLeader(client, new TopicPartition(topic, 0), broker1)

    val electResult = client.electLeaders(ElectionType.UNCLEAN, Set(unknownPartition, unknownTopic).asJava)
    assertTrue(electResult.partitions.get.get(unknownPartition).get.isInstanceOf[UnknownTopicOrPartitionException])
    assertTrue(electResult.partitions.get.get(unknownTopic).get.isInstanceOf[UnknownTopicOrPartitionException])
  }

  @ParameterizedTest
  @ValueSource(strings = Array("kraft"))
  def testElectUncleanLeadersWhenNoLiveBrokers(quorum: String): Unit = {
    // Case: unclean leader election with no live brokers
    client = createAdminClient

    val broker1 = 1
    val broker2 = 2
    val assignment1 = Seq(broker1, broker2)

    val topic = "unclean-test-topic-1"
    val partition1 = new TopicPartition(topic, 0)

    createTopicWithAssignment(
      topic,
      Map(partition1.partition -> assignment1)
    )

    TestUtils.assertLeader(client, partition1, broker1)

    killBroker(broker2)
    TestUtils.waitForBrokersOutOfIsr(client, Set(partition1), Set(broker2))
    killBroker(broker1)
    TestUtils.assertNoLeader(client, partition1)

    val electResult = client.electLeaders(ElectionType.UNCLEAN, Set(partition1).asJava)
    assertTrue(electResult.partitions.get.get(partition1).get.isInstanceOf[EligibleLeadersNotAvailableException])
  }

  @ParameterizedTest
  @ValueSource(strings = Array("kraft"))
  def testElectUncleanLeadersNoop(quorum: String): Unit = {
    // Case: noop unclean leader election with explicit topic partitions
    client = createAdminClient

    val broker1 = 1
    val broker2 = 2
    val assignment1 = Seq(broker1, broker2)

    val topic = "unclean-test-topic-1"
    val partition1 = new TopicPartition(topic, 0)

    createTopicWithAssignment(
      topic,
      Map(partition1.partition -> assignment1)
    )

    TestUtils.assertLeader(client, partition1, broker1)

    killBroker(broker1)
    TestUtils.assertLeader(client, partition1, broker2)
    brokers(broker1).startup()

    val electResult = client.electLeaders(ElectionType.UNCLEAN, Set(partition1).asJava)
    assertTrue(electResult.partitions.get.get(partition1).get.isInstanceOf[ElectionNotNeededException])
  }

  @ParameterizedTest
  @ValueSource(strings = Array("kraft"))
  def testElectUncleanLeadersAndNoop(quorum: String): Unit = {
    // Case: one noop unclean leader election and one valid unclean leader election
    client = createAdminClient

    val broker1 = 1
    val broker2 = 2
    val broker3 = 0
    val assignment1 = Seq(broker1, broker2)
    val assignment2 = Seq(broker1, broker3)

    val topic = "unclean-test-topic-1"
    val partition1 = new TopicPartition(topic, 0)
    val partition2 = new TopicPartition(topic, 1)

    createTopicWithAssignment(
      topic,
      Map(partition1.partition -> assignment1, partition2.partition -> assignment2)
    )

    TestUtils.assertLeader(client, partition1, broker1)
    TestUtils.assertLeader(client, partition2, broker1)

    killBroker(broker2)
    TestUtils.waitForBrokersOutOfIsr(client, Set(partition1), Set(broker2))
    killBroker(broker1)
    TestUtils.assertNoLeader(client, partition1)
    TestUtils.assertLeader(client, partition2, broker3)
    brokers(broker2).startup()
    TestUtils.waitForOnlineBroker(client, broker2)

    val electResult = client.electLeaders(ElectionType.UNCLEAN, Set(partition1, partition2).asJava)
    electResult.partitions.get.get(partition1)
      .ifPresent(t => fail(s"Unexpected exception during leader election: $t for partition $partition1"))
    assertTrue(electResult.partitions.get.get(partition2).get.isInstanceOf[ElectionNotNeededException])
    TestUtils.assertLeader(client, partition1, broker2)
    TestUtils.assertLeader(client, partition2, broker3)
  }

  @ParameterizedTest
  @ValueSource(strings = Array("kraft"))
  def testListReassignmentsDoesNotShowNonReassigningPartitions(quorum: String): Unit = {
    client = createAdminClient

    // Create topics
    val topic = "list-reassignments-no-reassignments"
    createTopic(topic, replicationFactor = 3)
    val tp = new TopicPartition(topic, 0)

    val reassignmentsMap = client.listPartitionReassignments(Set(tp).asJava).reassignments().get()
    assertEquals(0, reassignmentsMap.size())

    val allReassignmentsMap = client.listPartitionReassignments().reassignments().get()
    assertEquals(0, allReassignmentsMap.size())
  }

  @ParameterizedTest
  @ValueSource(strings = Array("kraft"))
  def testListReassignmentsDoesNotShowDeletedPartitions(quorum: String): Unit = {
    client = createAdminClient

    val topic = "list-reassignments-no-reassignments"
    val tp = new TopicPartition(topic, 0)

    val reassignmentsMap = client.listPartitionReassignments(Set(tp).asJava).reassignments().get()
    assertEquals(0, reassignmentsMap.size())

    val allReassignmentsMap = client.listPartitionReassignments().reassignments().get()
    assertEquals(0, allReassignmentsMap.size())
  }

  @ParameterizedTest
  @ValueSource(strings = Array("kraft"))
  def testValidIncrementalAlterConfigs(quorum: String): Unit = {
    client = createAdminClient

    // Create topics
    val topic1 = "incremental-alter-configs-topic-1"
    val topic1Resource = new ConfigResource(ConfigResource.Type.TOPIC, topic1)
    val topic1CreateConfigs = new Properties
    topic1CreateConfigs.setProperty(TopicConfig.RETENTION_MS_CONFIG, "60000000")
    topic1CreateConfigs.setProperty(TopicConfig.CLEANUP_POLICY_CONFIG, TopicConfig.CLEANUP_POLICY_COMPACT)
    createTopic(topic1, numPartitions = 1, replicationFactor = 1, topic1CreateConfigs)

    val topic2 = "incremental-alter-configs-topic-2"
    val topic2Resource = new ConfigResource(ConfigResource.Type.TOPIC, topic2)
    createTopic(topic2)

    // Alter topic configs
    var topic1AlterConfigs = Seq(
      new AlterConfigOp(new ConfigEntry(TopicConfig.FLUSH_MS_CONFIG, "1000"), AlterConfigOp.OpType.SET),
      new AlterConfigOp(new ConfigEntry(TopicConfig.CLEANUP_POLICY_CONFIG, TopicConfig.CLEANUP_POLICY_DELETE), AlterConfigOp.OpType.APPEND),
      new AlterConfigOp(new ConfigEntry(TopicConfig.RETENTION_MS_CONFIG, ""), AlterConfigOp.OpType.DELETE)
    ).asJavaCollection

    // Test SET and APPEND on previously unset properties
    var topic2AlterConfigs = Seq(
      new AlterConfigOp(new ConfigEntry(TopicConfig.MIN_CLEANABLE_DIRTY_RATIO_CONFIG, "0.9"), AlterConfigOp.OpType.SET),
      new AlterConfigOp(new ConfigEntry(TopicConfig.COMPRESSION_TYPE_CONFIG, "lz4"), AlterConfigOp.OpType.SET),
      new AlterConfigOp(new ConfigEntry(TopicConfig.CLEANUP_POLICY_CONFIG, TopicConfig.CLEANUP_POLICY_COMPACT), AlterConfigOp.OpType.APPEND)
    ).asJavaCollection

    var alterResult = client.incrementalAlterConfigs(Map(
      topic1Resource -> topic1AlterConfigs,
      topic2Resource -> topic2AlterConfigs
    ).asJava)

    assertEquals(Set(topic1Resource, topic2Resource).asJava, alterResult.values.keySet)
    alterResult.all.get

    ensureConsistentKRaftMetadata()

    // Verify that topics were updated correctly
    var describeResult = client.describeConfigs(Seq(topic1Resource, topic2Resource).asJava)
    var configs = describeResult.all.get

    assertEquals(2, configs.size)

    assertEquals("1000", configs.get(topic1Resource).get(TopicConfig.FLUSH_MS_CONFIG).value)
    assertEquals("compact,delete", configs.get(topic1Resource).get(TopicConfig.CLEANUP_POLICY_CONFIG).value)
    assertEquals(LogConfig.DEFAULT_RETENTION_MS.toString, configs.get(topic1Resource).get(TopicConfig.RETENTION_MS_CONFIG).value)

    assertEquals("0.9", configs.get(topic2Resource).get(TopicConfig.MIN_CLEANABLE_DIRTY_RATIO_CONFIG).value)
    assertEquals("lz4", configs.get(topic2Resource).get(TopicConfig.COMPRESSION_TYPE_CONFIG).value)
    assertEquals("delete,compact", configs.get(topic2Resource).get(TopicConfig.CLEANUP_POLICY_CONFIG).value)

    // verify subtract operation, including from an empty property
    topic1AlterConfigs = Seq(
      new AlterConfigOp(new ConfigEntry(TopicConfig.CLEANUP_POLICY_CONFIG, TopicConfig.CLEANUP_POLICY_COMPACT), AlterConfigOp.OpType.SUBTRACT),
      new AlterConfigOp(new ConfigEntry(QuotaConfig.LEADER_REPLICATION_THROTTLED_REPLICAS_CONFIG, "0"), AlterConfigOp.OpType.SUBTRACT)
    ).asJava

    // subtract all from this list property
    topic2AlterConfigs = Seq(
      new AlterConfigOp(new ConfigEntry(TopicConfig.CLEANUP_POLICY_CONFIG, TopicConfig.CLEANUP_POLICY_COMPACT + "," + TopicConfig.CLEANUP_POLICY_DELETE), AlterConfigOp.OpType.SUBTRACT)
    ).asJavaCollection

    alterResult = client.incrementalAlterConfigs(Map(
      topic1Resource -> topic1AlterConfigs,
      topic2Resource -> topic2AlterConfigs
    ).asJava)
    assertEquals(Set(topic1Resource, topic2Resource).asJava, alterResult.values.keySet)
    alterResult.all.get

    ensureConsistentKRaftMetadata()

    // Verify that topics were updated correctly
    describeResult = client.describeConfigs(Seq(topic1Resource, topic2Resource).asJava)
    configs = describeResult.all.get

    assertEquals(2, configs.size)

    assertEquals("delete", configs.get(topic1Resource).get(TopicConfig.CLEANUP_POLICY_CONFIG).value)
    assertEquals("1000", configs.get(topic1Resource).get(TopicConfig.FLUSH_MS_CONFIG).value) // verify previous change is still intact
<<<<<<< HEAD
    assertEquals("", configs.get(topic1Resource).get(LogConfig.LEADER_REPLICATION_THROTTLED_REPLICAS_CONFIG).value)
    assertEquals("", configs.get(topic2Resource).get(TopicConfig.CLEANUP_POLICY_CONFIG).value)
=======
    assertEquals("", configs.get(topic1Resource).get(QuotaConfig.LEADER_REPLICATION_THROTTLED_REPLICAS_CONFIG).value)
    assertEquals("", configs.get(topic2Resource).get(TopicConfig.CLEANUP_POLICY_CONFIG).value )
>>>>>>> 9494bebe

    // Alter topics with validateOnly=true
    topic1AlterConfigs = Seq(
      new AlterConfigOp(new ConfigEntry(TopicConfig.CLEANUP_POLICY_CONFIG, TopicConfig.CLEANUP_POLICY_COMPACT), AlterConfigOp.OpType.APPEND)
    ).asJava

    alterResult = client.incrementalAlterConfigs(Map(
      topic1Resource -> topic1AlterConfigs
    ).asJava, new AlterConfigsOptions().validateOnly(true))
    alterResult.all.get

    // Verify that topics were not updated due to validateOnly = true
    describeResult = client.describeConfigs(Seq(topic1Resource).asJava)
    configs = describeResult.all.get

    assertEquals("delete", configs.get(topic1Resource).get(TopicConfig.CLEANUP_POLICY_CONFIG).value)

    // Alter topics with validateOnly=true with invalid configs
    topic1AlterConfigs = Seq(
      new AlterConfigOp(new ConfigEntry(TopicConfig.COMPRESSION_TYPE_CONFIG, "zip"), AlterConfigOp.OpType.SET)
    ).asJava

    alterResult = client.incrementalAlterConfigs(Map(
      topic1Resource -> topic1AlterConfigs
    ).asJava, new AlterConfigsOptions().validateOnly(true))

    assertFutureThrows(alterResult.values().get(topic1Resource), classOf[InvalidConfigurationException],
      "Invalid value zip for configuration compression.type: String must be one of: uncompressed, zstd, lz4, snappy, gzip, producer")
  }

  @ParameterizedTest
  @ValueSource(strings = Array("kraft"))
  def testAppendAlreadyExistsConfigsAndSubtractNotExistsConfigs(quorum: String): Unit = {
    client = createAdminClient

    // Create topics
    val topic = "incremental-alter-configs-topic"
    val topicResource = new ConfigResource(ConfigResource.Type.TOPIC, topic)

    val appendValues = s"0:${brokers.head.config.brokerId}"
    val subtractValues = brokers.tail.map(broker => s"0:${broker.config.brokerId}").mkString(",")
    assertNotEquals("", subtractValues)

    val topicCreateConfigs = new Properties
    topicCreateConfigs.setProperty(QuotaConfig.LEADER_REPLICATION_THROTTLED_REPLICAS_CONFIG, appendValues)
    createTopic(topic, numPartitions = 1, replicationFactor = 1, topicCreateConfigs)

    // Append value that is already present
    val topicAppendConfigs = Seq(
      new AlterConfigOp(new ConfigEntry(QuotaConfig.LEADER_REPLICATION_THROTTLED_REPLICAS_CONFIG, appendValues), AlterConfigOp.OpType.APPEND),
    ).asJavaCollection

    val appendResult = client.incrementalAlterConfigs(Map(topicResource -> topicAppendConfigs).asJava)
    appendResult.all.get

    // Subtract values that are not present
    val topicSubtractConfigs = Seq(
      new AlterConfigOp(new ConfigEntry(QuotaConfig.LEADER_REPLICATION_THROTTLED_REPLICAS_CONFIG, subtractValues), AlterConfigOp.OpType.SUBTRACT)
    ).asJavaCollection
    val subtractResult = client.incrementalAlterConfigs(Map(topicResource -> topicSubtractConfigs).asJava)
    subtractResult.all.get

    ensureConsistentKRaftMetadata()

    // Verify that topics were updated correctly
    val describeResult = client.describeConfigs(Seq(topicResource).asJava)
    val configs = describeResult.all.get

    assertEquals(appendValues, configs.get(topicResource).get(QuotaConfig.LEADER_REPLICATION_THROTTLED_REPLICAS_CONFIG).value)
  }

  @ParameterizedTest
  @ValueSource(strings = Array("kraft"))
  def testIncrementalAlterConfigsDeleteAndSetBrokerConfigs(quorum: String): Unit = {
    client = createAdminClient
    val broker0Resource = new ConfigResource(ConfigResource.Type.BROKER, "0")
    client.incrementalAlterConfigs(Map(broker0Resource ->
<<<<<<< HEAD
      Seq(new AlterConfigOp(new ConfigEntry(DynamicConfig.Broker.LeaderReplicationThrottledRateProp, "123"),
        AlterConfigOp.OpType.SET),
        new AlterConfigOp(new ConfigEntry(DynamicConfig.Broker.FollowerReplicationThrottledRateProp, "456"),
=======
      Seq(new AlterConfigOp(new ConfigEntry(QuotaConfig.LEADER_REPLICATION_THROTTLED_RATE_CONFIG, "123"),
          AlterConfigOp.OpType.SET),
        new AlterConfigOp(new ConfigEntry(QuotaConfig.FOLLOWER_REPLICATION_THROTTLED_RATE_CONFIG, "456"),
>>>>>>> 9494bebe
          AlterConfigOp.OpType.SET)
      ).asJavaCollection).asJava).all().get()
    TestUtils.waitUntilTrue(() => {
      val broker0Configs = client.describeConfigs(Seq(broker0Resource).asJava).
        all().get().get(broker0Resource).entries().asScala.map(entry => (entry.name, entry.value)).toMap
<<<<<<< HEAD
      ("123".equals(broker0Configs.getOrElse(DynamicConfig.Broker.LeaderReplicationThrottledRateProp, "")) &&
        "456".equals(broker0Configs.getOrElse(DynamicConfig.Broker.FollowerReplicationThrottledRateProp, "")))
    }, "Expected to see the broker properties we just set", pause = 25)
=======
      ("123".equals(broker0Configs.getOrElse(QuotaConfig.LEADER_REPLICATION_THROTTLED_RATE_CONFIG, "")) &&
        "456".equals(broker0Configs.getOrElse(QuotaConfig.FOLLOWER_REPLICATION_THROTTLED_RATE_CONFIG, "")))
    }, "Expected to see the broker properties we just set", pause=25)
>>>>>>> 9494bebe
    client.incrementalAlterConfigs(Map(broker0Resource ->
      Seq(new AlterConfigOp(new ConfigEntry(QuotaConfig.LEADER_REPLICATION_THROTTLED_RATE_CONFIG, ""),
        AlterConfigOp.OpType.DELETE),
        new AlterConfigOp(new ConfigEntry(QuotaConfig.FOLLOWER_REPLICATION_THROTTLED_RATE_CONFIG, "654"),
          AlterConfigOp.OpType.SET),
        new AlterConfigOp(new ConfigEntry(QuotaConfig.REPLICA_ALTER_LOG_DIRS_IO_MAX_BYTES_PER_SECOND_CONFIG, "987"),
          AlterConfigOp.OpType.SET)
      ).asJavaCollection).asJava).all().get()
    TestUtils.waitUntilTrue(() => {
      val broker0Configs = client.describeConfigs(Seq(broker0Resource).asJava).
        all().get().get(broker0Resource).entries().asScala.map(entry => (entry.name, entry.value)).toMap
<<<<<<< HEAD
      ("".equals(broker0Configs.getOrElse(DynamicConfig.Broker.LeaderReplicationThrottledRateProp, "")) &&
        "654".equals(broker0Configs.getOrElse(DynamicConfig.Broker.FollowerReplicationThrottledRateProp, "")) &&
        "987".equals(broker0Configs.getOrElse(DynamicConfig.Broker.ReplicaAlterLogDirsIoMaxBytesPerSecondProp, "")))
    }, "Expected to see the broker properties we just modified", pause = 25)
=======
      ("".equals(broker0Configs.getOrElse(QuotaConfig.LEADER_REPLICATION_THROTTLED_RATE_CONFIG, "")) &&
        "654".equals(broker0Configs.getOrElse(QuotaConfig.FOLLOWER_REPLICATION_THROTTLED_RATE_CONFIG, "")) &&
        "987".equals(broker0Configs.getOrElse(QuotaConfig.REPLICA_ALTER_LOG_DIRS_IO_MAX_BYTES_PER_SECOND_CONFIG, "")))
    }, "Expected to see the broker properties we just modified", pause=25)
>>>>>>> 9494bebe
  }

  @ParameterizedTest
  @ValueSource(strings = Array("kraft"))
  def testIncrementalAlterConfigsDeleteBrokerConfigs(quorum: String): Unit = {
    client = createAdminClient
    val broker0Resource = new ConfigResource(ConfigResource.Type.BROKER, "0")
    client.incrementalAlterConfigs(Map(broker0Resource ->
      Seq(new AlterConfigOp(new ConfigEntry(QuotaConfig.LEADER_REPLICATION_THROTTLED_RATE_CONFIG, "123"),
        AlterConfigOp.OpType.SET),
        new AlterConfigOp(new ConfigEntry(QuotaConfig.FOLLOWER_REPLICATION_THROTTLED_RATE_CONFIG, "456"),
          AlterConfigOp.OpType.SET),
        new AlterConfigOp(new ConfigEntry(QuotaConfig.REPLICA_ALTER_LOG_DIRS_IO_MAX_BYTES_PER_SECOND_CONFIG, "789"),
          AlterConfigOp.OpType.SET)
      ).asJavaCollection).asJava).all().get()
    TestUtils.waitUntilTrue(() => {
      val broker0Configs = client.describeConfigs(Seq(broker0Resource).asJava).
        all().get().get(broker0Resource).entries().asScala.map(entry => (entry.name, entry.value)).toMap
<<<<<<< HEAD
      ("123".equals(broker0Configs.getOrElse(DynamicConfig.Broker.LeaderReplicationThrottledRateProp, "")) &&
        "456".equals(broker0Configs.getOrElse(DynamicConfig.Broker.FollowerReplicationThrottledRateProp, "")) &&
        "789".equals(broker0Configs.getOrElse(DynamicConfig.Broker.ReplicaAlterLogDirsIoMaxBytesPerSecondProp, "")))
    }, "Expected to see the broker properties we just set", pause = 25)
=======
      ("123".equals(broker0Configs.getOrElse(QuotaConfig.LEADER_REPLICATION_THROTTLED_RATE_CONFIG, "")) &&
        "456".equals(broker0Configs.getOrElse(QuotaConfig.FOLLOWER_REPLICATION_THROTTLED_RATE_CONFIG, "")) &&
        "789".equals(broker0Configs.getOrElse(QuotaConfig.REPLICA_ALTER_LOG_DIRS_IO_MAX_BYTES_PER_SECOND_CONFIG, "")))
    }, "Expected to see the broker properties we just set", pause=25)
>>>>>>> 9494bebe
    client.incrementalAlterConfigs(Map(broker0Resource ->
      Seq(new AlterConfigOp(new ConfigEntry(QuotaConfig.LEADER_REPLICATION_THROTTLED_RATE_CONFIG, ""),
        AlterConfigOp.OpType.DELETE),
        new AlterConfigOp(new ConfigEntry(QuotaConfig.FOLLOWER_REPLICATION_THROTTLED_RATE_CONFIG, ""),
          AlterConfigOp.OpType.DELETE),
        new AlterConfigOp(new ConfigEntry(QuotaConfig.REPLICA_ALTER_LOG_DIRS_IO_MAX_BYTES_PER_SECOND_CONFIG, ""),
          AlterConfigOp.OpType.DELETE)
      ).asJavaCollection).asJava).all().get()
    TestUtils.waitUntilTrue(() => {
      val broker0Configs = client.describeConfigs(Seq(broker0Resource).asJava).
        all().get().get(broker0Resource).entries().asScala.map(entry => (entry.name, entry.value)).toMap
<<<<<<< HEAD
      ("".equals(broker0Configs.getOrElse(DynamicConfig.Broker.LeaderReplicationThrottledRateProp, "")) &&
        "".equals(broker0Configs.getOrElse(DynamicConfig.Broker.FollowerReplicationThrottledRateProp, "")) &&
        "".equals(broker0Configs.getOrElse(DynamicConfig.Broker.ReplicaAlterLogDirsIoMaxBytesPerSecondProp, "")))
    }, "Expected to see the broker properties we just removed to be deleted", pause = 25)
=======
      ("".equals(broker0Configs.getOrElse(QuotaConfig.LEADER_REPLICATION_THROTTLED_RATE_CONFIG, "")) &&
        "".equals(broker0Configs.getOrElse(QuotaConfig.FOLLOWER_REPLICATION_THROTTLED_RATE_CONFIG, "")) &&
        "".equals(broker0Configs.getOrElse(QuotaConfig.REPLICA_ALTER_LOG_DIRS_IO_MAX_BYTES_PER_SECOND_CONFIG, "")))
    }, "Expected to see the broker properties we just removed to be deleted", pause=25)
>>>>>>> 9494bebe
  }

  @ParameterizedTest
  @ValueSource(strings = Array("kraft"))
  def testInvalidIncrementalAlterConfigs(quorum: String): Unit = {
    client = createAdminClient

    // Create topics
    val topic1 = "incremental-alter-configs-topic-1"
    val topic1Resource = new ConfigResource(ConfigResource.Type.TOPIC, topic1)
    createTopic(topic1)

    val topic2 = "incremental-alter-configs-topic-2"
    val topic2Resource = new ConfigResource(ConfigResource.Type.TOPIC, topic2)
    createTopic(topic2)

    // Add duplicate Keys for topic1
    var topic1AlterConfigs = Seq(
      new AlterConfigOp(new ConfigEntry(TopicConfig.MIN_CLEANABLE_DIRTY_RATIO_CONFIG, "0.75"), AlterConfigOp.OpType.SET),
      new AlterConfigOp(new ConfigEntry(TopicConfig.MIN_CLEANABLE_DIRTY_RATIO_CONFIG, "0.65"), AlterConfigOp.OpType.SET),
      new AlterConfigOp(new ConfigEntry(TopicConfig.COMPRESSION_TYPE_CONFIG, "gzip"), AlterConfigOp.OpType.SET) // valid entry
    ).asJavaCollection

    // Add valid config for topic2
    var topic2AlterConfigs = Seq(
      new AlterConfigOp(new ConfigEntry(TopicConfig.MIN_CLEANABLE_DIRTY_RATIO_CONFIG, "0.9"), AlterConfigOp.OpType.SET)
    ).asJavaCollection

    var alterResult = client.incrementalAlterConfigs(Map(
      topic1Resource -> topic1AlterConfigs,
      topic2Resource -> topic2AlterConfigs
    ).asJava)
    assertEquals(Set(topic1Resource, topic2Resource).asJava, alterResult.values.keySet)

    // InvalidRequestException error for topic1
    assertFutureThrows(alterResult.values().get(topic1Resource), classOf[InvalidRequestException],
      "Error due to duplicate config keys")

    // Operation should succeed for topic2
    alterResult.values().get(topic2Resource).get()
    ensureConsistentKRaftMetadata()

    // Verify that topic1 is not config not updated, and topic2 config is updated
    val describeResult = client.describeConfigs(Seq(topic1Resource, topic2Resource).asJava)
    val configs = describeResult.all.get
    assertEquals(2, configs.size)

    assertEquals(LogConfig.DEFAULT_MIN_CLEANABLE_DIRTY_RATIO.toString, configs.get(topic1Resource).get(TopicConfig.MIN_CLEANABLE_DIRTY_RATIO_CONFIG).value)
    assertEquals(LogConfig.DEFAULT_COMPRESSION_TYPE, configs.get(topic1Resource).get(TopicConfig.COMPRESSION_TYPE_CONFIG).value)
    assertEquals("0.9", configs.get(topic2Resource).get(TopicConfig.MIN_CLEANABLE_DIRTY_RATIO_CONFIG).value)

    // Check invalid use of append/subtract operation types
    topic1AlterConfigs = Seq(
      new AlterConfigOp(new ConfigEntry(TopicConfig.COMPRESSION_TYPE_CONFIG, "gzip"), AlterConfigOp.OpType.APPEND)
    ).asJavaCollection

    topic2AlterConfigs = Seq(
      new AlterConfigOp(new ConfigEntry(TopicConfig.COMPRESSION_TYPE_CONFIG, "snappy"), AlterConfigOp.OpType.SUBTRACT)
    ).asJavaCollection

    alterResult = client.incrementalAlterConfigs(Map(
      topic1Resource -> topic1AlterConfigs,
      topic2Resource -> topic2AlterConfigs
    ).asJava)
    assertEquals(Set(topic1Resource, topic2Resource).asJava, alterResult.values.keySet)

    assertFutureThrows(alterResult.values().get(topic1Resource), classOf[InvalidConfigurationException],
      "Can't APPEND to key compression.type because its type is not LIST.")

    assertFutureThrows(alterResult.values().get(topic2Resource), classOf[InvalidConfigurationException],
      "Can't SUBTRACT to key compression.type because its type is not LIST.")

    // Try to add invalid config
    topic1AlterConfigs = Seq(
      new AlterConfigOp(new ConfigEntry(TopicConfig.MIN_CLEANABLE_DIRTY_RATIO_CONFIG, "1.1"), AlterConfigOp.OpType.SET)
    ).asJavaCollection

    alterResult = client.incrementalAlterConfigs(Map(
      topic1Resource -> topic1AlterConfigs
    ).asJava)
    assertEquals(Set(topic1Resource).asJava, alterResult.values.keySet)

    assertFutureThrows(alterResult.values().get(topic1Resource), classOf[InvalidConfigurationException],
      "Invalid value 1.1 for configuration min.cleanable.dirty.ratio: Value must be no more than 1")
  }

  @ParameterizedTest
  @ValueSource(strings = Array("kraft"))
  def testInvalidAlterPartitionReassignments(quorum: String): Unit = {
    client = createAdminClient
    val topic = "alter-reassignments-topic-1"
    val tp1 = new TopicPartition(topic, 0)
    val tp2 = new TopicPartition(topic, 1)
    val tp3 = new TopicPartition(topic, 2)
    createTopic(topic, numPartitions = 4)


    val validAssignment = Optional.of(new NewPartitionReassignment(
      (0 until brokerCount).map(_.asInstanceOf[Integer]).asJava
    ))

    val nonExistentTp1 = new TopicPartition("topicA", 0)
    val nonExistentTp2 = new TopicPartition(topic, 4)
    val nonExistentPartitionsResult = client.alterPartitionReassignments(Map(
      tp1 -> validAssignment,
      tp2 -> validAssignment,
      tp3 -> validAssignment,
      nonExistentTp1 -> validAssignment,
      nonExistentTp2 -> validAssignment
    ).asJava).values()
    assertFutureThrows(nonExistentPartitionsResult.get(nonExistentTp1), classOf[UnknownTopicOrPartitionException])
    assertFutureThrows(nonExistentPartitionsResult.get(nonExistentTp2), classOf[UnknownTopicOrPartitionException])

    val extraNonExistentReplica = Optional.of(new NewPartitionReassignment((0 until brokerCount + 1).map(_.asInstanceOf[Integer]).asJava))
    val negativeIdReplica = Optional.of(new NewPartitionReassignment(Seq(-3, -2, -1).map(_.asInstanceOf[Integer]).asJava))
    val duplicateReplica = Optional.of(new NewPartitionReassignment(Seq(0, 1, 1).map(_.asInstanceOf[Integer]).asJava))
    val invalidReplicaResult = client.alterPartitionReassignments(Map(
      tp1 -> extraNonExistentReplica,
      tp2 -> negativeIdReplica,
      tp3 -> duplicateReplica
    ).asJava).values()
    assertFutureThrows(invalidReplicaResult.get(tp1), classOf[InvalidReplicaAssignmentException])
    assertFutureThrows(invalidReplicaResult.get(tp2), classOf[InvalidReplicaAssignmentException])
    assertFutureThrows(invalidReplicaResult.get(tp3), classOf[InvalidReplicaAssignmentException])
  }

  @ParameterizedTest
  @ValueSource(strings = Array("kraft"))
  def testLongTopicNames(quorum: String): Unit = {
    val client = createAdminClient
    val longTopicName = String.join("", Collections.nCopies(249, "x"))
    val invalidTopicName = String.join("", Collections.nCopies(250, "x"))
    val newTopics2 = Seq(new NewTopic(invalidTopicName, 3, 3.toShort),
      new NewTopic(longTopicName, 3, 3.toShort))
    val results = client.createTopics(newTopics2.asJava).values()
    assertTrue(results.containsKey(longTopicName))
    results.get(longTopicName).get()
    assertTrue(results.containsKey(invalidTopicName))
    assertFutureThrows(results.get(invalidTopicName), classOf[InvalidTopicException])
    assertFutureThrows(client.alterReplicaLogDirs(
      Map(new TopicPartitionReplica(longTopicName, 0, 0) -> brokers(0).config.logDirs(0)).asJava).all(),
      classOf[InvalidTopicException])
    client.close()
  }

  // Verify that createTopics and alterConfigs fail with null values
  @ParameterizedTest
  @ValueSource(strings = Array("kraft"))
  def testNullConfigs(quorum: String): Unit = {

    def validateLogConfig(compressionType: String): Unit = {
      ensureConsistentKRaftMetadata()
      val topicProps = brokers.head.metadataCache.topicConfig(topic)
      val logConfig = LogConfig.fromProps(Collections.emptyMap[String, AnyRef], topicProps)

      assertEquals(compressionType, logConfig.originals.get(TopicConfig.COMPRESSION_TYPE_CONFIG))
      assertNull(logConfig.originals.get(TopicConfig.RETENTION_BYTES_CONFIG))
      assertEquals(ServerLogConfigs.LOG_RETENTION_BYTES_DEFAULT, logConfig.retentionSize)
    }

    client = createAdminClient
    val invalidConfigs = Map[String, String](
      TopicConfig.RETENTION_BYTES_CONFIG -> null,
      TopicConfig.COMPRESSION_TYPE_CONFIG -> "producer"
    ).asJava
    val newTopic = new NewTopic(topic, 2, brokerCount.toShort)
    assertFutureThrows(
      client.createTopics(Collections.singletonList(newTopic.configs(invalidConfigs))).all,
      classOf[InvalidConfigurationException],
      "Null value not supported for topic configs: retention.bytes"
    )

    val validConfigs = Map[String, String](TopicConfig.COMPRESSION_TYPE_CONFIG -> "producer").asJava
    client.createTopics(Collections.singletonList(newTopic.configs(validConfigs))).all.get()
    waitForTopics(client, expectedPresent = Seq(topic), expectedMissing = List())
    validateLogConfig(compressionType = "producer")

    val topicResource = new ConfigResource(ConfigResource.Type.TOPIC, topic)
    val alterOps = Seq(
      new AlterConfigOp(new ConfigEntry(TopicConfig.RETENTION_BYTES_CONFIG, null), AlterConfigOp.OpType.SET),
      new AlterConfigOp(new ConfigEntry(TopicConfig.COMPRESSION_TYPE_CONFIG, "lz4"), AlterConfigOp.OpType.SET)
    )
    assertFutureThrows(
      client.incrementalAlterConfigs(Map(topicResource -> alterOps.asJavaCollection).asJava).all,
      classOf[InvalidRequestException],
      "Null value not supported for : retention.bytes"
    )
    validateLogConfig(compressionType = "producer")
  }

  @ParameterizedTest
  @ValueSource(strings = Array("kraft"))
  def testDescribeConfigsForLog4jLogLevels(quorum: String): Unit = {
    client = createAdminClient
    LoggerFactory.getLogger("kafka.cluster.Replica").trace("Message to create the logger")
    val loggerConfig = describeBrokerLoggers()
    val kafkaLogLevel = loggerConfig.get("kafka").value()
    val clusterReplicaLogLevel = loggerConfig.get("kafka.cluster.Replica")
    // we expect the log level to be inherited from the first ancestor with a level configured
    assertEquals(kafkaLogLevel, clusterReplicaLogLevel.value())
    assertEquals("kafka.cluster.Replica", clusterReplicaLogLevel.name())
    assertEquals(ConfigSource.DYNAMIC_BROKER_LOGGER_CONFIG, clusterReplicaLogLevel.source())
    assertEquals(false, clusterReplicaLogLevel.isReadOnly)
    assertEquals(false, clusterReplicaLogLevel.isSensitive)
    assertTrue(clusterReplicaLogLevel.synonyms().isEmpty)
  }

  @ParameterizedTest
  @ValueSource(strings = Array("kraft"))
  def testIncrementalAlterConfigsForLog4jLogLevels(quorum: String): Unit = {
    client = createAdminClient

    val ancestorLogger = "kafka"
    val initialLoggerConfig = describeBrokerLoggers()
    val initialAncestorLogLevel = initialLoggerConfig.get("kafka").value()
    val initialControllerServerLogLevel = initialLoggerConfig.get("kafka.server.ControllerServer").value()
    val initialLogCleanerLogLevel = initialLoggerConfig.get("kafka.log.LogCleaner").value()
    val initialReplicaManagerLogLevel = initialLoggerConfig.get("kafka.server.ReplicaManager").value()

    val newAncestorLogLevel = LogLevelConfig.DEBUG_LOG_LEVEL
    val alterAncestorLoggerEntry = Seq(
      new AlterConfigOp(new ConfigEntry(ancestorLogger, newAncestorLogLevel), AlterConfigOp.OpType.SET)
    ).asJavaCollection
    // Test validateOnly does not change anything
    alterBrokerLoggers(alterAncestorLoggerEntry, validateOnly = true)
    val validatedLoggerConfig = describeBrokerLoggers()
    assertEquals(initialAncestorLogLevel, validatedLoggerConfig.get(ancestorLogger).value())
    assertEquals(initialControllerServerLogLevel, validatedLoggerConfig.get("kafka.server.ControllerServer").value())
    assertEquals(initialLogCleanerLogLevel, validatedLoggerConfig.get("kafka.log.LogCleaner").value())
    assertEquals(initialReplicaManagerLogLevel, validatedLoggerConfig.get("kafka.server.ReplicaManager").value())

    // test that we can change them and unset loggers still use the root's log level
    alterBrokerLoggers(alterAncestorLoggerEntry)
    val changedAncestorLoggerConfig = describeBrokerLoggers()
    assertEquals(newAncestorLogLevel, changedAncestorLoggerConfig.get(ancestorLogger).value())
    assertEquals(newAncestorLogLevel, changedAncestorLoggerConfig.get("kafka.server.ControllerServer").value())
    assertEquals(newAncestorLogLevel, changedAncestorLoggerConfig.get("kafka.log.LogCleaner").value())
    assertEquals(newAncestorLogLevel, changedAncestorLoggerConfig.get("kafka.server.ReplicaManager").value())

    // alter the LogCleaner's logger so we can later test resetting it
    val alterLogCleanerLoggerEntry = Seq(
      new AlterConfigOp(new ConfigEntry("kafka.log.LogCleaner", LogLevelConfig.ERROR_LOG_LEVEL), AlterConfigOp.OpType.SET)
    ).asJavaCollection
    alterBrokerLoggers(alterLogCleanerLoggerEntry)
    val changedBrokerLoggerConfig = describeBrokerLoggers()
    assertEquals(LogLevelConfig.ERROR_LOG_LEVEL, changedBrokerLoggerConfig.get("kafka.log.LogCleaner").value())

    // properly test various set operations and one delete
    val alterLogLevelsEntries = Seq(
      new AlterConfigOp(new ConfigEntry("kafka.server.ControllerServer", LogLevelConfig.INFO_LOG_LEVEL), AlterConfigOp.OpType.SET),
      new AlterConfigOp(new ConfigEntry("kafka.log.LogCleaner", LogLevelConfig.ERROR_LOG_LEVEL), AlterConfigOp.OpType.SET),
      new AlterConfigOp(new ConfigEntry("kafka.server.ReplicaManager", LogLevelConfig.TRACE_LOG_LEVEL), AlterConfigOp.OpType.SET),
    ).asJavaCollection
    alterBrokerLoggers(alterLogLevelsEntries)
    val alteredLoggerConfig = describeBrokerLoggers()
    assertEquals(newAncestorLogLevel, alteredLoggerConfig.get(ancestorLogger).value())
    assertEquals(LogLevelConfig.INFO_LOG_LEVEL, alteredLoggerConfig.get("kafka.server.ControllerServer").value())
    assertEquals(LogLevelConfig.ERROR_LOG_LEVEL, alteredLoggerConfig.get("kafka.log.LogCleaner").value())
    assertEquals(LogLevelConfig.TRACE_LOG_LEVEL, alteredLoggerConfig.get("kafka.server.ReplicaManager").value())
  }

  /**
<<<<<<< HEAD
   * 1. Assume ROOT logger == TRACE
   * 2. Change kafka.controller.KafkaController logger to INFO
   * 3. Unset kafka.controller.KafkaController via AlterConfigOp.OpType.DELETE (resets it to the root logger - TRACE)
   * 4. Change ROOT logger to ERROR
   * 5. Ensure the kafka.controller.KafkaController logger's level is ERROR (the current root logger level)
   */
  @ParameterizedTest(name = TestInfoUtils.TestWithParameterizedQuorumName)
  @ValueSource(strings = Array("zk", "kraft"))
  @Disabled // To be re-enabled once KAFKA-8779 is resolved
=======
    * 1. Assume kafka logger == TRACE
    * 2. Change kafka.server.ControllerServer logger to INFO
    * 3. Unset kafka.server.ControllerServer via AlterConfigOp.OpType.DELETE (resets it to the kafka logger - TRACE)
    * 4. Change kafka logger to ERROR
    * 5. Ensure the kafka.server.ControllerServer logger's level is ERROR (the current kafka logger level)
    */
  @ParameterizedTest
  @ValueSource(strings = Array("kraft"))
>>>>>>> 9494bebe
  def testIncrementalAlterConfigsForLog4jLogLevelsCanResetLoggerToCurrentRoot(quorum: String): Unit = {
    client = createAdminClient
    val ancestorLogger = "kafka"
    // step 1 - configure kafka logger
    val initialAncestorLogLevel = LogLevelConfig.TRACE_LOG_LEVEL
    val alterAncestorLoggerEntry = Seq(
      new AlterConfigOp(new ConfigEntry(ancestorLogger, initialAncestorLogLevel), AlterConfigOp.OpType.SET)
    ).asJavaCollection
    alterBrokerLoggers(alterAncestorLoggerEntry)
    val initialLoggerConfig = describeBrokerLoggers()
    assertEquals(initialAncestorLogLevel, initialLoggerConfig.get(ancestorLogger).value())
    assertEquals(initialAncestorLogLevel, initialLoggerConfig.get("kafka.server.ControllerServer").value())

    // step 2 - change ControllerServer logger to INFO
    val alterControllerLoggerEntry = Seq(
      new AlterConfigOp(new ConfigEntry("kafka.server.ControllerServer", LogLevelConfig.INFO_LOG_LEVEL), AlterConfigOp.OpType.SET)
    ).asJavaCollection
    alterBrokerLoggers(alterControllerLoggerEntry)
    val changedControllerLoggerConfig = describeBrokerLoggers()
    assertEquals(initialAncestorLogLevel, changedControllerLoggerConfig.get(ancestorLogger).value())
    assertEquals(LogLevelConfig.INFO_LOG_LEVEL, changedControllerLoggerConfig.get("kafka.server.ControllerServer").value())

    // step 3 - unset ControllerServer logger
    val deleteControllerLoggerEntry = Seq(
      new AlterConfigOp(new ConfigEntry("kafka.server.ControllerServer", ""), AlterConfigOp.OpType.DELETE)
    ).asJavaCollection
    alterBrokerLoggers(deleteControllerLoggerEntry)
    val deletedControllerLoggerConfig = describeBrokerLoggers()
    assertEquals(initialAncestorLogLevel, deletedControllerLoggerConfig.get(ancestorLogger).value())
    assertEquals(initialAncestorLogLevel, deletedControllerLoggerConfig.get("kafka.server.ControllerServer").value())

    val newAncestorLogLevel = LogLevelConfig.ERROR_LOG_LEVEL
    val newAlterAncestorLoggerEntry = Seq(
      new AlterConfigOp(new ConfigEntry(ancestorLogger, newAncestorLogLevel), AlterConfigOp.OpType.SET)
    ).asJavaCollection
    alterBrokerLoggers(newAlterAncestorLoggerEntry)
    val newAncestorLoggerConfig = describeBrokerLoggers()
    assertEquals(newAncestorLogLevel, newAncestorLoggerConfig.get(ancestorLogger).value())
    assertEquals(newAncestorLogLevel, newAncestorLoggerConfig.get("kafka.server.ControllerServer").value())
  }

  @ParameterizedTest
  @ValueSource(strings = Array("kraft"))
  def testIncrementalAlterConfigsForLog4jLogLevelsCanSetToRootLogger(quorum: String): Unit = {
    client = createAdminClient
    val initialLoggerConfig = describeBrokerLoggers()
    val initialRootLogLevel = initialLoggerConfig.get(LoggingController.ROOT_LOGGER).value()
    val newRootLogLevel = LogLevelConfig.DEBUG_LOG_LEVEL

    val alterRootLoggerEntry = Seq(
      new AlterConfigOp(new ConfigEntry(LoggingController.ROOT_LOGGER, newRootLogLevel), AlterConfigOp.OpType.SET)
    ).asJavaCollection

    alterBrokerLoggers(alterRootLoggerEntry, validateOnly = true)
    val validatedRootLoggerConfig = describeBrokerLoggers()
    assertEquals(initialRootLogLevel, validatedRootLoggerConfig.get(LoggingController.ROOT_LOGGER).value())

    alterBrokerLoggers(alterRootLoggerEntry)
    val changedRootLoggerConfig = describeBrokerLoggers()
    assertEquals(newRootLogLevel, changedRootLoggerConfig.get(LoggingController.ROOT_LOGGER).value())
  }

  @ParameterizedTest
  @ValueSource(strings = Array("kraft"))
  def testIncrementalAlterConfigsForLog4jLogLevelsCannotResetRootLogger(quorum: String): Unit = {
    client = createAdminClient
    val deleteRootLoggerEntry = Seq(
      new AlterConfigOp(new ConfigEntry(LoggingController.ROOT_LOGGER, ""), AlterConfigOp.OpType.DELETE)
    ).asJavaCollection

    assertTrue(assertThrows(classOf[ExecutionException], () => alterBrokerLoggers(deleteRootLoggerEntry)).getCause.isInstanceOf[InvalidRequestException])
  }

  @ParameterizedTest
  @ValueSource(strings = Array("kraft"))
  def testIncrementalAlterConfigsForLog4jLogLevelsDoesNotWorkWithInvalidConfigs(quorum: String): Unit = {
    client = createAdminClient
    val validLoggerName = "kafka.server.KafkaRequestHandler"
    val expectedValidLoggerLogLevel = describeBrokerLoggers().get(validLoggerName)

    def assertLogLevelDidNotChange(): Unit = {
      assertEquals(expectedValidLoggerLogLevel, describeBrokerLoggers().get(validLoggerName))
    }

    val appendLogLevelEntries = Seq(
      new AlterConfigOp(new ConfigEntry("kafka.server.KafkaRequestHandler", LogLevelConfig.INFO_LOG_LEVEL), AlterConfigOp.OpType.SET), // valid
      new AlterConfigOp(new ConfigEntry("kafka.network.SocketServer", LogLevelConfig.ERROR_LOG_LEVEL), AlterConfigOp.OpType.APPEND) // append is not supported
    ).asJavaCollection
    assertInstanceOf(classOf[InvalidRequestException], assertThrows(classOf[ExecutionException], () => alterBrokerLoggers(appendLogLevelEntries)).getCause)
    assertLogLevelDidNotChange()

    val subtractLogLevelEntries = Seq(
      new AlterConfigOp(new ConfigEntry("kafka.server.KafkaRequestHandler", LogLevelConfig.INFO_LOG_LEVEL), AlterConfigOp.OpType.SET), // valid
      new AlterConfigOp(new ConfigEntry("kafka.network.SocketServer", LogLevelConfig.ERROR_LOG_LEVEL), AlterConfigOp.OpType.SUBTRACT) // subtract is not supported
    ).asJavaCollection
    assertInstanceOf(classOf[InvalidRequestException], assertThrows(classOf[ExecutionException], () => alterBrokerLoggers(subtractLogLevelEntries)).getCause)
    assertLogLevelDidNotChange()

    val invalidLogLevelLogLevelEntries = Seq(
      new AlterConfigOp(new ConfigEntry("kafka.server.KafkaRequestHandler", LogLevelConfig.INFO_LOG_LEVEL), AlterConfigOp.OpType.SET), // valid
      new AlterConfigOp(new ConfigEntry("kafka.network.SocketServer", "OFF"), AlterConfigOp.OpType.SET) // OFF is not a valid log level
    ).asJavaCollection
    assertInstanceOf(classOf[InvalidConfigurationException], assertThrows(classOf[ExecutionException], () => alterBrokerLoggers(invalidLogLevelLogLevelEntries)).getCause)
    assertLogLevelDidNotChange()

    val invalidLoggerNameLogLevelEntries = Seq(
      new AlterConfigOp(new ConfigEntry("kafka.server.KafkaRequestHandler", LogLevelConfig.INFO_LOG_LEVEL), AlterConfigOp.OpType.SET), // valid
      new AlterConfigOp(new ConfigEntry("Some Other LogCleaner", LogLevelConfig.ERROR_LOG_LEVEL), AlterConfigOp.OpType.SET) // invalid logger name is not supported
    ).asJavaCollection
    assertInstanceOf(classOf[InvalidConfigurationException], assertThrows(classOf[ExecutionException], () => alterBrokerLoggers(invalidLoggerNameLogLevelEntries)).getCause)
    assertLogLevelDidNotChange()
  }

<<<<<<< HEAD
  /**
   * The AlterConfigs API is deprecated and should not support altering log levels
   */
  @nowarn("cat=deprecation")
  @ParameterizedTest(name = TestInfoUtils.TestWithParameterizedQuorumName)
  @ValueSource(strings = Array("kraft")) // Zk to be re-enabled once KAFKA-8779 is resolved
  def testAlterConfigsForLog4jLogLevelsDoesNotWork(quorum: String): Unit = {
    client = Admin.create(createConfig)

    val alterLogLevelsEntries = Seq(
      new ConfigEntry("kafka.controller.KafkaController", LogLevelConfig.INFO_LOG_LEVEL)
    ).asJavaCollection
    val alterResult = client.alterConfigs(Map(brokerLoggerConfigResource -> new Config(alterLogLevelsEntries)).asJava)
    assertTrue(assertThrows(classOf[ExecutionException], () => alterResult.values.get(brokerLoggerConfigResource).get).getCause.isInstanceOf[InvalidRequestException])
  }

=======
>>>>>>> 9494bebe
  def alterBrokerLoggers(entries: util.Collection[AlterConfigOp], validateOnly: Boolean = false): Unit = {
    client.incrementalAlterConfigs(Map(brokerLoggerConfigResource -> entries).asJava, new AlterConfigsOptions().validateOnly(validateOnly))
      .values.get(brokerLoggerConfigResource).get()
  }

  def describeBrokerLoggers(): Config =
    client.describeConfigs(Collections.singletonList(brokerLoggerConfigResource)).values.get(brokerLoggerConfigResource).get()

  @ParameterizedTest
  @ValueSource(strings = Array("kraft"))
  def testAppendConfigToEmptyDefaultValue(ignored: String): Unit = {
    testAppendConfig(new Properties(), "0:0", "0:0")
  }

  @ParameterizedTest
  @ValueSource(strings = Array("kraft"))
  def testAppendConfigToExistentValue(ignored: String): Unit = {
    val props = new Properties()
    props.setProperty(QuotaConfig.LEADER_REPLICATION_THROTTLED_REPLICAS_CONFIG, "1:1")
    testAppendConfig(props, "0:0", "1:1,0:0")
  }

  private def testAppendConfig(props: Properties, append: String, expected: String): Unit = {
    client = createAdminClient
    createTopic(topic, topicConfig = props)
    val topicResource = new ConfigResource(ConfigResource.Type.TOPIC, topic)
    val topicAlterConfigs = Seq(
      new AlterConfigOp(new ConfigEntry(QuotaConfig.LEADER_REPLICATION_THROTTLED_REPLICAS_CONFIG, append), AlterConfigOp.OpType.APPEND),
    ).asJavaCollection

    val alterResult = client.incrementalAlterConfigs(Map(
      topicResource -> topicAlterConfigs
    ).asJava)
    alterResult.all().get(15, TimeUnit.SECONDS)

    ensureConsistentKRaftMetadata()
    val config = client.describeConfigs(List(topicResource).asJava).all().get().get(topicResource).get(QuotaConfig.LEADER_REPLICATION_THROTTLED_REPLICAS_CONFIG)
    assertEquals(expected, config.value())
  }

  @ParameterizedTest
  @ValueSource(strings = Array("kraft"))
  def testListClientMetricsResources(quorum: String): Unit = {
    client = createAdminClient
    client.createTopics(Collections.singleton(new NewTopic(topic, partition, 0.toShort)))
    assertTrue(client.listClientMetricsResources().all().get().isEmpty)
    val name = "name"
    val configResource = new ConfigResource(ConfigResource.Type.CLIENT_METRICS, name)
    val configEntry = new ConfigEntry("interval.ms", "111")
    val configOp = new AlterConfigOp(configEntry, AlterConfigOp.OpType.SET)
    client.incrementalAlterConfigs(Collections.singletonMap(configResource, Collections.singletonList(configOp))).all().get()
    TestUtils.waitUntilTrue(() => {
      val results = client.listClientMetricsResources().all().get()
      results.size() == 1 && results.iterator().next().equals(new ClientMetricsResourceListing(name))
    }, "metadata timeout")
  }

  @ParameterizedTest
  @ValueSource(strings = Array("quorum=kraft"))
  @Timeout(30)
  def testListClientMetricsResourcesTimeoutMs(ignored: String): Unit = {
    client = createInvalidAdminClient()
    try {
      val timeoutOption = new ListClientMetricsResourcesOptions().timeoutMs(0)
      val exception = assertThrows(classOf[ExecutionException], () =>
        client.listClientMetricsResources(timeoutOption).all().get())
      assertInstanceOf(classOf[TimeoutException], exception.getCause)
    } finally client.close(time.Duration.ZERO)
  }

  /**
   * Test that createTopics returns the dynamic configurations of the topics that were created.
   *
   * Note: this test requires some custom static broker and controller configurations, which are set up in
   * BaseAdminIntegrationTest.modifyConfigs.
   */
  @ParameterizedTest
  @ValueSource(strings = Array("kraft"))
  def testCreateTopicsReturnsConfigs(quorum: String): Unit = {
    client = Admin.create(super.createConfig)

    val newLogRetentionProperties = new Properties
    newLogRetentionProperties.put(ServerLogConfigs.LOG_RETENTION_TIME_MILLIS_CONFIG, "10800000")
    TestUtils.incrementalAlterConfigs(null, client, newLogRetentionProperties, perBrokerConfig = false)
      .all().get(15, TimeUnit.SECONDS)

    val newLogCleanerDeleteRetention = new Properties
    newLogCleanerDeleteRetention.put(CleanerConfig.LOG_CLEANER_DELETE_RETENTION_MS_PROP, "34")
    TestUtils.incrementalAlterConfigs(brokers, client, newLogCleanerDeleteRetention, perBrokerConfig = true)
      .all().get(15, TimeUnit.SECONDS)

    // In KRaft mode, we don't yet support altering configs on controller nodes, except by setting
    // default node configs. Therefore, we have to set the dynamic config directly to test this.
    val controllerNodeResource = new ConfigResource(ConfigResource.Type.BROKER,
      controllerServer.config.nodeId.toString)
    controllerServer.controller.incrementalAlterConfigs(ANONYMOUS_CONTEXT,
      Collections.singletonMap(controllerNodeResource,
        Collections.singletonMap(CleanerConfig.LOG_CLEANER_DELETE_RETENTION_MS_PROP,
          new SimpleImmutableEntry(AlterConfigOp.OpType.SET, "34"))), false).get()
    ensureConsistentKRaftMetadata()

    waitUntilTrue(() => brokers.forall(_.config.originals.getOrDefault(
      CleanerConfig.LOG_CLEANER_DELETE_RETENTION_MS_PROP, "").toString.equals("34")),
      s"Timed out waiting for change to ${CleanerConfig.LOG_CLEANER_DELETE_RETENTION_MS_PROP}",
      waitTimeMs = 60000L)

    waitUntilTrue(() => brokers.forall(_.config.originals.getOrDefault(
      ServerLogConfigs.LOG_RETENTION_TIME_MILLIS_CONFIG, "").toString.equals("10800000")),
      s"Timed out waiting for change to ${ServerLogConfigs.LOG_RETENTION_TIME_MILLIS_CONFIG}",
      waitTimeMs = 60000L)

    val newTopics = Seq(new NewTopic("foo", Map((0: Integer) -> Seq[Integer](1, 2).asJava,
      (1: Integer) -> Seq[Integer](2, 0).asJava).asJava).
      configs(Collections.singletonMap(TopicConfig.INDEX_INTERVAL_BYTES_CONFIG, "9999999")),
      new NewTopic("bar", 3, 3.toShort),
      new NewTopic("baz", Option.empty[Integer].toJava, Option.empty[java.lang.Short].toJava)
    )
    val result = client.createTopics(newTopics.asJava)
    result.all.get()
    waitForTopics(client, newTopics.map(_.name()).toList, List())

    assertEquals(2, result.numPartitions("foo").get())
    assertEquals(2, result.replicationFactor("foo").get())
    assertEquals(3, result.numPartitions("bar").get())
    assertEquals(3, result.replicationFactor("bar").get())
    assertEquals(configs.head.numPartitions, result.numPartitions("baz").get())
    assertEquals(configs.head.defaultReplicationFactor, result.replicationFactor("baz").get())

    val topicConfigs = result.config("foo").get()

    // From the topic configuration defaults.
    assertEquals(new ConfigEntry(TopicConfig.CLEANUP_POLICY_CONFIG, "delete",
      ConfigSource.DEFAULT_CONFIG, false, false, Collections.emptyList(), null, null),
      topicConfigs.get(TopicConfig.CLEANUP_POLICY_CONFIG))

    // From dynamic cluster config via the synonym LogRetentionTimeHoursProp.
    assertEquals(new ConfigEntry(TopicConfig.RETENTION_MS_CONFIG, "10800000",
      ConfigSource.DYNAMIC_DEFAULT_BROKER_CONFIG, false, false, Collections.emptyList(), null, null),
      topicConfigs.get(TopicConfig.RETENTION_MS_CONFIG))

    // From dynamic broker config via LogCleanerDeleteRetentionMsProp.
    assertEquals(new ConfigEntry(TopicConfig.DELETE_RETENTION_MS_CONFIG, "34",
      ConfigSource.DYNAMIC_BROKER_CONFIG, false, false, Collections.emptyList(), null, null),
      topicConfigs.get(TopicConfig.DELETE_RETENTION_MS_CONFIG))

    // From static broker config by SegmentJitterMsProp.
    assertEquals(new ConfigEntry(TopicConfig.SEGMENT_JITTER_MS_CONFIG, "123",
      ConfigSource.STATIC_BROKER_CONFIG, false, false, Collections.emptyList(), null, null),
      topicConfigs.get(TopicConfig.SEGMENT_JITTER_MS_CONFIG))

    // From static broker config by the synonym LogRollTimeHoursProp.
    val segmentMsPropType = ConfigSource.STATIC_BROKER_CONFIG
    assertEquals(new ConfigEntry(TopicConfig.SEGMENT_MS_CONFIG, "7200000",
      segmentMsPropType, false, false, Collections.emptyList(), null, null),
      topicConfigs.get(TopicConfig.SEGMENT_MS_CONFIG))

    // From the dynamic topic config.
    assertEquals(new ConfigEntry(TopicConfig.INDEX_INTERVAL_BYTES_CONFIG, "9999999",
      ConfigSource.DYNAMIC_TOPIC_CONFIG, false, false, Collections.emptyList(), null, null),
      topicConfigs.get(TopicConfig.INDEX_INTERVAL_BYTES_CONFIG))
  }
}

object PlaintextAdminIntegrationTest {

  def checkValidAlterConfigs(
<<<<<<< HEAD
                              admin: Admin,
                              test: KafkaServerTestHarness,
                              topicResource1: ConfigResource,
                              topicResource2: ConfigResource
                            ): Unit = {
=======
    admin: Admin,
    test: KafkaServerTestHarness,
    topicResource1: ConfigResource,
    topicResource2: ConfigResource,
    maxMessageBytes: String,
    retentionMs: String): Unit = {
>>>>>>> 9494bebe
    // Alter topics
    val alterConfigs = new util.HashMap[ConfigResource, util.Collection[AlterConfigOp]]()
    alterConfigs.put(topicResource1, util.Arrays.asList(new AlterConfigOp(new ConfigEntry(TopicConfig.FLUSH_MS_CONFIG, "1000"), OpType.SET)))
    alterConfigs.put(topicResource2, util.Arrays.asList(
      new AlterConfigOp(new ConfigEntry(TopicConfig.MIN_CLEANABLE_DIRTY_RATIO_CONFIG, "0.9"), OpType.SET),
      new AlterConfigOp(new ConfigEntry(TopicConfig.COMPRESSION_TYPE_CONFIG, "lz4"), OpType.SET)
    ))
    var alterResult = admin.incrementalAlterConfigs(alterConfigs)

    assertEquals(Set(topicResource1, topicResource2).asJava, alterResult.values.keySet)
    alterResult.all.get

    // Verify that topics were updated correctly
    test.ensureConsistentKRaftMetadata()
    // Intentionally include duplicate resources to test if describeConfigs can handle them correctly.
    var describeResult = admin.describeConfigs(Seq(topicResource1, topicResource2, topicResource2).asJava)
    var configs = describeResult.all.get

    assertEquals(2, configs.size)

    assertEquals("1000", configs.get(topicResource1).get(TopicConfig.FLUSH_MS_CONFIG).value)
    assertEquals(maxMessageBytes, configs.get(topicResource1).get(TopicConfig.MAX_MESSAGE_BYTES_CONFIG).value)
    assertEquals(retentionMs, configs.get(topicResource1).get(TopicConfig.RETENTION_MS_CONFIG).value)

    assertEquals("0.9", configs.get(topicResource2).get(TopicConfig.MIN_CLEANABLE_DIRTY_RATIO_CONFIG).value)
    assertEquals("lz4", configs.get(topicResource2).get(TopicConfig.COMPRESSION_TYPE_CONFIG).value)

    // Alter topics with validateOnly=true
    alterConfigs.put(topicResource1, util.Arrays.asList(new AlterConfigOp(new ConfigEntry(TopicConfig.MAX_MESSAGE_BYTES_CONFIG, "10"), OpType.SET)))
    alterConfigs.put(topicResource2, util.Arrays.asList(new AlterConfigOp(new ConfigEntry(TopicConfig.MIN_CLEANABLE_DIRTY_RATIO_CONFIG, "0.3"), OpType.SET)))
    alterResult = admin.incrementalAlterConfigs(alterConfigs, new AlterConfigsOptions().validateOnly(true))

    assertEquals(Set(topicResource1, topicResource2).asJava, alterResult.values.keySet)
    alterResult.all.get

    // Verify that topics were not updated due to validateOnly = true
    test.ensureConsistentKRaftMetadata()
    describeResult = admin.describeConfigs(Seq(topicResource1, topicResource2).asJava)
    configs = describeResult.all.get

    assertEquals(2, configs.size)

    assertEquals(maxMessageBytes, configs.get(topicResource1).get(TopicConfig.MAX_MESSAGE_BYTES_CONFIG).value)
    assertEquals("0.9", configs.get(topicResource2).get(TopicConfig.MIN_CLEANABLE_DIRTY_RATIO_CONFIG).value)
  }

  def checkInvalidAlterConfigs(
                                test: KafkaServerTestHarness,
                                admin: Admin
                              ): Unit = {
    // Create topics
    val topic1 = "invalid-alter-configs-topic-1"
    val topicResource1 = new ConfigResource(ConfigResource.Type.TOPIC, topic1)
    createTopicWithAdmin(admin, topic1, test.brokers, test.controllerServers, numPartitions = 1, replicationFactor = 1)

    val topic2 = "invalid-alter-configs-topic-2"
    val topicResource2 = new ConfigResource(ConfigResource.Type.TOPIC, topic2)
    createTopicWithAdmin(admin, topic2, test.brokers, test.controllerServers, numPartitions = 1, replicationFactor = 1)

    val brokerResource = new ConfigResource(ConfigResource.Type.BROKER, test.brokers.head.config.brokerId.toString)

    // Alter configs: first and third are invalid, second is valid
    val alterConfigs = new util.HashMap[ConfigResource, util.Collection[AlterConfigOp]]()
    alterConfigs.put(topicResource1, util.Arrays.asList(
      new AlterConfigOp(new ConfigEntry(TopicConfig.MIN_CLEANABLE_DIRTY_RATIO_CONFIG, "1.1"), OpType.SET),
      new AlterConfigOp(new ConfigEntry(TopicConfig.COMPRESSION_TYPE_CONFIG, "lz4"), OpType.SET)
    ))
    alterConfigs.put(topicResource2, util.Arrays.asList(new AlterConfigOp(new ConfigEntry(TopicConfig.COMPRESSION_TYPE_CONFIG, "snappy"), OpType.SET)))
    alterConfigs.put(brokerResource, util.Arrays.asList(new AlterConfigOp(new ConfigEntry(SocketServerConfigs.ADVERTISED_LISTENERS_CONFIG, "EXTERNAL://localhost:0,INTERNAL://localhost:0"), OpType.SET)))
    var alterResult = admin.incrementalAlterConfigs(alterConfigs)

    assertEquals(Set(topicResource1, topicResource2, brokerResource).asJava, alterResult.values.keySet)
    assertFutureThrows(alterResult.values.get(topicResource1), classOf[InvalidConfigurationException])
    alterResult.values.get(topicResource2).get
    assertFutureThrows(alterResult.values.get(brokerResource), classOf[InvalidRequestException])

    // Verify that first and third resources were not updated and second was updated
    test.ensureConsistentKRaftMetadata()
    var describeResult = admin.describeConfigs(Seq(topicResource1, topicResource2, brokerResource).asJava)
    var configs = describeResult.all.get
    assertEquals(3, configs.size)

    assertEquals(LogConfig.DEFAULT_MIN_CLEANABLE_DIRTY_RATIO.toString,
      configs.get(topicResource1).get(TopicConfig.MIN_CLEANABLE_DIRTY_RATIO_CONFIG).value)
    assertEquals(LogConfig.DEFAULT_COMPRESSION_TYPE,
      configs.get(topicResource1).get(TopicConfig.COMPRESSION_TYPE_CONFIG).value)

    assertEquals("snappy", configs.get(topicResource2).get(TopicConfig.COMPRESSION_TYPE_CONFIG).value)

    assertEquals(LogConfig.DEFAULT_COMPRESSION_TYPE, configs.get(brokerResource).get(ServerConfigs.COMPRESSION_TYPE_CONFIG).value)

    // Alter configs with validateOnly = true: first and third are invalid, second is valid
    alterConfigs.put(topicResource1, util.Arrays.asList(
      new AlterConfigOp(new ConfigEntry(TopicConfig.MIN_CLEANABLE_DIRTY_RATIO_CONFIG, "1.1"), OpType.SET),
      new AlterConfigOp(new ConfigEntry(TopicConfig.COMPRESSION_TYPE_CONFIG, "lz4"), OpType.SET)
    ))
    alterConfigs.put(topicResource2, util.Arrays.asList(new AlterConfigOp(new ConfigEntry(TopicConfig.COMPRESSION_TYPE_CONFIG, "gzip"), OpType.SET)))
    alterConfigs.put(brokerResource, util.Arrays.asList(new AlterConfigOp(new ConfigEntry(SocketServerConfigs.ADVERTISED_LISTENERS_CONFIG, "EXTERNAL://localhost:0,INTERNAL://localhost:0"), OpType.SET)))
    alterResult = admin.incrementalAlterConfigs(alterConfigs, new AlterConfigsOptions().validateOnly(true))

    assertEquals(Set(topicResource1, topicResource2, brokerResource).asJava, alterResult.values.keySet)
    assertFutureThrows(alterResult.values.get(topicResource1), classOf[InvalidConfigurationException])
    alterResult.values.get(topicResource2).get
    assertFutureThrows(alterResult.values.get(brokerResource), classOf[InvalidRequestException])

    // Verify that no resources are updated since validate_only = true
    test.ensureConsistentKRaftMetadata()
    describeResult = admin.describeConfigs(Seq(topicResource1, topicResource2, brokerResource).asJava)
    configs = describeResult.all.get
    assertEquals(3, configs.size)

    assertEquals(LogConfig.DEFAULT_MIN_CLEANABLE_DIRTY_RATIO.toString,
      configs.get(topicResource1).get(TopicConfig.MIN_CLEANABLE_DIRTY_RATIO_CONFIG).value)
    assertEquals(LogConfig.DEFAULT_COMPRESSION_TYPE,
      configs.get(topicResource1).get(TopicConfig.COMPRESSION_TYPE_CONFIG).value)

    assertEquals("snappy", configs.get(topicResource2).get(TopicConfig.COMPRESSION_TYPE_CONFIG).value)

    assertEquals(LogConfig.DEFAULT_COMPRESSION_TYPE, configs.get(brokerResource).get(ServerConfigs.COMPRESSION_TYPE_CONFIG).value)
  }
}<|MERGE_RESOLUTION|>--- conflicted
+++ resolved
@@ -6,7 +6,7 @@
  * (the "License"); you may not use this file except in compliance with
  * the License.  You may obtain a copy of the License at
  *
- * http://www.apache.org/licenses/LICENSE-2.0
+ *    http://www.apache.org/licenses/LICENSE-2.0
  *
  * Unless required by applicable law or agreed to in writing, software
  * distributed under the License is distributed on an "AS IS" BASIS,
@@ -16,8 +16,6 @@
  */
 package kafka.api
 
-<<<<<<< HEAD
-=======
 import java.io.File
 import java.net.InetAddress
 import java.nio.ByteBuffer
@@ -29,7 +27,6 @@
 import java.util.concurrent.{CountDownLatch, ExecutionException, TimeUnit}
 import java.util.{Collections, Optional, Properties}
 import java.{time, util}
->>>>>>> 9494bebe
 import kafka.integration.KafkaServerTestHarness
 import kafka.server.KafkaConfig
 import kafka.utils.TestUtils._
@@ -38,17 +35,10 @@
 import org.apache.kafka.clients.admin.AlterConfigOp.OpType
 import org.apache.kafka.clients.admin.ConfigEntry.ConfigSource
 import org.apache.kafka.clients.admin._
-<<<<<<< HEAD
-import org.apache.kafka.clients.consumer.{Consumer, ConsumerConfig}
-import org.apache.kafka.clients.producer.{KafkaProducer, ProducerRecord}
-import org.apache.kafka.common.acl._
-import org.apache.kafka.common.config.{ConfigResource, LogLevelConfig, TopicConfig}
-=======
 import org.apache.kafka.clients.consumer.{CommitFailedException, Consumer, ConsumerConfig, GroupProtocol, KafkaConsumer, OffsetAndMetadata, ShareConsumer}
 import org.apache.kafka.clients.producer.{KafkaProducer, ProducerConfig, ProducerRecord}
 import org.apache.kafka.common.acl.{AccessControlEntry, AclBinding, AclBindingFilter, AclOperation, AclPermissionType}
 import org.apache.kafka.common.config.{ConfigResource, LogLevelConfig, SslConfigs, TopicConfig}
->>>>>>> 9494bebe
 import org.apache.kafka.common.errors._
 import org.apache.kafka.common.internals.Topic
 import org.apache.kafka.common.KafkaException
@@ -58,11 +48,7 @@
 import org.apache.kafka.common.resource.{PatternType, ResourcePattern, ResourceType}
 import org.apache.kafka.common.serialization.{ByteArrayDeserializer, ByteArraySerializer}
 import org.apache.kafka.common.utils.{Time, Utils}
-<<<<<<< HEAD
-import org.apache.kafka.common._
-=======
 import org.apache.kafka.common.{ConsumerGroupState, ElectionType, GroupState, GroupType, IsolationLevel, TopicCollection, TopicPartition, TopicPartitionInfo, TopicPartitionReplica, Uuid}
->>>>>>> 9494bebe
 import org.apache.kafka.controller.ControllerRequestContextUtil.ANONYMOUS_CONTEXT
 import org.apache.kafka.coordinator.group.{GroupConfig, GroupCoordinatorConfig}
 import org.apache.kafka.network.SocketServerConfigs
@@ -77,22 +63,8 @@
 import org.junit.jupiter.params.provider.{MethodSource, ValueSource}
 import org.slf4j.LoggerFactory
 
-import java.io.File
-import java.lang.{Long => JLong}
-import java.net.InetAddress
-import java.time.{Duration => JDuration}
 import java.util.AbstractMap.SimpleImmutableEntry
-<<<<<<< HEAD
-import java.util.Arrays.asList
-import java.util.concurrent.atomic.{AtomicBoolean, AtomicInteger}
-import java.util.concurrent.{CountDownLatch, ExecutionException, TimeUnit}
-import java.util.{Collections, Optional, Properties}
-import java.{time, util}
-import scala.annotation.nowarn
-import scala.compat.java8.OptionConverters._
-=======
 import scala.collection.Seq
->>>>>>> 9494bebe
 import scala.concurrent.duration.Duration
 import scala.concurrent.{Await, Future}
 import scala.jdk.CollectionConverters._
@@ -756,17 +728,10 @@
   }
 
   /**
-<<<<<<< HEAD
-   * describe should not auto create topics
-   */
-  @ParameterizedTest(name = TestInfoUtils.TestWithParameterizedQuorumName)
-  @ValueSource(strings = Array("zk", "kraft"))
-=======
     * describe should not auto create topics
     */
   @ParameterizedTest
   @ValueSource(strings = Array("kraft"))
->>>>>>> 9494bebe
   def testDescribeNonExistingTopic(quorum: String): Unit = {
     client = createAdminClient
 
@@ -1440,7 +1405,7 @@
       } catch {
         case e: ExecutionException if e.getCause.isInstanceOf[LeaderNotAvailableException] ||
           e.getCause.isInstanceOf[NotLeaderOrFollowerException] => false
-      }
+        }
     }, s"Expected low watermark of the partition to be 5 but got ${lowWatermark.getOrElse("no response within the timeout")}")
   }
 
@@ -1473,7 +1438,7 @@
 
     def waitForFollowerLog(expectedStartOffset: Long, expectedEndOffset: Long): Unit = {
       TestUtils.waitUntilTrue(() => brokers(followerIndex).replicaManager.localLog(topicPartition).isDefined,
-        "Expected follower to create replica for partition")
+                              "Expected follower to create replica for partition")
 
       // wait until the follower discovers that log start offset moved beyond its HW
       TestUtils.waitUntilTrue(() => {
@@ -1498,7 +1463,7 @@
     // start the stopped broker to verify that it will be able to fetch from new log start offset
     restartDeadBrokers()
 
-    waitForFollowerLog(expectedStartOffset = 3L, expectedEndOffset = 100L)
+    waitForFollowerLog(expectedStartOffset=3L, expectedEndOffset=100L)
 
     // after the new replica caught up, all replicas should have same log start offset
     for (i <- 0 until brokerCount)
@@ -1511,7 +1476,7 @@
     result1.all().get()
     restartDeadBrokers()
     TestUtils.waitForBrokersInIsr(client, topicPartition, Set(followerIndex))
-    waitForFollowerLog(expectedStartOffset = 117L, expectedEndOffset = 200L)
+    waitForFollowerLog(expectedStartOffset=117L, expectedEndOffset=200L)
   }
 
   @ParameterizedTest
@@ -1731,7 +1696,7 @@
   private def sendRecords(producer: KafkaProducer[Array[Byte], Array[Byte]],
                           numRecords: Int,
                           topicPartition: TopicPartition): Unit = {
-    val futures = (0 until numRecords).map(i => {
+    val futures = (0 until numRecords).map( i => {
       val record = new ProducerRecord(topicPartition.topic, topicPartition.partition, s"$i".getBytes, s"$i".getBytes)
       debug(s"Sending this record: $record")
       producer.send(record)
@@ -1766,19 +1731,11 @@
   }
 
   /**
-<<<<<<< HEAD
-   * Test closing the AdminClient with a generous timeout.  Calls in progress should be completed,
-   * since they can be done within the timeout.  New calls should receive timeouts.
-   */
-  @ParameterizedTest(name = TestInfoUtils.TestWithParameterizedQuorumName)
-  @ValueSource(strings = Array("zk", "kraft"))
-=======
     * Test closing the AdminClient with a generous timeout.  Calls in progress should be completed,
     * since they can be done within the timeout.  New calls should receive exceptions.
     */
   @ParameterizedTest
   @ValueSource(strings = Array("kraft"))
->>>>>>> 9494bebe
   def testDelayedClose(quorum: String): Unit = {
     client = createAdminClient
     val topics = Seq("mytopic", "mytopic2")
@@ -1792,19 +1749,11 @@
   }
 
   /**
-<<<<<<< HEAD
-   * Test closing the AdminClient with a timeout of 0, when there are calls with extremely long
-   * timeouts in progress.  The calls should be aborted after the hard shutdown timeout elapses.
-   */
-  @ParameterizedTest(name = TestInfoUtils.TestWithParameterizedQuorumName)
-  @ValueSource(strings = Array("zk", "kraft"))
-=======
     * Test closing the AdminClient with a timeout of 0, when there are calls with extremely long
     * timeouts in progress.  The calls should be aborted after the hard shutdown timeout elapses.
     */
   @ParameterizedTest
   @ValueSource(strings = Array("kraft"))
->>>>>>> 9494bebe
   def testForceClose(quorum: String): Unit = {
     val config = createConfig
     config.put(AdminClientConfig.BOOTSTRAP_SERVERS_CONFIG, s"localhost:${TestUtils.IncorrectBrokerPort}")
@@ -1818,19 +1767,11 @@
   }
 
   /**
-<<<<<<< HEAD
-   * Check that a call with a timeout does not complete before the minimum timeout has elapsed,
-   * even when the default request timeout is shorter.
-   */
-  @ParameterizedTest(name = TestInfoUtils.TestWithParameterizedQuorumName)
-  @ValueSource(strings = Array("zk", "kraft"))
-=======
     * Check that a call with a timeout does not complete before the minimum timeout has elapsed,
     * even when the default request timeout is shorter.
     */
   @ParameterizedTest
   @ValueSource(strings = Array("kraft"))
->>>>>>> 9494bebe
   def testMinimumRequestTimeouts(quorum: String): Unit = {
     val config = createConfig
     config.put(AdminClientConfig.BOOTSTRAP_SERVERS_CONFIG, s"localhost:${TestUtils.IncorrectBrokerPort}")
@@ -1845,25 +1786,6 @@
   }
 
   /**
-<<<<<<< HEAD
-   * Test injecting timeouts for calls that are in flight.
-   */
-  @ParameterizedTest(name = TestInfoUtils.TestWithParameterizedQuorumName)
-  @ValueSource(strings = Array("zk", "kraft"))
-  def testCallInFlightTimeouts(quorum: String): Unit = {
-    val config = createConfig
-    config.put(AdminClientConfig.DEFAULT_API_TIMEOUT_MS_CONFIG, "100000000")
-    config.put(AdminClientConfig.RETRIES_CONFIG, "0")
-    val factory = new KafkaAdminClientTest.FailureInjectingTimeoutProcessorFactory()
-    client = KafkaAdminClientTest.createInternal(new AdminClientConfig(config), factory)
-    val future = client.createTopics(Seq("mytopic", "mytopic2").map(new NewTopic(_, 1, 1.toShort)).asJava,
-      new CreateTopicsOptions().validateOnly(true)).all()
-    assertFutureExceptionTypeEquals(future, classOf[TimeoutException])
-    val future2 = client.createTopics(Seq("mytopic3", "mytopic4").map(new NewTopic(_, 1, 1.toShort)).asJava,
-      new CreateTopicsOptions().validateOnly(true)).all()
-    future2.get
-    assertEquals(1, factory.failuresInjected)
-=======
     * Test injecting timeouts for calls that are in flight.
     */
   @ParameterizedTest
@@ -2247,7 +2169,6 @@
       Utils.closeQuietly(consumerConsumer, "consumerConsumer")
       Utils.closeQuietly(client, "adminClient")
     }
->>>>>>> 9494bebe
   }
 
   /**
@@ -2305,14 +2226,14 @@
 
       // contains two static members and one dynamic member
       val groupInstanceSet = Set(testInstanceId1, testInstanceId2, EMPTY_GROUP_INSTANCE_ID)
-      val consumerSet = groupInstanceSet.map { groupInstanceId => createConsumer(configOverrides = createProperties(groupInstanceId)) }
+      val consumerSet = groupInstanceSet.map { groupInstanceId => createConsumer(configOverrides = createProperties(groupInstanceId))}
       val topicSet = Set(testTopicName, testTopicName1, testTopicName2)
 
       val latch = new CountDownLatch(consumerSet.size)
       try {
-        def createConsumerThread[K, V](consumer: Consumer[K, V], topic: String): Thread = {
+        def createConsumerThread[K,V](consumer: Consumer[K,V], topic: String): Thread = {
           new Thread {
-            override def run: Unit = {
+            override def run : Unit = {
               consumer.subscribe(Collections.singleton(topic))
               try {
                 while (true) {
@@ -2343,12 +2264,8 @@
           TestUtils.waitUntilTrue(() => {
             val matching = client.listConsumerGroups.all.get.asScala.filter(group =>
               group.groupId == testGroupId &&
-<<<<<<< HEAD
-                group.state.get == ConsumerGroupState.STABLE)
-=======
                 group.state.get == ConsumerGroupState.STABLE &&
                 group.groupState.get == GroupState.STABLE)
->>>>>>> 9494bebe
             matching.size == 1
           }, s"Expected to be able to list $testGroupId")
 
@@ -2385,9 +2302,6 @@
             val options = new ListConsumerGroupsOptions().inStates(Set(ConsumerGroupState.STABLE).asJava)
             val matching = client.listConsumerGroups(options).all.get.asScala.filter(group =>
               group.groupId == testGroupId &&
-<<<<<<< HEAD
-                group.state.get == ConsumerGroupState.STABLE)
-=======
                 group.state.get == ConsumerGroupState.STABLE &&
                 group.groupState.get == GroupState.STABLE)
             matching.size == 1
@@ -2399,7 +2313,6 @@
               group.groupId == testGroupId &&
                 group.state.get == ConsumerGroupState.STABLE &&
                 group.groupState.get == GroupState.STABLE)
->>>>>>> 9494bebe
             matching.size == 1
           }, s"Expected to be able to list $testGroupId in state Stable")
 
@@ -2407,8 +2320,6 @@
             val options = new ListConsumerGroupsOptions().inStates(Set(ConsumerGroupState.EMPTY).asJava)
             val matching = client.listConsumerGroups(options).all.get.asScala.filter(
               _.groupId == testGroupId)
-<<<<<<< HEAD
-=======
             matching.isEmpty
           }, s"Expected to find zero groups")
 
@@ -2416,7 +2327,6 @@
             val options = new ListConsumerGroupsOptions().inGroupStates(Set(GroupState.EMPTY).asJava)
             val matching = client.listConsumerGroups(options).all.get.asScala.filter(
               _.groupId == testGroupId)
->>>>>>> 9494bebe
             matching.isEmpty
           }, s"Expected to find zero groups")
 
@@ -2527,11 +2437,7 @@
 
           // The group should contain no members now.
           testGroupDescription = client.describeConsumerGroups(Seq(testGroupId).asJava,
-<<<<<<< HEAD
-            new DescribeConsumerGroupsOptions().includeAuthorizedOperations(true))
-=======
               new DescribeConsumerGroupsOptions().includeAuthorizedOperations(true))
->>>>>>> 9494bebe
             .describedGroups().get(testGroupId).get()
           assertTrue(testGroupDescription.members().isEmpty)
 
@@ -2541,8 +2447,6 @@
 
           assertTrue(deleteResult.deletedGroups().containsKey(testGroupId))
           assertNull(deleteResult.deletedGroups().get(testGroupId).get())
-<<<<<<< HEAD
-=======
 
           // Test alterConsumerGroupOffsets
           val alterConsumerGroupOffsetsResult = client.alterConsumerGroupOffsets(testGroupId,
@@ -2555,7 +2459,6 @@
             val parts = client.listConsumerGroupOffsets(testGroupId).partitionsToOffsetAndMetadata().get()
             parts.containsKey(testTopicPart0) && (parts.get(testTopicPart0).offset() == 0)
           }, s"Expected the offset for partition 0 to eventually become 0.")
->>>>>>> 9494bebe
         } finally {
           consumerThreads.foreach {
             case consumerThread =>
@@ -3001,9 +2904,9 @@
     TestUtils.assertLeader(client, partition2, 1)
 
     def assertUnknownTopicOrPartition(
-                                       topicPartition: TopicPartition,
-                                       result: ElectLeadersResult
-                                     ): Unit = {
+      topicPartition: TopicPartition,
+      result: ElectLeadersResult
+    ): Unit = {
       val exception = result.partitions.get.get(topicPartition).get
       assertEquals(classOf[UnknownTopicOrPartitionException], exception.getClass)
       assertEquals(s"No such topic as ${topicPartition.topic()}", exception.getMessage)
@@ -3040,9 +2943,9 @@
     TestUtils.waitForBrokersOutOfIsr(client, Set(partition1, partition2), Set(1))
 
     def assertPreferredLeaderNotAvailable(
-                                           topicPartition: TopicPartition,
-                                           result: ElectLeadersResult
-                                         ): Unit = {
+      topicPartition: TopicPartition,
+      result: ElectLeadersResult
+    ): Unit = {
       val exception = result.partitions.get.get(topicPartition).get
       assertEquals(classOf[PreferredLeaderNotAvailableException], exception.getClass)
       assertTrue(exception.getMessage.contains(
@@ -3415,13 +3318,8 @@
 
     assertEquals("delete", configs.get(topic1Resource).get(TopicConfig.CLEANUP_POLICY_CONFIG).value)
     assertEquals("1000", configs.get(topic1Resource).get(TopicConfig.FLUSH_MS_CONFIG).value) // verify previous change is still intact
-<<<<<<< HEAD
-    assertEquals("", configs.get(topic1Resource).get(LogConfig.LEADER_REPLICATION_THROTTLED_REPLICAS_CONFIG).value)
-    assertEquals("", configs.get(topic2Resource).get(TopicConfig.CLEANUP_POLICY_CONFIG).value)
-=======
     assertEquals("", configs.get(topic1Resource).get(QuotaConfig.LEADER_REPLICATION_THROTTLED_REPLICAS_CONFIG).value)
     assertEquals("", configs.get(topic2Resource).get(TopicConfig.CLEANUP_POLICY_CONFIG).value )
->>>>>>> 9494bebe
 
     // Alter topics with validateOnly=true
     topic1AlterConfigs = Seq(
@@ -3499,29 +3397,17 @@
     client = createAdminClient
     val broker0Resource = new ConfigResource(ConfigResource.Type.BROKER, "0")
     client.incrementalAlterConfigs(Map(broker0Resource ->
-<<<<<<< HEAD
-      Seq(new AlterConfigOp(new ConfigEntry(DynamicConfig.Broker.LeaderReplicationThrottledRateProp, "123"),
-        AlterConfigOp.OpType.SET),
-        new AlterConfigOp(new ConfigEntry(DynamicConfig.Broker.FollowerReplicationThrottledRateProp, "456"),
-=======
       Seq(new AlterConfigOp(new ConfigEntry(QuotaConfig.LEADER_REPLICATION_THROTTLED_RATE_CONFIG, "123"),
           AlterConfigOp.OpType.SET),
         new AlterConfigOp(new ConfigEntry(QuotaConfig.FOLLOWER_REPLICATION_THROTTLED_RATE_CONFIG, "456"),
->>>>>>> 9494bebe
           AlterConfigOp.OpType.SET)
       ).asJavaCollection).asJava).all().get()
     TestUtils.waitUntilTrue(() => {
       val broker0Configs = client.describeConfigs(Seq(broker0Resource).asJava).
         all().get().get(broker0Resource).entries().asScala.map(entry => (entry.name, entry.value)).toMap
-<<<<<<< HEAD
-      ("123".equals(broker0Configs.getOrElse(DynamicConfig.Broker.LeaderReplicationThrottledRateProp, "")) &&
-        "456".equals(broker0Configs.getOrElse(DynamicConfig.Broker.FollowerReplicationThrottledRateProp, "")))
-    }, "Expected to see the broker properties we just set", pause = 25)
-=======
       ("123".equals(broker0Configs.getOrElse(QuotaConfig.LEADER_REPLICATION_THROTTLED_RATE_CONFIG, "")) &&
         "456".equals(broker0Configs.getOrElse(QuotaConfig.FOLLOWER_REPLICATION_THROTTLED_RATE_CONFIG, "")))
     }, "Expected to see the broker properties we just set", pause=25)
->>>>>>> 9494bebe
     client.incrementalAlterConfigs(Map(broker0Resource ->
       Seq(new AlterConfigOp(new ConfigEntry(QuotaConfig.LEADER_REPLICATION_THROTTLED_RATE_CONFIG, ""),
         AlterConfigOp.OpType.DELETE),
@@ -3533,17 +3419,10 @@
     TestUtils.waitUntilTrue(() => {
       val broker0Configs = client.describeConfigs(Seq(broker0Resource).asJava).
         all().get().get(broker0Resource).entries().asScala.map(entry => (entry.name, entry.value)).toMap
-<<<<<<< HEAD
-      ("".equals(broker0Configs.getOrElse(DynamicConfig.Broker.LeaderReplicationThrottledRateProp, "")) &&
-        "654".equals(broker0Configs.getOrElse(DynamicConfig.Broker.FollowerReplicationThrottledRateProp, "")) &&
-        "987".equals(broker0Configs.getOrElse(DynamicConfig.Broker.ReplicaAlterLogDirsIoMaxBytesPerSecondProp, "")))
-    }, "Expected to see the broker properties we just modified", pause = 25)
-=======
       ("".equals(broker0Configs.getOrElse(QuotaConfig.LEADER_REPLICATION_THROTTLED_RATE_CONFIG, "")) &&
         "654".equals(broker0Configs.getOrElse(QuotaConfig.FOLLOWER_REPLICATION_THROTTLED_RATE_CONFIG, "")) &&
         "987".equals(broker0Configs.getOrElse(QuotaConfig.REPLICA_ALTER_LOG_DIRS_IO_MAX_BYTES_PER_SECOND_CONFIG, "")))
     }, "Expected to see the broker properties we just modified", pause=25)
->>>>>>> 9494bebe
   }
 
   @ParameterizedTest
@@ -3562,17 +3441,10 @@
     TestUtils.waitUntilTrue(() => {
       val broker0Configs = client.describeConfigs(Seq(broker0Resource).asJava).
         all().get().get(broker0Resource).entries().asScala.map(entry => (entry.name, entry.value)).toMap
-<<<<<<< HEAD
-      ("123".equals(broker0Configs.getOrElse(DynamicConfig.Broker.LeaderReplicationThrottledRateProp, "")) &&
-        "456".equals(broker0Configs.getOrElse(DynamicConfig.Broker.FollowerReplicationThrottledRateProp, "")) &&
-        "789".equals(broker0Configs.getOrElse(DynamicConfig.Broker.ReplicaAlterLogDirsIoMaxBytesPerSecondProp, "")))
-    }, "Expected to see the broker properties we just set", pause = 25)
-=======
       ("123".equals(broker0Configs.getOrElse(QuotaConfig.LEADER_REPLICATION_THROTTLED_RATE_CONFIG, "")) &&
         "456".equals(broker0Configs.getOrElse(QuotaConfig.FOLLOWER_REPLICATION_THROTTLED_RATE_CONFIG, "")) &&
         "789".equals(broker0Configs.getOrElse(QuotaConfig.REPLICA_ALTER_LOG_DIRS_IO_MAX_BYTES_PER_SECOND_CONFIG, "")))
     }, "Expected to see the broker properties we just set", pause=25)
->>>>>>> 9494bebe
     client.incrementalAlterConfigs(Map(broker0Resource ->
       Seq(new AlterConfigOp(new ConfigEntry(QuotaConfig.LEADER_REPLICATION_THROTTLED_RATE_CONFIG, ""),
         AlterConfigOp.OpType.DELETE),
@@ -3584,17 +3456,10 @@
     TestUtils.waitUntilTrue(() => {
       val broker0Configs = client.describeConfigs(Seq(broker0Resource).asJava).
         all().get().get(broker0Resource).entries().asScala.map(entry => (entry.name, entry.value)).toMap
-<<<<<<< HEAD
-      ("".equals(broker0Configs.getOrElse(DynamicConfig.Broker.LeaderReplicationThrottledRateProp, "")) &&
-        "".equals(broker0Configs.getOrElse(DynamicConfig.Broker.FollowerReplicationThrottledRateProp, "")) &&
-        "".equals(broker0Configs.getOrElse(DynamicConfig.Broker.ReplicaAlterLogDirsIoMaxBytesPerSecondProp, "")))
-    }, "Expected to see the broker properties we just removed to be deleted", pause = 25)
-=======
       ("".equals(broker0Configs.getOrElse(QuotaConfig.LEADER_REPLICATION_THROTTLED_RATE_CONFIG, "")) &&
         "".equals(broker0Configs.getOrElse(QuotaConfig.FOLLOWER_REPLICATION_THROTTLED_RATE_CONFIG, "")) &&
         "".equals(broker0Configs.getOrElse(QuotaConfig.REPLICA_ALTER_LOG_DIRS_IO_MAX_BYTES_PER_SECOND_CONFIG, "")))
     }, "Expected to see the broker properties we just removed to be deleted", pause=25)
->>>>>>> 9494bebe
   }
 
   @ParameterizedTest
@@ -3728,7 +3593,7 @@
     val longTopicName = String.join("", Collections.nCopies(249, "x"))
     val invalidTopicName = String.join("", Collections.nCopies(250, "x"))
     val newTopics2 = Seq(new NewTopic(invalidTopicName, 3, 3.toShort),
-      new NewTopic(longTopicName, 3, 3.toShort))
+                         new NewTopic(longTopicName, 3, 3.toShort))
     val results = client.createTopics(newTopics2.asJava).values()
     assertTrue(results.containsKey(longTopicName))
     results.get(longTopicName).get()
@@ -3857,17 +3722,6 @@
   }
 
   /**
-<<<<<<< HEAD
-   * 1. Assume ROOT logger == TRACE
-   * 2. Change kafka.controller.KafkaController logger to INFO
-   * 3. Unset kafka.controller.KafkaController via AlterConfigOp.OpType.DELETE (resets it to the root logger - TRACE)
-   * 4. Change ROOT logger to ERROR
-   * 5. Ensure the kafka.controller.KafkaController logger's level is ERROR (the current root logger level)
-   */
-  @ParameterizedTest(name = TestInfoUtils.TestWithParameterizedQuorumName)
-  @ValueSource(strings = Array("zk", "kraft"))
-  @Disabled // To be re-enabled once KAFKA-8779 is resolved
-=======
     * 1. Assume kafka logger == TRACE
     * 2. Change kafka.server.ControllerServer logger to INFO
     * 3. Unset kafka.server.ControllerServer via AlterConfigOp.OpType.DELETE (resets it to the kafka logger - TRACE)
@@ -3876,7 +3730,6 @@
     */
   @ParameterizedTest
   @ValueSource(strings = Array("kraft"))
->>>>>>> 9494bebe
   def testIncrementalAlterConfigsForLog4jLogLevelsCanResetLoggerToCurrentRoot(quorum: String): Unit = {
     client = createAdminClient
     val ancestorLogger = "kafka"
@@ -3956,7 +3809,6 @@
     client = createAdminClient
     val validLoggerName = "kafka.server.KafkaRequestHandler"
     val expectedValidLoggerLogLevel = describeBrokerLoggers().get(validLoggerName)
-
     def assertLogLevelDidNotChange(): Unit = {
       assertEquals(expectedValidLoggerLogLevel, describeBrokerLoggers().get(validLoggerName))
     }
@@ -3990,25 +3842,6 @@
     assertLogLevelDidNotChange()
   }
 
-<<<<<<< HEAD
-  /**
-   * The AlterConfigs API is deprecated and should not support altering log levels
-   */
-  @nowarn("cat=deprecation")
-  @ParameterizedTest(name = TestInfoUtils.TestWithParameterizedQuorumName)
-  @ValueSource(strings = Array("kraft")) // Zk to be re-enabled once KAFKA-8779 is resolved
-  def testAlterConfigsForLog4jLogLevelsDoesNotWork(quorum: String): Unit = {
-    client = Admin.create(createConfig)
-
-    val alterLogLevelsEntries = Seq(
-      new ConfigEntry("kafka.controller.KafkaController", LogLevelConfig.INFO_LOG_LEVEL)
-    ).asJavaCollection
-    val alterResult = client.alterConfigs(Map(brokerLoggerConfigResource -> new Config(alterLogLevelsEntries)).asJava)
-    assertTrue(assertThrows(classOf[ExecutionException], () => alterResult.values.get(brokerLoggerConfigResource).get).getCause.isInstanceOf[InvalidRequestException])
-  }
-
-=======
->>>>>>> 9494bebe
   def alterBrokerLoggers(entries: util.Collection[AlterConfigOp], validateOnly: Boolean = false): Unit = {
     client.incrementalAlterConfigs(Map(brokerLoggerConfigResource -> entries).asJava, new AlterConfigsOptions().validateOnly(validateOnly))
       .values.get(brokerLoggerConfigResource).get()
@@ -4175,20 +4008,12 @@
 object PlaintextAdminIntegrationTest {
 
   def checkValidAlterConfigs(
-<<<<<<< HEAD
-                              admin: Admin,
-                              test: KafkaServerTestHarness,
-                              topicResource1: ConfigResource,
-                              topicResource2: ConfigResource
-                            ): Unit = {
-=======
     admin: Admin,
     test: KafkaServerTestHarness,
     topicResource1: ConfigResource,
     topicResource2: ConfigResource,
     maxMessageBytes: String,
     retentionMs: String): Unit = {
->>>>>>> 9494bebe
     // Alter topics
     val alterConfigs = new util.HashMap[ConfigResource, util.Collection[AlterConfigOp]]()
     alterConfigs.put(topicResource1, util.Arrays.asList(new AlterConfigOp(new ConfigEntry(TopicConfig.FLUSH_MS_CONFIG, "1000"), OpType.SET)))
@@ -4236,9 +4061,9 @@
   }
 
   def checkInvalidAlterConfigs(
-                                test: KafkaServerTestHarness,
-                                admin: Admin
-                              ): Unit = {
+    test: KafkaServerTestHarness,
+    admin: Admin
+  ): Unit = {
     // Create topics
     val topic1 = "invalid-alter-configs-topic-1"
     val topicResource1 = new ConfigResource(ConfigResource.Type.TOPIC, topic1)
