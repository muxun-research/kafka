--- conflicted
+++ resolved
@@ -17,6 +17,10 @@
 
 package kafka.api
 
+import java.time.Duration
+import java.nio.charset.StandardCharsets
+import java.util.{Collections, Properties}
+import java.util.concurrent.TimeUnit
 import kafka.integration.KafkaServerTestHarness
 import kafka.security.JaasTestUtils
 import kafka.server.KafkaConfig
@@ -37,20 +41,10 @@
 import org.junit.jupiter.params.ParameterizedTest
 import org.junit.jupiter.params.provider.MethodSource
 
-<<<<<<< HEAD
-import java.nio.charset.StandardCharsets
-import java.time.Duration
-import java.util.concurrent.TimeUnit
-import java.util.{Collections, Properties}
-import scala.collection.mutable.Buffer
-import scala.concurrent.ExecutionException
-import scala.jdk.CollectionConverters._
-=======
 import scala.collection.mutable
 import scala.concurrent.ExecutionException
 import scala.jdk.CollectionConverters._
 import scala.jdk.javaapi.OptionConverters
->>>>>>> 9494bebe
 
 abstract class BaseProducerSendTest extends KafkaServerTestHarness {
 
@@ -79,21 +73,12 @@
     super.setUp(testInfo)
 
     admin = TestUtils.createAdminClient(brokers, listenerName,
-<<<<<<< HEAD
-      TestUtils.securityConfigs(Mode.CLIENT,
-        securityProtocol,
-        trustStoreFile,
-        "adminClient",
-        TestUtils.SslCertificateCn,
-        clientSaslProperties))
-=======
         JaasTestUtils.securityConfigs(ConnectionMode.CLIENT,
           securityProtocol,
           OptionConverters.toJava(trustStoreFile),
           "adminClient",
           TestUtils.SslCertificateCn,
           OptionConverters.toJava(clientSaslProperties)))
->>>>>>> 9494bebe
 
     consumer = TestUtils.createConsumer(
       bootstrapServers(listenerName = ListenerName.forSecurityProtocol(SecurityProtocol.PLAINTEXT)),
@@ -117,7 +102,7 @@
                                batchSize: Int = 16384,
                                compressionType: String = "none",
                                maxBlockMs: Long = 60 * 1000L,
-                               bufferSize: Long = 1024L * 1024L): KafkaProducer[Array[Byte], Array[Byte]] = {
+                               bufferSize: Long = 1024L * 1024L): KafkaProducer[Array[Byte],Array[Byte]] = {
     val producer = TestUtils.createProducer(
       bootstrapServers(),
       compressionType = compressionType,
@@ -430,16 +415,6 @@
   }
 
   /**
-<<<<<<< HEAD
-   * Checks partitioning behavior before and after partitions are added
-   *
-   * Producer will attempt to send messages to the partition specified in each record, and should
-   * succeed as long as the partition is included in the metadata.
-   */
-  @ParameterizedTest(name = TestInfoUtils.TestWithParameterizedQuorumName)
-  @ValueSource(strings = Array("zk", "kraft"))
-  def testSendBeforeAndAfterPartitionExpansion(quorum: String): Unit = {
-=======
     * Checks partitioning behavior before and after partitions are added
     *
     * Producer will attempt to send messages to the partition specified in each record, and should
@@ -448,7 +423,6 @@
   @ParameterizedTest(name = TestInfoUtils.TestWithParameterizedQuorumAndGroupProtocolNames)
   @MethodSource(Array("getTestQuorumAndGroupProtocolParametersAll"))
   def testSendBeforeAndAfterPartitionExpansion(quorum: String, groupProtocol: String): Unit = {
->>>>>>> 9494bebe
     val producer = createProducer(maxBlockMs = 5 * 1000L)
 
     // create topic
