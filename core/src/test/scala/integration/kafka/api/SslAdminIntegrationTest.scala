--- conflicted
+++ resolved
@@ -12,9 +12,6 @@
  */
 package kafka.api
 
-import java.util
-import java.util.concurrent._
-
 import com.yammer.metrics.core.Gauge
 import kafka.security.authorizer.AclAuthorizer
 import kafka.server.KafkaConfig
@@ -29,14 +26,15 @@
 import org.junit.jupiter.api.Assertions.{assertEquals, assertFalse, assertNotNull, assertTrue}
 import org.junit.jupiter.api.{AfterEach, Test}
 
+import java.util
+import java.util.concurrent._
+import scala.collection.mutable
 import scala.jdk.CollectionConverters._
-import scala.collection.mutable
 
 object SslAdminIntegrationTest {
   @volatile var semaphore: Option[Semaphore] = None
   @volatile var executor: Option[ExecutorService] = None
   @volatile var lastUpdateRequestContext: Option[AuthorizableRequestContext] = None
-
   class TestableAclAuthorizer extends AclAuthorizer {
     override def createAcls(requestContext: AuthorizableRequestContext,
                             aclBindings: util.List[AclBinding]): util.List[_ <: CompletionStage[AclCreateResult]] = {
@@ -84,12 +82,8 @@
   this.serverConfig.setProperty(KafkaConfig.ZkEnableSecureAclsProp, "true")
 
   override protected def securityProtocol = SecurityProtocol.SSL
-<<<<<<< HEAD
-
-  override protected lazy val trustStoreFile = Some(File.createTempFile("truststore", ".jks"))
-=======
+
   override protected lazy val trustStoreFile = Some(TestUtils.tempFile("truststore", ".jks"))
->>>>>>> 15418db6
   private val adminClients = mutable.Buffer.empty[Admin]
 
   override def setUpSasl(): Unit = {
