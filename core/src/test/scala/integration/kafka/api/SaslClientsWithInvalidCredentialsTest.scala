/**
  * Licensed to the Apache Software Foundation (ASF) under one or more contributor license agreements. See the NOTICE
  * file distributed with this work for additional information regarding copyright ownership. The ASF licenses this file
  * to You under the Apache License, Version 2.0 (the "License"); you may not use this file except in compliance with the
  * License. You may obtain a copy of the License at
  *
  * http://www.apache.org/licenses/LICENSE-2.0
  *
  * Unless required by applicable law or agreed to in writing, software distributed under the License is distributed on
  * an "AS IS" BASIS, WITHOUT WARRANTIES OR CONDITIONS OF ANY KIND, either express or implied. See the License for the
  * specific language governing permissions and limitations under the License.
  */
package kafka.api

<<<<<<< HEAD
import kafka.admin.ConsumerGroupCommand.{ConsumerGroupCommandOptions, ConsumerGroupService}
import kafka.server.KafkaConfig
import kafka.utils.{JaasTestUtils, TestUtils}
import kafka.zk.ConfigEntityChangeNotificationZNode
import org.apache.kafka.clients.admin.{Admin, AdminClientConfig}
import org.apache.kafka.clients.consumer.{Consumer, ConsumerConfig}
import org.apache.kafka.clients.producer.{KafkaProducer, ProducerConfig, ProducerRecord}
import org.apache.kafka.common.errors.SaslAuthenticationException
import org.apache.kafka.common.security.auth.SecurityProtocol
import org.apache.kafka.common.{KafkaException, TopicPartition}
import org.junit.jupiter.api.Assertions._
import org.junit.jupiter.api.{AfterEach, BeforeEach, Test, TestInfo}
=======
import kafka.security.JaasTestUtils

import java.time.Duration
import java.util.{Collections, Properties}
import java.util.concurrent.{ExecutionException, TimeUnit}
import scala.jdk.CollectionConverters._
import org.apache.kafka.clients.admin.{Admin, AdminClientConfig}
import org.apache.kafka.clients.consumer.{Consumer, ConsumerConfig}
import org.apache.kafka.clients.producer.{KafkaProducer, ProducerConfig, ProducerRecord}
import org.apache.kafka.common.{KafkaException, TopicPartition}
import org.apache.kafka.common.errors.SaslAuthenticationException
import org.junit.jupiter.api.{AfterEach, BeforeEach, TestInfo}
import org.junit.jupiter.api.Assertions._
import kafka.utils.{TestInfoUtils, TestUtils}
import org.apache.kafka.common.config.SaslConfigs
import org.apache.kafka.common.security.auth.SecurityProtocol
import org.apache.kafka.coordinator.group.GroupCoordinatorConfig
import org.apache.kafka.coordinator.transaction.TransactionLogConfig
import org.apache.kafka.metadata.storage.Formatter
>>>>>>> 9494bebe
import org.junit.jupiter.params.ParameterizedTest
import org.junit.jupiter.params.provider.{MethodSource, ValueSource}

import scala.jdk.javaapi.OptionConverters
import scala.util.Using

<<<<<<< HEAD
import java.time.Duration
import java.util.concurrent.{ExecutionException, TimeUnit}
import java.util.{Collections, Properties}
import scala.jdk.CollectionConverters._

class SaslClientsWithInvalidCredentialsTest extends IntegrationTestHarness with SaslSetup {
=======

class SaslClientsWithInvalidCredentialsTest extends AbstractSaslTest {
>>>>>>> 9494bebe
  private val kafkaClientSaslMechanism = "SCRAM-SHA-256"
  private val kafkaServerSaslMechanisms = List(kafkaClientSaslMechanism)
  override protected val securityProtocol = SecurityProtocol.SASL_PLAINTEXT
  override protected val serverSaslProperties = Some(kafkaServerSaslProperties(kafkaServerSaslMechanisms, kafkaClientSaslMechanism))
  override protected val clientSaslProperties = Some(kafkaClientSaslProperties(kafkaClientSaslMechanism))
  val consumerCount = 1
  val producerCount = 1
  val brokerCount = 1

  this.serverConfig.setProperty(GroupCoordinatorConfig.OFFSETS_TOPIC_REPLICATION_FACTOR_CONFIG, "1")
  this.serverConfig.setProperty(TransactionLogConfig.TRANSACTIONS_TOPIC_REPLICATION_FACTOR_CONFIG, "1")
  this.serverConfig.setProperty(TransactionLogConfig.TRANSACTIONS_TOPIC_MIN_ISR_CONFIG, "1")
  this.consumerConfig.setProperty(ConsumerConfig.AUTO_OFFSET_RESET_CONFIG, "earliest")

  val topic = "topic"
  val numPartitions = 1
  val tp = new TopicPartition(topic, 0)

  override def configureSecurityBeforeServersStart(testInfo: TestInfo): Unit = {
    super.configureSecurityBeforeServersStart(testInfo)
  }

  override def addFormatterSettings(formatter: Formatter): Unit = {
    formatter.setScramArguments(
      List(s"SCRAM-SHA-256=[name=${JaasTestUtils.KAFKA_SCRAM_ADMIN},password=${JaasTestUtils.KAFKA_SCRAM_ADMIN_PASSWORD}]").asJava)
  }

  override def createPrivilegedAdminClient() = {
    createAdminClient(bootstrapServers(), securityProtocol, trustStoreFile, clientSaslProperties,
      kafkaClientSaslMechanism, JaasTestUtils.KAFKA_SCRAM_ADMIN, JaasTestUtils.KAFKA_SCRAM_ADMIN_PASSWORD)
  }

  @BeforeEach
  override def setUp(testInfo: TestInfo): Unit = {
    startSasl(jaasSections(kafkaServerSaslMechanisms, Some(kafkaClientSaslMechanism),
      JaasTestUtils.KAFKA_SERVER_CONTEXT_NAME))
    val superuserLoginContext = jaasAdminLoginModule(kafkaClientSaslMechanism)
    superuserClientConfig.put(SaslConfigs.SASL_JAAS_CONFIG, superuserLoginContext)
    super.setUp(testInfo)
    Using.resource(createPrivilegedAdminClient()) { superuserAdminClient =>
      TestUtils.createTopicWithAdmin(
        superuserAdminClient, topic, brokers, controllerServers, numPartitions
      )
    }
  }

  @AfterEach
  override def tearDown(): Unit = {
    super.tearDown()
    closeSasl()
  }

  @ParameterizedTest(name="{displayName}.quorum=kraft.isIdempotenceEnabled={0}")
  @ValueSource(booleans = Array(true, false))
  def testProducerWithAuthenticationFailure(isIdempotenceEnabled: Boolean): Unit = {
    val prop = new Properties()
    prop.setProperty(ProducerConfig.ENABLE_IDEMPOTENCE_CONFIG, isIdempotenceEnabled.toString)
    val producer = createProducer(configOverrides = prop)

    verifyAuthenticationException(sendOneRecord(producer, maxWaitMs = 10000))
    verifyAuthenticationException(producer.partitionsFor(topic))

    createClientCredential()
    // in idempotence producer, we need to create another producer because the previous one is in FATEL_ERROR state (due to authentication error)
    // If the transaction state in FATAL_ERROR, it'll never transit to other state. check TransactionManager#isTransitionValid for detail
    val producer2 = if (isIdempotenceEnabled)
      createProducer(configOverrides = prop)
    else
      producer
    verifyWithRetry(sendOneRecord(producer2))()
  }

  @ParameterizedTest
  @ValueSource(strings = Array("kraft"))
  def testTransactionalProducerWithAuthenticationFailure(quorum: String): Unit = {
    val txProducer = createTransactionalProducer()
    verifyAuthenticationException(txProducer.initTransactions())

    createClientCredential()
    assertThrows(classOf[KafkaException], () => txProducer.initTransactions())
  }

  @ParameterizedTest(name = TestInfoUtils.TestWithParameterizedQuorumAndGroupProtocolNames)
  @MethodSource(Array("getTestQuorumAndGroupProtocolParametersAll"))
  def testConsumerWithAuthenticationFailure(quorum: String, groupProtocol: String): Unit = {
    val consumer = createConsumer()
    consumer.subscribe(List(topic).asJava)
    verifyConsumerWithAuthenticationFailure(consumer)
  }

  @ParameterizedTest(name = TestInfoUtils.TestWithParameterizedQuorumAndGroupProtocolNames)
  @MethodSource(Array("getTestQuorumAndGroupProtocolParametersAll"))
  def testManualAssignmentConsumerWithAuthenticationFailure(quorum: String, groupProtocol: String): Unit = {
    val consumer = createConsumer()
    consumer.assign(List(tp).asJava)
    verifyConsumerWithAuthenticationFailure(consumer)
  }

  @ParameterizedTest(name = TestInfoUtils.TestWithParameterizedQuorumAndGroupProtocolNames)
  @MethodSource(Array("getTestQuorumAndGroupProtocolParametersAll"))
  def testManualAssignmentConsumerWithAutoCommitDisabledWithAuthenticationFailure(quorum: String, groupProtocol: String): Unit = {
    this.consumerConfig.setProperty(ConsumerConfig.ENABLE_AUTO_COMMIT_CONFIG, false.toString)
    val consumer = createConsumer()
    consumer.assign(List(tp).asJava)
    consumer.seek(tp, 0)
    verifyConsumerWithAuthenticationFailure(consumer)
  }

  private def verifyConsumerWithAuthenticationFailure(consumer: Consumer[Array[Byte], Array[Byte]]): Unit = {
    verifyAuthenticationException(consumer.poll(Duration.ofMillis(1000)))
    verifyAuthenticationException(consumer.partitionsFor(topic))

    createClientCredential()
    val producer = createProducer()
    verifyWithRetry(sendOneRecord(producer))()
    verifyWithRetry(consumer.poll(Duration.ofMillis(1000)))(_.count == 1)
  }

  @ParameterizedTest
  @ValueSource(strings = Array("kraft"))
  def testKafkaAdminClientWithAuthenticationFailure(quorum: String): Unit = {
    val props = JaasTestUtils.adminClientSecurityConfigs(securityProtocol, OptionConverters.toJava(trustStoreFile), OptionConverters.toJava(clientSaslProperties))
    props.put(AdminClientConfig.BOOTSTRAP_SERVERS_CONFIG, bootstrapServers())
    val adminClient = Admin.create(props)

    def describeTopic(): Unit = {
      try {
        val response = adminClient.describeTopics(Collections.singleton(topic)).allTopicNames.get
        assertEquals(1, response.size)
        response.forEach { (_, description) =>
          assertEquals(numPartitions, description.partitions.size)
        }
      } catch {
        case e: ExecutionException => throw e.getCause
      }
    }

    try {
      verifyAuthenticationException(describeTopic())

      createClientCredential()
      verifyWithRetry(describeTopic())()
    } finally {
      adminClient.close()
    }
  }

<<<<<<< HEAD
  @Test
  def testConsumerGroupServiceWithAuthenticationFailure(): Unit = {
    val consumerGroupService: ConsumerGroupService = prepareConsumerGroupService

    val consumer = createConsumer()
    try {
      consumer.subscribe(List(topic).asJava)

      verifyAuthenticationException(consumerGroupService.listGroups())
    } finally consumerGroupService.close()
  }

  @Test
  def testConsumerGroupServiceWithAuthenticationSuccess(): Unit = {
    createClientCredential()
    val consumerGroupService: ConsumerGroupService = prepareConsumerGroupService

    val consumer = createConsumer()
    try {
      consumer.subscribe(List(topic).asJava)

      verifyWithRetry(consumer.poll(Duration.ofMillis(1000)))
      assertEquals(1, consumerGroupService.listConsumerGroups().size)
    }
    finally consumerGroupService.close()
  }

  private def prepareConsumerGroupService = {
    val propsFile = TestUtils.tempPropertiesFile(Map("security.protocol" -> "SASL_PLAINTEXT", "sasl.mechanism" -> kafkaClientSaslMechanism))

    val cgcArgs = Array("--bootstrap-server", bootstrapServers(),
      "--describe",
      "--group", "test.group",
      "--command-config", propsFile.getAbsolutePath)
    val opts = new ConsumerGroupCommandOptions(cgcArgs)
    val consumerGroupService = new ConsumerGroupService(opts)
    consumerGroupService
  }

=======
>>>>>>> 9494bebe
  private def createClientCredential(): Unit = {
    createScramCredentialsViaPrivilegedAdminClient(JaasTestUtils.KAFKA_SCRAM_USER_2, JaasTestUtils.KAFKA_SCRAM_PASSWORD_2)
  }

  private def sendOneRecord(producer: KafkaProducer[Array[Byte], Array[Byte]], maxWaitMs: Long = 15000): Unit = {
    val record = new ProducerRecord(tp.topic(), tp.partition(), 0L, "key".getBytes, "value".getBytes)
    val future = producer.send(record)
    producer.flush()
    try {
      val recordMetadata = future.get(maxWaitMs, TimeUnit.MILLISECONDS)
      assertTrue(recordMetadata.offset >= 0, s"Invalid offset $recordMetadata")
    } catch {
      case e: ExecutionException => throw e.getCause
    }
  }

  private def verifyAuthenticationException(action: => Unit): Unit = {
    val startMs = System.currentTimeMillis
    assertThrows(classOf[Exception], () => action)
    val elapsedMs = System.currentTimeMillis - startMs
    assertTrue(elapsedMs <= 5000, s"Poll took too long, elapsed=$elapsedMs")
  }

  private def verifyWithRetry[T](operation: => T)(predicate: T => Boolean = (_: T) => true): Unit = {
    var attempts = 0
    TestUtils.waitUntilTrue(() => {
      try {
        attempts += 1
        predicate(operation)
      } catch {
        case _: SaslAuthenticationException => false
      }
    }, s"Operation did not succeed within timeout after $attempts")
  }

  private def createTransactionalProducer(): KafkaProducer[Array[Byte], Array[Byte]] = {
    producerConfig.setProperty(ProducerConfig.TRANSACTIONAL_ID_CONFIG, "txclient-1")
    producerConfig.put(ProducerConfig.ENABLE_IDEMPOTENCE_CONFIG, "true")
    createProducer()
  }
}<|MERGE_RESOLUTION|>--- conflicted
+++ resolved
@@ -12,20 +12,6 @@
   */
 package kafka.api
 
-<<<<<<< HEAD
-import kafka.admin.ConsumerGroupCommand.{ConsumerGroupCommandOptions, ConsumerGroupService}
-import kafka.server.KafkaConfig
-import kafka.utils.{JaasTestUtils, TestUtils}
-import kafka.zk.ConfigEntityChangeNotificationZNode
-import org.apache.kafka.clients.admin.{Admin, AdminClientConfig}
-import org.apache.kafka.clients.consumer.{Consumer, ConsumerConfig}
-import org.apache.kafka.clients.producer.{KafkaProducer, ProducerConfig, ProducerRecord}
-import org.apache.kafka.common.errors.SaslAuthenticationException
-import org.apache.kafka.common.security.auth.SecurityProtocol
-import org.apache.kafka.common.{KafkaException, TopicPartition}
-import org.junit.jupiter.api.Assertions._
-import org.junit.jupiter.api.{AfterEach, BeforeEach, Test, TestInfo}
-=======
 import kafka.security.JaasTestUtils
 
 import java.time.Duration
@@ -45,24 +31,14 @@
 import org.apache.kafka.coordinator.group.GroupCoordinatorConfig
 import org.apache.kafka.coordinator.transaction.TransactionLogConfig
 import org.apache.kafka.metadata.storage.Formatter
->>>>>>> 9494bebe
 import org.junit.jupiter.params.ParameterizedTest
 import org.junit.jupiter.params.provider.{MethodSource, ValueSource}
 
 import scala.jdk.javaapi.OptionConverters
 import scala.util.Using
 
-<<<<<<< HEAD
-import java.time.Duration
-import java.util.concurrent.{ExecutionException, TimeUnit}
-import java.util.{Collections, Properties}
-import scala.jdk.CollectionConverters._
-
-class SaslClientsWithInvalidCredentialsTest extends IntegrationTestHarness with SaslSetup {
-=======
 
 class SaslClientsWithInvalidCredentialsTest extends AbstractSaslTest {
->>>>>>> 9494bebe
   private val kafkaClientSaslMechanism = "SCRAM-SHA-256"
   private val kafkaServerSaslMechanisms = List(kafkaClientSaslMechanism)
   override protected val securityProtocol = SecurityProtocol.SASL_PLAINTEXT
@@ -210,48 +186,6 @@
     }
   }
 
-<<<<<<< HEAD
-  @Test
-  def testConsumerGroupServiceWithAuthenticationFailure(): Unit = {
-    val consumerGroupService: ConsumerGroupService = prepareConsumerGroupService
-
-    val consumer = createConsumer()
-    try {
-      consumer.subscribe(List(topic).asJava)
-
-      verifyAuthenticationException(consumerGroupService.listGroups())
-    } finally consumerGroupService.close()
-  }
-
-  @Test
-  def testConsumerGroupServiceWithAuthenticationSuccess(): Unit = {
-    createClientCredential()
-    val consumerGroupService: ConsumerGroupService = prepareConsumerGroupService
-
-    val consumer = createConsumer()
-    try {
-      consumer.subscribe(List(topic).asJava)
-
-      verifyWithRetry(consumer.poll(Duration.ofMillis(1000)))
-      assertEquals(1, consumerGroupService.listConsumerGroups().size)
-    }
-    finally consumerGroupService.close()
-  }
-
-  private def prepareConsumerGroupService = {
-    val propsFile = TestUtils.tempPropertiesFile(Map("security.protocol" -> "SASL_PLAINTEXT", "sasl.mechanism" -> kafkaClientSaslMechanism))
-
-    val cgcArgs = Array("--bootstrap-server", bootstrapServers(),
-      "--describe",
-      "--group", "test.group",
-      "--command-config", propsFile.getAbsolutePath)
-    val opts = new ConsumerGroupCommandOptions(cgcArgs)
-    val consumerGroupService = new ConsumerGroupService(opts)
-    consumerGroupService
-  }
-
-=======
->>>>>>> 9494bebe
   private def createClientCredential(): Unit = {
     createScramCredentialsViaPrivilegedAdminClient(JaasTestUtils.KAFKA_SCRAM_USER_2, JaasTestUtils.KAFKA_SCRAM_PASSWORD_2)
   }
