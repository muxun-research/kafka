/**
  * Licensed to the Apache Software Foundation (ASF) under one or more
  * contributor license agreements.  See the NOTICE file distributed with
  * this work for additional information regarding copyright ownership.
  * The ASF licenses this file to You under the Apache License, Version 2.0
  * (the "License"); you may not use this file except in compliance with
  * the License.  You may obtain a copy of the License at
  *
  *    http://www.apache.org/licenses/LICENSE-2.0
  *
  * Unless required by applicable law or agreed to in writing, software
  * distributed under the License is distributed on an "AS IS" BASIS,
  * WITHOUT WARRANTIES OR CONDITIONS OF ANY KIND, either express or implied.
  * See the License for the specific language governing permissions and
  * limitations under the License.
  */

package kafka.api

<<<<<<< HEAD
import kafka.utils.{TestInfoUtils, TestUtils}
import org.apache.kafka.clients.producer._
=======
import java.util.{Locale, Properties}
import java.util.concurrent.{ExecutionException, Future, TimeUnit}
import kafka.utils.{TestInfoUtils, TestUtils}
import org.apache.kafka.clients.consumer.GroupProtocol
import org.apache.kafka.clients.producer.{BufferExhaustedException, KafkaProducer, ProducerConfig, ProducerRecord, RecordMetadata}
>>>>>>> 9494bebe
import org.apache.kafka.common.config.TopicConfig
import org.apache.kafka.common.errors.{InvalidTimestampException, RecordTooLargeException, SerializationException, TimeoutException}
import org.apache.kafka.common.record.{DefaultRecord, DefaultRecordBatch, Records, TimestampType}
import org.apache.kafka.common.serialization.ByteArraySerializer
import org.apache.kafka.storage.internals.log.LogConfig
import org.junit.jupiter.api.Assertions._
import org.junit.jupiter.api.Timeout
import org.junit.jupiter.params.ParameterizedTest
import org.junit.jupiter.params.provider.{Arguments, MethodSource}

import java.nio.charset.StandardCharsets
import java.util.Properties
import java.util.concurrent.{ExecutionException, Future, TimeUnit}


class PlaintextProducerSendTest extends BaseProducerSendTest {

  @ParameterizedTest(name = TestInfoUtils.TestWithParameterizedQuorumAndGroupProtocolNames)
  @MethodSource(Array("getTestQuorumAndGroupProtocolParametersAll"))
  def testWrongSerializer(quorum: String, groupProtocol: String): Unit = {
    val producerProps = new Properties()
    producerProps.put(ProducerConfig.BOOTSTRAP_SERVERS_CONFIG, bootstrapServers())
    producerProps.put(ProducerConfig.KEY_SERIALIZER_CLASS_CONFIG, "org.apache.kafka.common.serialization.StringSerializer")
    producerProps.put(ProducerConfig.VALUE_SERIALIZER_CLASS_CONFIG, "org.apache.kafka.common.serialization.StringSerializer")
    val producer = registerProducer(new KafkaProducer(producerProps))
    val record = new ProducerRecord[Array[Byte], Array[Byte]](topic, 0, "key".getBytes, "value".getBytes)
    assertThrows(classOf[SerializationException], () => producer.send(record))
  }

  @ParameterizedTest(name = TestInfoUtils.TestWithParameterizedQuorumAndGroupProtocolNames)
  @MethodSource(Array("getTestQuorumAndGroupProtocolParametersAll"))
  def testBatchSizeZero(quorum: String, groupProtocol: String): Unit = {
    val producer = createProducer(
      lingerMs = Int.MaxValue,
      deliveryTimeoutMs = Int.MaxValue,
      batchSize = 0)
    sendAndVerify(producer)
  }

  @Timeout(value = 15, unit = TimeUnit.SECONDS, threadMode = Timeout.ThreadMode.SEPARATE_THREAD)
  @ParameterizedTest(name = TestInfoUtils.TestWithParameterizedQuorumAndGroupProtocolNames)
  @MethodSource(Array("getTestQuorumAndGroupProtocolParametersAll"))
  def testBatchSizeZeroNoPartitionNoRecordKey(quorum: String, groupProtocol: String): Unit = {
    val producer = createProducer(batchSize = 0)
    val numRecords = 10
    try {
      TestUtils.createTopicWithAdmin(admin, topic, brokers, controllerServers, 2)
      val futures = for (i <- 1 to numRecords) yield {
        val record = new ProducerRecord[Array[Byte], Array[Byte]](topic, null, s"value$i".getBytes(StandardCharsets.UTF_8))
        producer.send(record)
      }
      producer.flush()
      val lastOffset = futures.foldLeft(0) { (offset, future) =>
        val recordMetadata = future.get
        assertEquals(topic, recordMetadata.topic)
        offset + 1
      }
      assertEquals(numRecords, lastOffset)
    } finally {
      producer.close()
    }
  }

  @ParameterizedTest(name = TestInfoUtils.TestWithParameterizedQuorumAndGroupProtocolNames)
  @MethodSource(Array("getTestQuorumAndGroupProtocolParametersAll"))
  def testSendCompressedMessageWithLogAppendTime(quorum: String, groupProtocol: String): Unit = {
    val producer = createProducer(
      compressionType = "gzip",
      lingerMs = Int.MaxValue,
      deliveryTimeoutMs = Int.MaxValue)
    sendAndVerifyTimestamp(producer, TimestampType.LOG_APPEND_TIME)
  }

  @ParameterizedTest(name = TestInfoUtils.TestWithParameterizedQuorumAndGroupProtocolNames)
  @MethodSource(Array("getTestQuorumAndGroupProtocolParametersAll"))
  def testSendNonCompressedMessageWithLogAppendTime(quorum: String, groupProtocol: String): Unit = {
    val producer = createProducer(lingerMs = Int.MaxValue, deliveryTimeoutMs = Int.MaxValue)
    sendAndVerifyTimestamp(producer, TimestampType.LOG_APPEND_TIME)
  }

  /**
   * testAutoCreateTopic
   *
   * The topic should be created upon sending the first message
   */
  @ParameterizedTest(name = TestInfoUtils.TestWithParameterizedQuorumAndGroupProtocolNames)
  @MethodSource(Array("getTestQuorumAndGroupProtocolParametersAll"))
  def testAutoCreateTopic(quorum: String, groupProtocol: String): Unit = {
    val producer = createProducer()
    try {
      // Send a message to auto-create the topic
      val record = new ProducerRecord(topic, null, "key".getBytes, "value".getBytes)
      assertEquals(0L, producer.send(record).get.offset, "Should have offset 0")

      // double check that the topic is created with leader elected
      TestUtils.waitUntilLeaderIsElectedOrChangedWithAdmin(admin, topic, 0)
    } finally {
      producer.close()
    }
  }

  @ParameterizedTest(name = TestInfoUtils.TestWithParameterizedQuorumAndGroupProtocolNames)
  @MethodSource(Array("quorumAndTimestampConfigProvider"))
  def testSendWithInvalidBeforeAndAfterTimestamp(quorum: String, groupProtocol: String, messageTimeStampConfig: String, recordTimestamp: Long): Unit = {
    val topicProps = new Properties()
    // set the TopicConfig for timestamp validation to have 1 minute threshold. Note that recordTimestamp has 5 minutes diff
    val oneMinuteInMs: Long = 1 * 60 * 60 * 1000L
    topicProps.setProperty(messageTimeStampConfig, oneMinuteInMs.toString)
    TestUtils.createTopicWithAdmin(admin, topic, brokers, controllerServers, 1, 2, topicConfig = topicProps)

    val producer = createProducer()
    try {
      val e = assertThrows(classOf[ExecutionException],
        () => producer.send(new ProducerRecord(topic, 0, recordTimestamp, "key".getBytes, "value".getBytes)).get()).getCause
      assertTrue(e.isInstanceOf[InvalidTimestampException])
    } finally {
      producer.close()
    }

    // Test compressed messages.
    val compressedProducer = createProducer(compressionType = "gzip")
    try {
      val e = assertThrows(classOf[ExecutionException],
        () => compressedProducer.send(new ProducerRecord(topic, 0, recordTimestamp, "key".getBytes, "value".getBytes)).get()).getCause
      assertTrue(e.isInstanceOf[InvalidTimestampException])
    } finally {
      compressedProducer.close()
    }
  }

  @ParameterizedTest(name = TestInfoUtils.TestWithParameterizedQuorumAndGroupProtocolNames)
  @MethodSource(Array("quorumAndTimestampConfigProvider"))
  def testValidBeforeAndAfterTimestampsAtThreshold(quorum: String, groupProtocol: String, messageTimeStampConfig: String, recordTimestamp: Long): Unit = {
    val topicProps = new Properties()

    // set the TopicConfig for timestamp validation to be the same as the record timestamp
    topicProps.setProperty(messageTimeStampConfig, recordTimestamp.toString)
    TestUtils.createTopicWithAdmin(admin, topic, brokers, controllerServers, 1, 2, topicConfig = topicProps)

    val producer = createProducer()

    assertDoesNotThrow(() => producer.send(new ProducerRecord(topic, 0, recordTimestamp, "key".getBytes, "value".getBytes)))
    producer.close()

    // Test compressed messages.
    val compressedProducer = createProducer(compressionType = "gzip")
    assertDoesNotThrow(() => compressedProducer.send(new ProducerRecord(topic, 0, recordTimestamp, "key".getBytes, "value".getBytes)))
    compressedProducer.close()
  }

  @ParameterizedTest(name = TestInfoUtils.TestWithParameterizedQuorumAndGroupProtocolNames)
  @MethodSource(Array("quorumAndTimestampConfigProvider"))
  def testValidBeforeAndAfterTimestampsWithinThreshold(quorum: String, groupProtocol: String, messageTimeStampConfig: String, recordTimestamp: Long): Unit = {
    val topicProps = new Properties()

    // set the TopicConfig for timestamp validation to have 10 minute threshold. Note that recordTimestamp has 5 minutes diff
    val tenMinutesInMs: Long = 10 * 60 * 60 * 1000L
    topicProps.setProperty(messageTimeStampConfig, tenMinutesInMs.toString)
    TestUtils.createTopicWithAdmin(admin, topic, brokers, controllerServers, 1, 2, topicConfig = topicProps)

    val producer = createProducer()

    assertDoesNotThrow(() => producer.send(new ProducerRecord(topic, 0, recordTimestamp, "key".getBytes, "value".getBytes)))
    producer.close()

    // Test compressed messages.
    val compressedProducer = createProducer(compressionType = "gzip")
    assertDoesNotThrow(() => compressedProducer.send(new ProducerRecord(topic, 0, recordTimestamp, "key".getBytes, "value".getBytes)))
    compressedProducer.close()
  }

  // Test that producer with max.block.ms=0 can be used to send in non-blocking mode
  // where requests are failed immediately without blocking if metadata is not available
  // or buffer is full.
  @ParameterizedTest(name = TestInfoUtils.TestWithParameterizedQuorumAndGroupProtocolNames)
  @MethodSource(Array("getTestQuorumAndGroupProtocolParametersAll"))
  def testNonBlockingProducer(quorum: String, groupProtocol: String): Unit = {

    def send(producer: KafkaProducer[Array[Byte], Array[Byte]]): Future[RecordMetadata] = {
      producer.send(new ProducerRecord(topic, 0, "key".getBytes, new Array[Byte](1000)))
    }

    def sendUntilQueued(producer: KafkaProducer[Array[Byte], Array[Byte]]): Future[RecordMetadata] = {
      val (future, _) = TestUtils.computeUntilTrue(send(producer))(future => {
        if (future.isDone) {
          try {
            future.get
            true // Send was queued and completed successfully
          } catch {
            case _: ExecutionException => false
          }
        } else
          true // Send future not yet complete, so it has been queued to be sent
      })
      future
    }

    def verifySendSuccess(future: Future[RecordMetadata]): Unit = {
      val recordMetadata = future.get(30, TimeUnit.SECONDS)
      assertEquals(topic, recordMetadata.topic)
      assertEquals(0, recordMetadata.partition)
      assertTrue(recordMetadata.offset >= 0, s"Invalid offset $recordMetadata")
    }

    def verifyMetadataNotAvailable(future: Future[RecordMetadata]): Unit = {
      assertTrue(future.isDone) // verify future was completed immediately
      assertEquals(classOf[TimeoutException], assertThrows(classOf[ExecutionException], () => future.get).getCause.getClass)
    }

    def verifyBufferExhausted(future: Future[RecordMetadata]): Unit = {
      assertTrue(future.isDone) // verify future was completed immediately
      assertEquals(classOf[BufferExhaustedException], assertThrows(classOf[ExecutionException], () => future.get).getCause.getClass)
    }

    // Topic metadata not available, send should fail without blocking
    val producer = createProducer(maxBlockMs = 0)
    verifyMetadataNotAvailable(send(producer))

    // Test that send starts succeeding once metadata is available
    val future = sendUntilQueued(producer)
    verifySendSuccess(future)

    // Verify that send fails immediately without blocking when there is no space left in the buffer
    val producer2 = createProducer(maxBlockMs = 0,
      lingerMs = 15000, batchSize = 1100, bufferSize = 1500)
    val future2 = sendUntilQueued(producer2) // wait until metadata is available and one record is queued
    verifyBufferExhausted(send(producer2)) // should fail send since buffer is full
    verifySendSuccess(future2) // previous batch should be completed and sent now
  }

  @ParameterizedTest(name = TestInfoUtils.TestWithParameterizedQuorumAndGroupProtocolNames)
  @MethodSource(Array("getTestQuorumAndGroupProtocolParametersAll"))
  def testSendRecordBatchWithMaxRequestSizeAndHigher(quorum: String, groupProtocol: String): Unit = {
    val producerProps = new Properties()
    producerProps.put(ProducerConfig.BOOTSTRAP_SERVERS_CONFIG, bootstrapServers())
    val producer = registerProducer(new KafkaProducer(producerProps, new ByteArraySerializer, new ByteArraySerializer))

    val keyLengthSize = 1
    val headerLengthSize = 1
    val valueLengthSize = 3
    val overhead = Records.LOG_OVERHEAD + DefaultRecordBatch.RECORD_BATCH_OVERHEAD + DefaultRecord.MAX_RECORD_OVERHEAD +
      keyLengthSize + headerLengthSize + valueLengthSize
    val valueSize = LogConfig.DEFAULT_MAX_MESSAGE_BYTES - overhead

    val record0 = new ProducerRecord(topic, new Array[Byte](0), new Array[Byte](valueSize))
    assertEquals(record0.value.length, producer.send(record0).get.serializedValueSize)

    val record1 = new ProducerRecord(topic, new Array[Byte](0), new Array[Byte](valueSize + 1))
    assertEquals(classOf[RecordTooLargeException], assertThrows(classOf[ExecutionException], () => producer.send(record1).get).getCause.getClass)
  }

}

object PlaintextProducerSendTest {

  def quorumAndTimestampConfigProvider: java.util.stream.Stream[Arguments] = {
    val now: Long = System.currentTimeMillis()
    val fiveMinutesInMs: Long = 5 * 60 * 60 * 1000L
    val data = new java.util.ArrayList[Arguments]()
    for (groupProtocol <- GroupProtocol.values().map(gp => gp.name.toLowerCase(Locale.ROOT))) {
      data.add(Arguments.of("kraft", groupProtocol, TopicConfig.MESSAGE_TIMESTAMP_BEFORE_MAX_MS_CONFIG, Long.box(now - fiveMinutesInMs)))
      data.add(Arguments.of("kraft", groupProtocol, TopicConfig.MESSAGE_TIMESTAMP_AFTER_MAX_MS_CONFIG, Long.box(now + fiveMinutesInMs)))
    }
    data.stream()
  }
}<|MERGE_RESOLUTION|>--- conflicted
+++ resolved
@@ -17,16 +17,11 @@
 
 package kafka.api
 
-<<<<<<< HEAD
-import kafka.utils.{TestInfoUtils, TestUtils}
-import org.apache.kafka.clients.producer._
-=======
 import java.util.{Locale, Properties}
 import java.util.concurrent.{ExecutionException, Future, TimeUnit}
 import kafka.utils.{TestInfoUtils, TestUtils}
 import org.apache.kafka.clients.consumer.GroupProtocol
 import org.apache.kafka.clients.producer.{BufferExhaustedException, KafkaProducer, ProducerConfig, ProducerRecord, RecordMetadata}
->>>>>>> 9494bebe
 import org.apache.kafka.common.config.TopicConfig
 import org.apache.kafka.common.errors.{InvalidTimestampException, RecordTooLargeException, SerializationException, TimeoutException}
 import org.apache.kafka.common.record.{DefaultRecord, DefaultRecordBatch, Records, TimestampType}
@@ -38,8 +33,6 @@
 import org.junit.jupiter.params.provider.{Arguments, MethodSource}
 
 import java.nio.charset.StandardCharsets
-import java.util.Properties
-import java.util.concurrent.{ExecutionException, Future, TimeUnit}
 
 
 class PlaintextProducerSendTest extends BaseProducerSendTest {
@@ -205,21 +198,21 @@
   @MethodSource(Array("getTestQuorumAndGroupProtocolParametersAll"))
   def testNonBlockingProducer(quorum: String, groupProtocol: String): Unit = {
 
-    def send(producer: KafkaProducer[Array[Byte], Array[Byte]]): Future[RecordMetadata] = {
+    def send(producer: KafkaProducer[Array[Byte],Array[Byte]]): Future[RecordMetadata] = {
       producer.send(new ProducerRecord(topic, 0, "key".getBytes, new Array[Byte](1000)))
     }
 
-    def sendUntilQueued(producer: KafkaProducer[Array[Byte], Array[Byte]]): Future[RecordMetadata] = {
+    def sendUntilQueued(producer: KafkaProducer[Array[Byte],Array[Byte]]): Future[RecordMetadata] = {
       val (future, _) = TestUtils.computeUntilTrue(send(producer))(future => {
         if (future.isDone) {
           try {
             future.get
-            true // Send was queued and completed successfully
+            true  // Send was queued and completed successfully
           } catch {
             case _: ExecutionException => false
           }
         } else
-          true // Send future not yet complete, so it has been queued to be sent
+          true    // Send future not yet complete, so it has been queued to be sent
       })
       future
     }
@@ -232,12 +225,12 @@
     }
 
     def verifyMetadataNotAvailable(future: Future[RecordMetadata]): Unit = {
-      assertTrue(future.isDone) // verify future was completed immediately
+      assertTrue(future.isDone)  // verify future was completed immediately
       assertEquals(classOf[TimeoutException], assertThrows(classOf[ExecutionException], () => future.get).getCause.getClass)
     }
 
     def verifyBufferExhausted(future: Future[RecordMetadata]): Unit = {
-      assertTrue(future.isDone) // verify future was completed immediately
+      assertTrue(future.isDone)  // verify future was completed immediately
       assertEquals(classOf[BufferExhaustedException], assertThrows(classOf[ExecutionException], () => future.get).getCause.getClass)
     }
 
@@ -251,10 +244,10 @@
 
     // Verify that send fails immediately without blocking when there is no space left in the buffer
     val producer2 = createProducer(maxBlockMs = 0,
-      lingerMs = 15000, batchSize = 1100, bufferSize = 1500)
+                                   lingerMs = 15000, batchSize = 1100, bufferSize = 1500)
     val future2 = sendUntilQueued(producer2) // wait until metadata is available and one record is queued
-    verifyBufferExhausted(send(producer2)) // should fail send since buffer is full
-    verifySendSuccess(future2) // previous batch should be completed and sent now
+    verifyBufferExhausted(send(producer2))       // should fail send since buffer is full
+    verifySendSuccess(future2)               // previous batch should be completed and sent now
   }
 
   @ParameterizedTest(name = TestInfoUtils.TestWithParameterizedQuorumAndGroupProtocolNames)
