/**
 * Licensed to the Apache Software Foundation (ASF) under one or more
 * contributor license agreements.  See the NOTICE file distributed with
 * this work for additional information regarding copyright ownership.
 * The ASF licenses this file to You under the Apache License, Version 2.0
 * (the "License"); you may not use this file except in compliance with
 * the License.  You may obtain a copy of the License at
 *
 * http://www.apache.org/licenses/LICENSE-2.0
 *
 * Unless required by applicable law or agreed to in writing, software
 * distributed under the License is distributed on an "AS IS" BASIS,
 * WITHOUT WARRANTIES OR CONDITIONS OF ANY KIND, either express or implied.
 * See the License for the specific language governing permissions and
 * limitations under the License.
 */

package kafka.api

import java.util.{Collections, Properties}

import kafka.integration.KafkaServerTestHarness
import kafka.server.KafkaConfig
import kafka.utils.{TestInfoUtils, TestUtils}
import kafka.utils.TestUtils.{consumeRecords, createAdminClient}
import org.apache.kafka.clients.admin.{Admin, ProducerState}
import org.apache.kafka.clients.consumer.Consumer
import org.apache.kafka.clients.producer.KafkaProducer
import org.apache.kafka.common.TopicPartition
import org.apache.kafka.common.errors.{InvalidPidMappingException, TransactionalIdNotFoundException}
import org.junit.jupiter.api.Assertions.assertEquals
import org.junit.jupiter.api.{AfterEach, BeforeEach, TestInfo}
import org.junit.jupiter.params.ParameterizedTest
import org.junit.jupiter.params.provider.ValueSource

import scala.jdk.CollectionConverters._
import scala.collection.Seq

// Test class that uses a very small transaction timeout to trigger InvalidPidMapping errors
class TransactionsExpirationTest extends KafkaServerTestHarness {
  val topic1 = "topic1"
  val topic2 = "topic2"
  val numPartitions = 4
  val replicationFactor = 3
  val tp0 = new TopicPartition(topic1, 0)

  var producer: KafkaProducer[Array[Byte], Array[Byte]] = _
  var consumer: Consumer[Array[Byte], Array[Byte]] = _
  var admin: Admin = _

  override def generateConfigs: Seq[KafkaConfig] = {
    TestUtils.createBrokerConfigs(3, zkConnectOrNull).map(KafkaConfig.fromProps(_, serverProps()))
  }

  @BeforeEach
  override def setUp(testInfo: TestInfo): Unit = {
    super.setUp(testInfo)

    producer = TestUtils.createTransactionalProducer("transactionalProducer", brokers)
    consumer = TestUtils.createConsumer(bootstrapServers(),
      enableAutoCommit = false,
      readCommitted = true)
    admin = createAdminClient(brokers, listenerName)

    createTopic(topic1, numPartitions, 3)
    createTopic(topic2, numPartitions, 3)
  }

  @AfterEach
  override def tearDown(): Unit = {
    if (producer != null)
      producer.close()
    if (consumer != null)
      consumer.close()
    if (admin != null)
      admin.close()

    super.tearDown()
  }

  @ParameterizedTest(name = TestInfoUtils.TestWithParameterizedQuorumName)
  @ValueSource(strings = Array("zk", "kraft"))
  def testBumpTransactionalEpochAfterInvalidProducerIdMapping(quorum: String): Unit = {
    producer.initTransactions()

    // Start and then abort a transaction to allow the transactional ID to expire.
    producer.beginTransaction()
    producer.send(TestUtils.producerRecordWithExpectedTransactionStatus(topic1, 0, "2", "2", willBeCommitted = false))
    producer.send(TestUtils.producerRecordWithExpectedTransactionStatus(topic2, 0, "4", "4", willBeCommitted = false))
    producer.abortTransaction()

    // Check the transactional state exists and then wait for it to expire.
    waitUntilTransactionalStateExists()
    waitUntilTransactionalStateExpires()

    // Start a new transaction and attempt to send, which will trigger an AddPartitionsToTxnRequest, which will fail due to the expired transactional ID.
    producer.beginTransaction()
    val failedFuture = producer.send(TestUtils.producerRecordWithExpectedTransactionStatus(topic1, 3, "1", "1", willBeCommitted = false))
    TestUtils.waitUntilTrue(() => failedFuture.isDone, "Producer future never completed.")

    org.apache.kafka.test.TestUtils.assertFutureThrows(failedFuture, classOf[InvalidPidMappingException])
    producer.abortTransaction()

    producer.beginTransaction()
    producer.send(TestUtils.producerRecordWithExpectedTransactionStatus(topic2, null, "2", "2", willBeCommitted = true))
    producer.send(TestUtils.producerRecordWithExpectedTransactionStatus(topic1, 2, "4", "4", willBeCommitted = true))
    producer.send(TestUtils.producerRecordWithExpectedTransactionStatus(topic2, null, "1", "1", willBeCommitted = true))
    producer.send(TestUtils.producerRecordWithExpectedTransactionStatus(topic1, 3, "3", "3", willBeCommitted = true))
    producer.commitTransaction()

    waitUntilTransactionalStateExists()

    consumer.subscribe(List(topic1, topic2).asJava)

    val records = consumeRecords(consumer, 4)
    records.foreach { record =>
      TestUtils.assertCommittedAndGetValue(record)
    }
  }

<<<<<<< HEAD
  private def serverProps() = {
=======
  @ParameterizedTest(name = TestInfoUtils.TestWithParameterizedQuorumName)
  @ValueSource(strings = Array("zk", "kraft"))
  def testTransactionAfterProducerIdExpires(quorum: String): Unit = {
    producer.initTransactions()

    // Start and then abort a transaction to allow the producer ID to expire.
    producer.beginTransaction()
    producer.send(TestUtils.producerRecordWithExpectedTransactionStatus(topic1, 0, "2", "2", willBeCommitted = false))
    producer.flush()

    // Ensure producer IDs are added.
    var pState : List[ProducerState] = null
    TestUtils.waitUntilTrue(() => { pState = producerState; pState.nonEmpty}, "Producer IDs for topic1 did not propagate quickly")
    assertEquals(1, pState.size, "Unexpected producer to topic1")
    val oldProducerId = pState.head.producerId
    val oldProducerEpoch = pState.head.producerEpoch

    producer.abortTransaction()

    // Wait for the producer ID to expire.
    TestUtils.waitUntilTrue(() => producerState.isEmpty, "Producer IDs for topic1 did not expire.")

    // Create a new producer to check that we retain the producer ID in transactional state.
    producer.close()
    producer = TestUtils.createTransactionalProducer("transactionalProducer", brokers)
    producer.initTransactions()

    // Start a new transaction and attempt to send. This should work since only the producer ID was removed from its mapping in ProducerStateManager.
    producer.beginTransaction()
    producer.send(TestUtils.producerRecordWithExpectedTransactionStatus(topic1, 0, "4", "4", willBeCommitted = true))
    producer.send(TestUtils.producerRecordWithExpectedTransactionStatus(topic1, 3, "3", "3", willBeCommitted = true))
    producer.commitTransaction()

    // Producer IDs should repopulate.
    var pState2 : List[ProducerState] = null
    TestUtils.waitUntilTrue(() => {pState2 = producerState; pState2.nonEmpty}, "Producer IDs for topic1 did not propagate quickly")
    assertEquals(1, pState2.size, "Unexpected producer to topic1")
    val newProducerId = pState2.head.producerId
    val newProducerEpoch = pState2.head.producerEpoch

    // Because the transaction IDs outlive the producer IDs, creating a producer with the same transactional id
    // soon after the first will re-use the same producerId, while bumping the epoch to indicate that they are distinct.
    assertEquals(oldProducerId, newProducerId)
    assertEquals(oldProducerEpoch + 1, newProducerEpoch)

    consumer.subscribe(List(topic1).asJava)

    val records = consumeRecords(consumer, 2)
    records.foreach { record =>
      TestUtils.assertCommittedAndGetValue(record)
    }
  }

  private def producerState: List[ProducerState] = {
    val describeResult = admin.describeProducers(Collections.singletonList(tp0))
    val activeProducers = describeResult.partitionResult(tp0).get().activeProducers
    activeProducers.asScala.toList
  }

  private def waitUntilTransactionalStateExpires(): Unit = {
    TestUtils.waitUntilTrue(() =>  {
      var removedTransactionState = false
      val txnDescribeResult = admin.describeTransactions(Collections.singletonList("transactionalProducer")).description("transactionalProducer")
      try {
        txnDescribeResult.get()
      } catch {
        case e: Exception => {
          removedTransactionState = e.getCause.isInstanceOf[TransactionalIdNotFoundException]
        }
      }
      removedTransactionState
    }, "Transaction state never expired.")
  }

  private def waitUntilTransactionalStateExists(): Unit = {
    val describeState = admin.describeTransactions(Collections.singletonList("transactionalProducer")).description("transactionalProducer")
    TestUtils.waitUntilTrue(() => describeState.isDone, "Transactional state was never added.")
  }

  private def serverProps(): Properties = {
>>>>>>> 15418db6
    val serverProps = new Properties()
    serverProps.put(KafkaConfig.AutoCreateTopicsEnableProp, false.toString)
    // Set a smaller value for the number of partitions for the __consumer_offsets topic
    // so that the creation of that topic/partition(s) and subsequent leader assignment doesn't take relatively long.
    serverProps.put(KafkaConfig.OffsetsTopicPartitionsProp, 1.toString)
    serverProps.put(KafkaConfig.TransactionsTopicPartitionsProp, 3.toString)
    serverProps.put(KafkaConfig.TransactionsTopicReplicationFactorProp, 2.toString)
    serverProps.put(KafkaConfig.TransactionsTopicMinISRProp, 2.toString)
    serverProps.put(KafkaConfig.ControlledShutdownEnableProp, true.toString)
    serverProps.put(KafkaConfig.UncleanLeaderElectionEnableProp, false.toString)
    serverProps.put(KafkaConfig.AutoLeaderRebalanceEnableProp, false.toString)
    serverProps.put(KafkaConfig.GroupInitialRebalanceDelayMsProp, "0")
    serverProps.put(KafkaConfig.TransactionsAbortTimedOutTransactionCleanupIntervalMsProp, "200")
    serverProps.put(KafkaConfig.TransactionalIdExpirationMsProp, "10000")
    serverProps.put(KafkaConfig.TransactionsRemoveExpiredTransactionalIdCleanupIntervalMsProp, "500")
    serverProps.put(KafkaConfig.ProducerIdExpirationMsProp, "5000")
    serverProps.put(KafkaConfig.ProducerIdExpirationCheckIntervalMsProp, "500")
    serverProps
  }
}<|MERGE_RESOLUTION|>--- conflicted
+++ resolved
@@ -17,12 +17,10 @@
 
 package kafka.api
 
-import java.util.{Collections, Properties}
-
 import kafka.integration.KafkaServerTestHarness
 import kafka.server.KafkaConfig
+import kafka.utils.TestUtils.{consumeRecords, createAdminClient}
 import kafka.utils.{TestInfoUtils, TestUtils}
-import kafka.utils.TestUtils.{consumeRecords, createAdminClient}
 import org.apache.kafka.clients.admin.{Admin, ProducerState}
 import org.apache.kafka.clients.consumer.Consumer
 import org.apache.kafka.clients.producer.KafkaProducer
@@ -33,8 +31,8 @@
 import org.junit.jupiter.params.ParameterizedTest
 import org.junit.jupiter.params.provider.ValueSource
 
+import java.util.{Collections, Properties}
 import scala.jdk.CollectionConverters._
-import scala.collection.Seq
 
 // Test class that uses a very small transaction timeout to trigger InvalidPidMapping errors
 class TransactionsExpirationTest extends KafkaServerTestHarness {
@@ -118,9 +116,6 @@
     }
   }
 
-<<<<<<< HEAD
-  private def serverProps() = {
-=======
   @ParameterizedTest(name = TestInfoUtils.TestWithParameterizedQuorumName)
   @ValueSource(strings = Array("zk", "kraft"))
   def testTransactionAfterProducerIdExpires(quorum: String): Unit = {
@@ -132,8 +127,10 @@
     producer.flush()
 
     // Ensure producer IDs are added.
-    var pState : List[ProducerState] = null
-    TestUtils.waitUntilTrue(() => { pState = producerState; pState.nonEmpty}, "Producer IDs for topic1 did not propagate quickly")
+    var pState: List[ProducerState] = null
+    TestUtils.waitUntilTrue(() => {
+      pState = producerState; pState.nonEmpty
+    }, "Producer IDs for topic1 did not propagate quickly")
     assertEquals(1, pState.size, "Unexpected producer to topic1")
     val oldProducerId = pState.head.producerId
     val oldProducerEpoch = pState.head.producerEpoch
@@ -155,8 +152,10 @@
     producer.commitTransaction()
 
     // Producer IDs should repopulate.
-    var pState2 : List[ProducerState] = null
-    TestUtils.waitUntilTrue(() => {pState2 = producerState; pState2.nonEmpty}, "Producer IDs for topic1 did not propagate quickly")
+    var pState2: List[ProducerState] = null
+    TestUtils.waitUntilTrue(() => {
+      pState2 = producerState; pState2.nonEmpty
+    }, "Producer IDs for topic1 did not propagate quickly")
     assertEquals(1, pState2.size, "Unexpected producer to topic1")
     val newProducerId = pState2.head.producerId
     val newProducerEpoch = pState2.head.producerEpoch
@@ -181,7 +180,7 @@
   }
 
   private def waitUntilTransactionalStateExpires(): Unit = {
-    TestUtils.waitUntilTrue(() =>  {
+    TestUtils.waitUntilTrue(() => {
       var removedTransactionState = false
       val txnDescribeResult = admin.describeTransactions(Collections.singletonList("transactionalProducer")).description("transactionalProducer")
       try {
@@ -201,7 +200,6 @@
   }
 
   private def serverProps(): Properties = {
->>>>>>> 15418db6
     val serverProps = new Properties()
     serverProps.put(KafkaConfig.AutoCreateTopicsEnableProp, false.toString)
     // Set a smaller value for the number of partitions for the __consumer_offsets topic
