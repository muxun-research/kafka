--- conflicted
+++ resolved
@@ -13,18 +13,16 @@
 
 package kafka.api
 
-<<<<<<< HEAD
-=======
 import java.{time, util}
 import java.util.concurrent._
 import java.util.{Collections, Properties}
->>>>>>> 9494bebe
 import kafka.server.KafkaConfig
 import kafka.utils.{Logging, TestInfoUtils, TestUtils}
 import org.apache.kafka.clients.consumer._
 import org.apache.kafka.clients.producer.{KafkaProducer, ProducerRecord}
 import org.apache.kafka.common.TopicPartition
 import org.apache.kafka.common.errors.GroupMaxSizeReachedException
+import org.apache.kafka.common.message.FindCoordinatorRequestData
 import org.apache.kafka.common.protocol.Errors
 import org.apache.kafka.common.requests.{FindCoordinatorRequest, FindCoordinatorResponse}
 import org.apache.kafka.coordinator.group.GroupCoordinatorConfig
@@ -35,17 +33,9 @@
 import org.junit.jupiter.params.ParameterizedTest
 import org.junit.jupiter.params.provider.MethodSource
 
-import java.time
 import java.time.Duration
-<<<<<<< HEAD
-import java.util.concurrent._
-import java.util.{Collection, Collections, Properties}
-import scala.annotation.nowarn
-=======
 import scala.jdk.CollectionConverters._
->>>>>>> 9494bebe
 import scala.collection.{Seq, mutable}
-import scala.jdk.CollectionConverters._
 
 /**
  * Integration tests for the consumer that cover basic usage as well as server failures
@@ -333,20 +323,12 @@
   }
 
   /**
-<<<<<<< HEAD
-   * If we have a running consumer group of size N, configure consumer.group.max.size = N-1 and restart all brokers,
-   * the group should be forced to rebalance when it becomes hosted on a Coordinator with the new config.
-   * Then, 1 consumer should be left out of the group.
-   */
-  @Test
-=======
     * If we have a running consumer group of size N, configure consumer.group.max.size = N-1 and restart all brokers,
     * the group should be forced to rebalance when it becomes hosted on a Coordinator with the new config.
     * Then, 1 consumer should be left out of the group.
     */
   @ParameterizedTest(name = TestInfoUtils.TestWithParameterizedQuorumAndGroupProtocolNames)
   @MethodSource(Array("getTestQuorumAndGroupProtocolParametersAll"))
->>>>>>> 9494bebe
   @Disabled // TODO: To be re-enabled once we can make it less flaky (KAFKA-13421)
   def testRollingBrokerRestartsWithSmallerMaxGroupSizeConfigDisruptsBigGroup(quorum: String, groupProtocol: String): Unit = {
     val group = "group-max-size-test"
@@ -449,20 +431,14 @@
       executor.submit(() => {
         consumer.subscribe(Collections.singletonList(topic))
         revokeSemaphore.foreach(s => s.release())
-<<<<<<< HEAD
-        // requires to used deprecated `poll(long)` to trigger metadata update
-        consumer.poll(0L)
-      }, 0)
-=======
           consumer.poll(Duration.ofMillis(500))
         }, 0)
->>>>>>> 9494bebe
     }
 
     def waitForRebalance(timeoutMs: Long, future: Future[Any], otherConsumers: Consumer[Array[Byte], Array[Byte]]*): Unit = {
       val startMs = System.currentTimeMillis
       while (System.currentTimeMillis < startMs + timeoutMs && !future.isDone)
-        otherConsumers.foreach(consumer => consumer.poll(time.Duration.ofMillis(100L)))
+          otherConsumers.foreach(consumer => consumer.poll(time.Duration.ofMillis(100L)))
       assertTrue(future.isDone, "Rebalance did not complete in time")
     }
 
@@ -504,9 +480,9 @@
   private def createConsumerAndReceive(groupId: String, manualAssign: Boolean, numRecords: Int): Consumer[Array[Byte], Array[Byte]] = {
     val consumer = createConsumerWithGroupId(groupId)
     val consumerPoller = if (manualAssign)
-      subscribeConsumerAndStartPolling(consumer, List(), Set(tp))
-    else
-      subscribeConsumerAndStartPolling(consumer, List(topic))
+        subscribeConsumerAndStartPolling(consumer, List(), Set(tp))
+      else
+        subscribeConsumerAndStartPolling(consumer, List(topic))
 
     consumerPollers += consumerPoller
     receiveExactRecords(consumerPoller, numRecords)
@@ -521,7 +497,7 @@
   }
 
   private def submitCloseAndValidate(consumer: Consumer[Array[Byte], Array[Byte]],
-                                     closeTimeoutMs: Long, minCloseTimeMs: Option[Long], maxCloseTimeMs: Option[Long]): Future[Any] = {
+      closeTimeoutMs: Long, minCloseTimeMs: Option[Long], maxCloseTimeMs: Option[Long]): Future[Any] = {
     executor.submit(() => {
       val closeGraceTimeMs = 2000
       val startMs = System.currentTimeMillis()
@@ -547,15 +523,8 @@
       def onPartitionsAssigned(partitions: util.Collection[TopicPartition]): Unit = {
         assignSemaphore.release()
       }
-<<<<<<< HEAD
-
-      def onPartitionsRevoked(partitions: Collection[TopicPartition]): Unit = {
-      }
-    })
-=======
       def onPartitionsRevoked(partitions: util.Collection[TopicPartition]): Unit = {
       }})
->>>>>>> 9494bebe
 
     TestUtils.waitUntilTrue(() => {
       consumer.poll(time.Duration.ofMillis(100L))
@@ -594,7 +563,6 @@
                            topic: String = this.topic,
                            numPartitions: Option[Int] = None): Unit = {
     var partitionIndex = 0
-
     def getPartition: Int = {
       numPartitions match {
         case Some(partitions) =>
