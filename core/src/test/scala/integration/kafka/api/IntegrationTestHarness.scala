/**
 * Licensed to the Apache Software Foundation (ASF) under one or more
 * contributor license agreements.  See the NOTICE file distributed with
 * this work for additional information regarding copyright ownership.
 * The ASF licenses this file to You under the Apache License, Version 2.0
 * (the "License"); you may not use this file except in compliance with
 * the License.  You may obtain a copy of the License at
 *
 *    http://www.apache.org/licenses/LICENSE-2.0
 *
 * Unless required by applicable law or agreed to in writing, software
 * distributed under the License is distributed on an "AS IS" BASIS,
 * WITHOUT WARRANTIES OR CONDITIONS OF ANY KIND, either express or implied.
 * See the License for the specific language governing permissions and
 * limitations under the License.
 */

package kafka.api

<<<<<<< HEAD
import kafka.integration.KafkaServerTestHarness
import kafka.server.KafkaConfig
import kafka.utils.Implicits._
import kafka.utils.TestUtils
import org.apache.kafka.clients.admin.{Admin, AdminClientConfig}
import org.apache.kafka.clients.consumer.internals.PrototypeAsyncConsumer
import org.apache.kafka.clients.consumer.{Consumer, ConsumerConfig, KafkaConsumer}
import org.apache.kafka.clients.producer.{KafkaProducer, ProducerConfig}
import org.apache.kafka.common.network.{ListenerName, Mode}
=======
import java.time.Duration
import org.apache.kafka.clients.consumer.{Consumer, ConsumerConfig, KafkaConsumer, KafkaShareConsumer, ShareConsumer}
import kafka.utils.TestUtils
import kafka.utils.Implicits._

import java.util.Properties
import org.apache.kafka.clients.producer.{KafkaProducer, ProducerConfig}
import kafka.server.KafkaConfig
import kafka.integration.KafkaServerTestHarness
import kafka.security.JaasTestUtils
import org.apache.kafka.clients.admin.{Admin, AdminClientConfig}
import org.apache.kafka.common.network.{ConnectionMode, ListenerName}
>>>>>>> 9494bebe
import org.apache.kafka.common.serialization.{ByteArrayDeserializer, ByteArraySerializer, Deserializer, Serializer}
import org.apache.kafka.coordinator.group.GroupCoordinatorConfig
import org.apache.kafka.network.SocketServerConfigs
import org.apache.kafka.server.config.{KRaftConfigs, ReplicationConfigs, ServerConfigs}
import org.junit.jupiter.api.{AfterEach, BeforeEach, TestInfo}

import java.time.Duration
import java.util.Properties
import scala.collection.mutable
<<<<<<< HEAD
=======
import scala.collection.Seq
import scala.jdk.javaapi.OptionConverters
>>>>>>> 9494bebe

/**
 * A helper class for writing integration tests that involve producers, consumers, and servers
 */
abstract class IntegrationTestHarness extends KafkaServerTestHarness {
  protected def brokerCount: Int
  protected def logDirCount: Int = 1

  val producerConfig = new Properties
  val consumerConfig = new Properties
  val shareConsumerConfig = new Properties
  val adminClientConfig = new Properties
  val superuserClientConfig = new Properties
  val serverConfig = new Properties
  val controllerConfig = new Properties

  private val consumers = mutable.Buffer[Consumer[_, _]]()
  private val shareConsumers = mutable.Buffer[ShareConsumer[_, _]]()
  private val producers = mutable.Buffer[KafkaProducer[_, _]]()
  private val adminClients = mutable.Buffer[Admin]()

  protected def interBrokerListenerName: ListenerName = listenerName

  protected def modifyConfigs(props: Seq[Properties]): Unit = {
    props.foreach(_ ++= serverConfig)
  }

  override def generateConfigs: Seq[KafkaConfig] = {
    val cfgs = TestUtils.createBrokerConfigs(brokerCount, interBrokerSecurityProtocol = Some(securityProtocol),
      trustStoreFile = trustStoreFile, saslProperties = serverSaslProperties, logDirCount = logDirCount)
    configureListeners(cfgs)
    modifyConfigs(cfgs)
    if (isShareGroupTest()) {
      cfgs.foreach(_.setProperty(GroupCoordinatorConfig.GROUP_COORDINATOR_REBALANCE_PROTOCOLS_CONFIG, "classic,consumer,share"))
      cfgs.foreach(_.setProperty(ServerConfigs.UNSTABLE_API_VERSIONS_ENABLE_CONFIG, "true"))
    }
    cfgs.foreach(_.setProperty(KRaftConfigs.METADATA_LOG_DIR_CONFIG, TestUtils.tempDir().getAbsolutePath))
    insertControllerListenersIfNeeded(cfgs)
    cfgs.map(KafkaConfig.fromProps)
  }

  override protected def kraftControllerConfigs(testInfo: TestInfo): Seq[Properties] = {
    Seq(controllerConfig)
  }

  protected def configureListeners(props: Seq[Properties]): Unit = {
    props.foreach { config =>
      config.remove(ReplicationConfigs.INTER_BROKER_SECURITY_PROTOCOL_CONFIG)
      config.setProperty(ReplicationConfigs.INTER_BROKER_LISTENER_NAME_CONFIG, interBrokerListenerName.value)

      val listenerNames = Set(listenerName, interBrokerListenerName)
      val listeners = listenerNames.map(listenerName => s"${listenerName.value}://localhost:${TestUtils.RandomPort}").mkString(",")
      val listenerSecurityMap = listenerNames.map(listenerName => s"${listenerName.value}:${securityProtocol.name}").mkString(",")

      config.setProperty(SocketServerConfigs.LISTENERS_CONFIG, listeners)
      config.setProperty(SocketServerConfigs.ADVERTISED_LISTENERS_CONFIG, listeners)
      config.setProperty(SocketServerConfigs.LISTENER_SECURITY_PROTOCOL_MAP_CONFIG, listenerSecurityMap)
    }
  }

  private def insertControllerListenersIfNeeded(props: Seq[Properties]): Unit = {
<<<<<<< HEAD
    if (isKRaftTest()) {
      props.foreach { config =>
        // Add a security protocol for the controller endpoints, if one is not already set.
        val securityPairs = config.getProperty(KafkaConfig.ListenerSecurityProtocolMapProp, "").split(",")
        val toAdd = config.getProperty(KafkaConfig.ControllerListenerNamesProp, "").split(",").filter {
          case e => !securityPairs.exists(_.startsWith(s"${e}:"))
        }
        if (toAdd.nonEmpty) {
          config.setProperty(KafkaConfig.ListenerSecurityProtocolMapProp, (securityPairs ++
            toAdd.map(e => s"${e}:${controllerListenerSecurityProtocol.toString}")).mkString(","))
        }
=======
    props.foreach { config =>
      // Add a security protocol for the controller endpoints, if one is not already set.
      val securityPairs = config.getProperty(SocketServerConfigs.LISTENER_SECURITY_PROTOCOL_MAP_CONFIG, "").split(",")
      val toAdd = config.getProperty(KRaftConfigs.CONTROLLER_LISTENER_NAMES_CONFIG, "").split(",").filter(
        e => !securityPairs.exists(_.startsWith(s"$e:")))
      if (toAdd.nonEmpty) {
        config.setProperty(SocketServerConfigs.LISTENER_SECURITY_PROTOCOL_MAP_CONFIG, (securityPairs ++
          toAdd.map(e => s"$e:${controllerListenerSecurityProtocol.toString}")).mkString(","))
>>>>>>> 9494bebe
      }
    }
  }

  @BeforeEach
  override def setUp(testInfo: TestInfo): Unit = {
    doSetup(testInfo, createOffsetsTopic = true)
  }

  /*
   * The superuser by default is set up the same as the admin.
   * Some tests need a separate principal for superuser operations.
   * These tests may need to override the config before creating the offset topic.
   */
  protected def doSuperuserSetup(testInfo: TestInfo): Unit = {
    superuserClientConfig.put(AdminClientConfig.BOOTSTRAP_SERVERS_CONFIG, bootstrapServers())
  }

  def doSetup(testInfo: TestInfo,
              createOffsetsTopic: Boolean): Unit = {
    // Generate client security properties before starting the brokers in case certs are needed
    producerConfig ++= clientSecurityProps("producer")
    consumerConfig ++= clientSecurityProps("consumer")
    shareConsumerConfig ++= clientSecurityProps("shareConsumer")
    adminClientConfig ++= clientSecurityProps("adminClient")
    superuserClientConfig ++= superuserSecurityProps("superuserClient")

    super.setUp(testInfo)

    producerConfig.put(ProducerConfig.BOOTSTRAP_SERVERS_CONFIG, bootstrapServers())
    producerConfig.putIfAbsent(ProducerConfig.ACKS_CONFIG, "-1")
    producerConfig.putIfAbsent(ProducerConfig.KEY_SERIALIZER_CLASS_CONFIG, classOf[ByteArraySerializer].getName)
    producerConfig.putIfAbsent(ProducerConfig.VALUE_SERIALIZER_CLASS_CONFIG, classOf[ByteArraySerializer].getName)

    consumerConfig.put(ConsumerConfig.BOOTSTRAP_SERVERS_CONFIG, bootstrapServers())
    consumerConfig.putIfAbsent(ConsumerConfig.AUTO_OFFSET_RESET_CONFIG, "earliest")
    consumerConfig.putIfAbsent(ConsumerConfig.GROUP_ID_CONFIG, "group")
    consumerConfig.putIfAbsent(ConsumerConfig.KEY_DESERIALIZER_CLASS_CONFIG, classOf[ByteArrayDeserializer].getName)
    consumerConfig.putIfAbsent(ConsumerConfig.VALUE_DESERIALIZER_CLASS_CONFIG, classOf[ByteArrayDeserializer].getName)
    maybeGroupProtocolSpecified().map(groupProtocol => consumerConfig.putIfAbsent(ConsumerConfig.GROUP_PROTOCOL_CONFIG, groupProtocol.name))

    shareConsumerConfig.put(ConsumerConfig.BOOTSTRAP_SERVERS_CONFIG, bootstrapServers())
    shareConsumerConfig.putIfAbsent(ConsumerConfig.GROUP_ID_CONFIG, "group")
    shareConsumerConfig.putIfAbsent(ConsumerConfig.KEY_DESERIALIZER_CLASS_CONFIG, classOf[ByteArrayDeserializer].getName)
    shareConsumerConfig.putIfAbsent(ConsumerConfig.VALUE_DESERIALIZER_CLASS_CONFIG, classOf[ByteArrayDeserializer].getName)

    adminClientConfig.put(AdminClientConfig.BOOTSTRAP_SERVERS_CONFIG, bootstrapServers())

    doSuperuserSetup(testInfo)

    if (createOffsetsTopic) {
      super.createOffsetsTopic(listenerName, superuserClientConfig)
    }
  }

  def clientSecurityProps(certAlias: String): Properties = {
    JaasTestUtils.securityConfigs(ConnectionMode.CLIENT, securityProtocol, OptionConverters.toJava(trustStoreFile), certAlias,
      JaasTestUtils.SSL_CERTIFICATE_CN, OptionConverters.toJava(clientSaslProperties))
  }

  def superuserSecurityProps(certAlias: String): Properties = {
    clientSecurityProps(certAlias)
  }

  def createProducer[K, V](keySerializer: Serializer[K] = new ByteArraySerializer,
                           valueSerializer: Serializer[V] = new ByteArraySerializer,
                           configOverrides: Properties = new Properties): KafkaProducer[K, V] = {
    val props = new Properties
    props ++= producerConfig
    props ++= configOverrides
    val producer = new KafkaProducer[K, V](props, keySerializer, valueSerializer)
    producers += producer
    producer
  }

  def createConsumer[K, V](keyDeserializer: Deserializer[K] = new ByteArrayDeserializer,
                           valueDeserializer: Deserializer[V] = new ByteArrayDeserializer,
                           configOverrides: Properties = new Properties,
                           configsToRemove: List[String] = List()): Consumer[K, V] = {
    if (!consumerConfig.containsKey(ConsumerConfig.GROUP_PROTOCOL_CONFIG))
      throw new IllegalStateException(s"Please specify the group.protocol configuration when creating a KafkaConsumer")

    val props = new Properties
    props ++= consumerConfig
    props ++= configOverrides
    configsToRemove.foreach(props.remove(_))
    val consumer = new KafkaConsumer[K, V](props, keyDeserializer, valueDeserializer)
    consumers += consumer
    consumer
  }

  def createShareConsumer[K, V](keyDeserializer: Deserializer[K] = new ByteArrayDeserializer,
                                valueDeserializer: Deserializer[V] = new ByteArrayDeserializer,
                                configOverrides: Properties = new Properties,
                                configsToRemove: List[String] = List()): ShareConsumer[K, V] = {
    val props = new Properties
    props ++= shareConsumerConfig
    props ++= configOverrides
    configsToRemove.foreach(props.remove(_))
    val shareConsumer = new KafkaShareConsumer[K, V](props, keyDeserializer, valueDeserializer)
    shareConsumers += shareConsumer
    shareConsumer
  }

  def createAdminClient(
                         listenerName: ListenerName = listenerName,
                         configOverrides: Properties = new Properties
                       ): Admin = {
    val props = new Properties
    props ++= adminClientConfig
    props ++= configOverrides
    val admin = TestUtils.createAdminClient(brokers, listenerName, props)
    adminClients += admin
    admin
  }

  def createSuperuserAdminClient(
                                  listenerName: ListenerName = listenerName,
                                  configOverrides: Properties = new Properties
                                ): Admin = {
    val props = new Properties
    props ++= superuserClientConfig
    props ++= configOverrides
    val admin = TestUtils.createAdminClient(brokers, listenerName, props)
    adminClients += admin
    admin
  }

  @AfterEach
  override def tearDown(): Unit = {
    try {
      producers.foreach(_.close(Duration.ZERO))
      consumers.foreach(_.wakeup())
      consumers.foreach(_.close(Duration.ZERO))
      shareConsumers.foreach(_.wakeup())
      shareConsumers.foreach(_.close(Duration.ZERO))
      adminClients.foreach(_.close(Duration.ZERO))

      producers.clear()
      consumers.clear()
      shareConsumers.clear()
      adminClients.clear()
    } finally {
      super.tearDown()
    }
  }

}<|MERGE_RESOLUTION|>--- conflicted
+++ resolved
@@ -17,17 +17,6 @@
 
 package kafka.api
 
-<<<<<<< HEAD
-import kafka.integration.KafkaServerTestHarness
-import kafka.server.KafkaConfig
-import kafka.utils.Implicits._
-import kafka.utils.TestUtils
-import org.apache.kafka.clients.admin.{Admin, AdminClientConfig}
-import org.apache.kafka.clients.consumer.internals.PrototypeAsyncConsumer
-import org.apache.kafka.clients.consumer.{Consumer, ConsumerConfig, KafkaConsumer}
-import org.apache.kafka.clients.producer.{KafkaProducer, ProducerConfig}
-import org.apache.kafka.common.network.{ListenerName, Mode}
-=======
 import java.time.Duration
 import org.apache.kafka.clients.consumer.{Consumer, ConsumerConfig, KafkaConsumer, KafkaShareConsumer, ShareConsumer}
 import kafka.utils.TestUtils
@@ -40,21 +29,15 @@
 import kafka.security.JaasTestUtils
 import org.apache.kafka.clients.admin.{Admin, AdminClientConfig}
 import org.apache.kafka.common.network.{ConnectionMode, ListenerName}
->>>>>>> 9494bebe
 import org.apache.kafka.common.serialization.{ByteArrayDeserializer, ByteArraySerializer, Deserializer, Serializer}
 import org.apache.kafka.coordinator.group.GroupCoordinatorConfig
 import org.apache.kafka.network.SocketServerConfigs
 import org.apache.kafka.server.config.{KRaftConfigs, ReplicationConfigs, ServerConfigs}
 import org.junit.jupiter.api.{AfterEach, BeforeEach, TestInfo}
 
-import java.time.Duration
-import java.util.Properties
 import scala.collection.mutable
-<<<<<<< HEAD
-=======
 import scala.collection.Seq
 import scala.jdk.javaapi.OptionConverters
->>>>>>> 9494bebe
 
 /**
  * A helper class for writing integration tests that involve producers, consumers, and servers
@@ -116,19 +99,6 @@
   }
 
   private def insertControllerListenersIfNeeded(props: Seq[Properties]): Unit = {
-<<<<<<< HEAD
-    if (isKRaftTest()) {
-      props.foreach { config =>
-        // Add a security protocol for the controller endpoints, if one is not already set.
-        val securityPairs = config.getProperty(KafkaConfig.ListenerSecurityProtocolMapProp, "").split(",")
-        val toAdd = config.getProperty(KafkaConfig.ControllerListenerNamesProp, "").split(",").filter {
-          case e => !securityPairs.exists(_.startsWith(s"${e}:"))
-        }
-        if (toAdd.nonEmpty) {
-          config.setProperty(KafkaConfig.ListenerSecurityProtocolMapProp, (securityPairs ++
-            toAdd.map(e => s"${e}:${controllerListenerSecurityProtocol.toString}")).mkString(","))
-        }
-=======
     props.foreach { config =>
       // Add a security protocol for the controller endpoints, if one is not already set.
       val securityPairs = config.getProperty(SocketServerConfigs.LISTENER_SECURITY_PROTOCOL_MAP_CONFIG, "").split(",")
@@ -137,7 +107,6 @@
       if (toAdd.nonEmpty) {
         config.setProperty(SocketServerConfigs.LISTENER_SECURITY_PROTOCOL_MAP_CONFIG, (securityPairs ++
           toAdd.map(e => s"$e:${controllerListenerSecurityProtocol.toString}")).mkString(","))
->>>>>>> 9494bebe
       }
     }
   }
@@ -243,9 +212,9 @@
   }
 
   def createAdminClient(
-                         listenerName: ListenerName = listenerName,
-                         configOverrides: Properties = new Properties
-                       ): Admin = {
+    listenerName: ListenerName = listenerName,
+    configOverrides: Properties = new Properties
+  ): Admin = {
     val props = new Properties
     props ++= adminClientConfig
     props ++= configOverrides
@@ -255,9 +224,9 @@
   }
 
   def createSuperuserAdminClient(
-                                  listenerName: ListenerName = listenerName,
-                                  configOverrides: Properties = new Properties
-                                ): Admin = {
+    listenerName: ListenerName = listenerName,
+    configOverrides: Properties = new Properties
+  ): Admin = {
     val props = new Properties
     props ++= superuserClientConfig
     props ++= configOverrides
