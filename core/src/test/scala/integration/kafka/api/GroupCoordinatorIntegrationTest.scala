--- conflicted
+++ resolved
@@ -15,24 +15,12 @@
 import kafka.log.UnifiedLog
 import org.apache.kafka.common.test.api.{ClusterConfigProperty, ClusterTest, Type}
 import kafka.utils.TestUtils
-<<<<<<< HEAD
-import org.apache.kafka.clients.consumer.OffsetAndMetadata
-import org.apache.kafka.common.TopicPartition
-import org.apache.kafka.common.internals.Topic
-import org.apache.kafka.common.record.CompressionType
-=======
 import org.apache.kafka.clients.admin.{Admin, ConsumerGroupDescription}
 import org.apache.kafka.clients.consumer.{Consumer, GroupProtocol, OffsetAndMetadata}
 import org.apache.kafka.common.errors.GroupIdNotFoundException
 import org.apache.kafka.common.{ConsumerGroupState, GroupType, KafkaFuture, TopicPartition}
->>>>>>> 9494bebe
 import org.junit.jupiter.api.Assertions._
-import org.junit.jupiter.api.Test
-
-<<<<<<< HEAD
-import java.util.Properties
-import scala.jdk.CollectionConverters._
-=======
+
 import scala.jdk.CollectionConverters._
 import org.apache.kafka.common.internals.Topic
 import org.apache.kafka.common.record.CompressionType
@@ -40,7 +28,6 @@
 import org.apache.kafka.coordinator.group.GroupCoordinatorConfig
 import org.apache.kafka.server.config.ServerConfigs
 import org.junit.jupiter.api.Timeout
->>>>>>> 9494bebe
 
 import java.time.Duration
 import java.util.Collections
@@ -59,28 +46,6 @@
     )
   )
   def testGroupCoordinatorPropagatesOffsetsTopicCompressionCodec(): Unit = {
-<<<<<<< HEAD
-    val consumer = TestUtils.createConsumer(bootstrapServers())
-    val offsetMap = Map(
-      new TopicPartition(Topic.GROUP_METADATA_TOPIC_NAME, 0) -> new OffsetAndMetadata(10, "")
-    ).asJava
-    consumer.commitSync(offsetMap)
-    val logManager = servers.head.getLogManager
-
-    def getGroupMetadataLogOpt: Option[UnifiedLog] =
-      logManager.getLog(new TopicPartition(Topic.GROUP_METADATA_TOPIC_NAME, 0))
-
-    TestUtils.waitUntilTrue(() => getGroupMetadataLogOpt.exists(_.logSegments.exists(_.log.batches.asScala.nonEmpty)),
-                            "Commit message not appended in time")
-
-    val logSegments = getGroupMetadataLogOpt.get.logSegments
-    val incorrectCompressionCodecs = logSegments
-      .flatMap(_.log.batches.asScala.map(_.compressionType))
-      .filter(_ != offsetsTopicCompressionCodec)
-    assertEquals(Seq.empty, incorrectCompressionCodecs, "Incorrect compression codecs should be empty")
-
-    consumer.close()
-=======
     withConsumer(groupId = "group", groupProtocol = GroupProtocol.CLASSIC) { consumer =>
       consumer.commitSync(Map(
         new TopicPartition(Topic.GROUP_METADATA_TOPIC_NAME, 0) -> new OffsetAndMetadata(10, "")
@@ -374,6 +339,5 @@
         assertTrue(e.getCause.isInstanceOf[GroupIdNotFoundException])
         assertEquals(s"Group $groupId not found.", e.getCause.getMessage)
     }
->>>>>>> 9494bebe
   }
 }