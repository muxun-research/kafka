--- conflicted
+++ resolved
@@ -12,10 +12,6 @@
   */
 package kafka.api
 
-<<<<<<< HEAD
-import kafka.server.{KafkaServer, QuotaType}
-import kafka.utils.TestUtils
-=======
 import kafka.api.BaseConsumerTest.{DeserializerImpl, SerializerImpl}
 
 import java.time.Duration
@@ -24,7 +20,6 @@
 import java.util.{Collections, Locale, Optional, Properties}
 import kafka.server.KafkaBroker
 import kafka.utils.{TestInfoUtils, TestUtils}
->>>>>>> 9494bebe
 import org.apache.kafka.clients.admin.{NewPartitions, NewTopic}
 import org.apache.kafka.clients.consumer._
 import org.apache.kafka.clients.producer.{ProducerConfig, ProducerRecord}
@@ -32,33 +27,16 @@
 import org.apache.kafka.common.errors.{InterruptException, InvalidGroupIdException, InvalidTopicException, TimeoutException, WakeupException}
 import org.apache.kafka.common.record.{CompressionType, TimestampType}
 import org.apache.kafka.common.serialization._
-<<<<<<< HEAD
-import org.apache.kafka.common.utils.Utils
-import org.apache.kafka.common.{MetricName, TopicPartition}
-=======
 import org.apache.kafka.common.test.api.Flaky
 import org.apache.kafka.common.{MetricName, TopicPartition}
 import org.apache.kafka.server.quota.QuotaType
->>>>>>> 9494bebe
 import org.apache.kafka.test.{MockConsumerInterceptor, MockProducerInterceptor}
 import org.junit.jupiter.api.Assertions._
 import org.junit.jupiter.api.Timeout
 import org.junit.jupiter.params.ParameterizedTest
 import org.junit.jupiter.params.provider.MethodSource
 
-<<<<<<< HEAD
-import java.time.Duration
-import java.util
-import java.util.Arrays.asList
-import java.util.concurrent.TimeUnit
-import java.util.concurrent.locks.ReentrantLock
-import java.util.regex.Pattern
-import java.util.{Locale, Optional, Properties}
-import scala.collection.mutable
-import scala.collection.mutable.Buffer
-=======
 import java.util.concurrent.{CompletableFuture, ExecutionException, TimeUnit}
->>>>>>> 9494bebe
 import scala.jdk.CollectionConverters._
 
 @Timeout(600)
@@ -252,495 +230,9 @@
     consumeAndVerifyRecords(consumer = consumer, numRecords = 5, startingOffset = 5, startingTimestamp = startingTimestamp)
   }
 
-<<<<<<< HEAD
-  @Test
-  def testFetchInvalidOffset(): Unit = {
-    this.consumerConfig.setProperty(ConsumerConfig.AUTO_OFFSET_RESET_CONFIG, "none")
-    val consumer = createConsumer(configOverrides = this.consumerConfig)
-
-    // produce one record
-    val totalRecords = 2
-    val producer = createProducer()
-    sendRecords(producer, totalRecords, tp)
-    consumer.assign(List(tp).asJava)
-
-    // poll should fail because there is no offset reset strategy set.
-    // we fail only when resetting positions after coordinator is known, so using a long timeout.
-    assertThrows(classOf[NoOffsetForPartitionException], () => consumer.poll(Duration.ofMillis(15000)))
-
-    // seek to out of range position
-    val outOfRangePos = totalRecords + 1
-    consumer.seek(tp, outOfRangePos)
-    val e = assertThrows(classOf[OffsetOutOfRangeException], () => consumer.poll(Duration.ofMillis(20000)))
-    val outOfRangePartitions = e.offsetOutOfRangePartitions()
-    assertNotNull(outOfRangePartitions)
-    assertEquals(1, outOfRangePartitions.size)
-    assertEquals(outOfRangePos.toLong, outOfRangePartitions.get(tp))
-  }
-
-  @Test
-  def testFetchOutOfRangeOffsetResetConfigEarliest(): Unit = {
-    this.consumerConfig.setProperty(ConsumerConfig.AUTO_OFFSET_RESET_CONFIG, "earliest")
-    // ensure no in-flight fetch request so that the offset can be reset immediately
-    this.consumerConfig.setProperty(ConsumerConfig.FETCH_MAX_WAIT_MS_CONFIG, "0")
-    val consumer = createConsumer(configOverrides = this.consumerConfig)
-    val totalRecords = 10L
-
-    val producer = createProducer()
-    val startingTimestamp = 0
-    sendRecords(producer, totalRecords.toInt, tp, startingTimestamp = startingTimestamp)
-    consumer.assign(List(tp).asJava)
-    consumeAndVerifyRecords(consumer = consumer, numRecords = totalRecords.toInt, startingOffset = 0)
-    // seek to out of range position
-    val outOfRangePos = totalRecords + 1
-    consumer.seek(tp, outOfRangePos)
-    // assert that poll resets to the beginning position
-    consumeAndVerifyRecords(consumer = consumer, numRecords = 1, startingOffset = 0)
-  }
-
-
-  @Test
-  def testFetchOutOfRangeOffsetResetConfigLatest(): Unit = {
-    this.consumerConfig.setProperty(ConsumerConfig.AUTO_OFFSET_RESET_CONFIG, "latest")
-    // ensure no in-flight fetch request so that the offset can be reset immediately
-    this.consumerConfig.setProperty(ConsumerConfig.FETCH_MAX_WAIT_MS_CONFIG, "0")
-    val consumer = createConsumer(configOverrides = this.consumerConfig)
-    val totalRecords = 10L
-
-    val producer = createProducer()
-    val startingTimestamp = 0
-    sendRecords(producer, totalRecords.toInt, tp, startingTimestamp = startingTimestamp)
-    consumer.assign(List(tp).asJava)
-    consumer.seek(tp, 0)
-    // consume some, but not all of the records
-    consumeAndVerifyRecords(consumer = consumer, numRecords = totalRecords.toInt / 2, startingOffset = 0)
-    // seek to out of range position
-    val outOfRangePos = totalRecords + 17 // arbitrary, much higher offset
-    consumer.seek(tp, outOfRangePos)
-    // assert that poll resets to the ending position
-    assertTrue(consumer.poll(Duration.ofMillis(50)).isEmpty)
-    sendRecords(producer, totalRecords.toInt, tp, startingTimestamp = totalRecords)
-    val nextRecord = consumer.poll(Duration.ofMillis(50)).iterator().next()
-    // ensure the seek went to the last known record at the time of the previous poll
-    assertEquals(totalRecords, nextRecord.offset())
-  }
-
-  @Test
-  def testFetchRecordLargerThanFetchMaxBytes(): Unit = {
-    val maxFetchBytes = 10 * 1024
-    this.consumerConfig.setProperty(ConsumerConfig.FETCH_MAX_BYTES_CONFIG, maxFetchBytes.toString)
-    checkLargeRecord(maxFetchBytes + 1)
-  }
-
-  private def checkLargeRecord(producerRecordSize: Int): Unit = {
-    val consumer = createConsumer()
-
-    // produce a record that is larger than the configured fetch size
-    val record = new ProducerRecord(tp.topic(), tp.partition(), "key".getBytes,
-      new Array[Byte](producerRecordSize))
-    val producer = createProducer()
-    producer.send(record)
-
-    // consuming a record that is too large should succeed since KIP-74
-    consumer.assign(List(tp).asJava)
-    val records = consumer.poll(Duration.ofMillis(20000))
-    assertEquals(1, records.count)
-    val consumerRecord = records.iterator().next()
-    assertEquals(0L, consumerRecord.offset)
-    assertEquals(tp.topic(), consumerRecord.topic())
-    assertEquals(tp.partition(), consumerRecord.partition())
-    assertArrayEquals(record.key(), consumerRecord.key())
-    assertArrayEquals(record.value(), consumerRecord.value())
-  }
-
-  /** We should only return a large record if it's the first record in the first non-empty partition of the fetch request */
-  @Test
-  def testFetchHonoursFetchSizeIfLargeRecordNotFirst(): Unit = {
-    val maxFetchBytes = 10 * 1024
-    this.consumerConfig.setProperty(ConsumerConfig.FETCH_MAX_BYTES_CONFIG, maxFetchBytes.toString)
-    checkFetchHonoursSizeIfLargeRecordNotFirst(maxFetchBytes)
-  }
-
-  private def checkFetchHonoursSizeIfLargeRecordNotFirst(largeProducerRecordSize: Int): Unit = {
-    val consumer = createConsumer()
-
-    val smallRecord = new ProducerRecord(tp.topic(), tp.partition(), "small".getBytes,
-      "value".getBytes)
-    val largeRecord = new ProducerRecord(tp.topic(), tp.partition(), "large".getBytes,
-      new Array[Byte](largeProducerRecordSize))
-
-    val producer = createProducer()
-    producer.send(smallRecord).get
-    producer.send(largeRecord).get
-
-    // we should only get the small record in the first `poll`
-    consumer.assign(List(tp).asJava)
-    val records = consumer.poll(Duration.ofMillis(20000))
-    assertEquals(1, records.count)
-    val consumerRecord = records.iterator().next()
-    assertEquals(0L, consumerRecord.offset)
-    assertEquals(tp.topic(), consumerRecord.topic())
-    assertEquals(tp.partition(), consumerRecord.partition())
-    assertArrayEquals(smallRecord.key(), consumerRecord.key())
-    assertArrayEquals(smallRecord.value(), consumerRecord.value())
-  }
-
-  /** We should only return a large record if it's the first record in the first partition of the fetch request */
-  @Test
-  def testFetchHonoursMaxPartitionFetchBytesIfLargeRecordNotFirst(): Unit = {
-    val maxPartitionFetchBytes = 10 * 1024
-    this.consumerConfig.setProperty(ConsumerConfig.MAX_PARTITION_FETCH_BYTES_CONFIG, maxPartitionFetchBytes.toString)
-    checkFetchHonoursSizeIfLargeRecordNotFirst(maxPartitionFetchBytes)
-  }
-
-  @Test
-  def testFetchRecordLargerThanMaxPartitionFetchBytes(): Unit = {
-    val maxPartitionFetchBytes = 10 * 1024
-    this.consumerConfig.setProperty(ConsumerConfig.MAX_PARTITION_FETCH_BYTES_CONFIG, maxPartitionFetchBytes.toString)
-    checkLargeRecord(maxPartitionFetchBytes + 1)
-  }
-
-  /** Test that we consume all partitions if fetch max bytes and max.partition.fetch.bytes are low */
-  @Test
-  def testLowMaxFetchSizeForRequestAndPartition(): Unit = {
-    // one of the effects of this is that there will be some log reads where `0 > remaining limit bytes < message size`
-    // and we don't return the message because it's not the first message in the first non-empty partition of the fetch
-    // this behaves a little different than when remaining limit bytes is 0 and it's important to test it
-    this.consumerConfig.setProperty(ConsumerConfig.FETCH_MAX_BYTES_CONFIG, "500")
-    this.consumerConfig.setProperty(ConsumerConfig.MAX_PARTITION_FETCH_BYTES_CONFIG, "100")
-
-    // Avoid a rebalance while the records are being sent (the default is 6 seconds)
-    this.consumerConfig.setProperty(ConsumerConfig.MAX_POLL_INTERVAL_MS_CONFIG, 20000.toString)
-    val consumer = createConsumer()
-
-    val topic1 = "topic1"
-    val topic2 = "topic2"
-    val topic3 = "topic3"
-    val partitionCount = 30
-    val topics = Seq(topic1, topic2, topic3)
-    topics.foreach { topicName =>
-      createTopic(topicName, partitionCount, brokerCount)
-    }
-
-    val partitions = topics.flatMap { topic =>
-      (0 until partitionCount).map(new TopicPartition(topic, _))
-    }
-
-    assertEquals(0, consumer.assignment().size)
-
-    consumer.subscribe(List(topic1, topic2, topic3).asJava)
-
-    awaitAssignment(consumer, partitions.toSet)
-
-    val producer = createProducer()
-
-    val producerRecords = partitions.flatMap(sendRecords(producer, numRecords = partitionCount, _))
-
-    val consumerRecords = consumeRecords(consumer, producerRecords.size)
-
-    val expected = producerRecords.map { record =>
-      (record.topic, record.partition, new String(record.key), new String(record.value), record.timestamp)
-    }.toSet
-
-    val actual = consumerRecords.map { record =>
-      (record.topic, record.partition, new String(record.key), new String(record.value), record.timestamp)
-    }.toSet
-
-    assertEquals(expected, actual)
-  }
-
-  @Test
-  def testRoundRobinAssignment(): Unit = {
-    // 1 consumer using round-robin assignment
-    this.consumerConfig.setProperty(ConsumerConfig.GROUP_ID_CONFIG, "roundrobin-group")
-    this.consumerConfig.setProperty(ConsumerConfig.PARTITION_ASSIGNMENT_STRATEGY_CONFIG, classOf[RoundRobinAssignor].getName)
-    val consumer = createConsumer()
-
-    // create two new topics, each having 2 partitions
-    val topic1 = "topic1"
-    val topic2 = "topic2"
-    val producer = createProducer()
-    val expectedAssignment = createTopicAndSendRecords(producer, topic1, 2, 100) ++
-      createTopicAndSendRecords(producer, topic2, 2, 100)
-
-    assertEquals(0, consumer.assignment().size)
-
-    // subscribe to two topics
-    consumer.subscribe(List(topic1, topic2).asJava)
-    awaitAssignment(consumer, expectedAssignment)
-
-    // add one more topic with 2 partitions
-    val topic3 = "topic3"
-    createTopicAndSendRecords(producer, topic3, 2, 100)
-
-    val newExpectedAssignment = expectedAssignment ++ Set(new TopicPartition(topic3, 0), new TopicPartition(topic3, 1))
-    consumer.subscribe(List(topic1, topic2, topic3).asJava)
-    awaitAssignment(consumer, newExpectedAssignment)
-
-    // remove the topic we just added
-    consumer.subscribe(List(topic1, topic2).asJava)
-    awaitAssignment(consumer, expectedAssignment)
-
-    consumer.unsubscribe()
-    assertEquals(0, consumer.assignment().size)
-  }
-
-  @Test
-  def testMultiConsumerRoundRobinAssignor(): Unit = {
-    this.consumerConfig.setProperty(ConsumerConfig.GROUP_ID_CONFIG, "roundrobin-group")
-    this.consumerConfig.setProperty(ConsumerConfig.PARTITION_ASSIGNMENT_STRATEGY_CONFIG, classOf[RoundRobinAssignor].getName)
-
-    // create two new topics, total number of partitions must be greater than number of consumers
-    val topic1 = "topic1"
-    val topic2 = "topic2"
-    val producer = createProducer()
-    val subscriptions = createTopicAndSendRecords(producer, topic1, 5, 100) ++
-      createTopicAndSendRecords(producer, topic2, 8, 100)
-
-    // create a group of consumers, subscribe the consumers to all the topics and start polling
-    // for the topic partition assignment
-    val (consumerGroup, consumerPollers) = createConsumerGroupAndWaitForAssignment(10, List(topic1, topic2), subscriptions)
-    try {
-      validateGroupAssignment(consumerPollers, subscriptions)
-
-      // add one more consumer and validate re-assignment
-      addConsumersToGroupAndWaitForGroupAssignment(1, consumerGroup, consumerPollers,
-        List(topic1, topic2), subscriptions, "roundrobin-group")
-    } finally {
-      consumerPollers.foreach(_.shutdown())
-    }
-  }
-
-  /**
-   * This test runs the following scenario to verify sticky assignor behavior.
-   * Topics: single-topic, with random number of partitions, where #par is 10, 20, 30, 40, 50, 60, 70, 80, 90, or 100
-   * Consumers: 9 consumers subscribed to the single topic
-   * Expected initial assignment: partitions are assigned to consumers in a round robin fashion.
-   *  - (#par mod 9) consumers will get (#par / 9 + 1) partitions, and the rest get (#par / 9) partitions
-   *    Then consumer #10 is added to the list (subscribing to the same single topic)
-   *    Expected new assignment:
-   *  - (#par / 10) partition per consumer, where one partition from each of the early (#par mod 9) consumers
-   *    will move to consumer #10, leading to a total of (#par mod 9) partition movement
-   */
-  @Test
-  def testMultiConsumerStickyAssignor(): Unit = {
-
-    def reverse(m: Map[Long, Set[TopicPartition]]) =
-      m.values.toSet.flatten.map(v => (v, m.keys.filter(m(_).contains(v)).head)).toMap
-
-    this.consumerConfig.setProperty(ConsumerConfig.GROUP_ID_CONFIG, "sticky-group")
-    this.consumerConfig.setProperty(ConsumerConfig.PARTITION_ASSIGNMENT_STRATEGY_CONFIG, classOf[StickyAssignor].getName)
-
-    // create one new topic
-    val topic = "single-topic"
-    val rand = 1 + scala.util.Random.nextInt(10)
-    val producer = createProducer()
-    val partitions = createTopicAndSendRecords(producer, topic, rand * 10, 100)
-
-    // create a group of consumers, subscribe the consumers to the single topic and start polling
-    // for the topic partition assignment
-    val (consumerGroup, consumerPollers) = createConsumerGroupAndWaitForAssignment(9, List(topic), partitions)
-    validateGroupAssignment(consumerPollers, partitions)
-    val prePartition2PollerId = reverse(consumerPollers.map(poller => (poller.getId, poller.consumerAssignment())).toMap)
-
-    // add one more consumer and validate re-assignment
-    addConsumersToGroupAndWaitForGroupAssignment(1, consumerGroup, consumerPollers, List(topic), partitions, "sticky-group")
-
-    val postPartition2PollerId = reverse(consumerPollers.map(poller => (poller.getId, poller.consumerAssignment())).toMap)
-    val keys = prePartition2PollerId.keySet.union(postPartition2PollerId.keySet)
-    var changes = 0
-    keys.foreach { key =>
-      val preVal = prePartition2PollerId.get(key)
-      val postVal = postPartition2PollerId.get(key)
-      if (preVal.nonEmpty && postVal.nonEmpty) {
-        if (preVal.get != postVal.get)
-          changes += 1
-      } else
-        changes += 1
-    }
-
-    consumerPollers.foreach(_.shutdown())
-
-    assertEquals(rand, changes, "Expected only two topic partitions that have switched to other consumers.")
-  }
-
-  /**
-   * This test re-uses BaseConsumerTest's consumers.
-   * As a result, it is testing the default assignment strategy set by BaseConsumerTest
-   */
-  @Test
-  def testMultiConsumerDefaultAssignor(): Unit = {
-    // use consumers and topics defined in this class + one more topic
-    val producer = createProducer()
-    sendRecords(producer, numRecords = 100, tp)
-    sendRecords(producer, numRecords = 100, tp2)
-    val topic1 = "topic1"
-    val subscriptions = Set(tp, tp2) ++ createTopicAndSendRecords(producer, topic1, 5, 100)
-
-    // subscribe all consumers to all topics and validate the assignment
-
-    val consumersInGroup = Buffer[Consumer[Array[Byte], Array[Byte]]]()
-    consumersInGroup += createConsumer()
-    consumersInGroup += createConsumer()
-
-    val consumerPollers = subscribeConsumers(consumersInGroup, List(topic, topic1))
-    try {
-      validateGroupAssignment(consumerPollers, subscriptions)
-
-      // add 2 more consumers and validate re-assignment
-      addConsumersToGroupAndWaitForGroupAssignment(2, consumersInGroup, consumerPollers, List(topic, topic1), subscriptions)
-
-      // add one more topic and validate partition re-assignment
-      val topic2 = "topic2"
-      val expandedSubscriptions = subscriptions ++ createTopicAndSendRecords(producer, topic2, 3, 100)
-      changeConsumerGroupSubscriptionAndValidateAssignment(consumerPollers, List(topic, topic1, topic2), expandedSubscriptions)
-
-      // remove the topic we just added and validate re-assignment
-      changeConsumerGroupSubscriptionAndValidateAssignment(consumerPollers, List(topic, topic1), subscriptions)
-
-    } finally {
-      consumerPollers.foreach(_.shutdown())
-    }
-  }
-
-  @ParameterizedTest
-  @ValueSource(strings = Array(
-    "org.apache.kafka.clients.consumer.CooperativeStickyAssignor",
-    "org.apache.kafka.clients.consumer.RangeAssignor"))
-  def testRebalanceAndRejoin(assignmentStrategy: String): Unit = {
-    // create 2 consumers
-    this.consumerConfig.setProperty(ConsumerConfig.GROUP_ID_CONFIG, "rebalance-and-rejoin-group")
-    this.consumerConfig.setProperty(ConsumerConfig.PARTITION_ASSIGNMENT_STRATEGY_CONFIG, assignmentStrategy)
-    this.consumerConfig.setProperty(ConsumerConfig.ENABLE_AUTO_COMMIT_CONFIG, "true")
-    val consumer1 = createConsumer()
-    val consumer2 = createConsumer()
-
-    // create a new topic, have 2 partitions
-    val topic = "topic1"
-    val producer = createProducer()
-    val expectedAssignment = createTopicAndSendRecords(producer, topic, 2, 100)
-
-    assertEquals(0, consumer1.assignment().size)
-    assertEquals(0, consumer2.assignment().size)
-
-    val lock = new ReentrantLock()
-    var generationId1 = -1
-    var memberId1 = ""
-    val customRebalanceListener = new ConsumerRebalanceListener {
-      override def onPartitionsRevoked(partitions: util.Collection[TopicPartition]): Unit = {
-      }
-
-      override def onPartitionsAssigned(partitions: util.Collection[TopicPartition]): Unit = {
-        if (!lock.tryLock(3000, TimeUnit.MILLISECONDS)) {
-          fail(s"Time out while awaiting for lock.")
-        }
-        try {
-          generationId1 = consumer1.groupMetadata().generationId()
-          memberId1 = consumer1.groupMetadata().memberId()
-        } finally {
-          lock.unlock()
-        }
-      }
-    }
-    val consumerPoller1 = new ConsumerAssignmentPoller(consumer1, List(topic), Set.empty, customRebalanceListener)
-    consumerPoller1.start()
-    TestUtils.waitUntilTrue(() => consumerPoller1.consumerAssignment() == expectedAssignment,
-      s"Timed out while awaiting expected assignment change to $expectedAssignment.")
-
-    // Since the consumer1 already completed the rebalance,
-    // the `onPartitionsAssigned` rebalance listener will be invoked to set the generationId and memberId
-    var stableGeneration = -1
-    var stableMemberId1 = ""
-    if (!lock.tryLock(3000, TimeUnit.MILLISECONDS)) {
-      fail(s"Time out while awaiting for lock.")
-    }
-    try {
-      stableGeneration = generationId1
-      stableMemberId1 = memberId1
-    } finally {
-      lock.unlock()
-    }
-
-    val consumerPoller2 = subscribeConsumerAndStartPolling(consumer2, List(topic))
-    TestUtils.waitUntilTrue(() => consumerPoller1.consumerAssignment().size == 1,
-      s"Timed out while awaiting expected assignment size change to 1.")
-    TestUtils.waitUntilTrue(() => consumerPoller2.consumerAssignment().size == 1,
-      s"Timed out while awaiting expected assignment size change to 1.")
-
-    if (!lock.tryLock(3000, TimeUnit.MILLISECONDS)) {
-      fail(s"Time out while awaiting for lock.")
-    }
-    try {
-      if (assignmentStrategy.equals(classOf[CooperativeStickyAssignor].getName)) {
-        // cooperative rebalance should rebalance twice before finally stable
-        assertEquals(stableGeneration + 2, generationId1)
-      } else {
-        // eager rebalance should rebalance once before finally stable
-        assertEquals(stableGeneration + 1, generationId1)
-      }
-      assertEquals(stableMemberId1, memberId1)
-    } finally {
-      lock.unlock()
-    }
-
-    consumerPoller1.shutdown()
-    consumerPoller2.shutdown()
-  }
-
-  /**
-   * This test re-uses BaseConsumerTest's consumers.
-   * As a result, it is testing the default assignment strategy set by BaseConsumerTest
-   * It tests the assignment results is expected using default assignor (i.e. Range assignor)
-   */
-  @Test
-  def testMultiConsumerDefaultAssignorAndVerifyAssignment(): Unit = {
-    // create two new topics, each having 3 partitions
-    val topic1 = "topic1"
-    val topic2 = "topic2"
-
-    createTopic(topic1, 3)
-    createTopic(topic2, 3)
-
-    val consumersInGroup = Buffer[Consumer[Array[Byte], Array[Byte]]]()
-    consumersInGroup += createConsumer()
-    consumersInGroup += createConsumer()
-
-    val tp1_0 = new TopicPartition(topic1, 0)
-    val tp1_1 = new TopicPartition(topic1, 1)
-    val tp1_2 = new TopicPartition(topic1, 2)
-    val tp2_0 = new TopicPartition(topic2, 0)
-    val tp2_1 = new TopicPartition(topic2, 1)
-    val tp2_2 = new TopicPartition(topic2, 2)
-
-    val subscriptions = Set(tp1_0, tp1_1, tp1_2, tp2_0, tp2_1, tp2_2)
-    val consumerPollers = subscribeConsumers(consumersInGroup, List(topic1, topic2))
-
-    val expectedAssignment = Buffer(Set(tp1_0, tp1_1, tp2_0, tp2_1), Set(tp1_2, tp2_2))
-
-    try {
-      validateGroupAssignment(consumerPollers, subscriptions, expectedAssignment = expectedAssignment)
-    } finally {
-      consumerPollers.foreach(_.shutdown())
-    }
-  }
-
-  @Test
-  def testMultiConsumerSessionTimeoutOnStopPolling(): Unit = {
-    runMultiConsumerSessionTimeoutTest(false)
-  }
-
-  @Test
-  def testMultiConsumerSessionTimeoutOnClose(): Unit = {
-    runMultiConsumerSessionTimeoutTest(true)
-  }
-
-  @Test
-  def testInterceptors(): Unit = {
-=======
   @ParameterizedTest(name = TestInfoUtils.TestWithParameterizedQuorumAndGroupProtocolNames)
   @MethodSource(Array("getTestQuorumAndGroupProtocolParametersAll"))
   def testInterceptors(quorum: String, groupProtocol: String): Unit = {
->>>>>>> 9494bebe
     val appendStr = "mock"
     MockConsumerInterceptor.resetCounters()
     MockProducerInterceptor.resetCounters()
@@ -798,64 +290,9 @@
     MockProducerInterceptor.resetCounters()
   }
 
-<<<<<<< HEAD
-  @Test
-  def testAutoCommitIntercept(): Unit = {
-    val topic2 = "topic2"
-    createTopic(topic2, 2, brokerCount)
-
-    // produce records
-    val numRecords = 100
-    val testProducer = createProducer(keySerializer = new StringSerializer, valueSerializer = new StringSerializer)
-    (0 until numRecords).map { i =>
-      testProducer.send(new ProducerRecord(tp.topic(), tp.partition(), s"key $i", s"value $i"))
-    }.foreach(_.get)
-
-    // create consumer with interceptor
-    this.consumerConfig.setProperty(ConsumerConfig.ENABLE_AUTO_COMMIT_CONFIG, "true")
-    this.consumerConfig.setProperty(ConsumerConfig.INTERCEPTOR_CLASSES_CONFIG, "org.apache.kafka.test.MockConsumerInterceptor")
-    val testConsumer = createConsumer(keyDeserializer = new StringDeserializer, valueDeserializer = new StringDeserializer)
-    val rebalanceListener = new ConsumerRebalanceListener {
-      override def onPartitionsAssigned(partitions: util.Collection[TopicPartition]) = {
-        // keep partitions paused in this test so that we can verify the commits based on specific seeks
-        testConsumer.pause(partitions)
-      }
-
-      override def onPartitionsRevoked(partitions: util.Collection[TopicPartition]) = {}
-    }
-    changeConsumerSubscriptionAndValidateAssignment(testConsumer, List(topic), Set(tp, tp2), rebalanceListener)
-    testConsumer.seek(tp, 10)
-    testConsumer.seek(tp2, 20)
-
-    // change subscription to trigger rebalance
-    val commitCountBeforeRebalance = MockConsumerInterceptor.ON_COMMIT_COUNT.intValue()
-    changeConsumerSubscriptionAndValidateAssignment(testConsumer,
-      List(topic, topic2),
-      Set(tp, tp2, new TopicPartition(topic2, 0), new TopicPartition(topic2, 1)),
-      rebalanceListener)
-
-    // after rebalancing, we should have reset to the committed positions
-    assertEquals(10, testConsumer.committed(Set(tp).asJava).get(tp).offset)
-    assertEquals(20, testConsumer.committed(Set(tp2).asJava).get(tp2).offset)
-    assertTrue(MockConsumerInterceptor.ON_COMMIT_COUNT.intValue() > commitCountBeforeRebalance)
-
-    // verify commits are intercepted on close
-    val commitCountBeforeClose = MockConsumerInterceptor.ON_COMMIT_COUNT.intValue()
-    testConsumer.close()
-    assertTrue(MockConsumerInterceptor.ON_COMMIT_COUNT.intValue() > commitCountBeforeClose)
-    testProducer.close()
-
-    // cleanup
-    MockConsumerInterceptor.resetCounters()
-  }
-
-  @Test
-  def testInterceptorsWithWrongKeyValue(): Unit = {
-=======
   @ParameterizedTest(name = TestInfoUtils.TestWithParameterizedQuorumAndGroupProtocolNames)
   @MethodSource(Array("getTestQuorumAndGroupProtocolParametersAll"))
   def testInterceptorsWithWrongKeyValue(quorum: String, groupProtocol: String): Unit = {
->>>>>>> 9494bebe
     val appendStr = "mock"
     // create producer with interceptor that has different key and value types from the producer
     val producerProps = new Properties()
@@ -1152,128 +589,6 @@
     consumer.seek(tp, 0)
     consumeAndVerifyRecords(consumer = consumer, numRecords = numRecords, startingOffset = 0, startingTimestamp = startingTimestamp)
 
-<<<<<<< HEAD
-    def assertNoMetric(broker: KafkaServer, name: String, quotaType: QuotaType, clientId: String): Unit = {
-      val metricName = broker.metrics.metricName("throttle-time",
-        quotaType.toString,
-        "",
-        "user", "",
-        "client-id", clientId)
-      assertNull(broker.metrics.metric(metricName), "Metric should not have been created " + metricName)
-    }
-    servers.foreach(assertNoMetric(_, "byte-rate", QuotaType.Produce, producerClientId))
-    servers.foreach(assertNoMetric(_, "throttle-time", QuotaType.Produce, producerClientId))
-    servers.foreach(assertNoMetric(_, "byte-rate", QuotaType.Fetch, consumerClientId))
-    servers.foreach(assertNoMetric(_, "throttle-time", QuotaType.Fetch, consumerClientId))
-
-    servers.foreach(assertNoMetric(_, "request-time", QuotaType.Request, producerClientId))
-    servers.foreach(assertNoMetric(_, "throttle-time", QuotaType.Request, producerClientId))
-    servers.foreach(assertNoMetric(_, "request-time", QuotaType.Request, consumerClientId))
-    servers.foreach(assertNoMetric(_, "throttle-time", QuotaType.Request, consumerClientId))
-  }
-
-  def runMultiConsumerSessionTimeoutTest(closeConsumer: Boolean): Unit = {
-    // use consumers defined in this class plus one additional consumer
-    // Use topic defined in this class + one additional topic
-    val producer = createProducer()
-    sendRecords(producer, numRecords = 100, tp)
-    sendRecords(producer, numRecords = 100, tp2)
-    val topic1 = "topic1"
-    val subscriptions = Set(tp, tp2) ++ createTopicAndSendRecords(producer, topic1, 6, 100)
-
-    // first subscribe consumers that are defined in this class
-    val consumerPollers = Buffer[ConsumerAssignmentPoller]()
-    consumerPollers += subscribeConsumerAndStartPolling(createConsumer(), List(topic, topic1))
-    consumerPollers += subscribeConsumerAndStartPolling(createConsumer(), List(topic, topic1))
-
-    // create one more consumer and add it to the group; we will timeout this consumer
-    val timeoutConsumer = createConsumer()
-    val timeoutPoller = subscribeConsumerAndStartPolling(timeoutConsumer, List(topic, topic1))
-    consumerPollers += timeoutPoller
-
-    // validate the initial assignment
-    validateGroupAssignment(consumerPollers, subscriptions)
-
-    // stop polling and close one of the consumers, should trigger partition re-assignment among alive consumers
-    timeoutPoller.shutdown()
-    consumerPollers -= timeoutPoller
-    if (closeConsumer)
-      timeoutConsumer.close()
-
-    validateGroupAssignment(consumerPollers, subscriptions,
-      Some(s"Did not get valid assignment for partitions ${subscriptions.asJava} after one consumer left"), 3 * groupMaxSessionTimeoutMs)
-
-    // done with pollers and consumers
-    for (poller <- consumerPollers)
-      poller.shutdown()
-  }
-
-  /**
-   * Creates consumer pollers corresponding to a given consumer group, one per consumer; subscribes consumers to
-   * 'topicsToSubscribe' topics, waits until consumers get topics assignment.
-   *
-   * When the function returns, consumer pollers will continue to poll until shutdown is called on every poller.
-   *
-   * @param consumerGroup     consumer group
-   * @param topicsToSubscribe topics to which consumers will subscribe to
-   * @return collection of consumer pollers
-   */
-  def subscribeConsumers(consumerGroup: mutable.Buffer[Consumer[Array[Byte], Array[Byte]]],
-                         topicsToSubscribe: List[String]): mutable.Buffer[ConsumerAssignmentPoller] = {
-    val consumerPollers = mutable.Buffer[ConsumerAssignmentPoller]()
-    for (consumer <- consumerGroup)
-      consumerPollers += subscribeConsumerAndStartPolling(consumer, topicsToSubscribe)
-    consumerPollers
-  }
-
-  /**
-    * Creates 'consumerCount' consumers and consumer pollers, one per consumer; subscribes consumers to
-    * 'topicsToSubscribe' topics, waits until consumers get topics assignment.
-   *
-   * When the function returns, consumer pollers will continue to poll until shutdown is called on every poller.
-   *
-   * @param consumerCount     number of consumers to create
-   * @param topicsToSubscribe topics to which consumers will subscribe to
-   * @param subscriptions     set of all topic partitions
-   * @return collection of created consumers and collection of corresponding consumer pollers
-   */
-  def createConsumerGroupAndWaitForAssignment(consumerCount: Int,
-                                              topicsToSubscribe: List[String],
-                                              subscriptions: Set[TopicPartition]): (Buffer[Consumer[Array[Byte], Array[Byte]]], Buffer[ConsumerAssignmentPoller]) = {
-    assertTrue(consumerCount <= subscriptions.size)
-    val consumerGroup = Buffer[Consumer[Array[Byte], Array[Byte]]]()
-    for (_ <- 0 until consumerCount)
-      consumerGroup += createConsumer()
-
-    // create consumer pollers, wait for assignment and validate it
-    val consumerPollers = subscribeConsumers(consumerGroup, topicsToSubscribe)
-    (consumerGroup, consumerPollers)
-  }
-
-  def changeConsumerGroupSubscriptionAndValidateAssignment(consumerPollers: Buffer[ConsumerAssignmentPoller],
-                                                           topicsToSubscribe: List[String],
-                                                           subscriptions: Set[TopicPartition]): Unit = {
-    for (poller <- consumerPollers)
-      poller.subscribe(topicsToSubscribe)
-
-    // since subscribe call to poller does not actually call consumer subscribe right away, wait
-    // until subscribe is called on all consumers
-    TestUtils.waitUntilTrue(() => {
-      consumerPollers.forall { poller => poller.isSubscribeRequestProcessed }
-    }, s"Failed to call subscribe on all consumers in the group for subscription $subscriptions", 1000L)
-
-    validateGroupAssignment(consumerPollers, subscriptions,
-      Some(s"Did not get valid assignment for partitions ${subscriptions.asJava} after we changed subscription"))
-  }
-
-  def changeConsumerSubscriptionAndValidateAssignment[K, V](consumer: Consumer[K, V],
-                                                            topicsToSubscribe: List[String],
-                                                            expectedAssignment: Set[TopicPartition],
-                                                            rebalanceListener: ConsumerRebalanceListener): Unit = {
-    consumer.subscribe(topicsToSubscribe.asJava, rebalanceListener)
-    awaitAssignment(consumer, expectedAssignment)
-  }
-=======
     def assertNoMetric(broker: KafkaBroker, name: String, quotaType: QuotaType, clientId: String): Unit = {
         val metricName = broker.metrics.metricName("throttle-time",
                                   quotaType.toString,
@@ -1286,7 +601,6 @@
     brokers.foreach(assertNoMetric(_, "throttle-time", QuotaType.PRODUCE, producerClientId))
     brokers.foreach(assertNoMetric(_, "byte-rate", QuotaType.FETCH, consumerClientId))
     brokers.foreach(assertNoMetric(_, "throttle-time", QuotaType.FETCH, consumerClientId))
->>>>>>> 9494bebe
 
     brokers.foreach(assertNoMetric(_, "request-time", QuotaType.REQUEST, producerClientId))
     brokers.foreach(assertNoMetric(_, "throttle-time", QuotaType.REQUEST, producerClientId))
