/**
 * Licensed to the Apache Software Foundation (ASF) under one or more
 * contributor license agreements.  See the NOTICE file distributed with
 * this work for additional information regarding copyright ownership.
 * The ASF licenses this file to You under the Apache License, Version 2.0
 * (the "License"); you may not use this file except in compliance with
 * the License.  You may obtain a copy of the License at
 *
 *    http://www.apache.org/licenses/LICENSE-2.0
 *
 * Unless required by applicable law or agreed to in writing, software
 * distributed under the License is distributed on an "AS IS" BASIS,
 * WITHOUT WARRANTIES OR CONDITIONS OF ANY KIND, either express or implied.
 * See the License for the specific language governing permissions and
 * limitations under the License.
 */

package kafka.api

import com.yammer.metrics.core.Gauge
import java.util.{Collections, Properties}
import java.util.concurrent.ExecutionException

import kafka.security.authorizer.AclAuthorizer
import kafka.security.authorizer.AclEntry.WildcardHost
import org.apache.kafka.metadata.authorizer.StandardAuthorizer
import kafka.server._
import kafka.utils._
import org.apache.kafka.clients.admin.Admin
import org.apache.kafka.clients.consumer.{Consumer, ConsumerConfig, ConsumerRecords}
import org.apache.kafka.clients.producer.{KafkaProducer, ProducerConfig, ProducerRecord}
import org.apache.kafka.common.acl._
import org.apache.kafka.common.acl.AclOperation._
import org.apache.kafka.common.acl.AclPermissionType._
import org.apache.kafka.common.{KafkaException, TopicPartition}
import org.apache.kafka.common.errors.{GroupAuthorizationException, TopicAuthorizationException}
import org.apache.kafka.common.resource._
import org.apache.kafka.common.resource.ResourceType._
import org.apache.kafka.common.resource.PatternType.{LITERAL, PREFIXED}
import org.apache.kafka.common.security.auth._
import org.apache.kafka.server.metrics.KafkaYammerMetrics
import org.junit.jupiter.api.Assertions._
import org.junit.jupiter.api.{AfterEach, BeforeEach, TestInfo, Timeout}
import org.junit.jupiter.params.ParameterizedTest
import org.junit.jupiter.params.provider.{ValueSource, CsvSource}

import scala.jdk.CollectionConverters._

/**
 * The test cases here verify that a producer authorized to publish to a topic
 * is able to, and that consumers in a group authorized to consume are able to
 * to do so.
 *
 * This test relies on a chain of test harness traits to set up. It directly
 * extends IntegrationTestHarness. IntegrationTestHarness creates producers and
  * consumers, and it extends KafkaServerTestHarness. KafkaServerTestHarness starts
  * brokers, but first it initializes a ZooKeeper server and client, which happens
  * in QuorumTestHarness.
  *
  * To start brokers we need to set a cluster ACL, which happens optionally in KafkaServerTestHarness.
  * The remaining ACLs to enable access to producers and consumers are set here. To set ACLs, we use AclCommand directly.
  *
  * Finally, we rely on SaslSetup to bootstrap and setup Kerberos. We don't use
  * SaslTestHarness here directly because it extends QuorumTestHarness, and we
  * would end up with QuorumTestHarness twice.
  */
@Timeout(60)
abstract class EndToEndAuthorizationTest extends IntegrationTestHarness with SaslSetup {

  override val brokerCount = 3

  val numRecords = 1
  val groupPrefix = "gr"
  val group = s"${groupPrefix}oup"
  val topicPrefix = "e2e"
  val topic = s"${topicPrefix}topic"
  val wildcard = "*"
  val part = 0
  val tp = new TopicPartition(topic, part)

<<<<<<< HEAD
  override protected lazy val trustStoreFile = Some(File.createTempFile("truststore", ".jks"))

=======
  override protected lazy val trustStoreFile = Some(TestUtils.tempFile("truststore", ".jks"))
>>>>>>> 15418db6
  protected def authorizerClass: Class[_] = classOf[AclAuthorizer]

  val topicResource = new ResourcePattern(TOPIC, topic, LITERAL)
  val groupResource = new ResourcePattern(GROUP, group, LITERAL)
  val clusterResource = new ResourcePattern(CLUSTER, Resource.CLUSTER_NAME, LITERAL)
  val prefixedTopicResource = new ResourcePattern(TOPIC, topicPrefix, PREFIXED)
  val prefixedGroupResource = new ResourcePattern(GROUP, groupPrefix, PREFIXED)
  val wildcardTopicResource = new ResourcePattern(TOPIC, wildcard, LITERAL)
  val wildcardGroupResource = new ResourcePattern(GROUP, wildcard, LITERAL)

  def clientPrincipal: KafkaPrincipal

  def kafkaPrincipal: KafkaPrincipal

<<<<<<< HEAD
  // Arguments to AclCommand to set ACLs.
  def clusterActionArgs: Array[String] = Array("--authorizer-properties",
    s"zookeeper.connect=$zkConnect",
    s"--add",
    s"--cluster",
    s"--operation=ClusterAction",
    s"--allow-principal=$kafkaPrincipal")

  // necessary to create SCRAM credentials via the admin client using the broker's credentials
  // without this we would need to create the SCRAM credentials via ZooKeeper
  def clusterAlterArgs: Array[String] = Array("--authorizer-properties",
    s"zookeeper.connect=$zkConnect",
    s"--add",
    s"--cluster",
    s"--operation=Alter",
    s"--allow-principal=$kafkaPrincipal")

  def topicBrokerReadAclArgs: Array[String] = Array("--authorizer-properties",
    s"zookeeper.connect=$zkConnect",
    s"--add",
    s"--topic=$wildcard",
    s"--operation=Read",
    s"--allow-principal=$kafkaPrincipal")

  def produceAclArgs(topic: String): Array[String] = Array("--authorizer-properties",
    s"zookeeper.connect=$zkConnect",
    s"--add",
    s"--topic=$topic",
    s"--producer",
    s"--allow-principal=$clientPrincipal")
  def describeAclArgs: Array[String] = Array("--authorizer-properties",
    s"zookeeper.connect=$zkConnect",
    s"--add",
    s"--topic=$topic",
    s"--operation=Describe",
    s"--allow-principal=$clientPrincipal")
  def deleteDescribeAclArgs: Array[String] = Array("--authorizer-properties",
    s"zookeeper.connect=$zkConnect",
    s"--remove",
    s"--force",
    s"--topic=$topic",
    s"--operation=Describe",
    s"--allow-principal=$clientPrincipal")
  def deleteWriteAclArgs: Array[String] = Array("--authorizer-properties",
    s"zookeeper.connect=$zkConnect",
    s"--remove",
    s"--force",
    s"--topic=$topic",
    s"--operation=Write",
    s"--allow-principal=$clientPrincipal")
  def consumeAclArgs(topic: String): Array[String] = Array("--authorizer-properties",
    s"zookeeper.connect=$zkConnect",
    s"--add",
    s"--topic=$topic",
    s"--group=$group",
    s"--consumer",
    s"--allow-principal=$clientPrincipal")
  def groupAclArgs: Array[String] = Array("--authorizer-properties",
    s"zookeeper.connect=$zkConnect",
    s"--add",
    s"--group=$group",
    s"--operation=Read",
    s"--allow-principal=$clientPrincipal")
  def produceConsumeWildcardAclArgs: Array[String] = Array("--authorizer-properties",
    s"zookeeper.connect=$zkConnect",
    s"--add",
    s"--topic=$wildcard",
    s"--group=$wildcard",
    s"--consumer",
    s"--producer",
    s"--allow-principal=$clientPrincipal")

  def produceConsumePrefixedAclsArgs: Array[String] = Array("--authorizer-properties",
    s"zookeeper.connect=$zkConnect",
    s"--add",
    s"--topic=$topicPrefix",
    s"--group=$groupPrefix",
    s"--resource-pattern-type=prefixed",
    s"--consumer",
    s"--producer",
    s"--allow-principal=$clientPrincipal")

  def ClusterActionAndClusterAlterAcls = Set(new AccessControlEntry(kafkaPrincipal.toString, WildcardHost, CLUSTER_ACTION, ALLOW),
    new AccessControlEntry(kafkaPrincipal.toString, WildcardHost, ALTER, ALLOW))

  def TopicBrokerReadAcl = Set(new AccessControlEntry(kafkaPrincipal.toString, WildcardHost, READ, ALLOW))

=======
>>>>>>> 15418db6
  def GroupReadAcl = Set(new AccessControlEntry(clientPrincipal.toString, WildcardHost, READ, ALLOW))

  def TopicReadAcl = Set(new AccessControlEntry(clientPrincipal.toString, WildcardHost, READ, ALLOW))

  def TopicWriteAcl = Set(new AccessControlEntry(clientPrincipal.toString, WildcardHost, WRITE, ALLOW))

  def TopicDescribeAcl = Set(new AccessControlEntry(clientPrincipal.toString, WildcardHost, DESCRIBE, ALLOW))

  def TopicCreateAcl = Set(new AccessControlEntry(clientPrincipal.toString, WildcardHost, CREATE, ALLOW))

  def AclTopicWrite(topicResource : ResourcePattern = topicResource) = new AclBinding(topicResource,
    new AccessControlEntry(clientPrincipal.toString, "*", AclOperation.WRITE, AclPermissionType.ALLOW))
  def AclTopicCreate(topicResource : ResourcePattern = topicResource) = new AclBinding(topicResource,
    new AccessControlEntry(clientPrincipal.toString, "*", AclOperation.CREATE, AclPermissionType.ALLOW))
  def AclTopicDescribe(topicResource : ResourcePattern = topicResource) = new AclBinding(topicResource,
    new AccessControlEntry(clientPrincipal.toString, "*", AclOperation.DESCRIBE, AclPermissionType.ALLOW))
  def AclTopicRead(topicResource : ResourcePattern = topicResource) = new AclBinding(topicResource,
    new AccessControlEntry(clientPrincipal.toString, "*", AclOperation.READ, AclPermissionType.ALLOW))
  def AclGroupRead = new AclBinding(groupResource,
    new AccessControlEntry(clientPrincipal.toString, "*", AclOperation.READ, AclPermissionType.ALLOW))

  def AclWildcardTopicWrite = new AclBinding(wildcardTopicResource,
    new AccessControlEntry(clientPrincipal.toString, "*", AclOperation.WRITE, AclPermissionType.ALLOW))
  def AclWildcardTopicCreate = new AclBinding(wildcardTopicResource,
    new AccessControlEntry(clientPrincipal.toString, "*", AclOperation.CREATE, AclPermissionType.ALLOW))
  def AclWildcardTopicDescribe = new AclBinding(wildcardTopicResource,
    new AccessControlEntry(clientPrincipal.toString, "*", AclOperation.DESCRIBE, AclPermissionType.ALLOW))
  def AclWildcardTopicRead = new AclBinding(wildcardTopicResource,
    new AccessControlEntry(clientPrincipal.toString, "*", AclOperation.READ, AclPermissionType.ALLOW))
  def AclWildcardGroupRead = new AclBinding(wildcardGroupResource,
    new AccessControlEntry(clientPrincipal.toString, "*", AclOperation.READ, AclPermissionType.ALLOW))

  def AclPrefixedTopicWrite = new AclBinding(prefixedTopicResource,
    new AccessControlEntry(clientPrincipal.toString, "*", AclOperation.WRITE, AclPermissionType.ALLOW))
  def AclPrefixedTopicCreate = new AclBinding(prefixedTopicResource,
    new AccessControlEntry(clientPrincipal.toString, "*", AclOperation.CREATE, AclPermissionType.ALLOW))
  def AclPrefixedTopicDescribe = new AclBinding(prefixedTopicResource,
    new AccessControlEntry(clientPrincipal.toString, "*", AclOperation.DESCRIBE, AclPermissionType.ALLOW))
  def AclPrefixedTopicRead = new AclBinding(prefixedTopicResource,
    new AccessControlEntry(clientPrincipal.toString, "*", AclOperation.READ, AclPermissionType.ALLOW))
  def AclPrefixedGroupRead = new AclBinding(prefixedGroupResource,
    new AccessControlEntry(clientPrincipal.toString, "*", AclOperation.READ, AclPermissionType.ALLOW))

  // Some needed configuration for brokers, producers, and consumers
  this.serverConfig.setProperty(KafkaConfig.OffsetsTopicPartitionsProp, "1")
  this.serverConfig.setProperty(KafkaConfig.OffsetsTopicReplicationFactorProp, "3")
  this.serverConfig.setProperty(KafkaConfig.MinInSyncReplicasProp, "3")
  this.serverConfig.setProperty(KafkaConfig.DefaultReplicationFactorProp, "3")
  this.serverConfig.setProperty(KafkaConfig.ConnectionsMaxReauthMsProp, "1500")
  this.consumerConfig.setProperty(ConsumerConfig.GROUP_ID_CONFIG, "group")
  this.consumerConfig.setProperty(ConsumerConfig.METADATA_MAX_AGE_CONFIG, "1500")

  val unimplementedquorum = ""

  /**
    * Starts MiniKDC and only then sets up the parent trait.
    */
  @BeforeEach
  override def setUp(testInfo: TestInfo): Unit = {

    if (TestInfoUtils.isKRaft(testInfo)) {
      this.serverConfig.setProperty(StandardAuthorizer.SUPER_USERS_CONFIG, kafkaPrincipal.toString)
      this.controllerConfig.setProperty(StandardAuthorizer.SUPER_USERS_CONFIG, kafkaPrincipal.toString + ";" + "User:ANONYMOUS")
      this.serverConfig.setProperty(KafkaConfig.AuthorizerClassNameProp, classOf[StandardAuthorizer].getName)
      this.controllerConfig.setProperty(KafkaConfig.AuthorizerClassNameProp, classOf[StandardAuthorizer].getName)
    } else {
      // The next two configuration parameters enable ZooKeeper secure ACLs
      // and sets the Kafka authorizer, both necessary to enable security.
      this.serverConfig.setProperty(KafkaConfig.ZkEnableSecureAclsProp, "true")
      this.serverConfig.setProperty(KafkaConfig.AuthorizerClassNameProp, authorizerClass.getName)

      // Set the specific principal that can update ACLs.
      this.serverConfig.setProperty(AclAuthorizer.SuperUsersProp, kafkaPrincipal.toString)
    }

    super.setUp(testInfo)

    // create the test topic with all the brokers as replicas
    val superuserAdminClient = createSuperuserAdminClient()
    TestUtils.createTopicWithAdmin(admin = superuserAdminClient, topic = topic, brokers = brokers,
      numPartitions = 1, replicationFactor = 3, topicConfig = new Properties)
  }

  /**
    * Closes MiniKDC last when tearing down.
    */
  @AfterEach
  override def tearDown(): Unit = {
    super.tearDown()
    closeSasl()
  }

  /**
    * Tests the ability of producing and consuming with the appropriate ACLs set.
    */
  @ParameterizedTest(name = TestInfoUtils.TestWithParameterizedQuorumName)
  @ValueSource(strings = Array("kraft", "zk"))
  def testProduceConsumeViaAssign(quorum: String): Unit = {
    if (quorum == unimplementedquorum) {
        Console.err.println("QuorumName : " + quorum + " is not supported.")
    } else {
      setAclsAndProduce(tp)
      val consumer = createConsumer()
      consumer.assign(List(tp).asJava)
      consumeRecords(consumer, numRecords)
      confirmReauthenticationMetrics()
    }
  }

  protected def confirmReauthenticationMetrics(): Unit = {
    val expiredConnectionsKilledCountTotal = getGauge("ExpiredConnectionsKilledCount").value()
<<<<<<< HEAD
    servers.foreach { s =>
      val numExpiredKilled = TestUtils.totalMetricValue(s, "expired-connections-killed-count")
      assertEquals(0, numExpiredKilled, "Should have been zero expired connections killed: " + numExpiredKilled + "(total=" + expiredConnectionsKilledCountTotal + ")")
=======
    brokers.foreach { s =>
        val numExpiredKilled = TestUtils.totalMetricValue(s, "expired-connections-killed-count")
        assertEquals(0, numExpiredKilled, "Should have been zero expired connections killed: " + numExpiredKilled + "(total=" + expiredConnectionsKilledCountTotal + ")")
>>>>>>> 15418db6
    }
    assertEquals(0, expiredConnectionsKilledCountTotal, 0.0, "Should have been zero expired connections killed total")
    brokers.foreach { s =>
      assertEquals(0, TestUtils.totalMetricValue(s, "failed-reauthentication-total"), "failed re-authentications not 0")
    }
  }

  private def getGauge(metricName: String) = {
    KafkaYammerMetrics.defaultRegistry.allMetrics.asScala
      .find { case (k, _) => k.getName == metricName }
      .getOrElse(throw new RuntimeException("Unable to find metric " + metricName))
      ._2.asInstanceOf[Gauge[Double]]
  }

  @ParameterizedTest(name = TestInfoUtils.TestWithParameterizedQuorumName)
  @ValueSource(strings = Array("kraft", "zk"))
  def testProduceConsumeViaSubscribe(quorum: String): Unit = {
    if (quorum == unimplementedquorum) {
        Console.err.println("QuorumName : " + quorum + " is not supported.")
    } else {
    setAclsAndProduce(tp)
    val consumer = createConsumer()
    consumer.subscribe(List(topic).asJava)
    consumeRecords(consumer, numRecords)
    confirmReauthenticationMetrics()
    }
  }

  @ParameterizedTest(name = TestInfoUtils.TestWithParameterizedQuorumName)
  @ValueSource(strings = Array("kraft", "zk"))
  def testProduceConsumeWithWildcardAcls(quorum: String): Unit = {
    if (quorum == unimplementedquorum) {
        Console.err.println("QuorumName : " + quorum + " is not supported.")
    } else {
    setWildcardResourceAcls()
    val producer = createProducer()
    sendRecords(producer, numRecords, tp)
    val consumer = createConsumer()
    consumer.subscribe(List(topic).asJava)
    consumeRecords(consumer, numRecords)
    confirmReauthenticationMetrics()
    }
  }

  @ParameterizedTest(name = TestInfoUtils.TestWithParameterizedQuorumName)
  @ValueSource(strings = Array("kraft", "zk"))
  def testProduceConsumeWithPrefixedAcls(quorum: String): Unit = {
    if (quorum == unimplementedquorum) {
        Console.err.println("QuorumName : " + quorum + " is not supported.")
    } else {
    setPrefixedResourceAcls()
    val producer = createProducer()
    sendRecords(producer, numRecords, tp)
    val consumer = createConsumer()
    consumer.subscribe(List(topic).asJava)
    consumeRecords(consumer, numRecords)
    confirmReauthenticationMetrics()
    }
  }

  @ParameterizedTest(name = TestInfoUtils.TestWithParameterizedQuorumName)
  @ValueSource(strings = Array("kraft", "zk"))
  def testProduceConsumeTopicAutoCreateTopicCreateAcl(quorum: String): Unit = {
    if (quorum == unimplementedquorum) {
        Console.err.println("QuorumName : " + quorum + " is not supported.")
    } else {
    // topic2 is not created on setup()
    val tp2 = new TopicPartition("topic2", 0)
    setAclsAndProduce(tp2)
    val consumer = createConsumer()
    consumer.assign(List(tp2).asJava)
    consumeRecords(consumer, numRecords, topic = tp2.topic)
    confirmReauthenticationMetrics()
    }
  }

  private def setWildcardResourceAcls(): Unit = {
    val superuserAdminClient = createSuperuserAdminClient()
    superuserAdminClient.createAcls(List(AclWildcardTopicWrite, AclWildcardTopicCreate, AclWildcardTopicDescribe, AclWildcardTopicRead).asJava).values
    superuserAdminClient.createAcls(List(AclWildcardGroupRead).asJava).values

    brokers.foreach { s =>
      TestUtils.waitAndVerifyAcls(TopicReadAcl ++ TopicWriteAcl ++ TopicDescribeAcl ++ TopicCreateAcl, s.dataPlaneRequestProcessor.authorizer.get, wildcardTopicResource)
      TestUtils.waitAndVerifyAcls(GroupReadAcl, s.dataPlaneRequestProcessor.authorizer.get, wildcardGroupResource)
    }
  }

  private def setPrefixedResourceAcls(): Unit = {
    val superuserAdminClient = createSuperuserAdminClient()
    superuserAdminClient.createAcls(List(AclPrefixedTopicWrite, AclPrefixedTopicCreate, AclPrefixedTopicDescribe, AclPrefixedTopicRead).asJava).values
    superuserAdminClient.createAcls(List(AclPrefixedGroupRead).asJava).values

    brokers.foreach { s =>
      TestUtils.waitAndVerifyAcls(TopicReadAcl ++ TopicWriteAcl ++ TopicDescribeAcl ++ TopicCreateAcl, s.dataPlaneRequestProcessor.authorizer.get, prefixedTopicResource)
      TestUtils.waitAndVerifyAcls(GroupReadAcl, s.dataPlaneRequestProcessor.authorizer.get, prefixedGroupResource)
    }
  }

  private def setReadAndWriteAcls(tp: TopicPartition): Unit = {
    val topicResource = new ResourcePattern(TOPIC, tp.topic, LITERAL)
    val superuserAdminClient = createSuperuserAdminClient()

    superuserAdminClient.createAcls(List(AclTopicWrite(topicResource), AclTopicCreate(topicResource), AclTopicDescribe(topicResource)).asJava).values
    superuserAdminClient.createAcls(List(AclTopicRead(topicResource)).asJava).values
    superuserAdminClient.createAcls(List(AclGroupRead).asJava).values

    brokers.foreach { s =>
      TestUtils.waitAndVerifyAcls(TopicReadAcl ++ TopicWriteAcl ++ TopicDescribeAcl ++ TopicCreateAcl, s.dataPlaneRequestProcessor.authorizer.get,
        new ResourcePattern(TOPIC, tp.topic, LITERAL))
      TestUtils.waitAndVerifyAcls(GroupReadAcl, s.dataPlaneRequestProcessor.authorizer.get, groupResource)
    }
  }

  protected def setAclsAndProduce(tp: TopicPartition): Unit = {
    setReadAndWriteAcls(tp)
    val producer = createProducer()
    sendRecords(producer, numRecords, tp)
  }

  private def setConsumerGroupAcls(): Unit = {
    val superuserAdminClient = createSuperuserAdminClient()
    superuserAdminClient.createAcls(List(AclGroupRead).asJava).values
    brokers.foreach { s =>
      TestUtils.waitAndVerifyAcls(GroupReadAcl, s.dataPlaneRequestProcessor.authorizer.get, groupResource)
    }
  }

  /**
    * Tests that producer, consumer and adminClient fail to publish messages, consume
    * messages and describe topics respectively when the describe ACL isn't set.
    * Also verifies that subsequent publish, consume and describe to authorized topic succeeds.
    */
  @ParameterizedTest
  @CsvSource(value = Array(
    "kraft, true",
    "kraft, false",
    "zk, true",
    "zk, false"
  ))
  def testNoDescribeProduceOrConsumeWithoutTopicDescribeAcl(quorum:String, isIdempotenceEnabled:Boolean): Unit = {
    if (quorum == unimplementedquorum) {
        Console.err.println("QuorumName : " + quorum + " is not supported.")
    } else {
    // Set consumer group acls since we are testing topic authorization
    setConsumerGroupAcls()

    // Verify produce/consume/describe throw TopicAuthorizationException

    val prop = new Properties()
    prop.setProperty(ProducerConfig.ENABLE_IDEMPOTENCE_CONFIG, isIdempotenceEnabled.toString)
    val producer = createProducer(configOverrides = prop)

    assertThrows(classOf[TopicAuthorizationException], () => sendRecords(producer, numRecords, tp))
    val consumer = createConsumer()
    consumer.assign(List(tp).asJava)
    assertThrows(classOf[TopicAuthorizationException], () => consumeRecords(consumer, numRecords, topic = tp.topic))
    val adminClient = createAdminClient()
    val e1 = assertThrows(classOf[ExecutionException], () => adminClient.describeTopics(Set(topic).asJava).allTopicNames().get())
    assertTrue(e1.getCause.isInstanceOf[TopicAuthorizationException], "Unexpected exception " + e1.getCause)

    // Verify successful produce/consume/describe on another topic using the same producer, consumer and adminClient
    val topic2 = "topic2"
    val tp2 = new TopicPartition(topic2, 0)

    setReadAndWriteAcls(tp2)
    // in idempotence producer, we need to create another producer because the previous one is in FATAL_ERROR state (due to authorization error)
    // If the transaction state in FATAL_ERROR, it'll never transit to other state. check TransactionManager#isTransitionValid for detail
    val producer2 = if (isIdempotenceEnabled)
      createProducer(configOverrides = prop)
    else
      producer

    sendRecords(producer2, numRecords, tp2)
    consumer.assign(List(tp2).asJava)
    consumeRecords(consumer, numRecords, topic = topic2)
    val describeResults = adminClient.describeTopics(Set(topic, topic2).asJava).topicNameValues()
    assertEquals(1, describeResults.get(topic2).get().partitions().size())

    val e2 = assertThrows(classOf[ExecutionException], () => adminClient.describeTopics(Set(topic).asJava).allTopicNames().get())
    assertTrue(e2.getCause.isInstanceOf[TopicAuthorizationException], "Unexpected exception " + e2.getCause)

    // Verify that consumer manually assigning both authorized and unauthorized topic doesn't consume
    // from the unauthorized topic and throw; since we can now return data during the time we are updating
    // metadata / fetching positions, it is possible that the authorized topic record is returned during this time.
    consumer.assign(List(tp, tp2).asJava)
    sendRecords(producer2, numRecords, tp2)
    var topic2RecordConsumed = false

    def verifyNoRecords(records: ConsumerRecords[Array[Byte], Array[Byte]]): Boolean = {
      assertEquals(Collections.singleton(tp2), records.partitions(), "Consumed records with unexpected partitions: " + records)
      topic2RecordConsumed = true
      false
    }

    assertThrows(classOf[TopicAuthorizationException],
      () => TestUtils.pollRecordsUntilTrue(consumer, verifyNoRecords, "Consumer didn't fail with authorization exception within timeout"))

    // Add ACLs and verify successful produce/consume/describe on first topic
    setReadAndWriteAcls(tp)
    if (!topic2RecordConsumed) {
      consumeRecordsIgnoreOneAuthorizationException(consumer, numRecords, startingOffset = 1, topic2)
    }
    sendRecords(producer2, numRecords, tp)
    consumeRecordsIgnoreOneAuthorizationException(consumer, numRecords, startingOffset = 0, topic)
    val describeResults2 = adminClient.describeTopics(Set(topic, topic2).asJava).topicNameValues
    assertEquals(1, describeResults2.get(topic).get().partitions().size())
    assertEquals(1, describeResults2.get(topic2).get().partitions().size())
    }
  }

  @ParameterizedTest
  @CsvSource(value = Array(
    "kraft, true",
    "kraft, false",
    "zk, true",
    "zk, false"
  ))
  def testNoProduceWithDescribeAcl(quorum:String, isIdempotenceEnabled:Boolean): Unit = {
    if (quorum == unimplementedquorum) {
        Console.err.println("QuorumName : " + quorum + " is not supported.")
    } else {
    val superuserAdminClient = createSuperuserAdminClient()
    superuserAdminClient.createAcls(List(AclTopicDescribe()).asJava).values

    brokers.foreach { s =>
      TestUtils.waitAndVerifyAcls(TopicDescribeAcl, s.dataPlaneRequestProcessor.authorizer.get, topicResource)
    }

    val prop = new Properties()
    prop.setProperty(ProducerConfig.ENABLE_IDEMPOTENCE_CONFIG, isIdempotenceEnabled.toString)
    val producer = createProducer(configOverrides = prop)

    if (isIdempotenceEnabled) {
      // in idempotent producer, it'll fail at InitProducerId request
      assertThrows(classOf[KafkaException], () => sendRecords(producer, numRecords, tp))
    } else {
      val e = assertThrows(classOf[TopicAuthorizationException], () => sendRecords(producer, numRecords, tp))
      assertEquals(Set(topic).asJava, e.unauthorizedTopics())
    }
    confirmReauthenticationMetrics()
    }
  }

   /**
    * Tests that a consumer fails to consume messages without the appropriate
    * ACL set.
    */
<<<<<<< HEAD
   @Test
  def testNoConsumeWithoutDescribeAclViaAssign(): Unit = {
     noConsumeWithoutDescribeAclSetup()
     val consumer = createConsumer()
     consumer.assign(List(tp).asJava)
     // the exception is expected when the consumer attempts to lookup offsets
     assertThrows(classOf[KafkaException], () => consumeRecords(consumer))
     confirmReauthenticationMetrics()
   }
=======
  @ParameterizedTest(name = TestInfoUtils.TestWithParameterizedQuorumName)
  @ValueSource(strings = Array("kraft", "zk"))
  def testNoConsumeWithoutDescribeAclViaAssign(quorum: String): Unit = {
    if (quorum == unimplementedquorum) {
        Console.err.println("QuorumName : " + quorum + " is not supported.")
    } else {
    noConsumeWithoutDescribeAclSetup()
    val consumer = createConsumer()
    consumer.assign(List(tp).asJava)
    // the exception is expected when the consumer attempts to lookup offsets
    assertThrows(classOf[KafkaException], () => consumeRecords(consumer))
    confirmReauthenticationMetrics()
    }
  }
>>>>>>> 15418db6

  @ParameterizedTest(name = TestInfoUtils.TestWithParameterizedQuorumName)
  @ValueSource(strings = Array("kraft", "zk"))
  def testNoConsumeWithoutDescribeAclViaSubscribe(quorum: String): Unit = {
    if (quorum == unimplementedquorum) {
        Console.err.println("QuorumName : " + quorum + " is not supported.")
    } else {
    noConsumeWithoutDescribeAclSetup()
    val consumer = createConsumer()
    consumer.subscribe(List(topic).asJava)
    // this should timeout since the consumer will not be able to fetch any metadata for the topic
    assertThrows(classOf[TopicAuthorizationException], () => consumeRecords(consumer, timeout = 3000))

    // Verify that no records are consumed even if one of the requested topics is authorized
    setReadAndWriteAcls(tp)
    consumer.subscribe(List(topic, "topic2").asJava)
    assertThrows(classOf[TopicAuthorizationException], () => consumeRecords(consumer, timeout = 3000))

    // Verify that records are consumed if all topics are authorized
    consumer.subscribe(List(topic).asJava)
    consumeRecordsIgnoreOneAuthorizationException(consumer)
    }
  }

  private def noConsumeWithoutDescribeAclSetup(): Unit = {
    val superuserAdminClient = createSuperuserAdminClient()
    superuserAdminClient.createAcls(List(AclTopicWrite(), AclTopicCreate(), AclTopicDescribe()).asJava).values
    superuserAdminClient.createAcls(List(AclGroupRead).asJava).values

    brokers.foreach { s =>
      TestUtils.waitAndVerifyAcls(TopicWriteAcl ++ TopicDescribeAcl ++ TopicCreateAcl, s.dataPlaneRequestProcessor.authorizer.get, topicResource)
      TestUtils.waitAndVerifyAcls(GroupReadAcl, s.dataPlaneRequestProcessor.authorizer.get, groupResource)
    }

    val producer = createProducer()
    sendRecords(producer, numRecords, tp)

    superuserAdminClient.deleteAcls(List(AclTopicDescribe().toFilter).asJava).values
    superuserAdminClient.deleteAcls(List(AclTopicWrite().toFilter).asJava).values

    brokers.foreach { s =>
      TestUtils.waitAndVerifyAcls(TopicCreateAcl, s.dataPlaneRequestProcessor.authorizer.get, topicResource)
      TestUtils.waitAndVerifyAcls(GroupReadAcl, s.dataPlaneRequestProcessor.authorizer.get, groupResource)
    }
  }

  @ParameterizedTest(name = TestInfoUtils.TestWithParameterizedQuorumName)
  @ValueSource(strings = Array("kraft", "zk"))
  def testNoConsumeWithDescribeAclViaAssign(quorum: String): Unit = {
    if (quorum == unimplementedquorum) {
        Console.err.println("QuorumName : " + quorum + " is not supported.")
    } else {
    noConsumeWithDescribeAclSetup()
    val consumer = createConsumer()
    consumer.assign(List(tp).asJava)

    val e = assertThrows(classOf[TopicAuthorizationException], () => consumeRecords(consumer))
    assertEquals(Set(topic).asJava, e.unauthorizedTopics())
    confirmReauthenticationMetrics()
    }
  }

  @ParameterizedTest(name = TestInfoUtils.TestWithParameterizedQuorumName)
  @ValueSource(strings = Array("kraft", "zk"))
  def testNoConsumeWithDescribeAclViaSubscribe(quorum: String): Unit = {
    if (quorum == unimplementedquorum) {
        Console.err.println("QuorumName : " + quorum + " is not supported.")
    } else {
    noConsumeWithDescribeAclSetup()
    val consumer = createConsumer()
    consumer.subscribe(List(topic).asJava)

    val e = assertThrows(classOf[TopicAuthorizationException], () => consumeRecords(consumer))
    assertEquals(Set(topic).asJava, e.unauthorizedTopics())
    confirmReauthenticationMetrics()
    }
  }

  private def noConsumeWithDescribeAclSetup(): Unit = {
    val superuserAdminClient = createSuperuserAdminClient()
    superuserAdminClient.createAcls(List(AclTopicWrite(), AclTopicCreate(), AclTopicDescribe()).asJava).values
    superuserAdminClient.createAcls(List(AclGroupRead).asJava).values

    brokers.foreach { s =>
      TestUtils.waitAndVerifyAcls(TopicWriteAcl ++ TopicDescribeAcl ++ TopicCreateAcl, s.dataPlaneRequestProcessor.authorizer.get, topicResource)
      TestUtils.waitAndVerifyAcls(GroupReadAcl, s.dataPlaneRequestProcessor.authorizer.get, groupResource)
    }
    val producer = createProducer()
    sendRecords(producer, numRecords, tp)
  }

  /**
    * Tests that a consumer fails to consume messages without the appropriate
    * ACL set.
    */
  @ParameterizedTest(name = TestInfoUtils.TestWithParameterizedQuorumName)
  @ValueSource(strings = Array("kraft", "zk"))
  def testNoGroupAcl(quorum: String): Unit = {
    if (quorum == unimplementedquorum) {
        Console.err.println("QuorumName : " + quorum + " is not supported.")
    } else {
    val superuserAdminClient = createSuperuserAdminClient()
    superuserAdminClient.createAcls(List(AclTopicWrite(), AclTopicCreate(), AclTopicDescribe()).asJava).values
    brokers.foreach { s =>
      TestUtils.waitAndVerifyAcls(TopicWriteAcl ++ TopicDescribeAcl ++ TopicCreateAcl, s.dataPlaneRequestProcessor.authorizer.get, topicResource)
    }
    val producer = createProducer()
    sendRecords(producer, numRecords, tp)

    val consumer = createConsumer()
    consumer.assign(List(tp).asJava)
    val e = assertThrows(classOf[GroupAuthorizationException], () => consumeRecords(consumer))
    assertEquals(group, e.groupId())
    confirmReauthenticationMetrics()
    }
  }

  protected final def sendRecords(producer: KafkaProducer[Array[Byte], Array[Byte]],
                                  numRecords: Int, tp: TopicPartition): Unit = {
    val futures = (0 until numRecords).map { i =>
      val record = new ProducerRecord(tp.topic(), tp.partition(), s"$i".getBytes, s"$i".getBytes)
      debug(s"Sending this record: $record")
      producer.send(record)
    }
    try {
      futures.foreach(_.get)
    } catch {
      case e: ExecutionException => throw e.getCause
    }
  }

  protected final def consumeRecords(consumer: Consumer[Array[Byte], Array[Byte]],
                                     numRecords: Int = 1,
                                     startingOffset: Int = 0,
                                     topic: String = topic,
                                     part: Int = part,
                                     timeout: Long = 10000): Unit = {
    val records = TestUtils.consumeRecords(consumer, numRecords, timeout)

    for (i <- 0 until numRecords) {
      val record = records(i)
      val offset = startingOffset + i
      assertEquals(topic, record.topic)
      assertEquals(part, record.partition)
      assertEquals(offset.toLong, record.offset)
    }
  }

  protected def createScramAdminClient(scramMechanism: String, user: String, password: String): Admin = {
    createAdminClient(bootstrapServers(), securityProtocol, trustStoreFile, clientSaslProperties,
      scramMechanism, user, password)
  }

  // Consume records, ignoring at most one TopicAuthorization exception from previously sent request
  private def consumeRecordsIgnoreOneAuthorizationException(consumer: Consumer[Array[Byte], Array[Byte]],
                                                            numRecords: Int = 1,
                                                            startingOffset: Int = 0,
                                                            topic: String = topic): Unit = {
    try {
      consumeRecords(consumer, numRecords, startingOffset, topic)
    } catch {
      case _: TopicAuthorizationException => consumeRecords(consumer, numRecords, startingOffset, topic)
    }
  }
}
<|MERGE_RESOLUTION|>--- conflicted
+++ resolved
@@ -18,32 +18,31 @@
 package kafka.api
 
 import com.yammer.metrics.core.Gauge
-import java.util.{Collections, Properties}
-import java.util.concurrent.ExecutionException
-
 import kafka.security.authorizer.AclAuthorizer
 import kafka.security.authorizer.AclEntry.WildcardHost
-import org.apache.kafka.metadata.authorizer.StandardAuthorizer
 import kafka.server._
 import kafka.utils._
 import org.apache.kafka.clients.admin.Admin
 import org.apache.kafka.clients.consumer.{Consumer, ConsumerConfig, ConsumerRecords}
 import org.apache.kafka.clients.producer.{KafkaProducer, ProducerConfig, ProducerRecord}
-import org.apache.kafka.common.acl._
 import org.apache.kafka.common.acl.AclOperation._
 import org.apache.kafka.common.acl.AclPermissionType._
+import org.apache.kafka.common.acl._
+import org.apache.kafka.common.errors.{GroupAuthorizationException, TopicAuthorizationException}
+import org.apache.kafka.common.resource.PatternType.{LITERAL, PREFIXED}
+import org.apache.kafka.common.resource.ResourceType._
+import org.apache.kafka.common.resource._
+import org.apache.kafka.common.security.auth._
 import org.apache.kafka.common.{KafkaException, TopicPartition}
-import org.apache.kafka.common.errors.{GroupAuthorizationException, TopicAuthorizationException}
-import org.apache.kafka.common.resource._
-import org.apache.kafka.common.resource.ResourceType._
-import org.apache.kafka.common.resource.PatternType.{LITERAL, PREFIXED}
-import org.apache.kafka.common.security.auth._
+import org.apache.kafka.metadata.authorizer.StandardAuthorizer
 import org.apache.kafka.server.metrics.KafkaYammerMetrics
 import org.junit.jupiter.api.Assertions._
 import org.junit.jupiter.api.{AfterEach, BeforeEach, TestInfo, Timeout}
 import org.junit.jupiter.params.ParameterizedTest
-import org.junit.jupiter.params.provider.{ValueSource, CsvSource}
-
+import org.junit.jupiter.params.provider.{CsvSource, ValueSource}
+
+import java.util.concurrent.ExecutionException
+import java.util.{Collections, Properties}
 import scala.jdk.CollectionConverters._
 
 /**
@@ -53,17 +52,17 @@
  *
  * This test relies on a chain of test harness traits to set up. It directly
  * extends IntegrationTestHarness. IntegrationTestHarness creates producers and
-  * consumers, and it extends KafkaServerTestHarness. KafkaServerTestHarness starts
-  * brokers, but first it initializes a ZooKeeper server and client, which happens
-  * in QuorumTestHarness.
-  *
-  * To start brokers we need to set a cluster ACL, which happens optionally in KafkaServerTestHarness.
-  * The remaining ACLs to enable access to producers and consumers are set here. To set ACLs, we use AclCommand directly.
-  *
-  * Finally, we rely on SaslSetup to bootstrap and setup Kerberos. We don't use
-  * SaslTestHarness here directly because it extends QuorumTestHarness, and we
-  * would end up with QuorumTestHarness twice.
-  */
+ * consumers, and it extends KafkaServerTestHarness. KafkaServerTestHarness starts
+ * brokers, but first it initializes a ZooKeeper server and client, which happens
+ * in QuorumTestHarness.
+ *
+ * To start brokers we need to set a cluster ACL, which happens optionally in KafkaServerTestHarness.
+ * The remaining ACLs to enable access to producers and consumers are set here. To set ACLs, we use AclCommand directly.
+ *
+ * Finally, we rely on SaslSetup to bootstrap and setup Kerberos. We don't use
+ * SaslTestHarness here directly because it extends QuorumTestHarness, and we
+ * would end up with QuorumTestHarness twice.
+ */
 @Timeout(60)
 abstract class EndToEndAuthorizationTest extends IntegrationTestHarness with SaslSetup {
 
@@ -78,12 +77,8 @@
   val part = 0
   val tp = new TopicPartition(topic, part)
 
-<<<<<<< HEAD
-  override protected lazy val trustStoreFile = Some(File.createTempFile("truststore", ".jks"))
-
-=======
   override protected lazy val trustStoreFile = Some(TestUtils.tempFile("truststore", ".jks"))
->>>>>>> 15418db6
+
   protected def authorizerClass: Class[_] = classOf[AclAuthorizer]
 
   val topicResource = new ResourcePattern(TOPIC, topic, LITERAL)
@@ -98,96 +93,6 @@
 
   def kafkaPrincipal: KafkaPrincipal
 
-<<<<<<< HEAD
-  // Arguments to AclCommand to set ACLs.
-  def clusterActionArgs: Array[String] = Array("--authorizer-properties",
-    s"zookeeper.connect=$zkConnect",
-    s"--add",
-    s"--cluster",
-    s"--operation=ClusterAction",
-    s"--allow-principal=$kafkaPrincipal")
-
-  // necessary to create SCRAM credentials via the admin client using the broker's credentials
-  // without this we would need to create the SCRAM credentials via ZooKeeper
-  def clusterAlterArgs: Array[String] = Array("--authorizer-properties",
-    s"zookeeper.connect=$zkConnect",
-    s"--add",
-    s"--cluster",
-    s"--operation=Alter",
-    s"--allow-principal=$kafkaPrincipal")
-
-  def topicBrokerReadAclArgs: Array[String] = Array("--authorizer-properties",
-    s"zookeeper.connect=$zkConnect",
-    s"--add",
-    s"--topic=$wildcard",
-    s"--operation=Read",
-    s"--allow-principal=$kafkaPrincipal")
-
-  def produceAclArgs(topic: String): Array[String] = Array("--authorizer-properties",
-    s"zookeeper.connect=$zkConnect",
-    s"--add",
-    s"--topic=$topic",
-    s"--producer",
-    s"--allow-principal=$clientPrincipal")
-  def describeAclArgs: Array[String] = Array("--authorizer-properties",
-    s"zookeeper.connect=$zkConnect",
-    s"--add",
-    s"--topic=$topic",
-    s"--operation=Describe",
-    s"--allow-principal=$clientPrincipal")
-  def deleteDescribeAclArgs: Array[String] = Array("--authorizer-properties",
-    s"zookeeper.connect=$zkConnect",
-    s"--remove",
-    s"--force",
-    s"--topic=$topic",
-    s"--operation=Describe",
-    s"--allow-principal=$clientPrincipal")
-  def deleteWriteAclArgs: Array[String] = Array("--authorizer-properties",
-    s"zookeeper.connect=$zkConnect",
-    s"--remove",
-    s"--force",
-    s"--topic=$topic",
-    s"--operation=Write",
-    s"--allow-principal=$clientPrincipal")
-  def consumeAclArgs(topic: String): Array[String] = Array("--authorizer-properties",
-    s"zookeeper.connect=$zkConnect",
-    s"--add",
-    s"--topic=$topic",
-    s"--group=$group",
-    s"--consumer",
-    s"--allow-principal=$clientPrincipal")
-  def groupAclArgs: Array[String] = Array("--authorizer-properties",
-    s"zookeeper.connect=$zkConnect",
-    s"--add",
-    s"--group=$group",
-    s"--operation=Read",
-    s"--allow-principal=$clientPrincipal")
-  def produceConsumeWildcardAclArgs: Array[String] = Array("--authorizer-properties",
-    s"zookeeper.connect=$zkConnect",
-    s"--add",
-    s"--topic=$wildcard",
-    s"--group=$wildcard",
-    s"--consumer",
-    s"--producer",
-    s"--allow-principal=$clientPrincipal")
-
-  def produceConsumePrefixedAclsArgs: Array[String] = Array("--authorizer-properties",
-    s"zookeeper.connect=$zkConnect",
-    s"--add",
-    s"--topic=$topicPrefix",
-    s"--group=$groupPrefix",
-    s"--resource-pattern-type=prefixed",
-    s"--consumer",
-    s"--producer",
-    s"--allow-principal=$clientPrincipal")
-
-  def ClusterActionAndClusterAlterAcls = Set(new AccessControlEntry(kafkaPrincipal.toString, WildcardHost, CLUSTER_ACTION, ALLOW),
-    new AccessControlEntry(kafkaPrincipal.toString, WildcardHost, ALTER, ALLOW))
-
-  def TopicBrokerReadAcl = Set(new AccessControlEntry(kafkaPrincipal.toString, WildcardHost, READ, ALLOW))
-
-=======
->>>>>>> 15418db6
   def GroupReadAcl = Set(new AccessControlEntry(clientPrincipal.toString, WildcardHost, READ, ALLOW))
 
   def TopicReadAcl = Set(new AccessControlEntry(clientPrincipal.toString, WildcardHost, READ, ALLOW))
@@ -198,36 +103,48 @@
 
   def TopicCreateAcl = Set(new AccessControlEntry(clientPrincipal.toString, WildcardHost, CREATE, ALLOW))
 
-  def AclTopicWrite(topicResource : ResourcePattern = topicResource) = new AclBinding(topicResource,
+  def AclTopicWrite(topicResource: ResourcePattern = topicResource) = new AclBinding(topicResource,
     new AccessControlEntry(clientPrincipal.toString, "*", AclOperation.WRITE, AclPermissionType.ALLOW))
-  def AclTopicCreate(topicResource : ResourcePattern = topicResource) = new AclBinding(topicResource,
+
+  def AclTopicCreate(topicResource: ResourcePattern = topicResource) = new AclBinding(topicResource,
     new AccessControlEntry(clientPrincipal.toString, "*", AclOperation.CREATE, AclPermissionType.ALLOW))
-  def AclTopicDescribe(topicResource : ResourcePattern = topicResource) = new AclBinding(topicResource,
+
+  def AclTopicDescribe(topicResource: ResourcePattern = topicResource) = new AclBinding(topicResource,
     new AccessControlEntry(clientPrincipal.toString, "*", AclOperation.DESCRIBE, AclPermissionType.ALLOW))
-  def AclTopicRead(topicResource : ResourcePattern = topicResource) = new AclBinding(topicResource,
+
+  def AclTopicRead(topicResource: ResourcePattern = topicResource) = new AclBinding(topicResource,
     new AccessControlEntry(clientPrincipal.toString, "*", AclOperation.READ, AclPermissionType.ALLOW))
+
   def AclGroupRead = new AclBinding(groupResource,
     new AccessControlEntry(clientPrincipal.toString, "*", AclOperation.READ, AclPermissionType.ALLOW))
 
   def AclWildcardTopicWrite = new AclBinding(wildcardTopicResource,
     new AccessControlEntry(clientPrincipal.toString, "*", AclOperation.WRITE, AclPermissionType.ALLOW))
+
   def AclWildcardTopicCreate = new AclBinding(wildcardTopicResource,
     new AccessControlEntry(clientPrincipal.toString, "*", AclOperation.CREATE, AclPermissionType.ALLOW))
+
   def AclWildcardTopicDescribe = new AclBinding(wildcardTopicResource,
     new AccessControlEntry(clientPrincipal.toString, "*", AclOperation.DESCRIBE, AclPermissionType.ALLOW))
+
   def AclWildcardTopicRead = new AclBinding(wildcardTopicResource,
     new AccessControlEntry(clientPrincipal.toString, "*", AclOperation.READ, AclPermissionType.ALLOW))
+
   def AclWildcardGroupRead = new AclBinding(wildcardGroupResource,
     new AccessControlEntry(clientPrincipal.toString, "*", AclOperation.READ, AclPermissionType.ALLOW))
 
   def AclPrefixedTopicWrite = new AclBinding(prefixedTopicResource,
     new AccessControlEntry(clientPrincipal.toString, "*", AclOperation.WRITE, AclPermissionType.ALLOW))
+
   def AclPrefixedTopicCreate = new AclBinding(prefixedTopicResource,
     new AccessControlEntry(clientPrincipal.toString, "*", AclOperation.CREATE, AclPermissionType.ALLOW))
+
   def AclPrefixedTopicDescribe = new AclBinding(prefixedTopicResource,
     new AccessControlEntry(clientPrincipal.toString, "*", AclOperation.DESCRIBE, AclPermissionType.ALLOW))
+
   def AclPrefixedTopicRead = new AclBinding(prefixedTopicResource,
     new AccessControlEntry(clientPrincipal.toString, "*", AclOperation.READ, AclPermissionType.ALLOW))
+
   def AclPrefixedGroupRead = new AclBinding(prefixedGroupResource,
     new AccessControlEntry(clientPrincipal.toString, "*", AclOperation.READ, AclPermissionType.ALLOW))
 
@@ -243,8 +160,8 @@
   val unimplementedquorum = ""
 
   /**
-    * Starts MiniKDC and only then sets up the parent trait.
-    */
+   * Starts MiniKDC and only then sets up the parent trait.
+   */
   @BeforeEach
   override def setUp(testInfo: TestInfo): Unit = {
 
@@ -281,13 +198,13 @@
   }
 
   /**
-    * Tests the ability of producing and consuming with the appropriate ACLs set.
-    */
+   * Tests the ability of producing and consuming with the appropriate ACLs set.
+   */
   @ParameterizedTest(name = TestInfoUtils.TestWithParameterizedQuorumName)
   @ValueSource(strings = Array("kraft", "zk"))
   def testProduceConsumeViaAssign(quorum: String): Unit = {
     if (quorum == unimplementedquorum) {
-        Console.err.println("QuorumName : " + quorum + " is not supported.")
+      Console.err.println("QuorumName : " + quorum + " is not supported.")
     } else {
       setAclsAndProduce(tp)
       val consumer = createConsumer()
@@ -299,15 +216,9 @@
 
   protected def confirmReauthenticationMetrics(): Unit = {
     val expiredConnectionsKilledCountTotal = getGauge("ExpiredConnectionsKilledCount").value()
-<<<<<<< HEAD
-    servers.foreach { s =>
+    brokers.foreach { s =>
       val numExpiredKilled = TestUtils.totalMetricValue(s, "expired-connections-killed-count")
       assertEquals(0, numExpiredKilled, "Should have been zero expired connections killed: " + numExpiredKilled + "(total=" + expiredConnectionsKilledCountTotal + ")")
-=======
-    brokers.foreach { s =>
-        val numExpiredKilled = TestUtils.totalMetricValue(s, "expired-connections-killed-count")
-        assertEquals(0, numExpiredKilled, "Should have been zero expired connections killed: " + numExpiredKilled + "(total=" + expiredConnectionsKilledCountTotal + ")")
->>>>>>> 15418db6
     }
     assertEquals(0, expiredConnectionsKilledCountTotal, 0.0, "Should have been zero expired connections killed total")
     brokers.foreach { s =>
@@ -326,13 +237,13 @@
   @ValueSource(strings = Array("kraft", "zk"))
   def testProduceConsumeViaSubscribe(quorum: String): Unit = {
     if (quorum == unimplementedquorum) {
-        Console.err.println("QuorumName : " + quorum + " is not supported.")
-    } else {
-    setAclsAndProduce(tp)
-    val consumer = createConsumer()
-    consumer.subscribe(List(topic).asJava)
-    consumeRecords(consumer, numRecords)
-    confirmReauthenticationMetrics()
+      Console.err.println("QuorumName : " + quorum + " is not supported.")
+    } else {
+      setAclsAndProduce(tp)
+      val consumer = createConsumer()
+      consumer.subscribe(List(topic).asJava)
+      consumeRecords(consumer, numRecords)
+      confirmReauthenticationMetrics()
     }
   }
 
@@ -340,15 +251,15 @@
   @ValueSource(strings = Array("kraft", "zk"))
   def testProduceConsumeWithWildcardAcls(quorum: String): Unit = {
     if (quorum == unimplementedquorum) {
-        Console.err.println("QuorumName : " + quorum + " is not supported.")
-    } else {
-    setWildcardResourceAcls()
-    val producer = createProducer()
-    sendRecords(producer, numRecords, tp)
-    val consumer = createConsumer()
-    consumer.subscribe(List(topic).asJava)
-    consumeRecords(consumer, numRecords)
-    confirmReauthenticationMetrics()
+      Console.err.println("QuorumName : " + quorum + " is not supported.")
+    } else {
+      setWildcardResourceAcls()
+      val producer = createProducer()
+      sendRecords(producer, numRecords, tp)
+      val consumer = createConsumer()
+      consumer.subscribe(List(topic).asJava)
+      consumeRecords(consumer, numRecords)
+      confirmReauthenticationMetrics()
     }
   }
 
@@ -356,15 +267,15 @@
   @ValueSource(strings = Array("kraft", "zk"))
   def testProduceConsumeWithPrefixedAcls(quorum: String): Unit = {
     if (quorum == unimplementedquorum) {
-        Console.err.println("QuorumName : " + quorum + " is not supported.")
-    } else {
-    setPrefixedResourceAcls()
-    val producer = createProducer()
-    sendRecords(producer, numRecords, tp)
-    val consumer = createConsumer()
-    consumer.subscribe(List(topic).asJava)
-    consumeRecords(consumer, numRecords)
-    confirmReauthenticationMetrics()
+      Console.err.println("QuorumName : " + quorum + " is not supported.")
+    } else {
+      setPrefixedResourceAcls()
+      val producer = createProducer()
+      sendRecords(producer, numRecords, tp)
+      val consumer = createConsumer()
+      consumer.subscribe(List(topic).asJava)
+      consumeRecords(consumer, numRecords)
+      confirmReauthenticationMetrics()
     }
   }
 
@@ -372,15 +283,15 @@
   @ValueSource(strings = Array("kraft", "zk"))
   def testProduceConsumeTopicAutoCreateTopicCreateAcl(quorum: String): Unit = {
     if (quorum == unimplementedquorum) {
-        Console.err.println("QuorumName : " + quorum + " is not supported.")
-    } else {
-    // topic2 is not created on setup()
-    val tp2 = new TopicPartition("topic2", 0)
-    setAclsAndProduce(tp2)
-    val consumer = createConsumer()
-    consumer.assign(List(tp2).asJava)
-    consumeRecords(consumer, numRecords, topic = tp2.topic)
-    confirmReauthenticationMetrics()
+      Console.err.println("QuorumName : " + quorum + " is not supported.")
+    } else {
+      // topic2 is not created on setup()
+      val tp2 = new TopicPartition("topic2", 0)
+      setAclsAndProduce(tp2)
+      val consumer = createConsumer()
+      consumer.assign(List(tp2).asJava)
+      consumeRecords(consumer, numRecords, topic = tp2.topic)
+      confirmReauthenticationMetrics()
     }
   }
 
@@ -436,10 +347,10 @@
   }
 
   /**
-    * Tests that producer, consumer and adminClient fail to publish messages, consume
-    * messages and describe topics respectively when the describe ACL isn't set.
-    * Also verifies that subsequent publish, consume and describe to authorized topic succeeds.
-    */
+   * Tests that producer, consumer and adminClient fail to publish messages, consume
+   * messages and describe topics respectively when the describe ACL isn't set.
+   * Also verifies that subsequent publish, consume and describe to authorized topic succeeds.
+   */
   @ParameterizedTest
   @CsvSource(value = Array(
     "kraft, true",
@@ -447,61 +358,60 @@
     "zk, true",
     "zk, false"
   ))
-  def testNoDescribeProduceOrConsumeWithoutTopicDescribeAcl(quorum:String, isIdempotenceEnabled:Boolean): Unit = {
-    if (quorum == unimplementedquorum) {
-        Console.err.println("QuorumName : " + quorum + " is not supported.")
-    } else {
-    // Set consumer group acls since we are testing topic authorization
-    setConsumerGroupAcls()
-
-    // Verify produce/consume/describe throw TopicAuthorizationException
-
-    val prop = new Properties()
-    prop.setProperty(ProducerConfig.ENABLE_IDEMPOTENCE_CONFIG, isIdempotenceEnabled.toString)
-    val producer = createProducer(configOverrides = prop)
-
-    assertThrows(classOf[TopicAuthorizationException], () => sendRecords(producer, numRecords, tp))
-    val consumer = createConsumer()
-    consumer.assign(List(tp).asJava)
-    assertThrows(classOf[TopicAuthorizationException], () => consumeRecords(consumer, numRecords, topic = tp.topic))
-    val adminClient = createAdminClient()
-    val e1 = assertThrows(classOf[ExecutionException], () => adminClient.describeTopics(Set(topic).asJava).allTopicNames().get())
-    assertTrue(e1.getCause.isInstanceOf[TopicAuthorizationException], "Unexpected exception " + e1.getCause)
-
-    // Verify successful produce/consume/describe on another topic using the same producer, consumer and adminClient
-    val topic2 = "topic2"
-    val tp2 = new TopicPartition(topic2, 0)
-
-    setReadAndWriteAcls(tp2)
-    // in idempotence producer, we need to create another producer because the previous one is in FATAL_ERROR state (due to authorization error)
-    // If the transaction state in FATAL_ERROR, it'll never transit to other state. check TransactionManager#isTransitionValid for detail
-    val producer2 = if (isIdempotenceEnabled)
-      createProducer(configOverrides = prop)
-    else
-      producer
-
-    sendRecords(producer2, numRecords, tp2)
-    consumer.assign(List(tp2).asJava)
-    consumeRecords(consumer, numRecords, topic = topic2)
-    val describeResults = adminClient.describeTopics(Set(topic, topic2).asJava).topicNameValues()
-    assertEquals(1, describeResults.get(topic2).get().partitions().size())
-
-    val e2 = assertThrows(classOf[ExecutionException], () => adminClient.describeTopics(Set(topic).asJava).allTopicNames().get())
-    assertTrue(e2.getCause.isInstanceOf[TopicAuthorizationException], "Unexpected exception " + e2.getCause)
-
-    // Verify that consumer manually assigning both authorized and unauthorized topic doesn't consume
-    // from the unauthorized topic and throw; since we can now return data during the time we are updating
-    // metadata / fetching positions, it is possible that the authorized topic record is returned during this time.
-    consumer.assign(List(tp, tp2).asJava)
-    sendRecords(producer2, numRecords, tp2)
-    var topic2RecordConsumed = false
-
-    def verifyNoRecords(records: ConsumerRecords[Array[Byte], Array[Byte]]): Boolean = {
-      assertEquals(Collections.singleton(tp2), records.partitions(), "Consumed records with unexpected partitions: " + records)
+  def testNoDescribeProduceOrConsumeWithoutTopicDescribeAcl(quorum: String, isIdempotenceEnabled: Boolean): Unit = {
+    if (quorum == unimplementedquorum) {
+      Console.err.println("QuorumName : " + quorum + " is not supported.")
+    } else {
+      // Set consumer group acls since we are testing topic authorization
+      setConsumerGroupAcls()
+
+      // Verify produce/consume/describe throw TopicAuthorizationException
+
+      val prop = new Properties()
+      prop.setProperty(ProducerConfig.ENABLE_IDEMPOTENCE_CONFIG, isIdempotenceEnabled.toString)
+      val producer = createProducer(configOverrides = prop)
+
+      assertThrows(classOf[TopicAuthorizationException], () => sendRecords(producer, numRecords, tp))
+      val consumer = createConsumer()
+      consumer.assign(List(tp).asJava)
+      assertThrows(classOf[TopicAuthorizationException], () => consumeRecords(consumer, numRecords, topic = tp.topic))
+      val adminClient = createAdminClient()
+      val e1 = assertThrows(classOf[ExecutionException], () => adminClient.describeTopics(Set(topic).asJava).allTopicNames().get())
+      assertTrue(e1.getCause.isInstanceOf[TopicAuthorizationException], "Unexpected exception " + e1.getCause)
+
+      // Verify successful produce/consume/describe on another topic using the same producer, consumer and adminClient
+      val topic2 = "topic2"
+      val tp2 = new TopicPartition(topic2, 0)
+
+      setReadAndWriteAcls(tp2)
+      // in idempotence producer, we need to create another producer because the previous one is in FATAL_ERROR state (due to authorization error)
+      // If the transaction state in FATAL_ERROR, it'll never transit to other state. check TransactionManager#isTransitionValid for detail
+      val producer2 = if (isIdempotenceEnabled)
+        createProducer(configOverrides = prop)
+      else
+        producer
+
+      sendRecords(producer2, numRecords, tp2)
+      consumer.assign(List(tp2).asJava)
+      consumeRecords(consumer, numRecords, topic = topic2)
+      val describeResults = adminClient.describeTopics(Set(topic, topic2).asJava).topicNameValues()
+      assertEquals(1, describeResults.get(topic2).get().partitions().size())
+
+      val e2 = assertThrows(classOf[ExecutionException], () => adminClient.describeTopics(Set(topic).asJava).allTopicNames().get())
+      assertTrue(e2.getCause.isInstanceOf[TopicAuthorizationException], "Unexpected exception " + e2.getCause)
+
+      // Verify that consumer manually assigning both authorized and unauthorized topic doesn't consume
+      // from the unauthorized topic and throw; since we can now return data during the time we are updating
+      // metadata / fetching positions, it is possible that the authorized topic record is returned during this time.
+      consumer.assign(List(tp, tp2).asJava)
+      sendRecords(producer2, numRecords, tp2)
+      var topic2RecordConsumed = false
+
+      def verifyNoRecords(records: ConsumerRecords[Array[Byte], Array[Byte]]): Boolean = {
+        assertEquals(Collections.singleton(tp2), records.partitions(), "Consumed records with unexpected partitions: " + records)
       topic2RecordConsumed = true
       false
     }
-
     assertThrows(classOf[TopicAuthorizationException],
       () => TestUtils.pollRecordsUntilTrue(consumer, verifyNoRecords, "Consumer didn't fail with authorization exception within timeout"))
 
@@ -510,11 +420,11 @@
     if (!topic2RecordConsumed) {
       consumeRecordsIgnoreOneAuthorizationException(consumer, numRecords, startingOffset = 1, topic2)
     }
-    sendRecords(producer2, numRecords, tp)
-    consumeRecordsIgnoreOneAuthorizationException(consumer, numRecords, startingOffset = 0, topic)
-    val describeResults2 = adminClient.describeTopics(Set(topic, topic2).asJava).topicNameValues
-    assertEquals(1, describeResults2.get(topic).get().partitions().size())
-    assertEquals(1, describeResults2.get(topic2).get().partitions().size())
+      sendRecords(producer2, numRecords, tp)
+      consumeRecordsIgnoreOneAuthorizationException(consumer, numRecords, startingOffset = 0, topic)
+      val describeResults2 = adminClient.describeTopics(Set(topic, topic2).asJava).topicNameValues
+      assertEquals(1, describeResults2.get(topic).get().partitions().size())
+      assertEquals(1, describeResults2.get(topic2).get().partitions().size())
     }
   }
 
@@ -525,79 +435,67 @@
     "zk, true",
     "zk, false"
   ))
-  def testNoProduceWithDescribeAcl(quorum:String, isIdempotenceEnabled:Boolean): Unit = {
-    if (quorum == unimplementedquorum) {
-        Console.err.println("QuorumName : " + quorum + " is not supported.")
-    } else {
-    val superuserAdminClient = createSuperuserAdminClient()
-    superuserAdminClient.createAcls(List(AclTopicDescribe()).asJava).values
-
-    brokers.foreach { s =>
-      TestUtils.waitAndVerifyAcls(TopicDescribeAcl, s.dataPlaneRequestProcessor.authorizer.get, topicResource)
-    }
-
-    val prop = new Properties()
-    prop.setProperty(ProducerConfig.ENABLE_IDEMPOTENCE_CONFIG, isIdempotenceEnabled.toString)
-    val producer = createProducer(configOverrides = prop)
-
-    if (isIdempotenceEnabled) {
-      // in idempotent producer, it'll fail at InitProducerId request
-      assertThrows(classOf[KafkaException], () => sendRecords(producer, numRecords, tp))
-    } else {
-      val e = assertThrows(classOf[TopicAuthorizationException], () => sendRecords(producer, numRecords, tp))
-      assertEquals(Set(topic).asJava, e.unauthorizedTopics())
-    }
-    confirmReauthenticationMetrics()
-    }
-  }
-
-   /**
-    * Tests that a consumer fails to consume messages without the appropriate
-    * ACL set.
-    */
-<<<<<<< HEAD
-   @Test
-  def testNoConsumeWithoutDescribeAclViaAssign(): Unit = {
-     noConsumeWithoutDescribeAclSetup()
-     val consumer = createConsumer()
-     consumer.assign(List(tp).asJava)
-     // the exception is expected when the consumer attempts to lookup offsets
-     assertThrows(classOf[KafkaException], () => consumeRecords(consumer))
-     confirmReauthenticationMetrics()
-   }
-=======
+  def testNoProduceWithDescribeAcl(quorum: String, isIdempotenceEnabled: Boolean): Unit = {
+    if (quorum == unimplementedquorum) {
+      Console.err.println("QuorumName : " + quorum + " is not supported.")
+    } else {
+      val superuserAdminClient = createSuperuserAdminClient()
+      superuserAdminClient.createAcls(List(AclTopicDescribe()).asJava).values
+
+      brokers.foreach { s =>
+        TestUtils.waitAndVerifyAcls(TopicDescribeAcl, s.dataPlaneRequestProcessor.authorizer.get, topicResource)
+      }
+
+      val prop = new Properties()
+      prop.setProperty(ProducerConfig.ENABLE_IDEMPOTENCE_CONFIG, isIdempotenceEnabled.toString)
+      val producer = createProducer(configOverrides = prop)
+
+      if (isIdempotenceEnabled) {
+        // in idempotent producer, it'll fail at InitProducerId request
+        assertThrows(classOf[KafkaException], () => sendRecords(producer, numRecords, tp))
+      } else {
+        val e = assertThrows(classOf[TopicAuthorizationException], () => sendRecords(producer, numRecords, tp))
+        assertEquals(Set(topic).asJava, e.unauthorizedTopics())
+      }
+      confirmReauthenticationMetrics()
+    }
+  }
+
+  /**
+   * Tests that a consumer fails to consume messages without the appropriate
+   * ACL set.
+   */
   @ParameterizedTest(name = TestInfoUtils.TestWithParameterizedQuorumName)
   @ValueSource(strings = Array("kraft", "zk"))
   def testNoConsumeWithoutDescribeAclViaAssign(quorum: String): Unit = {
     if (quorum == unimplementedquorum) {
-        Console.err.println("QuorumName : " + quorum + " is not supported.")
-    } else {
-    noConsumeWithoutDescribeAclSetup()
-    val consumer = createConsumer()
-    consumer.assign(List(tp).asJava)
-    // the exception is expected when the consumer attempts to lookup offsets
-    assertThrows(classOf[KafkaException], () => consumeRecords(consumer))
-    confirmReauthenticationMetrics()
-    }
-  }
->>>>>>> 15418db6
+      Console.err.println("QuorumName : " + quorum + " is not supported.")
+    } else {
+      noConsumeWithoutDescribeAclSetup()
+      val consumer = createConsumer()
+      consumer.assign(List(tp).asJava)
+      // the exception is expected when the consumer attempts to lookup offsets
+      assertThrows(classOf[KafkaException], () => consumeRecords(consumer))
+      confirmReauthenticationMetrics()
+    }
+  }
 
   @ParameterizedTest(name = TestInfoUtils.TestWithParameterizedQuorumName)
   @ValueSource(strings = Array("kraft", "zk"))
   def testNoConsumeWithoutDescribeAclViaSubscribe(quorum: String): Unit = {
     if (quorum == unimplementedquorum) {
-        Console.err.println("QuorumName : " + quorum + " is not supported.")
-    } else {
-    noConsumeWithoutDescribeAclSetup()
-    val consumer = createConsumer()
-    consumer.subscribe(List(topic).asJava)
-    // this should timeout since the consumer will not be able to fetch any metadata for the topic
-    assertThrows(classOf[TopicAuthorizationException], () => consumeRecords(consumer, timeout = 3000))
-
-    // Verify that no records are consumed even if one of the requested topics is authorized
-    setReadAndWriteAcls(tp)
-    consumer.subscribe(List(topic, "topic2").asJava)
-    assertThrows(classOf[TopicAuthorizationException], () => consumeRecords(consumer, timeout = 3000))
+      Console.err.println("QuorumName : " + quorum + " is not supported.")
+    } else {
+      noConsumeWithoutDescribeAclSetup()
+      val consumer = createConsumer()
+      consumer.subscribe(List(topic).asJava)
+      // this should timeout since the consumer will not be able to fetch any metadata for the topic
+      assertThrows(classOf[TopicAuthorizationException], () => consumeRecords(consumer, timeout = 3000))
+
+      // Verify that no records are consumed even if one of the requested topics is authorized
+      setReadAndWriteAcls(tp)
+      consumer.subscribe(List(topic, "topic2").asJava)
+      assertThrows(classOf[TopicAuthorizationException], () => consumeRecords(consumer, timeout = 3000))
 
     // Verify that records are consumed if all topics are authorized
     consumer.subscribe(List(topic).asJava)
@@ -631,15 +529,15 @@
   @ValueSource(strings = Array("kraft", "zk"))
   def testNoConsumeWithDescribeAclViaAssign(quorum: String): Unit = {
     if (quorum == unimplementedquorum) {
-        Console.err.println("QuorumName : " + quorum + " is not supported.")
-    } else {
-    noConsumeWithDescribeAclSetup()
-    val consumer = createConsumer()
-    consumer.assign(List(tp).asJava)
-
-    val e = assertThrows(classOf[TopicAuthorizationException], () => consumeRecords(consumer))
-    assertEquals(Set(topic).asJava, e.unauthorizedTopics())
-    confirmReauthenticationMetrics()
+      Console.err.println("QuorumName : " + quorum + " is not supported.")
+    } else {
+      noConsumeWithDescribeAclSetup()
+      val consumer = createConsumer()
+      consumer.assign(List(tp).asJava)
+
+      val e = assertThrows(classOf[TopicAuthorizationException], () => consumeRecords(consumer))
+      assertEquals(Set(topic).asJava, e.unauthorizedTopics())
+      confirmReauthenticationMetrics()
     }
   }
 
@@ -647,15 +545,15 @@
   @ValueSource(strings = Array("kraft", "zk"))
   def testNoConsumeWithDescribeAclViaSubscribe(quorum: String): Unit = {
     if (quorum == unimplementedquorum) {
-        Console.err.println("QuorumName : " + quorum + " is not supported.")
-    } else {
-    noConsumeWithDescribeAclSetup()
-    val consumer = createConsumer()
-    consumer.subscribe(List(topic).asJava)
-
-    val e = assertThrows(classOf[TopicAuthorizationException], () => consumeRecords(consumer))
-    assertEquals(Set(topic).asJava, e.unauthorizedTopics())
-    confirmReauthenticationMetrics()
+      Console.err.println("QuorumName : " + quorum + " is not supported.")
+    } else {
+      noConsumeWithDescribeAclSetup()
+      val consumer = createConsumer()
+      consumer.subscribe(List(topic).asJava)
+
+      val e = assertThrows(classOf[TopicAuthorizationException], () => consumeRecords(consumer))
+      assertEquals(Set(topic).asJava, e.unauthorizedTopics())
+      confirmReauthenticationMetrics()
     }
   }
 
@@ -673,28 +571,28 @@
   }
 
   /**
-    * Tests that a consumer fails to consume messages without the appropriate
-    * ACL set.
-    */
+   * Tests that a consumer fails to consume messages without the appropriate
+   * ACL set.
+   */
   @ParameterizedTest(name = TestInfoUtils.TestWithParameterizedQuorumName)
   @ValueSource(strings = Array("kraft", "zk"))
   def testNoGroupAcl(quorum: String): Unit = {
     if (quorum == unimplementedquorum) {
-        Console.err.println("QuorumName : " + quorum + " is not supported.")
-    } else {
-    val superuserAdminClient = createSuperuserAdminClient()
-    superuserAdminClient.createAcls(List(AclTopicWrite(), AclTopicCreate(), AclTopicDescribe()).asJava).values
-    brokers.foreach { s =>
-      TestUtils.waitAndVerifyAcls(TopicWriteAcl ++ TopicDescribeAcl ++ TopicCreateAcl, s.dataPlaneRequestProcessor.authorizer.get, topicResource)
-    }
-    val producer = createProducer()
-    sendRecords(producer, numRecords, tp)
-
-    val consumer = createConsumer()
-    consumer.assign(List(tp).asJava)
-    val e = assertThrows(classOf[GroupAuthorizationException], () => consumeRecords(consumer))
-    assertEquals(group, e.groupId())
-    confirmReauthenticationMetrics()
+      Console.err.println("QuorumName : " + quorum + " is not supported.")
+    } else {
+      val superuserAdminClient = createSuperuserAdminClient()
+      superuserAdminClient.createAcls(List(AclTopicWrite(), AclTopicCreate(), AclTopicDescribe()).asJava).values
+      brokers.foreach { s =>
+        TestUtils.waitAndVerifyAcls(TopicWriteAcl ++ TopicDescribeAcl ++ TopicCreateAcl, s.dataPlaneRequestProcessor.authorizer.get, topicResource)
+      }
+      val producer = createProducer()
+      sendRecords(producer, numRecords, tp)
+
+      val consumer = createConsumer()
+      consumer.assign(List(tp).asJava)
+      val e = assertThrows(classOf[GroupAuthorizationException], () => consumeRecords(consumer))
+      assertEquals(group, e.groupId())
+      confirmReauthenticationMetrics()
     }
   }
 
