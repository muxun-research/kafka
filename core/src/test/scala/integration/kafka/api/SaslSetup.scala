/**
 * Licensed to the Apache Software Foundation (ASF) under one or more
 * contributor license agreements.  See the NOTICE file distributed with
 * this work for additional information regarding copyright ownership.
 * The ASF licenses this file to You under the Apache License, Version 2.0
 * (the "License"); you may not use this file except in compliance with
 * the License.  You may obtain a copy of the License at
 *
 *    http://www.apache.org/licenses/LICENSE-2.0
 *
 * Unless required by applicable law or agreed to in writing, software
 * distributed under the License is distributed on an "AS IS" BASIS,
 * WITHOUT WARRANTIES OR CONDITIONS OF ANY KIND, either express or implied.
 * See the License for the specific language governing permissions and
 * limitations under the License.
 */

package kafka.api

<<<<<<< HEAD
=======
import kafka.security.JaasTestUtils
import kafka.security.JaasTestUtils.JaasSection
>>>>>>> 9494bebe
import kafka.security.minikdc.MiniKdc
import kafka.utils.TestUtils
import org.apache.kafka.clients.admin.{Admin, AdminClientConfig, ScramCredentialInfo, UserScramCredentialUpsertion, ScramMechanism => PublicScramMechanism}
import org.apache.kafka.common.config.SaslConfigs
import org.apache.kafka.common.config.internals.BrokerSecurityConfigs
import org.apache.kafka.common.security.JaasUtils
import org.apache.kafka.common.security.auth.SecurityProtocol
import org.apache.kafka.common.security.authenticator.LoginManager

import java.io.File
import java.util
import java.util.Properties
import javax.security.auth.login.Configuration
<<<<<<< HEAD

/*
 * Implements an enumeration for the modes enabled here:
 * zk only, kafka only, both, custom KafkaServer.
 */
sealed trait SaslSetupMode
case object ZkSasl extends SaslSetupMode
case object KafkaSasl extends SaslSetupMode
case object Both extends SaslSetupMode
=======
import scala.collection.Seq
import scala.jdk.CollectionConverters._
import scala.jdk.OptionConverters._
import scala.jdk.javaapi.OptionConverters
>>>>>>> 9494bebe

/*
 * Trait used in SaslTestHarness and EndToEndAuthorizationTest to setup keytab and jaas files.
 */
trait SaslSetup {
  private val workDir = TestUtils.tempDir()
  private val kdcConf = MiniKdc.createConfig
  private var kdc: MiniKdc = _
  private var serverKeytabFile: Option[File] = None
  private var clientKeytabFile: Option[File] = None

  def startSasl(jaasSections: Seq[JaasSection]): Unit = {
    // Important if tests leak consumers, producers or brokers
    LoginManager.closeAll()

    val hasKerberos = jaasSections.exists(_.getModules.asScala.exists(_.name().endsWith("Krb5LoginModule")))

    if (hasKerberos) {
      initializeKerberos()
    }

    writeJaasConfigurationToFile(jaasSections)
  }

  protected def initializeKerberos(): Unit = {
    val (serverKeytabFile, clientKeytabFile) = maybeCreateEmptyKeytabFiles()
    kdc = new MiniKdc(kdcConf, workDir)
    kdc.start()
    kdc.createPrincipal(serverKeytabFile, List(JaasTestUtils.KAFKA_SERVER_PRINCIPAL_UNQUALIFIED_NAME + "/localhost").asJava)
    kdc.createPrincipal(clientKeytabFile,
      List(JaasTestUtils.KAFKA_CLIENT_PRINCIPAL_UNQUALIFIED_NAME, JaasTestUtils.KAFKA_CLIENT_PRINCIPAL_UNQUALIFIED_NAME_2).asJava)
  }

  /** Return a tuple with the path to the server keytab file and client keytab file */
  protected def maybeCreateEmptyKeytabFiles(): (File, File) = {
    if (serverKeytabFile.isEmpty)
      serverKeytabFile = Some(TestUtils.tempFile())
    if (clientKeytabFile.isEmpty)
      clientKeytabFile = Some(TestUtils.tempFile())
    (serverKeytabFile.get, clientKeytabFile.get)
  }

  def jaasSections(kafkaServerSaslMechanisms: Seq[String],
                   kafkaClientSaslMechanism: Option[String],
<<<<<<< HEAD
                   mode: SaslSetupMode = Both,
                   kafkaServerEntryName: String = JaasTestUtils.KafkaServerContextName): Seq[JaasSection] = {
    val hasKerberos = mode != ZkSasl &&
      (kafkaServerSaslMechanisms.contains("GSSAPI") || kafkaClientSaslMechanism.contains("GSSAPI"))
=======
                   kafkaServerEntryName: String = JaasTestUtils.KAFKA_SERVER_CONTEXT_NAME): Seq[JaasSection] = {
    val hasKerberos = kafkaServerSaslMechanisms.contains("GSSAPI") || kafkaClientSaslMechanism.contains("GSSAPI")
>>>>>>> 9494bebe
    if (hasKerberos)
      maybeCreateEmptyKeytabFiles()
    Seq(JaasTestUtils.kafkaServerSection(kafkaServerEntryName, kafkaServerSaslMechanisms.asJava, serverKeytabFile.toJava),
      JaasTestUtils.kafkaClientSection(kafkaClientSaslMechanism.toJava, clientKeytabFile.toJava))
  }

  private def writeJaasConfigurationToFile(jaasSections: Seq[JaasSection]): Unit = {
    val file = JaasTestUtils.writeJaasContextsToFile(jaasSections.asJava)
    System.setProperty(JaasUtils.JAVA_LOGIN_CONFIG_PARAM, file.getAbsolutePath)
    // This will cause a reload of the Configuration singleton when `getConfiguration` is called
    Configuration.setConfiguration(null)
  }

  def closeSasl(): Unit = {
    if (kdc != null)
      kdc.stop()
    // Important if tests leak consumers, producers or brokers
    LoginManager.closeAll()
    System.clearProperty(JaasUtils.JAVA_LOGIN_CONFIG_PARAM)
    Configuration.setConfiguration(null)
  }

  def kafkaServerSaslProperties(serverSaslMechanisms: Seq[String], interBrokerSaslMechanism: String): Properties = {
    val props = new Properties
    props.put(BrokerSecurityConfigs.SASL_MECHANISM_INTER_BROKER_PROTOCOL_CONFIG, interBrokerSaslMechanism)
    props.put(BrokerSecurityConfigs.SASL_ENABLED_MECHANISMS_CONFIG, serverSaslMechanisms.mkString(","))
    props
  }

  def kafkaClientSaslProperties(clientSaslMechanism: String, dynamicJaasConfig: Boolean = false): Properties = {
    val props = new Properties
    props.put(SaslConfigs.SASL_MECHANISM, clientSaslMechanism)
    if (dynamicJaasConfig)
      props.put(SaslConfigs.SASL_JAAS_CONFIG, jaasClientLoginModule(clientSaslMechanism))
    props
  }

  def jaasClientLoginModule(clientSaslMechanism: String, serviceName: Option[String] = None): String = {
    if (serviceName.isDefined)
      JaasTestUtils.clientLoginModule(clientSaslMechanism, clientKeytabFile.toJava, serviceName.get)
    else
      JaasTestUtils.clientLoginModule(clientSaslMechanism, clientKeytabFile.toJava)
  }

  def jaasAdminLoginModule(clientSaslMechanism: String, serviceName: Option[String] = None): String = {
    if (serviceName.isDefined)
      JaasTestUtils.adminLoginModule(clientSaslMechanism, serverKeytabFile.toJava, serviceName.get)
    else
      JaasTestUtils.adminLoginModule(clientSaslMechanism, serverKeytabFile.toJava)
  }

  def jaasScramClientLoginModule(clientSaslScramMechanism: String, scramUser: String, scramPassword: String): String = {
    JaasTestUtils.scramClientLoginModule(clientSaslScramMechanism, scramUser, scramPassword)
  }

  def createPrivilegedAdminClient(): Admin = {
    // create an admin client instance that is authorized to create credentials
    throw new UnsupportedOperationException("Must implement this if a test needs to use it")
  }

  def createAdminClient(brokerList: String, securityProtocol: SecurityProtocol, trustStoreFile: Option[File],
                        clientSaslProperties: Option[Properties], scramMechanism: String, user: String, password: String): Admin = {
    val config = new util.HashMap[String, Object]
    config.put(AdminClientConfig.BOOTSTRAP_SERVERS_CONFIG, brokerList)
    val securityProps: util.Map[Object, Object] =
      JaasTestUtils.adminClientSecurityConfigs(securityProtocol, OptionConverters.toJava(trustStoreFile), OptionConverters.toJava(clientSaslProperties))
    securityProps.forEach { (key, value) => config.put(key.asInstanceOf[String], value) }
    config.put(SaslConfigs.SASL_JAAS_CONFIG, jaasScramClientLoginModule(scramMechanism, user, password))
    Admin.create(config)
  }

  def createScramCredentialsViaPrivilegedAdminClient(userName: String, password: String): Unit = {
    val privilegedAdminClient = createPrivilegedAdminClient() // must explicitly implement this method
    try {
      // create the SCRAM credential for the given user
      createScramCredentials(privilegedAdminClient, userName, password)
    } finally {
      privilegedAdminClient.close()
    }
  }

  def createScramCredentials(adminClient: Admin, userName: String, password: String): Unit = {
    PublicScramMechanism.values().filter(_ != PublicScramMechanism.UNKNOWN).map(mechanism => {

      val results = adminClient.alterUserScramCredentials(util.Arrays.asList(
        new UserScramCredentialUpsertion(userName, new ScramCredentialInfo(mechanism, 4096), password)))
      results.all.get
    })
  }
}<|MERGE_RESOLUTION|>--- conflicted
+++ resolved
@@ -17,11 +17,8 @@
 
 package kafka.api
 
-<<<<<<< HEAD
-=======
 import kafka.security.JaasTestUtils
 import kafka.security.JaasTestUtils.JaasSection
->>>>>>> 9494bebe
 import kafka.security.minikdc.MiniKdc
 import kafka.utils.TestUtils
 import org.apache.kafka.clients.admin.{Admin, AdminClientConfig, ScramCredentialInfo, UserScramCredentialUpsertion, ScramMechanism => PublicScramMechanism}
@@ -35,22 +32,10 @@
 import java.util
 import java.util.Properties
 import javax.security.auth.login.Configuration
-<<<<<<< HEAD
-
-/*
- * Implements an enumeration for the modes enabled here:
- * zk only, kafka only, both, custom KafkaServer.
- */
-sealed trait SaslSetupMode
-case object ZkSasl extends SaslSetupMode
-case object KafkaSasl extends SaslSetupMode
-case object Both extends SaslSetupMode
-=======
 import scala.collection.Seq
 import scala.jdk.CollectionConverters._
 import scala.jdk.OptionConverters._
 import scala.jdk.javaapi.OptionConverters
->>>>>>> 9494bebe
 
 /*
  * Trait used in SaslTestHarness and EndToEndAuthorizationTest to setup keytab and jaas files.
@@ -95,15 +80,8 @@
 
   def jaasSections(kafkaServerSaslMechanisms: Seq[String],
                    kafkaClientSaslMechanism: Option[String],
-<<<<<<< HEAD
-                   mode: SaslSetupMode = Both,
-                   kafkaServerEntryName: String = JaasTestUtils.KafkaServerContextName): Seq[JaasSection] = {
-    val hasKerberos = mode != ZkSasl &&
-      (kafkaServerSaslMechanisms.contains("GSSAPI") || kafkaClientSaslMechanism.contains("GSSAPI"))
-=======
                    kafkaServerEntryName: String = JaasTestUtils.KAFKA_SERVER_CONTEXT_NAME): Seq[JaasSection] = {
     val hasKerberos = kafkaServerSaslMechanisms.contains("GSSAPI") || kafkaClientSaslMechanism.contains("GSSAPI")
->>>>>>> 9494bebe
     if (hasKerberos)
       maybeCreateEmptyKeytabFiles()
     Seq(JaasTestUtils.kafkaServerSection(kafkaServerEntryName, kafkaServerSaslMechanisms.asJava, serverKeytabFile.toJava),
@@ -165,7 +143,7 @@
   }
 
   def createAdminClient(brokerList: String, securityProtocol: SecurityProtocol, trustStoreFile: Option[File],
-                        clientSaslProperties: Option[Properties], scramMechanism: String, user: String, password: String): Admin = {
+                        clientSaslProperties: Option[Properties], scramMechanism: String, user: String, password: String) : Admin = {
     val config = new util.HashMap[String, Object]
     config.put(AdminClientConfig.BOOTSTRAP_SERVERS_CONFIG, brokerList)
     val securityProps: util.Map[Object, Object] =
