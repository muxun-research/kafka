--- conflicted
+++ resolved
@@ -17,38 +17,35 @@
 
 package kafka.api
 
+import java.util.concurrent.ExecutionException
+import java.util.concurrent.atomic.AtomicReference
+import java.util.Properties
 import kafka.integration.KafkaServerTestHarness
 import kafka.server._
+import kafka.utils._
 import kafka.utils.Implicits._
-import kafka.utils._
 import org.apache.kafka.clients.consumer._
 import org.apache.kafka.clients.producer.{KafkaProducer, ProducerConfig, ProducerRecord}
 import org.apache.kafka.common.{ClusterResource, ClusterResourceListener, TopicPartition}
-<<<<<<< HEAD
-import org.apache.kafka.test.TestUtils.isValidClusterId
-=======
 import org.apache.kafka.server.metrics.MetricConfigs
->>>>>>> 9494bebe
 import org.apache.kafka.test.{TestUtils => _, _}
 import org.junit.jupiter.api.Assertions._
 import org.junit.jupiter.api.{BeforeEach, TestInfo}
+
+import scala.jdk.CollectionConverters._
+import org.apache.kafka.test.TestUtils.isValidClusterId
 import org.junit.jupiter.params.ParameterizedTest
 import org.junit.jupiter.params.provider.MethodSource
 
-import java.util.Properties
-import java.util.concurrent.ExecutionException
-import java.util.concurrent.atomic.AtomicReference
-import scala.jdk.CollectionConverters._
-
 /** The test cases here verify the following conditions.
- * 1. The ProducerInterceptor receives the cluster id after the onSend() method is called and before onAcknowledgement() method is called.
- * 2. The Serializer receives the cluster id before the serialize() method is called.
- * 3. The producer MetricReporter receives the cluster id after send() method is called on KafkaProducer.
- * 4. The ConsumerInterceptor receives the cluster id before the onConsume() method.
- * 5. The Deserializer receives the cluster id before the deserialize() method is called.
- * 6. The consumer MetricReporter receives the cluster id after poll() is called on KafkaConsumer.
- * 7. The broker MetricReporter receives the cluster id after the broker startup is over.
- * 8. The broker KafkaMetricReporter receives the cluster id after the broker startup is over.
+  * 1. The ProducerInterceptor receives the cluster id after the onSend() method is called and before onAcknowledgement() method is called.
+  * 2. The Serializer receives the cluster id before the serialize() method is called.
+  * 3. The producer MetricReporter receives the cluster id after send() method is called on KafkaProducer.
+  * 4. The ConsumerInterceptor receives the cluster id before the onConsume() method.
+  * 5. The Deserializer receives the cluster id before the deserialize() method is called.
+  * 6. The consumer MetricReporter receives the cluster id after poll() is called on KafkaConsumer.
+  * 7. The broker MetricReporter receives the cluster id after the broker startup is over.
+  * 8. The broker KafkaMetricReporter receives the cluster id after the broker startup is over.
   * 9. All the components receive the same cluster id.
   */
 
