/**
  * Licensed to the Apache Software Foundation (ASF) under one or more
  * contributor license agreements.  See the NOTICE file distributed with
  * this work for additional information regarding copyright ownership.
  * The ASF licenses this file to You under the Apache License, Version 2.0
  * (the "License"); you may not use this file except in compliance with
  * the License.  You may obtain a copy of the License at
  *
  *    http://www.apache.org/licenses/LICENSE-2.0
  *
  * Unless required by applicable law or agreed to in writing, software
  * distributed under the License is distributed on an "AS IS" BASIS,
  * WITHOUT WARRANTIES OR CONDITIONS OF ANY KIND, either express or implied.
  * See the License for the specific language governing permissions and
  * limitations under the License.
  */

package kafka.api

<<<<<<< HEAD
import kafka.utils.TestUtils
=======
import kafka.security.JaasTestUtils

import java.util.Properties
>>>>>>> 9494bebe
import org.apache.kafka.common.config.SslConfigs
import org.apache.kafka.common.config.internals.BrokerSecurityConfigs
import org.apache.kafka.common.network.ConnectionMode
import org.apache.kafka.common.security.auth._
import org.apache.kafka.common.security.authenticator.DefaultKafkaPrincipalBuilder
import org.junit.jupiter.api.{BeforeEach, TestInfo}

<<<<<<< HEAD
import java.util.Properties
=======
import java.util.Optional
import scala.jdk.javaapi.OptionConverters
>>>>>>> 9494bebe

object SslEndToEndAuthorizationTest {
  val superuserCn = "super-user"

  class TestPrincipalBuilder extends DefaultKafkaPrincipalBuilder(null, null) {
    private val Pattern = "O=A (.*?),CN=(.*?)".r

    // Use full DN as client principal to test special characters in principal
    // Use field from DN as server principal to test custom PrincipalBuilder
    override def build(context: AuthenticationContext): KafkaPrincipal = {
      val peerPrincipal = context.asInstanceOf[SslAuthenticationContext].session.getPeerPrincipal.getName
      peerPrincipal match {
        case Pattern(name, cn) =>
          val principal = if ((name == "server") || (cn == superuserCn)) "server" else peerPrincipal
          new KafkaPrincipal(KafkaPrincipal.USER_TYPE, principal)
        case _ =>
          KafkaPrincipal.ANONYMOUS
      }
    }
  }
}

class SslEndToEndAuthorizationTest extends EndToEndAuthorizationTest {

  import kafka.api.SslEndToEndAuthorizationTest.{TestPrincipalBuilder, superuserCn}

  override protected def securityProtocol = SecurityProtocol.SSL

  // Since there are other E2E tests that enable SSL, running this test with TLSv1.3 if supported
<<<<<<< HEAD
  private val tlsProtocol = if (Java.IS_JAVA11_COMPATIBLE) "TLSv1.3" else "TLSv1.2"
=======
  private  val tlsProtocol = "TLSv1.3"
>>>>>>> 9494bebe

  this.serverConfig.setProperty(BrokerSecurityConfigs.SSL_CLIENT_AUTH_CONFIG, "required")
  this.serverConfig.setProperty(BrokerSecurityConfigs.PRINCIPAL_BUILDER_CLASS_CONFIG, classOf[TestPrincipalBuilder].getName)
  this.serverConfig.setProperty(SslConfigs.SSL_PROTOCOL_CONFIG, tlsProtocol)
  this.serverConfig.setProperty(SslConfigs.SSL_ENABLED_PROTOCOLS_CONFIG, tlsProtocol)
  // Escaped characters in DN attribute values: from http://www.ietf.org/rfc/rfc2253.txt
  // - a space or "#" character occurring at the beginning of the string
  // - a space character occurring at the end of the string
  // - one of the characters ",", "+", """, "\", "<", ">" or ";"
  //
  // Leading and trailing spaces in Kafka principal dont work with ACLs, but we can workaround by using
  // a PrincipalBuilder that removes/replaces them.
  private val clientCn = """\#A client with special chars in CN : (\, \+ \" \\ \< \> \; ')"""
  override val clientPrincipal = new KafkaPrincipal(KafkaPrincipal.USER_TYPE, s"O=A client,CN=$clientCn")
  override val kafkaPrincipal = new KafkaPrincipal(KafkaPrincipal.USER_TYPE, "server")

  @BeforeEach
  override def setUp(testInfo: TestInfo): Unit = {
    startSasl(jaasSections(List.empty, None))
    super.setUp(testInfo)
  }

  override def clientSecurityProps(certAlias: String): Properties = {
    val props = JaasTestUtils.securityConfigs(ConnectionMode.CLIENT, securityProtocol, OptionConverters.toJava(trustStoreFile),
      certAlias, clientCn, OptionConverters.toJava(clientSaslProperties), tlsProtocol, Optional.empty())
    props.remove(SslConfigs.SSL_ENDPOINT_IDENTIFICATION_ALGORITHM_CONFIG)
    props
  }

  // This test doesn't really care about matching the SSL certificate to a particular principal
  // We can override the CN and create a principal based on it or on the server SSL
  override def superuserSecurityProps(certAlias: String): Properties = {
    val props = JaasTestUtils.securityConfigs(ConnectionMode.CLIENT, securityProtocol, OptionConverters.toJava(trustStoreFile),
      certAlias, superuserCn, OptionConverters.toJava(clientSaslProperties), tlsProtocol, Optional.empty())
    props.remove(SslConfigs.SSL_ENDPOINT_IDENTIFICATION_ALGORITHM_CONFIG)
    props
  }
}<|MERGE_RESOLUTION|>--- conflicted
+++ resolved
@@ -17,13 +17,9 @@
 
 package kafka.api
 
-<<<<<<< HEAD
-import kafka.utils.TestUtils
-=======
 import kafka.security.JaasTestUtils
 
 import java.util.Properties
->>>>>>> 9494bebe
 import org.apache.kafka.common.config.SslConfigs
 import org.apache.kafka.common.config.internals.BrokerSecurityConfigs
 import org.apache.kafka.common.network.ConnectionMode
@@ -31,12 +27,8 @@
 import org.apache.kafka.common.security.authenticator.DefaultKafkaPrincipalBuilder
 import org.junit.jupiter.api.{BeforeEach, TestInfo}
 
-<<<<<<< HEAD
-import java.util.Properties
-=======
 import java.util.Optional
 import scala.jdk.javaapi.OptionConverters
->>>>>>> 9494bebe
 
 object SslEndToEndAuthorizationTest {
   val superuserCn = "super-user"
@@ -61,16 +53,11 @@
 
 class SslEndToEndAuthorizationTest extends EndToEndAuthorizationTest {
 
-  import kafka.api.SslEndToEndAuthorizationTest.{TestPrincipalBuilder, superuserCn}
+  import kafka.api.SslEndToEndAuthorizationTest.{TestPrincipalBuilder,superuserCn}
 
   override protected def securityProtocol = SecurityProtocol.SSL
-
   // Since there are other E2E tests that enable SSL, running this test with TLSv1.3 if supported
-<<<<<<< HEAD
-  private val tlsProtocol = if (Java.IS_JAVA11_COMPATIBLE) "TLSv1.3" else "TLSv1.2"
-=======
   private  val tlsProtocol = "TLSv1.3"
->>>>>>> 9494bebe
 
   this.serverConfig.setProperty(BrokerSecurityConfigs.SSL_CLIENT_AUTH_CONFIG, "required")
   this.serverConfig.setProperty(BrokerSecurityConfigs.PRINCIPAL_BUILDER_CLASS_CONFIG, classOf[TestPrincipalBuilder].getName)
@@ -86,7 +73,6 @@
   private val clientCn = """\#A client with special chars in CN : (\, \+ \" \\ \< \> \; ')"""
   override val clientPrincipal = new KafkaPrincipal(KafkaPrincipal.USER_TYPE, s"O=A client,CN=$clientCn")
   override val kafkaPrincipal = new KafkaPrincipal(KafkaPrincipal.USER_TYPE, "server")
-
   @BeforeEach
   override def setUp(testInfo: TestInfo): Unit = {
     startSasl(jaasSections(List.empty, None))
@@ -99,7 +85,6 @@
     props.remove(SslConfigs.SSL_ENDPOINT_IDENTIFICATION_ALGORITHM_CONFIG)
     props
   }
-
   // This test doesn't really care about matching the SSL certificate to a particular principal
   // We can override the CN and create a principal based on it or on the server SSL
   override def superuserSecurityProps(certAlias: String): Properties = {
