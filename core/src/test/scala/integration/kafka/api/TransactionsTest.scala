--- conflicted
+++ resolved
@@ -17,27 +17,27 @@
 
 package kafka.api
 
+import kafka.server.KafkaConfig
+import kafka.utils.TestUtils.consumeRecords
+import kafka.utils.{TestInfoUtils, TestUtils}
+import org.apache.kafka.clients.consumer.{Consumer, ConsumerConfig, ConsumerGroupMetadata, OffsetAndMetadata}
+import org.apache.kafka.clients.producer.{KafkaProducer, ProducerRecord}
+import org.apache.kafka.common.TopicPartition
+import org.apache.kafka.common.errors.{InvalidProducerEpochException, ProducerFencedException, TimeoutException}
+import org.junit.jupiter.api.Assertions._
+import org.junit.jupiter.api.{AfterEach, BeforeEach, TestInfo}
+import org.junit.jupiter.params.ParameterizedTest
+import org.junit.jupiter.params.provider.ValueSource
+
 import java.lang.{Long => JLong}
 import java.nio.charset.StandardCharsets
 import java.time.Duration
 import java.util.concurrent.TimeUnit
 import java.util.{Optional, Properties}
-import kafka.server.KafkaConfig
-import kafka.utils.{TestInfoUtils, TestUtils}
-import kafka.utils.TestUtils.consumeRecords
-import org.apache.kafka.clients.consumer.{Consumer, ConsumerConfig, ConsumerGroupMetadata, OffsetAndMetadata}
-import org.apache.kafka.clients.producer.{KafkaProducer, ProducerRecord}
-import org.apache.kafka.common.errors.{InvalidProducerEpochException, ProducerFencedException, TimeoutException}
-import org.apache.kafka.common.TopicPartition
-import org.junit.jupiter.api.Assertions._
-import org.junit.jupiter.api.{AfterEach, BeforeEach, TestInfo}
-import org.junit.jupiter.params.ParameterizedTest
-import org.junit.jupiter.params.provider.ValueSource
-
 import scala.annotation.nowarn
-import scala.jdk.CollectionConverters._
 import scala.collection.mutable.Buffer
 import scala.concurrent.ExecutionException
+import scala.jdk.CollectionConverters._
 
 class TransactionsTest extends IntegrationTestHarness {
   override def brokerCount = 3
@@ -398,13 +398,8 @@
 
     producer.beginTransaction()
     val offsetAndMetadata = new OffsetAndMetadata(110L, Optional.of(15), "some metadata")
-<<<<<<< HEAD
-    producer.sendOffsetsToTransaction(Map(tp -> offsetAndMetadata).asJava, groupId)
+    producer.sendOffsetsToTransaction(Map(tp -> offsetAndMetadata).asJava, new ConsumerGroupMetadata(groupId))
     producer.commitTransaction() // ok
-=======
-    producer.sendOffsetsToTransaction(Map(tp -> offsetAndMetadata).asJava, new ConsumerGroupMetadata(groupId))
-    producer.commitTransaction()  // ok
->>>>>>> 15418db6
 
     // The call to commit the transaction may return before all markers are visible, so we initialize a second
     // producer to ensure the transaction completes and the committed offsets are visible.
@@ -448,11 +443,7 @@
       producer.send(new ProducerRecord[Array[Byte], Array[Byte]](topic1, "foo".getBytes, "bar".getBytes))
     }
 
-<<<<<<< HEAD
-    for (i <- servers.indices) killBroker(i)
-=======
-    for  (i <- brokers.indices) killBroker(i)
->>>>>>> 15418db6
+    for (i <- brokers.indices) killBroker(i)
 
     assertThrows(classOf[TimeoutException], () => timeoutProcess(producer))
     producer.close(Duration.ZERO)
@@ -542,7 +533,7 @@
         throw new AssertionError("Got an unexpected exception from a fenced producer.", e)
     }
 
-    producer2.commitTransaction()  // ok
+    producer2.commitTransaction() // ok
 
     val records = consumeRecords(consumer, 2)
     records.foreach { record =>
