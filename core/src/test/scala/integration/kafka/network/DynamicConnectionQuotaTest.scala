/**
 * Licensed to the Apache Software Foundation (ASF) under one
 * or more contributor license agreements.  See the NOTICE file
 * distributed with this work for additional information
 * regarding copyright ownership.  The ASF licenses this file
 * to you under the Apache License, Version 2.0 (the
 * "License"); you may not use this file except in compliance
 * with the License.  You may obtain a copy of the License at
 *
 * http://www.apache.org/licenses/LICENSE-2.0
 *
 * Unless required by applicable law or agreed to in writing, software
 * distributed under the License is distributed on an "AS IS" BASIS,
 * WITHOUT WARRANTIES OR CONDITIONS OF ANY KIND, either express or implied.
 * See the License for the specific language governing permissions and
 * limitations under the License.
 */

package kafka.network

<<<<<<< HEAD
import kafka.server.{BaseRequestTest, KafkaConfig}
import kafka.utils.TestUtils
import org.apache.kafka.clients.admin.{Admin, AdminClientConfig}
import org.apache.kafka.common.config.internals.QuotaConfigs
=======
import kafka.server.BaseRequestTest
import kafka.utils.TestUtils
import org.apache.kafka.clients.admin.{Admin, AlterClientQuotasResult}
import org.apache.kafka.common.compress.Compression
import org.apache.kafka.common.message.ProduceRequestData
>>>>>>> 9494bebe
import org.apache.kafka.common.network.ListenerName
import org.apache.kafka.common.protocol.Errors
import org.apache.kafka.common.quota.{ClientQuotaAlteration, ClientQuotaEntity}
import org.apache.kafka.common.record.{MemoryRecords, SimpleRecord}
import org.apache.kafka.common.requests.{ProduceRequest, ProduceResponse}
import org.apache.kafka.common.security.auth.SecurityProtocol
import org.apache.kafka.common.test.api.Flaky
import org.apache.kafka.common.{KafkaException, requests}
import org.apache.kafka.network.SocketServerConfigs
import org.apache.kafka.server.config.QuotaConfig
import org.junit.jupiter.api.Assertions._
import org.junit.jupiter.api.{AfterEach, BeforeEach, TestInfo}
import org.junit.jupiter.params.ParameterizedTest
import org.junit.jupiter.params.provider.ValueSource

import java.io.IOException
import java.net.{InetAddress, Socket}
<<<<<<< HEAD
import java.util.concurrent._
import java.util.{Collections, Properties}
=======
import java.util.concurrent.{ExecutorService, Executors, TimeUnit}
import java.util.{Collections, Properties}
import scala.collection.Map
>>>>>>> 9494bebe
import scala.jdk.CollectionConverters._

class DynamicConnectionQuotaTest extends BaseRequestTest {

  override def brokerCount = 1

  val topic = "test"
  val listener = ListenerName.forSecurityProtocol(SecurityProtocol.PLAINTEXT)
  val localAddress = InetAddress.getByName("127.0.0.1")
  val unknownHost = "255.255.0.1"
  val plaintextListenerDefaultQuota = 30
  var executor: ExecutorService = _
  var admin: Admin = _

  override def brokerPropertyOverrides(properties: Properties): Unit = {
    properties.put(QuotaConfig.NUM_QUOTA_SAMPLES_CONFIG, "2")
    properties.put("listener.name.plaintext.max.connection.creation.rate", plaintextListenerDefaultQuota.toString)
  }

  @BeforeEach
  override def setUp(testInfo: TestInfo): Unit = {
    super.setUp(testInfo)
    admin = createAdminClient(listener)
    TestUtils.createTopicWithAdmin(admin, topic, brokers, controllerServers)
  }

  @AfterEach
  override def tearDown(): Unit = {
    if (admin != null) admin.close()
    try {
      if (executor != null) {
        executor.shutdownNow()
        assertTrue(executor.awaitTermination(10, TimeUnit.SECONDS))
      }
    } finally {
      super.tearDown()
    }
  }

  @Flaky("KAFKA-17999")
  @ParameterizedTest
  @ValueSource(strings = Array("kraft"))
  def testDynamicConnectionQuota(quorum: String): Unit = {
    val maxConnectionsPerIP = 5

    def connectAndVerify(): Unit = {
      val socket = connect()
      try {
        sendAndReceive[ProduceResponse](produceRequest, socket)
      } finally {
        socket.close()
      }
    }

    val props = new Properties
    props.put(SocketServerConfigs.MAX_CONNECTIONS_PER_IP_CONFIG, maxConnectionsPerIP.toString)
    reconfigureServers(props, perBrokerConfig = false, (SocketServerConfigs.MAX_CONNECTIONS_PER_IP_CONFIG, maxConnectionsPerIP.toString))

    verifyMaxConnections(maxConnectionsPerIP, connectAndVerify)

    // Increase MaxConnectionsPerIpOverrides for localhost to 7
    val maxConnectionsPerIPOverride = 7
    props.put(SocketServerConfigs.MAX_CONNECTIONS_PER_IP_OVERRIDES_CONFIG, s"localhost:$maxConnectionsPerIPOverride")
    reconfigureServers(props, perBrokerConfig = false, (SocketServerConfigs.MAX_CONNECTIONS_PER_IP_OVERRIDES_CONFIG, s"localhost:$maxConnectionsPerIPOverride"))

    verifyMaxConnections(maxConnectionsPerIPOverride, connectAndVerify)
  }

  @ParameterizedTest
  @ValueSource(strings = Array("kraft"))
  def testDynamicListenerConnectionQuota(quorum: String): Unit = {
    val initialConnectionCount = connectionCount

    def connectAndVerify(): Unit = {
      val socket = connect("PLAINTEXT")
      socket.setSoTimeout(1000)
      try {
        sendAndReceive[ProduceResponse](produceRequest, socket)
      } finally {
        socket.close()
      }
    }

    // Reduce total broker MaxConnections to 5 at the cluster level
    val props = new Properties
    props.put(SocketServerConfigs.MAX_CONNECTIONS_CONFIG, "5")
    reconfigureServers(props, perBrokerConfig = false, (SocketServerConfigs.MAX_CONNECTIONS_CONFIG, "5"))
    verifyMaxConnections(5, connectAndVerify)

    // Create another listener and verify listener connection limit of 5 for each listener
    val newListeners = "PLAINTEXT://localhost:0,INTERNAL://localhost:0"
    props.put(SocketServerConfigs.LISTENERS_CONFIG, newListeners)
    props.put(SocketServerConfigs.LISTENER_SECURITY_PROTOCOL_MAP_CONFIG, "PLAINTEXT:PLAINTEXT,INTERNAL:PLAINTEXT, CONTROLLER: PLAINTEXT")
    props.put(SocketServerConfigs.MAX_CONNECTIONS_CONFIG, "10")
    props.put("listener.name.internal.max.connections", "5")
    props.put("listener.name.plaintext.max.connections", "5")
    reconfigureServers(props, perBrokerConfig = true, (SocketServerConfigs.LISTENERS_CONFIG, newListeners))
    waitForListener("INTERNAL")

    var conns = (connectionCount until 5).map(_ => connect("PLAINTEXT"))
    conns ++= (5 until 10).map(_ => connect("INTERNAL"))
    conns.foreach(verifyConnection)
    conns.foreach(_.close())
    TestUtils.waitUntilTrue(() => initialConnectionCount == connectionCount, "Connections not closed")

    // Increase MaxConnections for PLAINTEXT listener to 7 at the broker level
    val maxConnectionsPlaintext = 7
    val listenerProp = s"${listener.configPrefix}${SocketServerConfigs.MAX_CONNECTIONS_CONFIG}"
    props.put(listenerProp, maxConnectionsPlaintext.toString)
    reconfigureServers(props, perBrokerConfig = true, (listenerProp, maxConnectionsPlaintext.toString))
    verifyMaxConnections(maxConnectionsPlaintext, connectAndVerify)

    // Verify that connection blocked on the limit connects successfully when an existing connection is closed
    val plaintextConnections = (connectionCount until maxConnectionsPlaintext).map(_ => connect("PLAINTEXT"))
    executor = Executors.newSingleThreadExecutor
    val future = executor.submit((() => createAndVerifyConnection()): Runnable)
    Thread.sleep(100)
    assertFalse(future.isDone)
    plaintextConnections.head.close()
    future.get(30, TimeUnit.SECONDS)
    plaintextConnections.foreach(_.close())
    TestUtils.waitUntilTrue(() => initialConnectionCount == connectionCount, "Connections not closed")

    // Verify that connections on inter-broker listener succeed even if broker max connections has been
    // reached by closing connections on another listener
    var plaintextConns = (connectionCount until 5).map(_ => connect("PLAINTEXT"))
    val internalConns = (5 until 10).map(_ => connect("INTERNAL"))
    plaintextConns.foreach(verifyConnection)
    internalConns.foreach(verifyConnection)
    plaintextConns ++= (0 until 2).map(_ => connect("PLAINTEXT"))
    TestUtils.waitUntilTrue(() => connectionCount <= 10, "Internal connections not closed")
    plaintextConns.foreach(verifyConnection)
    assertThrows(classOf[IOException], () => internalConns.foreach { socket =>
      sendAndReceive[ProduceResponse](produceRequest, socket)
    })
    plaintextConns.foreach(_.close())
    internalConns.foreach(_.close())
    TestUtils.waitUntilTrue(() => initialConnectionCount == connectionCount, "Connections not closed")
  }


  @ParameterizedTest
  @ValueSource(strings = Array("kraft"))
  def testDynamicListenerConnectionCreationRateQuota(quorum: String): Unit = {
    // Create another listener. PLAINTEXT is an inter-broker listener
    // keep default limits
    val newListenerNames = Seq("PLAINTEXT", "EXTERNAL")
    val newListeners = "PLAINTEXT://localhost:0,EXTERNAL://localhost:0"
    val props = new Properties
    props.put(SocketServerConfigs.LISTENERS_CONFIG, newListeners)
    props.put(SocketServerConfigs.LISTENER_SECURITY_PROTOCOL_MAP_CONFIG, "PLAINTEXT:PLAINTEXT,EXTERNAL:PLAINTEXT,CONTROLLER:PLAINTEXT")
    reconfigureServers(props, perBrokerConfig = true, (SocketServerConfigs.LISTENERS_CONFIG, newListeners))
    waitForListener("EXTERNAL")

    // The expected connection count after each test run
    val initialConnectionCount = connectionCount

    // new broker-wide connection rate limit
    val connRateLimit = 9
    // before setting connection rate to 10, verify we can do at least double that by default (no limit)
    verifyConnectionRate(2 * connRateLimit, plaintextListenerDefaultQuota, "PLAINTEXT", ignoreIOExceptions = false)
    waitForConnectionCount(initialConnectionCount)

    // Reduce total broker connection rate limit to 9 at the cluster level and verify the limit is enforced
<<<<<<< HEAD
    props.clear() // so that we do not pass security protocol map which cannot be set at the cluster level
    props.put(KafkaConfig.MaxConnectionCreationRateProp, connRateLimit.toString)
    reconfigureServers(props, perBrokerConfig = false, (KafkaConfig.MaxConnectionCreationRateProp, connRateLimit.toString))
=======
    props.clear()  // so that we do not pass security protocol map which cannot be set at the cluster level
    props.put(SocketServerConfigs.MAX_CONNECTION_CREATION_RATE_CONFIG, connRateLimit.toString)
    reconfigureServers(props, perBrokerConfig = false, (SocketServerConfigs.MAX_CONNECTION_CREATION_RATE_CONFIG, connRateLimit.toString))
>>>>>>> 9494bebe
    // verify EXTERNAL listener is capped by broker-wide quota (PLAINTEXT is not capped by broker-wide limit, since it
    // has limited quota set and is a protected listener)
    verifyConnectionRate(8, connRateLimit, "EXTERNAL", ignoreIOExceptions = false)
    waitForConnectionCount(initialConnectionCount)

    // Set 4 conn/sec rate limit for each listener and verify it gets enforced
    val listenerConnRateLimit = 4
    val plaintextListenerProp = s"${listener.configPrefix}${SocketServerConfigs.MAX_CONNECTION_CREATION_RATE_CONFIG}"
    props.put(s"listener.name.external.${SocketServerConfigs.MAX_CONNECTION_CREATION_RATE_CONFIG}", listenerConnRateLimit.toString)
    props.put(plaintextListenerProp, listenerConnRateLimit.toString)
    reconfigureServers(props, perBrokerConfig = true, (plaintextListenerProp, listenerConnRateLimit.toString))

    executor = Executors.newFixedThreadPool(newListenerNames.size)
    val futures = newListenerNames.map { listener =>
      executor.submit((() => verifyConnectionRate(3, listenerConnRateLimit, listener, ignoreIOExceptions = false)): Runnable)
    }
    futures.foreach(_.get(40, TimeUnit.SECONDS))
    waitForConnectionCount(initialConnectionCount)

    // increase connection rate limit on PLAINTEXT (inter-broker) listener to 12 and verify that it will be able to
    // achieve this rate even though total connection rate may exceed broker-wide rate limit, while EXTERNAL listener
    // should not exceed its listener limit
    val newPlaintextRateLimit = 12
    props.put(plaintextListenerProp, newPlaintextRateLimit.toString)
    reconfigureServers(props, perBrokerConfig = true, (plaintextListenerProp, newPlaintextRateLimit.toString))

    val plaintextFuture = executor.submit((() =>
      verifyConnectionRate(10, newPlaintextRateLimit, "PLAINTEXT", ignoreIOExceptions = false)): Runnable)
    val externalFuture = executor.submit((() =>
      verifyConnectionRate(3, listenerConnRateLimit, "EXTERNAL", ignoreIOExceptions = false)): Runnable)

    plaintextFuture.get(40, TimeUnit.SECONDS)
    externalFuture.get(40, TimeUnit.SECONDS)
    waitForConnectionCount(initialConnectionCount)
  }

  @ParameterizedTest
  @ValueSource(strings = Array("kraft"))
  def testDynamicIpConnectionRateQuota(quorum: String): Unit = {
    val connRateLimit = 10
    val initialConnectionCount = connectionCount
    // before setting connection rate to 10, verify we can do at least double that by default (no limit)
    verifyConnectionRate(2 * connRateLimit, plaintextListenerDefaultQuota, "PLAINTEXT", ignoreIOExceptions = false)
    waitForConnectionCount(initialConnectionCount)
    // set default IP connection rate quota, verify that we don't exceed the limit
    updateIpConnectionRate(None, connRateLimit)
    verifyConnectionRate(8, connRateLimit, "PLAINTEXT", ignoreIOExceptions = true)
    waitForConnectionCount(initialConnectionCount)
    // set a higher IP connection rate quota override, verify that the higher limit is now enforced
    val newRateLimit = 18
    updateIpConnectionRate(Some(localAddress.getHostAddress), newRateLimit)
    verifyConnectionRate(14, newRateLimit, "PLAINTEXT", ignoreIOExceptions = true)
    waitForConnectionCount(initialConnectionCount)
  }

  private def reconfigureServers(newProps: Properties, perBrokerConfig: Boolean, aPropToVerify: (String, String)): Unit = {
    val initialConnectionCount = connectionCount
    TestUtils.incrementalAlterConfigs(brokers, admin, newProps, perBrokerConfig).all.get()
    waitForConfigOnServer(aPropToVerify._1, aPropToVerify._2)
    TestUtils.waitUntilTrue(() => initialConnectionCount == connectionCount,
      s"Admin client connection not closed (initial = $initialConnectionCount, current = $connectionCount)")
  }

  private def updateIpConnectionRate(ip: Option[String], updatedRate: Int): Unit = {
    val initialConnectionCount = connectionCount
    val entity = new ClientQuotaEntity(Map(ClientQuotaEntity.IP -> ip.orNull).asJava)
    val request = Map(entity -> Map(QuotaConfig.IP_CONNECTION_RATE_OVERRIDE_CONFIG -> Some(updatedRate.toDouble)))
    alterClientQuotas(admin, request).all.get()
    // use a random throwaway address if ip isn't specified to get the default value
    TestUtils.waitUntilTrue(() => brokers.head.socketServer.connectionQuotas.
      connectionRateForIp(InetAddress.getByName(ip.getOrElse(unknownHost))) == updatedRate,
      s"Timed out waiting for connection rate update to propagate"
    )

    TestUtils.waitUntilTrue(() => initialConnectionCount == connectionCount,
      s"Admin client connection not closed (initial = $initialConnectionCount, current = $connectionCount)")
  }

  private def waitForListener(listenerName: String): Unit = {
    TestUtils.retry(maxWaitMs = 10000) {
      try {
        assertTrue(brokers.head.socketServer.boundPort(ListenerName.normalised(listenerName)) > 0)
      } catch {
        case e: KafkaException => throw new AssertionError(e)
      }
    }
  }

  private def waitForConfigOnServer(propName: String, propValue: String, maxWaitMs: Long = 10000): Unit = {
    TestUtils.retry(maxWaitMs) {
      assertEquals(propValue, brokers.head.config.originals.get(propName))
    }
  }

  private def produceRequest: ProduceRequest =
    requests.ProduceRequest.builder(new ProduceRequestData()
      .setTopicData(new ProduceRequestData.TopicProduceDataCollection(
        Collections.singletonList(new ProduceRequestData.TopicProduceData()
          .setName(topic)
          .setPartitionData(Collections.singletonList(new ProduceRequestData.PartitionProduceData()
            .setIndex(0)
            .setRecords(MemoryRecords.withRecords(Compression.NONE,
              new SimpleRecord(System.currentTimeMillis(), "key".getBytes, "value".getBytes))))))
          .iterator))
      .setAcks((-1).toShort)
      .setTimeoutMs(3000)
      .setTransactionalId(null))
      .build()

  def connectionCount: Int = brokers.head.socketServer.connectionCount(localAddress)

  def connect(listener: String): Socket = {
    val listenerName = ListenerName.normalised(listener)
    new Socket("localhost", brokers.head.socketServer.boundPort(listenerName))
  }

  private def createAndVerifyConnection(listener: String = "PLAINTEXT"): Unit = {
    val socket = connect(listener)
    try {
      verifyConnection(socket)
    } finally {
      socket.close()
    }
  }

  private def verifyConnection(socket: Socket): Unit = {
    val produceResponse = sendAndReceive[ProduceResponse](produceRequest, socket)
    assertEquals(1, produceResponse.data.responses.size)
    val topicProduceResponse = produceResponse.data.responses.asScala.head
    assertEquals(1, topicProduceResponse.partitionResponses.size)
    val partitionProduceResponse = topicProduceResponse.partitionResponses.asScala.head
    assertEquals(Errors.NONE, Errors.forCode(partitionProduceResponse.errorCode))
  }

  private def verifyMaxConnections(maxConnections: Int, connectWithFailure: () => Unit): Unit = {
    val initialConnectionCount = connectionCount

    //create connections up to maxConnectionsPerIP - 1, leave space for one connection
    var conns = (connectionCount until (maxConnections - 1)).map(_ => connect("PLAINTEXT"))

    // produce should succeed on a new connection
    createAndVerifyConnection()

    TestUtils.waitUntilTrue(() => connectionCount == (maxConnections - 1), "produce request connection is not closed")
    conns = conns :+ connect("PLAINTEXT")

    // now try one more (should fail)
    assertThrows(classOf[IOException], () => connectWithFailure.apply())

    //close one connection
    conns.head.close()
    TestUtils.waitUntilTrue(() => connectionCount == (maxConnections - 1), "connection is not closed")
    createAndVerifyConnection()

    conns.foreach(_.close())
    TestUtils.waitUntilTrue(() => initialConnectionCount == connectionCount, "Connections not closed")
  }

  private def connectAndVerify(listener: String, ignoreIOExceptions: Boolean): Unit = {
    val socket = connect(listener)
    try {
      sendAndReceive[ProduceResponse](produceRequest, socket)
    } catch {
      // IP rate throttling can lead to disconnected sockets on client's end
      case e: IOException => if (!ignoreIOExceptions) throw e
    } finally {
      socket.close()
    }
  }

  private def waitForConnectionCount(expectedConnectionCount: Int): Unit = {
    TestUtils.waitUntilTrue(() => expectedConnectionCount == connectionCount,
      s"Connections not closed (expected = $expectedConnectionCount current = $connectionCount)")
  }

  /**
   * this method simulates a workload that creates connection, sends produce request, closes connection,
   * and verifies that rate does not exceed the given maximum limit `maxConnectionRate`
   *
   * Since producing a request and closing a connection also takes time, this method does not verify that the lower bound
   * of actual rate is close to `maxConnectionRate`. Instead, use `minConnectionRate` parameter to verify that the rate
   * is at least certain value. Note that throttling is tested and verified more accurately in ConnectionQuotasTest
   */
  private def verifyConnectionRate(minConnectionRate: Int, maxConnectionRate: Int, listener: String, ignoreIOExceptions: Boolean): Unit = {
    // duration such that the maximum rate should be at most 20% higher than the rate limit. Since all connections
    // can fall in the beginning of quota window, it is OK to create extra 2 seconds (window size) worth of connections
    val runTimeMs = TimeUnit.SECONDS.toMillis(13)
    val startTimeMs = System.currentTimeMillis
    val endTimeMs = startTimeMs + runTimeMs

    var connCount = 0
    while (System.currentTimeMillis < endTimeMs) {
      connectAndVerify(listener, ignoreIOExceptions)
      connCount += 1
    }
    val elapsedMs = System.currentTimeMillis - startTimeMs
    val actualRate = (connCount.toDouble / elapsedMs) * 1000
    val rateCap = if (maxConnectionRate < Int.MaxValue) 1.2 * maxConnectionRate.toDouble else Int.MaxValue.toDouble
    assertTrue(actualRate <= rateCap, s"Listener $listener connection rate $actualRate must be below $rateCap")
    assertTrue(actualRate >= minConnectionRate, s"Listener $listener connection rate $actualRate must be above $minConnectionRate")
  }

  private def alterClientQuotas(adminClient: Admin, request: Map[ClientQuotaEntity, Map[String, Option[Double]]]): AlterClientQuotasResult = {
    val entries = request.map { case (entity, alter) =>
      val ops = alter.map { case (key, value) =>
        new ClientQuotaAlteration.Op(key, value.map(Double.box).orNull)
      }.asJavaCollection
      new ClientQuotaAlteration(entity, ops)
    }.asJavaCollection
    adminClient.alterClientQuotas(entries)
  }
}<|MERGE_RESOLUTION|>--- conflicted
+++ resolved
@@ -18,18 +18,11 @@
 
 package kafka.network
 
-<<<<<<< HEAD
-import kafka.server.{BaseRequestTest, KafkaConfig}
-import kafka.utils.TestUtils
-import org.apache.kafka.clients.admin.{Admin, AdminClientConfig}
-import org.apache.kafka.common.config.internals.QuotaConfigs
-=======
 import kafka.server.BaseRequestTest
 import kafka.utils.TestUtils
 import org.apache.kafka.clients.admin.{Admin, AlterClientQuotasResult}
 import org.apache.kafka.common.compress.Compression
 import org.apache.kafka.common.message.ProduceRequestData
->>>>>>> 9494bebe
 import org.apache.kafka.common.network.ListenerName
 import org.apache.kafka.common.protocol.Errors
 import org.apache.kafka.common.quota.{ClientQuotaAlteration, ClientQuotaEntity}
@@ -47,14 +40,9 @@
 
 import java.io.IOException
 import java.net.{InetAddress, Socket}
-<<<<<<< HEAD
-import java.util.concurrent._
-import java.util.{Collections, Properties}
-=======
 import java.util.concurrent.{ExecutorService, Executors, TimeUnit}
 import java.util.{Collections, Properties}
 import scala.collection.Map
->>>>>>> 9494bebe
 import scala.jdk.CollectionConverters._
 
 class DynamicConnectionQuotaTest extends BaseRequestTest {
@@ -219,15 +207,9 @@
     waitForConnectionCount(initialConnectionCount)
 
     // Reduce total broker connection rate limit to 9 at the cluster level and verify the limit is enforced
-<<<<<<< HEAD
-    props.clear() // so that we do not pass security protocol map which cannot be set at the cluster level
-    props.put(KafkaConfig.MaxConnectionCreationRateProp, connRateLimit.toString)
-    reconfigureServers(props, perBrokerConfig = false, (KafkaConfig.MaxConnectionCreationRateProp, connRateLimit.toString))
-=======
     props.clear()  // so that we do not pass security protocol map which cannot be set at the cluster level
     props.put(SocketServerConfigs.MAX_CONNECTION_CREATION_RATE_CONFIG, connRateLimit.toString)
     reconfigureServers(props, perBrokerConfig = false, (SocketServerConfigs.MAX_CONNECTION_CREATION_RATE_CONFIG, connRateLimit.toString))
->>>>>>> 9494bebe
     // verify EXTERNAL listener is capped by broker-wide quota (PLAINTEXT is not capped by broker-wide limit, since it
     // has limited quota set and is a protected listener)
     verifyConnectionRate(8, connRateLimit, "EXTERNAL", ignoreIOExceptions = false)
@@ -331,7 +313,7 @@
             .setIndex(0)
             .setRecords(MemoryRecords.withRecords(Compression.NONE,
               new SimpleRecord(System.currentTimeMillis(), "key".getBytes, "value".getBytes))))))
-          .iterator))
+        .iterator))
       .setAcks((-1).toShort)
       .setTimeoutMs(3000)
       .setTransactionalId(null))
@@ -357,7 +339,7 @@
     val produceResponse = sendAndReceive[ProduceResponse](produceRequest, socket)
     assertEquals(1, produceResponse.data.responses.size)
     val topicProduceResponse = produceResponse.data.responses.asScala.head
-    assertEquals(1, topicProduceResponse.partitionResponses.size)
+    assertEquals(1, topicProduceResponse.partitionResponses.size)    
     val partitionProduceResponse = topicProduceResponse.partitionResponses.asScala.head
     assertEquals(Errors.NONE, Errors.forCode(partitionProduceResponse.errorCode))
   }
