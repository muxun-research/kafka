/*
 * Licensed to the Apache Software Foundation (ASF) under one or more
 * contributor license agreements. See the NOTICE file distributed with
 * this work for additional information regarding copyright ownership.
 * The ASF licenses this file to You under the Apache License, Version 2.0
 * (the "License"); you may not use this file except in compliance with
 * the License. You may obtain a copy of the License at
 *
 *    http://www.apache.org/licenses/LICENSE-2.0
 *
 * Unless required by applicable law or agreed to in writing, software
 * distributed under the License is distributed on an "AS IS" BASIS,
 * WITHOUT WARRANTIES OR CONDITIONS OF ANY KIND, either express or implied.
 * See the License for the specific language governing permissions and
 * limitations under the License.
 */
package kafka.server

import java.util.Optional
import scala.collection.Seq
import kafka.cluster.Partition
import org.apache.kafka.common.{TopicIdPartition, Uuid}
import org.apache.kafka.common.errors.{FencedLeaderEpochException, NotLeaderOrFollowerException}
import org.apache.kafka.common.message.OffsetForLeaderEpochResponseData.EpochEndOffset
import org.apache.kafka.common.protocol.{ApiKeys, Errors}
import org.apache.kafka.common.record.MemoryRecords
import org.apache.kafka.common.requests.FetchRequest
import org.apache.kafka.storage.internals.log.{FetchDataInfo, FetchIsolation, FetchParams, FetchPartitionData, LogOffsetMetadata, LogOffsetSnapshot}
import org.junit.jupiter.api.Test
import org.junit.jupiter.api.Assertions._
import org.mockito.ArgumentMatchers.{any, anyInt}
import org.mockito.Mockito.{mock, when}

class DelayedFetchTest {
  private val maxBytes = 1024
  private val replicaManager: ReplicaManager = mock(classOf[ReplicaManager])
  private val replicaQuota: ReplicaQuota = mock(classOf[ReplicaQuota])

  @Test
  def testFetchWithFencedEpoch(): Unit = {
    val topicIdPartition = new TopicIdPartition(Uuid.randomUuid(), 0, "topic")
    val fetchOffset = 500L
    val logStartOffset = 0L
    val currentLeaderEpoch = Optional.of[Integer](10)
    val replicaId = 1

    val fetchStatus = FetchPartitionStatus(
      startOffsetMetadata = new LogOffsetMetadata(fetchOffset),
      fetchInfo = new FetchRequest.PartitionData(Uuid.ZERO_UUID, fetchOffset, logStartOffset, maxBytes, currentLeaderEpoch))
    val fetchParams = buildFollowerFetchParams(replicaId, maxWaitMs = 500)

    var fetchResultOpt: Option[FetchPartitionData] = None
    def callback(responses: Seq[(TopicIdPartition, FetchPartitionData)]): Unit = {
      fetchResultOpt = Some(responses.head._2)
    }

    val delayedFetch = new DelayedFetch(
      params = fetchParams,
      fetchPartitionStatus = Seq(topicIdPartition -> fetchStatus),
      replicaManager = replicaManager,
      quota = replicaQuota,
      responseCallback = callback
    )

    val partition: Partition = mock(classOf[Partition])

<<<<<<< HEAD
    EasyMock.expect(replicaManager.getPartitionOrException(topicPartition))
      .andReturn(partition)
    EasyMock.expect(partition.fetchOffsetSnapshot(
      currentLeaderEpoch,
      fetchOnlyFromLeader = true))
      .andThrow(new FencedLeaderEpochException("Requested epoch has been fenced"))
    EasyMock.expect(replicaManager.isAddingReplica(EasyMock.anyObject(), EasyMock.anyInt())).andReturn(false)

    expectReadFromReplica(replicaId, topicPartition, fetchStatus.fetchInfo, Errors.FENCED_LEADER_EPOCH)
=======
    when(replicaManager.getPartitionOrException(topicIdPartition.topicPartition))
        .thenReturn(partition)
    when(partition.fetchOffsetSnapshot(
        currentLeaderEpoch,
        fetchOnlyFromLeader = true))
        .thenThrow(new FencedLeaderEpochException("Requested epoch has been fenced"))
    when(replicaManager.isAddingReplica(any(), anyInt())).thenReturn(false)
>>>>>>> 15418db6

    expectReadFromReplica(fetchParams, topicIdPartition, fetchStatus.fetchInfo, Errors.FENCED_LEADER_EPOCH)

    assertTrue(delayedFetch.tryComplete())
    assertTrue(delayedFetch.isCompleted)
    assertTrue(fetchResultOpt.isDefined)

    val fetchResult = fetchResultOpt.get
    assertEquals(Errors.FENCED_LEADER_EPOCH, fetchResult.error)
  }

  @Test
  def testNotLeaderOrFollower(): Unit = {
    val topicIdPartition = new TopicIdPartition(Uuid.randomUuid(), 0, "topic")
    val fetchOffset = 500L
    val logStartOffset = 0L
    val currentLeaderEpoch = Optional.of[Integer](10)
    val replicaId = 1

    val fetchStatus = FetchPartitionStatus(
      startOffsetMetadata = new LogOffsetMetadata(fetchOffset),
      fetchInfo = new FetchRequest.PartitionData(Uuid.ZERO_UUID, fetchOffset, logStartOffset, maxBytes, currentLeaderEpoch))
    val fetchParams = buildFollowerFetchParams(replicaId, maxWaitMs = 500)

    var fetchResultOpt: Option[FetchPartitionData] = None
    def callback(responses: Seq[(TopicIdPartition, FetchPartitionData)]): Unit = {
      fetchResultOpt = Some(responses.head._2)
    }

    val delayedFetch = new DelayedFetch(
      params = fetchParams,
      fetchPartitionStatus = Seq(topicIdPartition -> fetchStatus),
      replicaManager = replicaManager,
      quota = replicaQuota,
      responseCallback = callback
    )

    when(replicaManager.getPartitionOrException(topicIdPartition.topicPartition))
      .thenThrow(new NotLeaderOrFollowerException(s"Replica for $topicIdPartition not available"))
    expectReadFromReplica(fetchParams, topicIdPartition, fetchStatus.fetchInfo, Errors.NOT_LEADER_OR_FOLLOWER)
    when(replicaManager.isAddingReplica(any(), anyInt())).thenReturn(false)

    assertTrue(delayedFetch.tryComplete())
    assertTrue(delayedFetch.isCompleted)
    assertTrue(fetchResultOpt.isDefined)
  }

  @Test
  def testDivergingEpoch(): Unit = {
    val topicIdPartition = new TopicIdPartition(Uuid.randomUuid(), 0, "topic")
    val fetchOffset = 500L
    val logStartOffset = 0L
    val currentLeaderEpoch = Optional.of[Integer](10)
    val lastFetchedEpoch = Optional.of[Integer](9)
    val replicaId = 1

    val fetchStatus = FetchPartitionStatus(
      startOffsetMetadata = new LogOffsetMetadata(fetchOffset),
      fetchInfo = new FetchRequest.PartitionData(topicIdPartition.topicId, fetchOffset, logStartOffset, maxBytes, currentLeaderEpoch, lastFetchedEpoch))
    val fetchParams = buildFollowerFetchParams(replicaId, maxWaitMs = 500)

    var fetchResultOpt: Option[FetchPartitionData] = None
<<<<<<< HEAD

    def callback(responses: Seq[(TopicPartition, FetchPartitionData)]): Unit = {
=======
    def callback(responses: Seq[(TopicIdPartition, FetchPartitionData)]): Unit = {
>>>>>>> 15418db6
      fetchResultOpt = Some(responses.head._2)
    }

    val delayedFetch = new DelayedFetch(
      params = fetchParams,
      fetchPartitionStatus = Seq(topicIdPartition -> fetchStatus),
      replicaManager = replicaManager,
      quota = replicaQuota,
      responseCallback = callback
    )

    val partition: Partition = mock(classOf[Partition])
    when(replicaManager.getPartitionOrException(topicIdPartition.topicPartition)).thenReturn(partition)
    val endOffsetMetadata = new LogOffsetMetadata(500L, 0L, 500)
    when(partition.fetchOffsetSnapshot(
      currentLeaderEpoch,
      fetchOnlyFromLeader = true))
      .thenReturn(new LogOffsetSnapshot(0L, endOffsetMetadata, endOffsetMetadata, endOffsetMetadata))
    when(partition.lastOffsetForLeaderEpoch(currentLeaderEpoch, lastFetchedEpoch.get, fetchOnlyFromLeader = false))
      .thenReturn(new EpochEndOffset()
        .setPartition(topicIdPartition.partition)
        .setErrorCode(Errors.NONE.code)
        .setLeaderEpoch(lastFetchedEpoch.get)
        .setEndOffset(fetchOffset - 1))
    when(replicaManager.isAddingReplica(any(), anyInt())).thenReturn(false)
    expectReadFromReplica(fetchParams, topicIdPartition, fetchStatus.fetchInfo, Errors.NONE)

    assertTrue(delayedFetch.tryComplete())
    assertTrue(delayedFetch.isCompleted)
    assertTrue(fetchResultOpt.isDefined)
  }

  private def buildFollowerFetchParams(
    replicaId: Int,
    maxWaitMs: Int
  ): FetchParams = {
    new FetchParams(
      ApiKeys.FETCH.latestVersion,
      replicaId,
      1,
      maxWaitMs,
      1,
      maxBytes,
      FetchIsolation.LOG_END,
      Optional.empty()
    )
  }

  private def expectReadFromReplica(
    fetchParams: FetchParams,
    topicIdPartition: TopicIdPartition,
    fetchPartitionData: FetchRequest.PartitionData,
    error: Errors
  ): Unit = {
    when(replicaManager.readFromLog(
      fetchParams,
      readPartitionInfo = Seq((topicIdPartition, fetchPartitionData)),
      quota = replicaQuota,
      readFromPurgatory = true
    )).thenReturn(Seq((topicIdPartition, buildReadResult(error))))
  }

  private def buildReadResult(error: Errors): LogReadResult = {
    LogReadResult(
      exception = if (error != Errors.NONE) Some(error.exception) else None,
      info = new FetchDataInfo(LogOffsetMetadata.UNKNOWN_OFFSET_METADATA, MemoryRecords.EMPTY),
      divergingEpoch = None,
      highWatermark = -1L,
      leaderLogStartOffset = -1L,
      leaderLogEndOffset = -1L,
      followerLogStartOffset = -1L,
      fetchTimeMs = -1L,
      lastStableOffset = None)
  }

}<|MERGE_RESOLUTION|>--- conflicted
+++ resolved
@@ -16,20 +16,19 @@
  */
 package kafka.server
 
-import java.util.Optional
-import scala.collection.Seq
 import kafka.cluster.Partition
-import org.apache.kafka.common.{TopicIdPartition, Uuid}
 import org.apache.kafka.common.errors.{FencedLeaderEpochException, NotLeaderOrFollowerException}
-import org.apache.kafka.common.message.OffsetForLeaderEpochResponseData.EpochEndOffset
 import org.apache.kafka.common.protocol.{ApiKeys, Errors}
 import org.apache.kafka.common.record.MemoryRecords
 import org.apache.kafka.common.requests.FetchRequest
-import org.apache.kafka.storage.internals.log.{FetchDataInfo, FetchIsolation, FetchParams, FetchPartitionData, LogOffsetMetadata, LogOffsetSnapshot}
+import org.apache.kafka.common.{TopicIdPartition, Uuid}
+import org.apache.kafka.storage.internals.log._
+import org.junit.jupiter.api.Assertions._
 import org.junit.jupiter.api.Test
-import org.junit.jupiter.api.Assertions._
 import org.mockito.ArgumentMatchers.{any, anyInt}
 import org.mockito.Mockito.{mock, when}
+
+import java.util.Optional
 
 class DelayedFetchTest {
   private val maxBytes = 1024
@@ -50,6 +49,7 @@
     val fetchParams = buildFollowerFetchParams(replicaId, maxWaitMs = 500)
 
     var fetchResultOpt: Option[FetchPartitionData] = None
+
     def callback(responses: Seq[(TopicIdPartition, FetchPartitionData)]): Unit = {
       fetchResultOpt = Some(responses.head._2)
     }
@@ -64,25 +64,13 @@
 
     val partition: Partition = mock(classOf[Partition])
 
-<<<<<<< HEAD
-    EasyMock.expect(replicaManager.getPartitionOrException(topicPartition))
-      .andReturn(partition)
-    EasyMock.expect(partition.fetchOffsetSnapshot(
+    when(replicaManager.getPartitionOrException(topicIdPartition.topicPartition))
+      .thenReturn(partition)
+    when(partition.fetchOffsetSnapshot(
       currentLeaderEpoch,
       fetchOnlyFromLeader = true))
-      .andThrow(new FencedLeaderEpochException("Requested epoch has been fenced"))
-    EasyMock.expect(replicaManager.isAddingReplica(EasyMock.anyObject(), EasyMock.anyInt())).andReturn(false)
-
-    expectReadFromReplica(replicaId, topicPartition, fetchStatus.fetchInfo, Errors.FENCED_LEADER_EPOCH)
-=======
-    when(replicaManager.getPartitionOrException(topicIdPartition.topicPartition))
-        .thenReturn(partition)
-    when(partition.fetchOffsetSnapshot(
-        currentLeaderEpoch,
-        fetchOnlyFromLeader = true))
-        .thenThrow(new FencedLeaderEpochException("Requested epoch has been fenced"))
+      .thenThrow(new FencedLeaderEpochException("Requested epoch has been fenced"))
     when(replicaManager.isAddingReplica(any(), anyInt())).thenReturn(false)
->>>>>>> 15418db6
 
     expectReadFromReplica(fetchParams, topicIdPartition, fetchStatus.fetchInfo, Errors.FENCED_LEADER_EPOCH)
 
@@ -108,6 +96,7 @@
     val fetchParams = buildFollowerFetchParams(replicaId, maxWaitMs = 500)
 
     var fetchResultOpt: Option[FetchPartitionData] = None
+
     def callback(responses: Seq[(TopicIdPartition, FetchPartitionData)]): Unit = {
       fetchResultOpt = Some(responses.head._2)
     }
@@ -145,12 +134,8 @@
     val fetchParams = buildFollowerFetchParams(replicaId, maxWaitMs = 500)
 
     var fetchResultOpt: Option[FetchPartitionData] = None
-<<<<<<< HEAD
-
-    def callback(responses: Seq[(TopicPartition, FetchPartitionData)]): Unit = {
-=======
+
     def callback(responses: Seq[(TopicIdPartition, FetchPartitionData)]): Unit = {
->>>>>>> 15418db6
       fetchResultOpt = Some(responses.head._2)
     }
 
@@ -184,9 +169,9 @@
   }
 
   private def buildFollowerFetchParams(
-    replicaId: Int,
-    maxWaitMs: Int
-  ): FetchParams = {
+                                        replicaId: Int,
+                                        maxWaitMs: Int
+                                      ): FetchParams = {
     new FetchParams(
       ApiKeys.FETCH.latestVersion,
       replicaId,
@@ -200,11 +185,11 @@
   }
 
   private def expectReadFromReplica(
-    fetchParams: FetchParams,
-    topicIdPartition: TopicIdPartition,
-    fetchPartitionData: FetchRequest.PartitionData,
-    error: Errors
-  ): Unit = {
+                                     fetchParams: FetchParams,
+                                     topicIdPartition: TopicIdPartition,
+                                     fetchPartitionData: FetchRequest.PartitionData,
+                                     error: Errors
+                                   ): Unit = {
     when(replicaManager.readFromLog(
       fetchParams,
       readPartitionInfo = Seq((topicIdPartition, fetchPartitionData)),
