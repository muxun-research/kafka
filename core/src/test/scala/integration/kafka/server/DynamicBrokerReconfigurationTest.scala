--- conflicted
+++ resolved
@@ -18,8 +18,6 @@
 
 package kafka.server
 
-<<<<<<< HEAD
-=======
 import java.io.{Closeable, File, IOException, Reader, StringReader}
 import java.nio.file.{Files, Path, Paths, StandardCopyOption}
 import java.lang.management.ManagementFactory
@@ -29,89 +27,52 @@
 import java.util.{Collections, Optional, Properties}
 import java.util.concurrent._
 import javax.management.ObjectName
->>>>>>> 9494bebe
 import com.yammer.metrics.core.MetricName
 import kafka.admin.ConfigCommand
 import kafka.api.SaslSetup
 import kafka.log.UnifiedLog
 import kafka.network.{DataPlaneAcceptor, Processor, RequestChannel}
-<<<<<<< HEAD
-import kafka.utils.Implicits._
-import kafka.utils.TestUtils.TestControllerRequestCompletionHandler
-import kafka.utils._
-import kafka.zk.ConfigEntityChangeNotificationZNode
-=======
 import kafka.security.JaasTestUtils
 import kafka.utils._
 import kafka.utils.Implicits._
->>>>>>> 9494bebe
 import org.apache.kafka.clients.CommonClientConfigs
 import org.apache.kafka.clients.admin.AlterConfigOp.OpType
 import org.apache.kafka.clients.admin.ConfigEntry.{ConfigSource, ConfigSynonym}
 import org.apache.kafka.clients.admin._
-import org.apache.kafka.clients.consumer._
+import org.apache.kafka.clients.consumer.{Consumer, ConsumerConfig, ConsumerRecord, ConsumerRecords, KafkaConsumer}
 import org.apache.kafka.clients.producer.{KafkaProducer, ProducerConfig, ProducerRecord}
+import org.apache.kafka.common.{ClusterResource, ClusterResourceListener, Reconfigurable, TopicPartition, TopicPartitionInfo}
+import org.apache.kafka.common.config.{ConfigException, ConfigResource}
 import org.apache.kafka.common.config.SslConfigs._
-<<<<<<< HEAD
-=======
 import org.apache.kafka.common.config.internals.BrokerSecurityConfigs
 import org.apache.kafka.common.config.types.Password
->>>>>>> 9494bebe
 import org.apache.kafka.common.config.provider.FileConfigProvider
-import org.apache.kafka.common.config.types.Password
-import org.apache.kafka.common.config.{ConfigException, ConfigResource}
 import org.apache.kafka.common.errors.{AuthenticationException, InvalidRequestException}
 import org.apache.kafka.common.internals.Topic
-<<<<<<< HEAD
-import org.apache.kafka.common.metrics.{KafkaMetric, MetricsContext, MetricsReporter, Quota}
-=======
 import org.apache.kafka.common.metrics.{JmxReporter, KafkaMetric, MetricsContext, MetricsReporter, Quota}
 import org.apache.kafka.common.network.{ConnectionMode, ListenerName}
->>>>>>> 9494bebe
 import org.apache.kafka.common.network.CertStores.{KEYSTORE_PROPS, TRUSTSTORE_PROPS}
-import org.apache.kafka.common.network.{ListenerName, Mode}
 import org.apache.kafka.common.record.TimestampType
 import org.apache.kafka.common.security.auth.SecurityProtocol
 import org.apache.kafka.common.serialization.{StringDeserializer, StringSerializer}
-<<<<<<< HEAD
-import org.apache.kafka.common._
-import org.apache.kafka.server.metrics.KafkaYammerMetrics
-=======
 import org.apache.kafka.coordinator.transaction.TransactionLogConfig
 import org.apache.kafka.network.SocketServerConfigs
 import org.apache.kafka.server.config.{ReplicationConfigs, ServerConfigs, ServerLogConfigs, ServerTopicConfigSynonyms}
 import org.apache.kafka.server.metrics.{KafkaYammerMetrics, MetricConfigs}
->>>>>>> 9494bebe
 import org.apache.kafka.server.record.BrokerCompressionType
 import org.apache.kafka.server.util.ShutdownableThread
 import org.apache.kafka.storage.internals.log.{CleanerConfig, LogConfig}
 import org.apache.kafka.test.TestSslUtils
 import org.junit.jupiter.api.Assertions._
-<<<<<<< HEAD
-import org.junit.jupiter.api._
-=======
 import org.junit.jupiter.api.{AfterEach, BeforeEach, TestInfo}
->>>>>>> 9494bebe
 import org.junit.jupiter.params.ParameterizedTest
 import org.junit.jupiter.params.provider.MethodSource
 
-import java.io._
-import java.lang.management.ManagementFactory
-import java.nio.file.{Files, Paths, StandardCopyOption}
-import java.security.KeyStore
-import java.time.Duration
-import java.util
-import java.util.concurrent._
 import java.util.concurrent.atomic.AtomicInteger
-<<<<<<< HEAD
-import java.util.{Collections, Properties}
-import javax.management.ObjectName
-import scala.annotation.nowarn
-=======
->>>>>>> 9494bebe
 import scala.collection._
 import scala.collection.mutable.ArrayBuffer
 import scala.jdk.CollectionConverters._
+import scala.collection.Seq
 
 object DynamicBrokerReconfigurationTest {
   val Plain = "PLAIN"
@@ -323,13 +284,8 @@
     val brokerConfigs = describeConfig(adminClients.head, servers).entries.asScala
     // the following are values before updated
     assertFalse(brokerConfigs.exists(_.name == TestMetricsReporter.PollingIntervalProp), "Initial value of polling interval")
-<<<<<<< HEAD
-    assertFalse(brokerConfigs.exists(_.name == configPrefix + KafkaConfig.SslTruststoreTypeProp), "Initial value of ssl truststore type")
-    assertNull(brokerConfigs.find(_.name == configPrefix + KafkaConfig.SslKeystorePasswordProp).get.value, "Initial value of ssl keystore password")
-=======
     assertFalse(brokerConfigs.exists(_.name == configPrefix + SSL_TRUSTSTORE_TYPE_CONFIG), "Initial value of ssl truststore type")
     assertNull(brokerConfigs.find(_.name == configPrefix + SSL_KEYSTORE_PASSWORD_CONFIG).get.value, "Initial value of ssl keystore password")
->>>>>>> 9494bebe
 
     // setup ssl properties
     val secProps = securityProps(sslProperties1, KEYSTORE_PROPS, configPrefix)
@@ -354,13 +310,8 @@
 
     alterConfigsUsingConfigCommand(updatedProps)
     waitForConfig(TestMetricsReporter.PollingIntervalProp, "1000")
-<<<<<<< HEAD
-    waitForConfig(configPrefix + KafkaConfig.SslTruststoreTypeProp, "JKS")
-    waitForConfig(configPrefix + KafkaConfig.SslKeystorePasswordProp, "ServerPassword")
-=======
     waitForConfig(configPrefix + SSL_TRUSTSTORE_TYPE_CONFIG, "JKS")
     waitForConfig(configPrefix + SSL_KEYSTORE_PASSWORD_CONFIG, "ServerPassword")
->>>>>>> 9494bebe
 
     // wait for MetricsReporter
     val reporters = TestMetricsReporter.waitForReporters(servers.size)
@@ -447,7 +398,7 @@
       try {
         producer3.partitionsFor(topic).size() == numPartitions
       } catch {
-        case _: Exception => false
+        case _: Exception  => false
       }
     }, "Keystore not updated")
 
@@ -488,7 +439,6 @@
     }
 
     val group_id = new AtomicInteger(1)
-
     def next_group_name(): String = s"alter-truststore-${group_id.getAndIncrement()}"
 
     // Produce/consume should work with old as well as new client keystore
@@ -568,7 +518,6 @@
 
     // Stop a couple of threads and verify they are recreated if any config is updated
     def cleanerThreads = Thread.getAllStackTraces.keySet.asScala.filter(_.getName.startsWith("kafka-log-cleaner-thread-"))
-
     cleanerThreads.take(2).foreach(_.interrupt())
     TestUtils.waitUntilTrue(() => cleanerThreads.size == (2 * numServers) - 2, "Threads did not exit")
     props.put(CleanerConfig.LOG_CLEANER_BACKOFF_MS_PROP, "8000")
@@ -1057,167 +1006,9 @@
     stopAndVerifyProduceConsume(producerThread, consumerThread)
   }
 
-<<<<<<< HEAD
-  @Test
-  // Modifying advertised listeners is not supported in KRaft
-  def testAdvertisedListenerUpdate(): Unit = {
-    val adminClient = adminClients.head
-    val externalAdminClient = createAdminClient(SecurityProtocol.SASL_SSL, SecureExternal)
-
-    // Ensure connections are made to brokers before external listener is made inaccessible
-    describeConfig(externalAdminClient)
-
-    // Update broker external listener to use invalid listener address
-    // any address other than localhost is sufficient to fail (either connection or host name verification failure)
-    val invalidHost = "192.168.0.1"
-    alterAdvertisedListener(adminClient, externalAdminClient, "localhost", invalidHost)
-
-    def validateEndpointsInZooKeeper(server: KafkaServer, endpointMatcher: String => Boolean): Unit = {
-      val brokerInfo = zkClient.getBroker(server.config.brokerId)
-      assertTrue(brokerInfo.nonEmpty, "Broker not registered")
-      val endpoints = brokerInfo.get.endPoints.toString
-      assertTrue(endpointMatcher(endpoints), s"Endpoint update not saved $endpoints")
-    }
-
-    // Verify that endpoints have been updated in ZK for all brokers
-    servers.foreach { server =>
-      validateEndpointsInZooKeeper(server.asInstanceOf[KafkaServer], endpoints => endpoints.contains(invalidHost))
-    }
-
-    // Trigger session expiry and ensure that controller registers new advertised listener after expiry
-    val controllerEpoch = zkClient.getControllerEpoch
-    val controllerServer = servers(zkClient.getControllerId.getOrElse(throw new IllegalStateException("No controller"))).asInstanceOf[KafkaServer]
-    val controllerZkClient = controllerServer.zkClient
-    val sessionExpiringClient = createZooKeeperClientToTriggerSessionExpiry(controllerZkClient.currentZooKeeper)
-    sessionExpiringClient.close()
-    TestUtils.waitUntilTrue(() => zkClient.getControllerEpoch != controllerEpoch,
-      "Controller not re-elected after ZK session expiry")
-    TestUtils.retry(10000)(validateEndpointsInZooKeeper(controllerServer, endpoints => endpoints.contains(invalidHost)))
-
-    // Verify that producer connections fail since advertised listener is invalid
-    val bootstrap = TestUtils.bootstrapServers(servers, new ListenerName(SecureExternal))
-      .replaceAll(invalidHost, "localhost") // allow bootstrap connection to succeed
-    val producer1 = ProducerBuilder()
-      .trustStoreProps(sslProperties1)
-      .maxRetries(0)
-      .requestTimeoutMs(1000)
-      .deliveryTimeoutMs(1000)
-      .bootstrapServers(bootstrap)
-      .build()
-
-    val future = producer1.send(new ProducerRecord(topic, "key", "value"))
-    assertTrue(assertThrows(classOf[ExecutionException], () => future.get(2, TimeUnit.SECONDS))
-      .getCause.isInstanceOf[org.apache.kafka.common.errors.TimeoutException])
-
-    alterAdvertisedListener(adminClient, externalAdminClient, invalidHost, "localhost")
-    servers.foreach { server =>
-      validateEndpointsInZooKeeper(server.asInstanceOf[KafkaServer], endpoints => !endpoints.contains(invalidHost))
-    }
-
-    // Verify that produce/consume work now
-    val topic2 = "testtopic2"
-    TestUtils.createTopic(zkClient, topic2, numPartitions, replicationFactor = numServers, servers)
-    val producer = ProducerBuilder().trustStoreProps(sslProperties1).maxRetries(0).build()
-    val consumer = ConsumerBuilder("group2").trustStoreProps(sslProperties1).topic(topic2).build()
-    verifyProduceConsume(producer, consumer, 10, topic2)
-
-    // Verify updating inter-broker listener
-    val props = new Properties
-    props.put(KafkaConfig.InterBrokerListenerNameProp, SecureExternal)
-    val e = assertThrows(classOf[ExecutionException], () => reconfigureServers(props, perBrokerConfig = true, (KafkaConfig.InterBrokerListenerNameProp, SecureExternal)))
-    assertTrue(e.getCause.isInstanceOf[InvalidRequestException], s"Unexpected exception ${e.getCause}")
-    servers.foreach(server => assertEquals(SecureInternal, server.config.interBrokerListenerName.value))
-  }
-
-  @Test
-  @Disabled // Re-enable once we make it less flaky (KAFKA-6824)
-  def testAddRemoveSslListener(): Unit = {
-    verifyAddListener("SSL", SecurityProtocol.SSL, Seq.empty)
-
-    // Restart servers and check secret rotation
-    servers.foreach(_.shutdown())
-    servers.foreach(_.awaitShutdown())
-    adminClients.foreach(_.close())
-    adminClients.clear()
-
-    // All passwords are currently encoded with password.encoder.secret. Encode with password.encoder.old.secret
-    // and update ZK. When each server is started, it should decode using password.encoder.old.secret and update
-    // ZK with newly encoded values using password.encoder.secret.
-    servers.foreach { server =>
-      val props = adminZkClient.fetchEntityConfig(ConfigType.Broker, server.config.brokerId.toString)
-      val propsEncodedWithOldSecret = props.clone().asInstanceOf[Properties]
-      val config = server.config
-      val oldSecret = "old-dynamic-config-secret"
-      config.dynamicConfig.staticBrokerConfigs.put(KafkaConfig.PasswordEncoderOldSecretProp, oldSecret)
-      val passwordConfigs = props.asScala.filter { case (k, _) => DynamicBrokerConfig.isPasswordConfig(k) }
-      assertTrue(passwordConfigs.nonEmpty, "Password configs not found")
-      val passwordDecoder = createPasswordEncoder(config, config.passwordEncoderSecret)
-      val passwordEncoder = createPasswordEncoder(config, Some(new Password(oldSecret)))
-      passwordConfigs.foreach { case (name, value) =>
-        val decoded = passwordDecoder.decode(value).value
-        propsEncodedWithOldSecret.put(name, passwordEncoder.encode(new Password(decoded)))
-      }
-      val brokerId = server.config.brokerId
-      adminZkClient.changeBrokerConfig(Seq(brokerId), propsEncodedWithOldSecret)
-      val updatedProps = adminZkClient.fetchEntityConfig(ConfigType.Broker, brokerId.toString)
-      passwordConfigs.foreach { case (name, value) => assertNotEquals(props.get(value), updatedProps.get(name)) }
-
-      server.startup()
-      TestUtils.retry(10000) {
-        val newProps = adminZkClient.fetchEntityConfig(ConfigType.Broker, brokerId.toString)
-        passwordConfigs.foreach { case (name, value) =>
-          assertEquals(passwordDecoder.decode(value), passwordDecoder.decode(newProps.getProperty(name))) }
-      }
-    }
-
-    verifyListener(SecurityProtocol.SSL, None, "add-ssl-listener-group2")
-    createAdminClient(SecurityProtocol.SSL, SecureInternal)
-    verifyRemoveListener("SSL", SecurityProtocol.SSL, Seq.empty)
-  }
-
-  @Test
-  def testAddRemoveSaslListeners(): Unit = {
-    createScramCredentials(adminClients.head, JaasTestUtils.KafkaScramUser, JaasTestUtils.KafkaScramPassword)
-    createScramCredentials(adminClients.head, JaasTestUtils.KafkaScramAdmin, JaasTestUtils.KafkaScramAdminPassword)
-    initializeKerberos()
-    // make sure each server's credential cache has all the created credentials
-    // (check after initializing Kerberos to minimize delays)
-    List(JaasTestUtils.KafkaScramUser, JaasTestUtils.KafkaScramAdmin).foreach { scramUser =>
-      servers.foreach { server =>
-        ScramMechanism.values().filter(_ != ScramMechanism.UNKNOWN).foreach(mechanism =>
-          TestUtils.waitUntilTrue(() => server.credentialProvider.credentialCache.cache(
-            mechanism.mechanismName(), classOf[ScramCredential]).get(scramUser) != null,
-            s"$mechanism credentials not created for $scramUser"))
-      }
-    }
-
-    //verifyAddListener("SASL_SSL", SecurityProtocol.SASL_SSL, Seq("SCRAM-SHA-512", "SCRAM-SHA-256", "PLAIN"))
-    verifyAddListener("SASL_PLAINTEXT", SecurityProtocol.SASL_PLAINTEXT, Seq("GSSAPI"))
-    //verifyRemoveListener("SASL_SSL", SecurityProtocol.SASL_SSL, Seq("SCRAM-SHA-512", "SCRAM-SHA-256", "PLAIN"))
-    verifyRemoveListener("SASL_PLAINTEXT", SecurityProtocol.SASL_PLAINTEXT, Seq("GSSAPI"))
-
-    // Verify that a listener added to a subset of servers doesn't cause any issues
-    // when metadata is processed by the client.
-    addListener(servers.tail, "SCRAM_LISTENER", SecurityProtocol.SASL_PLAINTEXT, Seq("SCRAM-SHA-256"))
-    val bootstrap = TestUtils.bootstrapServers(servers.tail, new ListenerName("SCRAM_LISTENER"))
-    val producer = ProducerBuilder().bootstrapServers(bootstrap)
-      .securityProtocol(SecurityProtocol.SASL_PLAINTEXT)
-      .saslMechanism("SCRAM-SHA-256")
-      .maxRetries(1000)
-      .build()
-    val partitions = producer.partitionsFor(topic).asScala
-    assertEquals(0, partitions.count(p => p.leader != null && p.leader.id == servers.head.config.brokerId))
-    assertTrue(partitions.exists(_.leader == null), "Did not find partitions with no leader")
-  }
-
-  @ParameterizedTest(name = TestInfoUtils.TestWithParameterizedQuorumName)
-  @ValueSource(strings = Array("zk", "kraft"))
-  def testReconfigureRemovedListener(quorum: String): Unit = {
-=======
   @ParameterizedTest(name = TestInfoUtils.TestWithParameterizedQuorumAndGroupProtocolNames)
   @MethodSource(Array("getTestQuorumAndGroupProtocolParametersAll"))
   def testReconfigureRemovedListener(quorum: String, groupProtocol: String): Unit = {
->>>>>>> 9494bebe
     val client = adminClients.head
     val broker = servers.head
     assertEquals(2, broker.config.dynamicConfig.reconfigurables.asScala.count(r => r.isInstanceOf[DataPlaneAcceptor]))
@@ -1373,7 +1164,7 @@
     newStoreProps
   }
 
-  private def alterSslKeystore(props: Properties, listener: String, expectFailure: Boolean = false): Unit = {
+  private def alterSslKeystore(props: Properties, listener: String, expectFailure: Boolean  = false): Unit = {
     val configPrefix = listenerPrefix(listener)
     val newProps = securityProps(props, KEYSTORE_PROPS, configPrefix)
     reconfigureServers(newProps, perBrokerConfig = true,
@@ -1396,14 +1187,8 @@
   }
 
   private def alterConfigs(servers: Seq[KafkaBroker], adminClient: Admin, props: Properties,
-<<<<<<< HEAD
-                           perBrokerConfig: Boolean): AlterConfigsResult = {
-    val configEntries = props.asScala.map { case (k, v) => new ConfigEntry(k, v) }.toList.asJava
-    val newConfig = new Config(configEntries)
-=======
                    perBrokerConfig: Boolean): AlterConfigsResult = {
     val configEntries = props.asScala.map { case (k, v) => new AlterConfigOp(new ConfigEntry(k, v), OpType.SET) }.toList.asJava
->>>>>>> 9494bebe
     val configs = if (perBrokerConfig) {
       val alterConfigs = new java.util.HashMap[ConfigResource, java.util.Collection[AlterConfigOp]]()
       servers.foreach(server => alterConfigs.put(new ConfigResource(ConfigResource.Type.BROKER, server.config.brokerId.toString), configEntries))
@@ -1597,17 +1382,9 @@
     private var _enableAutoCommit = false
     private var _topic = DynamicBrokerReconfigurationTest.this.topic
 
-    def autoOffsetReset(reset: String): ConsumerBuilder = {
-      _autoOffsetReset = reset; this
-    }
-
-    def enableAutoCommit(enable: Boolean): ConsumerBuilder = {
-      _enableAutoCommit = enable; this
-    }
-
-    def topic(topic: String): ConsumerBuilder = {
-      _topic = topic; this
-    }
+    def autoOffsetReset(reset: String): ConsumerBuilder = { _autoOffsetReset = reset; this }
+    def enableAutoCommit(enable: Boolean): ConsumerBuilder = { _enableAutoCommit = enable; this }
+    def topic(topic: String): ConsumerBuilder = { _topic = topic; this }
 
     override def build(): Consumer[String, String] = {
       val consumerProps = propsOverride
@@ -1633,7 +1410,6 @@
     private val producer = ProducerBuilder().maxRetries(retries).clientId(clientId).build()
     val lastSent = new ConcurrentHashMap[Int, Int]()
     @volatile var sent = 0
-
     override def doWork(): Unit = {
       try {
         while (isRunning) {
@@ -1659,7 +1435,6 @@
     @volatile var lastBatch: ConsumerRecords[String, String] = _
     @volatile private var endTimeMs = Long.MaxValue
     @volatile var received = 0
-
     override def doWork(): Unit = {
       try {
         while (isRunning || (lastReceived != producerThread.lastSent && System.currentTimeMillis < endTimeMs)) {
@@ -1724,7 +1499,6 @@
 
 class TestMetricsReporter extends MetricsReporter with Reconfigurable with Closeable with ClusterResourceListener {
   import TestMetricsReporter._
-
   val kafkaMetrics = ArrayBuffer[KafkaMetric]()
   @volatile var initializeCount = 0
   @volatile var contextChangeCount = 0
