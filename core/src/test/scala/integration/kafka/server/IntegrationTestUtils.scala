/*
 * Licensed to the Apache Software Foundation (ASF) under one or more
 * contributor license agreements. See the NOTICE file distributed with
 * this work for additional information regarding copyright ownership.
 * The ASF licenses this file to You under the Apache License, Version 2.0
 * (the "License"); you may not use this file except in compliance with
 * the License. You may obtain a copy of the License at
 *
 *    http://www.apache.org/licenses/LICENSE-2.0
 *
 * Unless required by applicable law or agreed to in writing, software
 * distributed under the License is distributed on an "AS IS" BASIS,
 * WITHOUT WARRANTIES OR CONDITIONS OF ANY KIND, either express or implied.
 * See the License for the specific language governing permissions and
 * limitations under the License.
 */

package kafka.server

import kafka.network.SocketServer
import org.apache.kafka.common.network.ListenerName
import org.apache.kafka.common.protocol.ApiKeys
import org.apache.kafka.common.requests.{AbstractRequest, AbstractResponse, RequestHeader, ResponseHeader}
import org.apache.kafka.common.utils.Utils

import java.io.{DataInputStream, DataOutputStream}
import java.net.Socket
import java.nio.ByteBuffer
<<<<<<< HEAD
import java.util.{Collections, Properties}
import scala.annotation.nowarn
import scala.jdk.CollectionConverters._
=======
>>>>>>> 9494bebe
import scala.reflect.ClassTag

object IntegrationTestUtils {

  def sendRequest(socket: Socket, request: Array[Byte]): Unit = {
    val outgoing = new DataOutputStream(socket.getOutputStream)
    outgoing.writeInt(request.length)
    outgoing.write(request)
    outgoing.flush()
  }

  private def sendWithHeader(request: AbstractRequest, header: RequestHeader, socket: Socket): Unit = {
    val serializedBytes = Utils.toArray(request.serializeWithHeader(header))
    sendRequest(socket, serializedBytes)
  }

  def nextRequestHeader[T <: AbstractResponse](apiKey: ApiKeys,
                                               apiVersion: Short,
                                               clientId: String = "client-id",
                                               correlationIdOpt: Option[Int] = None): RequestHeader = {
    val correlationId = correlationIdOpt.getOrElse {
      this.correlationId += 1
      this.correlationId
    }
    new RequestHeader(apiKey, apiVersion, clientId, correlationId)
  }

  def send(request: AbstractRequest,
           socket: Socket,
           clientId: String = "client-id",
           correlationId: Option[Int] = None): Unit = {
    val header = nextRequestHeader(request.apiKey, request.version, clientId, correlationId)
    sendWithHeader(request, header, socket)
  }

  def receive[T <: AbstractResponse](socket: Socket, apiKey: ApiKeys, version: Short)
                                    (implicit classTag: ClassTag[T]): T = {
    val incoming = new DataInputStream(socket.getInputStream)
    val len = incoming.readInt()

    val responseBytes = new Array[Byte](len)
    incoming.readFully(responseBytes)

    val responseBuffer = ByteBuffer.wrap(responseBytes)
    ResponseHeader.parse(responseBuffer, apiKey.responseHeaderVersion(version))

    AbstractResponse.parseResponse(apiKey, responseBuffer, version) match {
      case response: T => response
      case response =>
        throw new ClassCastException(s"Expected response with type ${classTag.runtimeClass}, but found ${response.getClass}")
    }
  }

  def sendAndReceive[T <: AbstractResponse](request: AbstractRequest,
                                            socket: Socket,
                                            clientId: String = "client-id",
                                            correlationId: Option[Int] = None)
                                           (implicit classTag: ClassTag[T]): T = {
    send(request, socket, clientId, correlationId)
    receive[T](socket, request.apiKey, request.version)
  }

  def connectAndReceive[T <: AbstractResponse](request: AbstractRequest,
                                               destination: SocketServer,
                                               listenerName: ListenerName)
                                              (implicit classTag: ClassTag[T]): T = {
    val socket = connect(destination, listenerName)
    try sendAndReceive[T](request, socket)
    finally socket.close()
  }

<<<<<<< HEAD
  def createTopic(
                   admin: Admin,
                   topic: String,
                   numPartitions: Int,
                   replicationFactor: Short
                 ): Unit = {
    val newTopics = Collections.singletonList(new NewTopic(topic, numPartitions, replicationFactor))
    val createTopicResult = admin.createTopics(newTopics)
    createTopicResult.all().get()
  }

  def createTopic(
                   admin: Admin,
                   topic: String,
                   replicaAssignment: Map[Int, Seq[Int]]
                 ): Unit = {
    val javaAssignment = new java.util.HashMap[Integer, java.util.List[Integer]]()
    replicaAssignment.forKeyValue { (partitionId, assignment) =>
      javaAssignment.put(partitionId, assignment.map(Int.box).asJava)
    }
    val newTopic = new NewTopic(topic, javaAssignment)
    val newTopics = Collections.singletonList(newTopic)
    val createTopicResult = admin.createTopics(newTopics)
    createTopicResult.all().get()
  }

  protected def securityProtocol: SecurityProtocol = SecurityProtocol.PLAINTEXT

=======
>>>>>>> 9494bebe
  private var correlationId = 0

  def connect(socketServer: SocketServer,
              listenerName: ListenerName): Socket = {
    new Socket("localhost", socketServer.boundPort(listenerName))
  }
}<|MERGE_RESOLUTION|>--- conflicted
+++ resolved
@@ -26,12 +26,6 @@
 import java.io.{DataInputStream, DataOutputStream}
 import java.net.Socket
 import java.nio.ByteBuffer
-<<<<<<< HEAD
-import java.util.{Collections, Properties}
-import scala.annotation.nowarn
-import scala.jdk.CollectionConverters._
-=======
->>>>>>> 9494bebe
 import scala.reflect.ClassTag
 
 object IntegrationTestUtils {
@@ -103,37 +97,6 @@
     finally socket.close()
   }
 
-<<<<<<< HEAD
-  def createTopic(
-                   admin: Admin,
-                   topic: String,
-                   numPartitions: Int,
-                   replicationFactor: Short
-                 ): Unit = {
-    val newTopics = Collections.singletonList(new NewTopic(topic, numPartitions, replicationFactor))
-    val createTopicResult = admin.createTopics(newTopics)
-    createTopicResult.all().get()
-  }
-
-  def createTopic(
-                   admin: Admin,
-                   topic: String,
-                   replicaAssignment: Map[Int, Seq[Int]]
-                 ): Unit = {
-    val javaAssignment = new java.util.HashMap[Integer, java.util.List[Integer]]()
-    replicaAssignment.forKeyValue { (partitionId, assignment) =>
-      javaAssignment.put(partitionId, assignment.map(Int.box).asJava)
-    }
-    val newTopic = new NewTopic(topic, javaAssignment)
-    val newTopics = Collections.singletonList(newTopic)
-    val createTopicResult = admin.createTopics(newTopics)
-    createTopicResult.all().get()
-  }
-
-  protected def securityProtocol: SecurityProtocol = SecurityProtocol.PLAINTEXT
-
-=======
->>>>>>> 9494bebe
   private var correlationId = 0
 
   def connect(socketServer: SocketServer,
