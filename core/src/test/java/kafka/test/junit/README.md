This document describes a custom JUnit extension which allows for running the same JUnit tests against multiple Kafka cluster configurations.

# Annotations

A new `@ClusterTest` annotation is introduced which allows for a test to declaratively configure an underlying Kafka cluster.

```scala
@ClusterTest
def testSomething(): Unit = { ... }
```

This annotation has fields for cluster type and number of brokers, as well as commonly parameterized configurations. Arbitrary server properties can also be provided in the annotation:

```java
@ClusterTest(clusterType = Type.Zk, securityProtocol = "PLAINTEXT", properties = {
  @ClusterProperty(key = "inter.broker.protocol.version", value = "2.7-IV2"),
  @ClusterProperty(key = "socket.send.buffer.bytes", value = "10240"),
})
void testSomething() { ... }
```

Multiple `@ClusterTest` annotations can be given to generate more than one test invocation for the annotated method.

```scala
@ClusterTests(Array(
    @ClusterTest(securityProtocol = "PLAINTEXT"),
    @ClusterTest(securityProtocol = "SASL_PLAINTEXT")
))
def testSomething(): Unit = { ... }
```

A class-level `@ClusterTestDefaults` annotation is added to provide default values for `@ClusterTest` defined within the class. The intention here is to reduce repetitive annotation declarations and also make changing defaults easier for a class with many test cases.

# Dynamic Configuration

In order to allow for more flexible cluster configuration, a `@ClusterTemplate` annotation is also introduced. This annotation takes a single string value which references a static method on the test class. This method is used to produce any number of test configurations using a fluent builder style API.

```java
@ClusterTemplate("generateConfigs")
void testSomething() { ... }

static void generateConfigs(ClusterGenerator clusterGenerator) {
  clusterGenerator.accept(ClusterConfig.defaultClusterBuilder()
      .name("Generated Test 1")
      .serverProperties(props1)
      .ibp("2.7-IV1")
      .build());
  clusterGenerator.accept(ClusterConfig.defaultClusterBuilder()
      .name("Generated Test 2")
      .serverProperties(props2)
      .ibp("2.7-IV2")
      .build());
  clusterGenerator.accept(ClusterConfig.defaultClusterBuilder()
      .name("Generated Test 3")
      .serverProperties(props3)
      .build());
}
```

This "escape hatch" from the simple declarative style configuration makes it easy to dynamically configure clusters.

# JUnit Extension

One thing to note is that our "test*" methods are no longer _tests_, but rather they are test templates. We have added a JUnit extension called `ClusterTestExtensions` which knows how to process these annotations in order to generate test invocations. Test classes that wish to make use of these annotations need to explicitly register this extension:

```scala
import kafka.test.junit.ClusterTestExtensions

@ExtendWith(value = Array(classOf[ClusterTestExtensions]))
class ApiVersionsRequestTest {
   ...
}
```

# JUnit Lifecycle

The lifecycle of a test class that is extended with `ClusterTestExtensions` follows:

* JUnit discovers test template methods that are annotated with `@ClusterTest`, `@ClusterTests`, or `@ClusterTemplate`
* `ClusterTestExtensions` is called for each of these template methods in order to generate some number of test invocations

For each generated invocation:

* Static `@BeforeAll` methods are called
* Test class is instantiated
* Non-static `@BeforeEach` methods are called
* Kafka Cluster is started
* Test method is invoked
* Kafka Cluster is stopped
* Non-static `@AfterEach` methods are called
* Static `@AfterAll` methods are called

`@BeforeEach` methods give an opportunity to setup additional test dependencies before the cluster is started.

# Dependency Injection

A few classes are introduced to provide context to the underlying cluster and to provide reusable functionality that was previously garnered from the test hierarchy.

* ClusterConfig: a mutable cluster configuration, includes cluster type, number of brokers, properties, etc
* ClusterInstance: a shim to the underlying class that actually runs the cluster, provides access to things like SocketServers
* IntegrationTestHelper: connection related functions taken from IntegrationTestHarness and BaseRequestTest

In order to have one of these objects injected, simply add it as a parameter to your test class, `@BeforeEach` method, or test method.

| Injection | Class | BeforeEach | Test | Notes
| --- | --- | --- | --- | --- |
| ClusterConfig | yes | yes | yes* | Once in the test, changing config has no effect |
| ClusterInstance | yes* | no | yes | Injectable at class level for convenience, can only be accessed inside test |
| IntegrationTestHelper | yes | yes | yes | - |

```scala
@ExtendWith(value = Array(classOf[ClusterTestExtensions]))
class SomeTestClass(helper: IntegrationTestHelper) {
 
  @BeforeEach
  def setup(config: ClusterConfig): Unit = {
    config.serverProperties().put("foo", "bar")
  }

  @ClusterTest
  def testSomething(cluster: ClusterInstance): Unit = {
    val topics = cluster.createAdminClient().listTopics()
  }
}
```

# Gotchas
<<<<<<< HEAD

* Test methods annotated with JUnit's `@Test` will still be run, but no cluster will be started and no dependency injection will happen. This is generally not what you want
* Even though ClusterConfig is accessible and mutable inside the test method, changing it will have no affect on the cluster 
=======
* Test methods annotated with JUnit's `@Test` will still be run, but no cluster will be started and no dependency 
  injection will happen. This is generally not what you want.
* Even though ClusterConfig is accessible and mutable inside the test method, changing it will have no effect on the cluster.
>>>>>>> 15418db6
<|MERGE_RESOLUTION|>--- conflicted
+++ resolved
@@ -1,4 +1,5 @@
-This document describes a custom JUnit extension which allows for running the same JUnit tests against multiple Kafka cluster configurations.
+This document describes a custom JUnit extension which allows for running the same JUnit tests against multiple Kafka
+cluster configurations.
 
 # Annotations
 
@@ -9,7 +10,8 @@
 def testSomething(): Unit = { ... }
 ```
 
-This annotation has fields for cluster type and number of brokers, as well as commonly parameterized configurations. Arbitrary server properties can also be provided in the annotation:
+This annotation has fields for cluster type and number of brokers, as well as commonly parameterized configurations.
+Arbitrary server properties can also be provided in the annotation:
 
 ```java
 @ClusterTest(clusterType = Type.Zk, securityProtocol = "PLAINTEXT", properties = {
@@ -29,11 +31,15 @@
 def testSomething(): Unit = { ... }
 ```
 
-A class-level `@ClusterTestDefaults` annotation is added to provide default values for `@ClusterTest` defined within the class. The intention here is to reduce repetitive annotation declarations and also make changing defaults easier for a class with many test cases.
+A class-level `@ClusterTestDefaults` annotation is added to provide default values for `@ClusterTest` defined within
+the class. The intention here is to reduce repetitive annotation declarations and also make changing defaults easier
+for a class with many test cases.
 
 # Dynamic Configuration
 
-In order to allow for more flexible cluster configuration, a `@ClusterTemplate` annotation is also introduced. This annotation takes a single string value which references a static method on the test class. This method is used to produce any number of test configurations using a fluent builder style API.
+In order to allow for more flexible cluster configuration, a `@ClusterTemplate` annotation is also introduced. This
+annotation takes a single string value which references a static method on the test class. This method is used to
+produce any number of test configurations using a fluent builder style API.
 
 ```java
 @ClusterTemplate("generateConfigs")
@@ -59,9 +65,12 @@
 
 This "escape hatch" from the simple declarative style configuration makes it easy to dynamically configure clusters.
 
+
 # JUnit Extension
 
-One thing to note is that our "test*" methods are no longer _tests_, but rather they are test templates. We have added a JUnit extension called `ClusterTestExtensions` which knows how to process these annotations in order to generate test invocations. Test classes that wish to make use of these annotations need to explicitly register this extension:
+One thing to note is that our "test*" methods are no longer _tests_, but rather they are test templates. We have added
+a JUnit extension called `ClusterTestExtensions` which knows how to process these annotations in order to generate test
+invocations. Test classes that wish to make use of these annotations need to explicitly register this extension:
 
 ```scala
 import kafka.test.junit.ClusterTestExtensions
@@ -80,7 +89,6 @@
 * `ClusterTestExtensions` is called for each of these template methods in order to generate some number of test invocations
 
 For each generated invocation:
-
 * Static `@BeforeAll` methods are called
 * Test class is instantiated
 * Non-static `@BeforeEach` methods are called
@@ -94,7 +102,8 @@
 
 # Dependency Injection
 
-A few classes are introduced to provide context to the underlying cluster and to provide reusable functionality that was previously garnered from the test hierarchy.
+A few classes are introduced to provide context to the underlying cluster and to provide reusable functionality that was
+previously garnered from the test hierarchy.
 
 * ClusterConfig: a mutable cluster configuration, includes cluster type, number of brokers, properties, etc
 * ClusterInstance: a shim to the underlying class that actually runs the cluster, provides access to things like SocketServers
@@ -125,12 +134,7 @@
 ```
 
 # Gotchas
-<<<<<<< HEAD
 
-* Test methods annotated with JUnit's `@Test` will still be run, but no cluster will be started and no dependency injection will happen. This is generally not what you want
-* Even though ClusterConfig is accessible and mutable inside the test method, changing it will have no affect on the cluster 
-=======
-* Test methods annotated with JUnit's `@Test` will still be run, but no cluster will be started and no dependency 
+* Test methods annotated with JUnit's `@Test` will still be run, but no cluster will be started and no dependency
   injection will happen. This is generally not what you want.
-* Even though ClusterConfig is accessible and mutable inside the test method, changing it will have no effect on the cluster.
->>>>>>> 15418db6
+* Even though ClusterConfig is accessible and mutable inside the test method, changing it will have no effect on the cluster.