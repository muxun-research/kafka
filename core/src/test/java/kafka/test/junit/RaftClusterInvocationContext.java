/*
 * Licensed to the Apache Software Foundation (ASF) under one or more
 * contributor license agreements. See the NOTICE file distributed with
 * this work for additional information regarding copyright ownership.
 * The ASF licenses this file to You under the Apache License, Version 2.0
 * (the "License"); you may not use this file except in compliance with
 * the License. You may obtain a copy of the License at
 *
 *    http://www.apache.org/licenses/LICENSE-2.0
 *
 * Unless required by applicable law or agreed to in writing, software
 * distributed under the License is distributed on an "AS IS" BASIS,
 * WITHOUT WARRANTIES OR CONDITIONS OF ANY KIND, either express or implied.
 * See the License for the specific language governing permissions and
 * limitations under the License.
 */

package kafka.test.junit;

import kafka.network.SocketServer;
import kafka.server.BrokerFeatures;
import kafka.server.BrokerServer;
import kafka.server.ControllerServer;
import kafka.test.ClusterConfig;
import kafka.test.ClusterInstance;
import kafka.testkit.KafkaClusterTestKit;
import kafka.testkit.TestKitNodes;
import kafka.zk.EmbeddedZookeeper;
import org.apache.kafka.clients.CommonClientConfigs;
import org.apache.kafka.clients.admin.Admin;
import org.apache.kafka.common.network.ListenerName;
import org.apache.kafka.common.utils.Utils;
import org.apache.kafka.metadata.BrokerState;
import org.junit.jupiter.api.extension.AfterTestExecutionCallback;
import org.junit.jupiter.api.extension.BeforeTestExecutionCallback;
import org.junit.jupiter.api.extension.Extension;
import org.junit.jupiter.api.extension.TestTemplateInvocationContext;
import scala.compat.java8.OptionConverters;

import java.util.Arrays;
import java.util.Collection;
import java.util.List;
import java.util.Map;
import java.util.Optional;
import java.util.Properties;
import java.util.Set;
import java.util.concurrent.ConcurrentLinkedQueue;
import java.util.concurrent.ExecutionException;
import java.util.concurrent.atomic.AtomicBoolean;
import java.util.concurrent.atomic.AtomicReference;
import java.util.stream.Collectors;
import java.util.stream.Stream;

/**
 * Wraps a {@link KafkaClusterTestKit} inside lifecycle methods for a test invocation. Each instance of this
 * class is provided with a configuration for the cluster.
 * <p>
 * This context also provides parameter resolvers for:
 *
 * <ul>
 *     <li>ClusterConfig (the same instance passed to the constructor)</li>
 *     <li>ClusterInstance (includes methods to expose underlying SocketServer-s)</li>
 *     <li>IntegrationTestHelper (helper methods)</li>
 * </ul>
 */
public class RaftClusterInvocationContext implements TestTemplateInvocationContext {

<<<<<<< HEAD
	private final ClusterConfig clusterConfig;
	private final AtomicReference<KafkaClusterTestKit> clusterReference;

	public RaftClusterInvocationContext(ClusterConfig clusterConfig) {
		this.clusterConfig = clusterConfig;
		this.clusterReference = new AtomicReference<>();
	}

	@Override
	public String getDisplayName(int invocationIndex) {
		String clusterDesc = clusterConfig.nameTags().entrySet().stream()
				.map(Object::toString)
				.collect(Collectors.joining(", "));
		return String.format("[%d] Type=Raft, %s", invocationIndex, clusterDesc);
	}

	@Override
	public List<Extension> getAdditionalExtensions() {
		return Arrays.asList(
				(BeforeTestExecutionCallback) context -> {
					KafkaClusterTestKit.Builder builder = new KafkaClusterTestKit.Builder(
							new TestKitNodes.Builder().
									setNumBrokerNodes(clusterConfig.numBrokers()).
									setNumControllerNodes(clusterConfig.numControllers()).build());

					// Copy properties into the TestKit builder
					clusterConfig.serverProperties().forEach((key, value) -> builder.setConfigProp(key.toString(), value.toString()));
					// KAFKA-12512 need to pass security protocol and listener name here
					KafkaClusterTestKit cluster = builder.build();
					clusterReference.set(cluster);
					cluster.format();
					cluster.startup();
					kafka.utils.TestUtils.waitUntilTrue(
							() -> cluster.brokers().get(0).currentState() == BrokerState.RUNNING,
							() -> "Broker never made it to RUNNING state.",
							org.apache.kafka.test.TestUtils.DEFAULT_MAX_WAIT_MS,
							100L);
				},
				(AfterTestExecutionCallback) context -> clusterReference.get().close(),
				new ClusterInstanceParameterResolver(new RaftClusterInstance(clusterReference, clusterConfig)),
				new GenericParameterResolver<>(clusterConfig, ClusterConfig.class)
		);
	}

	public static class RaftClusterInstance implements ClusterInstance {

		private final AtomicReference<KafkaClusterTestKit> clusterReference;
		private final ClusterConfig clusterConfig;
		final AtomicBoolean started = new AtomicBoolean(false);
		final AtomicBoolean stopped = new AtomicBoolean(false);

		RaftClusterInstance(AtomicReference<KafkaClusterTestKit> clusterReference, ClusterConfig clusterConfig) {
			this.clusterReference = clusterReference;
			this.clusterConfig = clusterConfig;
		}

		@Override
		public String bootstrapServers() {
			return clusterReference.get().clientProperties().getProperty(CommonClientConfigs.BOOTSTRAP_SERVERS_CONFIG);
		}

		@Override
		public Collection<SocketServer> brokerSocketServers() {
			return clusterReference.get().brokers().values().stream()
					.map(BrokerServer::socketServer)
					.collect(Collectors.toList());
		}

		@Override
		public ListenerName clientListener() {
			return ListenerName.normalised("EXTERNAL");
		}

		@Override
		public Collection<SocketServer> controllerSocketServers() {
			return clusterReference.get().controllers().values().stream()
					.map(ControllerServer::socketServer)
					.collect(Collectors.toList());
		}

		@Override
		public SocketServer anyBrokerSocketServer() {
			return clusterReference.get().brokers().values().stream()
					.map(BrokerServer::socketServer)
					.findFirst()
					.orElseThrow(() -> new RuntimeException("No broker SocketServers found"));
		}

		@Override
		public SocketServer anyControllerSocketServer() {
			return clusterReference.get().controllers().values().stream()
					.map(ControllerServer::socketServer)
					.findFirst()
					.orElseThrow(() -> new RuntimeException("No controller SocketServers found"));
		}

		@Override
		public ClusterType clusterType() {
			return ClusterType.RAFT;
		}

		@Override
		public ClusterConfig config() {
			return clusterConfig;
		}

		@Override
		public KafkaClusterTestKit getUnderlying() {
			return clusterReference.get();
		}

		@Override
		public Admin createAdminClient(Properties configOverrides) {
			return Admin.create(clusterReference.get().clientProperties());
		}

		@Override
		public void start() {
			if (started.compareAndSet(false, true)) {
				try {
					clusterReference.get().startup();
				} catch (Exception e) {
					throw new RuntimeException("Failed to start Raft server", e);
				}
			}
		}

		@Override
		public void stop() {
			if (stopped.compareAndSet(false, true)) {
				try {
					clusterReference.get().close();
				} catch (Exception e) {
					throw new RuntimeException("Failed to stop Raft server", e);
				}
			}
		}
	}
=======
    private final ClusterConfig clusterConfig;
    private final AtomicReference<KafkaClusterTestKit> clusterReference;
    private final AtomicReference<EmbeddedZookeeper> zkReference;
    private final boolean isCombined;

    public RaftClusterInvocationContext(ClusterConfig clusterConfig, boolean isCombined) {
        this.clusterConfig = clusterConfig;
        this.clusterReference = new AtomicReference<>();
        this.zkReference = new AtomicReference<>();
        this.isCombined = isCombined;
    }

    @Override
    public String getDisplayName(int invocationIndex) {
        String clusterDesc = clusterConfig.nameTags().entrySet().stream()
            .map(Object::toString)
            .collect(Collectors.joining(", "));
        return String.format("[%d] Type=Raft-%s, %s", invocationIndex, isCombined ? "Combined" : "Isolated", clusterDesc);
    }

    @Override
    public List<Extension> getAdditionalExtensions() {
        RaftClusterInstance clusterInstance = new RaftClusterInstance(clusterReference, zkReference, clusterConfig);
        return Arrays.asList(
            (BeforeTestExecutionCallback) context -> {
                TestKitNodes nodes = new TestKitNodes.Builder().
                        setBootstrapMetadataVersion(clusterConfig.metadataVersion()).
                        setCombined(isCombined).
                        setNumBrokerNodes(clusterConfig.numBrokers()).
                        setNumControllerNodes(clusterConfig.numControllers()).build();
                nodes.brokerNodes().forEach((brokerId, brokerNode) -> {
                    clusterConfig.brokerServerProperties(brokerId).forEach(
                            (key, value) -> brokerNode.propertyOverrides().put(key.toString(), value.toString()));
                });
                KafkaClusterTestKit.Builder builder = new KafkaClusterTestKit.Builder(nodes);

                if (Boolean.parseBoolean(clusterConfig.serverProperties().getProperty("zookeeper.metadata.migration.enable", "false"))) {
                    zkReference.set(new EmbeddedZookeeper());
                    builder.setConfigProp("zookeeper.connect", String.format("localhost:%d", zkReference.get().port()));
                }
                // Copy properties into the TestKit builder
                clusterConfig.serverProperties().forEach((key, value) -> builder.setConfigProp(key.toString(), value.toString()));
                // KAFKA-12512 need to pass security protocol and listener name here
                KafkaClusterTestKit cluster = builder.build();
                clusterReference.set(cluster);
                cluster.format();
                if (clusterConfig.isAutoStart()) {
                    cluster.startup();
                    kafka.utils.TestUtils.waitUntilTrue(
                        () -> cluster.brokers().get(0).brokerState() == BrokerState.RUNNING,
                        () -> "Broker never made it to RUNNING state.",
                        org.apache.kafka.test.TestUtils.DEFAULT_MAX_WAIT_MS,
                        100L);
                }
            },
            (AfterTestExecutionCallback) context -> clusterInstance.stop(),
            new ClusterInstanceParameterResolver(clusterInstance),
            new GenericParameterResolver<>(clusterConfig, ClusterConfig.class)
        );
    }

    public static class RaftClusterInstance implements ClusterInstance {

        private final AtomicReference<KafkaClusterTestKit> clusterReference;
        private final AtomicReference<EmbeddedZookeeper> zkReference;
        private final ClusterConfig clusterConfig;
        final AtomicBoolean started = new AtomicBoolean(false);
        final AtomicBoolean stopped = new AtomicBoolean(false);
        private final ConcurrentLinkedQueue<Admin> admins = new ConcurrentLinkedQueue<>();

        RaftClusterInstance(AtomicReference<KafkaClusterTestKit> clusterReference, AtomicReference<EmbeddedZookeeper> zkReference, ClusterConfig clusterConfig) {
            this.clusterReference = clusterReference;
            this.zkReference = zkReference;
            this.clusterConfig = clusterConfig;
        }

        @Override
        public String bootstrapServers() {
            return clusterReference.get().clientProperties().getProperty(CommonClientConfigs.BOOTSTRAP_SERVERS_CONFIG);
        }

        @Override
        public Collection<SocketServer> brokerSocketServers() {
            return brokers()
                .map(BrokerServer::socketServer)
                .collect(Collectors.toList());
        }

        @Override
        public ListenerName clientListener() {
            return ListenerName.normalised("EXTERNAL");
        }

        @Override
        public Optional<ListenerName> controllerListenerName() {
            return OptionConverters.toJava(controllers().findAny().get().config().controllerListenerNames().headOption().map(ListenerName::new));
        }

        @Override
        public Collection<SocketServer> controllerSocketServers() {
            return controllers()
                .map(ControllerServer::socketServer)
                .collect(Collectors.toList());
        }

        @Override
        public SocketServer anyBrokerSocketServer() {
            return brokers()
                .map(BrokerServer::socketServer)
                .findFirst()
                .orElseThrow(() -> new RuntimeException("No broker SocketServers found"));
        }

        @Override
        public SocketServer anyControllerSocketServer() {
            return controllers()
                .map(ControllerServer::socketServer)
                .findFirst()
                .orElseThrow(() -> new RuntimeException("No controller SocketServers found"));
        }

        @Override
        public Map<Integer, BrokerFeatures> brokerFeatures() {
            return brokers().collect(Collectors.toMap(
                brokerServer -> brokerServer.config().nodeId(),
                BrokerServer::brokerFeatures
            ));
        }

        @Override
        public String clusterId() {
            return controllers().findFirst().map(ControllerServer::clusterId).orElse(
                brokers().findFirst().map(BrokerServer::clusterId).orElseThrow(
                    () -> new RuntimeException("No controllers or brokers!"))
            );
        }

        public Collection<ControllerServer> controllerServers() {
            return controllers().collect(Collectors.toList());
        }

        @Override
        public ClusterType clusterType() {
            return ClusterType.RAFT;
        }

        @Override
        public ClusterConfig config() {
            return clusterConfig;
        }

        @Override
        public Set<Integer> controllerIds() {
            return controllers()
                .map(controllerServer -> controllerServer.config().nodeId())
                .collect(Collectors.toSet());
        }

        @Override
        public Set<Integer> brokerIds() {
            return brokers()
                .map(brokerServer -> brokerServer.config().nodeId())
                .collect(Collectors.toSet());
        }

        @Override
        public KafkaClusterTestKit getUnderlying() {
            return clusterReference.get();
        }

        @Override
        public Admin createAdminClient(Properties configOverrides) {
            Admin admin = Admin.create(clusterReference.get().clientProperties(configOverrides));
            admins.add(admin);
            return admin;
        }

        @Override
        public void start() {
            if (started.compareAndSet(false, true)) {
                try {
                    clusterReference.get().startup();
                } catch (Exception e) {
                    throw new RuntimeException("Failed to start Raft server", e);
                }
            }
        }

        @Override
        public void stop() {
            if (stopped.compareAndSet(false, true)) {
                admins.forEach(admin -> Utils.closeQuietly(admin, "admin"));
                Utils.closeQuietly(clusterReference.get(), "cluster");
                if (zkReference.get() != null) {
                    Utils.closeQuietly(zkReference.get(), "zk");
                }
            }
        }

        @Override
        public void shutdownBroker(int brokerId) {
            findBrokerOrThrow(brokerId).shutdown();
        }

        @Override
        public void startBroker(int brokerId) {
            findBrokerOrThrow(brokerId).startup();
        }

        @Override
        public void waitForReadyBrokers() throws InterruptedException {
            try {
                clusterReference.get().waitForReadyBrokers();
            } catch (ExecutionException e) {
                throw new AssertionError("Failed while waiting for brokers to become ready", e);
            }
        }

        @Override
        public void rollingBrokerRestart() {
            throw new UnsupportedOperationException("Restarting Raft servers is not yet supported.");
        }

        private BrokerServer findBrokerOrThrow(int brokerId) {
            return Optional.ofNullable(clusterReference.get().brokers().get(brokerId))
                .orElseThrow(() -> new IllegalArgumentException("Unknown brokerId " + brokerId));
        }

        public Stream<BrokerServer> brokers() {
            return clusterReference.get().brokers().values().stream();
        }

        public Stream<ControllerServer> controllers() {
            return clusterReference.get().controllers().values().stream();
        }

    }
>>>>>>> 15418db6
}<|MERGE_RESOLUTION|>--- conflicted
+++ resolved
@@ -37,13 +37,7 @@
 import org.junit.jupiter.api.extension.TestTemplateInvocationContext;
 import scala.compat.java8.OptionConverters;
 
-import java.util.Arrays;
-import java.util.Collection;
-import java.util.List;
-import java.util.Map;
-import java.util.Optional;
-import java.util.Properties;
-import java.util.Set;
+import java.util.*;
 import java.util.concurrent.ConcurrentLinkedQueue;
 import java.util.concurrent.ExecutionException;
 import java.util.concurrent.atomic.AtomicBoolean;
@@ -54,7 +48,7 @@
 /**
  * Wraps a {@link KafkaClusterTestKit} inside lifecycle methods for a test invocation. Each instance of this
  * class is provided with a configuration for the cluster.
- * <p>
+ *
  * This context also provides parameter resolvers for:
  *
  * <ul>
@@ -65,146 +59,6 @@
  */
 public class RaftClusterInvocationContext implements TestTemplateInvocationContext {
 
-<<<<<<< HEAD
-	private final ClusterConfig clusterConfig;
-	private final AtomicReference<KafkaClusterTestKit> clusterReference;
-
-	public RaftClusterInvocationContext(ClusterConfig clusterConfig) {
-		this.clusterConfig = clusterConfig;
-		this.clusterReference = new AtomicReference<>();
-	}
-
-	@Override
-	public String getDisplayName(int invocationIndex) {
-		String clusterDesc = clusterConfig.nameTags().entrySet().stream()
-				.map(Object::toString)
-				.collect(Collectors.joining(", "));
-		return String.format("[%d] Type=Raft, %s", invocationIndex, clusterDesc);
-	}
-
-	@Override
-	public List<Extension> getAdditionalExtensions() {
-		return Arrays.asList(
-				(BeforeTestExecutionCallback) context -> {
-					KafkaClusterTestKit.Builder builder = new KafkaClusterTestKit.Builder(
-							new TestKitNodes.Builder().
-									setNumBrokerNodes(clusterConfig.numBrokers()).
-									setNumControllerNodes(clusterConfig.numControllers()).build());
-
-					// Copy properties into the TestKit builder
-					clusterConfig.serverProperties().forEach((key, value) -> builder.setConfigProp(key.toString(), value.toString()));
-					// KAFKA-12512 need to pass security protocol and listener name here
-					KafkaClusterTestKit cluster = builder.build();
-					clusterReference.set(cluster);
-					cluster.format();
-					cluster.startup();
-					kafka.utils.TestUtils.waitUntilTrue(
-							() -> cluster.brokers().get(0).currentState() == BrokerState.RUNNING,
-							() -> "Broker never made it to RUNNING state.",
-							org.apache.kafka.test.TestUtils.DEFAULT_MAX_WAIT_MS,
-							100L);
-				},
-				(AfterTestExecutionCallback) context -> clusterReference.get().close(),
-				new ClusterInstanceParameterResolver(new RaftClusterInstance(clusterReference, clusterConfig)),
-				new GenericParameterResolver<>(clusterConfig, ClusterConfig.class)
-		);
-	}
-
-	public static class RaftClusterInstance implements ClusterInstance {
-
-		private final AtomicReference<KafkaClusterTestKit> clusterReference;
-		private final ClusterConfig clusterConfig;
-		final AtomicBoolean started = new AtomicBoolean(false);
-		final AtomicBoolean stopped = new AtomicBoolean(false);
-
-		RaftClusterInstance(AtomicReference<KafkaClusterTestKit> clusterReference, ClusterConfig clusterConfig) {
-			this.clusterReference = clusterReference;
-			this.clusterConfig = clusterConfig;
-		}
-
-		@Override
-		public String bootstrapServers() {
-			return clusterReference.get().clientProperties().getProperty(CommonClientConfigs.BOOTSTRAP_SERVERS_CONFIG);
-		}
-
-		@Override
-		public Collection<SocketServer> brokerSocketServers() {
-			return clusterReference.get().brokers().values().stream()
-					.map(BrokerServer::socketServer)
-					.collect(Collectors.toList());
-		}
-
-		@Override
-		public ListenerName clientListener() {
-			return ListenerName.normalised("EXTERNAL");
-		}
-
-		@Override
-		public Collection<SocketServer> controllerSocketServers() {
-			return clusterReference.get().controllers().values().stream()
-					.map(ControllerServer::socketServer)
-					.collect(Collectors.toList());
-		}
-
-		@Override
-		public SocketServer anyBrokerSocketServer() {
-			return clusterReference.get().brokers().values().stream()
-					.map(BrokerServer::socketServer)
-					.findFirst()
-					.orElseThrow(() -> new RuntimeException("No broker SocketServers found"));
-		}
-
-		@Override
-		public SocketServer anyControllerSocketServer() {
-			return clusterReference.get().controllers().values().stream()
-					.map(ControllerServer::socketServer)
-					.findFirst()
-					.orElseThrow(() -> new RuntimeException("No controller SocketServers found"));
-		}
-
-		@Override
-		public ClusterType clusterType() {
-			return ClusterType.RAFT;
-		}
-
-		@Override
-		public ClusterConfig config() {
-			return clusterConfig;
-		}
-
-		@Override
-		public KafkaClusterTestKit getUnderlying() {
-			return clusterReference.get();
-		}
-
-		@Override
-		public Admin createAdminClient(Properties configOverrides) {
-			return Admin.create(clusterReference.get().clientProperties());
-		}
-
-		@Override
-		public void start() {
-			if (started.compareAndSet(false, true)) {
-				try {
-					clusterReference.get().startup();
-				} catch (Exception e) {
-					throw new RuntimeException("Failed to start Raft server", e);
-				}
-			}
-		}
-
-		@Override
-		public void stop() {
-			if (stopped.compareAndSet(false, true)) {
-				try {
-					clusterReference.get().close();
-				} catch (Exception e) {
-					throw new RuntimeException("Failed to stop Raft server", e);
-				}
-			}
-		}
-	}
-=======
     private final ClusterConfig clusterConfig;
     private final AtomicReference<KafkaClusterTestKit> clusterReference;
     private final AtomicReference<EmbeddedZookeeper> zkReference;
@@ -219,51 +73,35 @@
 
     @Override
     public String getDisplayName(int invocationIndex) {
-        String clusterDesc = clusterConfig.nameTags().entrySet().stream()
-            .map(Object::toString)
-            .collect(Collectors.joining(", "));
+        String clusterDesc = clusterConfig.nameTags().entrySet().stream().map(Object::toString).collect(Collectors.joining(", "));
         return String.format("[%d] Type=Raft-%s, %s", invocationIndex, isCombined ? "Combined" : "Isolated", clusterDesc);
     }
 
     @Override
     public List<Extension> getAdditionalExtensions() {
         RaftClusterInstance clusterInstance = new RaftClusterInstance(clusterReference, zkReference, clusterConfig);
-        return Arrays.asList(
-            (BeforeTestExecutionCallback) context -> {
-                TestKitNodes nodes = new TestKitNodes.Builder().
-                        setBootstrapMetadataVersion(clusterConfig.metadataVersion()).
-                        setCombined(isCombined).
-                        setNumBrokerNodes(clusterConfig.numBrokers()).
-                        setNumControllerNodes(clusterConfig.numControllers()).build();
-                nodes.brokerNodes().forEach((brokerId, brokerNode) -> {
-                    clusterConfig.brokerServerProperties(brokerId).forEach(
-                            (key, value) -> brokerNode.propertyOverrides().put(key.toString(), value.toString()));
-                });
-                KafkaClusterTestKit.Builder builder = new KafkaClusterTestKit.Builder(nodes);
-
-                if (Boolean.parseBoolean(clusterConfig.serverProperties().getProperty("zookeeper.metadata.migration.enable", "false"))) {
-                    zkReference.set(new EmbeddedZookeeper());
-                    builder.setConfigProp("zookeeper.connect", String.format("localhost:%d", zkReference.get().port()));
-                }
-                // Copy properties into the TestKit builder
-                clusterConfig.serverProperties().forEach((key, value) -> builder.setConfigProp(key.toString(), value.toString()));
-                // KAFKA-12512 need to pass security protocol and listener name here
-                KafkaClusterTestKit cluster = builder.build();
-                clusterReference.set(cluster);
-                cluster.format();
-                if (clusterConfig.isAutoStart()) {
-                    cluster.startup();
-                    kafka.utils.TestUtils.waitUntilTrue(
-                        () -> cluster.brokers().get(0).brokerState() == BrokerState.RUNNING,
-                        () -> "Broker never made it to RUNNING state.",
-                        org.apache.kafka.test.TestUtils.DEFAULT_MAX_WAIT_MS,
-                        100L);
-                }
-            },
-            (AfterTestExecutionCallback) context -> clusterInstance.stop(),
-            new ClusterInstanceParameterResolver(clusterInstance),
-            new GenericParameterResolver<>(clusterConfig, ClusterConfig.class)
-        );
+        return Arrays.asList((BeforeTestExecutionCallback) context -> {
+            TestKitNodes nodes = new TestKitNodes.Builder().setBootstrapMetadataVersion(clusterConfig.metadataVersion()).setCombined(isCombined).setNumBrokerNodes(clusterConfig.numBrokers()).setNumControllerNodes(clusterConfig.numControllers()).build();
+            nodes.brokerNodes().forEach((brokerId, brokerNode) -> {
+                clusterConfig.brokerServerProperties(brokerId).forEach((key, value) -> brokerNode.propertyOverrides().put(key.toString(), value.toString()));
+            });
+            KafkaClusterTestKit.Builder builder = new KafkaClusterTestKit.Builder(nodes);
+
+            if (Boolean.parseBoolean(clusterConfig.serverProperties().getProperty("zookeeper.metadata.migration.enable", "false"))) {
+                zkReference.set(new EmbeddedZookeeper());
+                builder.setConfigProp("zookeeper.connect", String.format("localhost:%d", zkReference.get().port()));
+            }
+            // Copy properties into the TestKit builder
+            clusterConfig.serverProperties().forEach((key, value) -> builder.setConfigProp(key.toString(), value.toString()));
+            // KAFKA-12512 need to pass security protocol and listener name here
+            KafkaClusterTestKit cluster = builder.build();
+            clusterReference.set(cluster);
+            cluster.format();
+            if (clusterConfig.isAutoStart()) {
+                cluster.startup();
+                kafka.utils.TestUtils.waitUntilTrue(() -> cluster.brokers().get(0).brokerState() == BrokerState.RUNNING, () -> "Broker never made it to RUNNING state.", org.apache.kafka.test.TestUtils.DEFAULT_MAX_WAIT_MS, 100L);
+            }
+        }, (AfterTestExecutionCallback) context -> clusterInstance.stop(), new ClusterInstanceParameterResolver(clusterInstance), new GenericParameterResolver<>(clusterConfig, ClusterConfig.class));
     }
 
     public static class RaftClusterInstance implements ClusterInstance {
@@ -288,9 +126,7 @@
 
         @Override
         public Collection<SocketServer> brokerSocketServers() {
-            return brokers()
-                .map(BrokerServer::socketServer)
-                .collect(Collectors.toList());
+            return brokers().map(BrokerServer::socketServer).collect(Collectors.toList());
         }
 
         @Override
@@ -305,41 +141,27 @@
 
         @Override
         public Collection<SocketServer> controllerSocketServers() {
-            return controllers()
-                .map(ControllerServer::socketServer)
-                .collect(Collectors.toList());
+            return controllers().map(ControllerServer::socketServer).collect(Collectors.toList());
         }
 
         @Override
         public SocketServer anyBrokerSocketServer() {
-            return brokers()
-                .map(BrokerServer::socketServer)
-                .findFirst()
-                .orElseThrow(() -> new RuntimeException("No broker SocketServers found"));
+            return brokers().map(BrokerServer::socketServer).findFirst().orElseThrow(() -> new RuntimeException("No broker SocketServers found"));
         }
 
         @Override
         public SocketServer anyControllerSocketServer() {
-            return controllers()
-                .map(ControllerServer::socketServer)
-                .findFirst()
-                .orElseThrow(() -> new RuntimeException("No controller SocketServers found"));
+            return controllers().map(ControllerServer::socketServer).findFirst().orElseThrow(() -> new RuntimeException("No controller SocketServers found"));
         }
 
         @Override
         public Map<Integer, BrokerFeatures> brokerFeatures() {
-            return brokers().collect(Collectors.toMap(
-                brokerServer -> brokerServer.config().nodeId(),
-                BrokerServer::brokerFeatures
-            ));
+            return brokers().collect(Collectors.toMap(brokerServer -> brokerServer.config().nodeId(), BrokerServer::brokerFeatures));
         }
 
         @Override
         public String clusterId() {
-            return controllers().findFirst().map(ControllerServer::clusterId).orElse(
-                brokers().findFirst().map(BrokerServer::clusterId).orElseThrow(
-                    () -> new RuntimeException("No controllers or brokers!"))
-            );
+            return controllers().findFirst().map(ControllerServer::clusterId).orElse(brokers().findFirst().map(BrokerServer::clusterId).orElseThrow(() -> new RuntimeException("No controllers or brokers!")));
         }
 
         public Collection<ControllerServer> controllerServers() {
@@ -358,16 +180,12 @@
 
         @Override
         public Set<Integer> controllerIds() {
-            return controllers()
-                .map(controllerServer -> controllerServer.config().nodeId())
-                .collect(Collectors.toSet());
+            return controllers().map(controllerServer -> controllerServer.config().nodeId()).collect(Collectors.toSet());
         }
 
         @Override
         public Set<Integer> brokerIds() {
-            return brokers()
-                .map(brokerServer -> brokerServer.config().nodeId())
-                .collect(Collectors.toSet());
+            return brokers().map(brokerServer -> brokerServer.config().nodeId()).collect(Collectors.toSet());
         }
 
         @Override
@@ -429,8 +247,7 @@
         }
 
         private BrokerServer findBrokerOrThrow(int brokerId) {
-            return Optional.ofNullable(clusterReference.get().brokers().get(brokerId))
-                .orElseThrow(() -> new IllegalArgumentException("Unknown brokerId " + brokerId));
+            return Optional.ofNullable(clusterReference.get().brokers().get(brokerId)).orElseThrow(() -> new IllegalArgumentException("Unknown brokerId " + brokerId));
         }
 
         public Stream<BrokerServer> brokers() {
@@ -442,5 +259,4 @@
         }
 
     }
->>>>>>> 15418db6
 }