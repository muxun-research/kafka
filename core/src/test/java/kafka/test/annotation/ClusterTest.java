/*
 * Licensed to the Apache Software Foundation (ASF) under one or more
 * contributor license agreements. See the NOTICE file distributed with
 * this work for additional information regarding copyright ownership.
 * The ASF licenses this file to You under the Apache License, Version 2.0
 * (the "License"); you may not use this file except in compliance with
 * the License. You may obtain a copy of the License at
 *
 *    http://www.apache.org/licenses/LICENSE-2.0
 *
 * Unless required by applicable law or agreed to in writing, software
 * distributed under the License is distributed on an "AS IS" BASIS,
 * WITHOUT WARRANTIES OR CONDITIONS OF ANY KIND, either express or implied.
 * See the License for the specific language governing permissions and
 * limitations under the License.
 */

package kafka.test.annotation;

import org.apache.kafka.common.security.auth.SecurityProtocol;
import org.apache.kafka.server.common.MetadataVersion;
import org.junit.jupiter.api.TestTemplate;

import java.lang.annotation.Documented;
import java.lang.annotation.Retention;
import java.lang.annotation.Target;

import static java.lang.annotation.ElementType.METHOD;
import static java.lang.annotation.RetentionPolicy.RUNTIME;

@Documented
@Target({METHOD})
@Retention(RUNTIME)
@TestTemplate
public @interface ClusterTest {
<<<<<<< HEAD
	Type clusterType() default Type.DEFAULT;

	int brokers() default 0;

	int controllers() default 0;

	AutoStart autoStart() default AutoStart.DEFAULT;

	String name() default "";

	SecurityProtocol securityProtocol() default SecurityProtocol.PLAINTEXT;

	String listener() default "";

	ClusterConfigProperty[] serverProperties() default {};
=======
    Type clusterType() default Type.DEFAULT;
    int brokers() default 0;
    int controllers() default 0;
    AutoStart autoStart() default AutoStart.DEFAULT;

    String name() default "";
    SecurityProtocol securityProtocol() default SecurityProtocol.PLAINTEXT;
    String listener() default "";
    MetadataVersion metadataVersion() default MetadataVersion.IBP_3_6_IV0;
    ClusterConfigProperty[] serverProperties() default {};
>>>>>>> 15418db6
}<|MERGE_RESOLUTION|>--- conflicted
+++ resolved
@@ -33,32 +33,21 @@
 @Retention(RUNTIME)
 @TestTemplate
 public @interface ClusterTest {
-<<<<<<< HEAD
-	Type clusterType() default Type.DEFAULT;
+    Type clusterType() default Type.DEFAULT;
 
-	int brokers() default 0;
+    int brokers() default 0;
 
-	int controllers() default 0;
+    int controllers() default 0;
 
-	AutoStart autoStart() default AutoStart.DEFAULT;
-
-	String name() default "";
-
-	SecurityProtocol securityProtocol() default SecurityProtocol.PLAINTEXT;
-
-	String listener() default "";
-
-	ClusterConfigProperty[] serverProperties() default {};
-=======
-    Type clusterType() default Type.DEFAULT;
-    int brokers() default 0;
-    int controllers() default 0;
     AutoStart autoStart() default AutoStart.DEFAULT;
 
     String name() default "";
+
     SecurityProtocol securityProtocol() default SecurityProtocol.PLAINTEXT;
+
     String listener() default "";
+
     MetadataVersion metadataVersion() default MetadataVersion.IBP_3_6_IV0;
+
     ClusterConfigProperty[] serverProperties() default {};
->>>>>>> 15418db6
 }