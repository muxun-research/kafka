/*
 * Licensed to the Apache Software Foundation (ASF) under one or more
 * contributor license agreements. See the NOTICE file distributed with
 * this work for additional information regarding copyright ownership.
 * The ASF licenses this file to You under the Apache License, Version 2.0
 * (the "License"); you may not use this file except in compliance with
 * the License. You may obtain a copy of the License at
 *
 *    http://www.apache.org/licenses/LICENSE-2.0
 *
 * Unless required by applicable law or agreed to in writing, software
 * distributed under the License is distributed on an "AS IS" BASIS,
 * WITHOUT WARRANTIES OR CONDITIONS OF ANY KIND, either express or implied.
 * See the License for the specific language governing permissions and
 * limitations under the License.
 */

package kafka.test.annotation;

import kafka.test.ClusterConfig;
import kafka.test.junit.RaftClusterInvocationContext;
import kafka.test.junit.ZkClusterInvocationContext;
import org.junit.jupiter.api.extension.TestTemplateInvocationContext;

import java.util.function.Consumer;

/**
 * The type of cluster config being requested. Used by {@link kafka.test.ClusterConfig} and the test annotations.
 */
public enum Type {
<<<<<<< HEAD
	RAFT {
		@Override
		public void invocationContexts(ClusterConfig config, Consumer<TestTemplateInvocationContext> invocationConsumer) {
			invocationConsumer.accept(new RaftClusterInvocationContext(config.copyOf()));
		}
	},
	ZK {
		@Override
		public void invocationContexts(ClusterConfig config, Consumer<TestTemplateInvocationContext> invocationConsumer) {
			invocationConsumer.accept(new ZkClusterInvocationContext(config.copyOf()));
		}
	},
	BOTH {
		@Override
		public void invocationContexts(ClusterConfig config, Consumer<TestTemplateInvocationContext> invocationConsumer) {
			invocationConsumer.accept(new RaftClusterInvocationContext(config.copyOf()));
			invocationConsumer.accept(new ZkClusterInvocationContext(config.copyOf()));
		}
	},
	DEFAULT {
		@Override
		public void invocationContexts(ClusterConfig config, Consumer<TestTemplateInvocationContext> invocationConsumer) {
			throw new UnsupportedOperationException("Cannot create invocation contexts for DEFAULT type");
		}
	};
=======
    KRAFT {
        @Override
        public void invocationContexts(ClusterConfig config, Consumer<TestTemplateInvocationContext> invocationConsumer) {
            invocationConsumer.accept(new RaftClusterInvocationContext(config.copyOf(), false));
        }
    },
    CO_KRAFT {
        @Override
        public void invocationContexts(ClusterConfig config, Consumer<TestTemplateInvocationContext> invocationConsumer) {
            invocationConsumer.accept(new RaftClusterInvocationContext(config.copyOf(), true));
        }
    },
    ZK {
        @Override
        public void invocationContexts(ClusterConfig config, Consumer<TestTemplateInvocationContext> invocationConsumer) {
            invocationConsumer.accept(new ZkClusterInvocationContext(config.copyOf()));
        }
    },
    ALL {
        @Override
        public void invocationContexts(ClusterConfig config, Consumer<TestTemplateInvocationContext> invocationConsumer) {
            invocationConsumer.accept(new RaftClusterInvocationContext(config.copyOf(), false));
            invocationConsumer.accept(new RaftClusterInvocationContext(config.copyOf(), true));
            invocationConsumer.accept(new ZkClusterInvocationContext(config.copyOf()));
        }
    },
    DEFAULT {
        @Override
        public void invocationContexts(ClusterConfig config, Consumer<TestTemplateInvocationContext> invocationConsumer) {
            throw new UnsupportedOperationException("Cannot create invocation contexts for DEFAULT type");
        }
    };
>>>>>>> 15418db6

	public abstract void invocationContexts(ClusterConfig config, Consumer<TestTemplateInvocationContext> invocationConsumer);
}<|MERGE_RESOLUTION|>--- conflicted
+++ resolved
@@ -28,66 +28,34 @@
  * The type of cluster config being requested. Used by {@link kafka.test.ClusterConfig} and the test annotations.
  */
 public enum Type {
-<<<<<<< HEAD
-	RAFT {
-		@Override
-		public void invocationContexts(ClusterConfig config, Consumer<TestTemplateInvocationContext> invocationConsumer) {
-			invocationConsumer.accept(new RaftClusterInvocationContext(config.copyOf()));
-		}
-	},
-	ZK {
-		@Override
-		public void invocationContexts(ClusterConfig config, Consumer<TestTemplateInvocationContext> invocationConsumer) {
-			invocationConsumer.accept(new ZkClusterInvocationContext(config.copyOf()));
-		}
-	},
-	BOTH {
-		@Override
-		public void invocationContexts(ClusterConfig config, Consumer<TestTemplateInvocationContext> invocationConsumer) {
-			invocationConsumer.accept(new RaftClusterInvocationContext(config.copyOf()));
-			invocationConsumer.accept(new ZkClusterInvocationContext(config.copyOf()));
-		}
-	},
-	DEFAULT {
-		@Override
-		public void invocationContexts(ClusterConfig config, Consumer<TestTemplateInvocationContext> invocationConsumer) {
-			throw new UnsupportedOperationException("Cannot create invocation contexts for DEFAULT type");
-		}
-	};
-=======
     KRAFT {
         @Override
         public void invocationContexts(ClusterConfig config, Consumer<TestTemplateInvocationContext> invocationConsumer) {
             invocationConsumer.accept(new RaftClusterInvocationContext(config.copyOf(), false));
         }
-    },
-    CO_KRAFT {
+    }, CO_KRAFT {
         @Override
         public void invocationContexts(ClusterConfig config, Consumer<TestTemplateInvocationContext> invocationConsumer) {
             invocationConsumer.accept(new RaftClusterInvocationContext(config.copyOf(), true));
         }
-    },
-    ZK {
+    }, ZK {
         @Override
         public void invocationContexts(ClusterConfig config, Consumer<TestTemplateInvocationContext> invocationConsumer) {
             invocationConsumer.accept(new ZkClusterInvocationContext(config.copyOf()));
         }
-    },
-    ALL {
+    }, ALL {
         @Override
         public void invocationContexts(ClusterConfig config, Consumer<TestTemplateInvocationContext> invocationConsumer) {
             invocationConsumer.accept(new RaftClusterInvocationContext(config.copyOf(), false));
             invocationConsumer.accept(new RaftClusterInvocationContext(config.copyOf(), true));
             invocationConsumer.accept(new ZkClusterInvocationContext(config.copyOf()));
         }
-    },
-    DEFAULT {
+    }, DEFAULT {
         @Override
         public void invocationContexts(ClusterConfig config, Consumer<TestTemplateInvocationContext> invocationConsumer) {
             throw new UnsupportedOperationException("Cannot create invocation contexts for DEFAULT type");
         }
     };
->>>>>>> 15418db6
 
-	public abstract void invocationContexts(ClusterConfig config, Consumer<TestTemplateInvocationContext> invocationConsumer);
+    public abstract void invocationContexts(ClusterConfig config, Consumer<TestTemplateInvocationContext> invocationConsumer);
 }