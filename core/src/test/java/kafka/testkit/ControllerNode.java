--- conflicted
+++ resolved
@@ -18,50 +18,6 @@
 package kafka.testkit;
 
 public class ControllerNode implements TestKitNode {
-<<<<<<< HEAD
-	public static class Builder {
-		private int id = -1;
-		private String metadataDirectory = null;
-
-		public Builder setId(int id) {
-			this.id = id;
-			return this;
-		}
-
-		public Builder setMetadataDirectory() {
-			this.metadataDirectory = metadataDirectory;
-			return this;
-		}
-
-		public ControllerNode build() {
-			if (id == -1) {
-				throw new RuntimeException("You must set the node id");
-			}
-			if (metadataDirectory == null) {
-				metadataDirectory = String.format("controller_%d", id);
-			}
-			return new ControllerNode(id, metadataDirectory);
-		}
-	}
-
-	private final int id;
-	private final String metadataDirectory;
-
-	ControllerNode(int id, String metadataDirectory) {
-		this.id = id;
-		this.metadataDirectory = metadataDirectory;
-	}
-
-	@Override
-	public int id() {
-		return id;
-	}
-
-	@Override
-	public String metadataDirectory() {
-		return metadataDirectory;
-	}
-=======
     public static class Builder {
         private int id = -1;
         private String metadataDirectory = null;
@@ -104,5 +60,4 @@
     public String metadataDirectory() {
         return metadataDirectory;
     }
->>>>>>> 15418db6
 }