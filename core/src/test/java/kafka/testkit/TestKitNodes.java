/*
 * Licensed to the Apache Software Foundation (ASF) under one or more
 * contributor license agreements. See the NOTICE file distributed with
 * this work for additional information regarding copyright ownership.
 * The ASF licenses this file to You under the Apache License, Version 2.0
 * (the "License"); you may not use this file except in compliance with
 * the License. You may obtain a copy of the License at
 *
 *    http://www.apache.org/licenses/LICENSE-2.0
 *
 * Unless required by applicable law or agreed to in writing, software
 * distributed under the License is distributed on an "AS IS" BASIS,
 * WITHOUT WARRANTIES OR CONDITIONS OF ANY KIND, either express or implied.
 * See the License for the specific language governing permissions and
 * limitations under the License.
 */

package kafka.testkit;

import kafka.server.MetaProperties;
import org.apache.kafka.common.Uuid;
import org.apache.kafka.common.network.ListenerName;
import org.apache.kafka.server.common.MetadataVersion;

import java.nio.file.Paths;
import java.util.ArrayList;
import java.util.Collection;
import java.util.List;
import java.util.Map;
import java.util.Map.Entry;
import java.util.NavigableMap;
import java.util.TreeMap;

public class TestKitNodes {
<<<<<<< HEAD
	public static class Builder {
		private Uuid clusterId = null;
		private final NavigableMap<Integer, ControllerNode> controllerNodes = new TreeMap<>();
		private final NavigableMap<Integer, BrokerNode> brokerNodes = new TreeMap<>();

		public Builder setClusterId(Uuid clusterId) {
			this.clusterId = clusterId;
			return this;
		}

		public Builder addNodes(TestKitNode[] nodes) {
			for (TestKitNode node : nodes) {
				addNode(node);
			}
			return this;
		}

		public Builder addNode(TestKitNode node) {
			if (node instanceof ControllerNode) {
				ControllerNode controllerNode = (ControllerNode) node;
				controllerNodes.put(node.id(), controllerNode);
			} else if (node instanceof BrokerNode) {
				BrokerNode brokerNode = (BrokerNode) node;
				brokerNodes.put(node.id(), brokerNode);
			} else {
				throw new RuntimeException("Can't handle TestKitNode subclass " +
						node.getClass().getSimpleName());
			}
			return this;
		}

		public Builder setNumControllerNodes(int numControllerNodes) {
			if (numControllerNodes < 0) {
				throw new RuntimeException("Invalid negative value for numControllerNodes");
			}

			while (controllerNodes.size() > numControllerNodes) {
				controllerNodes.pollFirstEntry();
			}
			while (controllerNodes.size() < numControllerNodes) {
				int nextId = 3000;
				if (!controllerNodes.isEmpty()) {
					nextId = controllerNodes.lastKey() + 1;
				}
				controllerNodes.put(nextId, new ControllerNode.Builder().
						setId(nextId).build());
			}
			return this;
		}

		public Builder setNumBrokerNodes(int numBrokerNodes) {
			if (numBrokerNodes < 0) {
				throw new RuntimeException("Invalid negative value for numBrokerNodes");
			}
			while (brokerNodes.size() > numBrokerNodes) {
				brokerNodes.pollFirstEntry();
			}
			while (brokerNodes.size() < numBrokerNodes) {
				int nextId = 0;
				if (!brokerNodes.isEmpty()) {
					nextId = brokerNodes.lastKey() + 1;
				}
				brokerNodes.put(nextId, new BrokerNode.Builder().
						setId(nextId).build());
			}
			return this;
		}

		public TestKitNodes build() {
			if (clusterId == null) {
				clusterId = Uuid.randomUuid();
			}
			return new TestKitNodes(clusterId, controllerNodes, brokerNodes);
		}
	}

	private final Uuid clusterId;
	private final NavigableMap<Integer, ControllerNode> controllerNodes;
	private final NavigableMap<Integer, BrokerNode> brokerNodes;

	private TestKitNodes(Uuid clusterId,
						 NavigableMap<Integer, ControllerNode> controllerNodes,
						 NavigableMap<Integer, BrokerNode> brokerNodes) {
		this.clusterId = clusterId;
		this.controllerNodes = controllerNodes;
		this.brokerNodes = brokerNodes;
	}

	public Uuid clusterId() {
		return clusterId;
	}

	public Map<Integer, ControllerNode> controllerNodes() {
		return controllerNodes;
	}

	public NavigableMap<Integer, BrokerNode> brokerNodes() {
		return brokerNodes;
	}

	public MetaProperties controllerProperties(int id) {
		return MetaProperties.apply(clusterId.toString(), id);
	}

	public MetaProperties brokerProperties(int id) {
		return MetaProperties.apply(clusterId.toString(), id);
	}

	public ListenerName interBrokerListenerName() {
		return new ListenerName("EXTERNAL");
	}

	public ListenerName externalListenerName() {
		return new ListenerName("EXTERNAL");
	}

	public TestKitNodes copyWithAbsolutePaths(String baseDirectory) {
		NavigableMap<Integer, ControllerNode> newControllerNodes = new TreeMap<>();
		NavigableMap<Integer, BrokerNode> newBrokerNodes = new TreeMap<>();
		for (Entry<Integer, ControllerNode> entry : controllerNodes.entrySet()) {
			ControllerNode node = entry.getValue();
			newControllerNodes.put(entry.getKey(), new ControllerNode(node.id(),
					absolutize(baseDirectory, node.metadataDirectory())));
		}
		for (Entry<Integer, BrokerNode> entry : brokerNodes.entrySet()) {
			BrokerNode node = entry.getValue();
			newBrokerNodes.put(entry.getKey(), new BrokerNode(node.id(),
					node.incarnationId(), absolutize(baseDirectory, node.metadataDirectory()),
					absolutize(baseDirectory, node.logDataDirectories())));
		}
		return new TestKitNodes(clusterId, newControllerNodes, newBrokerNodes);
	}

	private static List<String> absolutize(String base, Collection<String> directories) {
		List<String> newDirectories = new ArrayList<>();
		for (String directory : directories) {
			newDirectories.add(absolutize(base, directory));
		}
		return newDirectories;
	}

	private static String absolutize(String base, String directory) {
		if (Paths.get(directory).isAbsolute()) {
			return directory;
		}
		return Paths.get(base, directory).toAbsolutePath().toString();
	}
=======
    public static class Builder {
        private boolean combined = false;
        private Uuid clusterId = null;
        private MetadataVersion bootstrapMetadataVersion = null;
        private final NavigableMap<Integer, ControllerNode> controllerNodes = new TreeMap<>();
        private final NavigableMap<Integer, BrokerNode> brokerNodes = new TreeMap<>();

        public Builder setClusterId(Uuid clusterId) {
            this.clusterId = clusterId;
            return this;
        }

        public Builder setBootstrapMetadataVersion(MetadataVersion metadataVersion) {
            this.bootstrapMetadataVersion = metadataVersion;
            return this;
        }

        public Builder setCombined(boolean combined) {
            this.combined = combined;
            return this;
        }

        public Builder addNodes(TestKitNode[] nodes) {
            for (TestKitNode node : nodes) {
                addNode(node);
            }
            return this;
        }

        public Builder addNode(TestKitNode node) {
            if (node instanceof ControllerNode) {
                ControllerNode controllerNode = (ControllerNode) node;
                controllerNodes.put(node.id(), controllerNode);
            } else if (node instanceof BrokerNode) {
                BrokerNode brokerNode = (BrokerNode) node;
                brokerNodes.put(node.id(), brokerNode);
            } else {
                throw new RuntimeException("Can't handle TestKitNode subclass " +
                        node.getClass().getSimpleName());
            }
            return this;
        }

        public Builder setNumControllerNodes(int numControllerNodes) {
            if (numControllerNodes < 0) {
                throw new RuntimeException("Invalid negative value for numControllerNodes");
            }

            while (controllerNodes.size() > numControllerNodes) {
                controllerNodes.pollFirstEntry();
            }
            while (controllerNodes.size() < numControllerNodes) {
                int nextId = startControllerId();
                if (!controllerNodes.isEmpty()) {
                    nextId = controllerNodes.lastKey() + 1;
                }
                controllerNodes.put(nextId, new ControllerNode.Builder().
                    setId(nextId).build());
            }
            return this;
        }

        public Builder setNumBrokerNodes(int numBrokerNodes) {
            if (numBrokerNodes < 0) {
                throw new RuntimeException("Invalid negative value for numBrokerNodes");
            }
            while (brokerNodes.size() > numBrokerNodes) {
                brokerNodes.pollFirstEntry();
            }
            while (brokerNodes.size() < numBrokerNodes) {
                int nextId = startBrokerId();
                if (!brokerNodes.isEmpty()) {
                    nextId = brokerNodes.lastKey() + 1;
                }
                brokerNodes.put(nextId, new BrokerNode.Builder().
                    setId(nextId).build());
            }
            return this;
        }

        public TestKitNodes build() {
            if (clusterId == null) {
                clusterId = Uuid.randomUuid();
            }
            if (bootstrapMetadataVersion == null) {
                bootstrapMetadataVersion = MetadataVersion.latest();
            }
            return new TestKitNodes(clusterId, bootstrapMetadataVersion, controllerNodes, brokerNodes);
        }

        private int startBrokerId() {
            return 0;
        }

        private int startControllerId() {
            if (combined) {
                return startBrokerId();
            }
            return startBrokerId() + 3000;
        }
    }

    private final Uuid clusterId;
    private final MetadataVersion bootstrapMetadataVersion;
    private final NavigableMap<Integer, ControllerNode> controllerNodes;
    private final NavigableMap<Integer, BrokerNode> brokerNodes;

    public boolean isCombined(int node) {
        return controllerNodes.containsKey(node) && brokerNodes.containsKey(node);
    }

    private TestKitNodes(Uuid clusterId,
                         MetadataVersion bootstrapMetadataVersion,
                         NavigableMap<Integer, ControllerNode> controllerNodes,
                         NavigableMap<Integer, BrokerNode> brokerNodes) {
        this.clusterId = clusterId;
        this.bootstrapMetadataVersion = bootstrapMetadataVersion;
        this.controllerNodes = controllerNodes;
        this.brokerNodes = brokerNodes;
    }

    public Uuid clusterId() {
        return clusterId;
    }

    public MetadataVersion bootstrapMetadataVersion() {
        return bootstrapMetadataVersion;
    }

    public Map<Integer, ControllerNode> controllerNodes() {
        return controllerNodes;
    }

    public NavigableMap<Integer, BrokerNode> brokerNodes() {
        return brokerNodes;
    }

    public MetaProperties controllerProperties(int id) {
        return MetaProperties.apply(clusterId.toString(), id);
    }

    public MetaProperties brokerProperties(int id) {
        return MetaProperties.apply(clusterId.toString(), id);
    }

    public ListenerName interBrokerListenerName() {
        return new ListenerName("EXTERNAL");
    }

    public ListenerName externalListenerName() {
        return new ListenerName("EXTERNAL");
    }

    public TestKitNodes copyWithAbsolutePaths(String baseDirectory) {
        NavigableMap<Integer, ControllerNode> newControllerNodes = new TreeMap<>();
        NavigableMap<Integer, BrokerNode> newBrokerNodes = new TreeMap<>();
        for (Entry<Integer, ControllerNode> entry : controllerNodes.entrySet()) {
            ControllerNode node = entry.getValue();
            newControllerNodes.put(entry.getKey(), new ControllerNode(node.id(),
                absolutize(baseDirectory, node.metadataDirectory())));
        }
        for (Entry<Integer, BrokerNode> entry : brokerNodes.entrySet()) {
            BrokerNode node = entry.getValue();
            newBrokerNodes.put(entry.getKey(), new BrokerNode(node.id(),
                node.incarnationId(), absolutize(baseDirectory, node.metadataDirectory()),
                absolutize(baseDirectory, node.logDataDirectories()), node.propertyOverrides()));
        }
        return new TestKitNodes(clusterId, bootstrapMetadataVersion, newControllerNodes, newBrokerNodes);
    }

    private static List<String> absolutize(String base, Collection<String> directories) {
        List<String> newDirectories = new ArrayList<>();
        for (String directory : directories) {
            newDirectories.add(absolutize(base, directory));
        }
        return newDirectories;
    }

    private static String absolutize(String base, String directory) {
        if (Paths.get(directory).isAbsolute()) {
            return directory;
        }
        return Paths.get(base, directory).toAbsolutePath().toString();
    }
>>>>>>> 15418db6
}<|MERGE_RESOLUTION|>--- conflicted
+++ resolved
@@ -23,164 +23,10 @@
 import org.apache.kafka.server.common.MetadataVersion;
 
 import java.nio.file.Paths;
-import java.util.ArrayList;
-import java.util.Collection;
-import java.util.List;
-import java.util.Map;
+import java.util.*;
 import java.util.Map.Entry;
-import java.util.NavigableMap;
-import java.util.TreeMap;
 
 public class TestKitNodes {
-<<<<<<< HEAD
-	public static class Builder {
-		private Uuid clusterId = null;
-		private final NavigableMap<Integer, ControllerNode> controllerNodes = new TreeMap<>();
-		private final NavigableMap<Integer, BrokerNode> brokerNodes = new TreeMap<>();
-
-		public Builder setClusterId(Uuid clusterId) {
-			this.clusterId = clusterId;
-			return this;
-		}
-
-		public Builder addNodes(TestKitNode[] nodes) {
-			for (TestKitNode node : nodes) {
-				addNode(node);
-			}
-			return this;
-		}
-
-		public Builder addNode(TestKitNode node) {
-			if (node instanceof ControllerNode) {
-				ControllerNode controllerNode = (ControllerNode) node;
-				controllerNodes.put(node.id(), controllerNode);
-			} else if (node instanceof BrokerNode) {
-				BrokerNode brokerNode = (BrokerNode) node;
-				brokerNodes.put(node.id(), brokerNode);
-			} else {
-				throw new RuntimeException("Can't handle TestKitNode subclass " +
-						node.getClass().getSimpleName());
-			}
-			return this;
-		}
-
-		public Builder setNumControllerNodes(int numControllerNodes) {
-			if (numControllerNodes < 0) {
-				throw new RuntimeException("Invalid negative value for numControllerNodes");
-			}
-
-			while (controllerNodes.size() > numControllerNodes) {
-				controllerNodes.pollFirstEntry();
-			}
-			while (controllerNodes.size() < numControllerNodes) {
-				int nextId = 3000;
-				if (!controllerNodes.isEmpty()) {
-					nextId = controllerNodes.lastKey() + 1;
-				}
-				controllerNodes.put(nextId, new ControllerNode.Builder().
-						setId(nextId).build());
-			}
-			return this;
-		}
-
-		public Builder setNumBrokerNodes(int numBrokerNodes) {
-			if (numBrokerNodes < 0) {
-				throw new RuntimeException("Invalid negative value for numBrokerNodes");
-			}
-			while (brokerNodes.size() > numBrokerNodes) {
-				brokerNodes.pollFirstEntry();
-			}
-			while (brokerNodes.size() < numBrokerNodes) {
-				int nextId = 0;
-				if (!brokerNodes.isEmpty()) {
-					nextId = brokerNodes.lastKey() + 1;
-				}
-				brokerNodes.put(nextId, new BrokerNode.Builder().
-						setId(nextId).build());
-			}
-			return this;
-		}
-
-		public TestKitNodes build() {
-			if (clusterId == null) {
-				clusterId = Uuid.randomUuid();
-			}
-			return new TestKitNodes(clusterId, controllerNodes, brokerNodes);
-		}
-	}
-
-	private final Uuid clusterId;
-	private final NavigableMap<Integer, ControllerNode> controllerNodes;
-	private final NavigableMap<Integer, BrokerNode> brokerNodes;
-
-	private TestKitNodes(Uuid clusterId,
-						 NavigableMap<Integer, ControllerNode> controllerNodes,
-						 NavigableMap<Integer, BrokerNode> brokerNodes) {
-		this.clusterId = clusterId;
-		this.controllerNodes = controllerNodes;
-		this.brokerNodes = brokerNodes;
-	}
-
-	public Uuid clusterId() {
-		return clusterId;
-	}
-
-	public Map<Integer, ControllerNode> controllerNodes() {
-		return controllerNodes;
-	}
-
-	public NavigableMap<Integer, BrokerNode> brokerNodes() {
-		return brokerNodes;
-	}
-
-	public MetaProperties controllerProperties(int id) {
-		return MetaProperties.apply(clusterId.toString(), id);
-	}
-
-	public MetaProperties brokerProperties(int id) {
-		return MetaProperties.apply(clusterId.toString(), id);
-	}
-
-	public ListenerName interBrokerListenerName() {
-		return new ListenerName("EXTERNAL");
-	}
-
-	public ListenerName externalListenerName() {
-		return new ListenerName("EXTERNAL");
-	}
-
-	public TestKitNodes copyWithAbsolutePaths(String baseDirectory) {
-		NavigableMap<Integer, ControllerNode> newControllerNodes = new TreeMap<>();
-		NavigableMap<Integer, BrokerNode> newBrokerNodes = new TreeMap<>();
-		for (Entry<Integer, ControllerNode> entry : controllerNodes.entrySet()) {
-			ControllerNode node = entry.getValue();
-			newControllerNodes.put(entry.getKey(), new ControllerNode(node.id(),
-					absolutize(baseDirectory, node.metadataDirectory())));
-		}
-		for (Entry<Integer, BrokerNode> entry : brokerNodes.entrySet()) {
-			BrokerNode node = entry.getValue();
-			newBrokerNodes.put(entry.getKey(), new BrokerNode(node.id(),
-					node.incarnationId(), absolutize(baseDirectory, node.metadataDirectory()),
-					absolutize(baseDirectory, node.logDataDirectories())));
-		}
-		return new TestKitNodes(clusterId, newControllerNodes, newBrokerNodes);
-	}
-
-	private static List<String> absolutize(String base, Collection<String> directories) {
-		List<String> newDirectories = new ArrayList<>();
-		for (String directory : directories) {
-			newDirectories.add(absolutize(base, directory));
-		}
-		return newDirectories;
-	}
-
-	private static String absolutize(String base, String directory) {
-		if (Paths.get(directory).isAbsolute()) {
-			return directory;
-		}
-		return Paths.get(base, directory).toAbsolutePath().toString();
-	}
-=======
     public static class Builder {
         private boolean combined = false;
         private Uuid clusterId = null;
@@ -218,8 +64,7 @@
                 BrokerNode brokerNode = (BrokerNode) node;
                 brokerNodes.put(node.id(), brokerNode);
             } else {
-                throw new RuntimeException("Can't handle TestKitNode subclass " +
-                        node.getClass().getSimpleName());
+                throw new RuntimeException("Can't handle TestKitNode subclass " + node.getClass().getSimpleName());
             }
             return this;
         }
@@ -237,8 +82,7 @@
                 if (!controllerNodes.isEmpty()) {
                     nextId = controllerNodes.lastKey() + 1;
                 }
-                controllerNodes.put(nextId, new ControllerNode.Builder().
-                    setId(nextId).build());
+                controllerNodes.put(nextId, new ControllerNode.Builder().setId(nextId).build());
             }
             return this;
         }
@@ -255,8 +99,7 @@
                 if (!brokerNodes.isEmpty()) {
                     nextId = brokerNodes.lastKey() + 1;
                 }
-                brokerNodes.put(nextId, new BrokerNode.Builder().
-                    setId(nextId).build());
+                brokerNodes.put(nextId, new BrokerNode.Builder().setId(nextId).build());
             }
             return this;
         }
@@ -292,10 +135,7 @@
         return controllerNodes.containsKey(node) && brokerNodes.containsKey(node);
     }
 
-    private TestKitNodes(Uuid clusterId,
-                         MetadataVersion bootstrapMetadataVersion,
-                         NavigableMap<Integer, ControllerNode> controllerNodes,
-                         NavigableMap<Integer, BrokerNode> brokerNodes) {
+    private TestKitNodes(Uuid clusterId, MetadataVersion bootstrapMetadataVersion, NavigableMap<Integer, ControllerNode> controllerNodes, NavigableMap<Integer, BrokerNode> brokerNodes) {
         this.clusterId = clusterId;
         this.bootstrapMetadataVersion = bootstrapMetadataVersion;
         this.controllerNodes = controllerNodes;
@@ -339,14 +179,11 @@
         NavigableMap<Integer, BrokerNode> newBrokerNodes = new TreeMap<>();
         for (Entry<Integer, ControllerNode> entry : controllerNodes.entrySet()) {
             ControllerNode node = entry.getValue();
-            newControllerNodes.put(entry.getKey(), new ControllerNode(node.id(),
-                absolutize(baseDirectory, node.metadataDirectory())));
+            newControllerNodes.put(entry.getKey(), new ControllerNode(node.id(), absolutize(baseDirectory, node.metadataDirectory())));
         }
         for (Entry<Integer, BrokerNode> entry : brokerNodes.entrySet()) {
             BrokerNode node = entry.getValue();
-            newBrokerNodes.put(entry.getKey(), new BrokerNode(node.id(),
-                node.incarnationId(), absolutize(baseDirectory, node.metadataDirectory()),
-                absolutize(baseDirectory, node.logDataDirectories()), node.propertyOverrides()));
+            newBrokerNodes.put(entry.getKey(), new BrokerNode(node.id(), node.incarnationId(), absolutize(baseDirectory, node.metadataDirectory()), absolutize(baseDirectory, node.logDataDirectories()), node.propertyOverrides()));
         }
         return new TestKitNodes(clusterId, bootstrapMetadataVersion, newControllerNodes, newBrokerNodes);
     }
@@ -365,5 +202,4 @@
         }
         return Paths.get(base, directory).toAbsolutePath().toString();
     }
->>>>>>> 15418db6
 }