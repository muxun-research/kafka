/*
 * Licensed to the Apache Software Foundation (ASF) under one or more
 * contributor license agreements. See the NOTICE file distributed with
 * this work for additional information regarding copyright ownership.
 * The ASF licenses this file to You under the Apache License, Version 2.0
 * (the "License"); you may not use this file except in compliance with
 * the License. You may obtain a copy of the License at
 *
 *    http://www.apache.org/licenses/LICENSE-2.0
 *
 * Unless required by applicable law or agreed to in writing, software
 * distributed under the License is distributed on an "AS IS" BASIS,
 * WITHOUT WARRANTIES OR CONDITIONS OF ANY KIND, either express or implied.
 * See the License for the specific language governing permissions and
 * limitations under the License.
 */

package kafka.testkit;

import org.apache.kafka.common.Uuid;

import java.util.ArrayList;
import java.util.Collections;
import java.util.HashMap;
import java.util.List;
import java.util.Map;

import static java.util.Collections.emptyMap;

public class BrokerNode implements TestKitNode {
	public static class Builder {
		private int id = -1;
		private Uuid incarnationId = null;
		private String metadataDirectory = null;
		private List<String> logDataDirectories = null;

		public Builder setId(int id) {
			this.id = id;
			return this;
		}

		public Builder setLogDirectories(List<String> logDataDirectories) {
			this.logDataDirectories = logDataDirectories;
			return this;
		}

		public Builder setMetadataDirectory(String metadataDirectory) {
			this.metadataDirectory = metadataDirectory;
			return this;
		}

		public BrokerNode build() {
			if (id == -1) {
				throw new RuntimeException("You must set the node id");
			}
			if (incarnationId == null) {
				incarnationId = Uuid.randomUuid();
			}
			if (logDataDirectories == null) {
				logDataDirectories = Collections.
						singletonList(String.format("broker_%d_data0", id));
			}
			if (metadataDirectory == null) {
				metadataDirectory = logDataDirectories.get(0);
			}
			return new BrokerNode(id, incarnationId, metadataDirectory,
					logDataDirectories);
		}
	}

<<<<<<< HEAD
	private final int id;
	private final Uuid incarnationId;
	private final String metadataDirectory;
	private final List<String> logDataDirectories;

	BrokerNode(int id,
			   Uuid incarnationId,
			   String metadataDirectory,
			   List<String> logDataDirectories) {
		this.id = id;
		this.incarnationId = incarnationId;
		this.metadataDirectory = metadataDirectory;
		this.logDataDirectories = new ArrayList<>(logDataDirectories);
	}
=======
    private final int id;
    private final Uuid incarnationId;
    private final String metadataDirectory;
    private final List<String> logDataDirectories;
    private final Map<String, String> propertyOverrides;

    BrokerNode(int id,
               Uuid incarnationId,
               String metadataDirectory,
               List<String> logDataDirectories) {
        this(id, incarnationId, metadataDirectory, logDataDirectories, emptyMap());
    }

    BrokerNode(int id,
               Uuid incarnationId,
               String metadataDirectory,
               List<String> logDataDirectories,
               Map<String, String> propertyOverrides) {
        this.id = id;
        this.incarnationId = incarnationId;
        this.metadataDirectory = metadataDirectory;
        this.logDataDirectories = new ArrayList<>(logDataDirectories);
        this.propertyOverrides = new HashMap<>(propertyOverrides);
    }
>>>>>>> 15418db6

	@Override
	public int id() {
		return id;
	}

	public Uuid incarnationId() {
		return incarnationId;
	}

	@Override
	public String metadataDirectory() {
		return metadataDirectory;
	}

<<<<<<< HEAD
	public List<String> logDataDirectories() {
		return logDataDirectories;
	}
=======
    public List<String> logDataDirectories() {
        return logDataDirectories;
    }

    public Map<String, String> propertyOverrides() {
        return propertyOverrides;
    }
>>>>>>> 15418db6
}<|MERGE_RESOLUTION|>--- conflicted
+++ resolved
@@ -19,116 +19,81 @@
 
 import org.apache.kafka.common.Uuid;
 
-import java.util.ArrayList;
-import java.util.Collections;
-import java.util.HashMap;
-import java.util.List;
-import java.util.Map;
+import java.util.*;
 
 import static java.util.Collections.emptyMap;
 
 public class BrokerNode implements TestKitNode {
-	public static class Builder {
-		private int id = -1;
-		private Uuid incarnationId = null;
-		private String metadataDirectory = null;
-		private List<String> logDataDirectories = null;
+    public static class Builder {
+        private int id = -1;
+        private Uuid incarnationId = null;
+        private String metadataDirectory = null;
+        private List<String> logDataDirectories = null;
 
-		public Builder setId(int id) {
-			this.id = id;
-			return this;
-		}
+        public Builder setId(int id) {
+            this.id = id;
+            return this;
+        }
 
-		public Builder setLogDirectories(List<String> logDataDirectories) {
-			this.logDataDirectories = logDataDirectories;
-			return this;
-		}
+        public Builder setLogDirectories(List<String> logDataDirectories) {
+            this.logDataDirectories = logDataDirectories;
+            return this;
+        }
 
-		public Builder setMetadataDirectory(String metadataDirectory) {
-			this.metadataDirectory = metadataDirectory;
-			return this;
-		}
+        public Builder setMetadataDirectory(String metadataDirectory) {
+            this.metadataDirectory = metadataDirectory;
+            return this;
+        }
 
-		public BrokerNode build() {
-			if (id == -1) {
-				throw new RuntimeException("You must set the node id");
-			}
-			if (incarnationId == null) {
-				incarnationId = Uuid.randomUuid();
-			}
-			if (logDataDirectories == null) {
-				logDataDirectories = Collections.
-						singletonList(String.format("broker_%d_data0", id));
-			}
-			if (metadataDirectory == null) {
-				metadataDirectory = logDataDirectories.get(0);
-			}
-			return new BrokerNode(id, incarnationId, metadataDirectory,
-					logDataDirectories);
-		}
-	}
+        public BrokerNode build() {
+            if (id == -1) {
+                throw new RuntimeException("You must set the node id");
+            }
+            if (incarnationId == null) {
+                incarnationId = Uuid.randomUuid();
+            }
+            if (logDataDirectories == null) {
+                logDataDirectories = Collections.singletonList(String.format("broker_%d_data0", id));
+            }
+            if (metadataDirectory == null) {
+                metadataDirectory = logDataDirectories.get(0);
+            }
+            return new BrokerNode(id, incarnationId, metadataDirectory, logDataDirectories);
+        }
+    }
 
-<<<<<<< HEAD
-	private final int id;
-	private final Uuid incarnationId;
-	private final String metadataDirectory;
-	private final List<String> logDataDirectories;
-
-	BrokerNode(int id,
-			   Uuid incarnationId,
-			   String metadataDirectory,
-			   List<String> logDataDirectories) {
-		this.id = id;
-		this.incarnationId = incarnationId;
-		this.metadataDirectory = metadataDirectory;
-		this.logDataDirectories = new ArrayList<>(logDataDirectories);
-	}
-=======
     private final int id;
     private final Uuid incarnationId;
     private final String metadataDirectory;
     private final List<String> logDataDirectories;
     private final Map<String, String> propertyOverrides;
 
-    BrokerNode(int id,
-               Uuid incarnationId,
-               String metadataDirectory,
-               List<String> logDataDirectories) {
+    BrokerNode(int id, Uuid incarnationId, String metadataDirectory, List<String> logDataDirectories) {
         this(id, incarnationId, metadataDirectory, logDataDirectories, emptyMap());
     }
 
-    BrokerNode(int id,
-               Uuid incarnationId,
-               String metadataDirectory,
-               List<String> logDataDirectories,
-               Map<String, String> propertyOverrides) {
+    BrokerNode(int id, Uuid incarnationId, String metadataDirectory, List<String> logDataDirectories, Map<String, String> propertyOverrides) {
         this.id = id;
         this.incarnationId = incarnationId;
         this.metadataDirectory = metadataDirectory;
         this.logDataDirectories = new ArrayList<>(logDataDirectories);
         this.propertyOverrides = new HashMap<>(propertyOverrides);
     }
->>>>>>> 15418db6
 
-	@Override
-	public int id() {
-		return id;
-	}
+    @Override
+    public int id() {
+        return id;
+    }
 
-	public Uuid incarnationId() {
-		return incarnationId;
-	}
+    public Uuid incarnationId() {
+        return incarnationId;
+    }
 
-	@Override
-	public String metadataDirectory() {
-		return metadataDirectory;
-	}
+    @Override
+    public String metadataDirectory() {
+        return metadataDirectory;
+    }
 
-<<<<<<< HEAD
-	public List<String> logDataDirectories() {
-		return logDataDirectories;
-	}
-=======
     public List<String> logDataDirectories() {
         return logDataDirectories;
     }
@@ -136,5 +101,4 @@
     public Map<String, String> propertyOverrides() {
         return propertyOverrides;
     }
->>>>>>> 15418db6
 }