--- conflicted
+++ resolved
@@ -16,19 +16,19 @@
 */
 package kafka.zk
 
-import java.util.Properties
 import kafka.admin.{AdminOperationException, AdminUtils, BrokerMetadata, RackAwareMode}
 import kafka.common.TopicAlreadyMarkedForDeletionException
 import kafka.controller.ReplicaAssignment
 import kafka.server.{ConfigEntityName, ConfigType, DynamicConfig}
+import kafka.utils.Implicits._
 import kafka.utils._
-import kafka.utils.Implicits._
-import org.apache.kafka.common.{TopicPartition, Uuid}
 import org.apache.kafka.common.errors._
 import org.apache.kafka.common.internals.Topic
+import org.apache.kafka.common.{TopicPartition, Uuid}
 import org.apache.kafka.storage.internals.log.LogConfig
 import org.apache.zookeeper.KeeperException.NodeExistsException
 
+import java.util.Properties
 import scala.collection.{Map, Seq}
 
 /**
@@ -41,18 +41,13 @@
 
   /**
    * Creates the topic with given configuration
+   *
    * @param topic             topic name to create
    * @param partitions        Number of partitions to be set
    * @param replicationFactor Replication factor
-<<<<<<< HEAD
    * @param topicConfig       topic configs
-   * @param rackAwareMode
+   * @param rackAwareMode     rack aware mode for replica assignment
    * @param usesTopicId       Boolean indicating whether the topic ID will be created
-=======
-   * @param topicConfig  topic configs
-   * @param rackAwareMode rack aware mode for replica assignment
-   * @param usesTopicId Boolean indicating whether the topic ID will be created
->>>>>>> 15418db6
    */
   def createTopic(topic: String,
                   partitions: Int,
@@ -69,7 +64,7 @@
    * Gets broker metadata list
    *
    * @param rackAwareMode rack aware mode for replica assignment
-   * @param brokerList The brokers to gather metadata about.
+   * @param brokerList    The brokers to gather metadata about.
    * @return The metadata for each broker that was found.
    */
   def getBrokerMetadatas(rackAwareMode: RackAwareMode = RackAwareMode.Enforced,
@@ -93,6 +88,7 @@
   /**
    * Create topic and optionally validate its parameters. Note that this method is used by the
    * TopicCommand as well.
+   *
    * @param topic                      The name of the topic
    * @param config                     The config of the topic
    * @param partitionReplicaAssignment The assignments of the topic
@@ -121,6 +117,7 @@
   /**
    * Validate topic creation parameters. Note that this method is indirectly used by the
    * TopicCommand via the `createTopicWithAssignment` method.
+   *
    * @param topic                      The name of the topic
    * @param partitionReplicaAssignment The assignments of the topic
    * @param config                     The config of the topic
@@ -184,6 +181,7 @@
 
   /**
    * Creates a delete path for a given topic
+   *
    * @param topic Topic name to delete
    */
   def deleteTopic(topic: String): Unit = {
@@ -203,6 +201,7 @@
   /**
    * Add partitions to existing topic with optional replica assignment. Note that this
    * method is used by the TopicCommand.
+   *
    * @param topic              Topic for adding partitions to
    * @param existingAssignment A map from partition id to its assignment
    * @param allBrokers         All brokers in the cluster
@@ -238,6 +237,7 @@
   /**
    * Create assignment to add the given number of partitions while validating the
    * provided arguments.
+   *
    * @param topic              Topic for adding partitions to
    * @param existingAssignment A map from partition id to its assignment
    * @param allBrokers         All brokers in the cluster
@@ -281,6 +281,7 @@
   /**
    * Add partitions to the existing topic with the provided assignment. This method does
    * not validate the provided assignments. Validation must be done beforehand.
+   *
    * @param topic                  Topic for adding partitions to
    * @param existingAssignment     A map from partition id to its assignment
    * @param newPartitionAssignment The assignments to add
@@ -334,6 +335,7 @@
 
   /**
    * Parse broker from entity name to integer id
+   *
    * @param broker The broker entity name to parse
    * @return Integer brokerId after successfully parsed or default None
    */
@@ -351,9 +353,10 @@
 
   /**
    * Change the configs for a given entityType and entityName
-   * @param entityType The entityType of the configs that will be changed
-   * @param entityName The entityName of the entityType
-   * @param configs The config of the entityName
+   *
+   * @param entityType     The entityType of the configs that will be changed
+   * @param entityName     The entityName of the entityType
+   * @param configs        The config of the entityName
    * @param isUserClientId If true, this entity is user and clientId entity
    */
   def changeConfigs(entityType: String, entityName: String, configs: Properties, isUserClientId: Boolean = false): Unit = {
@@ -371,8 +374,9 @@
   /**
    * Try to clean quota nodes in zk, if the configs of the node are empty and there are no children left,
    * to avoid infinite growth of quota nodes
-   * @param entityType The entityType of the node we are trying to clean
-   * @param entityName The entityName of the entityType
+   *
+   * @param entityType     The entityType of the node we are trying to clean
+   * @param entityName     The entityName of the entityType
    * @param isUserClientId If true, this entity is user and clientId entity
    * @return True, if the node is deleted
    */
@@ -411,9 +415,10 @@
    * Update the config for a client and create a change notification so the change will propagate to other brokers.
    * If clientId is <default>, default clientId config is updated. ClientId configs are used only if <user, clientId>
    * and <user> configs are not specified.
-   * @param sanitizedClientId: The sanitized clientId for which configs are being changed
-   * @param configs: The final set of configs that will be applied to the topic. If any new configs need to be added or
-   *                 existing configs need to be deleted, it should be done prior to invoking this API
+   *
+   * @param sanitizedClientId : The sanitized clientId for which configs are being changed
+   * @param configs           : The final set of configs that will be applied to the topic. If any new configs need to be added or
+   *                          existing configs need to be deleted, it should be done prior to invoking this API
    *
    */
   def changeClientIdConfig(sanitizedClientId: String, configs: Properties): Unit = {
@@ -426,10 +431,10 @@
    * User and/or clientId components of the path may be <default>, indicating that the configuration is the default
    * value to be applied if a more specific override is not configured.
    *
-   * @param sanitizedEntityName: <sanitizedUserPrincipal> or <sanitizedUserPrincipal>/clients/<clientId>
-   * @param configs: The final set of configs that will be applied to the topic. If any new configs need to be added or
-   *                 existing configs need to be deleted, it should be done prior to invoking this API
-   * @param isUserClientId If true, this entity is user and clientId entity
+   * @param sanitizedEntityName : <sanitizedUserPrincipal> or <sanitizedUserPrincipal>/clients/<clientId>
+   * @param configs             : The final set of configs that will be applied to the topic. If any new configs need to be added or
+   *                            existing configs need to be deleted, it should be done prior to invoking this API
+   * @param isUserClientId      If true, this entity is user and clientId entity
    *
    */
   def changeUserOrUserClientIdConfig(sanitizedEntityName: String, configs: Properties, isUserClientId: Boolean = false): Unit = {
@@ -442,6 +447,7 @@
 
   /**
    * Validates the IP configs.
+   *
    * @param ip      ip for which configs are being validated
    * @param configs properties to validate for the IP
    */
@@ -454,6 +460,7 @@
   /**
    * Update the config for an IP. These overrides will be persisted between sessions, and will override any default
    * IP properties.
+   *
    * @param ip      ip for which configs are being updated
    * @param configs properties to update for the IP
    */
@@ -464,7 +471,8 @@
 
   /**
    * validates the topic configs
-   * @param topic topic for which configs are being validated
+   *
+   * @param topic   topic for which configs are being validated
    * @param configs properties to validate for the topic
    */
   def validateTopicConfig(topic: String, configs: Properties): Unit = {
@@ -544,7 +552,8 @@
   /**
    * Read the entity (topic, broker, client, user, <user, client> or <ip>) config (if any) from zk
    * sanitizedEntityName is <topic>, <broker>, <client-id>, <user>, <user>/clients/<client-id> or <ip>.
-   * @param rootEntityType entityType for which configs are being fetched
+   *
+   * @param rootEntityType      entityType for which configs are being fetched
    * @param sanitizedEntityName entityName of the entityType
    * @return The successfully gathered configs
    */
@@ -554,6 +563,7 @@
 
   /**
    * Gets all topic configs
+   *
    * @return The successfully gathered configs of all topics
    */
   def getAllTopicConfigs(): Map[String, Properties] =
@@ -561,6 +571,7 @@
 
   /**
    * Gets all the entity configs for a given entityType
+   *
    * @param entityType entityType for which configs are being fetched
    * @return The successfully gathered configs of the entityType
    */
@@ -569,7 +580,8 @@
 
   /**
    * Gets all the entity configs for a given childEntityType
-   * @param rootEntityType rootEntityType for which configs are being fetched
+   *
+   * @param rootEntityType  rootEntityType for which configs are being fetched
    * @param childEntityType childEntityType of the rootEntityType
    * @return The successfully gathered configs of the childEntityType
    */
