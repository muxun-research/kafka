--- conflicted
+++ resolved
@@ -17,28 +17,26 @@
 
 package kafka.tools
 
-import java.io._
 import com.fasterxml.jackson.databind.node.{IntNode, JsonNodeFactory, ObjectNode, TextNode}
 import kafka.coordinator.group.GroupMetadataManager
 import kafka.coordinator.transaction.TransactionLog
 import kafka.log._
 import kafka.serializer.Decoder
+import kafka.utils.Implicits._
 import kafka.utils._
-import kafka.utils.Implicits._
-import org.apache.kafka.common.message.{SnapshotFooterRecordJsonConverter, SnapshotHeaderRecordJsonConverter}
-import org.apache.kafka.common.metadata.{MetadataJsonConverters, MetadataRecordType}
 import org.apache.kafka.common.protocol.ByteBufferAccessor
 import org.apache.kafka.common.record._
 import org.apache.kafka.common.utils.Utils
 import org.apache.kafka.metadata.MetadataRecordSerde
 import org.apache.kafka.metadata.bootstrap.BootstrapDirectory
+import org.apache.kafka.server.util.{CommandDefaultOptions, CommandLineUtils}
 import org.apache.kafka.snapshot.Snapshots
-import org.apache.kafka.server.util.{CommandDefaultOptions, CommandLineUtils}
-import org.apache.kafka.storage.internals.log.{CorruptSnapshotException, LogFileUtils, OffsetIndex, ProducerStateManager, TimeIndex, TransactionIndex}
-
-import scala.jdk.CollectionConverters._
+import org.apache.kafka.storage.internals.log._
+
+import java.io._
 import scala.collection.mutable
 import scala.collection.mutable.ArrayBuffer
+import scala.jdk.CollectionConverters._
 
 object DumpLogSegments {
 
@@ -283,16 +281,8 @@
 
             var prefix = s"$RecordIndent "
             if (!skipRecordMetadata) {
-<<<<<<< HEAD
-              print(s"${prefix}offset: ${record.offset}" +
-                s" keySize: ${record.keySize} valueSize: ${record.valueSize} ${batch.timestampType}: ${record.timestamp}" +
-                s" baseOffset: ${batch.baseOffset} lastOffset: ${batch.lastOffset} baseSequence: ${batch.baseSequence}" +
-                s" lastSequence: ${batch.lastSequence} producerEpoch: ${batch.producerEpoch} partitionLeaderEpoch: ${batch.partitionLeaderEpoch}" +
-                s" batchSize: ${batch.sizeInBytes} magic: ${batch.magic} compressType: ${batch.compressionType} position: ${validBytes}")
-=======
               print(s"${prefix}offset: ${record.offset} ${batch.timestampType}: ${record.timestamp} " +
                 s"keySize: ${record.keySize} valueSize: ${record.valueSize}")
->>>>>>> 15418db6
               prefix = " "
 
               if (batch.magic >= RecordBatch.MAGIC_VALUE_V2) {
@@ -334,7 +324,7 @@
         validBytes += batch.sizeInBytes
       }
       val trailingBytes = fileRecords.sizeInBytes - validBytes
-      if ( (trailingBytes > 0) && (maxBytes == Integer.MAX_VALUE) )
+      if ((trailingBytes > 0) && (maxBytes == Integer.MAX_VALUE))
         println(s"Found $trailingBytes invalid bytes at the end of ${file.getName}")
     } finally fileRecords.closeHandlers()
   }
@@ -459,10 +449,10 @@
       .ofType(classOf[java.lang.Integer])
       .defaultsTo(5 * 1024 * 1024)
     val maxBytesOpt = parser.accepts("max-bytes", "Limit the amount of total batches read in bytes avoiding reading the whole .log file(s).")
-       .withRequiredArg
-       .describedAs("size")
-       .ofType(classOf[java.lang.Integer])
-       .defaultsTo(Integer.MAX_VALUE)
+      .withRequiredArg
+      .describedAs("size")
+      .ofType(classOf[java.lang.Integer])
+      .defaultsTo(Integer.MAX_VALUE)
     val deepIterationOpt = parser.accepts("deep-iteration", "if set, uses deep instead of shallow iteration. Automatically set if print-data-log is enabled.")
     val valueDecoderOpt = parser.accepts("value-decoder-class", "if set, used to deserialize the messages. This class should implement kafka.serializer.Decoder trait. Custom jar should be available in kafka/libs directory.")
       .withOptionalArg()
