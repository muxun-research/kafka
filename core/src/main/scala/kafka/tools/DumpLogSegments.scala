/**
 * Licensed to the Apache Software Foundation (ASF) under one or more
 * contributor license agreements.  See the NOTICE file distributed with
 * this work for additional information regarding copyright ownership.
 * The ASF licenses this file to You under the Apache License, Version 2.0
 * (the "License"); you may not use this file except in compliance with
 * the License.  You may obtain a copy of the License at
 *
 *    http://www.apache.org/licenses/LICENSE-2.0
 *
 * Unless required by applicable law or agreed to in writing, software
 * distributed under the License is distributed on an "AS IS" BASIS,
 * WITHOUT WARRANTIES OR CONDITIONS OF ANY KIND, either express or implied.
 * See the License for the specific language governing permissions and
 * limitations under the License.
 */

package kafka.tools

<<<<<<< HEAD
import com.fasterxml.jackson.databind.node.{IntNode, JsonNodeFactory, ObjectNode, TextNode}
import kafka.coordinator.group.GroupMetadataManager
import kafka.coordinator.transaction.TransactionLog
import kafka.log._
import kafka.serializer.Decoder
import kafka.utils.Implicits._
import kafka.utils._
import org.apache.kafka.common.protocol.ByteBufferAccessor
=======
import com.fasterxml.jackson.databind.JsonNode

import java.io._
import com.fasterxml.jackson.databind.node.{IntNode, JsonNodeFactory, ObjectNode, TextNode}
import kafka.utils.CoreUtils
import org.apache.kafka.clients.consumer.internals.ConsumerProtocol
import org.apache.kafka.common.message.ConsumerProtocolAssignment
import org.apache.kafka.common.message.ConsumerProtocolAssignmentJsonConverter
import org.apache.kafka.common.message.ConsumerProtocolSubscription
import org.apache.kafka.common.message.ConsumerProtocolSubscriptionJsonConverter
import org.apache.kafka.common.message.KRaftVersionRecordJsonConverter
import org.apache.kafka.common.message.SnapshotFooterRecordJsonConverter
import org.apache.kafka.common.message.SnapshotHeaderRecordJsonConverter
import org.apache.kafka.common.message.VotersRecordJsonConverter
import org.apache.kafka.common.metadata.{MetadataJsonConverters, MetadataRecordType}
import org.apache.kafka.common.protocol.{ApiMessage, ByteBufferAccessor}
>>>>>>> 9494bebe
import org.apache.kafka.common.record._
import org.apache.kafka.common.utils.Utils
import org.apache.kafka.coordinator.group.generated.{GroupMetadataValue, GroupMetadataValueJsonConverter, CoordinatorRecordJsonConverters => GroupCoordinatorRecordJsonConverters, CoordinatorRecordType => GroupCoordinatorRecordType}
import org.apache.kafka.coordinator.common.runtime.CoordinatorRecordSerde
import org.apache.kafka.coordinator.common.runtime.Deserializer.UnknownRecordTypeException
import org.apache.kafka.coordinator.group.GroupCoordinatorRecordSerde
import org.apache.kafka.coordinator.share.ShareCoordinatorRecordSerde
import org.apache.kafka.coordinator.share.generated.{CoordinatorRecordJsonConverters => ShareCoordinatorRecordJsonConverters}
import org.apache.kafka.coordinator.transaction.TransactionCoordinatorRecordSerde
import org.apache.kafka.coordinator.transaction.generated.{CoordinatorRecordJsonConverters => TransactionCoordinatorRecordJsonConverters}
import org.apache.kafka.metadata.MetadataRecordSerde
import org.apache.kafka.metadata.bootstrap.BootstrapDirectory
<<<<<<< HEAD
import org.apache.kafka.server.util.{CommandDefaultOptions, CommandLineUtils}
import org.apache.kafka.snapshot.Snapshots
import org.apache.kafka.storage.internals.log._

import java.io._
=======
import org.apache.kafka.snapshot.Snapshots
import org.apache.kafka.server.log.remote.metadata.storage.serialization.RemoteLogMetadataSerde
import org.apache.kafka.server.util.{CommandDefaultOptions, CommandLineUtils}
import org.apache.kafka.storage.internals.log.{CorruptSnapshotException, LogFileUtils, OffsetIndex, ProducerStateManager, TimeIndex, TransactionIndex, UnifiedLog => JUnifiedLog}
import org.apache.kafka.tools.api.{Decoder, StringDecoder}

import java.nio.ByteBuffer
import scala.jdk.CollectionConverters._
>>>>>>> 9494bebe
import scala.collection.mutable
import scala.collection.mutable.ArrayBuffer
import scala.jdk.CollectionConverters._

object DumpLogSegments {
  // visible for testing
  private[tools] val RecordIndent = "|"

  def main(args: Array[String]): Unit = {
    val opts = new DumpLogSegmentsOptions(args)
    CommandLineUtils.maybePrintHelpOrVersion(opts, "This tool helps to parse a log file and dump its contents to the console, useful for debugging a seemingly corrupt log segment.")
    opts.checkArgs()

    val misMatchesForIndexFilesMap = mutable.Map[String, List[(Long, Long)]]()
    val timeIndexDumpErrors = new TimeIndexDumpErrors
    val nonConsecutivePairsForLogFilesMap = mutable.Map[String, List[(Long, Long)]]()

    for (arg <- opts.files) {
      val file = new File(arg)
      println(s"Dumping $file")

      val filename = file.getName
      val suffix = filename.substring(filename.lastIndexOf("."))
      suffix match {
        case JUnifiedLog.LOG_FILE_SUFFIX | Snapshots.SUFFIX =>
          dumpLog(file, opts.shouldPrintDataLog, nonConsecutivePairsForLogFilesMap, opts.isDeepIteration,
            opts.messageParser, opts.skipRecordMetadata, opts.maxBytes)
        case JUnifiedLog.INDEX_FILE_SUFFIX =>
          dumpIndex(file, opts.indexSanityOnly, opts.verifyOnly, misMatchesForIndexFilesMap, opts.maxMessageSize)
        case JUnifiedLog.TIME_INDEX_FILE_SUFFIX =>
          dumpTimeIndex(file, opts.indexSanityOnly, opts.verifyOnly, timeIndexDumpErrors)
        case LogFileUtils.PRODUCER_SNAPSHOT_FILE_SUFFIX =>
          dumpProducerIdSnapshot(file)
        case JUnifiedLog.TXN_INDEX_FILE_SUFFIX =>
          dumpTxnIndex(file)
        case _ =>
          System.err.println(s"Ignoring unknown file $file")
      }
    }

    misMatchesForIndexFilesMap.foreachEntry { (fileName, listOfMismatches) =>
      System.err.println(s"Mismatches in :$fileName")
      listOfMismatches.foreach { case (indexOffset, logOffset) =>
        System.err.println(s"  Index offset: $indexOffset, log offset: $logOffset")
      }
    }

    timeIndexDumpErrors.printErrors()

    nonConsecutivePairsForLogFilesMap.foreachEntry { (fileName, listOfNonConsecutivePairs) =>
      System.err.println(s"Non-consecutive offsets in $fileName")
      listOfNonConsecutivePairs.foreach { case (first, second) =>
        System.err.println(s"  $first is followed by $second")
      }
    }
  }

  private def dumpTxnIndex(file: File): Unit = {
    val index = new TransactionIndex(JUnifiedLog.offsetFromFile(file), file)
    for (abortedTxn <- index.allAbortedTxns.asScala) {
      println(s"version: ${abortedTxn.version} producerId: ${abortedTxn.producerId} firstOffset: ${abortedTxn.firstOffset} " +
        s"lastOffset: ${abortedTxn.lastOffset} lastStableOffset: ${abortedTxn.lastStableOffset}")
    }
  }

  private def dumpProducerIdSnapshot(file: File): Unit = {
    try {
      ProducerStateManager.readSnapshot(file).forEach { entry =>
        print(s"producerId: ${entry.producerId} producerEpoch: ${entry.producerEpoch} " +
          s"coordinatorEpoch: ${entry.coordinatorEpoch} currentTxnFirstOffset: ${entry.currentTxnFirstOffset} " +
          s"lastTimestamp: ${entry.lastTimestamp} ")
        entry.batchMetadata.asScala.headOption.foreach { metadata =>
          print(s"firstSequence: ${metadata.firstSeq} lastSequence: ${metadata.lastSeq} " +
            s"lastOffset: ${metadata.lastOffset} offsetDelta: ${metadata.offsetDelta} timestamp: ${metadata.timestamp}")
        }
        println()
      }
    } catch {
      case e: CorruptSnapshotException =>
        System.err.println(e.getMessage)
    }
  }

  /* print out the contents of the index */
  // Visible for testing
  private[tools] def dumpIndex(file: File,
                               indexSanityOnly: Boolean,
                               verifyOnly: Boolean,
                               misMatchesForIndexFilesMap: mutable.Map[String, List[(Long, Long)]],
                               maxMessageSize: Int): Unit = {
    val startOffset = file.getName.split("\\.")(0).toLong
    val logFile = new File(file.getAbsoluteFile.getParent, file.getName.split("\\.")(0) + JUnifiedLog.LOG_FILE_SUFFIX)
    val fileRecords = FileRecords.open(logFile, false)
    val index = new OffsetIndex(file, startOffset, -1, false)

    if (index.entries == 0) {
      println(s"$file is empty.")
      return
    }

    //Check that index passes sanityCheck, this is the check that determines if indexes will be rebuilt on startup or not.
    if (indexSanityOnly) {
      index.sanityCheck()
      println(s"$file passed sanity check.")
      return
    }

    for (i <- 0 until index.entries) {
      val entry = index.entry(i)

      // since it is a sparse file, in the event of a crash there may be many zero entries, stop if we see one
      if (entry.offset == index.baseOffset && i > 0)
        return

      val slice = fileRecords.slice(entry.position, maxMessageSize)
      val firstBatchLastOffset = slice.batches.iterator.next().lastOffset
      if (firstBatchLastOffset != entry.offset) {
        var misMatchesSeq = misMatchesForIndexFilesMap.getOrElse(file.getAbsolutePath, List[(Long, Long)]())
        misMatchesSeq ::= (entry.offset, firstBatchLastOffset)
        misMatchesForIndexFilesMap.put(file.getAbsolutePath, misMatchesSeq)
      }
      if (!verifyOnly)
        println(s"offset: ${entry.offset} position: ${entry.position}")
    }
  }

  // Visible for testing
  private[tools] def dumpTimeIndex(file: File,
                                   indexSanityOnly: Boolean,
                                   verifyOnly: Boolean,
                                   timeIndexDumpErrors: TimeIndexDumpErrors): Unit = {
    val startOffset = file.getName.split("\\.")(0).toLong
    val logFile = new File(file.getAbsoluteFile.getParent, file.getName.split("\\.")(0) + JUnifiedLog.LOG_FILE_SUFFIX)
    val fileRecords = FileRecords.open(logFile, false)
    val indexFile = new File(file.getAbsoluteFile.getParent, file.getName.split("\\.")(0) + JUnifiedLog.INDEX_FILE_SUFFIX)
    val index = new OffsetIndex(indexFile, startOffset, -1, false)
    val timeIndex = new TimeIndex(file, startOffset, -1, false)

    try {
      //Check that index passes sanityCheck, this is the check that determines if indexes will be rebuilt on startup or not.
      if (indexSanityOnly) {
        timeIndex.sanityCheck()
        println(s"$file passed sanity check.")
        return
      }

      var prevTimestamp = RecordBatch.NO_TIMESTAMP
      for (i <- 0 until timeIndex.entries) {
        val entry = timeIndex.entry(i)

        // since it is a sparse file, in the event of a crash there may be many zero entries, stop if we see one
        if (entry.offset == timeIndex.baseOffset && i > 0)
          return

        val position = index.lookup(entry.offset).position
        val partialFileRecords = fileRecords.slice(position, Int.MaxValue)
        val batches = partialFileRecords.batches.asScala
        var maxTimestamp = RecordBatch.NO_TIMESTAMP
        // We first find the message by offset then check if the timestamp is correct.
        batches.find(_.lastOffset >= entry.offset) match {
          case None =>
            timeIndexDumpErrors.recordShallowOffsetNotFound(file, entry.offset,
              -1.toLong)
          case Some(batch) if batch.lastOffset != entry.offset =>
            timeIndexDumpErrors.recordShallowOffsetNotFound(file, entry.offset, batch.lastOffset)
          case Some(batch) =>
            for (record <- batch.asScala)
              maxTimestamp = math.max(maxTimestamp, record.timestamp)

            if (maxTimestamp != entry.timestamp)
              timeIndexDumpErrors.recordMismatchTimeIndex(file, entry.timestamp, maxTimestamp)

            if (prevTimestamp >= entry.timestamp)
              timeIndexDumpErrors.recordOutOfOrderIndexTimestamp(file, entry.timestamp, prevTimestamp)
        }
        if (!verifyOnly)
          println(s"timestamp: ${entry.timestamp} offset: ${entry.offset}")
        prevTimestamp = entry.timestamp
      }
    } finally {
      fileRecords.closeHandlers()
      index.closeHandler()
      timeIndex.closeHandler()
    }
  }

  private[kafka] trait MessageParser[K, V] {
    def parse(record: Record): (Option[K], Option[V])
  }

  private class DecoderMessageParser[K, V](keyDecoder: Decoder[K], valueDecoder: Decoder[V]) extends MessageParser[K, V] {
    override def parse(record: Record): (Option[K], Option[V]) = {
      val key = if (record.hasKey)
        Some(keyDecoder.fromBytes(Utils.readBytes(record.key)))
      else
        None

      if (!record.hasValue) {
        (key, None)
      } else {
        val payload = Some(valueDecoder.fromBytes(Utils.readBytes(record.value)))

        (key, payload)
      }
    }
  }

  /* print out the contents of the log */
  private def dumpLog(file: File,
                      printContents: Boolean,
                      nonConsecutivePairsForLogFilesMap: mutable.Map[String, List[(Long, Long)]],
                      isDeepIteration: Boolean,
                      parser: MessageParser[_, _],
                      skipRecordMetadata: Boolean,
                      maxBytes: Int): Unit = {
    if (file.getName.endsWith(JUnifiedLog.LOG_FILE_SUFFIX)) {
      val startOffset = file.getName.split("\\.")(0).toLong
      println(s"Log starting offset: $startOffset")
    } else if (file.getName.endsWith(Snapshots.SUFFIX)) {
      if (file.getName == BootstrapDirectory.BINARY_BOOTSTRAP_FILENAME) {
        println("KRaft bootstrap snapshot")
      } else {
        val path = Snapshots.parse(file.toPath).get()
        println(s"Snapshot end offset: ${path.snapshotId.offset}, epoch: ${path.snapshotId.epoch}")
      }
    }
    val fileRecords = FileRecords.open(file, false).slice(0, maxBytes)
    try {
      var validBytes = 0L
      var lastOffset = -1L

      for (batch <- fileRecords.batches.asScala) {
        printBatchLevel(batch, validBytes)
        if (isDeepIteration) {
          for (record <- batch.asScala) {
            if (lastOffset == -1)
              lastOffset = record.offset
            else if (record.offset != lastOffset + 1) {
              var nonConsecutivePairsSeq = nonConsecutivePairsForLogFilesMap.getOrElse(file.getAbsolutePath, List[(Long, Long)]())
              nonConsecutivePairsSeq ::= (lastOffset, record.offset)
              nonConsecutivePairsForLogFilesMap.put(file.getAbsolutePath, nonConsecutivePairsSeq)
            }
            lastOffset = record.offset

            var prefix = s"$RecordIndent "
            if (!skipRecordMetadata) {
              print(s"${prefix}offset: ${record.offset} ${batch.timestampType}: ${record.timestamp} " +
                s"keySize: ${record.keySize} valueSize: ${record.valueSize}")
              prefix = " "

              if (batch.magic >= RecordBatch.MAGIC_VALUE_V2) {
                print(" sequence: " + record.sequence + " headerKeys: " + record.headers.map(_.key).mkString("[", ",", "]"))
              }
              record match {
                case r: AbstractLegacyRecordBatch => print(s" isValid: ${r.isValid} crc: ${r.checksum}}")
                case _ =>
              }

              if (batch.isControlBatch) {
                val controlTypeId = ControlRecordType.parseTypeId(record.key)
                ControlRecordType.fromTypeId(controlTypeId) match {
                  case ControlRecordType.ABORT | ControlRecordType.COMMIT =>
                    val endTxnMarker = EndTransactionMarker.deserialize(record)
                    print(s" endTxnMarker: ${endTxnMarker.controlType} coordinatorEpoch: ${endTxnMarker.coordinatorEpoch}")
                  case ControlRecordType.SNAPSHOT_HEADER =>
                    val header = ControlRecordUtils.deserializeSnapshotHeaderRecord(record)
                    print(s" SnapshotHeader ${SnapshotHeaderRecordJsonConverter.write(header, header.version())}")
                  case ControlRecordType.SNAPSHOT_FOOTER =>
                    val footer = ControlRecordUtils.deserializeSnapshotFooterRecord(record)
                    print(s" SnapshotFooter ${SnapshotFooterRecordJsonConverter.write(footer, footer.version())}")
                  case ControlRecordType.KRAFT_VERSION =>
                    val kraftVersion = ControlRecordUtils.deserializeKRaftVersionRecord(record)
                    print(s" KRaftVersion ${KRaftVersionRecordJsonConverter.write(kraftVersion, kraftVersion.version())}")
                  case ControlRecordType.KRAFT_VOTERS=>
                    val voters = ControlRecordUtils.deserializeVotersRecord(record)
                    print(s" KRaftVoters ${VotersRecordJsonConverter.write(voters, voters.version())}")
                  case controlType =>
                    print(s" controlType: $controlType($controlTypeId)")
                }
              }
            }
            if (printContents && !batch.isControlBatch) {
              val (key, payload) = parser.parse(record)
              key.foreach { key =>
                print(s"${prefix}key: $key")
                prefix = " "
              }
              payload.foreach(payload => print(s" payload: $payload"))
            }
            println()
          }
        }
        validBytes += batch.sizeInBytes
      }
      val trailingBytes = fileRecords.sizeInBytes - validBytes
      if ((trailingBytes > 0) && (maxBytes == Integer.MAX_VALUE))
        println(s"Found $trailingBytes invalid bytes at the end of ${file.getName}")
    } finally fileRecords.closeHandlers()
  }

  private def printBatchLevel(batch: FileLogInputStream.FileChannelRecordBatch, accumulativeBytes: Long): Unit = {
    if (batch.magic >= RecordBatch.MAGIC_VALUE_V2)
      print("baseOffset: " + batch.baseOffset + " lastOffset: " + batch.lastOffset + " count: " + batch.countOrNull +
        " baseSequence: " + batch.baseSequence + " lastSequence: " + batch.lastSequence +
        " producerId: " + batch.producerId + " producerEpoch: " + batch.producerEpoch +
        " partitionLeaderEpoch: " + batch.partitionLeaderEpoch + " isTransactional: " + batch.isTransactional +
        " isControl: " + batch.isControlBatch + " deleteHorizonMs: " + batch.deleteHorizonMs)
    else
      print("offset: " + batch.lastOffset)

    println(" position: " + accumulativeBytes + " " + batch.timestampType + ": " + batch.maxTimestamp +
      " size: " + batch.sizeInBytes + " magic: " + batch.magic +
      " compresscodec: " + batch.compressionType.name + " crc: " + batch.checksum + " isvalid: " + batch.isValid)
  }

  class TimeIndexDumpErrors {
    val misMatchesForTimeIndexFilesMap: mutable.Map[String, ArrayBuffer[(Long, Long)]] = mutable.Map[String, ArrayBuffer[(Long, Long)]]()
    val outOfOrderTimestamp: mutable.Map[String, ArrayBuffer[(Long, Long)]] = mutable.Map[String, ArrayBuffer[(Long, Long)]]()
    val shallowOffsetNotFound: mutable.Map[String, ArrayBuffer[(Long, Long)]] = mutable.Map[String, ArrayBuffer[(Long, Long)]]()

    def recordMismatchTimeIndex(file: File, indexTimestamp: Long, logTimestamp: Long): Unit = {
      val misMatchesSeq = misMatchesForTimeIndexFilesMap.getOrElse(file.getAbsolutePath, new ArrayBuffer[(Long, Long)]())
      if (misMatchesSeq.isEmpty)
        misMatchesForTimeIndexFilesMap.put(file.getAbsolutePath, misMatchesSeq)
      misMatchesSeq += ((indexTimestamp, logTimestamp))
    }

    def recordOutOfOrderIndexTimestamp(file: File, indexTimestamp: Long, prevIndexTimestamp: Long): Unit = {
      val outOfOrderSeq = outOfOrderTimestamp.getOrElse(file.getAbsolutePath, new ArrayBuffer[(Long, Long)]())
      if (outOfOrderSeq.isEmpty)
        outOfOrderTimestamp.put(file.getAbsolutePath, outOfOrderSeq)
      outOfOrderSeq += ((indexTimestamp, prevIndexTimestamp))
    }

    def recordShallowOffsetNotFound(file: File, indexOffset: Long, logOffset: Long): Unit = {
      val shallowOffsetNotFoundSeq = shallowOffsetNotFound.getOrElse(file.getAbsolutePath, new ArrayBuffer[(Long, Long)]())
      if (shallowOffsetNotFoundSeq.isEmpty)
        shallowOffsetNotFound.put(file.getAbsolutePath, shallowOffsetNotFoundSeq)
      shallowOffsetNotFoundSeq += ((indexOffset, logOffset))
    }

    def printErrors(): Unit = {
      misMatchesForTimeIndexFilesMap.foreach {
        case (fileName, listOfMismatches) =>
          System.err.println("Found timestamp mismatch in :" + fileName)
          listOfMismatches.foreach(m => {
            System.err.println("  Index timestamp: %d, log timestamp: %d".format(m._1, m._2))
          })
      }

      outOfOrderTimestamp.foreach {
        case (fileName, outOfOrderTimestamps) =>
          System.err.println("Found out of order timestamp in :" + fileName)
          outOfOrderTimestamps.foreach(m => {
            System.err.println("  Index timestamp: %d, Previously indexed timestamp: %d".format(m._1, m._2))
          })
      }

      shallowOffsetNotFound.values.foreach { listOfShallowOffsetNotFound =>
        System.err.println("The following indexed offsets are not found in the log.")
        listOfShallowOffsetNotFound.foreach { case (indexedOffset, logOffset) =>
          System.err.println(s"Indexed offset: $indexedOffset, found log offset: $logOffset")
        }
      }
    }
  }

  abstract class CoordinatorRecordMessageParser(serde: CoordinatorRecordSerde) extends MessageParser[String, String] {
    override def parse(record: Record): (Option[String], Option[String]) = {
      if (!record.hasKey)
        throw new RuntimeException(s"Failed to decode message at offset ${record.offset} using the " +
          "specified decoder (message had a missing key)")

      try {
        val r = serde.deserialize(record.key, record.value)
        (
          Some(prepareKey(r.key)),
          Option(r.value).map(v => prepareValue(v.message, v.version)).orElse(Some("<DELETE>"))
        )
      } catch {
        case e: UnknownRecordTypeException =>
          (
            Some(s"Unknown record type ${e.unknownType} at offset ${record.offset}, skipping."),
            None
          )

        case e: Throwable =>
          (
            Some(s"Error at offset ${record.offset}, skipping. ${e.getMessage}"),
            None
          )
      }
    }

    private def prepareKey(message: ApiMessage): String = {
      val json = new ObjectNode(JsonNodeFactory.instance)
      json.set("type", new TextNode(message.apiKey.toString))
      json.set("data", keyAsJson(message))
      json.toString
    }

    private def prepareValue(message: ApiMessage, version: Short): String = {
      val json = new ObjectNode(JsonNodeFactory.instance)
      json.set("version", new TextNode(version.toString))
      json.set("data", valueAsJson(message, version))
      json.toString
    }

    protected def keyAsJson(message: ApiMessage): JsonNode
    protected def valueAsJson(message: ApiMessage, version: Short): JsonNode
  }

  // Package private for testing.
  class OffsetsMessageParser extends CoordinatorRecordMessageParser(new GroupCoordinatorRecordSerde()) {
    protected def keyAsJson(message: ApiMessage): JsonNode = {
      GroupCoordinatorRecordJsonConverters.writeRecordKeyAsJson(message)
    }

    protected def valueAsJson(message: ApiMessage, version: Short): JsonNode = {
      if (message.apiKey == GroupCoordinatorRecordType.GROUP_METADATA.id) {
        prepareGroupMetadataValue(message.asInstanceOf[GroupMetadataValue], version)
      } else {
        GroupCoordinatorRecordJsonConverters.writeRecordValueAsJson(message, version)
      }
    }

    private def prepareGroupMetadataValue(message: GroupMetadataValue, version: Short): JsonNode = {
      val json = GroupMetadataValueJsonConverter.write(message, version)

      def replace[T](
        node: JsonNode,
        field: String,
        reader: (org.apache.kafka.common.protocol.Readable, Short) => T,
        writer: (T, Short) => JsonNode
      ): Unit = {
        Option(node.get(field)).foreach { filedNode =>
          try {
            val buffer = ByteBuffer.wrap(filedNode.binaryValue())
            val accessor = new ByteBufferAccessor(buffer)
            val version = accessor.readShort
            val data = reader(accessor, version)
            node.asInstanceOf[ObjectNode].replace(field, writer(data, version))
          } catch {
            case _: RuntimeException => // Swallow and keep the original bytes.
          }
        }
      }

      Option(json.get("protocolType")).foreach { protocolTypeNode =>
        // If the group uses the consumer embedded protocol, we deserialize
        // the subscription and the assignment of each member.
        if (protocolTypeNode.asText() == ConsumerProtocol.PROTOCOL_TYPE) {
          Option(json.get("members")).foreach { membersNode =>
            if (membersNode.isArray) {
              membersNode.forEach { memberNode =>
                // Replace the subscription field by its deserialized version.
                replace(
                  memberNode,
                  "subscription",
                  (readable, version) => new ConsumerProtocolSubscription(readable, version),
                  ConsumerProtocolSubscriptionJsonConverter.write
                )

                // Replace the assignment field by its deserialized version.
                replace(
                  memberNode,
                  "assignment",
                  (readable, version) => new ConsumerProtocolAssignment(readable, version),
                  ConsumerProtocolAssignmentJsonConverter.write
                )
              }
            }
          }
        }
      }

      json
    }
  }

  // Package private for testing.
  class TransactionLogMessageParser extends CoordinatorRecordMessageParser(new TransactionCoordinatorRecordSerde()) {
    override protected def keyAsJson(message: ApiMessage): JsonNode = {
      TransactionCoordinatorRecordJsonConverters.writeRecordKeyAsJson(message)
    }

    override protected def valueAsJson(message: ApiMessage, version: Short): JsonNode = {
      TransactionCoordinatorRecordJsonConverters.writeRecordValueAsJson(message, version)
    }
  }

  private class ClusterMetadataLogMessageParser extends MessageParser[String, String] {
    private val metadataRecordSerde = new MetadataRecordSerde()

    override def parse(record: Record): (Option[String], Option[String]) = {
      val output = try {
        val messageAndVersion = metadataRecordSerde.
          read(new ByteBufferAccessor(record.value), record.valueSize())
        val json = new ObjectNode(JsonNodeFactory.instance)
        json.set("type", new TextNode(MetadataRecordType.fromId(
          messageAndVersion.message().apiKey()).toString))
        json.set("version", new IntNode(messageAndVersion.version()))
        json.set("data", MetadataJsonConverters.writeJson(
          messageAndVersion.message(), messageAndVersion.version()))
        json.toString
      } catch {
        case e: Throwable =>
          s"Error at ${record.offset}, skipping. ${e.getMessage}"
      }
      // No keys for metadata records
      (None, Some(output))
    }
  }

  private class RemoteMetadataLogMessageParser extends MessageParser[String, String] {
    private val metadataRecordSerde = new RemoteLogMetadataSerde
    
    override def parse(record: Record): (Option[String], Option[String]) = {
      val output = try {
        val data = new Array[Byte](record.value.remaining)
        record.value.get(data)
        metadataRecordSerde.deserialize(data).toString
      } catch {
        case e: Throwable =>
          s"Error at offset ${record.offset}, skipping. ${e.getMessage}"
      }
      // No keys for metadata records
      (None, Some(output))
    }
  }

  // for test visibility
  class ShareGroupStateMessageParser extends CoordinatorRecordMessageParser(new ShareCoordinatorRecordSerde()) {
    override protected def keyAsJson(message: ApiMessage): JsonNode = {
      ShareCoordinatorRecordJsonConverters.writeRecordKeyAsJson(message)
    }

    override protected def valueAsJson(message: ApiMessage, version: Short): JsonNode = {
      ShareCoordinatorRecordJsonConverters.writeRecordValueAsJson(message, version)
    }
  }

  private class DumpLogSegmentsOptions(args: Array[String]) extends CommandDefaultOptions(args) {
    private val printOpt = parser.accepts("print-data-log", "If set, printing the messages content when dumping data logs. Automatically set if any decoder option is specified.")
    private val verifyOpt = parser.accepts("verify-index-only", "If set, just verify the index log without printing its content.")
    private val indexSanityOpt = parser.accepts("index-sanity-check", "If set, just checks the index sanity without printing its content. " +
      "This is the same check that is executed on broker startup to determine if an index needs rebuilding or not.")
    private val filesOpt = parser.accepts("files", "REQUIRED: The comma separated list of data and index log files to be dumped.")
      .withRequiredArg
      .describedAs("file1, file2, ...")
      .ofType(classOf[String])
    private val maxMessageSizeOpt = parser.accepts("max-message-size", "Size of largest message.")
      .withRequiredArg
      .describedAs("size")
      .ofType(classOf[java.lang.Integer])
      .defaultsTo(5 * 1024 * 1024)
<<<<<<< HEAD
    val maxBytesOpt = parser.accepts("max-bytes", "Limit the amount of total batches read in bytes avoiding reading the whole .log file(s).")
      .withRequiredArg
      .describedAs("size")
      .ofType(classOf[java.lang.Integer])
      .defaultsTo(Integer.MAX_VALUE)
    val deepIterationOpt = parser.accepts("deep-iteration", "if set, uses deep instead of shallow iteration. Automatically set if print-data-log is enabled.")
    val valueDecoderOpt = parser.accepts("value-decoder-class", "if set, used to deserialize the messages. This class should implement kafka.serializer.Decoder trait. Custom jar should be available in kafka/libs directory.")
=======
    private val maxBytesOpt = parser.accepts("max-bytes", "Limit the amount of total batches read in bytes avoiding reading the whole .log file(s).")
       .withRequiredArg
       .describedAs("size")
       .ofType(classOf[java.lang.Integer])
       .defaultsTo(Integer.MAX_VALUE)
    private val deepIterationOpt = parser.accepts("deep-iteration", "If set, uses deep instead of shallow iteration. Automatically set if print-data-log is enabled.")
    private val valueDecoderOpt = parser.accepts("value-decoder-class", "If set, used to deserialize the messages. This class should implement org.apache.kafka.tools.api.Decoder trait. Custom jar should be available in kafka/libs directory.")
>>>>>>> 9494bebe
      .withOptionalArg()
      .ofType(classOf[java.lang.String])
      .defaultsTo(classOf[StringDecoder].getName)
    private val keyDecoderOpt = parser.accepts("key-decoder-class", "If set, used to deserialize the keys. This class should implement org.apache.kafka.tools.api.Decoder trait. Custom jar should be available in kafka/libs directory.")
      .withOptionalArg()
      .ofType(classOf[java.lang.String])
      .defaultsTo(classOf[StringDecoder].getName)
    private val offsetsOpt = parser.accepts("offsets-decoder", "If set, log data will be parsed as offset data from the " +
      "__consumer_offsets topic.")
    private val transactionLogOpt = parser.accepts("transaction-log-decoder", "If set, log data will be parsed as " +
      "transaction metadata from the __transaction_state topic.")
<<<<<<< HEAD
    val clusterMetadataOpt = parser.accepts("cluster-metadata-decoder", "if set, log data will be parsed as cluster metadata records.")
    val skipRecordMetadataOpt = parser.accepts("skip-record-metadata", "whether to skip printing metadata for each record.")
    options = parser.parse(args: _*)
=======
    private val clusterMetadataOpt = parser.accepts("cluster-metadata-decoder", "If set, log data will be parsed as cluster metadata records.")
    private val remoteMetadataOpt = parser.accepts("remote-log-metadata-decoder", "If set, log data will be parsed as TopicBasedRemoteLogMetadataManager (RLMM) metadata records." + 
      " Instead, the value-decoder-class option can be used if a custom RLMM implementation is configured.")
    private val shareStateOpt = parser.accepts("share-group-state-decoder", "If set, log data will be parsed as share group state data from the " +
      "__share_group_state topic.")
    private val skipRecordMetadataOpt = parser.accepts("skip-record-metadata", "Whether to skip printing metadata for each record.")
    options = parser.parse(args : _*)
>>>>>>> 9494bebe

    def messageParser: MessageParser[_, _] =
      if (options.has(offsetsOpt)) {
        new OffsetsMessageParser
      } else if (options.has(transactionLogOpt)) {
        new TransactionLogMessageParser
      } else if (options.has(clusterMetadataOpt)) {
        new ClusterMetadataLogMessageParser
      } else if (options.has(remoteMetadataOpt)) {
        new RemoteMetadataLogMessageParser
      } else if (options.has(shareStateOpt)) {
        new ShareGroupStateMessageParser
      } else {
        val valueDecoder = CoreUtils.createObject[org.apache.kafka.tools.api.Decoder[_]](options.valueOf(valueDecoderOpt))
        val keyDecoder = CoreUtils.createObject[org.apache.kafka.tools.api.Decoder[_]](options.valueOf(keyDecoderOpt))
        new DecoderMessageParser(keyDecoder, valueDecoder)
      }

    lazy val shouldPrintDataLog: Boolean = options.has(printOpt) ||
      options.has(offsetsOpt) ||
      options.has(transactionLogOpt) ||
      options.has(clusterMetadataOpt) ||
      options.has(remoteMetadataOpt) ||
      options.has(valueDecoderOpt) ||
      options.has(keyDecoderOpt) ||
      options.has(shareStateOpt)

    lazy val skipRecordMetadata: Boolean = options.has(skipRecordMetadataOpt)
    lazy val isDeepIteration: Boolean = options.has(deepIterationOpt) || shouldPrintDataLog
    lazy val verifyOnly: Boolean = options.has(verifyOpt)
    lazy val indexSanityOnly: Boolean = options.has(indexSanityOpt)
    lazy val files: Array[String] = options.valueOf(filesOpt).split(",")
    lazy val maxMessageSize: Int = options.valueOf(maxMessageSizeOpt).intValue()
    lazy val maxBytes: Int = options.valueOf(maxBytesOpt).intValue()

    def checkArgs(): Unit = CommandLineUtils.checkRequiredArgs(parser, options, filesOpt)
  }
}<|MERGE_RESOLUTION|>--- conflicted
+++ resolved
@@ -17,16 +17,6 @@
 
 package kafka.tools
 
-<<<<<<< HEAD
-import com.fasterxml.jackson.databind.node.{IntNode, JsonNodeFactory, ObjectNode, TextNode}
-import kafka.coordinator.group.GroupMetadataManager
-import kafka.coordinator.transaction.TransactionLog
-import kafka.log._
-import kafka.serializer.Decoder
-import kafka.utils.Implicits._
-import kafka.utils._
-import org.apache.kafka.common.protocol.ByteBufferAccessor
-=======
 import com.fasterxml.jackson.databind.JsonNode
 
 import java.io._
@@ -43,7 +33,6 @@
 import org.apache.kafka.common.message.VotersRecordJsonConverter
 import org.apache.kafka.common.metadata.{MetadataJsonConverters, MetadataRecordType}
 import org.apache.kafka.common.protocol.{ApiMessage, ByteBufferAccessor}
->>>>>>> 9494bebe
 import org.apache.kafka.common.record._
 import org.apache.kafka.common.utils.Utils
 import org.apache.kafka.coordinator.group.generated.{GroupMetadataValue, GroupMetadataValueJsonConverter, CoordinatorRecordJsonConverters => GroupCoordinatorRecordJsonConverters, CoordinatorRecordType => GroupCoordinatorRecordType}
@@ -56,13 +45,6 @@
 import org.apache.kafka.coordinator.transaction.generated.{CoordinatorRecordJsonConverters => TransactionCoordinatorRecordJsonConverters}
 import org.apache.kafka.metadata.MetadataRecordSerde
 import org.apache.kafka.metadata.bootstrap.BootstrapDirectory
-<<<<<<< HEAD
-import org.apache.kafka.server.util.{CommandDefaultOptions, CommandLineUtils}
-import org.apache.kafka.snapshot.Snapshots
-import org.apache.kafka.storage.internals.log._
-
-import java.io._
-=======
 import org.apache.kafka.snapshot.Snapshots
 import org.apache.kafka.server.log.remote.metadata.storage.serialization.RemoteLogMetadataSerde
 import org.apache.kafka.server.util.{CommandDefaultOptions, CommandLineUtils}
@@ -71,10 +53,8 @@
 
 import java.nio.ByteBuffer
 import scala.jdk.CollectionConverters._
->>>>>>> 9494bebe
 import scala.collection.mutable
 import scala.collection.mutable.ArrayBuffer
-import scala.jdk.CollectionConverters._
 
 object DumpLogSegments {
   // visible for testing
@@ -367,7 +347,7 @@
         validBytes += batch.sizeInBytes
       }
       val trailingBytes = fileRecords.sizeInBytes - validBytes
-      if ((trailingBytes > 0) && (maxBytes == Integer.MAX_VALUE))
+      if ( (trailingBytes > 0) && (maxBytes == Integer.MAX_VALUE) )
         println(s"Found $trailingBytes invalid bytes at the end of ${file.getName}")
     } finally fileRecords.closeHandlers()
   }
@@ -628,15 +608,6 @@
       .describedAs("size")
       .ofType(classOf[java.lang.Integer])
       .defaultsTo(5 * 1024 * 1024)
-<<<<<<< HEAD
-    val maxBytesOpt = parser.accepts("max-bytes", "Limit the amount of total batches read in bytes avoiding reading the whole .log file(s).")
-      .withRequiredArg
-      .describedAs("size")
-      .ofType(classOf[java.lang.Integer])
-      .defaultsTo(Integer.MAX_VALUE)
-    val deepIterationOpt = parser.accepts("deep-iteration", "if set, uses deep instead of shallow iteration. Automatically set if print-data-log is enabled.")
-    val valueDecoderOpt = parser.accepts("value-decoder-class", "if set, used to deserialize the messages. This class should implement kafka.serializer.Decoder trait. Custom jar should be available in kafka/libs directory.")
-=======
     private val maxBytesOpt = parser.accepts("max-bytes", "Limit the amount of total batches read in bytes avoiding reading the whole .log file(s).")
        .withRequiredArg
        .describedAs("size")
@@ -644,7 +615,6 @@
        .defaultsTo(Integer.MAX_VALUE)
     private val deepIterationOpt = parser.accepts("deep-iteration", "If set, uses deep instead of shallow iteration. Automatically set if print-data-log is enabled.")
     private val valueDecoderOpt = parser.accepts("value-decoder-class", "If set, used to deserialize the messages. This class should implement org.apache.kafka.tools.api.Decoder trait. Custom jar should be available in kafka/libs directory.")
->>>>>>> 9494bebe
       .withOptionalArg()
       .ofType(classOf[java.lang.String])
       .defaultsTo(classOf[StringDecoder].getName)
@@ -656,11 +626,6 @@
       "__consumer_offsets topic.")
     private val transactionLogOpt = parser.accepts("transaction-log-decoder", "If set, log data will be parsed as " +
       "transaction metadata from the __transaction_state topic.")
-<<<<<<< HEAD
-    val clusterMetadataOpt = parser.accepts("cluster-metadata-decoder", "if set, log data will be parsed as cluster metadata records.")
-    val skipRecordMetadataOpt = parser.accepts("skip-record-metadata", "whether to skip printing metadata for each record.")
-    options = parser.parse(args: _*)
-=======
     private val clusterMetadataOpt = parser.accepts("cluster-metadata-decoder", "If set, log data will be parsed as cluster metadata records.")
     private val remoteMetadataOpt = parser.accepts("remote-log-metadata-decoder", "If set, log data will be parsed as TopicBasedRemoteLogMetadataManager (RLMM) metadata records." + 
       " Instead, the value-decoder-class option can be used if a custom RLMM implementation is configured.")
@@ -668,7 +633,6 @@
       "__share_group_state topic.")
     private val skipRecordMetadataOpt = parser.accepts("skip-record-metadata", "Whether to skip printing metadata for each record.")
     options = parser.parse(args : _*)
->>>>>>> 9494bebe
 
     def messageParser: MessageParser[_, _] =
       if (options.has(offsetsOpt)) {
