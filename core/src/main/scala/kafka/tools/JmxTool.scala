--- conflicted
+++ resolved
@@ -21,243 +21,9 @@
 @deprecated(since = "3.5")
 object JmxTool {
   def main(args: Array[String]): Unit = {
-<<<<<<< HEAD
-    // Parse command line
-    val parser = new OptionParser(false)
-    val objectNameOpt =
-      parser.accepts("object-name", "A JMX object name to use as a query. This can contain wild cards, and this option " +
-        "can be given multiple times to specify more than one query. If no objects are specified " +
-        "all objects will be queried.")
-        .withRequiredArg
-        .describedAs("name")
-        .ofType(classOf[String])
-    val attributesOpt =
-      parser.accepts("attributes", "The list of attributes to include in the query. This is a comma-separated list. If no " +
-        "attributes are specified all objects will be queried.")
-        .withRequiredArg
-        .describedAs("name")
-        .ofType(classOf[String])
-    val reportingIntervalOpt = parser.accepts("reporting-interval", "Interval in MS with which to poll jmx stats; default value is 2 seconds. " +
-      "Value of -1 equivalent to setting one-time to true")
-      .withRequiredArg
-      .describedAs("ms")
-      .ofType(classOf[java.lang.Integer])
-      .defaultsTo(2000)
-    val oneTimeOpt = parser.accepts("one-time", "Flag to indicate run once only.")
-      .withRequiredArg
-      .describedAs("one-time")
-      .ofType(classOf[java.lang.Boolean])
-      .defaultsTo(false)
-    val dateFormatOpt = parser.accepts("date-format", "The date format to use for formatting the time field. " +
-      "See java.text.SimpleDateFormat for options.")
-      .withRequiredArg
-      .describedAs("format")
-      .ofType(classOf[String])
-    val jmxServiceUrlOpt =
-      parser.accepts("jmx-url", "The url to connect to poll JMX data. See Oracle javadoc for JMXServiceURL for details.")
-        .withRequiredArg
-        .describedAs("service-url")
-        .ofType(classOf[String])
-        .defaultsTo("service:jmx:rmi:///jndi/rmi://:9999/jmxrmi")
-    val reportFormatOpt = parser.accepts("report-format", "output format name: either 'original', 'properties', 'csv', 'tsv' ")
-      .withRequiredArg
-      .describedAs("report-format")
-      .ofType(classOf[java.lang.String])
-      .defaultsTo("original")
-    val jmxAuthPropOpt = parser.accepts("jmx-auth-prop", "A mechanism to pass property in the form 'username=password' " +
-      "when enabling remote JMX with password authentication.")
-      .withRequiredArg
-      .describedAs("jmx-auth-prop")
-      .ofType(classOf[String])
-    val jmxSslEnableOpt = parser.accepts("jmx-ssl-enable", "Flag to enable remote JMX with SSL.")
-      .withRequiredArg
-      .describedAs("ssl-enable")
-      .ofType(classOf[java.lang.Boolean])
-      .defaultsTo(false)
-    val waitOpt = parser.accepts("wait", "Wait for requested JMX objects to become available before starting output. " +
-      "Only supported when the list of objects is non-empty and contains no object name patterns.")
-    val helpOpt = parser.accepts("help", "Print usage information.")
-
-
-    if(args.length == 0)
-      CommandLineUtils.printUsageAndDie(parser, "Dump JMX values to standard output.")
-
-    val options = parser.parse(args: _*)
-
-    if (options.has(helpOpt)) {
-      parser.printHelpOn(System.out)
-      Exit.exit(0)
-    }
-
-    val url = new JMXServiceURL(options.valueOf(jmxServiceUrlOpt))
-    val interval = options.valueOf(reportingIntervalOpt).intValue
-    val oneTime = interval < 0 || options.has(oneTimeOpt)
-    val attributesIncludeExists = options.has(attributesOpt)
-    val attributesInclude = if (attributesIncludeExists) Some(options.valueOf(attributesOpt).split(",").filterNot(_.equals(""))) else None
-    val dateFormatExists = options.has(dateFormatOpt)
-    val dateFormat = if (dateFormatExists) Some(new SimpleDateFormat(options.valueOf(dateFormatOpt))) else None
-    val wait = options.has(waitOpt)
-
-    val reportFormat = parseFormat(options.valueOf(reportFormatOpt).toLowerCase)
-    val reportFormatOriginal = reportFormat.equals("original")
-
-    val enablePasswordAuth = options.has(jmxAuthPropOpt)
-    val enableSsl = options.has(jmxSslEnableOpt)
-
-    var jmxc: JMXConnector = null
-    var mbsc: MBeanServerConnection = null
-    var connected = false
-    val connectTimeoutMs = 10000
-    val connectTestStarted = System.currentTimeMillis
-    do {
-      try {
-        System.err.println(s"Trying to connect to JMX url: $url.")
-        val env = new java.util.HashMap[String, AnyRef]
-        // ssl enable
-        if (enableSsl) {
-          val csf = new SslRMIClientSocketFactory
-          env.put("com.sun.jndi.rmi.factory.socket", csf)
-        }
-        // password authentication enable
-        if (enablePasswordAuth) {
-          val credentials = options.valueOf(jmxAuthPropOpt).split("=", 2)
-          env.put(JMXConnector.CREDENTIALS, credentials)
-        }
-        jmxc = JMXConnectorFactory.connect(url, env)
-        mbsc = jmxc.getMBeanServerConnection
-        connected = true
-      } catch {
-        case e : Exception =>
-          System.err.println(s"Could not connect to JMX url: $url. Exception ${e.getMessage}.")
-          e.printStackTrace()
-          Thread.sleep(100)
-      }
-    } while (System.currentTimeMillis - connectTestStarted < connectTimeoutMs && !connected)
-
-    if (!connected) {
-      System.err.println(s"Could not connect to JMX url $url after $connectTimeoutMs ms.")
-      System.err.println("Exiting.")
-      sys.exit(1)
-    }
-
-    val queries: Iterable[ObjectName] =
-      if(options.has(objectNameOpt))
-        options.valuesOf(objectNameOpt).asScala.map(new ObjectName(_))
-      else
-        List(null)
-
-    val hasPatternQueries = queries.filterNot(Objects.isNull).exists((name: ObjectName) => name.isPattern)
-
-    var names: Iterable[ObjectName] = null
-    def namesSet = Option(names).toSet.flatten
-    def foundAllObjects = queries.toSet == namesSet
-    val waitTimeoutMs = 10000
-    if (!hasPatternQueries) {
-      val start = System.currentTimeMillis
-      do {
-        if (names != null) {
-          System.err.println("Could not find all object names, retrying")
-          Thread.sleep(100)
-        }
-        names = queries.flatMap((name: ObjectName) => mbsc.queryNames(name, null).asScala)
-      } while (wait && System.currentTimeMillis - start < waitTimeoutMs && !foundAllObjects)
-    }
-
-    if (wait && !foundAllObjects) {
-      val missing = (queries.toSet - namesSet).mkString(", ")
-      System.err.println(s"Could not find all requested object names after $waitTimeoutMs ms. Missing $missing")
-      System.err.println("Exiting.")
-      sys.exit(1)
-    }
-
-    val numExpectedAttributes: Map[ObjectName, Int] =
-      if (!attributesIncludeExists)
-        names.map { name: ObjectName =>
-          val mbean = mbsc.getMBeanInfo(name)
-          (name, mbsc.getAttributes(name, mbean.getAttributes.map(_.getName)).size)
-        }.toMap
-      else {
-        if (!hasPatternQueries)
-          names.map { name: ObjectName =>
-            val mbean = mbsc.getMBeanInfo(name)
-            val attributes = mbsc.getAttributes(name, mbean.getAttributes.map(_.getName))
-            val expectedAttributes = attributes.asScala.asInstanceOf[mutable.Buffer[Attribute]]
-              .filter(attr => attributesInclude.get.contains(attr.getName))
-            (name, expectedAttributes.size)}.toMap.filter(_._2 > 0)
-        else
-          queries.map((_, attributesInclude.get.length)).toMap
-      }
-
-    if(numExpectedAttributes.isEmpty) {
-      CommandLineUtils.printUsageAndDie(parser, s"No matched attributes for the queried objects $queries.")
-    }
-
-    // print csv header
-    val keys = List("time") ++ queryAttributes(mbsc, names, attributesInclude).keys.toArray.sorted
-    if(reportFormatOriginal && keys.size == numExpectedAttributes.values.sum + 1) {
-      println(keys.map("\"" + _ + "\"").mkString(","))
-    }
-
-    var keepGoing = true
-    while (keepGoing) {
-      val start = System.currentTimeMillis
-      val attributes = queryAttributes(mbsc, names, attributesInclude)
-      attributes("time") = dateFormat match {
-        case Some(dFormat) => dFormat.format(new Date)
-        case None => System.currentTimeMillis().toString
-      }
-      if(attributes.keySet.size == numExpectedAttributes.values.sum + 1) {
-        if(reportFormatOriginal) {
-          println(keys.map(attributes(_)).mkString(","))
-        }
-        else if(reportFormat.equals("properties")) {
-          keys.foreach( k => { println(k + "=" + attributes(k) ) } )
-        }
-        else if(reportFormat.equals("csv")) {
-          keys.foreach( k => { println(k + ",\"" + attributes(k) + "\"" ) } )
-        }
-        else { // tsv
-          keys.foreach( k => { println(k + "\t" + attributes(k) ) } )
-        }
-      }
-
-      if (oneTime) {
-        keepGoing = false
-      }
-      else {
-        val sleep = max(0, interval - (System.currentTimeMillis - start))
-        Thread.sleep(sleep)
-      }
-    }
-  }
-
-  def queryAttributes(mbsc: MBeanServerConnection, names: Iterable[ObjectName], attributesInclude: Option[Array[String]]): mutable.Map[String, Any] = {
-    val attributes = new mutable.HashMap[String, Any]()
-    for (name <- names) {
-      val mbean = mbsc.getMBeanInfo(name)
-      for (attrObj <- mbsc.getAttributes(name, mbean.getAttributes.map(_.getName)).asScala) {
-        val attr = attrObj.asInstanceOf[Attribute]
-        attributesInclude match {
-          case Some(allowedAttributes) =>
-            if (allowedAttributes.contains(attr.getName))
-              attributes(name.toString + ":" + attr.getName) = attr.getValue
-          case None => attributes(name.toString + ":" + attr.getName) = attr.getValue
-        }
-      }
-    }
-    attributes
-  }
-
-  def parseFormat(reportFormatOpt : String): String = reportFormatOpt match {
-    case "properties" => "properties"
-    case "csv" => "csv"
-    case "tsv" => "tsv"
-    case _ => "original"
-=======
     println("WARNING: The 'kafka.tools' package is deprecated and will change to 'org.apache.kafka.tools' in the next major release.")
     val toolClass = Class.forName("org.apache.kafka.tools.JmxTool")
     val toolMethod = toolClass.getDeclaredMethod("main", classOf[Array[String]])
     toolMethod.invoke(null, args)
->>>>>>> 15418db6
   }
 }