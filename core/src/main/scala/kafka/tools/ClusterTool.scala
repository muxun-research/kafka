--- conflicted
+++ resolved
@@ -7,11 +7,7 @@
  * "License"); you may not use this file except in compliance
  * with the License.  You may obtain a copy of the License at
  *
-<<<<<<< HEAD
- * http://www.apache.org/licenses/LICENSE-2.0
-=======
  *   http://www.apache.org/licenses/LICENSE-2.0
->>>>>>> 15418db6
  *
  * Unless required by applicable law or agreed to in writing,
  * software distributed under the License is distributed on an
@@ -25,102 +21,9 @@
 @deprecated(since = "3.5")
 object ClusterTool {
   def main(args: Array[String]): Unit = {
-<<<<<<< HEAD
-    try {
-      val parser = ArgumentParsers.
-        newArgumentParser("kafka-cluster").
-        defaultHelp(true).
-        description("The Kafka cluster tool.")
-      val subparsers = parser.addSubparsers().dest("command")
-
-      val clusterIdParser = subparsers.addParser("cluster-id").
-        help("Get information about the ID of a cluster.")
-      val unregisterParser = subparsers.addParser("unregister").
-        help("Unregister a broker..")
-      List(clusterIdParser, unregisterParser).foreach(parser => {
-        parser.addArgument("--bootstrap-server", "-b").
-          action(store()).
-          help("A list of host/port pairs to use for establishing the connection to the kafka cluster.")
-        parser.addArgument("--config", "-c").
-          action(store()).
-          help("A property file containing configs to passed to AdminClient.")
-      })
-      unregisterParser.addArgument("--id", "-i").
-        `type`(classOf[Integer]).
-        action(store()).
-        help("The ID of the broker to unregister.")
-
-      val namespace = parser.parseArgsOrFail(args)
-      val command = namespace.getString("command")
-      val configPath = namespace.getString("config")
-      val properties = if (configPath == null) {
-        new Properties()
-      } else {
-        Utils.loadProps(configPath)
-      }
-      Option(namespace.getString("bootstrap_server")).
-        foreach(b => properties.setProperty("bootstrap.servers", b))
-      if (properties.getProperty("bootstrap.servers") == null) {
-        throw new TerseFailure("Please specify --bootstrap-server.")
-      }
-
-      command match {
-        case "cluster-id" =>
-          val adminClient = Admin.create(properties)
-          try {
-            clusterIdCommand(System.out, adminClient)
-          } finally {
-            adminClient.close()
-          }
-          Exit.exit(0)
-        case "unregister" =>
-          val adminClient = Admin.create(properties)
-          try {
-            unregisterCommand(System.out, adminClient, namespace.getInt("id"))
-          } finally {
-            adminClient.close()
-          }
-          Exit.exit(0)
-        case _ =>
-          throw new RuntimeException(s"Unknown command $command")
-      }
-    } catch {
-      case e: TerseFailure =>
-        System.err.println(e.getMessage)
-        System.exit(1)
-    }
-  }
-
-  def clusterIdCommand(stream: PrintStream,
-                       adminClient: Admin): Unit = {
-    val clusterId = Option(adminClient.describeCluster().clusterId().get())
-    clusterId match {
-      case None => stream.println(s"No cluster ID found. The Kafka version is probably too old.")
-      case Some(id) => stream.println(s"Cluster ID: ${id}")
-    }
-  }
-
-  def unregisterCommand(stream: PrintStream,
-                        adminClient: Admin,
-                        id: Int): Unit = {
-    try {
-      Option(adminClient.unregisterBroker(id).all().get())
-      stream.println(s"Broker ${id} is no longer registered.")
-    } catch {
-      case e: ExecutionException => {
-        val cause = e.getCause()
-        if (cause.isInstanceOf[UnsupportedVersionException]) {
-          stream.println(s"The target cluster does not support the broker unregistration API.")
-        } else {
-          throw e
-        }
-      }
-    }
-=======
     println("WARNING: The 'kafka.tools' package is deprecated and will change to 'org.apache.kafka.tools' in the next major release.")
     val toolClass = Class.forName("org.apache.kafka.tools.ClusterTool")
     val toolMethod = toolClass.getDeclaredMethod("main", classOf[Array[String]])
     toolMethod.invoke(null, args)
->>>>>>> 15418db6
   }
 }