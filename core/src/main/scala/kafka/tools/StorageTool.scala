--- conflicted
+++ resolved
@@ -6,7 +6,7 @@
  * (the "License"); you may not use this file except in compliance with
  * the License.  You may obtain a copy of the License at
  *
- * http://www.apache.org/licenses/LICENSE-2.0
+ *    http://www.apache.org/licenses/LICENSE-2.0
  *
  * Unless required by applicable law or agreed to in writing, software
  * distributed under the License is distributed on an "AS IS" BASIS,
@@ -16,18 +16,6 @@
  */
 package kafka.tools
 
-<<<<<<< HEAD
-import kafka.server.{BrokerMetadataCheckpoint, KafkaConfig, MetaProperties, RawMetaProperties}
-import kafka.utils.{Exit, Logging}
-import net.sourceforge.argparse4j.ArgumentParsers
-import net.sourceforge.argparse4j.impl.Arguments.{append, store, storeTrue}
-import net.sourceforge.argparse4j.inf.Namespace
-import org.apache.kafka.common.Uuid
-import org.apache.kafka.common.security.scram.internals.{ScramFormatter, ScramMechanism}
-import org.apache.kafka.common.utils.Utils
-import org.apache.kafka.metadata.bootstrap.{BootstrapDirectory, BootstrapMetadata}
-import org.apache.kafka.server.common.{ApiMessageAndVersion, MetadataVersion}
-=======
 import kafka.server.KafkaConfig
 
 import java.io.PrintStream
@@ -44,20 +32,10 @@
 import org.apache.kafka.metadata.storage.{Formatter, FormatterException}
 import org.apache.kafka.raft.{DynamicVoters, QuorumConfig}
 import org.apache.kafka.server.ProcessRole
->>>>>>> 9494bebe
-
-import java.io.PrintStream
-import java.nio.file.{Files, Paths}
+
 import java.util
-<<<<<<< HEAD
-import java.util.{Base64, Optional}
-import scala.collection.mutable
-import scala.collection.mutable.ArrayBuffer
-import scala.jdk.CollectionConverters._
-=======
 import scala.collection.mutable
 import scala.jdk.CollectionConverters.{ListHasAsScala, MapHasAsScala}
->>>>>>> 9494bebe
 
 object StorageTool extends Logging {
 
@@ -65,53 +43,7 @@
     var exitCode: Integer = 0
     var message: Option[String] = None
     try {
-<<<<<<< HEAD
-      val namespace = parseArguments(args)
-      val command = namespace.getString("command")
-      val config = Option(namespace.getString("config")).flatMap(
-        p => Some(new KafkaConfig(Utils.loadProps(p))))
-      command match {
-        case "info" =>
-          val directories = configToLogDirectories(config.get)
-          val selfManagedMode = configToSelfManagedMode(config.get)
-          Exit.exit(infoCommand(System.out, selfManagedMode, directories))
-
-        case "format" =>
-          val directories = configToLogDirectories(config.get)
-          val clusterId = namespace.getString("cluster_id")
-          val metadataVersion = getMetadataVersion(namespace, Option(config.get.interBrokerProtocolVersionString))
-          if (!metadataVersion.isKRaftSupported) {
-            throw new TerseFailure(s"Must specify a valid KRaft metadata version of at least 3.0.")
-          }
-          val metaProperties = buildMetadataProperties(clusterId, config.get)
-          val metadataRecords: ArrayBuffer[ApiMessageAndVersion] = ArrayBuffer()
-          getUserScramCredentialRecords(namespace).foreach(userScramCredentialRecords => {
-            if (!metadataVersion.isScramSupported()) {
-              throw new TerseFailure(s"SCRAM is only supported in metadataVersion IBP_3_5_IV2 or later.");
-            }
-            for (record <- userScramCredentialRecords) {
-              metadataRecords.append(new ApiMessageAndVersion(record, 0.toShort))
-            }
-          })
-          val bootstrapMetadata = buildBootstrapMetadata(metadataVersion, Some(metadataRecords), "format command")
-          val ignoreFormatted = namespace.getBoolean("ignore_formatted")
-          if (!configToSelfManagedMode(config.get)) {
-            throw new TerseFailure("The kafka configuration file appears to be for " +
-              "a legacy cluster. Formatting is only supported for clusters in KRaft mode.")
-          }
-          Exit.exit(formatCommand(System.out, directories, metaProperties, bootstrapMetadata,
-            metadataVersion, ignoreFormatted))
-
-        case "random-uuid" =>
-          System.out.println(Uuid.randomUuid)
-          Exit.exit(0)
-
-        case _ =>
-          throw new RuntimeException(s"Unknown command $command")
-      }
-=======
       exitCode = execute(args, System.out)
->>>>>>> 9494bebe
     } catch {
       case e: FormatterException =>
         exitCode = 1
@@ -158,38 +90,9 @@
         runVersionMappingCommand(namespace, printStream, Feature.PRODUCTION_FEATURES)
         0
 
-<<<<<<< HEAD
-    val infoParser = subparsers.addParser("info").
-      help("Get information about the Kafka log directories on this node.")
-    val formatParser = subparsers.addParser("format").
-      help("Format the Kafka log directories on this node.")
-    subparsers.addParser("random-uuid").help("Print a random UUID.")
-    List(infoParser, formatParser).foreach(parser => {
-      parser.addArgument("--config", "-c").
-        action(store()).
-        required(true).
-        help("The Kafka configuration file to use.")
-    })
-    formatParser.addArgument("--cluster-id", "-t").
-      action(store()).
-      required(true).
-      help("The cluster ID to use.")
-    formatParser.addArgument("--add-scram", "-S").
-      action(append()).
-      help(
-        """A SCRAM_CREDENTIAL to add to the __cluster_metadata log e.g.
-          |'SCRAM-SHA-256=[name=alice,password=alice-secret]'
-          |'SCRAM-SHA-512=[name=alice,iterations=8192,salt="N3E=",saltedpassword="YCE="]'""".stripMargin)
-    formatParser.addArgument("--ignore-formatted", "-g").
-      action(storeTrue())
-    formatParser.addArgument("--release-version", "-r").
-      action(store()).
-      help(s"A KRaft release version to use for the initial metadata version. The minimum is 3.0, the default is ${MetadataVersion.latest().version()}")
-=======
       case "feature-dependencies" =>
         runFeatureDependenciesCommand(namespace, printStream, Feature.PRODUCTION_FEATURES)
         0
->>>>>>> 9494bebe
 
       case "random-uuid" =>
         printStream.println(Uuid.randomUuid)
@@ -200,44 +103,6 @@
     }
   }
 
-<<<<<<< HEAD
-  def configToSelfManagedMode(config: KafkaConfig): Boolean = config.processRoles.nonEmpty
-
-  def getMetadataVersion(
-                          namespace: Namespace,
-                          defaultVersionString: Option[String]
-                        ): MetadataVersion = {
-    val defaultValue = defaultVersionString match {
-      case Some(versionString) => MetadataVersion.fromVersionString(versionString)
-      case None => MetadataVersion.latest()
-    }
-
-    Option(namespace.getString("release_version"))
-      .map(ver => MetadataVersion.fromVersionString(ver))
-      .getOrElse(defaultValue)
-  }
-
-  def getUserScramCredentialRecord(
-                                    mechanism: String,
-                                    config: String
-                                  ): UserScramCredentialRecord = {
-    /*
-     * Remove  '[' amd ']'
-     * Split K->V pairs on ',' and no K or V should contain ','
-     * Split K and V on '=' but V could contain '=' if inside ""
-     * Create Map of K to V and replace all " in V
-     */
-    val argMap = config.substring(1, config.length - 1)
-      .split(",")
-      .map(_.split("=(?=(?:[^\"]*\"[^\"]*\")*[^\"]*$)"))
-      .map(args => args(0) -> args(1).replaceAll("\"", "")).toMap
-
-    val scramMechanism = ScramMechanism.forMechanismName(mechanism)
-
-    def getName(argMap: Map[String, String]): String = {
-      if (!argMap.contains("name")) {
-        throw new TerseFailure(s"You must supply 'name' to add-scram")
-=======
   /**
    * Validates arguments, configuration, prepares bootstrap metadata and delegates to {{@link formatCommand}}.
    * Visible for testing.
@@ -284,7 +149,6 @@
             " is not set on this controller, you must specify one of the following: " +
             "--standalone, --initial-controllers, or --no-initial-controllers.");
         }
->>>>>>> 9494bebe
       }
     }
     Option(namespace.getList("add_scram")).
@@ -293,13 +157,6 @@
     formatter.run()
   }
 
-<<<<<<< HEAD
-    def getSalt(argMap: Map[String, String], scramMechanism: ScramMechanism): Array[Byte] = {
-      if (argMap.contains("salt")) {
-        Base64.getDecoder.decode(argMap("salt"))
-      } else {
-        new ScramFormatter(scramMechanism).secureRandomBytes()
-=======
   /**
    * Maps the given release version to the corresponding metadata version
    * and prints the corresponding features.
@@ -323,7 +180,6 @@
       for (feature <- validFeatures.asScala) {
         val featureLevel = feature.defaultLevel(metadataVersion)
         printStream.print(f"${feature.featureName}%s=$featureLevel%d%n")
->>>>>>> 9494bebe
       }
     } catch {
       case e: IllegalArgumentException =>
@@ -332,20 +188,6 @@
     }
   }
 
-<<<<<<< HEAD
-    def getIterations(argMap: Map[String, String], scramMechanism: ScramMechanism): Int = {
-      if (argMap.contains("salt")) {
-        val iterations = argMap("iterations").toInt
-        if (iterations < scramMechanism.minIterations()) {
-          throw new TerseFailure(s"The 'iterations' value must be >= ${scramMechanism.minIterations()} for add-scram")
-        }
-        if (iterations > scramMechanism.maxIterations()) {
-          throw new TerseFailure(s"The 'iterations' value must be <= ${scramMechanism.maxIterations()} for add-scram")
-        }
-        iterations
-      } else {
-        4096
-=======
   def runFeatureDependenciesCommand(
     namespace: Namespace,
     printStream: PrintStream,
@@ -362,37 +204,17 @@
       } catch {
         case _: NumberFormatException =>
           throw new TerseFailure(s"Invalid version format: $versionStr for feature $featureName")
->>>>>>> 9494bebe
-      }
-
-<<<<<<< HEAD
-    def getSaltedPassword(
-                           argMap: Map[String, String],
-                           scramMechanism: ScramMechanism,
-                           salt: Array[Byte],
-                           iterations: Int
-                         ): Array[Byte] = {
-      if (argMap.contains("password")) {
-        if (argMap.contains("saltedpassword")) {
-          throw new TerseFailure(s"You must only supply one of 'password' or 'saltedpassword' to add-scram")
-=======
+      }
+
       if (featureName == MetadataVersion.FEATURE_NAME) {
         val metadataVersion = try {
           MetadataVersion.fromFeatureLevel(featureLevel)
         } catch {
           case _: IllegalArgumentException =>
             throw new TerseFailure(s"Unknown metadata.version $featureLevel")
->>>>>>> 9494bebe
         }
         printStream.printf("%s=%d (%s) has no dependencies.%n", featureName, featureLevel, metadataVersion.version())
       } else {
-<<<<<<< HEAD
-        if (!argMap.contains("saltedpassword")) {
-          throw new TerseFailure(s"You must supply one of 'password' or 'saltedpassword' to add-scram")
-        }
-        if (!argMap.contains("salt")) {
-          throw new TerseFailure(s"You must supply 'salt' with 'saltedpassword' to add-scram")
-=======
         validFeatures.asScala.find(_.featureName == featureName) match {
           case Some(feature) =>
             val featureVersion = try {
@@ -419,53 +241,9 @@
 
           case None =>
             throw new TerseFailure(s"Unknown feature: $featureName")
->>>>>>> 9494bebe
-        }
-      }
-    }
-<<<<<<< HEAD
-
-    val name = getName(argMap)
-    val salt = getSalt(argMap, scramMechanism)
-    val iterations = getIterations(argMap, scramMechanism)
-    val saltedPassword = getSaltedPassword(argMap, scramMechanism, salt, iterations)
-
-    val myrecord = try {
-      val formatter = new ScramFormatter(scramMechanism);
-
-      new UserScramCredentialRecord()
-        .setName(name)
-        .setMechanism(scramMechanism.`type`)
-        .setSalt(salt)
-        .setStoredKey(formatter.storedKey(formatter.clientKey(saltedPassword)))
-        .setServerKey(formatter.serverKey(saltedPassword))
-        .setIterations(iterations)
-    } catch {
-      case e: Throwable =>
-        throw new TerseFailure(s"Error attempting to create UserScramCredentialRecord: ${e.getMessage}")
-    }
-    myrecord
-  }
-
-  def getUserScramCredentialRecords(namespace: Namespace): Option[ArrayBuffer[UserScramCredentialRecord]] = {
-    if (namespace.getList("add_scram") != null) {
-      val listofAddConfig: List[String] = namespace.getList("add_scram").asScala.toList
-      val userScramCredentialRecords: ArrayBuffer[UserScramCredentialRecord] = ArrayBuffer()
-      for (singleAddConfig <- listofAddConfig) {
-        val singleAddConfigList = singleAddConfig.split("\\s+")
-
-        // The first subarg must be of the form key=value
-        val nameValueRecord = singleAddConfigList(0).split("=", 2)
-        nameValueRecord(0) match {
-          case "SCRAM-SHA-256" =>
-            userScramCredentialRecords.append(getUserScramCredentialRecord(nameValueRecord(0), nameValueRecord(1)))
-          case "SCRAM-SHA-512" =>
-            userScramCredentialRecords.append(getUserScramCredentialRecord(nameValueRecord(0), nameValueRecord(1)))
-          case _ => throw new TerseFailure(s"The add-scram mechanism ${nameValueRecord(0)} is not supported.")
-        }
-      }
-      Some(userScramCredentialRecords)
-=======
+        }
+      }
+    }
   }
 
   def createStandaloneDynamicVoters(
@@ -480,7 +258,6 @@
     val listener = config.effectiveAdvertisedControllerListeners.head
     val host = if (listener.host == null) {
       "localhost"
->>>>>>> 9494bebe
     } else {
       listener.host
     }
@@ -691,31 +468,6 @@
     }
   }
 
-<<<<<<< HEAD
-  def buildBootstrapMetadata(metadataVersion: MetadataVersion,
-                             metadataOptionalArguments: Option[ArrayBuffer[ApiMessageAndVersion]],
-                             source: String): BootstrapMetadata = {
-
-    val metadataRecords = new util.ArrayList[ApiMessageAndVersion]
-    metadataRecords.add(new ApiMessageAndVersion(new FeatureLevelRecord().
-      setName(MetadataVersion.FEATURE_NAME).
-      setFeatureLevel(metadataVersion.featureLevel()), 0.toShort));
-
-    metadataOptionalArguments.foreach { metadataArguments =>
-      for (record <- metadataArguments) metadataRecords.add(record)
-    }
-
-    BootstrapMetadata.fromRecords(metadataRecords, source)
-  }
-
-
-  def buildMetadataProperties(
-                               clusterIdStr: String,
-                               config: KafkaConfig
-                             ): MetaProperties = {
-    val effectiveClusterId = try {
-      Uuid.fromString(clusterIdStr)
-=======
   def parseNameAndLevel(input: String): (String, java.lang.Short) = {
     val equalsIndex = input.indexOf("=")
     if (equalsIndex < 0)
@@ -724,74 +476,17 @@
     val levelString = input.substring(equalsIndex + 1).trim
     try {
       (name, levelString.toShort)
->>>>>>> 9494bebe
     } catch {
       case _: Throwable =>
         throw new RuntimeException("Can't parse feature=level string " + input + ": " + "unable to parse " + levelString + " as a short.")
     }
   }
 
-<<<<<<< HEAD
-  def formatCommand(
-                     stream: PrintStream,
-                     directories: Seq[String],
-                     metaProperties: MetaProperties,
-                     metadataVersion: MetadataVersion,
-                     ignoreFormatted: Boolean
-                   ): Int = {
-    val bootstrapMetadata = buildBootstrapMetadata(metadataVersion, None, "format command")
-    formatCommand(stream, directories, metaProperties, bootstrapMetadata, metadataVersion, ignoreFormatted)
-  }
-
-  def formatCommand(
-                     stream: PrintStream,
-                     directories: Seq[String],
-                     metaProperties: MetaProperties,
-                     bootstrapMetadata: BootstrapMetadata,
-                     metadataVersion: MetadataVersion,
-                     ignoreFormatted: Boolean
-                   ): Int = {
-    if (directories.isEmpty) {
-      throw new TerseFailure("No log directories found in the configuration.")
-    }
-
-    val unformattedDirectories = directories.filter(directory => {
-      if (!Files.isDirectory(Paths.get(directory)) || !Files.exists(Paths.get(directory, "meta.properties"))) {
-        true
-      } else if (!ignoreFormatted) {
-        throw new TerseFailure(s"Log directory $directory is already formatted. " +
-          "Use --ignore-formatted to ignore this directory and format the others.")
-      } else {
-        false
-      }
-    })
-    if (unformattedDirectories.isEmpty) {
-      stream.println("All of the log directories are already formatted.")
-    }
-    unformattedDirectories.foreach(directory => {
-      try {
-        Files.createDirectories(Paths.get(directory))
-      } catch {
-        case e: Throwable => throw new TerseFailure(s"Unable to create storage " +
-          s"directory $directory: ${e.getMessage}")
-      }
-      val metaPropertiesPath = Paths.get(directory, "meta.properties")
-      val checkpoint = new BrokerMetadataCheckpoint(metaPropertiesPath.toFile)
-      checkpoint.write(metaProperties.toProperties)
-
-      val bootstrapDirectory = new BootstrapDirectory(directory, Optional.empty())
-      bootstrapDirectory.writeBinaryFile(bootstrapMetadata)
-
-      stream.println(s"Formatting ${directory} with metadata.version ${metadataVersion}.")
-    })
-    0
-=======
   def featureNamesAndLevels(features: java.util.List[String]): Map[String, java.lang.Short] = {
     features.asScala.map { (feature: String) =>
       // Ensure the feature exists
       val nameAndLevel = parseNameAndLevel(feature)
       (nameAndLevel._1, nameAndLevel._2)
     }.toMap
->>>>>>> 9494bebe
   }
 }