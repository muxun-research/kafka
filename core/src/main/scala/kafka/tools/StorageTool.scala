/**
 * Licensed to the Apache Software Foundation (ASF) under one or more
 * contributor license agreements.  See the NOTICE file distributed with
 * this work for additional information regarding copyright ownership.
 * The ASF licenses this file to You under the Apache License, Version 2.0
 * (the "License"); you may not use this file except in compliance with
 * the License.  You may obtain a copy of the License at
 *
 * http://www.apache.org/licenses/LICENSE-2.0
 *
 * Unless required by applicable law or agreed to in writing, software
 * distributed under the License is distributed on an "AS IS" BASIS,
 * WITHOUT WARRANTIES OR CONDITIONS OF ANY KIND, either express or implied.
 * See the License for the specific language governing permissions and
 * limitations under the License.
 */

package kafka.tools

import java.io.PrintStream
import java.nio.file.{Files, Paths}
import kafka.server.{BrokerMetadataCheckpoint, KafkaConfig, MetaProperties, RawMetaProperties}
import kafka.utils.{Exit, Logging}
import net.sourceforge.argparse4j.ArgumentParsers
import net.sourceforge.argparse4j.impl.Arguments.{store, storeTrue, append}
import net.sourceforge.argparse4j.inf.Namespace
import org.apache.kafka.common.Uuid
import org.apache.kafka.common.utils.Utils
import org.apache.kafka.metadata.bootstrap.{BootstrapDirectory, BootstrapMetadata}
import org.apache.kafka.server.common.{ApiMessageAndVersion, MetadataVersion}
import org.apache.kafka.common.metadata.FeatureLevelRecord
import org.apache.kafka.common.metadata.UserScramCredentialRecord
import org.apache.kafka.common.security.scram.internals.ScramMechanism
import org.apache.kafka.common.security.scram.internals.ScramFormatter


import java.util
import java.util.Base64
import java.util.Optional
import scala.collection.mutable
import scala.jdk.CollectionConverters._
import scala.collection.mutable.ArrayBuffer

object StorageTool extends Logging {
  def main(args: Array[String]): Unit = {
    try {
      val namespace = parseArguments(args)
      val command = namespace.getString("command")
      val config = Option(namespace.getString("config")).flatMap(
        p => Some(new KafkaConfig(Utils.loadProps(p))))
      command match {
        case "info" =>
          val directories = configToLogDirectories(config.get)
          val selfManagedMode = configToSelfManagedMode(config.get)
          Exit.exit(infoCommand(System.out, selfManagedMode, directories))

        case "format" =>
          val directories = configToLogDirectories(config.get)
          val clusterId = namespace.getString("cluster_id")
          val metadataVersion = getMetadataVersion(namespace, Option(config.get.interBrokerProtocolVersionString))
          if (!metadataVersion.isKRaftSupported) {
            throw new TerseFailure(s"Must specify a valid KRaft metadata version of at least 3.0.")
          }
          val metaProperties = buildMetadataProperties(clusterId, config.get)
          val metadataRecords : ArrayBuffer[ApiMessageAndVersion] = ArrayBuffer()
          getUserScramCredentialRecords(namespace).foreach(userScramCredentialRecords => {
            if (!metadataVersion.isScramSupported()) {
              throw new TerseFailure(s"SCRAM is only supported in metadataVersion IBP_3_5_IV2 or later.");
            }
            for (record <- userScramCredentialRecords) {
              metadataRecords.append(new ApiMessageAndVersion(record, 0.toShort))
            }
          })
          val bootstrapMetadata = buildBootstrapMetadata(metadataVersion, Some(metadataRecords), "format command")
          val ignoreFormatted = namespace.getBoolean("ignore_formatted")
          if (!configToSelfManagedMode(config.get)) {
            throw new TerseFailure("The kafka configuration file appears to be for " +
              "a legacy cluster. Formatting is only supported for clusters in KRaft mode.")
          }
<<<<<<< HEAD
          Exit.exit(formatCommand(System.out, directories, metaProperties, ignoreFormatted))
=======
          Exit.exit(formatCommand(System.out, directories, metaProperties, bootstrapMetadata,
                                  metadataVersion,ignoreFormatted))
>>>>>>> 15418db6

        case "random-uuid" =>
          System.out.println(Uuid.randomUuid)
          Exit.exit(0)

        case _ =>
          throw new RuntimeException(s"Unknown command $command")
      }
    } catch {
      case e: TerseFailure =>
        System.err.println(e.getMessage)
        Exit.exit(1, Some(e.getMessage))
    }
  }

  def parseArguments(args: Array[String]): Namespace = {
    val parser = ArgumentParsers.
      newArgumentParser("kafka-storage", /* defaultHelp */ true, /* prefixChars */ "-", /* fromFilePrefix */ "@").
      description("The Kafka storage tool.")

    val subparsers = parser.addSubparsers().dest("command")

    val infoParser = subparsers.addParser("info").
      help("Get information about the Kafka log directories on this node.")
    val formatParser = subparsers.addParser("format").
      help("Format the Kafka log directories on this node.")
    subparsers.addParser("random-uuid").help("Print a random UUID.")
    List(infoParser, formatParser).foreach(parser => {
      parser.addArgument("--config", "-c").
        action(store()).
        required(true).
        help("The Kafka configuration file to use.")
    })
    formatParser.addArgument("--cluster-id", "-t").
      action(store()).
      required(true).
      help("The cluster ID to use.")
    formatParser.addArgument("--add-scram", "-S").
      action(append()).
      help("""A SCRAM_CREDENTIAL to add to the __cluster_metadata log e.g.
              |'SCRAM-SHA-256=[name=alice,password=alice-secret]'
              |'SCRAM-SHA-512=[name=alice,iterations=8192,salt="N3E=",saltedpassword="YCE="]'""".stripMargin)
    formatParser.addArgument("--ignore-formatted", "-g").
      action(storeTrue())
    formatParser.addArgument("--release-version", "-r").
      action(store()).
      help(s"A KRaft release version to use for the initial metadata version. The minimum is 3.0, the default is ${MetadataVersion.latest().version()}")

    parser.parseArgsOrFail(args)
  }

  def configToLogDirectories(config: KafkaConfig): Seq[String] = {
    val directories = new mutable.TreeSet[String]
    directories ++= config.logDirs
    Option(config.metadataLogDir).foreach(directories.add)
    directories.toSeq
  }

  def configToSelfManagedMode(config: KafkaConfig): Boolean = config.processRoles.nonEmpty

  def getMetadataVersion(
    namespace: Namespace,
    defaultVersionString: Option[String]
  ): MetadataVersion = {
    val defaultValue = defaultVersionString match {
      case Some(versionString) => MetadataVersion.fromVersionString(versionString)
      case None => MetadataVersion.latest()
    }

    Option(namespace.getString("release_version"))
      .map(ver => MetadataVersion.fromVersionString(ver))
      .getOrElse(defaultValue)
  }

  def getUserScramCredentialRecord(
    mechanism: String,
    config: String
  ) : UserScramCredentialRecord = {
    /*
     * Remove  '[' amd ']'
     * Split K->V pairs on ',' and no K or V should contain ','
     * Split K and V on '=' but V could contain '=' if inside ""
     * Create Map of K to V and replace all " in V
     */
    val argMap = config.substring(1, config.length - 1)
                       .split(",")
                       .map(_.split("=(?=(?:[^\"]*\"[^\"]*\")*[^\"]*$)"))
                       .map(args => args(0) -> args(1).replaceAll("\"", "")).toMap

    val scramMechanism = ScramMechanism.forMechanismName(mechanism)

    def getName(argMap: Map[String,String]) : String = {
      if (!argMap.contains("name")) {
        throw new TerseFailure(s"You must supply 'name' to add-scram")
      }
      argMap("name")
    }

    def getSalt(argMap: Map[String,String], scramMechanism : ScramMechanism) : Array[Byte] = {
      if (argMap.contains("salt")) {
        Base64.getDecoder.decode(argMap("salt"))
      } else {
        new ScramFormatter(scramMechanism).secureRandomBytes()
      }
    }

    def getIterations(argMap: Map[String,String], scramMechanism : ScramMechanism) : Int = {
      if (argMap.contains("salt")) {
        val iterations = argMap("iterations").toInt
        if (iterations < scramMechanism.minIterations()) {
            throw new TerseFailure(s"The 'iterations' value must be >= ${scramMechanism.minIterations()} for add-scram")
        }
        if (iterations > scramMechanism.maxIterations()) {
            throw new TerseFailure(s"The 'iterations' value must be <= ${scramMechanism.maxIterations()} for add-scram")
        }
        iterations
      } else {
        4096
      }
    }

    def getSaltedPassword(
      argMap: Map[String,String],
      scramMechanism : ScramMechanism,
      salt : Array[Byte],
      iterations: Int
    ) : Array[Byte] = {
      if (argMap.contains("password")) {
        if (argMap.contains("saltedpassword")) {
            throw new TerseFailure(s"You must only supply one of 'password' or 'saltedpassword' to add-scram")
        }
        new ScramFormatter(scramMechanism).saltedPassword(argMap("password"), salt, iterations)
      } else {
        if (!argMap.contains("saltedpassword")) {
            throw new TerseFailure(s"You must supply one of 'password' or 'saltedpassword' to add-scram")
        }
        if (!argMap.contains("salt")) {
            throw new TerseFailure(s"You must supply 'salt' with 'saltedpassword' to add-scram")
        }
        Base64.getDecoder.decode(argMap("saltedpassword"))
      }
    }

    val name = getName(argMap)
    val salt = getSalt(argMap, scramMechanism)
    val iterations = getIterations(argMap, scramMechanism)
    val saltedPassword = getSaltedPassword(argMap, scramMechanism, salt, iterations)

    val myrecord = try {
      val formatter = new ScramFormatter(scramMechanism);

      new UserScramCredentialRecord()
           .setName(name)
           .setMechanism(scramMechanism.`type`)
           .setSalt(salt)
           .setStoredKey(formatter.storedKey(formatter.clientKey(saltedPassword)))
           .setServerKey(formatter.serverKey(saltedPassword))
           .setIterations(iterations)
    } catch {
      case e: Throwable => 
        throw new TerseFailure(s"Error attempting to create UserScramCredentialRecord: ${e.getMessage}")
    }
    myrecord
  }

  def getUserScramCredentialRecords(namespace: Namespace): Option[ArrayBuffer[UserScramCredentialRecord]] = {
    if (namespace.getList("add_scram") != null) {
      val listofAddConfig : List[String] = namespace.getList("add_scram").asScala.toList
      val userScramCredentialRecords : ArrayBuffer[UserScramCredentialRecord] = ArrayBuffer()
      for (singleAddConfig <- listofAddConfig) {
        val singleAddConfigList = singleAddConfig.split("\\s+")

        // The first subarg must be of the form key=value
        val nameValueRecord = singleAddConfigList(0).split("=", 2)
        nameValueRecord(0) match {
          case "SCRAM-SHA-256" =>
            userScramCredentialRecords.append(getUserScramCredentialRecord(nameValueRecord(0), nameValueRecord(1)))
          case "SCRAM-SHA-512" =>
            userScramCredentialRecords.append(getUserScramCredentialRecord(nameValueRecord(0), nameValueRecord(1)))
          case _ => throw new TerseFailure(s"The add-scram mechanism ${nameValueRecord(0)} is not supported.")
        }
      }
      Some(userScramCredentialRecords)
    } else {
      None
    }
  }

  def infoCommand(stream: PrintStream, selfManagedMode: Boolean, directories: Seq[String]): Int = {
    val problems = new mutable.ArrayBuffer[String]
    val foundDirectories = new mutable.ArrayBuffer[String]
    var prevMetadata: Option[RawMetaProperties] = None
    directories.sorted.foreach(directory => {
      val directoryPath = Paths.get(directory)
      if (!Files.isDirectory(directoryPath)) {
        if (!Files.exists(directoryPath)) {
          problems += s"$directoryPath does not exist"
        } else {
          problems += s"$directoryPath is not a directory"
        }
      } else {
        foundDirectories += directoryPath.toString
        val metaPath = directoryPath.resolve("meta.properties")
        if (!Files.exists(metaPath)) {
          problems += s"$directoryPath is not formatted."
        } else {
          val properties = Utils.loadProps(metaPath.toString)
          val rawMetaProperties = new RawMetaProperties(properties)

          val curMetadata = rawMetaProperties.version match {
            case 0 | 1 => Some(rawMetaProperties)
            case v =>
              problems += s"Unsupported version for $metaPath: $v"
              None
          }

          if (prevMetadata.isEmpty) {
            prevMetadata = curMetadata
          } else {
            if (!prevMetadata.get.equals(curMetadata.get)) {
              problems += s"Metadata for $metaPath was ${curMetadata.get}, " +
                s"but other directories featured ${prevMetadata.get}"
            }
          }
        }
      }
    })

    prevMetadata.foreach { prev =>
      if (selfManagedMode) {
        if (prev.version == 0) {
          problems += "The kafka configuration file appears to be for a cluster in KRaft mode, but " +
            "the directories are formatted for legacy mode."
        }
      } else if (prev.version == 1) {
        problems += "The kafka configuration file appears to be for a legacy cluster, but " +
          "the directories are formatted for a cluster in KRaft mode."
      }
    }

    if (directories.isEmpty) {
      stream.println("No directories specified.")
      0
    } else {
      if (foundDirectories.nonEmpty) {
        if (foundDirectories.size == 1) {
          stream.println("Found log directory:")
        } else {
          stream.println("Found log directories:")
        }
        foundDirectories.foreach(d => stream.println("  %s".format(d)))
        stream.println("")
      }

      prevMetadata.foreach { prev =>
        stream.println(s"Found metadata: ${prev}")
        stream.println("")
      }

      if (problems.nonEmpty) {
        if (problems.size == 1) {
          stream.println("Found problem:")
        } else {
          stream.println("Found problems:")
        }
        problems.foreach(d => stream.println("  %s".format(d)))
        stream.println("")
        1
      } else {
        0
      }
    }
  }

  def buildBootstrapMetadata(metadataVersion: MetadataVersion,
                             metadataOptionalArguments: Option[ArrayBuffer[ApiMessageAndVersion]],
                             source: String): BootstrapMetadata = {

    val metadataRecords = new util.ArrayList[ApiMessageAndVersion]
    metadataRecords.add(new ApiMessageAndVersion(new FeatureLevelRecord().
                        setName(MetadataVersion.FEATURE_NAME).
                        setFeatureLevel(metadataVersion.featureLevel()), 0.toShort));

    metadataOptionalArguments.foreach { metadataArguments =>
      for (record <- metadataArguments) metadataRecords.add(record)
    }

    BootstrapMetadata.fromRecords(metadataRecords, source)
  }


  def buildMetadataProperties(
                               clusterIdStr: String,
                               config: KafkaConfig
                             ): MetaProperties = {
    val effectiveClusterId = try {
      Uuid.fromString(clusterIdStr)
    } catch {
      case e: Throwable => throw new TerseFailure(s"Cluster ID string $clusterIdStr " +
        s"does not appear to be a valid UUID: ${e.getMessage}")
    }
    if (config.nodeId < 0) {
      throw new TerseFailure(s"The node.id must be set to a non-negative integer. We saw ${config.nodeId}")
    }
    new MetaProperties(effectiveClusterId.toString, config.nodeId)
  }

  def formatCommand(
    stream: PrintStream,
    directories: Seq[String],
    metaProperties: MetaProperties,
    metadataVersion: MetadataVersion,
    ignoreFormatted: Boolean
  ): Int = {
    val bootstrapMetadata = buildBootstrapMetadata(metadataVersion, None, "format command")
    formatCommand(stream, directories, metaProperties, bootstrapMetadata, metadataVersion, ignoreFormatted)
  }

  def formatCommand(
    stream: PrintStream,
    directories: Seq[String],
    metaProperties: MetaProperties,
    bootstrapMetadata: BootstrapMetadata,
    metadataVersion: MetadataVersion,
    ignoreFormatted: Boolean
  ): Int = {
    if (directories.isEmpty) {
      throw new TerseFailure("No log directories found in the configuration.")
    }

    val unformattedDirectories = directories.filter(directory => {
      if (!Files.isDirectory(Paths.get(directory)) || !Files.exists(Paths.get(directory, "meta.properties"))) {
        true
      } else if (!ignoreFormatted) {
        throw new TerseFailure(s"Log directory $directory is already formatted. " +
          "Use --ignore-formatted to ignore this directory and format the others.")
      } else {
        false
      }
    })
    if (unformattedDirectories.isEmpty) {
      stream.println("All of the log directories are already formatted.")
    }
    unformattedDirectories.foreach(directory => {
      try {
        Files.createDirectories(Paths.get(directory))
      } catch {
        case e: Throwable => throw new TerseFailure(s"Unable to create storage " +
          s"directory $directory: ${e.getMessage}")
      }
      val metaPropertiesPath = Paths.get(directory, "meta.properties")
      val checkpoint = new BrokerMetadataCheckpoint(metaPropertiesPath.toFile)
      checkpoint.write(metaProperties.toProperties)

      val bootstrapDirectory = new BootstrapDirectory(directory, Optional.empty())
      bootstrapDirectory.writeBinaryFile(bootstrapMetadata)

      stream.println(s"Formatting ${directory} with metadata.version ${metadataVersion}.")
    })
    0
  }
}<|MERGE_RESOLUTION|>--- conflicted
+++ resolved
@@ -17,29 +17,24 @@
 
 package kafka.tools
 
-import java.io.PrintStream
-import java.nio.file.{Files, Paths}
 import kafka.server.{BrokerMetadataCheckpoint, KafkaConfig, MetaProperties, RawMetaProperties}
 import kafka.utils.{Exit, Logging}
 import net.sourceforge.argparse4j.ArgumentParsers
-import net.sourceforge.argparse4j.impl.Arguments.{store, storeTrue, append}
+import net.sourceforge.argparse4j.impl.Arguments.{append, store, storeTrue}
 import net.sourceforge.argparse4j.inf.Namespace
 import org.apache.kafka.common.Uuid
+import org.apache.kafka.common.security.scram.internals.{ScramFormatter, ScramMechanism}
 import org.apache.kafka.common.utils.Utils
 import org.apache.kafka.metadata.bootstrap.{BootstrapDirectory, BootstrapMetadata}
 import org.apache.kafka.server.common.{ApiMessageAndVersion, MetadataVersion}
-import org.apache.kafka.common.metadata.FeatureLevelRecord
-import org.apache.kafka.common.metadata.UserScramCredentialRecord
-import org.apache.kafka.common.security.scram.internals.ScramMechanism
-import org.apache.kafka.common.security.scram.internals.ScramFormatter
-
-
+
+import java.io.PrintStream
+import java.nio.file.{Files, Paths}
 import java.util
-import java.util.Base64
-import java.util.Optional
+import java.util.{Base64, Optional}
 import scala.collection.mutable
+import scala.collection.mutable.ArrayBuffer
 import scala.jdk.CollectionConverters._
-import scala.collection.mutable.ArrayBuffer
 
 object StorageTool extends Logging {
   def main(args: Array[String]): Unit = {
@@ -62,7 +57,7 @@
             throw new TerseFailure(s"Must specify a valid KRaft metadata version of at least 3.0.")
           }
           val metaProperties = buildMetadataProperties(clusterId, config.get)
-          val metadataRecords : ArrayBuffer[ApiMessageAndVersion] = ArrayBuffer()
+          val metadataRecords: ArrayBuffer[ApiMessageAndVersion] = ArrayBuffer()
           getUserScramCredentialRecords(namespace).foreach(userScramCredentialRecords => {
             if (!metadataVersion.isScramSupported()) {
               throw new TerseFailure(s"SCRAM is only supported in metadataVersion IBP_3_5_IV2 or later.");
@@ -77,12 +72,8 @@
             throw new TerseFailure("The kafka configuration file appears to be for " +
               "a legacy cluster. Formatting is only supported for clusters in KRaft mode.")
           }
-<<<<<<< HEAD
-          Exit.exit(formatCommand(System.out, directories, metaProperties, ignoreFormatted))
-=======
           Exit.exit(formatCommand(System.out, directories, metaProperties, bootstrapMetadata,
-                                  metadataVersion,ignoreFormatted))
->>>>>>> 15418db6
+            metadataVersion, ignoreFormatted))
 
         case "random-uuid" =>
           System.out.println(Uuid.randomUuid)
@@ -122,9 +113,10 @@
       help("The cluster ID to use.")
     formatParser.addArgument("--add-scram", "-S").
       action(append()).
-      help("""A SCRAM_CREDENTIAL to add to the __cluster_metadata log e.g.
-              |'SCRAM-SHA-256=[name=alice,password=alice-secret]'
-              |'SCRAM-SHA-512=[name=alice,iterations=8192,salt="N3E=",saltedpassword="YCE="]'""".stripMargin)
+      help(
+        """A SCRAM_CREDENTIAL to add to the __cluster_metadata log e.g.
+          |'SCRAM-SHA-256=[name=alice,password=alice-secret]'
+          |'SCRAM-SHA-512=[name=alice,iterations=8192,salt="N3E=",saltedpassword="YCE="]'""".stripMargin)
     formatParser.addArgument("--ignore-formatted", "-g").
       action(storeTrue())
     formatParser.addArgument("--release-version", "-r").
@@ -144,9 +136,9 @@
   def configToSelfManagedMode(config: KafkaConfig): Boolean = config.processRoles.nonEmpty
 
   def getMetadataVersion(
-    namespace: Namespace,
-    defaultVersionString: Option[String]
-  ): MetadataVersion = {
+                          namespace: Namespace,
+                          defaultVersionString: Option[String]
+                        ): MetadataVersion = {
     val defaultValue = defaultVersionString match {
       case Some(versionString) => MetadataVersion.fromVersionString(versionString)
       case None => MetadataVersion.latest()
@@ -158,9 +150,9 @@
   }
 
   def getUserScramCredentialRecord(
-    mechanism: String,
-    config: String
-  ) : UserScramCredentialRecord = {
+                                    mechanism: String,
+                                    config: String
+                                  ): UserScramCredentialRecord = {
     /*
      * Remove  '[' amd ']'
      * Split K->V pairs on ',' and no K or V should contain ','
@@ -168,20 +160,20 @@
      * Create Map of K to V and replace all " in V
      */
     val argMap = config.substring(1, config.length - 1)
-                       .split(",")
-                       .map(_.split("=(?=(?:[^\"]*\"[^\"]*\")*[^\"]*$)"))
-                       .map(args => args(0) -> args(1).replaceAll("\"", "")).toMap
+      .split(",")
+      .map(_.split("=(?=(?:[^\"]*\"[^\"]*\")*[^\"]*$)"))
+      .map(args => args(0) -> args(1).replaceAll("\"", "")).toMap
 
     val scramMechanism = ScramMechanism.forMechanismName(mechanism)
 
-    def getName(argMap: Map[String,String]) : String = {
+    def getName(argMap: Map[String, String]): String = {
       if (!argMap.contains("name")) {
         throw new TerseFailure(s"You must supply 'name' to add-scram")
       }
       argMap("name")
     }
 
-    def getSalt(argMap: Map[String,String], scramMechanism : ScramMechanism) : Array[Byte] = {
+    def getSalt(argMap: Map[String, String], scramMechanism: ScramMechanism): Array[Byte] = {
       if (argMap.contains("salt")) {
         Base64.getDecoder.decode(argMap("salt"))
       } else {
@@ -189,14 +181,14 @@
       }
     }
 
-    def getIterations(argMap: Map[String,String], scramMechanism : ScramMechanism) : Int = {
+    def getIterations(argMap: Map[String, String], scramMechanism: ScramMechanism): Int = {
       if (argMap.contains("salt")) {
         val iterations = argMap("iterations").toInt
         if (iterations < scramMechanism.minIterations()) {
-            throw new TerseFailure(s"The 'iterations' value must be >= ${scramMechanism.minIterations()} for add-scram")
+          throw new TerseFailure(s"The 'iterations' value must be >= ${scramMechanism.minIterations()} for add-scram")
         }
         if (iterations > scramMechanism.maxIterations()) {
-            throw new TerseFailure(s"The 'iterations' value must be <= ${scramMechanism.maxIterations()} for add-scram")
+          throw new TerseFailure(s"The 'iterations' value must be <= ${scramMechanism.maxIterations()} for add-scram")
         }
         iterations
       } else {
@@ -205,22 +197,22 @@
     }
 
     def getSaltedPassword(
-      argMap: Map[String,String],
-      scramMechanism : ScramMechanism,
-      salt : Array[Byte],
-      iterations: Int
-    ) : Array[Byte] = {
+                           argMap: Map[String, String],
+                           scramMechanism: ScramMechanism,
+                           salt: Array[Byte],
+                           iterations: Int
+                         ): Array[Byte] = {
       if (argMap.contains("password")) {
         if (argMap.contains("saltedpassword")) {
-            throw new TerseFailure(s"You must only supply one of 'password' or 'saltedpassword' to add-scram")
+          throw new TerseFailure(s"You must only supply one of 'password' or 'saltedpassword' to add-scram")
         }
         new ScramFormatter(scramMechanism).saltedPassword(argMap("password"), salt, iterations)
       } else {
         if (!argMap.contains("saltedpassword")) {
-            throw new TerseFailure(s"You must supply one of 'password' or 'saltedpassword' to add-scram")
+          throw new TerseFailure(s"You must supply one of 'password' or 'saltedpassword' to add-scram")
         }
         if (!argMap.contains("salt")) {
-            throw new TerseFailure(s"You must supply 'salt' with 'saltedpassword' to add-scram")
+          throw new TerseFailure(s"You must supply 'salt' with 'saltedpassword' to add-scram")
         }
         Base64.getDecoder.decode(argMap("saltedpassword"))
       }
@@ -235,14 +227,14 @@
       val formatter = new ScramFormatter(scramMechanism);
 
       new UserScramCredentialRecord()
-           .setName(name)
-           .setMechanism(scramMechanism.`type`)
-           .setSalt(salt)
-           .setStoredKey(formatter.storedKey(formatter.clientKey(saltedPassword)))
-           .setServerKey(formatter.serverKey(saltedPassword))
-           .setIterations(iterations)
+        .setName(name)
+        .setMechanism(scramMechanism.`type`)
+        .setSalt(salt)
+        .setStoredKey(formatter.storedKey(formatter.clientKey(saltedPassword)))
+        .setServerKey(formatter.serverKey(saltedPassword))
+        .setIterations(iterations)
     } catch {
-      case e: Throwable => 
+      case e: Throwable =>
         throw new TerseFailure(s"Error attempting to create UserScramCredentialRecord: ${e.getMessage}")
     }
     myrecord
@@ -250,8 +242,8 @@
 
   def getUserScramCredentialRecords(namespace: Namespace): Option[ArrayBuffer[UserScramCredentialRecord]] = {
     if (namespace.getList("add_scram") != null) {
-      val listofAddConfig : List[String] = namespace.getList("add_scram").asScala.toList
-      val userScramCredentialRecords : ArrayBuffer[UserScramCredentialRecord] = ArrayBuffer()
+      val listofAddConfig: List[String] = namespace.getList("add_scram").asScala.toList
+      val userScramCredentialRecords: ArrayBuffer[UserScramCredentialRecord] = ArrayBuffer()
       for (singleAddConfig <- listofAddConfig) {
         val singleAddConfigList = singleAddConfig.split("\\s+")
 
@@ -363,8 +355,8 @@
 
     val metadataRecords = new util.ArrayList[ApiMessageAndVersion]
     metadataRecords.add(new ApiMessageAndVersion(new FeatureLevelRecord().
-                        setName(MetadataVersion.FEATURE_NAME).
-                        setFeatureLevel(metadataVersion.featureLevel()), 0.toShort));
+      setName(MetadataVersion.FEATURE_NAME).
+      setFeatureLevel(metadataVersion.featureLevel()), 0.toShort));
 
     metadataOptionalArguments.foreach { metadataArguments =>
       for (record <- metadataArguments) metadataRecords.add(record)
@@ -391,24 +383,24 @@
   }
 
   def formatCommand(
-    stream: PrintStream,
-    directories: Seq[String],
-    metaProperties: MetaProperties,
-    metadataVersion: MetadataVersion,
-    ignoreFormatted: Boolean
-  ): Int = {
+                     stream: PrintStream,
+                     directories: Seq[String],
+                     metaProperties: MetaProperties,
+                     metadataVersion: MetadataVersion,
+                     ignoreFormatted: Boolean
+                   ): Int = {
     val bootstrapMetadata = buildBootstrapMetadata(metadataVersion, None, "format command")
     formatCommand(stream, directories, metaProperties, bootstrapMetadata, metadataVersion, ignoreFormatted)
   }
 
   def formatCommand(
-    stream: PrintStream,
-    directories: Seq[String],
-    metaProperties: MetaProperties,
-    bootstrapMetadata: BootstrapMetadata,
-    metadataVersion: MetadataVersion,
-    ignoreFormatted: Boolean
-  ): Int = {
+                     stream: PrintStream,
+                     directories: Seq[String],
+                     metaProperties: MetaProperties,
+                     bootstrapMetadata: BootstrapMetadata,
+                     metadataVersion: MetadataVersion,
+                     ignoreFormatted: Boolean
+                   ): Int = {
     if (directories.isEmpty) {
       throw new TerseFailure("No log directories found in the configuration.")
     }
