--- conflicted
+++ resolved
@@ -22,589 +22,6 @@
 
 @Deprecated
 public class StreamsResetter {
-<<<<<<< HEAD
-    private static final int EXIT_CODE_SUCCESS = 0;
-    private static final int EXIT_CODE_ERROR = 1;
-
-    private static OptionSpec<String> bootstrapServerOption;
-    private static OptionSpec<String> applicationIdOption;
-	private static OptionSpec<String> inputTopicsOption;
-	private static OptionSpec<String> intermediateTopicsOption;
-	private static OptionSpec<Long> toOffsetOption;
-	private static OptionSpec<String> toDatetimeOption;
-	private static OptionSpec<String> byDurationOption;
-	private static OptionSpecBuilder toEarliestOption;
-	private static OptionSpecBuilder toLatestOption;
-	private static OptionSpec<String> fromFileOption;
-	private static OptionSpec<Long> shiftByOption;
-	private static OptionSpecBuilder dryRunOption;
-	private static OptionSpec<Void> helpOption;
-	private static OptionSpec<Void> versionOption;
-	private static OptionSpec<String> commandConfigOption;
-	private static OptionSpecBuilder forceOption;
-
-	private final static String USAGE = "This tool helps to quickly reset an application in order to reprocess "
-			+ "its data from scratch.\n"
-			+ "* This tool resets offsets of input topics to the earliest available offset and it skips to the end of "
-			+ "intermediate topics (topics that are input and output topics, e.g., used by deprecated through() method).\n"
-			+ "* This tool deletes the internal topics that were created by Kafka Streams (topics starting with "
-			+ "\"<application.id>-\").\n"
-			+ "You do not need to specify internal topics because the tool finds them automatically.\n"
-			+ "* This tool will not delete output topics (if you want to delete them, you need to do it yourself "
-			+ "with the bin/kafka-topics.sh command).\n"
-			+ "* This tool will not clean up the local state on the stream application instances (the persisted "
-			+ "stores used to cache aggregation results).\n"
-			+ "You need to call KafkaStreams#cleanUp() in your application or manually delete them from the "
-			+ "directory specified by \"state.dir\" configuration (${java.io.tmpdir}/kafka-streams/<application.id> by default).\n"
-			+ "* When long session timeout has been configured, active members could take longer to get expired on the "
-			+ "broker thus blocking the reset job to complete. Use the \"--force\" option could remove those left-over "
-			+ "members immediately. Make sure to stop all stream applications when this option is specified "
-			+ "to avoid unexpected disruptions.\n\n"
-			+ "*** Important! You will get wrong output if you don't clean up the local stores after running the "
-			+ "reset tool!\n\n";
-
-    private OptionSet options = null;
-    private final List<String> allTopics = new LinkedList<>();
-
-
-    public int run(final String[] args) {
-        return run(args, new Properties());
-    }
-
-    public int run(final String[] args,
-                   final Properties config) {
-        int exitCode;
-
-		Admin adminClient = null;
-        try {
-            parseArguments(args);
-
-			final boolean dryRun = options.has(dryRunOption);
-
-			final String groupId = options.valueOf(applicationIdOption);
-			final Properties properties = new Properties();
-			if (options.has(commandConfigOption)) {
-				properties.putAll(Utils.loadProps(options.valueOf(commandConfigOption)));
-			}
-			properties.put(ConsumerConfig.BOOTSTRAP_SERVERS_CONFIG, options.valueOf(bootstrapServerOption));
-
-			adminClient = Admin.create(properties);
-			maybeDeleteActiveConsumers(groupId, adminClient);
-
-			allTopics.clear();
-			allTopics.addAll(adminClient.listTopics().names().get(60, TimeUnit.SECONDS));
-
-			if (dryRun) {
-				System.out.println("----Dry run displays the actions which will be performed when running Streams Reset Tool----");
-			}
-
-			final HashMap<Object, Object> consumerConfig = new HashMap<>(config);
-			consumerConfig.putAll(properties);
-			exitCode = maybeResetInputAndSeekToEndIntermediateTopicOffsets(consumerConfig, dryRun);
-			maybeDeleteInternalTopics(adminClient, dryRun);
-        } catch (final Throwable e) {
-            exitCode = EXIT_CODE_ERROR;
-            System.err.println("ERROR: " + e);
-			e.printStackTrace(System.err);
-		} finally {
-			if (adminClient != null) {
-				adminClient.close(Duration.ofSeconds(60));
-			}
-		}
-
-		return exitCode;
-	}
-
-	private void maybeDeleteActiveConsumers(final String groupId,
-											final Admin adminClient)
-			throws ExecutionException, InterruptedException {
-
-		final DescribeConsumerGroupsResult describeResult = adminClient.describeConsumerGroups(
-				Collections.singleton(groupId),
-				new DescribeConsumerGroupsOptions().timeoutMs(10 * 1000));
-		final List<MemberDescription> members =
-				new ArrayList<>(describeResult.describedGroups().get(groupId).get().members());
-		if (!members.isEmpty()) {
-			if (options.has(forceOption)) {
-				System.out.println("Force deleting all active members in the group: " + groupId);
-				adminClient.removeMembersFromConsumerGroup(groupId, new RemoveMembersFromConsumerGroupOptions()).all().get();
-			} else {
-				throw new IllegalStateException("Consumer group '" + groupId + "' is still active "
-						+ "and has following members: " + members + ". "
-						+ "Make sure to stop all running application instances before running the reset tool."
-						+ " You can use option '--force' to remove active members from the group.");
-			}
-		}
-	}
-
-	private void parseArguments(final String[] args) {
-		final OptionParser optionParser = new OptionParser(false);
-		applicationIdOption = optionParser.accepts("application-id", "The Kafka Streams application ID (application.id).")
-				.withRequiredArg()
-				.ofType(String.class)
-				.describedAs("id")
-				.required();
-		bootstrapServerOption = optionParser.accepts("bootstrap-servers", "Comma-separated list of broker urls with format: HOST1:PORT1,HOST2:PORT2")
-				.withRequiredArg()
-				.ofType(String.class)
-				.defaultsTo("localhost:9092")
-				.describedAs("urls");
-		inputTopicsOption = optionParser.accepts("input-topics", "Comma-separated list of user input topics. For these topics, the tool will reset the offset to the earliest available offset.")
-				.withRequiredArg()
-				.ofType(String.class)
-				.withValuesSeparatedBy(',')
-				.describedAs("list");
-		intermediateTopicsOption = optionParser.accepts("intermediate-topics", "Comma-separated list of intermediate user topics (topics that are input and output topics, e.g., used in the deprecated through() method). For these topics, the tool will skip to the end.")
-				.withRequiredArg()
-				.ofType(String.class)
-				.withValuesSeparatedBy(',')
-				.describedAs("list");
-		toOffsetOption = optionParser.accepts("to-offset", "Reset offsets to a specific offset.")
-				.withRequiredArg()
-				.ofType(Long.class);
-		toDatetimeOption = optionParser.accepts("to-datetime", "Reset offsets to offset from datetime. Format: 'YYYY-MM-DDTHH:mm:SS.sss'")
-				.withRequiredArg()
-				.ofType(String.class);
-		byDurationOption = optionParser.accepts("by-duration", "Reset offsets to offset by duration from current timestamp. Format: 'PnDTnHnMnS'")
-				.withRequiredArg()
-				.ofType(String.class);
-		toEarliestOption = optionParser.accepts("to-earliest", "Reset offsets to earliest offset.");
-		toLatestOption = optionParser.accepts("to-latest", "Reset offsets to latest offset.");
-		fromFileOption = optionParser.accepts("from-file", "Reset offsets to values defined in CSV file.")
-				.withRequiredArg()
-				.ofType(String.class);
-		shiftByOption = optionParser.accepts("shift-by", "Reset offsets shifting current offset by 'n', where 'n' can be positive or negative")
-				.withRequiredArg()
-				.describedAs("number-of-offsets")
-				.ofType(Long.class);
-		commandConfigOption = optionParser.accepts("config-file", "Property file containing configs to be passed to admin clients and embedded consumer.")
-				.withRequiredArg()
-				.ofType(String.class)
-				.describedAs("file name");
-		forceOption = optionParser.accepts("force", "Force the removal of members of the consumer group (intended to remove stopped members if a long session timeout was used). " +
-				"Make sure to shut down all stream applications when this option is specified to avoid unexpected rebalances.");
-
-		dryRunOption = optionParser.accepts("dry-run", "Display the actions that would be performed without executing the reset commands.");
-		helpOption = optionParser.accepts("help", "Print usage information.").forHelp();
-		versionOption = optionParser.accepts("version", "Print version information and exit.").forHelp();
-
-		try {
-			options = optionParser.parse(args);
-			if (args.length == 0 || options.has(helpOption)) {
-				CommandLineUtils.printUsageAndDie(optionParser, USAGE);
-			}
-			if (options.has(versionOption)) {
-				CommandLineUtils.printVersionAndDie();
-			}
-		} catch (final OptionException e) {
-			CommandLineUtils.printUsageAndDie(optionParser, e.getMessage());
-		}
-
-		final Set<OptionSpec<?>> allScenarioOptions = new HashSet<>();
-		allScenarioOptions.add(toOffsetOption);
-		allScenarioOptions.add(toDatetimeOption);
-		allScenarioOptions.add(byDurationOption);
-		allScenarioOptions.add(toEarliestOption);
-		allScenarioOptions.add(toLatestOption);
-		allScenarioOptions.add(fromFileOption);
-		allScenarioOptions.add(shiftByOption);
-
-		checkInvalidArgs(optionParser, options, allScenarioOptions, toOffsetOption);
-		checkInvalidArgs(optionParser, options, allScenarioOptions, toDatetimeOption);
-		checkInvalidArgs(optionParser, options, allScenarioOptions, byDurationOption);
-		checkInvalidArgs(optionParser, options, allScenarioOptions, toEarliestOption);
-		checkInvalidArgs(optionParser, options, allScenarioOptions, toLatestOption);
-		checkInvalidArgs(optionParser, options, allScenarioOptions, fromFileOption);
-		checkInvalidArgs(optionParser, options, allScenarioOptions, shiftByOption);
-	}
-
-	private <T> void checkInvalidArgs(final OptionParser optionParser,
-									  final OptionSet options,
-									  final Set<OptionSpec<?>> allOptions,
-									  final OptionSpec<T> option) {
-		final Set<OptionSpec<?>> invalidOptions = new HashSet<>(allOptions);
-		invalidOptions.remove(option);
-		CommandLineUtils.checkInvalidArgs(
-				optionParser,
-				options,
-				option,
-				JavaConverters.asScalaSetConverter(invalidOptions).asScala());
-	}
-
-	private int maybeResetInputAndSeekToEndIntermediateTopicOffsets(final Map<Object, Object> consumerConfig,
-																	final boolean dryRun)
-			throws IOException, ParseException {
-
-		final List<String> inputTopics = options.valuesOf(inputTopicsOption);
-		final List<String> intermediateTopics = options.valuesOf(intermediateTopicsOption);
-		int topicNotFound = EXIT_CODE_SUCCESS;
-
-		final List<String> notFoundInputTopics = new ArrayList<>();
-		final List<String> notFoundIntermediateTopics = new ArrayList<>();
-
-        final String groupId = options.valueOf(applicationIdOption);
-
-        if (inputTopics.size() == 0 && intermediateTopics.size() == 0) {
-            System.out.println("No input or intermediate topics specified. Skipping seek.");
-            return EXIT_CODE_SUCCESS;
-        }
-
-        if (inputTopics.size() != 0) {
-            System.out.println("Reset-offsets for input topics " + inputTopics);
-        }
-        if (intermediateTopics.size() != 0) {
-            System.out.println("Seek-to-end for intermediate topics " + intermediateTopics);
-        }
-
-        final Set<String> topicsToSubscribe = new HashSet<>(inputTopics.size() + intermediateTopics.size());
-
-        for (final String topic : inputTopics) {
-            if (!allTopics.contains(topic)) {
-                notFoundInputTopics.add(topic);
-            } else {
-                topicsToSubscribe.add(topic);
-            }
-        }
-        for (final String topic : intermediateTopics) {
-            if (!allTopics.contains(topic)) {
-                notFoundIntermediateTopics.add(topic);
-            } else {
-                topicsToSubscribe.add(topic);
-            }
-        }
-
-        if (!notFoundInputTopics.isEmpty()) {
-            System.out.println("Following input topics are not found, skipping them");
-            for (final String topic : notFoundInputTopics) {
-                System.out.println("Topic: " + topic);
-            }
-            topicNotFound = EXIT_CODE_ERROR;
-        }
-
-        if (!notFoundIntermediateTopics.isEmpty()) {
-            System.out.println("Following intermediate topics are not found, skipping them");
-            for (final String topic : notFoundIntermediateTopics) {
-                System.out.println("Topic:" + topic);
-            }
-            topicNotFound = EXIT_CODE_ERROR;
-        }
-
-        // Return early if there are no topics to reset (the consumer will raise an error if we
-        // try to poll with an empty subscription)
-        if (topicsToSubscribe.isEmpty()) {
-            return topicNotFound;
-        }
-
-        final Properties config = new Properties();
-        config.putAll(consumerConfig);
-        config.setProperty(ConsumerConfig.GROUP_ID_CONFIG, groupId);
-        config.setProperty(ConsumerConfig.ENABLE_AUTO_COMMIT_CONFIG, "false");
-
-        try (final KafkaConsumer<byte[], byte[]> client =
-                 new KafkaConsumer<>(config, new ByteArrayDeserializer(), new ByteArrayDeserializer())) {
-
-            final Collection<TopicPartition> partitions = topicsToSubscribe.stream().map(client::partitionsFor)
-                    .flatMap(Collection::stream)
-                    .map(info -> new TopicPartition(info.topic(), info.partition()))
-                    .collect(Collectors.toList());
-            client.assign(partitions);
-
-            final Set<TopicPartition> inputTopicPartitions = new HashSet<>();
-            final Set<TopicPartition> intermediateTopicPartitions = new HashSet<>();
-
-            for (final TopicPartition p : partitions) {
-                final String topic = p.topic();
-                if (isInputTopic(topic)) {
-                    inputTopicPartitions.add(p);
-                } else if (isIntermediateTopic(topic)) {
-                    intermediateTopicPartitions.add(p);
-                } else {
-                    System.err.println("Skipping invalid partition: " + p);
-                }
-            }
-
-            maybeReset(groupId, client, inputTopicPartitions);
-
-            maybeSeekToEnd(groupId, client, intermediateTopicPartitions);
-
-            if (!dryRun) {
-                for (final TopicPartition p : partitions) {
-                    client.position(p);
-                }
-                client.commitSync();
-            }
-        } catch (final IOException | ParseException e) {
-            System.err.println("ERROR: Resetting offsets failed.");
-            throw e;
-        }
-        System.out.println("Done.");
-        return topicNotFound;
-    }
-
-    // visible for testing
-    public void maybeSeekToEnd(final String groupId,
-                               final Consumer<byte[], byte[]> client,
-                               final Set<TopicPartition> intermediateTopicPartitions) {
-        if (intermediateTopicPartitions.size() > 0) {
-            System.out.println("Following intermediate topics offsets will be reset to end (for consumer group " + groupId + ")");
-            for (final TopicPartition topicPartition : intermediateTopicPartitions) {
-                if (allTopics.contains(topicPartition.topic())) {
-                    System.out.println("Topic: " + topicPartition.topic());
-                }
-            }
-            client.seekToEnd(intermediateTopicPartitions);
-        }
-    }
-
-    private void maybeReset(final String groupId,
-                            final Consumer<byte[], byte[]> client,
-                            final Set<TopicPartition> inputTopicPartitions)
-        throws IOException, ParseException {
-
-        if (inputTopicPartitions.size() > 0) {
-            System.out.println("Following input topics offsets will be reset to (for consumer group " + groupId + ")");
-            if (options.has(toOffsetOption)) {
-                resetOffsetsTo(client, inputTopicPartitions, options.valueOf(toOffsetOption));
-            } else if (options.has(toEarliestOption)) {
-                client.seekToBeginning(inputTopicPartitions);
-            } else if (options.has(toLatestOption)) {
-                client.seekToEnd(inputTopicPartitions);
-            } else if (options.has(shiftByOption)) {
-                shiftOffsetsBy(client, inputTopicPartitions, options.valueOf(shiftByOption));
-            } else if (options.has(toDatetimeOption)) {
-				final String ts = options.valueOf(toDatetimeOption);
-				final long timestamp = Utils.getDateTime(ts);
-                resetToDatetime(client, inputTopicPartitions, timestamp);
-            } else if (options.has(byDurationOption)) {
-                final String duration = options.valueOf(byDurationOption);
-                resetByDuration(client, inputTopicPartitions, Duration.parse(duration));
-            } else if (options.has(fromFileOption)) {
-                final String resetPlanPath = options.valueOf(fromFileOption);
-                final Map<TopicPartition, Long> topicPartitionsAndOffset =
-                    getTopicPartitionOffsetFromResetPlan(resetPlanPath);
-                resetOffsetsFromResetPlan(client, inputTopicPartitions, topicPartitionsAndOffset);
-            } else {
-                client.seekToBeginning(inputTopicPartitions);
-            }
-
-            for (final TopicPartition p : inputTopicPartitions) {
-                System.out.println("Topic: " + p.topic() + " Partition: " + p.partition() + " Offset: " + client.position(p));
-            }
-        }
-    }
-
-    // visible for testing
-    public void resetOffsetsFromResetPlan(final Consumer<byte[], byte[]> client,
-                                          final Set<TopicPartition> inputTopicPartitions,
-                                          final Map<TopicPartition, Long> topicPartitionsAndOffset) {
-        final Map<TopicPartition, Long> endOffsets = client.endOffsets(inputTopicPartitions);
-        final Map<TopicPartition, Long> beginningOffsets = client.beginningOffsets(inputTopicPartitions);
-
-        final Map<TopicPartition, Long> validatedTopicPartitionsAndOffset =
-            checkOffsetRange(topicPartitionsAndOffset, beginningOffsets, endOffsets);
-
-        for (final TopicPartition topicPartition : inputTopicPartitions) {
-            client.seek(topicPartition, validatedTopicPartitionsAndOffset.get(topicPartition));
-        }
-    }
-
-    private Map<TopicPartition, Long> getTopicPartitionOffsetFromResetPlan(final String resetPlanPath)
-        throws IOException, ParseException {
-
-		final String resetPlanCsv = Utils.readFileAsString(resetPlanPath);
-		return parseResetPlan(resetPlanCsv);
-	}
-
-	private void resetByDuration(final Consumer<byte[], byte[]> client,
-								 final Set<TopicPartition> inputTopicPartitions,
-								 final Duration duration) {
-		resetToDatetime(client, inputTopicPartitions, Instant.now().minus(duration).toEpochMilli());
-	}
-
-	// visible for testing
-	public void resetToDatetime(final Consumer<byte[], byte[]> client,
-								final Set<TopicPartition> inputTopicPartitions,
-								final Long timestamp) {
-		final Map<TopicPartition, Long> topicPartitionsAndTimes = new HashMap<>(inputTopicPartitions.size());
-		for (final TopicPartition topicPartition : inputTopicPartitions) {
-			topicPartitionsAndTimes.put(topicPartition, timestamp);
-		}
-
-		final Map<TopicPartition, OffsetAndTimestamp> topicPartitionsAndOffset = client.offsetsForTimes(topicPartitionsAndTimes);
-
-		for (final TopicPartition topicPartition : inputTopicPartitions) {
-			final Optional<Long> partitionOffset = Optional.ofNullable(topicPartitionsAndOffset.get(topicPartition))
-					.map(OffsetAndTimestamp::offset)
-					.filter(offset -> offset != ListOffsetsResponse.UNKNOWN_OFFSET);
-			if (partitionOffset.isPresent()) {
-				client.seek(topicPartition, partitionOffset.get());
-			} else {
-				client.seekToEnd(Collections.singletonList(topicPartition));
-				System.out.println("Partition " + topicPartition.partition() + " from topic " + topicPartition.topic() +
-						" is empty, without a committed record. Falling back to latest known offset.");
-			}
-		}
-    }
-
-    // visible for testing
-    public void shiftOffsetsBy(final Consumer<byte[], byte[]> client,
-                               final Set<TopicPartition> inputTopicPartitions,
-                               final long shiftBy) {
-        final Map<TopicPartition, Long> endOffsets = client.endOffsets(inputTopicPartitions);
-        final Map<TopicPartition, Long> beginningOffsets = client.beginningOffsets(inputTopicPartitions);
-
-        final Map<TopicPartition, Long> topicPartitionsAndOffset = new HashMap<>(inputTopicPartitions.size());
-        for (final TopicPartition topicPartition : inputTopicPartitions) {
-            final long position = client.position(topicPartition);
-            final long offset = position + shiftBy;
-            topicPartitionsAndOffset.put(topicPartition, offset);
-        }
-
-        final Map<TopicPartition, Long> validatedTopicPartitionsAndOffset =
-            checkOffsetRange(topicPartitionsAndOffset, beginningOffsets, endOffsets);
-
-        for (final TopicPartition topicPartition : inputTopicPartitions) {
-            client.seek(topicPartition, validatedTopicPartitionsAndOffset.get(topicPartition));
-        }
-    }
-
-    // visible for testing
-    public void resetOffsetsTo(final Consumer<byte[], byte[]> client,
-                               final Set<TopicPartition> inputTopicPartitions,
-                               final Long offset) {
-        final Map<TopicPartition, Long> endOffsets = client.endOffsets(inputTopicPartitions);
-        final Map<TopicPartition, Long> beginningOffsets = client.beginningOffsets(inputTopicPartitions);
-
-        final Map<TopicPartition, Long> topicPartitionsAndOffset = new HashMap<>(inputTopicPartitions.size());
-        for (final TopicPartition topicPartition : inputTopicPartitions) {
-            topicPartitionsAndOffset.put(topicPartition, offset);
-        }
-
-        final Map<TopicPartition, Long> validatedTopicPartitionsAndOffset =
-            checkOffsetRange(topicPartitionsAndOffset, beginningOffsets, endOffsets);
-
-        for (final TopicPartition topicPartition : inputTopicPartitions) {
-            client.seek(topicPartition, validatedTopicPartitionsAndOffset.get(topicPartition));
-        }
-    }
-
-
-    private Map<TopicPartition, Long> parseResetPlan(final String resetPlanCsv) throws ParseException {
-        final Map<TopicPartition, Long> topicPartitionAndOffset = new HashMap<>();
-        if (resetPlanCsv == null || resetPlanCsv.isEmpty()) {
-            throw new ParseException("Error parsing reset plan CSV file. It is empty,", 0);
-        }
-
-        final String[] resetPlanCsvParts = resetPlanCsv.split("\n");
-
-        for (final String line : resetPlanCsvParts) {
-            final String[] lineParts = line.split(",");
-            if (lineParts.length != 3) {
-                throw new ParseException("Reset plan CSV file is not following the format `TOPIC,PARTITION,OFFSET`.", 0);
-            }
-            final String topic = lineParts[0];
-            final int partition = Integer.parseInt(lineParts[1]);
-            final long offset = Long.parseLong(lineParts[2]);
-            final TopicPartition topicPartition = new TopicPartition(topic, partition);
-            topicPartitionAndOffset.put(topicPartition, offset);
-        }
-
-        return topicPartitionAndOffset;
-    }
-
-    private Map<TopicPartition, Long> checkOffsetRange(final Map<TopicPartition, Long> inputTopicPartitionsAndOffset,
-                                                       final Map<TopicPartition, Long> beginningOffsets,
-                                                       final Map<TopicPartition, Long> endOffsets) {
-        final Map<TopicPartition, Long> validatedTopicPartitionsOffsets = new HashMap<>();
-        for (final Map.Entry<TopicPartition, Long> topicPartitionAndOffset : inputTopicPartitionsAndOffset.entrySet()) {
-            final long endOffset = endOffsets.get(topicPartitionAndOffset.getKey());
-            final long offset = topicPartitionAndOffset.getValue();
-            if (offset < endOffset) {
-                final long beginningOffset = beginningOffsets.get(topicPartitionAndOffset.getKey());
-                if (offset > beginningOffset) {
-                    validatedTopicPartitionsOffsets.put(topicPartitionAndOffset.getKey(), offset);
-                } else {
-                    System.out.println("New offset (" + offset + ") is lower than earliest offset. Value will be set to " + beginningOffset);
-                    validatedTopicPartitionsOffsets.put(topicPartitionAndOffset.getKey(), beginningOffset);
-                }
-            } else {
-                System.out.println("New offset (" + offset + ") is higher than latest offset. Value will be set to " + endOffset);
-                validatedTopicPartitionsOffsets.put(topicPartitionAndOffset.getKey(), endOffset);
-            }
-        }
-        return validatedTopicPartitionsOffsets;
-    }
-
-    private boolean isInputTopic(final String topic) {
-        return options.valuesOf(inputTopicsOption).contains(topic);
-    }
-
-    private boolean isIntermediateTopic(final String topic) {
-        return options.valuesOf(intermediateTopicsOption).contains(topic);
-    }
-
-	private void maybeDeleteInternalTopics(final Admin adminClient, final boolean dryRun) {
-		System.out.println("Deleting all internal/auto-created topics for application " + options.valueOf(applicationIdOption));
-		final List<String> topicsToDelete = new ArrayList<>();
-		for (final String listing : allTopics) {
-			if (isInternalTopic(listing)) {
-				if (!dryRun) {
-					topicsToDelete.add(listing);
-				} else {
-					System.out.println("Topic: " + listing);
-				}
-			}
-        }
-        if (!dryRun) {
-            doDelete(topicsToDelete, adminClient);
-        }
-        System.out.println("Done.");
-    }
-
-	// visible for testing
-	public void doDelete(final List<String> topicsToDelete,
-						 final Admin adminClient) {
-		boolean hasDeleteErrors = false;
-		final DeleteTopicsResult deleteTopicsResult = adminClient.deleteTopics(topicsToDelete);
-		final Map<String, KafkaFuture<Void>> results = deleteTopicsResult.values();
-
-		for (final Map.Entry<String, KafkaFuture<Void>> entry : results.entrySet()) {
-			try {
-				entry.getValue().get(30, TimeUnit.SECONDS);
-			} catch (final Exception e) {
-				System.err.println("ERROR: deleting topic " + entry.getKey());
-				e.printStackTrace(System.err);
-                hasDeleteErrors = true;
-            }
-        }
-        if (hasDeleteErrors) {
-            throw new RuntimeException("Encountered an error deleting one or more topics");
-        }
-    }
-
-	private boolean isInternalTopic(final String topicName) {
-		// Specified input/intermediate topics might be named like internal topics (by chance).
-		// Even is this is not expected in general, we need to exclude those topics here
-		// and don't consider them as internal topics even if they follow the same naming schema.
-		// Cf. https://issues.apache.org/jira/browse/KAFKA-7930
-		return !isInputTopic(topicName) && !isIntermediateTopic(topicName) && topicName.startsWith(options.valueOf(applicationIdOption) + "-")
-				&& matchesInternalTopicFormat(topicName);
-	}
-
-	// visible for testing
-	public boolean matchesInternalTopicFormat(final String topicName) {
-		return topicName.endsWith("-changelog") || topicName.endsWith("-repartition")
-				|| topicName.endsWith("-subscription-registration-topic")
-				|| topicName.endsWith("-subscription-response-topic")
-				|| topicName.matches(".+-KTABLE-FK-JOIN-SUBSCRIPTION-REGISTRATION-\\d+-topic")
-				|| topicName.matches(".+-KTABLE-FK-JOIN-SUBSCRIPTION-RESPONSE-\\d+-topic");
-	}
-
-	public static void main(final String[] args) {
-		Exit.exit(new StreamsResetter().run(args));
-	}
-
-=======
 
     public static void main(String[] args) throws ClassNotFoundException, NoSuchMethodException, InvocationTargetException, IllegalAccessException {
         System.out.println("WARNING: The 'kafka.tools' package is deprecated and will change to 'org.apache.kafka.tools' in the next major release.");
@@ -612,5 +29,4 @@
         Method main = toolClass.getDeclaredMethod("main", String[].class);
         main.invoke(null, (Object) args);
     }
->>>>>>> 15418db6
 }