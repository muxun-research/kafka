--- conflicted
+++ resolved
@@ -17,8 +17,6 @@
 
 package kafka.tools
 
-import java.util.concurrent.atomic.{AtomicInteger, AtomicLong}
-import java.util.concurrent.{CompletableFuture, CountDownLatch, LinkedBlockingDeque, TimeUnit}
 import joptsimple.OptionException
 import kafka.network.{DataPlaneAcceptor, SocketServer}
 import kafka.raft.{KafkaRaftManager, RaftManager}
@@ -26,7 +24,6 @@
 import kafka.server.{KafkaConfig, KafkaRequestHandlerPool, MetaProperties, SimpleApiVersionManager}
 import kafka.utils.{CoreUtils, Exit, Logging}
 import org.apache.kafka.common.errors.InvalidConfigurationException
-import org.apache.kafka.common.message.ApiMessageType.ListenerType
 import org.apache.kafka.common.metrics.Metrics
 import org.apache.kafka.common.metrics.stats.Percentiles.BucketSizing
 import org.apache.kafka.common.metrics.stats.{Meter, Percentile, Percentiles}
@@ -36,13 +33,15 @@
 import org.apache.kafka.common.utils.{Time, Utils}
 import org.apache.kafka.common.{TopicPartition, Uuid, protocol}
 import org.apache.kafka.raft.errors.NotLeaderException
-import org.apache.kafka.raft.{Batch, BatchReader, LeaderAndEpoch, RaftClient, RaftConfig}
+import org.apache.kafka.raft._
+import org.apache.kafka.server.common.serialization.RecordSerde
 import org.apache.kafka.server.common.{Features, MetadataVersion}
-import org.apache.kafka.server.common.serialization.RecordSerde
 import org.apache.kafka.server.fault.ProcessTerminatingFaultHandler
 import org.apache.kafka.server.util.{CommandDefaultOptions, CommandLineUtils, ShutdownableThread}
 import org.apache.kafka.snapshot.SnapshotReader
 
+import java.util.concurrent.atomic.{AtomicInteger, AtomicLong}
+import java.util.concurrent.{CompletableFuture, CountDownLatch, LinkedBlockingDeque, TimeUnit}
 import scala.jdk.CollectionConverters._
 
 /**
@@ -149,19 +148,11 @@
   }
 
   class RaftWorkloadGenerator(
-<<<<<<< HEAD
                                raftManager: RaftManager[Array[Byte]],
                                time: Time,
                                recordsPerSec: Int,
                                recordSize: Int
-                             ) extends ShutdownableThread(name = "raft-workload-generator")
-=======
-    raftManager: RaftManager[Array[Byte]],
-    time: Time,
-    recordsPerSec: Int,
-    recordSize: Int
-  ) extends ShutdownableThread("raft-workload-generator")
->>>>>>> 15418db6
+                             ) extends ShutdownableThread("raft-workload-generator")
     with RaftClient.Listener[Array[Byte]] {
 
     sealed trait RaftEvent
@@ -171,11 +162,9 @@
     case object HandleResign extends RaftEvent
 
     case class HandleCommit(reader: BatchReader[Array[Byte]]) extends RaftEvent
-<<<<<<< HEAD
-
-=======
+
     case class HandleSnapshot(reader: SnapshotReader[Array[Byte]]) extends RaftEvent
->>>>>>> 15418db6
+
     case object Shutdown extends RaftEvent
 
     private val eventQueue = new LinkedBlockingDeque[RaftEvent]()
@@ -349,11 +338,8 @@
     private val p999 = metrics.metric(latencyP999Name)
 
     def record(latencyMs: Int): Unit = sensor.record(latencyMs)
-
     def currentP75: Double = p75.metricValue.asInstanceOf[Double]
-
     def currentP99: Double = p99.metricValue.asInstanceOf[Double]
-
     def currentP999: Double = p999.metricValue.asInstanceOf[Double]
   }
 
