/**
 * Licensed to the Apache Software Foundation (ASF) under one or more
 * contributor license agreements.  See the NOTICE file distributed with
 * this work for additional information regarding copyright ownership.
 * The ASF licenses this file to You under the Apache License, Version 2.0
 * (the "License"); you may not use this file except in compliance with
 * the License.  You may obtain a copy of the License at
 *
 * http://www.apache.org/licenses/LICENSE-2.0
 *
 * Unless required by applicable law or agreed to in writing, software
 * distributed under the License is distributed on an "AS IS" BASIS,
 * WITHOUT WARRANTIES OR CONDITIONS OF ANY KIND, either express or implied.
 * See the License for the specific language governing permissions and
 * limitations under the License.
 */

package kafka.tools

import java.time.Duration
import java.util
import java.util.concurrent.atomic.{AtomicBoolean, AtomicInteger}
import java.util.concurrent.CountDownLatch
import java.util.regex.Pattern
import java.util.{Collections, Properties}
import kafka.consumer.BaseConsumerRecord
import kafka.utils._
import org.apache.kafka.clients.consumer._
import org.apache.kafka.clients.producer.internals.ErrorLoggingCallback
import org.apache.kafka.clients.producer.{KafkaProducer, ProducerConfig, ProducerRecord, RecordMetadata}
import org.apache.kafka.common.errors.{TimeoutException, WakeupException}
import org.apache.kafka.common.record.RecordBatch
import org.apache.kafka.common.serialization.{ByteArrayDeserializer, ByteArraySerializer}
import org.apache.kafka.common.utils.{Time, Utils}
import org.apache.kafka.common.{KafkaException, TopicPartition}
import org.apache.kafka.server.metrics.KafkaMetricsGroup
import org.apache.kafka.server.util.{CommandDefaultOptions, CommandLineUtils}

import scala.jdk.CollectionConverters._
import scala.collection.mutable.HashMap
import scala.util.control.ControlThrowable
import scala.util.{Failure, Success, Try}

/**
 * The mirror maker has the following architecture:
 * - There are N mirror maker threads, each of which is equipped with a separate KafkaConsumer instance.
 * - All the mirror maker threads share one producer.
 * - Each mirror maker thread periodically flushes the producer and then commits all offsets.
 * @note For mirror maker, the following settings are set by default to make sure there is no data loss:
 *       1. use producer with following settings
<<<<<<< HEAD
 *          acks=all
 *          delivery.timeout.ms=max integer
 *          max.block.ms=max long
 *          max.in.flight.requests.per.connection=1
 *          2. Consumer Settings
 *          enable.auto.commit=false
 *          3. Mirror Maker Setting:
 *          abort.on.send.failure=true
=======
 *            acks=all
 *            delivery.timeout.ms=max integer
 *            max.block.ms=max long
 *            max.in.flight.requests.per.connection=1
 *       2. Consumer Settings
 *            enable.auto.commit=false
 *       3. Mirror Maker Setting:
 *            abort.on.send.failure=true
 *
 * @deprecated Since 3.0, use the Connect-based MirrorMaker instead (aka MM2).
>>>>>>> 15418db6
 */
@deprecated(message = "Use the Connect-based MirrorMaker instead (aka MM2).", since = "3.0")
object MirrorMaker extends Logging {
  private val metricsGroup = new KafkaMetricsGroup(MirrorMaker.getClass)

  private[tools] var producer: MirrorMakerProducer = _
  private var mirrorMakerThreads: Seq[MirrorMakerThread] = _
  private val isShuttingDown: AtomicBoolean = new AtomicBoolean(false)
  // Track the messages not successfully sent by mirror maker.
  private val numDroppedMessages: AtomicInteger = new AtomicInteger(0)
  private var messageHandler: MirrorMakerMessageHandler = _
  private var offsetCommitIntervalMs = 0
  private var abortOnSendFailure: Boolean = true
  @volatile private var exitingOnSendFailure: Boolean = false
  private var lastSuccessfulCommitTime = -1L
  private val time = Time.SYSTEM

  // If a message send failed after retries are exhausted. The offset of the messages will also be removed from
  // the unacked offset list to avoid offset commit being stuck on that offset. In this case, the offset of that
  // message was not really acked, but was skipped. This metric records the number of skipped offsets.
  metricsGroup.newGauge("MirrorMaker-numDroppedMessages", () => numDroppedMessages.get())

  def main(args: Array[String]): Unit = {

    warn("This tool is deprecated and may be removed in a future major release.")
    info("Starting mirror maker")
    try {
      val opts = new MirrorMakerOptions(args)
      CommandLineUtils.maybePrintHelpOrVersion(opts, "This tool helps to continuously copy data between two Kafka clusters.")
      opts.checkArgs()
    } catch {
      case ct: ControlThrowable => throw ct
      case t: Throwable =>
        error("Exception when starting mirror maker.", t)
    }

    mirrorMakerThreads.foreach(_.start())
    mirrorMakerThreads.foreach(_.awaitShutdown())
  }

  def createConsumers(numStreams: Int,
                      consumerConfigProps: Properties,
                      customRebalanceListener: Option[ConsumerRebalanceListener],
                      include: Option[String]): Seq[ConsumerWrapper] = {
    // Disable consumer auto offsets commit to prevent data loss.
    maybeSetDefaultProperty(consumerConfigProps, "enable.auto.commit", "false")
    // Hardcode the deserializer to ByteArrayDeserializer
    consumerConfigProps.setProperty("key.deserializer", classOf[ByteArrayDeserializer].getName)
    consumerConfigProps.setProperty("value.deserializer", classOf[ByteArrayDeserializer].getName)
    // The default client id is group id, we manually set client id to groupId-index to avoid metric collision
    val groupIdString = consumerConfigProps.getProperty("group.id")
    val consumers = (0 until numStreams) map { i =>
      consumerConfigProps.setProperty("client.id", groupIdString + "-" + i.toString)
      new KafkaConsumer[Array[Byte], Array[Byte]](consumerConfigProps)
    }
    include.getOrElse(throw new IllegalArgumentException("include list cannot be empty"))
    consumers.map(consumer => new ConsumerWrapper(consumer, customRebalanceListener, include))
  }

  def commitOffsets(consumerWrapper: ConsumerWrapper): Unit = {
    if (!exitingOnSendFailure) {
      var retry = 0
      var retryNeeded = true
      while (retryNeeded) {
        trace("Committing offsets.")
        try {
          consumerWrapper.commit()
          lastSuccessfulCommitTime = time.milliseconds
          retryNeeded = false
        } catch {
          case e: WakeupException =>
            // we only call wakeup() once to close the consumer,
            // so if we catch it in commit we can safely retry
            // and re-throw to break the loop
            commitOffsets(consumerWrapper)
            throw e

          case _: TimeoutException =>
            Try(consumerWrapper.consumer.listTopics) match {
              case Success(visibleTopics) =>
                consumerWrapper.offsets --= consumerWrapper.offsets.keySet.filter(tp => !visibleTopics.containsKey(tp.topic))
              case Failure(e) =>
                warn("Failed to list all authorized topics after committing offsets timed out: ", e)
            }

            retry += 1
            warn("Failed to commit offsets because the offset commit request processing can not be completed in time. " +
              s"If you see this regularly, it could indicate that you need to increase the consumer's ${ConsumerConfig.DEFAULT_API_TIMEOUT_MS_CONFIG} " +
              s"Last successful offset commit timestamp=$lastSuccessfulCommitTime, retry count=$retry")
            Thread.sleep(100)

          case _: CommitFailedException =>
            retryNeeded = false
            warn("Failed to commit offsets because the consumer group has rebalanced and assigned partitions to " +
              "another instance. If you see this regularly, it could indicate that you need to either increase " +
              s"the consumer's ${ConsumerConfig.SESSION_TIMEOUT_MS_CONFIG} or reduce the number of records " +
              s"handled on each iteration with ${ConsumerConfig.MAX_POLL_RECORDS_CONFIG}")
        }
      }
    } else {
      info("Exiting on send failure, skip committing offsets.")
    }
  }

  def cleanShutdown(): Unit = {
    if (isShuttingDown.compareAndSet(false, true)) {
      info("Start clean shutdown.")
      // Shutdown consumer threads.
      info("Shutting down consumer threads.")
      if (mirrorMakerThreads != null) {
        mirrorMakerThreads.foreach(_.shutdown())
        mirrorMakerThreads.foreach(_.awaitShutdown())
      }
      info("Closing producer.")
      producer.close()
      info("Kafka mirror maker shutdown successfully")
    }
  }

  private def maybeSetDefaultProperty(properties: Properties, propertyName: String, defaultValue: String): Unit = {
    val propertyValue = properties.getProperty(propertyName)
    properties.setProperty(propertyName, Option(propertyValue).getOrElse(defaultValue))
    if (properties.getProperty(propertyName) != defaultValue)
      info("Property %s is overridden to %s - data loss or message reordering is possible.".format(propertyName, propertyValue))
  }

  class MirrorMakerThread(consumerWrapper: ConsumerWrapper,
                          val threadId: Int) extends Thread with Logging {
    private val threadName = "mirrormaker-thread-" + threadId
    private val shutdownLatch: CountDownLatch = new CountDownLatch(1)
    private var lastOffsetCommitMs = System.currentTimeMillis()
    @volatile private var shuttingDown: Boolean = false
    this.logIdent = "[%s] ".format(threadName)

    setName(threadName)

    private def toBaseConsumerRecord(record: ConsumerRecord[Array[Byte], Array[Byte]]): BaseConsumerRecord =
      BaseConsumerRecord(record.topic,
        record.partition,
        record.offset,
        record.timestamp,
        record.timestampType,
        record.key,
        record.value,
        record.headers)

    override def run(): Unit = {
      info(s"Starting mirror maker thread $threadName")
      try {
        consumerWrapper.init()

        // We needed two while loops due to the old consumer semantics, this can now be simplified
        while (!exitingOnSendFailure && !shuttingDown) {
          try {
            while (!exitingOnSendFailure && !shuttingDown) {
              val data = consumerWrapper.receive()
              if (data.value != null) {
                trace("Sending message with value size %d and offset %d.".format(data.value.length, data.offset))
              } else {
                trace("Sending message with null value and offset %d.".format(data.offset))
              }
              val records = messageHandler.handle(toBaseConsumerRecord(data))
              records.forEach(producer.send)
              maybeFlushAndCommitOffsets()
            }
          } catch {
            case _: NoRecordsException =>
              trace("Caught NoRecordsException, continue iteration.")
            case _: WakeupException =>
              trace("Caught WakeupException, continue iteration.")
            case e: KafkaException if (shuttingDown || exitingOnSendFailure) =>
              trace(s"Ignoring caught KafkaException during shutdown. sendFailure: $exitingOnSendFailure.", e)
          }
          maybeFlushAndCommitOffsets()
        }
      } catch {
        case t: Throwable =>
          exitingOnSendFailure = true
          fatal("Mirror maker thread failure due to ", t)
      } finally {
        CoreUtils.swallow({
          info("Flushing producer.")
          producer.flush()

          // note that this commit is skipped if flush() fails which ensures that we don't lose messages
          info("Committing consumer offsets.")
          commitOffsets(consumerWrapper)
        }, this)

        info("Shutting down consumer connectors.")
        CoreUtils.swallow(consumerWrapper.wakeup(), this)
        CoreUtils.swallow(consumerWrapper.close(), this)
        shutdownLatch.countDown()
        info("Mirror maker thread stopped")
        // if it exits accidentally, stop the entire mirror maker
        if (!isShuttingDown.get()) {
          fatal("Mirror maker thread exited abnormally, stopping the whole mirror maker.")
          sys.exit(-1)
        }
      }
    }

    def maybeFlushAndCommitOffsets(): Unit = {
      if (System.currentTimeMillis() - lastOffsetCommitMs > offsetCommitIntervalMs) {
        debug("Committing MirrorMaker state.")
        producer.flush()
        commitOffsets(consumerWrapper)
        lastOffsetCommitMs = System.currentTimeMillis()
      }
    }

    def shutdown(): Unit = {
      try {
        info(s"$threadName shutting down")
        shuttingDown = true
        consumerWrapper.wakeup()
      }
      catch {
        case _: InterruptedException =>
          warn("Interrupt during shutdown of the mirror maker thread")
      }
    }

    def awaitShutdown(): Unit = {
      try {
        shutdownLatch.await()
        info("Mirror maker thread shutdown complete")
      } catch {
        case _: InterruptedException =>
          warn("Shutdown of the mirror maker thread interrupted")
      }
    }
  }

  // Visible for testing
  private[tools] class ConsumerWrapper(private[tools] val consumer: Consumer[Array[Byte], Array[Byte]],
                                       customRebalanceListener: Option[ConsumerRebalanceListener],
                                       includeOpt: Option[String]) {
    val regex = includeOpt.getOrElse(throw new IllegalArgumentException("New consumer only supports include."))
    var recordIter: java.util.Iterator[ConsumerRecord[Array[Byte], Array[Byte]]] = _

    // We manually maintain the consumed offsets for historical reasons and it could be simplified
    // Visible for testing
    private[tools] val offsets = new HashMap[TopicPartition, Long]()

    def init(): Unit = {
      debug("Initiating consumer")
      val consumerRebalanceListener = new InternalRebalanceListener(this, customRebalanceListener)
      includeOpt.foreach { include =>
        try {
          consumer.subscribe(Pattern.compile(IncludeList(include).regex), consumerRebalanceListener)
        } catch {
          case pse: RuntimeException =>
            error(s"Invalid expression syntax: $include")
            throw pse
        }
      }
    }

    def receive(): ConsumerRecord[Array[Byte], Array[Byte]] = {
      if (recordIter == null || !recordIter.hasNext) {
        // In scenarios where data does not arrive within offsetCommitIntervalMs and
        // offsetCommitIntervalMs is less than poll's timeout, offset commit will be delayed for any
        // uncommitted record since last poll. Using one second as poll's timeout ensures that
        // offsetCommitIntervalMs, of value greater than 1 second, does not see delays in offset
        // commit.
        recordIter = consumer.poll(Duration.ofSeconds(1L)).iterator
        if (!recordIter.hasNext)
          throw new NoRecordsException
      }

      val record = recordIter.next()
      val tp = new TopicPartition(record.topic, record.partition)

      offsets.put(tp, record.offset + 1)
      record
    }

    def wakeup(): Unit = {
      consumer.wakeup()
    }

    def close(): Unit = {
      consumer.close()
    }

    def commit(): Unit = {
      consumer.commitSync(offsets.map { case (tp, offset) => (tp, new OffsetAndMetadata(offset)) }.asJava)
      offsets.clear()
    }
  }

  private class InternalRebalanceListener(consumerWrapper: ConsumerWrapper,
                                          customRebalanceListener: Option[ConsumerRebalanceListener])
    extends ConsumerRebalanceListener {

    override def onPartitionsLost(partitions: util.Collection[TopicPartition]): Unit = {}

    override def onPartitionsRevoked(partitions: util.Collection[TopicPartition]): Unit = {
      producer.flush()
      commitOffsets(consumerWrapper)
      customRebalanceListener.foreach(_.onPartitionsRevoked(partitions))
    }

    override def onPartitionsAssigned(partitions: util.Collection[TopicPartition]): Unit = {
      customRebalanceListener.foreach(_.onPartitionsAssigned(partitions))
    }
  }

  private[tools] class MirrorMakerProducer(val sync: Boolean, val producerProps: Properties) {

    val producer = new KafkaProducer[Array[Byte], Array[Byte]](producerProps)

    def send(record: ProducerRecord[Array[Byte], Array[Byte]]): Unit = {
      if (sync) {
        this.producer.send(record).get()
      } else {
        this.producer.send(record,
          new MirrorMakerProducerCallback(record.topic(), record.key(), record.value()))
      }
    }

    def flush(): Unit = {
      this.producer.flush()
    }

    def close(): Unit = {
      this.producer.close()
    }

    def close(timeout: Long): Unit = {
      this.producer.close(Duration.ofMillis(timeout))
    }
  }

  private class MirrorMakerProducerCallback(topic: String, key: Array[Byte], value: Array[Byte])
    extends ErrorLoggingCallback(topic, key, value, false) {

    override def onCompletion(metadata: RecordMetadata, exception: Exception): Unit = {
      if (exception != null) {
        // Use default call back to log error. This means the max retries of producer has reached and message
        // still could not be sent.
        super.onCompletion(metadata, exception)
        // If abort.on.send.failure is set, stop the mirror maker. Otherwise log skipped message and move on.
        if (abortOnSendFailure) {
          info("Closing producer due to send failure.")
          exitingOnSendFailure = true
          producer.close(0)
        }
        numDroppedMessages.incrementAndGet()
      }
    }
  }

  /**
   * If message.handler.args is specified. A constructor that takes in a String as argument must exist.
   */
  trait MirrorMakerMessageHandler {
    def handle(record: BaseConsumerRecord): util.List[ProducerRecord[Array[Byte], Array[Byte]]]
  }

  private[tools] object defaultMirrorMakerMessageHandler extends MirrorMakerMessageHandler {
    override def handle(record: BaseConsumerRecord): util.List[ProducerRecord[Array[Byte], Array[Byte]]] = {
      val timestamp: java.lang.Long = if (record.timestamp == RecordBatch.NO_TIMESTAMP) null else record.timestamp
      Collections.singletonList(new ProducerRecord(record.topic, null, timestamp, record.key, record.value, record.headers))
    }
  }

  // package-private for tests
  private[tools] class NoRecordsException extends RuntimeException

  class MirrorMakerOptions(args: Array[String]) extends CommandDefaultOptions(args) {

    val consumerConfigOpt = parser.accepts("consumer.config",
      "Embedded consumer config for consuming from the source cluster.")
      .withRequiredArg()
      .describedAs("config file")
      .ofType(classOf[String])

    parser.accepts("new.consumer",
      "DEPRECATED Use new consumer in mirror maker (this is the default so this option will be removed in " +
        "a future version).")

    val producerConfigOpt = parser.accepts("producer.config",
      "Embedded producer config.")
      .withRequiredArg()
      .describedAs("config file")
      .ofType(classOf[String])

    val numStreamsOpt = parser.accepts("num.streams",
      "Number of consumption streams.")
      .withRequiredArg()
      .describedAs("Number of threads")
      .ofType(classOf[java.lang.Integer])
      .defaultsTo(1)

    val whitelistOpt = parser.accepts("whitelist",
      "DEPRECATED, use --include instead; ignored if --include specified. List of included topics to mirror.")
      .withRequiredArg()
      .describedAs("Java regex (String)")
      .ofType(classOf[String])

    val includeOpt = parser.accepts("include",
      "List of included topics to mirror.")
      .withRequiredArg()
      .describedAs("Java regex (String)")
      .ofType(classOf[String])

    val offsetCommitIntervalMsOpt = parser.accepts("offset.commit.interval.ms",
      "Offset commit interval in ms.")
      .withRequiredArg()
      .describedAs("offset commit interval in millisecond")
      .ofType(classOf[java.lang.Integer])
      .defaultsTo(60000)

    val consumerRebalanceListenerOpt = parser.accepts("consumer.rebalance.listener",
      "The consumer rebalance listener to use for mirror maker consumer.")
      .withRequiredArg()
      .describedAs("A custom rebalance listener of type ConsumerRebalanceListener")
      .ofType(classOf[String])

    val rebalanceListenerArgsOpt = parser.accepts("rebalance.listener.args",
      "Arguments used by custom rebalance listener for mirror maker consumer.")
      .withRequiredArg()
      .describedAs("Arguments passed to custom rebalance listener constructor as a string.")
      .ofType(classOf[String])

    val messageHandlerOpt = parser.accepts("message.handler",
      "Message handler which will process every record in-between consumer and producer.")
      .withRequiredArg()
      .describedAs("A custom message handler of type MirrorMakerMessageHandler")
      .ofType(classOf[String])

    val messageHandlerArgsOpt = parser.accepts("message.handler.args",
      "Arguments used by custom message handler for mirror maker.")
      .withRequiredArg()
      .describedAs("Arguments passed to message handler constructor.")
      .ofType(classOf[String])

    val abortOnSendFailureOpt = parser.accepts("abort.on.send.failure",
      "Configure the mirror maker to exit on a failed send.")
      .withRequiredArg()
      .describedAs("Stop the entire mirror maker when a send failure occurs")
      .ofType(classOf[String])
      .defaultsTo("true")

    options = parser.parse(args: _*)

    def checkArgs() = {
      CommandLineUtils.checkRequiredArgs(parser, options, consumerConfigOpt, producerConfigOpt)
      val consumerProps = Utils.loadProps(options.valueOf(consumerConfigOpt))


      if (!options.has(includeOpt) && !options.has(whitelistOpt)) {
        error("include list must be specified")
        sys.exit(1)
      }

      if (!consumerProps.containsKey(ConsumerConfig.PARTITION_ASSIGNMENT_STRATEGY_CONFIG))
        System.err.println("WARNING: The default partition assignment strategy of the mirror maker will " +
          "change from 'range' to 'roundrobin' in an upcoming release (so that better load balancing can be achieved). If " +
          "you prefer to make this switch in advance of that release add the following to the corresponding " +
          "config: 'partition.assignment.strategy=org.apache.kafka.clients.consumer.RoundRobinAssignor'")

      abortOnSendFailure = options.valueOf(abortOnSendFailureOpt).toBoolean
      offsetCommitIntervalMs = options.valueOf(offsetCommitIntervalMsOpt).intValue()
      val numStreams = options.valueOf(numStreamsOpt).intValue()

      Exit.addShutdownHook("MirrorMakerShutdownHook", cleanShutdown())

      // create producer
      val producerProps = Utils.loadProps(options.valueOf(producerConfigOpt))
      val sync = producerProps.getProperty("producer.type", "async").equals("sync")
      producerProps.remove("producer.type")
      // Defaults to no data loss settings.
      maybeSetDefaultProperty(producerProps, ProducerConfig.DELIVERY_TIMEOUT_MS_CONFIG, Int.MaxValue.toString)
      maybeSetDefaultProperty(producerProps, ProducerConfig.MAX_BLOCK_MS_CONFIG, Long.MaxValue.toString)
      maybeSetDefaultProperty(producerProps, ProducerConfig.ACKS_CONFIG, "all")
      maybeSetDefaultProperty(producerProps, ProducerConfig.MAX_IN_FLIGHT_REQUESTS_PER_CONNECTION, "1")
      // Always set producer key and value serializer to ByteArraySerializer.
      producerProps.setProperty(ProducerConfig.KEY_SERIALIZER_CLASS_CONFIG, classOf[ByteArraySerializer].getName)
      producerProps.setProperty(ProducerConfig.VALUE_SERIALIZER_CLASS_CONFIG, classOf[ByteArraySerializer].getName)
      producer = new MirrorMakerProducer(sync, producerProps)

      // Create consumers
      val customRebalanceListener: Option[ConsumerRebalanceListener] = {
        val customRebalanceListenerClass = options.valueOf(consumerRebalanceListenerOpt)
        if (customRebalanceListenerClass != null) {
          val rebalanceListenerArgs = options.valueOf(rebalanceListenerArgsOpt)
          if (rebalanceListenerArgs != null)
            Some(CoreUtils.createObject[ConsumerRebalanceListener](customRebalanceListenerClass, rebalanceListenerArgs))
          else
            Some(CoreUtils.createObject[ConsumerRebalanceListener](customRebalanceListenerClass))
        } else {
          None
        }
      }

      val includedTopicsValue = if (options.has(includeOpt))
        Option(options.valueOf(includeOpt))
      else
        Option(options.valueOf(whitelistOpt))

      val mirrorMakerConsumers = createConsumers(
        numStreams,
        consumerProps,
        customRebalanceListener,
        includedTopicsValue)

      // Create mirror maker threads.
      mirrorMakerThreads = (0 until numStreams) map (i =>
        new MirrorMakerThread(mirrorMakerConsumers(i), i))

      // Create and initialize message handler
      val customMessageHandlerClass = options.valueOf(messageHandlerOpt)
      val messageHandlerArgs = options.valueOf(messageHandlerArgsOpt)
      messageHandler = {
        if (customMessageHandlerClass != null) {
          if (messageHandlerArgs != null)
            CoreUtils.createObject[MirrorMakerMessageHandler](customMessageHandlerClass, messageHandlerArgs)
          else
            CoreUtils.createObject[MirrorMakerMessageHandler](customMessageHandlerClass)
        } else {
          defaultMirrorMakerMessageHandler
        }
      }
    }
  }
}<|MERGE_RESOLUTION|>--- conflicted
+++ resolved
@@ -17,12 +17,6 @@
 
 package kafka.tools
 
-import java.time.Duration
-import java.util
-import java.util.concurrent.atomic.{AtomicBoolean, AtomicInteger}
-import java.util.concurrent.CountDownLatch
-import java.util.regex.Pattern
-import java.util.{Collections, Properties}
 import kafka.consumer.BaseConsumerRecord
 import kafka.utils._
 import org.apache.kafka.clients.consumer._
@@ -36,8 +30,14 @@
 import org.apache.kafka.server.metrics.KafkaMetricsGroup
 import org.apache.kafka.server.util.{CommandDefaultOptions, CommandLineUtils}
 
+import java.time.Duration
+import java.util
+import java.util.concurrent.CountDownLatch
+import java.util.concurrent.atomic.{AtomicBoolean, AtomicInteger}
+import java.util.regex.Pattern
+import java.util.{Collections, Properties}
+import scala.collection.mutable.HashMap
 import scala.jdk.CollectionConverters._
-import scala.collection.mutable.HashMap
 import scala.util.control.ControlThrowable
 import scala.util.{Failure, Success, Try}
 
@@ -46,9 +46,9 @@
  * - There are N mirror maker threads, each of which is equipped with a separate KafkaConsumer instance.
  * - All the mirror maker threads share one producer.
  * - Each mirror maker thread periodically flushes the producer and then commits all offsets.
+ *
  * @note For mirror maker, the following settings are set by default to make sure there is no data loss:
  *       1. use producer with following settings
-<<<<<<< HEAD
  *          acks=all
  *          delivery.timeout.ms=max integer
  *          max.block.ms=max long
@@ -57,18 +57,7 @@
  *          enable.auto.commit=false
  *          3. Mirror Maker Setting:
  *          abort.on.send.failure=true
-=======
- *            acks=all
- *            delivery.timeout.ms=max integer
- *            max.block.ms=max long
- *            max.in.flight.requests.per.connection=1
- *       2. Consumer Settings
- *            enable.auto.commit=false
- *       3. Mirror Maker Setting:
- *            abort.on.send.failure=true
- *
  * @deprecated Since 3.0, use the Connect-based MirrorMaker instead (aka MM2).
->>>>>>> 15418db6
  */
 @deprecated(message = "Use the Connect-based MirrorMaker instead (aka MM2).", since = "3.0")
 object MirrorMaker extends Logging {
