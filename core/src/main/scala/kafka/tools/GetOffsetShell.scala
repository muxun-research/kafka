--- conflicted
+++ resolved
@@ -21,15 +21,14 @@
 import joptsimple._
 import kafka.utils.{Exit, IncludeList, ToolsUtils}
 import org.apache.kafka.clients.admin.{Admin, AdminClientConfig, ListTopicsOptions, OffsetSpec}
-import org.apache.kafka.common.{KafkaException, TopicPartition}
 import org.apache.kafka.common.requests.{ListOffsetsRequest, ListOffsetsResponse}
 import org.apache.kafka.common.utils.Utils
+import org.apache.kafka.common.{KafkaException, TopicPartition}
 import org.apache.kafka.server.util.CommandLineUtils
 
 import java.util.Properties
 import java.util.concurrent.ExecutionException
 import java.util.regex.Pattern
-import scala.collection.Seq
 import scala.jdk.CollectionConverters._
 import scala.math.Ordering.Implicits.infixOrderingOps
 
@@ -72,25 +71,14 @@
       .describedAs("partition ids")
       .ofType(classOf[String])
     val timeOpt = parser.accepts("time", "timestamp of the offsets before that. [Note: No offset is returned, if the timestamp greater than recently committed record timestamp is given.]")
-<<<<<<< HEAD
-      .withRequiredArg
-      .describedAs("timestamp/-1(latest)/-2(earliest)")
-      .ofType(classOf[java.lang.Long])
-      .defaultsTo(-1L)
-    val commandConfigOpt = parser.accepts("command-config", s"Property file containing configs to be passed to Consumer Client.")
+      .withRequiredArg
+      .describedAs("<timestamp> / -1 or latest / -2 or earliest / -3 or max-timestamp")
+      .ofType(classOf[String])
+      .defaultsTo("latest")
+    val commandConfigOpt = parser.accepts("command-config", s"Property file containing configs to be passed to Admin Client.")
       .withRequiredArg
       .describedAs("config file")
       .ofType(classOf[String])
-=======
-                           .withRequiredArg
-                           .describedAs("<timestamp> / -1 or latest / -2 or earliest / -3 or max-timestamp")
-                           .ofType(classOf[String])
-                           .defaultsTo("latest")
-    val commandConfigOpt = parser.accepts("command-config", s"Property file containing configs to be passed to Admin Client.")
-                           .withRequiredArg
-                           .describedAs("config file")
-                           .ofType(classOf[String])
->>>>>>> 15418db6
     val excludeInternalTopicsOpt = parser.accepts("exclude-internal-topics", s"By default, internal topics are included. If specified, internal topics are excluded.")
 
     if (args.isEmpty)
@@ -205,8 +193,8 @@
    * PartitionPattern: NUMBER | NUMBER-(NUMBER)? | -NUMBER
    */
   def createTopicPartitionFilterWithPatternList(
-    topicPartitions: String
-  ): TopicPartitionFilter = {
+                                                 topicPartitions: String
+                                               ): TopicPartitionFilter = {
     val ruleSpecs = topicPartitions.split(",")
     val rules = ruleSpecs.map(ruleSpec => parseRuleSpec(ruleSpec))
     CompositeTopicPartitionFilter(rules)
@@ -240,9 +228,9 @@
    * Creates a topic-partition filter based on a topic pattern and a set of partition ids.
    */
   def createTopicPartitionFilterWithTopicAndPartitionPattern(
-    topicOpt: Option[String],
-    partitionIds: String
-  ): TopicFilterAndPartitionFilter = {
+                                                              topicOpt: Option[String],
+                                                              partitionIds: String
+                                                            ): TopicFilterAndPartitionFilter = {
     TopicFilterAndPartitionFilter(
       IncludeList(topicOpt.getOrElse(".*")),
       PartitionsSetFilter(createPartitionSet(partitionIds))
@@ -267,10 +255,10 @@
    * Return the partition infos. Filter them with topicPartitionFilter.
    */
   private def listPartitionInfos(
-    client: Admin,
-    topicPartitionFilter: TopicPartitionFilter,
-    excludeInternalTopics: Boolean
-  ): Seq[TopicPartition] = {
+                                  client: Admin,
+                                  topicPartitionFilter: TopicPartitionFilter,
+                                  excludeInternalTopics: Boolean
+                                ): Seq[TopicPartition] = {
     val listTopicsOptions = new ListTopicsOptions().listInternal(!excludeInternalTopics)
     val topics = client.listTopics(listTopicsOptions).names.get
     val filteredTopics = topics.asScala.filter(topicPartitionFilter.isTopicAllowed)
@@ -322,9 +310,9 @@
  * Creates a topic-partition filter based on a topic filter and a partition filter
  */
 case class TopicFilterAndPartitionFilter(
-  topicFilter: IncludeList,
-  partitionFilter: PartitionFilter
-) extends TopicPartitionFilter {
+                                          topicFilter: IncludeList,
+                                          partitionFilter: PartitionFilter
+                                        ) extends TopicPartitionFilter {
 
   override def isTopicPartitionAllowed(partition: TopicPartition): Boolean = {
     isTopicAllowed(partition.topic) && partitionFilter.isPartitionAllowed(partition.partition)
