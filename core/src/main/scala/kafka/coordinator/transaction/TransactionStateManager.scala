/*
 * Licensed to the Apache Software Foundation (ASF) under one or more
 * contributor license agreements. See the NOTICE file distributed with
 * this work for additional information regarding copyright ownership.
 * The ASF licenses this file to You under the Apache License, Version 2.0
 * (the "License"); you may not use this file except in compliance with
 * the License. You may obtain a copy of the License at
 *
 *    http://www.apache.org/licenses/LICENSE-2.0
 *
 * Unless required by applicable law or agreed to in writing, software
 * distributed under the License is distributed on an "AS IS" BASIS,
 * WITHOUT WARRANTIES OR CONDITIONS OF ANY KIND, either express or implied.
 * See the License for the specific language governing permissions and
 * limitations under the License.
 */
package kafka.coordinator.transaction

<<<<<<< HEAD
import kafka.log.{AppendOrigin, LogConfig}
import kafka.message.UncompressedCodec
import kafka.server.{Defaults, FetchLogEnd, ReplicaManager}
import kafka.utils.CoreUtils.{inReadLock, inWriteLock}
import kafka.utils.Implicits._
import kafka.utils.{Logging, Pool, Scheduler}
=======
import java.nio.ByteBuffer
import java.util.Properties
import java.util.concurrent.TimeUnit
import java.util.concurrent.atomic.AtomicBoolean
import java.util.concurrent.locks.ReentrantReadWriteLock
import kafka.server.{Defaults, ReplicaManager, RequestLocal}
import kafka.utils.CoreUtils.{inReadLock, inWriteLock}
import kafka.utils.{Logging, Pool}
import kafka.utils.Implicits._
import org.apache.kafka.common.config.TopicConfig
>>>>>>> 15418db6
import org.apache.kafka.common.internals.Topic
import org.apache.kafka.common.metrics.Metrics
import org.apache.kafka.common.metrics.stats.{Avg, Max}
import org.apache.kafka.common.protocol.Errors
import org.apache.kafka.common.record.{FileRecords, MemoryRecords, MemoryRecordsBuilder, Record, SimpleRecord, TimestampType}
import org.apache.kafka.common.requests.ProduceResponse.PartitionResponse
import org.apache.kafka.common.requests.TransactionResult
import org.apache.kafka.common.utils.{Time, Utils}
import org.apache.kafka.common.{KafkaException, TopicPartition}
import org.apache.kafka.server.record.BrokerCompressionType
import org.apache.kafka.server.util.Scheduler
import org.apache.kafka.storage.internals.log.{AppendOrigin, FetchIsolation}

import java.nio.ByteBuffer
import java.util.Properties
import java.util.concurrent.TimeUnit
import java.util.concurrent.atomic.AtomicBoolean
import java.util.concurrent.locks.ReentrantReadWriteLock
import scala.collection.mutable
import scala.jdk.CollectionConverters._


object TransactionStateManager {
  // default transaction management config values
  val DefaultTransactionsMaxTimeoutMs: Int = TimeUnit.MINUTES.toMillis(15).toInt
  val DefaultTransactionalIdExpirationMs: Int = TimeUnit.DAYS.toMillis(7).toInt
  val DefaultAbortTimedOutTransactionsIntervalMs: Int = TimeUnit.SECONDS.toMillis(10).toInt
  val DefaultRemoveExpiredTransactionalIdsIntervalMs: Int = TimeUnit.HOURS.toMillis(1).toInt

  val MetricsGroup: String = "transaction-coordinator-metrics"
  val LoadTimeSensor: String = "TransactionsPartitionLoadTime"
}

/**
 * Transaction state manager is part of the transaction coordinator, it manages:
 *
 * 1. the transaction log, which is a special internal topic.
 * 2. the transaction metadata including its ongoing transaction status.
 * 3. the background expiration of the transaction as well as the transactional id.
 *
 * <b>Delayed operation locking notes:</b>
 * Delayed operations in TransactionStateManager use individual operation locks.
 * Delayed callbacks may acquire `stateLock.readLock` or any of the `txnMetadata` locks,
 * but we always require that `stateLock.readLock` be acquired first. In particular:
 * <ul>
 * <li>`stateLock.readLock` must never be acquired while holding `txnMetadata` lock.</li>
 * <li>`txnMetadata` lock must never be acquired while holding `stateLock.writeLock`.</li>
 * <li>`ReplicaManager.appendRecords` should never be invoked while holding a `txnMetadata` lock.</li>
 * </ul>
 */
class TransactionStateManager(brokerId: Int,
                              scheduler: Scheduler,
                              replicaManager: ReplicaManager,
                              config: TransactionConfig,
                              time: Time,
                              metrics: Metrics) extends Logging {

  this.logIdent = "[Transaction State Manager " + brokerId + "]: "

  type SendTxnMarkersCallback = (Int, TransactionResult, TransactionMetadata, TxnTransitMetadata) => Unit

  /** shutting down flag */
  private val shuttingDown = new AtomicBoolean(false)

  /** lock protecting access to the transactional metadata cache, including loading and leaving partition sets */
  private val stateLock = new ReentrantReadWriteLock()

  /** partitions of transaction topic that are being loaded, state lock should be called BEFORE accessing this set */
  private[transaction] val loadingPartitions: mutable.Set[TransactionPartitionAndLeaderEpoch] = mutable.Set()

  /** transaction metadata cache indexed by assigned transaction topic partition ids */
  private[transaction] val transactionMetadataCache: mutable.Map[Int, TxnMetadataCacheEntry] = mutable.Map()

  /** number of partitions for the transaction log topic */
  private var retrieveTransactionTopicPartitionCount: () => Int = _
  @volatile private var transactionTopicPartitionCount: Int = _

  /** setup metrics */
  private val partitionLoadSensor = metrics.sensor(TransactionStateManager.LoadTimeSensor)

  partitionLoadSensor.add(metrics.metricName("partition-load-time-max",
    TransactionStateManager.MetricsGroup,
    "The max time it took to load the partitions in the last 30sec"), new Max())
  partitionLoadSensor.add(metrics.metricName("partition-load-time-avg",
    TransactionStateManager.MetricsGroup,
    "The avg time it took to load the partitions in the last 30sec"), new Avg())

  // visible for testing only
  private[transaction] def addLoadingPartition(partitionId: Int, coordinatorEpoch: Int): Unit = {
    val partitionAndLeaderEpoch = TransactionPartitionAndLeaderEpoch(partitionId, coordinatorEpoch)
    inWriteLock(stateLock) {
      loadingPartitions.add(partitionAndLeaderEpoch)
    }
  }

  // this is best-effort expiration of an ongoing transaction which has been open for more than its
  // txn timeout value, we do not need to grab the lock on the metadata object upon checking its state
  // since the timestamp is volatile and we will get the lock when actually trying to transit the transaction
  // metadata to abort later.
  def timedOutTransactions(): Iterable[TransactionalIdAndProducerIdEpoch] = {
    val now = time.milliseconds()
    inReadLock(stateLock) {
      transactionMetadataCache.flatMap { case (_, entry) =>
        entry.metadataPerTransactionalId.filter { case (_, txnMetadata) =>
          if (txnMetadata.pendingTransitionInProgress) {
            false
          } else {
            txnMetadata.state match {
              case Ongoing =>
                txnMetadata.txnStartTimestamp + txnMetadata.txnTimeoutMs < now
              case _ => false
            }
          }
        }.map { case (txnId, txnMetadata) =>
          TransactionalIdAndProducerIdEpoch(txnId, txnMetadata.producerId, txnMetadata.producerEpoch)
        }
      }
    }
  }

  private def removeExpiredTransactionalIds(
    transactionPartition: TopicPartition,
    txnMetadataCacheEntry: TxnMetadataCacheEntry,
  ): Unit = {
    inReadLock(stateLock) {
      replicaManager.getLogConfig(transactionPartition) match {
        case Some(logConfig) =>
          val currentTimeMs = time.milliseconds()
          val maxBatchSize = logConfig.maxMessageSize
          val expired = mutable.ListBuffer.empty[TransactionalIdCoordinatorEpochAndMetadata]
          var recordsBuilder: MemoryRecordsBuilder = null
          val stateEntries = txnMetadataCacheEntry.metadataPerTransactionalId.values.iterator.buffered

          def flushRecordsBuilder(): Unit = {
            writeTombstonesForExpiredTransactionalIds(
              transactionPartition,
              expired.toSeq,
              recordsBuilder.build()
            )
            expired.clear()
            recordsBuilder = null
          }

          while (stateEntries.hasNext) {
            val txnMetadata = stateEntries.head
            val transactionalId = txnMetadata.transactionalId
            var fullBatch = false

            txnMetadata.inLock {
              if (txnMetadata.pendingState.isEmpty && shouldExpire(txnMetadata, currentTimeMs)) {
                if (recordsBuilder == null) {
                  recordsBuilder = MemoryRecords.builder(
                    ByteBuffer.allocate(math.min(16384, maxBatchSize)),
                    TransactionLog.EnforcedCompressionType,
                    TimestampType.CREATE_TIME,
                    0L,
                    maxBatchSize
                  )
                }

                if (maybeAppendExpiration(txnMetadata, recordsBuilder, currentTimeMs)) {
                  val transitMetadata = txnMetadata.prepareDead()
                  expired += TransactionalIdCoordinatorEpochAndMetadata(
                    transactionalId,
                    txnMetadataCacheEntry.coordinatorEpoch,
                    transitMetadata
                  )
                } else {
                  fullBatch = true
                }
              }
            }

            if (fullBatch) {
              flushRecordsBuilder()
            } else {
              // Advance the iterator if we do not need to retry the append
              stateEntries.next()
            }
          }

          if (expired.nonEmpty) {
            flushRecordsBuilder()
          }

        case None =>
          warn(s"Transaction expiration for partition $transactionPartition failed because the log " +
            "config was not available, which likely means the partition is not online or is no longer local.")
      }
    }
  }

  private def shouldExpire(
    txnMetadata: TransactionMetadata,
    currentTimeMs: Long
  ): Boolean = {
    txnMetadata.state.isExpirationAllowed &&
      txnMetadata.txnLastUpdateTimestamp <= currentTimeMs - config.transactionalIdExpirationMs
  }

  private def maybeAppendExpiration(
    txnMetadata: TransactionMetadata,
    recordsBuilder: MemoryRecordsBuilder,
    currentTimeMs: Long,
  ): Boolean = {
    val keyBytes = TransactionLog.keyToBytes(txnMetadata.transactionalId)
    if (recordsBuilder.hasRoomFor(currentTimeMs, keyBytes, null, Record.EMPTY_HEADERS)) {
      recordsBuilder.append(currentTimeMs, keyBytes, null, Record.EMPTY_HEADERS)
      true
    } else {
      false
    }
  }

  private[transaction] def removeExpiredTransactionalIds(): Unit = {
    inReadLock(stateLock) {
      transactionMetadataCache.forKeyValue { (partitionId, partitionCacheEntry) =>
        val transactionPartition = new TopicPartition(Topic.TRANSACTION_STATE_TOPIC_NAME, partitionId)
        removeExpiredTransactionalIds(transactionPartition, partitionCacheEntry)
      }
    }
  }

  private def writeTombstonesForExpiredTransactionalIds(
    transactionPartition: TopicPartition,
    expiredForPartition: Iterable[TransactionalIdCoordinatorEpochAndMetadata],
    tombstoneRecords: MemoryRecords
  ): Unit = {
    def removeFromCacheCallback(responses: collection.Map[TopicPartition, PartitionResponse]): Unit = {
      responses.forKeyValue { (topicPartition, response) =>
        inReadLock(stateLock) {
          transactionMetadataCache.get(topicPartition.partition).foreach { txnMetadataCacheEntry =>
            expiredForPartition.foreach { idCoordinatorEpochAndMetadata =>
              val transactionalId = idCoordinatorEpochAndMetadata.transactionalId
              val txnMetadata = txnMetadataCacheEntry.metadataPerTransactionalId.get(transactionalId)
              txnMetadata.inLock {
                if (txnMetadataCacheEntry.coordinatorEpoch == idCoordinatorEpochAndMetadata.coordinatorEpoch
                  && txnMetadata.pendingState.contains(Dead)
                  && txnMetadata.producerEpoch == idCoordinatorEpochAndMetadata.transitMetadata.producerEpoch
                  && response.error == Errors.NONE) {
                  txnMetadataCacheEntry.metadataPerTransactionalId.remove(transactionalId)
                } else {
                  warn(s"Failed to remove expired transactionalId: $transactionalId" +
                    s" from cache. Tombstone append error code: ${response.error}," +
                    s" pendingState: ${txnMetadata.pendingState}, producerEpoch: ${txnMetadata.producerEpoch}," +
                    s" expected producerEpoch: ${idCoordinatorEpochAndMetadata.transitMetadata.producerEpoch}," +
                    s" coordinatorEpoch: ${txnMetadataCacheEntry.coordinatorEpoch}, expected coordinatorEpoch: " +
                    s"${idCoordinatorEpochAndMetadata.coordinatorEpoch}")
                  txnMetadata.pendingState = None
                }
              }
            }
          }
        }
      }
    }

    inReadLock(stateLock) {
      replicaManager.appendRecords(
        config.requestTimeoutMs,
        TransactionLog.EnforcedRequiredAcks,
        internalTopicsAllowed = true,
        origin = AppendOrigin.COORDINATOR,
        entriesPerPartition = Map(transactionPartition -> tombstoneRecords),
        removeFromCacheCallback,
        requestLocal = RequestLocal.NoCaching)
    }
  }

  def enableTransactionalIdExpiration(): Unit = {
    scheduler.schedule(
      "transactionalId-expiration",
      () => removeExpiredTransactionalIds(),
      config.removeExpiredTransactionalIdsIntervalMs,
      config.removeExpiredTransactionalIdsIntervalMs
    )
  }

  def getTransactionState(transactionalId: String): Either[Errors, Option[CoordinatorEpochAndTxnMetadata]] = {
    getAndMaybeAddTransactionState(transactionalId, None)
  }

  def putTransactionStateIfNotExists(txnMetadata: TransactionMetadata): Either[Errors, CoordinatorEpochAndTxnMetadata] = {
    getAndMaybeAddTransactionState(txnMetadata.transactionalId, Some(txnMetadata)).map(_.getOrElse(
      throw new IllegalStateException(s"Unexpected empty transaction metadata returned while putting $txnMetadata")))
  }

  def listTransactionStates(
                             filterProducerIds: Set[Long],
                             filterStateNames: Set[String]
                           ): ListTransactionsResponseData = {
    inReadLock(stateLock) {
      val response = new ListTransactionsResponseData()
      if (loadingPartitions.nonEmpty) {
        response.setErrorCode(Errors.COORDINATOR_LOAD_IN_PROGRESS.code)
      } else {
        val filterStates = mutable.Set.empty[TransactionState]
        filterStateNames.foreach { stateName =>
          TransactionState.fromName(stateName) match {
            case Some(state) => filterStates += state
            case None => response.unknownStateFilters.add(stateName)
          }
        }

        def shouldInclude(txnMetadata: TransactionMetadata): Boolean = {
          if (txnMetadata.state == Dead) {
            // We filter the `Dead` state since it is a transient state which
            // indicates that the transactionalId and its metadata are in the
            // process of expiration and removal.
            false
          } else if (filterProducerIds.nonEmpty && !filterProducerIds.contains(txnMetadata.producerId)) {
            false
          } else if (filterStateNames.nonEmpty && !filterStates.contains(txnMetadata.state)) {
            false
          } else {
            true
          }
        }

        val states = new java.util.ArrayList[ListTransactionsResponseData.TransactionState]
        transactionMetadataCache.forKeyValue { (_, cache) =>
          cache.metadataPerTransactionalId.values.foreach { txnMetadata =>
            txnMetadata.inLock {
              if (shouldInclude(txnMetadata)) {
                states.add(new ListTransactionsResponseData.TransactionState()
                  .setTransactionalId(txnMetadata.transactionalId)
                  .setProducerId(txnMetadata.producerId)
                  .setTransactionState(txnMetadata.state.name)
                )
              }
            }
          }
        }
        response.setErrorCode(Errors.NONE.code)
          .setTransactionStates(states)
      }
    }
  }

  /**
   * Get the transaction metadata associated with the given transactional id, or an error if
   * the coordinator does not own the transaction partition or is still loading it; if not found
   * either return None or create a new metadata and added to the cache
   *
   * This function is covered by the state read lock
   */
  private def getAndMaybeAddTransactionState(transactionalId: String,
                                             createdTxnMetadataOpt: Option[TransactionMetadata]): Either[Errors, Option[CoordinatorEpochAndTxnMetadata]] = {
    inReadLock(stateLock) {
      val partitionId = partitionFor(transactionalId)
      if (loadingPartitions.exists(_.txnPartitionId == partitionId))
        Left(Errors.COORDINATOR_LOAD_IN_PROGRESS)
      else {
        transactionMetadataCache.get(partitionId) match {
          case Some(cacheEntry) =>
            val txnMetadata = Option(cacheEntry.metadataPerTransactionalId.get(transactionalId)).orElse {
              createdTxnMetadataOpt.map { createdTxnMetadata =>
                Option(cacheEntry.metadataPerTransactionalId.putIfNotExists(transactionalId, createdTxnMetadata))
                  .getOrElse(createdTxnMetadata)
              }
            }
            Right(txnMetadata.map(CoordinatorEpochAndTxnMetadata(cacheEntry.coordinatorEpoch, _)))

          case None =>
            Left(Errors.NOT_COORDINATOR)
        }
      }
    }
  }

  /**
   * Validate the given transaction timeout value
   */
  def validateTransactionTimeoutMs(txnTimeoutMs: Int): Boolean =
    txnTimeoutMs <= config.transactionMaxTimeoutMs && txnTimeoutMs > 0

  def transactionTopicConfigs: Properties = {
    val props = new Properties

    // enforce disabled unclean leader election, no compression types, and compact cleanup policy
    props.put(TopicConfig.UNCLEAN_LEADER_ELECTION_ENABLE_CONFIG, "false")
    props.put(TopicConfig.COMPRESSION_TYPE_CONFIG, BrokerCompressionType.UNCOMPRESSED.name)
    props.put(TopicConfig.CLEANUP_POLICY_CONFIG, TopicConfig.CLEANUP_POLICY_COMPACT)
    props.put(TopicConfig.MIN_IN_SYNC_REPLICAS_CONFIG, config.transactionLogMinInsyncReplicas.toString)
    props.put(TopicConfig.SEGMENT_BYTES_CONFIG, config.transactionLogSegmentBytes.toString)

    props
  }

  def partitionFor(transactionalId: String): Int = Utils.abs(transactionalId.hashCode) % transactionTopicPartitionCount

  private def loadTransactionMetadata(topicPartition: TopicPartition, coordinatorEpoch: Int): Pool[String, TransactionMetadata] =  {
    def logEndOffset = replicaManager.getLogEndOffset(topicPartition).getOrElse(-1L)

    val loadedTransactions = new Pool[String, TransactionMetadata]

    replicaManager.getLog(topicPartition) match {
      case None =>
        warn(s"Attempted to load transaction metadata from $topicPartition, but found no log")

      case Some(log) =>
        // buffer may not be needed if records are read from memory
        var buffer = ByteBuffer.allocate(0)

        // loop breaks if leader changes at any time during the load, since logEndOffset is -1
        var currOffset = log.logStartOffset

        // loop breaks if no records have been read, since the end of the log has been reached
        var readAtLeastOneRecord = true

        try {
          while (currOffset < logEndOffset && readAtLeastOneRecord && !shuttingDown.get() && inReadLock(stateLock) {
            loadingPartitions.exists { idAndEpoch: TransactionPartitionAndLeaderEpoch =>
              idAndEpoch.txnPartitionId == topicPartition.partition && idAndEpoch.coordinatorEpoch == coordinatorEpoch
            }
          }) {
            val fetchDataInfo = log.read(currOffset,
              maxLength = config.transactionLogLoadBufferSize,
              isolation = FetchIsolation.LOG_END,
              minOneMessage = true)

            readAtLeastOneRecord = fetchDataInfo.records.sizeInBytes > 0

            val memRecords = (fetchDataInfo.records: @unchecked) match {
              case records: MemoryRecords => records
              case fileRecords: FileRecords =>
                val sizeInBytes = fileRecords.sizeInBytes
                val bytesNeeded = Math.max(config.transactionLogLoadBufferSize, sizeInBytes)

                // minOneMessage = true in the above log.read means that the buffer may need to be grown to ensure progress can be made
                if (buffer.capacity < bytesNeeded) {
                  if (config.transactionLogLoadBufferSize < bytesNeeded)
                    warn(s"Loaded transaction metadata from $topicPartition with buffer larger ($bytesNeeded bytes) than " +
                      s"configured transaction.state.log.load.buffer.size (${config.transactionLogLoadBufferSize} bytes)")

                  buffer = ByteBuffer.allocate(bytesNeeded)
                } else {
                  buffer.clear()
                }
                buffer.clear()
                fileRecords.readInto(buffer, 0)
                MemoryRecords.readableRecords(buffer)
            }

            memRecords.batches.forEach { batch =>
              for (record <- batch.asScala) {
                require(record.hasKey, "Transaction state log's key should not be null")
                TransactionLog.readTxnRecordKey(record.key) match {
                  case txnKey: TxnKey =>
                    // load transaction metadata along with transaction state
                    val transactionalId = txnKey.transactionalId
                    TransactionLog.readTxnRecordValue(transactionalId, record.value) match {
                      case None =>
                        loadedTransactions.remove(transactionalId)
                      case Some(txnMetadata) =>
                        loadedTransactions.put(transactionalId, txnMetadata)
                    }
                    currOffset = batch.nextOffset

                  case unknownKey: UnknownKey =>
                    warn(s"Unknown message key with version ${unknownKey.version}" +
                      s" while loading transaction state from $topicPartition. Ignoring it. " +
                      "It could be a left over from an aborted upgrade.")
                }
              }
            }
          }
        } catch {
          case t: Throwable => error(s"Error loading transactions from transaction log $topicPartition", t)
        }
    }

    loadedTransactions
  }

  /**
   * Add a transaction topic partition into the cache
   */
  private[transaction] def addLoadedTransactionsToCache(txnTopicPartition: Int,
                                                        coordinatorEpoch: Int,
                                                        loadedTransactions: Pool[String, TransactionMetadata]): Unit = {
    val txnMetadataCacheEntry = TxnMetadataCacheEntry(coordinatorEpoch, loadedTransactions)
    val previousTxnMetadataCacheEntryOpt = transactionMetadataCache.put(txnTopicPartition, txnMetadataCacheEntry)

    previousTxnMetadataCacheEntryOpt.foreach { previousTxnMetadataCacheEntry =>
      warn(s"Unloaded transaction metadata $previousTxnMetadataCacheEntry from $txnTopicPartition as part of " +
        s"loading metadata at epoch $coordinatorEpoch")
    }
  }

  /**
   * When this broker becomes a leader for a transaction log partition, load this partition and populate the transaction
   * metadata cache with the transactional ids. This operation must be resilient to any partial state left off from
   * the previous loading / unloading operation.
   */
  def loadTransactionsForTxnTopicPartition(partitionId: Int, coordinatorEpoch: Int, sendTxnMarkers: SendTxnMarkersCallback): Unit = {
    val topicPartition = new TopicPartition(Topic.TRANSACTION_STATE_TOPIC_NAME, partitionId)
    val partitionAndLeaderEpoch = TransactionPartitionAndLeaderEpoch(partitionId, coordinatorEpoch)

    inWriteLock(stateLock) {
      loadingPartitions.add(partitionAndLeaderEpoch)
    }

    def loadTransactions(startTimeMs: java.lang.Long): Unit = {
      val schedulerTimeMs = time.milliseconds() - startTimeMs
      info(s"Loading transaction metadata from $topicPartition at epoch $coordinatorEpoch")
      validateTransactionTopicPartitionCountIsStable()

      val loadedTransactions = loadTransactionMetadata(topicPartition, coordinatorEpoch)
      val endTimeMs = time.milliseconds()
      val totalLoadingTimeMs = endTimeMs - startTimeMs
      partitionLoadSensor.record(totalLoadingTimeMs.toDouble, endTimeMs, false)
      info(s"Finished loading ${loadedTransactions.size} transaction metadata from $topicPartition in " +
        s"$totalLoadingTimeMs milliseconds, of which $schedulerTimeMs milliseconds was spent in the scheduler.")

      inWriteLock(stateLock) {
        if (loadingPartitions.contains(partitionAndLeaderEpoch)) {
          addLoadedTransactionsToCache(topicPartition.partition, coordinatorEpoch, loadedTransactions)

          val transactionsPendingForCompletion = new mutable.ListBuffer[TransactionalIdCoordinatorEpochAndTransitMetadata]
          loadedTransactions.foreach {
            case (transactionalId, txnMetadata) =>
              txnMetadata.inLock {
                // if state is PrepareCommit or PrepareAbort we need to complete the transaction
                txnMetadata.state match {
                  case PrepareAbort =>
                    transactionsPendingForCompletion +=
                      TransactionalIdCoordinatorEpochAndTransitMetadata(transactionalId, coordinatorEpoch, TransactionResult.ABORT, txnMetadata, txnMetadata.prepareComplete(time.milliseconds()))
                  case PrepareCommit =>
                    transactionsPendingForCompletion +=
                      TransactionalIdCoordinatorEpochAndTransitMetadata(transactionalId, coordinatorEpoch, TransactionResult.COMMIT, txnMetadata, txnMetadata.prepareComplete(time.milliseconds()))
                  case _ =>
                  // nothing needs to be done
                }
              }
          }

          // we first remove the partition from loading partition then send out the markers for those pending to be
          // completed transactions, so that when the markers get sent the attempt of appending the complete transaction
          // log would not be blocked by the coordinator loading error
          loadingPartitions.remove(partitionAndLeaderEpoch)

          transactionsPendingForCompletion.foreach { txnTransitMetadata =>
            sendTxnMarkers(txnTransitMetadata.coordinatorEpoch, txnTransitMetadata.result,
              txnTransitMetadata.txnMetadata, txnTransitMetadata.transitMetadata)
          }
        }
      }

      info(s"Completed loading transaction metadata from $topicPartition for coordinator epoch $coordinatorEpoch")
    }

    val scheduleStartMs = time.milliseconds()
    scheduler.scheduleOnce(s"load-txns-for-partition-$topicPartition", () => loadTransactions(scheduleStartMs))
  }

  def removeTransactionsForTxnTopicPartition(partitionId: Int): Unit = {
    val topicPartition = new TopicPartition(Topic.TRANSACTION_STATE_TOPIC_NAME, partitionId)
    inWriteLock(stateLock) {
      loadingPartitions --= loadingPartitions.filter(_.txnPartitionId == partitionId)
      transactionMetadataCache.remove(partitionId).foreach { txnMetadataCacheEntry =>
        info(s"Unloaded transaction metadata $txnMetadataCacheEntry for $topicPartition following " +
          s"local partition deletion")
      }
    }
  }

  /**
   * When this broker becomes a follower for a transaction log partition, clear out the cache for corresponding transactional ids
   * that belong to that partition.
   */
  def removeTransactionsForTxnTopicPartition(partitionId: Int, coordinatorEpoch: Int): Unit = {
    val topicPartition = new TopicPartition(Topic.TRANSACTION_STATE_TOPIC_NAME, partitionId)
    val partitionAndLeaderEpoch = TransactionPartitionAndLeaderEpoch(partitionId, coordinatorEpoch)

    inWriteLock(stateLock) {
      loadingPartitions.remove(partitionAndLeaderEpoch)
      transactionMetadataCache.remove(partitionId) match {
        case Some(txnMetadataCacheEntry) =>
          info(s"Unloaded transaction metadata $txnMetadataCacheEntry for $topicPartition on become-follower transition")

        case None =>
          info(s"No cached transaction metadata found for $topicPartition during become-follower transition")
      }
    }
  }

  private def validateTransactionTopicPartitionCountIsStable(): Unit = {
    val previouslyDeterminedPartitionCount = transactionTopicPartitionCount
    val curTransactionTopicPartitionCount = retrieveTransactionTopicPartitionCount()
    if (previouslyDeterminedPartitionCount != curTransactionTopicPartitionCount)
      throw new KafkaException(s"Transaction topic number of partitions has changed from $previouslyDeterminedPartitionCount to $curTransactionTopicPartitionCount")
  }

  def appendTransactionToLog(transactionalId: String,
                             coordinatorEpoch: Int,
                             newMetadata: TxnTransitMetadata,
                             responseCallback: Errors => Unit,
                             retryOnError: Errors => Boolean = _ => false,
                             requestLocal: RequestLocal): Unit = {

    // generate the message for this transaction metadata
    val keyBytes = TransactionLog.keyToBytes(transactionalId)
    val valueBytes = TransactionLog.valueToBytes(newMetadata)
    val timestamp = time.milliseconds()

    val records = MemoryRecords.withRecords(TransactionLog.EnforcedCompressionType, new SimpleRecord(timestamp, keyBytes, valueBytes))
    val topicPartition = new TopicPartition(Topic.TRANSACTION_STATE_TOPIC_NAME, partitionFor(transactionalId))
    val recordsPerPartition = Map(topicPartition -> records)

    // set the callback function to update transaction status in cache after log append completed
    def updateCacheCallback(responseStatus: collection.Map[TopicPartition, PartitionResponse]): Unit = {
      // the append response should only contain the topics partition
      if (responseStatus.size != 1 || !responseStatus.contains(topicPartition))
        throw new IllegalStateException("Append status %s should only have one partition %s"
          .format(responseStatus, topicPartition))

      val status = responseStatus(topicPartition)

      var responseError = if (status.error == Errors.NONE) {
        Errors.NONE
      } else {
        debug(s"Appending $transactionalId's new metadata $newMetadata failed due to ${status.error.exceptionName}")

        // transform the log append error code to the corresponding coordinator error code
        status.error match {
          case Errors.UNKNOWN_TOPIC_OR_PARTITION
               | Errors.NOT_ENOUGH_REPLICAS
               | Errors.NOT_ENOUGH_REPLICAS_AFTER_APPEND
               | Errors.REQUEST_TIMED_OUT => // note that for timed out request we return NOT_AVAILABLE error code to let client retry
            Errors.COORDINATOR_NOT_AVAILABLE

          case Errors.NOT_LEADER_OR_FOLLOWER
               | Errors.KAFKA_STORAGE_ERROR =>
            Errors.NOT_COORDINATOR

          case Errors.MESSAGE_TOO_LARGE
               | Errors.RECORD_LIST_TOO_LARGE =>
            Errors.UNKNOWN_SERVER_ERROR

          case other =>
            other
        }
      }

      if (responseError == Errors.NONE) {
        // now try to update the cache: we need to update the status in-place instead of
        // overwriting the whole object to ensure synchronization
        getTransactionState(transactionalId) match {

          case Left(err) =>
            info(s"Accessing the cached transaction metadata for $transactionalId returns $err error; " +
              s"aborting transition to the new metadata and setting the error in the callback")
            responseError = err
          case Right(Some(epochAndMetadata)) =>
            val metadata = epochAndMetadata.transactionMetadata

            metadata.inLock {
              if (epochAndMetadata.coordinatorEpoch != coordinatorEpoch) {
                // the cache may have been changed due to txn topic partition emigration and immigration,
                // in this case directly return NOT_COORDINATOR to client and let it to re-discover the transaction coordinator
                info(s"The cached coordinator epoch for $transactionalId has changed to ${epochAndMetadata.coordinatorEpoch} after appended its new metadata $newMetadata " +
                  s"to the transaction log (txn topic partition ${partitionFor(transactionalId)}) while it was $coordinatorEpoch before appending; " +
                  s"aborting transition to the new metadata and returning ${Errors.NOT_COORDINATOR} in the callback")
                responseError = Errors.NOT_COORDINATOR
              } else {
                metadata.completeTransitionTo(newMetadata)
                debug(s"Updating $transactionalId's transaction state to $newMetadata with coordinator epoch $coordinatorEpoch for $transactionalId succeeded")
              }
            }

          case Right(None) =>
            // this transactional id no longer exists, maybe the corresponding partition has already been migrated out.
            // return NOT_COORDINATOR to let the client re-discover the transaction coordinator
            info(s"The cached coordinator metadata does not exist in the cache anymore for $transactionalId after appended its new metadata $newMetadata " +
              s"to the transaction log (txn topic partition ${partitionFor(transactionalId)}) while it was $coordinatorEpoch before appending; " +
              s"aborting transition to the new metadata and returning ${Errors.NOT_COORDINATOR} in the callback")
            responseError = Errors.NOT_COORDINATOR
        }
      } else {
        // Reset the pending state when returning an error, since there is no active transaction for the transactional id at this point.
        getTransactionState(transactionalId) match {
          case Right(Some(epochAndTxnMetadata)) =>
            val metadata = epochAndTxnMetadata.transactionMetadata
            metadata.inLock {
              if (epochAndTxnMetadata.coordinatorEpoch == coordinatorEpoch) {
                if (retryOnError(responseError)) {
                  info(s"TransactionalId ${metadata.transactionalId} append transaction log for $newMetadata transition failed due to $responseError, " +
                    s"not resetting pending state ${metadata.pendingState} but just returning the error in the callback to let the caller retry")
                } else {
                  info(s"TransactionalId ${metadata.transactionalId} append transaction log for $newMetadata transition failed due to $responseError, " +
                    s"resetting pending state from ${metadata.pendingState}, aborting state transition and returning $responseError in the callback")

                  metadata.pendingState = None
                }
              } else {
                info(s"TransactionalId ${metadata.transactionalId} append transaction log for $newMetadata transition failed due to $responseError, " +
                  s"aborting state transition and returning the error in the callback since the coordinator epoch has changed from ${epochAndTxnMetadata.coordinatorEpoch} to $coordinatorEpoch")
              }
            }

          case Right(None) =>
            // Do nothing here, since we want to return the original append error to the user.
            info(s"TransactionalId $transactionalId append transaction log for $newMetadata transition failed due to $responseError, " +
              s"aborting state transition and returning the error in the callback since metadata is not available in the cache anymore")

          case Left(error) =>
            // Do nothing here, since we want to return the original append error to the user.
            info(s"TransactionalId $transactionalId append transaction log for $newMetadata transition failed due to $responseError, " +
              s"aborting state transition and returning the error in the callback since retrieving metadata returned $error")
        }

      }

      responseCallback(responseError)
    }

    inReadLock(stateLock) {
      // we need to hold the read lock on the transaction metadata cache until appending to local log returns;
      // this is to avoid the case where an emigration followed by an immigration could have completed after the check
      // returns and before appendRecords() is called, since otherwise entries with a high coordinator epoch could have
      // been appended to the log in between these two events, and therefore appendRecords() would append entries with
      // an old coordinator epoch that can still be successfully replicated on followers and make the log in a bad state.
      getTransactionState(transactionalId) match {
        case Left(err) =>
          responseCallback(err)

        case Right(None) =>
          // the coordinator metadata has been removed, reply to client immediately with NOT_COORDINATOR
          responseCallback(Errors.NOT_COORDINATOR)

        case Right(Some(epochAndMetadata)) =>
          val metadata = epochAndMetadata.transactionMetadata

          val append: Boolean = metadata.inLock {
            if (epochAndMetadata.coordinatorEpoch != coordinatorEpoch) {
              // the coordinator epoch has changed, reply to client immediately with NOT_COORDINATOR
              responseCallback(Errors.NOT_COORDINATOR)
              false
            } else {
              // do not need to check the metadata object itself since no concurrent thread should be able to modify it
              // under the same coordinator epoch, so directly append to txn log now
              true
            }
          }
          if (append) {
            replicaManager.appendRecords(
<<<<<<< HEAD
              newMetadata.txnTimeoutMs.toLong,
              TransactionLog.EnforcedRequiredAcks,
              internalTopicsAllowed = true,
              origin = AppendOrigin.Coordinator,
              recordsPerPartition,
              updateCacheCallback)

            trace(s"Appending new metadata $newMetadata for transaction id $transactionalId with coordinator epoch $coordinatorEpoch to the local transaction log")
=======
                newMetadata.txnTimeoutMs.toLong,
                TransactionLog.EnforcedRequiredAcks,
                internalTopicsAllowed = true,
                origin = AppendOrigin.COORDINATOR,
                recordsPerPartition,
                updateCacheCallback,
                requestLocal = requestLocal)

              trace(s"Appending new metadata $newMetadata for transaction id $transactionalId with coordinator epoch $coordinatorEpoch to the local transaction log")
>>>>>>> 15418db6
          }
      }
    }
  }

  def startup(retrieveTransactionTopicPartitionCount: () => Int, enableTransactionalIdExpiration: Boolean): Unit = {
    this.retrieveTransactionTopicPartitionCount = retrieveTransactionTopicPartitionCount
    transactionTopicPartitionCount = retrieveTransactionTopicPartitionCount()
    if (enableTransactionalIdExpiration)
      this.enableTransactionalIdExpiration()
  }

  def shutdown(): Unit = {
    shuttingDown.set(true)
    loadingPartitions.clear()
    transactionMetadataCache.clear()

    info("Shutdown complete")
  }
}


private[transaction] case class TxnMetadataCacheEntry(coordinatorEpoch: Int,
                                                      metadataPerTransactionalId: Pool[String, TransactionMetadata]) {
  override def toString: String = {
    s"TxnMetadataCacheEntry(coordinatorEpoch=$coordinatorEpoch, numTransactionalEntries=${metadataPerTransactionalId.size})"
  }
}

private[transaction] case class CoordinatorEpochAndTxnMetadata(coordinatorEpoch: Int,
                                                               transactionMetadata: TransactionMetadata)

private[transaction] case class TransactionConfig(transactionalIdExpirationMs: Int = TransactionStateManager.DefaultTransactionalIdExpirationMs,
                                                  transactionMaxTimeoutMs: Int = TransactionStateManager.DefaultTransactionsMaxTimeoutMs,
                                                  transactionLogNumPartitions: Int = TransactionLog.DefaultNumPartitions,
                                                  transactionLogReplicationFactor: Short = TransactionLog.DefaultReplicationFactor,
                                                  transactionLogSegmentBytes: Int = TransactionLog.DefaultSegmentBytes,
                                                  transactionLogLoadBufferSize: Int = TransactionLog.DefaultLoadBufferSize,
                                                  transactionLogMinInsyncReplicas: Int = TransactionLog.DefaultMinInSyncReplicas,
                                                  abortTimedOutTransactionsIntervalMs: Int = TransactionStateManager.DefaultAbortTimedOutTransactionsIntervalMs,
                                                  removeExpiredTransactionalIdsIntervalMs: Int = TransactionStateManager.DefaultRemoveExpiredTransactionalIdsIntervalMs,
                                                  requestTimeoutMs: Int = Defaults.RequestTimeoutMs)

case class TransactionalIdAndProducerIdEpoch(transactionalId: String, producerId: Long, producerEpoch: Short) {
  override def toString: String = {
    s"(transactionalId=$transactionalId, producerId=$producerId, producerEpoch=$producerEpoch)"
  }
}

case class TransactionPartitionAndLeaderEpoch(txnPartitionId: Int, coordinatorEpoch: Int)

case class TransactionalIdCoordinatorEpochAndMetadata(transactionalId: String, coordinatorEpoch: Int, transitMetadata: TxnTransitMetadata)

case class TransactionalIdCoordinatorEpochAndTransitMetadata(transactionalId: String, coordinatorEpoch: Int, result: TransactionResult, txnMetadata: TransactionMetadata, transitMetadata: TxnTransitMetadata)<|MERGE_RESOLUTION|>--- conflicted
+++ resolved
@@ -16,30 +16,16 @@
  */
 package kafka.coordinator.transaction
 
-<<<<<<< HEAD
-import kafka.log.{AppendOrigin, LogConfig}
-import kafka.message.UncompressedCodec
-import kafka.server.{Defaults, FetchLogEnd, ReplicaManager}
+import kafka.server.{Defaults, ReplicaManager, RequestLocal}
 import kafka.utils.CoreUtils.{inReadLock, inWriteLock}
 import kafka.utils.Implicits._
-import kafka.utils.{Logging, Pool, Scheduler}
-=======
-import java.nio.ByteBuffer
-import java.util.Properties
-import java.util.concurrent.TimeUnit
-import java.util.concurrent.atomic.AtomicBoolean
-import java.util.concurrent.locks.ReentrantReadWriteLock
-import kafka.server.{Defaults, ReplicaManager, RequestLocal}
-import kafka.utils.CoreUtils.{inReadLock, inWriteLock}
 import kafka.utils.{Logging, Pool}
-import kafka.utils.Implicits._
 import org.apache.kafka.common.config.TopicConfig
->>>>>>> 15418db6
 import org.apache.kafka.common.internals.Topic
 import org.apache.kafka.common.metrics.Metrics
 import org.apache.kafka.common.metrics.stats.{Avg, Max}
 import org.apache.kafka.common.protocol.Errors
-import org.apache.kafka.common.record.{FileRecords, MemoryRecords, MemoryRecordsBuilder, Record, SimpleRecord, TimestampType}
+import org.apache.kafka.common.record._
 import org.apache.kafka.common.requests.ProduceResponse.PartitionResponse
 import org.apache.kafka.common.requests.TransactionResult
 import org.apache.kafka.common.utils.{Time, Utils}
@@ -156,9 +142,9 @@
   }
 
   private def removeExpiredTransactionalIds(
-    transactionPartition: TopicPartition,
-    txnMetadataCacheEntry: TxnMetadataCacheEntry,
-  ): Unit = {
+                                             transactionPartition: TopicPartition,
+                                             txnMetadataCacheEntry: TxnMetadataCacheEntry,
+                                           ): Unit = {
     inReadLock(stateLock) {
       replicaManager.getLogConfig(transactionPartition) match {
         case Some(logConfig) =>
@@ -228,18 +214,18 @@
   }
 
   private def shouldExpire(
-    txnMetadata: TransactionMetadata,
-    currentTimeMs: Long
-  ): Boolean = {
+                            txnMetadata: TransactionMetadata,
+                            currentTimeMs: Long
+                          ): Boolean = {
     txnMetadata.state.isExpirationAllowed &&
       txnMetadata.txnLastUpdateTimestamp <= currentTimeMs - config.transactionalIdExpirationMs
   }
 
   private def maybeAppendExpiration(
-    txnMetadata: TransactionMetadata,
-    recordsBuilder: MemoryRecordsBuilder,
-    currentTimeMs: Long,
-  ): Boolean = {
+                                     txnMetadata: TransactionMetadata,
+                                     recordsBuilder: MemoryRecordsBuilder,
+                                     currentTimeMs: Long,
+                                   ): Boolean = {
     val keyBytes = TransactionLog.keyToBytes(txnMetadata.transactionalId)
     if (recordsBuilder.hasRoomFor(currentTimeMs, keyBytes, null, Record.EMPTY_HEADERS)) {
       recordsBuilder.append(currentTimeMs, keyBytes, null, Record.EMPTY_HEADERS)
@@ -259,10 +245,10 @@
   }
 
   private def writeTombstonesForExpiredTransactionalIds(
-    transactionPartition: TopicPartition,
-    expiredForPartition: Iterable[TransactionalIdCoordinatorEpochAndMetadata],
-    tombstoneRecords: MemoryRecords
-  ): Unit = {
+                                                         transactionPartition: TopicPartition,
+                                                         expiredForPartition: Iterable[TransactionalIdCoordinatorEpochAndMetadata],
+                                                         tombstoneRecords: MemoryRecords
+                                                       ): Unit = {
     def removeFromCacheCallback(responses: collection.Map[TopicPartition, PartitionResponse]): Unit = {
       responses.forKeyValue { (topicPartition, response) =>
         inReadLock(stateLock) {
@@ -782,26 +768,15 @@
           }
           if (append) {
             replicaManager.appendRecords(
-<<<<<<< HEAD
               newMetadata.txnTimeoutMs.toLong,
               TransactionLog.EnforcedRequiredAcks,
               internalTopicsAllowed = true,
-              origin = AppendOrigin.Coordinator,
+              origin = AppendOrigin.COORDINATOR,
               recordsPerPartition,
-              updateCacheCallback)
+              updateCacheCallback,
+              requestLocal = requestLocal)
 
             trace(s"Appending new metadata $newMetadata for transaction id $transactionalId with coordinator epoch $coordinatorEpoch to the local transaction log")
-=======
-                newMetadata.txnTimeoutMs.toLong,
-                TransactionLog.EnforcedRequiredAcks,
-                internalTopicsAllowed = true,
-                origin = AppendOrigin.COORDINATOR,
-                recordsPerPartition,
-                updateCacheCallback,
-                requestLocal = requestLocal)
-
-              trace(s"Appending new metadata $newMetadata for transaction id $transactionalId with coordinator epoch $coordinatorEpoch to the local transaction log")
->>>>>>> 15418db6
           }
       }
     }
