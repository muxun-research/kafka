/*
 * Licensed to the Apache Software Foundation (ASF) under one or more
 * contributor license agreements. See the NOTICE file distributed with
 * this work for additional information regarding copyright ownership.
 * The ASF licenses this file to You under the Apache License, Version 2.0
 * (the "License"); you may not use this file except in compliance with
 * the License. You may obtain a copy of the License at
 *
 *    http://www.apache.org/licenses/LICENSE-2.0
 *
 * Unless required by applicable law or agreed to in writing, software
 * distributed under the License is distributed on an "AS IS" BASIS,
 * WITHOUT WARRANTIES OR CONDITIONS OF ANY KIND, either express or implied.
 * See the License for the specific language governing permissions and
 * limitations under the License.
 */
package kafka.coordinator.transaction

<<<<<<< HEAD
=======
import java.util.concurrent.locks.ReentrantLock
>>>>>>> 9494bebe
import kafka.utils.{CoreUtils, Logging, nonthreadsafe}
import org.apache.kafka.common.TopicPartition
import org.apache.kafka.common.protocol.Errors
import org.apache.kafka.common.record.RecordBatch
import org.apache.kafka.server.common.TransactionVersion

import java.util.concurrent.locks.ReentrantLock
import scala.collection.{immutable, mutable}


object TransactionState {
  val AllStates: Set[TransactionState] = Set(
    Empty,
    Ongoing,
    PrepareCommit,
    PrepareAbort,
    CompleteCommit,
    CompleteAbort,
    Dead,
    PrepareEpochFence
  )

  def fromName(name: String): Option[TransactionState] = {
    AllStates.find(_.name == name)
  }

  def fromId(id: Byte): TransactionState = {
    id match {
      case 0 => Empty
      case 1 => Ongoing
      case 2 => PrepareCommit
      case 3 => PrepareAbort
      case 4 => CompleteCommit
      case 5 => CompleteAbort
      case 6 => Dead
      case 7 => PrepareEpochFence
      case _ => throw new IllegalStateException(s"Unknown transaction state id $id from the transaction status message")
    }
  }
}

private[transaction] sealed trait TransactionState {
  def id: Byte

  /**
   * Get the name of this state. This is exposed through the `DescribeTransactions` API.
   */
  def name: String

  def validPreviousStates: Set[TransactionState]

  def isExpirationAllowed: Boolean = false
}

/**
 * Transaction has not existed yet
 *
 * transition: received AddPartitionsToTxnRequest => Ongoing
<<<<<<< HEAD
 * received AddOffsetsToTxnRequest => Ongoing
=======
 *             received AddOffsetsToTxnRequest => Ongoing
 *             received EndTxnRequest with abort and TransactionV2 enabled => PrepareAbort
>>>>>>> 9494bebe
 */
private[transaction] case object Empty extends TransactionState {
  val id: Byte = 0
  val name: String = "Empty"
  val validPreviousStates: Set[TransactionState] = Set(Empty, CompleteCommit, CompleteAbort)

  override def isExpirationAllowed: Boolean = true
}

/**
 * Transaction has started and ongoing
 *
 * transition: received EndTxnRequest with commit => PrepareCommit
 * received EndTxnRequest with abort => PrepareAbort
 * received AddPartitionsToTxnRequest => Ongoing
 * received AddOffsetsToTxnRequest => Ongoing
 */
private[transaction] case object Ongoing extends TransactionState {
  val id: Byte = 1
  val name: String = "Ongoing"
  val validPreviousStates: Set[TransactionState] = Set(Ongoing, Empty, CompleteCommit, CompleteAbort)
}

/**
 * Group is preparing to commit
 *
 * transition: received acks from all partitions => CompleteCommit
 */
private[transaction] case object PrepareCommit extends TransactionState {
  val id: Byte = 2
  val name: String = "PrepareCommit"
  val validPreviousStates: Set[TransactionState] = Set(Ongoing)
}

/**
 * Group is preparing to abort
 *
 * transition: received acks from all partitions => CompleteAbort
 *
 * Note, In transaction v2, we allow Empty, CompleteCommit, CompleteAbort to transition to PrepareAbort. because the
 * client may not know the txn state on the server side, it needs to send endTxn request when uncertain.
 */
private[transaction] case object PrepareAbort extends TransactionState {
  val id: Byte = 3
  val name: String = "PrepareAbort"
  val validPreviousStates: Set[TransactionState] = Set(Ongoing, PrepareEpochFence, Empty, CompleteCommit, CompleteAbort)
}

/**
 * Group has completed commit
 *
 * Will soon be removed from the ongoing transaction cache
 */
private[transaction] case object CompleteCommit extends TransactionState {
  val id: Byte = 4
  val name: String = "CompleteCommit"
  val validPreviousStates: Set[TransactionState] = Set(PrepareCommit)

  override def isExpirationAllowed: Boolean = true
}

/**
 * Group has completed abort
 *
 * Will soon be removed from the ongoing transaction cache
 */
private[transaction] case object CompleteAbort extends TransactionState {
  val id: Byte = 5
  val name: String = "CompleteAbort"
  val validPreviousStates: Set[TransactionState] = Set(PrepareAbort)

  override def isExpirationAllowed: Boolean = true
}

/**
 * TransactionalId has expired and is about to be removed from the transaction cache
 */
private[transaction] case object Dead extends TransactionState {
  val id: Byte = 6
  val name: String = "Dead"
  val validPreviousStates: Set[TransactionState] = Set(Empty, CompleteAbort, CompleteCommit)
}

/**
 * We are in the middle of bumping the epoch and fencing out older producers.
 */

private[transaction] case object PrepareEpochFence extends TransactionState {
  val id: Byte = 7
  val name: String = "PrepareEpochFence"
  val validPreviousStates: Set[TransactionState] = Set(Ongoing)
}

private[transaction] object TransactionMetadata {
  def isEpochExhausted(producerEpoch: Short): Boolean = producerEpoch >= Short.MaxValue - 1
}

// this is a immutable object representing the target transition of the transaction metadata
private[transaction] case class TxnTransitMetadata(producerId: Long,
                                                   prevProducerId: Long,
                                                   nextProducerId: Long,
                                                   producerEpoch: Short,
                                                   lastProducerEpoch: Short,
                                                   txnTimeoutMs: Int,
                                                   txnState: TransactionState,
                                                   topicPartitions: mutable.Set[TopicPartition],
                                                   txnStartTimestamp: Long,
                                                   txnLastUpdateTimestamp: Long,
                                                   clientTransactionVersion: TransactionVersion) {
  override def toString: String = {
    "TxnTransitMetadata(" +
      s"producerId=$producerId, " +
      s"previousProducerId=$prevProducerId, " +
      s"nextProducerId=$nextProducerId, " +
      s"producerEpoch=$producerEpoch, " +
      s"lastProducerEpoch=$lastProducerEpoch, " +
      s"txnTimeoutMs=$txnTimeoutMs, " +
      s"txnState=$txnState, " +
      s"topicPartitions=$topicPartitions, " +
      s"txnStartTimestamp=$txnStartTimestamp, " +
      s"txnLastUpdateTimestamp=$txnLastUpdateTimestamp, " +
      s"clientTransactionVersion=$clientTransactionVersion)"
  }
}

/**
<<<<<<< HEAD
 *
 * @param producerId             producer id
 * @param lastProducerId         last producer id assigned to the producer
 * @param producerEpoch          current epoch of the producer
 * @param lastProducerEpoch      last epoch of the producer
 * @param txnTimeoutMs           timeout to be used to abort long running transactions
 * @param state                  current state of the transaction
 * @param topicPartitions        current set of partitions that are part of this transaction
 * @param txnStartTimestamp      time the transaction was started, i.e., when first partition is added
 * @param txnLastUpdateTimestamp updated when any operation updates the TransactionMetadata. To be used for expiration
 */
=======
  *
  * @param producerId                  producer id
  * @param prevProducerId              producer id for the last committed transaction with this transactional ID
  * @param nextProducerId              Latest producer ID sent to the producer for the given transactional ID
  * @param producerEpoch               current epoch of the producer
  * @param lastProducerEpoch           last epoch of the producer
  * @param txnTimeoutMs                timeout to be used to abort long running transactions
  * @param state                       current state of the transaction
  * @param topicPartitions             current set of partitions that are part of this transaction
  * @param txnStartTimestamp           time the transaction was started, i.e., when first partition is added
  * @param txnLastUpdateTimestamp      updated when any operation updates the TransactionMetadata. To be used for expiration
  * @param clientTransactionVersion    TransactionVersion used by the client when the state was transitioned
  */
>>>>>>> 9494bebe
@nonthreadsafe
private[transaction] class TransactionMetadata(val transactionalId: String,
                                               var producerId: Long,
                                               var prevProducerId: Long,
                                               var nextProducerId: Long,
                                               var producerEpoch: Short,
                                               var lastProducerEpoch: Short,
                                               var txnTimeoutMs: Int,
                                               var state: TransactionState,
                                               var topicPartitions: mutable.Set[TopicPartition],
                                               @volatile var txnStartTimestamp: Long = -1,
                                               @volatile var txnLastUpdateTimestamp: Long,
                                               var clientTransactionVersion: TransactionVersion) extends Logging {

  // pending state is used to indicate the state that this transaction is going to
  // transit to, and for blocking future attempts to transit it again if it is not legal;
  // initialized as the same as the current state
  var pendingState: Option[TransactionState] = None

  // Indicates that during a previous attempt to fence a producer, the bumped epoch may not have been
  // successfully written to the log. If this is true, we will not bump the epoch again when fencing
  var hasFailedEpochFence: Boolean = false

  private[transaction] val lock = new ReentrantLock

  def inLock[T](fun: => T): T = CoreUtils.inLock(lock)(fun)

  def addPartitions(partitions: collection.Set[TopicPartition]): Unit = {
    topicPartitions ++= partitions
  }

  def removePartition(topicPartition: TopicPartition): Unit = {
    if (state != PrepareCommit && state != PrepareAbort)
      throw new IllegalStateException(s"Transaction metadata's current state is $state, and its pending state is $pendingState " +
        s"while trying to remove partitions whose txn marker has been sent, this is not expected")

    topicPartitions -= topicPartition
  }

  // this is visible for test only
  def prepareNoTransit(): TxnTransitMetadata = {
    // do not call transitTo as it will set the pending state, a follow-up call to abort the transaction will set its pending state
    TxnTransitMetadata(producerId, prevProducerId, nextProducerId, producerEpoch, lastProducerEpoch, txnTimeoutMs, state, topicPartitions.clone(),
      txnStartTimestamp, txnLastUpdateTimestamp, clientTransactionVersion)
  }

  def prepareFenceProducerEpoch(): TxnTransitMetadata = {
    if (producerEpoch == Short.MaxValue)
      throw new IllegalStateException(s"Cannot fence producer with epoch equal to Short.MaxValue since this would overflow")

    // If we've already failed to fence an epoch (because the write to the log failed), we don't increase it again.
    // This is safe because we never return the epoch to client if we fail to fence the epoch
    val bumpedEpoch = if (hasFailedEpochFence) producerEpoch else (producerEpoch + 1).toShort

    prepareTransitionTo(
      state = PrepareEpochFence,
      producerEpoch = bumpedEpoch,
      lastProducerEpoch = RecordBatch.NO_PRODUCER_EPOCH
    )
  }

  def prepareIncrementProducerEpoch(newTxnTimeoutMs: Int,
                                    expectedProducerEpoch: Option[Short],
                                    updateTimestamp: Long): Either[Errors, TxnTransitMetadata] = {
    if (isProducerEpochExhausted)
      throw new IllegalStateException(s"Cannot allocate any more producer epochs for producerId $producerId")

    val bumpedEpoch = (producerEpoch + 1).toShort
    val epochBumpResult: Either[Errors, (Short, Short)] = expectedProducerEpoch match {
      case None =>
        // If no expected epoch was provided by the producer, bump the current epoch and set the last epoch to -1
        // In the case of a new producer, producerEpoch will be -1 and bumpedEpoch will be 0
        Right(bumpedEpoch, RecordBatch.NO_PRODUCER_EPOCH)

      case Some(expectedEpoch) =>
        if (producerEpoch == RecordBatch.NO_PRODUCER_EPOCH || expectedEpoch == producerEpoch)
        // If the expected epoch matches the current epoch, or if there is no current epoch, the producer is attempting
        // to continue after an error and no other producer has been initialized. Bump the current and last epochs.
        // The no current epoch case means this is a new producer; producerEpoch will be -1 and bumpedEpoch will be 0
          Right(bumpedEpoch, producerEpoch)
        else if (expectedEpoch == lastProducerEpoch)
        // If the expected epoch matches the previous epoch, it is a retry of a successful call, so just return the
        // current epoch without bumping. There is no danger of this producer being fenced, because a new producer
        // calling InitProducerId would have caused the last epoch to be set to -1.
        // Note that if the IBP is prior to 2.4.IV1, the lastProducerId and lastProducerEpoch will not be written to
        // the transaction log, so a retry that spans a coordinator change will fail. We expect this to be a rare case.
          Right(producerEpoch, lastProducerEpoch)
        else {
          // Otherwise, the producer has a fenced epoch and should receive an PRODUCER_FENCED error
          info(s"Expected producer epoch $expectedEpoch does not match current " +
            s"producer epoch $producerEpoch or previous producer epoch $lastProducerEpoch")
          Left(Errors.PRODUCER_FENCED)
        }
    }

    epochBumpResult match {
      case Right((nextEpoch, lastEpoch)) => Right(prepareTransitionTo(
        state = Empty,
        producerEpoch = nextEpoch,
        lastProducerEpoch = lastEpoch,
        txnTimeoutMs = newTxnTimeoutMs,
        topicPartitions = mutable.Set.empty[TopicPartition],
        txnStartTimestamp = -1,
        txnLastUpdateTimestamp = updateTimestamp
      ))

      case Left(err) => Left(err)
    }
  }

  def prepareProducerIdRotation(newProducerId: Long,
                                newTxnTimeoutMs: Int,
                                updateTimestamp: Long,
                                recordLastEpoch: Boolean): TxnTransitMetadata = {
    if (hasPendingTransaction)
      throw new IllegalStateException("Cannot rotate producer ids while a transaction is still pending")

    prepareTransitionTo(
      state = Empty,
      producerId = newProducerId,
      producerEpoch = 0,
      lastProducerEpoch = if (recordLastEpoch) producerEpoch else RecordBatch.NO_PRODUCER_EPOCH,
      txnTimeoutMs = newTxnTimeoutMs,
      topicPartitions = mutable.Set.empty[TopicPartition],
      txnStartTimestamp = -1,
      txnLastUpdateTimestamp = updateTimestamp
    )
  }

  def prepareAddPartitions(addedTopicPartitions: immutable.Set[TopicPartition], updateTimestamp: Long, clientTransactionVersion: TransactionVersion): TxnTransitMetadata = {
    val newTxnStartTimestamp = state match {
      case Empty | CompleteAbort | CompleteCommit => updateTimestamp
      case _ => txnStartTimestamp
    }

    prepareTransitionTo(
      state = Ongoing,
      topicPartitions = (topicPartitions ++ addedTopicPartitions),
      txnStartTimestamp = newTxnStartTimestamp,
      txnLastUpdateTimestamp = updateTimestamp,
      clientTransactionVersion = clientTransactionVersion
    )
  }

  def prepareAbortOrCommit(newState: TransactionState, clientTransactionVersion: TransactionVersion, nextProducerId: Long, updateTimestamp: Long, noPartitionAdded: Boolean): TxnTransitMetadata = {
    val (updatedProducerEpoch, updatedLastProducerEpoch) = if (clientTransactionVersion.supportsEpochBump()) {
      // We already ensured that we do not overflow here. MAX_SHORT is the highest possible value.
      ((producerEpoch + 1).toShort, producerEpoch)
    } else {
      (producerEpoch, lastProducerEpoch)
    }

    // With transaction V2, it is allowed to abort the transaction without adding any partitions. Then, the transaction
    // start time is uncertain but it is still required. So we can use the update time as the transaction start time.
    val newTxnStartTimestamp = if (noPartitionAdded) updateTimestamp else txnStartTimestamp
    prepareTransitionTo(
      state = newState,
      nextProducerId = nextProducerId,
      producerEpoch = updatedProducerEpoch,
      lastProducerEpoch = updatedLastProducerEpoch,
      txnStartTimestamp = newTxnStartTimestamp,
      txnLastUpdateTimestamp = updateTimestamp,
      clientTransactionVersion = clientTransactionVersion
    )
  }

  def prepareComplete(updateTimestamp: Long): TxnTransitMetadata = {
    val newState = if (state == PrepareCommit) CompleteCommit else CompleteAbort

    // Since the state change was successfully written to the log, unset the flag for a failed epoch fence
    hasFailedEpochFence = false
    val (updatedProducerId, updatedProducerEpoch) =
      // In the prepareComplete transition for the overflow case, the lastProducerEpoch is kept at MAX-1,
      // which is the last epoch visible to the client.
      // Internally, however, during the transition between prepareAbort/prepareCommit and prepareComplete, the producer epoch
      // reaches MAX but the client only sees the transition as MAX-1 followed by 0.
      // When an epoch overflow occurs, we set the producerId to nextProducerId and reset the epoch to 0,
      // but lastProducerEpoch remains MAX-1 to maintain consistency with what the client last saw.
      if (clientTransactionVersion.supportsEpochBump() && nextProducerId != RecordBatch.NO_PRODUCER_ID) {
        (nextProducerId, 0.toShort)
      } else {
        (producerId, producerEpoch)
      }

    prepareTransitionTo(
      state = newState,
      producerId = updatedProducerId,
      nextProducerId = RecordBatch.NO_PRODUCER_ID,
      producerEpoch = updatedProducerEpoch,
      topicPartitions = mutable.Set.empty[TopicPartition],
      txnLastUpdateTimestamp = updateTimestamp
    )
  }

  def prepareDead(): TxnTransitMetadata = {
    prepareTransitionTo(
      state = Dead,
      topicPartitions = mutable.Set.empty[TopicPartition]
    )
  }

  /**
   * Check if the epochs have been exhausted for the current producerId. We do not allow the client to use an
   * epoch equal to Short.MaxValue to ensure that the coordinator will always be able to fence an existing producer.
   */
  def isProducerEpochExhausted: Boolean = TransactionMetadata.isEpochExhausted(producerEpoch)

  private def hasPendingTransaction: Boolean = {
    state match {
      case Ongoing | PrepareAbort | PrepareCommit => true
      case _ => false
    }
  }

  private def prepareTransitionTo(state: TransactionState,
                                  producerId: Long = this.producerId,
                                  nextProducerId: Long = this.nextProducerId,
                                  producerEpoch: Short = this.producerEpoch,
                                  lastProducerEpoch: Short = this.lastProducerEpoch,
                                  txnTimeoutMs: Int = this.txnTimeoutMs,
                                  topicPartitions: mutable.Set[TopicPartition] = this.topicPartitions,
                                  txnStartTimestamp: Long = this.txnStartTimestamp,
                                  txnLastUpdateTimestamp: Long = this.txnLastUpdateTimestamp,
                                  clientTransactionVersion: TransactionVersion = this.clientTransactionVersion): TxnTransitMetadata = {
    if (pendingState.isDefined)
      throw new IllegalStateException(s"Preparing transaction state transition to $state " +
        s"while it already a pending state ${pendingState.get}")

    if (producerId < 0)
      throw new IllegalArgumentException(s"Illegal new producer id $producerId")

    // The epoch is initialized to NO_PRODUCER_EPOCH when the TransactionMetadata
    // is created for the first time and it could stay like this until transitioning
    // to Dead.
    if (state != Dead && producerEpoch < 0)
      throw new IllegalArgumentException(s"Illegal new producer epoch $producerEpoch")

    // check that the new state transition is valid and update the pending state if necessary
    if (state.validPreviousStates.contains(this.state)) {
      val transitMetadata = TxnTransitMetadata(producerId, this.producerId, nextProducerId, producerEpoch, lastProducerEpoch, txnTimeoutMs, state,
        topicPartitions, txnStartTimestamp, txnLastUpdateTimestamp, clientTransactionVersion)
      debug(s"TransactionalId ${this.transactionalId} prepare transition from ${this.state} to $transitMetadata")
      pendingState = Some(state)
      transitMetadata
    } else {
      throw new IllegalStateException(s"Preparing transaction state transition to $state failed since the target state" +
        s" $state is not a valid previous state of the current state ${this.state}")
    }
  }

  def completeTransitionTo(transitMetadata: TxnTransitMetadata): Unit = {
    // metadata transition is valid only if all the following conditions are met:
    //
    // 1. the new state is already indicated in the pending state.
    // 2. the epoch should be either the same value, the old value + 1, or 0 if we have a new producerId.
    // 3. the last update time is no smaller than the old value.
    // 4. the old partitions set is a subset of the new partitions set.
    //
    // plus, we should only try to update the metadata after the corresponding log entry has been successfully
    // written and replicated (see TransactionStateManager#appendTransactionToLog)
    //
    // if valid, transition is done via overwriting the whole object to ensure synchronization

    val toState = pendingState.getOrElse {
      fatal(s"$this's transition to $transitMetadata failed since pendingState is not defined: this should not happen")

      throw new IllegalStateException(s"TransactionalId $transactionalId " +
        "completing transaction state transition while it does not have a pending state")
    }

    if (toState != transitMetadata.txnState) {
      throwStateTransitionFailure(transitMetadata)
    } else {
      toState match {
        case Empty => // from initPid
          if ((producerEpoch != transitMetadata.producerEpoch && !validProducerEpochBump(transitMetadata)) ||
            transitMetadata.topicPartitions.nonEmpty ||
            transitMetadata.txnStartTimestamp != -1) {

            throwStateTransitionFailure(transitMetadata)
          }

        case Ongoing => // from addPartitions
          if (!validProducerEpoch(transitMetadata) ||
            !topicPartitions.subsetOf(transitMetadata.topicPartitions) ||
            txnTimeoutMs != transitMetadata.txnTimeoutMs) {

            throwStateTransitionFailure(transitMetadata)
          }

        case PrepareAbort | PrepareCommit => // from endTxn
          // In V2, we allow state transits from Empty, CompleteCommit and CompleteAbort to PrepareAbort. It is possible
          // their updated start time is not equal to the current start time.
          val allowedEmptyAbort = toState == PrepareAbort && transitMetadata.clientTransactionVersion.supportsEpochBump() &&
            (state == Empty || state == CompleteCommit || state == CompleteAbort)
          val validTimestamp = txnStartTimestamp == transitMetadata.txnStartTimestamp || allowedEmptyAbort
          if (!validProducerEpoch(transitMetadata) ||
            !topicPartitions.equals(transitMetadata.topicPartitions) ||
            txnTimeoutMs != transitMetadata.txnTimeoutMs || !validTimestamp) {

            throwStateTransitionFailure(transitMetadata)
          }

        case CompleteAbort | CompleteCommit => // from write markers
          if (!validProducerEpoch(transitMetadata) ||
            txnTimeoutMs != transitMetadata.txnTimeoutMs ||
            transitMetadata.txnStartTimestamp == -1) {
            throwStateTransitionFailure(transitMetadata)
          }

        case PrepareEpochFence =>
          // We should never get here, since once we prepare to fence the epoch, we immediately set the pending state
          // to PrepareAbort, and then consequently to CompleteAbort after the markers are written.. So we should never
          // ever try to complete a transition to PrepareEpochFence, as it is not a valid previous state for any other state, and hence
          // can never be transitioned out of.
          throwStateTransitionFailure(transitMetadata)


        case Dead =>
          // The transactionalId was being expired. The completion of the operation should result in removal of the
          // the metadata from the cache, so we should never realistically transition to the dead state.
          throw new IllegalStateException(s"TransactionalId $transactionalId is trying to complete a transition to " +
            s"$toState. This means that the transactionalId was being expired, and the only acceptable completion of " +
            s"this operation is to remove the transaction metadata from the cache, not to persist the $toState in the log.")
      }

      debug(s"TransactionalId $transactionalId complete transition from $state to $transitMetadata")
      producerId = transitMetadata.producerId
      prevProducerId = transitMetadata.prevProducerId
      nextProducerId = transitMetadata.nextProducerId
      producerEpoch = transitMetadata.producerEpoch
      lastProducerEpoch = transitMetadata.lastProducerEpoch
      txnTimeoutMs = transitMetadata.txnTimeoutMs
      topicPartitions = transitMetadata.topicPartitions
      txnStartTimestamp = transitMetadata.txnStartTimestamp
      txnLastUpdateTimestamp = transitMetadata.txnLastUpdateTimestamp
      clientTransactionVersion = transitMetadata.clientTransactionVersion

      pendingState = None
      state = toState
    }
  }

  /**
   * Validates the producer epoch and ID based on transaction state and version.
   *
   * Logic:
   * * 1. **Overflow Case in Transactions V2:**
   * *    - During overflow (epoch reset to 0), we compare both `lastProducerEpoch` values since it
   * *      does not change during completion.
   * *    - For PrepareComplete, the producer ID has been updated. We ensure that the `prevProducerID`
   * *      in the transit metadata matches the current producer ID, confirming the change.
   * *
   * * 2. **Epoch Bump Case in Transactions V2:**
   * *    - For PrepareCommit or PrepareAbort, the producer epoch has been bumped. We ensure the `lastProducerEpoch`
   * *      in transit metadata matches the current producer epoch, confirming the bump.
   * *    - We also verify that the producer ID remains the same.
   * *
   * * 3. **Other Cases:**
   * *    - For other states and versions, check if the producer epoch and ID match the current values.
   *
   * @param transitMetadata       The transaction transition metadata containing state, producer epoch, and ID.
   * @return true if the producer epoch and ID are valid; false otherwise.
   */
  private def validProducerEpoch(transitMetadata: TxnTransitMetadata): Boolean = {
    val isAtLeastTransactionsV2 = transitMetadata.clientTransactionVersion.supportsEpochBump()
    val txnState = transitMetadata.txnState
    val transitProducerEpoch = transitMetadata.producerEpoch
    val transitProducerId = transitMetadata.producerId
    val transitLastProducerEpoch = transitMetadata.lastProducerEpoch

    (isAtLeastTransactionsV2, txnState, transitProducerEpoch) match {
      case (true, CompleteCommit | CompleteAbort, epoch) if epoch == 0.toShort =>
        transitLastProducerEpoch == lastProducerEpoch &&
          transitMetadata.prevProducerId == producerId

      case (true, PrepareCommit | PrepareAbort, _) =>
        transitLastProducerEpoch == producerEpoch &&
          transitProducerId == producerId

      case _ =>
        transitProducerEpoch == producerEpoch &&
          transitProducerId == producerId
    }
  }

  private def validProducerEpochBump(transitMetadata: TxnTransitMetadata): Boolean = {
    val transitEpoch = transitMetadata.producerEpoch
    val transitProducerId = transitMetadata.producerId
    transitEpoch == producerEpoch + 1 || (transitEpoch == 0 && transitProducerId != producerId)
  }

  private def throwStateTransitionFailure(txnTransitMetadata: TxnTransitMetadata): Unit = {
    fatal(s"${this.toString}'s transition to $txnTransitMetadata failed: this should not happen")

    throw new IllegalStateException(s"TransactionalId $transactionalId failed transition to state $txnTransitMetadata " +
      "due to unexpected metadata")
  }

  def pendingTransitionInProgress: Boolean = pendingState.isDefined

  override def toString: String = {
    "TransactionMetadata(" +
      s"transactionalId=$transactionalId, " +
      s"producerId=$producerId, " +
      s"prevProducerId=$prevProducerId, " +
      s"nextProducerId=$nextProducerId, " +
      s"producerEpoch=$producerEpoch, " +
      s"lastProducerEpoch=$lastProducerEpoch, " +
      s"txnTimeoutMs=$txnTimeoutMs, " +
      s"state=$state, " +
      s"pendingState=$pendingState, " +
      s"topicPartitions=$topicPartitions, " +
      s"txnStartTimestamp=$txnStartTimestamp, " +
      s"txnLastUpdateTimestamp=$txnLastUpdateTimestamp, " +
      s"clientTransactionVersion=$clientTransactionVersion)"
  }

  override def equals(that: Any): Boolean = that match {
    case other: TransactionMetadata =>
      transactionalId == other.transactionalId &&
        producerId == other.producerId &&
        producerEpoch == other.producerEpoch &&
        lastProducerEpoch == other.lastProducerEpoch &&
        txnTimeoutMs == other.txnTimeoutMs &&
      state.equals(other.state) &&
      topicPartitions.equals(other.topicPartitions) &&
      txnStartTimestamp == other.txnStartTimestamp &&
      txnLastUpdateTimestamp == other.txnLastUpdateTimestamp &&
      clientTransactionVersion == other.clientTransactionVersion
    case _ => false
  }

  override def hashCode(): Int = {
    val fields = Seq(transactionalId, producerId, producerEpoch, txnTimeoutMs, state, topicPartitions,
      txnStartTimestamp, txnLastUpdateTimestamp, clientTransactionVersion)
    fields.map(_.hashCode()).foldLeft(0)((a, b) => 31 * a + b)
  }
}<|MERGE_RESOLUTION|>--- conflicted
+++ resolved
@@ -16,17 +16,13 @@
  */
 package kafka.coordinator.transaction
 
-<<<<<<< HEAD
-=======
 import java.util.concurrent.locks.ReentrantLock
->>>>>>> 9494bebe
 import kafka.utils.{CoreUtils, Logging, nonthreadsafe}
 import org.apache.kafka.common.TopicPartition
 import org.apache.kafka.common.protocol.Errors
 import org.apache.kafka.common.record.RecordBatch
 import org.apache.kafka.server.common.TransactionVersion
 
-import java.util.concurrent.locks.ReentrantLock
 import scala.collection.{immutable, mutable}
 
 
@@ -78,18 +74,13 @@
  * Transaction has not existed yet
  *
  * transition: received AddPartitionsToTxnRequest => Ongoing
-<<<<<<< HEAD
- * received AddOffsetsToTxnRequest => Ongoing
-=======
  *             received AddOffsetsToTxnRequest => Ongoing
  *             received EndTxnRequest with abort and TransactionV2 enabled => PrepareAbort
->>>>>>> 9494bebe
  */
 private[transaction] case object Empty extends TransactionState {
   val id: Byte = 0
   val name: String = "Empty"
   val validPreviousStates: Set[TransactionState] = Set(Empty, CompleteCommit, CompleteAbort)
-
   override def isExpirationAllowed: Boolean = true
 }
 
@@ -97,9 +88,9 @@
  * Transaction has started and ongoing
  *
  * transition: received EndTxnRequest with commit => PrepareCommit
- * received EndTxnRequest with abort => PrepareAbort
- * received AddPartitionsToTxnRequest => Ongoing
- * received AddOffsetsToTxnRequest => Ongoing
+ *             received EndTxnRequest with abort => PrepareAbort
+ *             received AddPartitionsToTxnRequest => Ongoing
+ *             received AddOffsetsToTxnRequest => Ongoing
  */
 private[transaction] case object Ongoing extends TransactionState {
   val id: Byte = 1
@@ -141,7 +132,6 @@
   val id: Byte = 4
   val name: String = "CompleteCommit"
   val validPreviousStates: Set[TransactionState] = Set(PrepareCommit)
-
   override def isExpirationAllowed: Boolean = true
 }
 
@@ -154,13 +144,12 @@
   val id: Byte = 5
   val name: String = "CompleteAbort"
   val validPreviousStates: Set[TransactionState] = Set(PrepareAbort)
-
   override def isExpirationAllowed: Boolean = true
 }
 
 /**
- * TransactionalId has expired and is about to be removed from the transaction cache
- */
+  * TransactionalId has expired and is about to be removed from the transaction cache
+  */
 private[transaction] case object Dead extends TransactionState {
   val id: Byte = 6
   val name: String = "Dead"
@@ -168,8 +157,8 @@
 }
 
 /**
- * We are in the middle of bumping the epoch and fencing out older producers.
- */
+  * We are in the middle of bumping the epoch and fencing out older producers.
+  */
 
 private[transaction] case object PrepareEpochFence extends TransactionState {
   val id: Byte = 7
@@ -210,19 +199,6 @@
 }
 
 /**
-<<<<<<< HEAD
- *
- * @param producerId             producer id
- * @param lastProducerId         last producer id assigned to the producer
- * @param producerEpoch          current epoch of the producer
- * @param lastProducerEpoch      last epoch of the producer
- * @param txnTimeoutMs           timeout to be used to abort long running transactions
- * @param state                  current state of the transaction
- * @param topicPartitions        current set of partitions that are part of this transaction
- * @param txnStartTimestamp      time the transaction was started, i.e., when first partition is added
- * @param txnLastUpdateTimestamp updated when any operation updates the TransactionMetadata. To be used for expiration
- */
-=======
   *
   * @param producerId                  producer id
   * @param prevProducerId              producer id for the last committed transaction with this transactional ID
@@ -236,7 +212,6 @@
   * @param txnLastUpdateTimestamp      updated when any operation updates the TransactionMetadata. To be used for expiration
   * @param clientTransactionVersion    TransactionVersion used by the client when the state was transitioned
   */
->>>>>>> 9494bebe
 @nonthreadsafe
 private[transaction] class TransactionMetadata(val transactionalId: String,
                                                var producerId: Long,
@@ -313,16 +288,16 @@
 
       case Some(expectedEpoch) =>
         if (producerEpoch == RecordBatch.NO_PRODUCER_EPOCH || expectedEpoch == producerEpoch)
-        // If the expected epoch matches the current epoch, or if there is no current epoch, the producer is attempting
-        // to continue after an error and no other producer has been initialized. Bump the current and last epochs.
-        // The no current epoch case means this is a new producer; producerEpoch will be -1 and bumpedEpoch will be 0
+          // If the expected epoch matches the current epoch, or if there is no current epoch, the producer is attempting
+          // to continue after an error and no other producer has been initialized. Bump the current and last epochs.
+          // The no current epoch case means this is a new producer; producerEpoch will be -1 and bumpedEpoch will be 0
           Right(bumpedEpoch, producerEpoch)
         else if (expectedEpoch == lastProducerEpoch)
-        // If the expected epoch matches the previous epoch, it is a retry of a successful call, so just return the
-        // current epoch without bumping. There is no danger of this producer being fenced, because a new producer
-        // calling InitProducerId would have caused the last epoch to be set to -1.
-        // Note that if the IBP is prior to 2.4.IV1, the lastProducerId and lastProducerEpoch will not be written to
-        // the transaction log, so a retry that spans a coordinator change will fail. We expect this to be a rare case.
+          // If the expected epoch matches the previous epoch, it is a retry of a successful call, so just return the
+          // current epoch without bumping. There is no danger of this producer being fenced, because a new producer
+          // calling InitProducerId would have caused the last epoch to be set to -1.
+          // Note that if the IBP is prior to 2.4.IV1, the lastProducerId and lastProducerEpoch will not be written to
+          // the transaction log, so a retry that spans a coordinator change will fail. We expect this to be a rare case.
           Right(producerEpoch, lastProducerEpoch)
         else {
           // Otherwise, the producer has a fenced epoch and should receive an PRODUCER_FENCED error
@@ -658,10 +633,10 @@
   override def equals(that: Any): Boolean = that match {
     case other: TransactionMetadata =>
       transactionalId == other.transactionalId &&
-        producerId == other.producerId &&
-        producerEpoch == other.producerEpoch &&
-        lastProducerEpoch == other.lastProducerEpoch &&
-        txnTimeoutMs == other.txnTimeoutMs &&
+      producerId == other.producerId &&
+      producerEpoch == other.producerEpoch &&
+      lastProducerEpoch == other.lastProducerEpoch &&
+      txnTimeoutMs == other.txnTimeoutMs &&
       state.equals(other.state) &&
       topicPartitions.equals(other.topicPartitions) &&
       txnStartTimestamp == other.txnStartTimestamp &&
