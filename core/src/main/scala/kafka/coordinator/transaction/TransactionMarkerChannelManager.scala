/*
 * Licensed to the Apache Software Foundation (ASF) under one or more
 * contributor license agreements. See the NOTICE file distributed with
 * this work for additional information regarding copyright ownership.
 * The ASF licenses this file to You under the Apache License, Version 2.0
 * (the "License"); you may not use this file except in compliance with
 * the License. You may obtain a copy of the License at
 *
 *    http://www.apache.org/licenses/LICENSE-2.0
 *
 * Unless required by applicable law or agreed to in writing, software
 * distributed under the License is distributed on an "AS IS" BASIS,
 * WITHOUT WARRANTIES OR CONDITIONS OF ANY KIND, either express or implied.
 * See the License for the specific language governing permissions and
 * limitations under the License.
 */
package kafka.coordinator.transaction


<<<<<<< HEAD
import kafka.api.KAFKA_2_8_IV0
import kafka.common.{InterBrokerSendThread, RequestAndCompletionHandler}
import kafka.metrics.KafkaMetricsGroup
import kafka.server.{KafkaConfig, MetadataCache}
=======
import kafka.coordinator.transaction.TransactionMarkerChannelManager.{LogAppendRetryQueueSizeMetricName, MetricNames, UnknownDestinationQueueSizeMetricName}

import java.util
import java.util.concurrent.{BlockingQueue, ConcurrentHashMap, LinkedBlockingQueue}
import kafka.server.{KafkaConfig, MetadataCache, RequestLocal}
>>>>>>> 15418db6
import kafka.utils.Implicits._
import kafka.utils.{CoreUtils, Logging}
import org.apache.kafka.clients._
import org.apache.kafka.common.metrics.Metrics
import org.apache.kafka.common.network._
import org.apache.kafka.common.protocol.Errors
import org.apache.kafka.common.requests.WriteTxnMarkersRequest.TxnMarkerEntry
import org.apache.kafka.common.requests.{TransactionResult, WriteTxnMarkersRequest}
import org.apache.kafka.common.security.JaasContext
import org.apache.kafka.common.utils.{LogContext, Time}
import org.apache.kafka.common.{Node, Reconfigurable, TopicPartition}
import org.apache.kafka.server.common.MetadataVersion.IBP_2_8_IV0
import org.apache.kafka.server.metrics.KafkaMetricsGroup
import org.apache.kafka.server.util.{InterBrokerSendThread, RequestAndCompletionHandler}

import java.util
import java.util.concurrent.{BlockingQueue, ConcurrentHashMap, LinkedBlockingQueue}
import scala.collection.{concurrent, immutable}
import scala.jdk.CollectionConverters._

object TransactionMarkerChannelManager {
  private val UnknownDestinationQueueSizeMetricName = "UnknownDestinationQueueSize"
  private val LogAppendRetryQueueSizeMetricName = "LogAppendRetryQueueSize"

  // Visible for testing
  private[transaction] val MetricNames = Set(
    UnknownDestinationQueueSizeMetricName,
    LogAppendRetryQueueSizeMetricName
  )

  def apply(config: KafkaConfig,
            metrics: Metrics,
            metadataCache: MetadataCache,
            txnStateManager: TransactionStateManager,
            time: Time,
            logContext: LogContext): TransactionMarkerChannelManager = {
    val channelBuilder = ChannelBuilders.clientChannelBuilder(
      config.interBrokerSecurityProtocol,
      JaasContext.Type.SERVER,
      config,
      config.interBrokerListenerName,
      config.saslMechanismInterBrokerProtocol,
      time,
      config.saslInterBrokerHandshakeRequestEnable,
      logContext
    )
    channelBuilder match {
      case reconfigurable: Reconfigurable => config.addReconfigurable(reconfigurable)
      case _ =>
    }
    val selector = new Selector(
      NetworkReceive.UNLIMITED,
      config.connectionsMaxIdleMs,
      metrics,
      time,
      "txn-marker-channel",
      Map.empty[String, String].asJava,
      false,
      channelBuilder,
      logContext
    )
    val networkClient = new NetworkClient(
      selector,
      new ManualMetadataUpdater(),
      s"broker-${config.brokerId}-txn-marker-sender",
      1,
      50,
      50,
      Selectable.USE_DEFAULT_BUFFER_SIZE,
      config.socketReceiveBufferBytes,
      config.requestTimeoutMs,
      config.connectionSetupTimeoutMs,
      config.connectionSetupTimeoutMaxMs,
      time,
      false,
      new ApiVersions,
      logContext
    )

    new TransactionMarkerChannelManager(config,
      metadataCache,
      networkClient,
      txnStateManager,
      time
    )
  }

}

class TxnMarkerQueue(@volatile var destination: Node) {

  // keep track of the requests per txn topic partition so we can easily clear the queue
  // during partition emigration
  private val markersPerTxnTopicPartition = new ConcurrentHashMap[Int, BlockingQueue[TxnIdAndMarkerEntry]]().asScala

  def removeMarkersForTxnTopicPartition(partition: Int): Option[BlockingQueue[TxnIdAndMarkerEntry]] = {
    markersPerTxnTopicPartition.remove(partition)
  }

  def addMarkers(txnTopicPartition: Int, txnIdAndMarker: TxnIdAndMarkerEntry): Unit = {
    val queue = CoreUtils.atomicGetOrUpdate(markersPerTxnTopicPartition, txnTopicPartition,
        new LinkedBlockingQueue[TxnIdAndMarkerEntry]())
    queue.add(txnIdAndMarker)
  }

  def forEachTxnTopicPartition[B](f:(Int, BlockingQueue[TxnIdAndMarkerEntry]) => B): Unit =
    markersPerTxnTopicPartition.forKeyValue { (partition, queue) =>
      if (!queue.isEmpty) f(partition, queue)
    }

  def totalNumMarkers: Int = markersPerTxnTopicPartition.values.foldLeft(0) { _ + _.size }

  // visible for testing
  def totalNumMarkers(txnTopicPartition: Int): Int = markersPerTxnTopicPartition.get(txnTopicPartition).fold(0)(_.size)
}

class TransactionMarkerChannelManager(
<<<<<<< HEAD
                                       config: KafkaConfig,
                                       metadataCache: MetadataCache,
                                       networkClient: NetworkClient,
                                       txnStateManager: TransactionStateManager,
                                       time: Time
                                     ) extends InterBrokerSendThread("TxnMarkerSenderThread-" + config.brokerId, networkClient, config.requestTimeoutMs, time)
  with Logging with KafkaMetricsGroup {
=======
  config: KafkaConfig,
  metadataCache: MetadataCache,
  networkClient: NetworkClient,
  txnStateManager: TransactionStateManager,
  time: Time
) extends InterBrokerSendThread("TxnMarkerSenderThread-" + config.brokerId, networkClient, config.requestTimeoutMs, time)
  with Logging {

  private val metricsGroup = new KafkaMetricsGroup(this.getClass)
>>>>>>> 15418db6

  this.logIdent = "[Transaction Marker Channel Manager " + config.brokerId + "]: "

  private val interBrokerListenerName: ListenerName = config.interBrokerListenerName

  private val markersQueuePerBroker: concurrent.Map[Int, TxnMarkerQueue] = new ConcurrentHashMap[Int, TxnMarkerQueue]().asScala

  private val markersQueueForUnknownBroker = new TxnMarkerQueue(Node.noNode)

  private val txnLogAppendRetryQueue = new LinkedBlockingQueue[PendingCompleteTxn]()

  private val transactionsWithPendingMarkers = new ConcurrentHashMap[String, PendingCompleteTxn]

  val writeTxnMarkersRequestVersion: Short =
    if (config.interBrokerProtocolVersion.isAtLeast(IBP_2_8_IV0)) 1
    else 0

  metricsGroup.newGauge(UnknownDestinationQueueSizeMetricName, () => markersQueueForUnknownBroker.totalNumMarkers)
  metricsGroup.newGauge(LogAppendRetryQueueSizeMetricName, () => txnLogAppendRetryQueue.size)

  override def shutdown(): Unit = {
    try {
      super.shutdown()
      markersQueuePerBroker.clear()
    } finally {
      removeMetrics()
    }
  }

  private def removeMetrics(): Unit = {
    MetricNames.foreach(metricsGroup.removeMetric(_))
  }

  // visible for testing
  private[transaction] def queueForBroker(brokerId: Int) = {
    markersQueuePerBroker.get(brokerId)
  }

  // visible for testing
  private[transaction] def queueForUnknownBroker = markersQueueForUnknownBroker

  private[transaction] def addMarkersForBroker(broker: Node, txnTopicPartition: Int, txnIdAndMarker: TxnIdAndMarkerEntry): Unit = {
    val brokerId = broker.id

    // we do not synchronize on the update of the broker node with the enqueuing,
    // since even if there is a race condition we will just retry
    val brokerRequestQueue = CoreUtils.atomicGetOrUpdate(markersQueuePerBroker, brokerId,
        new TxnMarkerQueue(broker))
    brokerRequestQueue.destination = broker
    brokerRequestQueue.addMarkers(txnTopicPartition, txnIdAndMarker)

    trace(s"Added marker ${txnIdAndMarker.txnMarkerEntry} for transactional id ${txnIdAndMarker.txnId} to destination broker $brokerId")
  }

  def retryLogAppends(): Unit = {
    val txnLogAppendRetries: util.List[PendingCompleteTxn] = new util.ArrayList[PendingCompleteTxn]()
    txnLogAppendRetryQueue.drainTo(txnLogAppendRetries)
    txnLogAppendRetries.forEach { txnLogAppend =>
      debug(s"Retry appending $txnLogAppend transaction log")
      tryAppendToLog(txnLogAppend)
    }
  }

  override def generateRequests(): util.Collection[RequestAndCompletionHandler] = {
    retryLogAppends()
    val txnIdAndMarkerEntries: util.List[TxnIdAndMarkerEntry] = new util.ArrayList[TxnIdAndMarkerEntry]()
    markersQueueForUnknownBroker.forEachTxnTopicPartition { case (_, queue) =>
      queue.drainTo(txnIdAndMarkerEntries)
    }

    for (txnIdAndMarker: TxnIdAndMarkerEntry <- txnIdAndMarkerEntries.asScala) {
      val transactionalId = txnIdAndMarker.txnId
      val producerId = txnIdAndMarker.txnMarkerEntry.producerId
      val producerEpoch = txnIdAndMarker.txnMarkerEntry.producerEpoch
      val txnResult = txnIdAndMarker.txnMarkerEntry.transactionResult
      val coordinatorEpoch = txnIdAndMarker.txnMarkerEntry.coordinatorEpoch
      val topicPartitions = txnIdAndMarker.txnMarkerEntry.partitions.asScala.toSet

      addTxnMarkersToBrokerQueue(transactionalId, producerId, producerEpoch, txnResult, coordinatorEpoch, topicPartitions)
    }

    val currentTimeMs = time.milliseconds()
    markersQueuePerBroker.values.map { brokerRequestQueue =>
      val txnIdAndMarkerEntries = new util.ArrayList[TxnIdAndMarkerEntry]()
      brokerRequestQueue.forEachTxnTopicPartition { case (_, queue) =>
        queue.drainTo(txnIdAndMarkerEntries)
      }
      (brokerRequestQueue.destination, txnIdAndMarkerEntries)
    }.filter { case (_, entries) => !entries.isEmpty }.map { case (node, entries) =>
      val markersToSend = entries.asScala.map(_.txnMarkerEntry).asJava
      val requestCompletionHandler = new TransactionMarkerRequestCompletionHandler(node.id, txnStateManager, this, entries)
      val request = new WriteTxnMarkersRequest.Builder(writeTxnMarkersRequestVersion, markersToSend)

      new RequestAndCompletionHandler(
        currentTimeMs,
        node,
        request,
        requestCompletionHandler
      )
    }.asJavaCollection
  }

  private def writeTxnCompletion(pendingCompleteTxn: PendingCompleteTxn): Unit = {
    val transactionalId = pendingCompleteTxn.transactionalId
    val txnMetadata = pendingCompleteTxn.txnMetadata
    val newMetadata = pendingCompleteTxn.newMetadata
    val coordinatorEpoch = pendingCompleteTxn.coordinatorEpoch

    trace(s"Completed sending transaction markers for $transactionalId; begin transition " +
      s"to ${newMetadata.txnState}")

    txnStateManager.getTransactionState(transactionalId) match {
      case Left(Errors.NOT_COORDINATOR) =>
        info(s"No longer the coordinator for $transactionalId with coordinator epoch " +
          s"$coordinatorEpoch; cancel appending $newMetadata to transaction log")

      case Left(Errors.COORDINATOR_LOAD_IN_PROGRESS) =>
        info(s"Loading the transaction partition that contains $transactionalId while my " +
          s"current coordinator epoch is $coordinatorEpoch; so cancel appending $newMetadata to " +
          s"transaction log since the loading process will continue the remaining work")

      case Left(unexpectedError) =>
        throw new IllegalStateException(s"Unhandled error $unexpectedError when fetching current transaction state")

      case Right(Some(epochAndMetadata)) =>
        if (epochAndMetadata.coordinatorEpoch == coordinatorEpoch) {
          debug(s"Sending $transactionalId's transaction markers for $txnMetadata with " +
            s"coordinator epoch $coordinatorEpoch succeeded, trying to append complete transaction log now")
          tryAppendToLog(PendingCompleteTxn(transactionalId, coordinatorEpoch, txnMetadata, newMetadata))
        } else {
          info(s"The cached metadata $txnMetadata has changed to $epochAndMetadata after " +
            s"completed sending the markers with coordinator epoch $coordinatorEpoch; abort " +
            s"transiting the metadata to $newMetadata as it may have been updated by another process")
        }

      case Right(None) =>
        val errorMsg = s"The coordinator still owns the transaction partition for $transactionalId, " +
          s"but there is no metadata in the cache; this is not expected"
        fatal(errorMsg)
        throw new IllegalStateException(errorMsg)
    }
  }

  def addTxnMarkersToSend(coordinatorEpoch: Int,
                          txnResult: TransactionResult,
                          txnMetadata: TransactionMetadata,
                          newMetadata: TxnTransitMetadata): Unit = {
    val transactionalId = txnMetadata.transactionalId
    val pendingCompleteTxn = PendingCompleteTxn(
      transactionalId,
      coordinatorEpoch,
      txnMetadata,
      newMetadata)

    transactionsWithPendingMarkers.put(transactionalId, pendingCompleteTxn)
    addTxnMarkersToBrokerQueue(transactionalId, txnMetadata.producerId,
      txnMetadata.producerEpoch, txnResult, coordinatorEpoch, txnMetadata.topicPartitions.toSet)
    maybeWriteTxnCompletion(transactionalId)
  }

  def numTxnsWithPendingMarkers: Int = transactionsWithPendingMarkers.size

  private def hasPendingMarkersToWrite(txnMetadata: TransactionMetadata): Boolean = {
    txnMetadata.inLock {
      txnMetadata.topicPartitions.nonEmpty
    }
  }

  def maybeWriteTxnCompletion(transactionalId: String): Unit = {
    Option(transactionsWithPendingMarkers.get(transactionalId)).foreach { pendingCompleteTxn =>
      if (!hasPendingMarkersToWrite(pendingCompleteTxn.txnMetadata) &&
        transactionsWithPendingMarkers.remove(transactionalId, pendingCompleteTxn)) {
        writeTxnCompletion(pendingCompleteTxn)
      }
    }
  }

  private def tryAppendToLog(txnLogAppend: PendingCompleteTxn): Unit = {
    // try to append to the transaction log
    def appendCallback(error: Errors): Unit =
      error match {
        case Errors.NONE =>
          trace(s"Completed transaction for ${txnLogAppend.transactionalId} with coordinator epoch ${txnLogAppend.coordinatorEpoch}, final state after commit: ${txnLogAppend.txnMetadata.state}")

        case Errors.NOT_COORDINATOR =>
          info(s"No longer the coordinator for transactionalId: ${txnLogAppend.transactionalId} while trying to append to transaction log, skip writing to transaction log")

        case Errors.COORDINATOR_NOT_AVAILABLE =>
          info(s"Not available to append $txnLogAppend: possible causes include ${Errors.UNKNOWN_TOPIC_OR_PARTITION}, ${Errors.NOT_ENOUGH_REPLICAS}, " +
            s"${Errors.NOT_ENOUGH_REPLICAS_AFTER_APPEND} and ${Errors.REQUEST_TIMED_OUT}; retry appending")

          // enqueue for retry
          txnLogAppendRetryQueue.add(txnLogAppend)

        case Errors.COORDINATOR_LOAD_IN_PROGRESS =>
          info(s"Coordinator is loading the partition ${txnStateManager.partitionFor(txnLogAppend.transactionalId)} and hence cannot complete append of $txnLogAppend; " +
            s"skip writing to transaction log as the loading process should complete it")

        case other: Errors =>
          val errorMsg = s"Unexpected error ${other.exceptionName} while appending to transaction log for ${txnLogAppend.transactionalId}"
          fatal(errorMsg)
          throw new IllegalStateException(errorMsg)
      }

    txnStateManager.appendTransactionToLog(txnLogAppend.transactionalId, txnLogAppend.coordinatorEpoch,
      txnLogAppend.newMetadata, appendCallback, _ == Errors.COORDINATOR_NOT_AVAILABLE, RequestLocal.NoCaching)
  }

  def addTxnMarkersToBrokerQueue(transactionalId: String,
                                 producerId: Long,
                                 producerEpoch: Short,
                                 result: TransactionResult,
                                 coordinatorEpoch: Int,
                                 topicPartitions: immutable.Set[TopicPartition]): Unit = {
    val txnTopicPartition = txnStateManager.partitionFor(transactionalId)
    val partitionsByDestination: immutable.Map[Option[Node], immutable.Set[TopicPartition]] = topicPartitions.groupBy { topicPartition: TopicPartition =>
      metadataCache.getPartitionLeaderEndpoint(topicPartition.topic, topicPartition.partition, interBrokerListenerName)
    }

    for ((broker: Option[Node], topicPartitions: immutable.Set[TopicPartition]) <- partitionsByDestination) {
      broker match {
        case Some(brokerNode) =>
          val marker = new TxnMarkerEntry(producerId, producerEpoch, coordinatorEpoch, result, topicPartitions.toList.asJava)
          val txnIdAndMarker = TxnIdAndMarkerEntry(transactionalId, marker)

          if (brokerNode == Node.noNode) {
            // if the leader of the partition is known but node not available, put it into an unknown broker queue
            // and let the sender thread to look for its broker and migrate them later
            markersQueueForUnknownBroker.addMarkers(txnTopicPartition, txnIdAndMarker)
          } else {
            addMarkersForBroker(brokerNode, txnTopicPartition, txnIdAndMarker)
          }

        case None =>
          txnStateManager.getTransactionState(transactionalId) match {
            case Left(error) =>
              info(s"Encountered $error trying to fetch transaction metadata for $transactionalId with coordinator epoch $coordinatorEpoch; cancel sending markers to its partition leaders")
              transactionsWithPendingMarkers.remove(transactionalId)

            case Right(Some(epochAndMetadata)) =>
              if (epochAndMetadata.coordinatorEpoch != coordinatorEpoch) {
                info(s"The cached metadata has changed to $epochAndMetadata (old coordinator epoch is $coordinatorEpoch) since preparing to send markers; cancel sending markers to its partition leaders")
                transactionsWithPendingMarkers.remove(transactionalId)
              } else {
                // if the leader of the partition is unknown, skip sending the txn marker since
                // the partition is likely to be deleted already
                info(s"Couldn't find leader endpoint for partitions $topicPartitions while trying to send transaction markers for " +
                  s"$transactionalId, these partitions are likely deleted already and hence can be skipped")

                val txnMetadata = epochAndMetadata.transactionMetadata

                txnMetadata.inLock {
                  topicPartitions.foreach(txnMetadata.removePartition)
                }

                maybeWriteTxnCompletion(transactionalId)
              }

            case Right(None) =>
              val errorMsg = s"The coordinator still owns the transaction partition for $transactionalId, but there is " +
                s"no metadata in the cache; this is not expected"
              fatal(errorMsg)
              throw new IllegalStateException(errorMsg)

          }
      }
    }

    wakeup()
  }

  def removeMarkersForTxnTopicPartition(txnTopicPartitionId: Int): Unit = {
    markersQueueForUnknownBroker.removeMarkersForTxnTopicPartition(txnTopicPartitionId).foreach { queue =>
      for (entry: TxnIdAndMarkerEntry <- queue.asScala)
        removeMarkersForTxnId(entry.txnId)
    }

    markersQueuePerBroker.foreach { case(_, brokerQueue) =>
      brokerQueue.removeMarkersForTxnTopicPartition(txnTopicPartitionId).foreach { queue =>
        for (entry: TxnIdAndMarkerEntry <- queue.asScala)
          removeMarkersForTxnId(entry.txnId)
      }
    }
  }

  def removeMarkersForTxnId(transactionalId: String): Unit = {
    transactionsWithPendingMarkers.remove(transactionalId)
  }
}

case class TxnIdAndMarkerEntry(txnId: String, txnMarkerEntry: TxnMarkerEntry)

case class PendingCompleteTxn(transactionalId: String,
                              coordinatorEpoch: Int,
                              txnMetadata: TransactionMetadata,
                              newMetadata: TxnTransitMetadata) {

  override def toString: String = {
    "PendingCompleteTxn(" +
      s"transactionalId=$transactionalId, " +
      s"coordinatorEpoch=$coordinatorEpoch, " +
      s"txnMetadata=$txnMetadata, " +
      s"newMetadata=$newMetadata)"
  }
}<|MERGE_RESOLUTION|>--- conflicted
+++ resolved
@@ -17,18 +17,8 @@
 package kafka.coordinator.transaction
 
 
-<<<<<<< HEAD
-import kafka.api.KAFKA_2_8_IV0
-import kafka.common.{InterBrokerSendThread, RequestAndCompletionHandler}
-import kafka.metrics.KafkaMetricsGroup
-import kafka.server.{KafkaConfig, MetadataCache}
-=======
 import kafka.coordinator.transaction.TransactionMarkerChannelManager.{LogAppendRetryQueueSizeMetricName, MetricNames, UnknownDestinationQueueSizeMetricName}
-
-import java.util
-import java.util.concurrent.{BlockingQueue, ConcurrentHashMap, LinkedBlockingQueue}
 import kafka.server.{KafkaConfig, MetadataCache, RequestLocal}
->>>>>>> 15418db6
 import kafka.utils.Implicits._
 import kafka.utils.{CoreUtils, Logging}
 import org.apache.kafka.clients._
@@ -146,25 +136,15 @@
 }
 
 class TransactionMarkerChannelManager(
-<<<<<<< HEAD
                                        config: KafkaConfig,
                                        metadataCache: MetadataCache,
                                        networkClient: NetworkClient,
                                        txnStateManager: TransactionStateManager,
                                        time: Time
                                      ) extends InterBrokerSendThread("TxnMarkerSenderThread-" + config.brokerId, networkClient, config.requestTimeoutMs, time)
-  with Logging with KafkaMetricsGroup {
-=======
-  config: KafkaConfig,
-  metadataCache: MetadataCache,
-  networkClient: NetworkClient,
-  txnStateManager: TransactionStateManager,
-  time: Time
-) extends InterBrokerSendThread("TxnMarkerSenderThread-" + config.brokerId, networkClient, config.requestTimeoutMs, time)
   with Logging {
 
   private val metricsGroup = new KafkaMetricsGroup(this.getClass)
->>>>>>> 15418db6
 
   this.logIdent = "[Transaction Marker Channel Manager " + config.brokerId + "]: "
 
