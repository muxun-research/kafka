--- conflicted
+++ resolved
@@ -16,21 +16,10 @@
  */
 package kafka.coordinator.transaction
 
-<<<<<<< HEAD
-import kafka.server.{KafkaConfig, MetadataCache, ReplicaManager}
-import kafka.utils.{Logging, Scheduler}
-import org.apache.kafka.common.TopicPartition
-import org.apache.kafka.common.internals.Topic
-=======
-import java.util.Properties
-import java.util.concurrent.atomic.AtomicBoolean
 import kafka.server.{KafkaConfig, MetadataCache, ReplicaManager, RequestLocal}
 import kafka.utils.Logging
 import org.apache.kafka.common.TopicPartition
 import org.apache.kafka.common.internals.Topic
-import org.apache.kafka.common.message.AddPartitionsToTxnResponseData.AddPartitionsToTxnResult
-import org.apache.kafka.common.message.{DescribeTransactionsResponseData, ListTransactionsResponseData}
->>>>>>> 15418db6
 import org.apache.kafka.common.metrics.Metrics
 import org.apache.kafka.common.protocol.Errors
 import org.apache.kafka.common.record.RecordBatch
@@ -38,11 +27,10 @@
 import org.apache.kafka.common.utils.{LogContext, ProducerIdAndEpoch, Time}
 import org.apache.kafka.server.util.Scheduler
 
+import java.util.Properties
+import java.util.concurrent.atomic.AtomicBoolean
 import scala.jdk.CollectionConverters._
 import scala.util.{Failure, Success}
-
-import java.util.Properties
-import java.util.concurrent.atomic.AtomicBoolean
 
 object TransactionCoordinator {
 
@@ -250,13 +238,7 @@
           val transitMetadataResult =
           // If the epoch is exhausted and the expected epoch (if provided) matches it, generate a new producer ID
             if (txnMetadata.isProducerEpochExhausted &&
-<<<<<<< HEAD
               expectedProducerIdAndEpoch.forall(_.epoch == txnMetadata.producerEpoch)) {
-              val newProducerId = producerIdGenerator.generateProducerId()
-              Right(txnMetadata.prepareProducerIdRotation(newProducerId, transactionTimeoutMs, time.milliseconds(),
-                expectedProducerIdAndEpoch.isDefined))
-=======
-                expectedProducerIdAndEpoch.forall(_.epoch == txnMetadata.producerEpoch)) {
 
               producerIdManager.generateProducerId() match {
                 case Success(producerId) =>
@@ -265,7 +247,6 @@
                 case Failure(exception) =>
                   Left(Errors.forException(exception))
               }
->>>>>>> 15418db6
             } else {
               txnMetadata.prepareIncrementProducerEpoch(transactionTimeoutMs, expectedProducerIdAndEpoch.map(_.epoch),
                 time.milliseconds())
@@ -353,7 +334,7 @@
       }
     }
   }
-  
+
   def handleVerifyPartitionsInTransaction(transactionalId: String,
                                           producerId: Long,
                                           producerEpoch: Short,
@@ -395,12 +376,12 @@
         case Left(err) =>
           debug(s"Returning $err error code to client for $transactionalId's AddPartitions request for verification")
           responseCallback(AddPartitionsToTxnResponse.resultForTransaction(transactionalId, partitions.map(_ -> err).toMap.asJava))
-          
+
         case Right(errors) =>
           responseCallback(AddPartitionsToTxnResponse.resultForTransaction(transactionalId, errors.asJava))
       }
     }
-    
+
   }
 
   def handleAddPartitionsToTransaction(transactionalId: String,
@@ -456,6 +437,7 @@
 
   /**
    * Load state from the given partition and begin handling requests for groups which map to this partition.
+   *
    * @param txnTopicPartitionId The partition that we are now leading
    * @param coordinatorEpoch    The partition coordinator (or leader) epoch from the received LeaderAndIsr request
    */
@@ -473,6 +455,7 @@
 
   /**
    * Clear coordinator caches for the given partition after giving up leadership.
+   *
    * @param txnTopicPartitionId The partition that we are no longer leading
    * @param coordinatorEpoch    The partition coordinator (or leader) epoch, which may be absent if we
    *                            are resigning after receiving a StopReplica request from the controller
