/*
 * Licensed to the Apache Software Foundation (ASF) under one or more
 * contributor license agreements. See the NOTICE file distributed with
 * this work for additional information regarding copyright ownership.
 * The ASF licenses this file to You under the Apache License, Version 2.0
 * (the "License"); you may not use this file except in compliance with
 * the License. You may obtain a copy of the License at
 *
 *    http://www.apache.org/licenses/LICENSE-2.0
 *
 * Unless required by applicable law or agreed to in writing, software
 * distributed under the License is distributed on an "AS IS" BASIS,
 * WITHOUT WARRANTIES OR CONDITIONS OF ANY KIND, either express or implied.
 * See the License for the specific language governing permissions and
 * limitations under the License.
 */
package kafka.coordinator.transaction

<<<<<<< HEAD
import kafka.server.{KafkaConfig, MetadataCache, ReplicaManager, RequestLocal}
=======
import kafka.server.{KafkaConfig, MetadataCache, ReplicaManager}
>>>>>>> 9494bebe
import kafka.utils.Logging
import org.apache.kafka.common.TopicPartition
import org.apache.kafka.common.internals.Topic
import org.apache.kafka.common.metrics.Metrics
import org.apache.kafka.common.protocol.Errors
import org.apache.kafka.common.record.RecordBatch
import org.apache.kafka.common.requests.{AddPartitionsToTxnResponse, TransactionResult}
import org.apache.kafka.common.utils.{LogContext, ProducerIdAndEpoch, Time}
import org.apache.kafka.coordinator.transaction.ProducerIdManager
import org.apache.kafka.server.common.{RequestLocal, TransactionVersion}
import org.apache.kafka.server.util.Scheduler

import java.util.Properties
import java.util.concurrent.atomic.AtomicBoolean
import scala.jdk.CollectionConverters._

object TransactionCoordinator {

  def apply(config: KafkaConfig,
            replicaManager: ReplicaManager,
            scheduler: Scheduler,
            createProducerIdGenerator: () => ProducerIdManager,
            metrics: Metrics,
            metadataCache: MetadataCache,
            time: Time): TransactionCoordinator = {

    val txnConfig = TransactionConfig(config.transactionStateManagerConfig.transactionalIdExpirationMs,
      config.transactionStateManagerConfig.transactionMaxTimeoutMs,
      config.transactionLogConfig.transactionTopicPartitions,
      config.transactionLogConfig.transactionTopicReplicationFactor,
      config.transactionLogConfig.transactionTopicSegmentBytes,
      config.transactionLogConfig.transactionLoadBufferSize,
      config.transactionLogConfig.transactionTopicMinISR,
      config.transactionStateManagerConfig.transactionAbortTimedOutTransactionCleanupIntervalMs,
      config.transactionStateManagerConfig.transactionRemoveExpiredTransactionalIdCleanupIntervalMs,
      config.requestTimeoutMs)

    val txnStateManager = new TransactionStateManager(config.brokerId, scheduler, replicaManager, metadataCache, txnConfig,
      time, metrics)

    val logContext = new LogContext(s"[TransactionCoordinator id=${config.brokerId}] ")
    val txnMarkerChannelManager = TransactionMarkerChannelManager(config, metrics, metadataCache, txnStateManager,
      time, logContext)

    new TransactionCoordinator(txnConfig, scheduler, createProducerIdGenerator, txnStateManager, txnMarkerChannelManager,
      time, logContext)
  }

  private def initTransactionError(error: Errors): InitProducerIdResult = {
    InitProducerIdResult(RecordBatch.NO_PRODUCER_ID, RecordBatch.NO_PRODUCER_EPOCH, error)
  }

  private def initTransactionMetadata(txnMetadata: TxnTransitMetadata): InitProducerIdResult = {
    InitProducerIdResult(txnMetadata.producerId, txnMetadata.producerEpoch, Errors.NONE)
  }
}

/**
 * Transaction coordinator handles message transactions sent by producers and communicate with brokers
 * to update ongoing transaction's status.
 *
 * Each Kafka server instantiates a transaction coordinator which is responsible for a set of
 * producers. Producers with specific transactional ids are assigned to their corresponding coordinators;
 * Producers with no specific transactional id may talk to a random broker as their coordinators.
 */
class TransactionCoordinator(txnConfig: TransactionConfig,
                             scheduler: Scheduler,
                             createProducerIdManager: () => ProducerIdManager,
                             txnManager: TransactionStateManager,
                             txnMarkerChannelManager: TransactionMarkerChannelManager,
                             time: Time,
                             logContext: LogContext) extends Logging {
  this.logIdent = logContext.logPrefix

  import TransactionCoordinator._

  private type InitProducerIdCallback = InitProducerIdResult => Unit
  private type AddPartitionsCallback = Errors => Unit
  private type VerifyPartitionsCallback = AddPartitionsToTxnResult => Unit
  private type EndTxnCallback = (Errors, Long, Short) => Unit
  private type ApiResult[T] = Either[Errors, T]

  /* Active flag of the coordinator */
  private val isActive = new AtomicBoolean(false)

  val producerIdManager: ProducerIdManager = createProducerIdManager()

  def handleInitProducerId(transactionalId: String,
                           transactionTimeoutMs: Int,
                           expectedProducerIdAndEpoch: Option[ProducerIdAndEpoch],
                           responseCallback: InitProducerIdCallback,
                           requestLocal: RequestLocal = RequestLocal.noCaching): Unit = {

    if (transactionalId == null) {
      // if the transactional id is null, then always blindly accept the request
      // and return a new producerId from the producerId manager
      try {
        responseCallback(InitProducerIdResult(producerIdManager.generateProducerId(), producerEpoch = 0, Errors.NONE))
      } catch {
        case e: Exception => responseCallback(initTransactionError(Errors.forException(e)))
      }
    } else if (transactionalId.isEmpty) {
      // if transactional id is empty then return error as invalid request. This is
      // to make TransactionCoordinator's behavior consistent with producer client
      responseCallback(initTransactionError(Errors.INVALID_REQUEST))
    } else if (!txnManager.validateTransactionTimeoutMs(transactionTimeoutMs)) {
      // check transactionTimeoutMs is not larger than the broker configured maximum allowed value
      responseCallback(initTransactionError(Errors.INVALID_TRANSACTION_TIMEOUT))
    } else {
      val coordinatorEpochAndMetadata = txnManager.getTransactionState(transactionalId).flatMap {
        case None =>
          try {
            val createdMetadata = new TransactionMetadata(transactionalId = transactionalId,
              producerId = producerIdManager.generateProducerId(),
              prevProducerId = RecordBatch.NO_PRODUCER_ID,
              nextProducerId = RecordBatch.NO_PRODUCER_ID,
              producerEpoch = RecordBatch.NO_PRODUCER_EPOCH,
              lastProducerEpoch = RecordBatch.NO_PRODUCER_EPOCH,
              txnTimeoutMs = transactionTimeoutMs,
              state = Empty,
              topicPartitions = collection.mutable.Set.empty[TopicPartition],
              txnLastUpdateTimestamp = time.milliseconds(),
              clientTransactionVersion = TransactionVersion.TV_0)
            txnManager.putTransactionStateIfNotExists(createdMetadata)
          } catch {
            case e: Exception => Left(Errors.forException(e))
          }

        case Some(epochAndTxnMetadata) => Right(epochAndTxnMetadata)
      }

      val result: ApiResult[(Int, TxnTransitMetadata)] = coordinatorEpochAndMetadata.flatMap {
        existingEpochAndMetadata =>
          val coordinatorEpoch = existingEpochAndMetadata.coordinatorEpoch
          val txnMetadata = existingEpochAndMetadata.transactionMetadata

          txnMetadata.inLock {
            prepareInitProducerIdTransit(transactionalId, transactionTimeoutMs, coordinatorEpoch, txnMetadata,
              expectedProducerIdAndEpoch)
          }
      }

      result match {
        case Left(error) =>
          responseCallback(initTransactionError(error))

        case Right((coordinatorEpoch, newMetadata)) =>
          if (newMetadata.txnState == PrepareEpochFence) {
            // abort the ongoing transaction and then return CONCURRENT_TRANSACTIONS to let client wait and retry
            def sendRetriableErrorCallback(error: Errors, newProducerId: Long, newProducerEpoch: Short): Unit = {
              if (error != Errors.NONE) {
                responseCallback(initTransactionError(error))
              } else {
                responseCallback(initTransactionError(Errors.CONCURRENT_TRANSACTIONS))
              }
            }

            endTransaction(transactionalId,
              newMetadata.producerId,
              newMetadata.producerEpoch,
              TransactionResult.ABORT,
              isFromClient = false,
              clientTransactionVersion = txnManager.transactionVersionLevel(), // Since this is not from client, use server TV
              sendRetriableErrorCallback,
              requestLocal)
          } else {
            def sendPidResponseCallback(error: Errors): Unit = {
              if (error == Errors.NONE) {
                info(s"Initialized transactionalId $transactionalId with producerId ${newMetadata.producerId} and producer " +
                  s"epoch ${newMetadata.producerEpoch} on partition " +
                  s"${Topic.TRANSACTION_STATE_TOPIC_NAME}-${txnManager.partitionFor(transactionalId)}")
                responseCallback(initTransactionMetadata(newMetadata))
              } else {
                info(s"Returning $error error code to client for $transactionalId's InitProducerId request")
                responseCallback(initTransactionError(error))
              }
            }

            txnManager.appendTransactionToLog(transactionalId, coordinatorEpoch, newMetadata,
              sendPidResponseCallback, requestLocal = requestLocal)
          }
      }
    }
  }

  private def prepareInitProducerIdTransit(transactionalId: String,
                                           transactionTimeoutMs: Int,
                                           coordinatorEpoch: Int,
                                           txnMetadata: TransactionMetadata,
                                           expectedProducerIdAndEpoch: Option[ProducerIdAndEpoch]): ApiResult[(Int, TxnTransitMetadata)] = {

    def isValidProducerId(producerIdAndEpoch: ProducerIdAndEpoch): Boolean = {
      // If a producer ID and epoch are provided by the request, fence the producer unless one of the following is true:
      //   1. The producer epoch is equal to -1, which implies that the metadata was just created. This is the case of a
      //      producer recovering from an UNKNOWN_PRODUCER_ID error, and it is safe to return the newly-generated
      //      producer ID.
      //   2. The expected producer ID matches the ID in current metadata (the epoch will be checked when we try to
      //      increment it)
      //   3. The expected producer ID matches the previous one and the expected epoch is exhausted, in which case this
      //      could be a retry after a valid epoch bump that the producer never received the response for
      txnMetadata.producerEpoch == RecordBatch.NO_PRODUCER_EPOCH ||
        producerIdAndEpoch.producerId == txnMetadata.producerId ||
        (producerIdAndEpoch.producerId == txnMetadata.prevProducerId && TransactionMetadata.isEpochExhausted(producerIdAndEpoch.epoch))
    }

    if (txnMetadata.pendingTransitionInProgress) {
      // return a retriable exception to let the client backoff and retry
      Left(Errors.CONCURRENT_TRANSACTIONS)
    }
    else if (!expectedProducerIdAndEpoch.forall(isValidProducerId)) {
      Left(Errors.PRODUCER_FENCED)
    } else {
      // caller should have synchronized on txnMetadata already
      txnMetadata.state match {
        case PrepareAbort | PrepareCommit =>
          // reply to client and let it backoff and retry
          Left(Errors.CONCURRENT_TRANSACTIONS)

        case CompleteAbort | CompleteCommit | Empty =>
          val transitMetadataResult =
          // If the epoch is exhausted and the expected epoch (if provided) matches it, generate a new producer ID
            if (txnMetadata.isProducerEpochExhausted &&
<<<<<<< HEAD
              expectedProducerIdAndEpoch.forall(_.epoch == txnMetadata.producerEpoch)) {

              producerIdManager.generateProducerId() match {
                case Success(producerId) =>
                  Right(txnMetadata.prepareProducerIdRotation(producerId, transactionTimeoutMs, time.milliseconds(),
                    expectedProducerIdAndEpoch.isDefined))
                case Failure(exception) =>
                  Left(Errors.forException(exception))
=======
                expectedProducerIdAndEpoch.forall(_.epoch == txnMetadata.producerEpoch)) {
              try {
                Right(txnMetadata.prepareProducerIdRotation(producerIdManager.generateProducerId(), transactionTimeoutMs, time.milliseconds(),
                  expectedProducerIdAndEpoch.isDefined))
              } catch {
                case e: Exception => Left(Errors.forException(e))
>>>>>>> 9494bebe
              }
            } else {
              txnMetadata.prepareIncrementProducerEpoch(transactionTimeoutMs, expectedProducerIdAndEpoch.map(_.epoch),
                time.milliseconds())
            }

          transitMetadataResult match {
            case Right(transitMetadata) => Right((coordinatorEpoch, transitMetadata))
            case Left(err) => Left(err)
          }

        case Ongoing =>
          // indicate to abort the current ongoing txn first. Note that this epoch is never returned to the
          // user. We will abort the ongoing transaction and return CONCURRENT_TRANSACTIONS to the client.
          // This forces the client to retry, which will ensure that the epoch is bumped a second time. In
          // particular, if fencing the current producer exhausts the available epochs for the current producerId,
          // then when the client retries, we will generate a new producerId.
          Right(coordinatorEpoch, txnMetadata.prepareFenceProducerEpoch())

        case Dead | PrepareEpochFence =>
          val errorMsg = s"Found transactionalId $transactionalId with state ${txnMetadata.state}. " +
            s"This is illegal as we should never have transitioned to this state."
          fatal(errorMsg)
          throw new IllegalStateException(errorMsg)
      }
    }
  }

  def handleListTransactions(
<<<<<<< HEAD
                              filteredProducerIds: Set[Long],
                              filteredStates: Set[String]
                            ): ListTransactionsResponseData = {
=======
    filteredProducerIds: Set[Long],
    filteredStates: Set[String],
    filteredDuration: Long = -1L
  ): ListTransactionsResponseData = {
>>>>>>> 9494bebe
    if (!isActive.get()) {
      new ListTransactionsResponseData().setErrorCode(Errors.COORDINATOR_NOT_AVAILABLE.code)
    } else {
      txnManager.listTransactionStates(filteredProducerIds, filteredStates, filteredDuration)
    }
  }

  def handleDescribeTransactions(
                                  transactionalId: String
                                ): DescribeTransactionsResponseData.TransactionState = {
    if (transactionalId == null) {
      throw new IllegalArgumentException("Invalid null transactionalId")
    }

    val transactionState = new DescribeTransactionsResponseData.TransactionState()
      .setTransactionalId(transactionalId)

    if (!isActive.get()) {
      transactionState.setErrorCode(Errors.COORDINATOR_NOT_AVAILABLE.code)
    } else if (transactionalId.isEmpty) {
      transactionState.setErrorCode(Errors.INVALID_REQUEST.code)
    } else {
      txnManager.getTransactionState(transactionalId) match {
        case Left(error) =>
          transactionState.setErrorCode(error.code)
        case Right(None) =>
          transactionState.setErrorCode(Errors.TRANSACTIONAL_ID_NOT_FOUND.code)
        case Right(Some(coordinatorEpochAndMetadata)) =>
          val txnMetadata = coordinatorEpochAndMetadata.transactionMetadata
          txnMetadata.inLock {
            if (txnMetadata.state == Dead) {
              // The transaction state is being expired, so ignore it
              transactionState.setErrorCode(Errors.TRANSACTIONAL_ID_NOT_FOUND.code)
            } else {
              txnMetadata.topicPartitions.foreach { topicPartition =>
                var topicData = transactionState.topics.find(topicPartition.topic)
                if (topicData == null) {
                  topicData = new DescribeTransactionsResponseData.TopicData()
                    .setTopic(topicPartition.topic)
                  transactionState.topics.add(topicData)
                }
                topicData.partitions.add(topicPartition.partition)
              }

              transactionState
                .setErrorCode(Errors.NONE.code)
                .setProducerId(txnMetadata.producerId)
                .setProducerEpoch(txnMetadata.producerEpoch)
                .setTransactionState(txnMetadata.state.name)
                .setTransactionTimeoutMs(txnMetadata.txnTimeoutMs)
                .setTransactionStartTimeMs(txnMetadata.txnStartTimestamp)
            }
          }
      }
    }
  }

  def handleVerifyPartitionsInTransaction(transactionalId: String,
                                          producerId: Long,
                                          producerEpoch: Short,
                                          partitions: collection.Set[TopicPartition],
                                          responseCallback: VerifyPartitionsCallback): Unit = {
    if (transactionalId == null || transactionalId.isEmpty) {
      debug(s"Returning ${Errors.INVALID_REQUEST} error code to client for $transactionalId's AddPartitions request for verification")
      responseCallback(AddPartitionsToTxnResponse.resultForTransaction(transactionalId, partitions.map(_ -> Errors.INVALID_REQUEST).toMap.asJava))
    } else {
      val result: ApiResult[Map[TopicPartition, Errors]] =
        txnManager.getTransactionState(transactionalId).flatMap {
          case None => Left(Errors.INVALID_PRODUCER_ID_MAPPING)

          case Some(epochAndMetadata) =>
            val txnMetadata = epochAndMetadata.transactionMetadata

            // Given the txnMetadata is valid, we check if the partitions are in the transaction.
            // Pending state is not checked since there is a final validation on the append to the log.
            // Partitions are added to metadata when the add partitions state is persisted, and removed when the end marker is persisted.
            txnMetadata.inLock {
              if (txnMetadata.producerId != producerId) {
                Left(Errors.INVALID_PRODUCER_ID_MAPPING)
              } else if (txnMetadata.producerEpoch != producerEpoch) {
                Left(Errors.PRODUCER_FENCED)
              } else if (txnMetadata.state == PrepareCommit || txnMetadata.state == PrepareAbort) {
                Left(Errors.CONCURRENT_TRANSACTIONS)
              } else {
                Right(partitions.map { part =>
                  if (txnMetadata.topicPartitions.contains(part))
                    (part, Errors.NONE)
                  else
                    (part, Errors.TRANSACTION_ABORTABLE)
                }.toMap)
              }
            }
        }

      result match {
        case Left(err) =>
          debug(s"Returning $err error code to client for $transactionalId's AddPartitions request for verification")
          responseCallback(AddPartitionsToTxnResponse.resultForTransaction(transactionalId, partitions.map(_ -> err).toMap.asJava))

        case Right(errors) =>
          responseCallback(AddPartitionsToTxnResponse.resultForTransaction(transactionalId, errors.asJava))
      }
    }

  }

  def handleAddPartitionsToTransaction(transactionalId: String,
                                       producerId: Long,
                                       producerEpoch: Short,
                                       partitions: collection.Set[TopicPartition],
                                       responseCallback: AddPartitionsCallback,
                                       clientTransactionVersion: TransactionVersion,
                                       requestLocal: RequestLocal = RequestLocal.noCaching): Unit = {
    if (transactionalId == null || transactionalId.isEmpty) {
      debug(s"Returning ${Errors.INVALID_REQUEST} error code to client for $transactionalId's AddPartitions request")
      responseCallback(Errors.INVALID_REQUEST)
    } else {
      // try to update the transaction metadata and append the updated metadata to txn log;
      // if there is no such metadata treat it as invalid producerId mapping error.
      val result: ApiResult[(Int, TxnTransitMetadata)] = txnManager.getTransactionState(transactionalId).flatMap {
        case None => Left(Errors.INVALID_PRODUCER_ID_MAPPING)

        case Some(epochAndMetadata) =>
          val coordinatorEpoch = epochAndMetadata.coordinatorEpoch
          val txnMetadata = epochAndMetadata.transactionMetadata

          // generate the new transaction metadata with added partitions
          txnMetadata.inLock {
            if (txnMetadata.pendingTransitionInProgress) {
              // return a retriable exception to let the client backoff and retry
              // This check is performed first so that the pending transition can complete before subsequent checks.
              // With TV2, we may be transitioning over a producer epoch overflow, and the producer may be using the
              // new producer ID that is still only in pending state.
              Left(Errors.CONCURRENT_TRANSACTIONS)
            } else if (txnMetadata.producerId != producerId) {
              Left(Errors.INVALID_PRODUCER_ID_MAPPING)
            } else if (txnMetadata.producerEpoch != producerEpoch) {
              Left(Errors.PRODUCER_FENCED)
            } else if (txnMetadata.state == PrepareCommit || txnMetadata.state == PrepareAbort) {
              Left(Errors.CONCURRENT_TRANSACTIONS)
            } else if (txnMetadata.state == Ongoing && partitions.subsetOf(txnMetadata.topicPartitions)) {
              // this is an optimization: if the partitions are already in the metadata reply OK immediately
              Left(Errors.NONE)
            } else {
              Right(coordinatorEpoch, txnMetadata.prepareAddPartitions(partitions.toSet, time.milliseconds(), clientTransactionVersion))
            }
          }
      }

      result match {
        case Left(err) =>
          debug(s"Returning $err error code to client for $transactionalId's AddPartitions request")
          responseCallback(err)

        case Right((coordinatorEpoch, newMetadata)) =>
          txnManager.appendTransactionToLog(transactionalId, coordinatorEpoch, newMetadata,
            responseCallback, requestLocal = requestLocal)
      }
    }
  }

  /**
   * Load state from the given partition and begin handling requests for groups which map to this partition.
   *
   * @param txnTopicPartitionId The partition that we are now leading
   * @param coordinatorEpoch    The partition coordinator (or leader) epoch from the received LeaderAndIsr request
   */
  def onElection(txnTopicPartitionId: Int, coordinatorEpoch: Int): Unit = {
    info(s"Elected as the txn coordinator for partition $txnTopicPartitionId at epoch $coordinatorEpoch")
    // The operations performed during immigration must be resilient to any previous errors we saw or partial state we
    // left off during the unloading phase. Ensure we remove all associated state for this partition before we continue
    // loading it.
    txnMarkerChannelManager.removeMarkersForTxnTopicPartition(txnTopicPartitionId)

    // Now load the partition.
    txnManager.loadTransactionsForTxnTopicPartition(txnTopicPartitionId, coordinatorEpoch,
      txnMarkerChannelManager.addTxnMarkersToSend)
  }

  /**
   * Clear coordinator caches for the given partition after giving up leadership.
   *
   * @param txnTopicPartitionId The partition that we are no longer leading
   * @param coordinatorEpoch    The partition coordinator (or leader) epoch, which may be absent if we
   *                            are resigning after receiving a StopReplica request from the controller
   */
  def onResignation(txnTopicPartitionId: Int, coordinatorEpoch: Option[Int]): Unit = {
    info(s"Resigned as the txn coordinator for partition $txnTopicPartitionId at epoch $coordinatorEpoch")
    coordinatorEpoch match {
      case Some(epoch) =>
        txnManager.removeTransactionsForTxnTopicPartition(txnTopicPartitionId, epoch)
      case None =>
        txnManager.removeTransactionsForTxnTopicPartition(txnTopicPartitionId)
    }
    txnMarkerChannelManager.removeMarkersForTxnTopicPartition(txnTopicPartitionId)
  }

  private def logInvalidStateTransitionAndReturnError(transactionalId: String,
                                                      transactionState: TransactionState,
                                                      transactionResult: TransactionResult) = {
    warn(s"TransactionalId: $transactionalId's state is $transactionState, but received transaction " +
      s"marker result to send: $transactionResult")
    Left(Errors.INVALID_TXN_STATE)
  }

  def handleEndTransaction(transactionalId: String,
                           producerId: Long,
                           producerEpoch: Short,
                           txnMarkerResult: TransactionResult,
                           clientTransactionVersion: TransactionVersion,
                           responseCallback: EndTxnCallback,
                           requestLocal: RequestLocal = RequestLocal.noCaching): Unit = {
    endTransaction(transactionalId,
      producerId,
      producerEpoch,
      txnMarkerResult,
      isFromClient = true,
      clientTransactionVersion,
      responseCallback,
      requestLocal)
  }

  /**
   * Handling the endTxn request under the Transaction Version 1.
   *
   * @param transactionalId     The transaction ID from the endTxn request
   * @param producerId          The producer ID from the endTxn request
   * @param producerEpoch       The producer epoch from the endTxn request
   * @param txnMarkerResult     To commit or abort the transaction
   * @param isFromClient        Is the request from client
   * @param responseCallback    The response callback
   * @param requestLocal        The request local object
   */
  private def endTransactionWithTV1(transactionalId: String,
                             producerId: Long,
                             producerEpoch: Short,
                             txnMarkerResult: TransactionResult,
                             isFromClient: Boolean,
                             responseCallback: EndTxnCallback,
                             requestLocal: RequestLocal): Unit = {
    var isEpochFence = false
    if (transactionalId == null || transactionalId.isEmpty)
      responseCallback(Errors.INVALID_REQUEST, RecordBatch.NO_PRODUCER_ID, RecordBatch.NO_PRODUCER_EPOCH)
    else {
      val preAppendResult: ApiResult[(Int, TxnTransitMetadata)] = txnManager.getTransactionState(transactionalId).flatMap {
        case None =>
          Left(Errors.INVALID_PRODUCER_ID_MAPPING)

        case Some(epochAndTxnMetadata) =>
          val txnMetadata = epochAndTxnMetadata.transactionMetadata
          val coordinatorEpoch = epochAndTxnMetadata.coordinatorEpoch

          txnMetadata.inLock {
            if (txnMetadata.producerId != producerId)
              Left(Errors.INVALID_PRODUCER_ID_MAPPING)
            // Strict equality is enforced on the client side requests, as they shouldn't bump the producer epoch.
            else if ((isFromClient && producerEpoch != txnMetadata.producerEpoch) || producerEpoch < txnMetadata.producerEpoch)
              Left(Errors.PRODUCER_FENCED)
            else if (txnMetadata.pendingTransitionInProgress && txnMetadata.pendingState.get != PrepareEpochFence)
              Left(Errors.CONCURRENT_TRANSACTIONS)
            else txnMetadata.state match {
              case Ongoing =>
                val nextState = if (txnMarkerResult == TransactionResult.COMMIT)
                  PrepareCommit
                else
                  PrepareAbort

                if (nextState == PrepareAbort && txnMetadata.pendingState.contains(PrepareEpochFence)) {
                  // We should clear the pending state to make way for the transition to PrepareAbort and also bump
                  // the epoch in the transaction metadata we are about to append.
                  isEpochFence = true
                  txnMetadata.pendingState = None
                  txnMetadata.producerEpoch = producerEpoch
                  txnMetadata.lastProducerEpoch = RecordBatch.NO_PRODUCER_EPOCH
                }

                Right(coordinatorEpoch, txnMetadata.prepareAbortOrCommit(nextState, TransactionVersion.fromFeatureLevel(0), RecordBatch.NO_PRODUCER_ID, time.milliseconds(), false))
              case CompleteCommit =>
                if (txnMarkerResult == TransactionResult.COMMIT)
                  Left(Errors.NONE)
                else
                  logInvalidStateTransitionAndReturnError(transactionalId, txnMetadata.state, txnMarkerResult)
              case CompleteAbort =>
                if (txnMarkerResult == TransactionResult.ABORT)
                  Left(Errors.NONE)
                else
                  logInvalidStateTransitionAndReturnError(transactionalId, txnMetadata.state, txnMarkerResult)
              case PrepareCommit =>
                if (txnMarkerResult == TransactionResult.COMMIT)
                  Left(Errors.CONCURRENT_TRANSACTIONS)
                else
                  logInvalidStateTransitionAndReturnError(transactionalId, txnMetadata.state, txnMarkerResult)
              case PrepareAbort =>
                if (txnMarkerResult == TransactionResult.ABORT)
                  Left(Errors.CONCURRENT_TRANSACTIONS)
                else
                  logInvalidStateTransitionAndReturnError(transactionalId, txnMetadata.state, txnMarkerResult)
              case Empty =>
                logInvalidStateTransitionAndReturnError(transactionalId, txnMetadata.state, txnMarkerResult)
              case Dead | PrepareEpochFence =>
                val errorMsg = s"Found transactionalId $transactionalId with state ${txnMetadata.state}. " +
                  s"This is illegal as we should never have transitioned to this state."
                fatal(errorMsg)
                throw new IllegalStateException(errorMsg)
            }
          }
      }

      preAppendResult match {
        case Left(err) =>
          debug(s"Aborting append of $txnMarkerResult to transaction log with coordinator and returning $err error to client for $transactionalId's EndTransaction request")
          responseCallback(err, RecordBatch.NO_PRODUCER_ID, RecordBatch.NO_PRODUCER_EPOCH)

        case Right((coordinatorEpoch, newMetadata)) =>
          def sendTxnMarkersCallback(error: Errors): Unit = {
            if (error == Errors.NONE) {
              val preSendResult: ApiResult[(TransactionMetadata, TxnTransitMetadata)] = txnManager.getTransactionState(transactionalId).flatMap {
                case None =>
                  val errorMsg = s"The coordinator still owns the transaction partition for $transactionalId, but there is " +
                    s"no metadata in the cache; this is not expected"
                  fatal(errorMsg)
                  throw new IllegalStateException(errorMsg)

                case Some(epochAndMetadata) =>
                  if (epochAndMetadata.coordinatorEpoch == coordinatorEpoch) {
                    val txnMetadata = epochAndMetadata.transactionMetadata
                    txnMetadata.inLock {
                      if (txnMetadata.producerId != producerId)
                        Left(Errors.INVALID_PRODUCER_ID_MAPPING)
                      else if (txnMetadata.producerEpoch != producerEpoch)
                        Left(Errors.PRODUCER_FENCED)
                      else if (txnMetadata.pendingTransitionInProgress)
                        Left(Errors.CONCURRENT_TRANSACTIONS)
                      else txnMetadata.state match {
                        case Empty| Ongoing | CompleteCommit | CompleteAbort =>
                          logInvalidStateTransitionAndReturnError(transactionalId, txnMetadata.state, txnMarkerResult)
                        case PrepareCommit =>
                          if (txnMarkerResult != TransactionResult.COMMIT)
                            logInvalidStateTransitionAndReturnError(transactionalId, txnMetadata.state, txnMarkerResult)
                          else
                            Right(txnMetadata, txnMetadata.prepareComplete(time.milliseconds()))
                        case PrepareAbort =>
                          if (txnMarkerResult != TransactionResult.ABORT)
                            logInvalidStateTransitionAndReturnError(transactionalId, txnMetadata.state, txnMarkerResult)
                          else
                            Right(txnMetadata, txnMetadata.prepareComplete(time.milliseconds()))
                        case Dead | PrepareEpochFence =>
                          val errorMsg = s"Found transactionalId $transactionalId with state ${txnMetadata.state}. " +
                            s"This is illegal as we should never have transitioned to this state."
                          fatal(errorMsg)
                          throw new IllegalStateException(errorMsg)
                      }
                    }
                  } else {
                    debug(s"The transaction coordinator epoch has changed to ${epochAndMetadata.coordinatorEpoch} after $txnMarkerResult was " +
                      s"successfully appended to the log for $transactionalId with old epoch $coordinatorEpoch")
                    Left(Errors.NOT_COORDINATOR)
                  }
              }

              preSendResult match {
                case Left(err) =>
                  info(s"Aborting sending of transaction markers after appended $txnMarkerResult to transaction log and returning $err error to client for $transactionalId's EndTransaction request")
                  responseCallback(err, RecordBatch.NO_PRODUCER_ID, RecordBatch.NO_PRODUCER_EPOCH)

                case Right((txnMetadata, newPreSendMetadata)) =>
                  // we can respond to the client immediately and continue to write the txn markers if
                  // the log append was successful
                  responseCallback(Errors.NONE, RecordBatch.NO_PRODUCER_ID, RecordBatch.NO_PRODUCER_EPOCH)

                  txnMarkerChannelManager.addTxnMarkersToSend(coordinatorEpoch, txnMarkerResult, txnMetadata, newPreSendMetadata)
              }
            } else {
              info(s"Aborting sending of transaction markers and returning $error error to client for $transactionalId's EndTransaction request of $txnMarkerResult, " +
                s"since appending $newMetadata to transaction log with coordinator epoch $coordinatorEpoch failed")

              if (isEpochFence) {
                txnManager.getTransactionState(transactionalId).foreach {
                  case None =>
                    warn(s"The coordinator still owns the transaction partition for $transactionalId, but there is " +
                      s"no metadata in the cache; this is not expected")

                  case Some(epochAndMetadata) =>
                    if (epochAndMetadata.coordinatorEpoch == coordinatorEpoch) {
                      // This was attempted epoch fence that failed, so mark this state on the metadata
                      epochAndMetadata.transactionMetadata.hasFailedEpochFence = true
                      warn(s"The coordinator failed to write an epoch fence transition for producer $transactionalId to the transaction log " +
                        s"with error $error. The epoch was increased to ${newMetadata.producerEpoch} but not returned to the client")
                    }
                }
              }

              responseCallback(error, RecordBatch.NO_PRODUCER_ID, RecordBatch.NO_PRODUCER_EPOCH)
            }
          }

          txnManager.appendTransactionToLog(transactionalId, coordinatorEpoch, newMetadata,
            sendTxnMarkersCallback, requestLocal = requestLocal)
      }
    }
  }


  /*
    Here is the table to demonstrate the state transition for Empty, CompleteAbort, CompleteCommit in Transaction V2.
    Note:
    PF = PRODUCER_FENCED
    ITS = INVALID_TXN_STATE
    NONE = No error and no epoch bump
    EB = No error and epoch bump

    Retry => producerEpoch = txnState.ProducerEpoch - 1
    Current => producerEpoch = txnState.ProducerEpoch

    ------------------------------------------------------
    With transaction V1, Retry is not allowed, PRODUCER_FENCED will be returned if the epoch does not match.
    Empty does not accept Abort and Commit.
    CompleteAbort only accepts Abort.
    CompleteCommit only accepts Commit.
    For all invalid cases, INVALID_TXN_STATE is returned.

    ------------------------------------------------------
    With transaction V2.
    +----------------+-----------------+-----------------+
    |                | Abort           | Commit          |
    +----------------+-------+---------+-------+---------+
    |                | Retry | Current | Retry | Current |
    +----------------+-------+---------+-------+---------+
    | Empty          | PF    | EB      | PF    | ITS     |
    +----------------+-------+---------+-------+---------+
    | CompleteAbort  | NONE  | EB      | ITS   | ITS     |
    +----------------+-------+---------+-------+---------+
    | CompleteCommit | ITS   | EB      | NONE  | ITS     |
    +----------------+-------+---------+-------+---------+
   */

  /**
   * Handling the endTxn request above the Transaction Version 2.
   *
   * @param transactionalId           The transaction ID from the endTxn request
   * @param producerId                The producer ID from the endTxn request
   * @param producerEpoch             The producer epoch from the endTxn request
   * @param txnMarkerResult           To commit or abort the transaction
   * @param isFromClient              Is the request from client
   * @param clientTransactionVersion  The transaction version for the endTxn request
   * @param responseCallback          The response callback
   * @param requestLocal              The request local object
   */
  private def endTransaction(transactionalId: String,
                             producerId: Long,
                             producerEpoch: Short,
                             txnMarkerResult: TransactionResult,
                             isFromClient: Boolean,
                             clientTransactionVersion: TransactionVersion,
                             responseCallback: EndTxnCallback,
                             requestLocal: RequestLocal): Unit = {
    if (!clientTransactionVersion.supportsEpochBump()) {
      endTransactionWithTV1(transactionalId, producerId, producerEpoch, txnMarkerResult, isFromClient, responseCallback, requestLocal)
      return
    }
    var isEpochFence = false
    if (transactionalId == null || transactionalId.isEmpty)
      responseCallback(Errors.INVALID_REQUEST, RecordBatch.NO_PRODUCER_ID, RecordBatch.NO_PRODUCER_EPOCH)
    else {
      var producerIdCopy = RecordBatch.NO_PRODUCER_ID
      var producerEpochCopy = RecordBatch.NO_PRODUCER_EPOCH
      val preAppendResult: ApiResult[(Int, TxnTransitMetadata)] = txnManager.getTransactionState(transactionalId).flatMap {
        case None =>
          Left(Errors.INVALID_PRODUCER_ID_MAPPING)

        case Some(epochAndTxnMetadata) =>
          val txnMetadata = epochAndTxnMetadata.transactionMetadata
          val coordinatorEpoch = epochAndTxnMetadata.coordinatorEpoch

          txnMetadata.inLock {
            producerIdCopy = txnMetadata.producerId
            producerEpochCopy = txnMetadata.producerEpoch
            // PrepareEpochFence has slightly different epoch bumping logic so don't include it here.
            // Note that, it can only happen when the current state is Ongoing.
            isEpochFence = txnMetadata.pendingState.contains(PrepareEpochFence)
            // True if the client retried a request that had overflowed the epoch, and a new producer ID is stored in the txnMetadata
            val retryOnOverflow = !isEpochFence && txnMetadata.prevProducerId == producerId &&
              producerEpoch == Short.MaxValue - 1 && txnMetadata.producerEpoch == 0
            // True if the client retried an endTxn request, and the bumped producer epoch is stored in the txnMetadata.
            val retryOnEpochBump = !isEpochFence && txnMetadata.producerEpoch == producerEpoch + 1

            val isValidEpoch = {
              if (!isEpochFence) {
                // With transactions V2, state + same epoch is not sufficient to determine if a retry transition is valid. If the epoch is the
                // same it actually indicates the next endTransaction call. Instead, we want to check the epoch matches with the epoch in the retry conditions.
                // Return producer fenced even in the cases where the epoch is higher and could indicate an invalid state transition.
                // Use the following criteria to determine if a v2 retry is valid:
                txnMetadata.state match {
                  case Ongoing | Empty | Dead | PrepareEpochFence =>
                    producerEpoch == txnMetadata.producerEpoch
                  case PrepareCommit | PrepareAbort =>
                    retryOnEpochBump
                  case CompleteCommit | CompleteAbort =>
                    retryOnEpochBump || retryOnOverflow || producerEpoch == txnMetadata.producerEpoch
                }
              } else {
                // If the epoch is going to be fenced, it bumps the epoch differently with TV2.
                (!isFromClient || producerEpoch == txnMetadata.producerEpoch) && producerEpoch >= txnMetadata.producerEpoch
              }
            }

            val isRetry = retryOnEpochBump || retryOnOverflow

            def generateTxnTransitMetadataForTxnCompletion(nextState: TransactionState, noPartitionAdded: Boolean): ApiResult[(Int, TxnTransitMetadata)] = {
              // Maybe allocate new producer ID if we are bumping epoch and epoch is exhausted
              val nextProducerIdOrErrors =
                if (!isEpochFence && txnMetadata.isProducerEpochExhausted) {
                  try {
                    Right(producerIdManager.generateProducerId())
                  } catch {
                    case e: Exception => Left(Errors.forException(e))
                  }
                } else {
                  Right(RecordBatch.NO_PRODUCER_ID)
                }

              if (nextState == PrepareAbort && isEpochFence) {
                // We should clear the pending state to make way for the transition to PrepareAbort and also bump
                // the epoch in the transaction metadata we are about to append.
                txnMetadata.pendingState = None
                txnMetadata.producerEpoch = producerEpoch
                txnMetadata.lastProducerEpoch = RecordBatch.NO_PRODUCER_EPOCH
              }

              nextProducerIdOrErrors.flatMap {
                nextProducerId =>
                  Right(coordinatorEpoch, txnMetadata.prepareAbortOrCommit(nextState, clientTransactionVersion, nextProducerId.asInstanceOf[Long], time.milliseconds(), noPartitionAdded))
              }
            }

            if (txnMetadata.pendingTransitionInProgress && txnMetadata.pendingState.get != PrepareEpochFence) {
              // This check is performed first so that the pending transition can complete before the next checks.
              // With TV2, we may be transitioning over a producer epoch overflow, and the producer may be using the
              // new producer ID that is still only in pending state.
              Left(Errors.CONCURRENT_TRANSACTIONS)
            } else if (txnMetadata.producerId != producerId && !retryOnOverflow)
              Left(Errors.INVALID_PRODUCER_ID_MAPPING)
            else if (!isValidEpoch)
              Left(Errors.PRODUCER_FENCED)
            else txnMetadata.state match {
              case Ongoing =>
                val nextState = if (txnMarkerResult == TransactionResult.COMMIT)
                  PrepareCommit
                else
                  PrepareAbort

                generateTxnTransitMetadataForTxnCompletion(nextState, false)
              case CompleteCommit =>
                if (txnMarkerResult == TransactionResult.COMMIT) {
                  if (isRetry)
                    Left(Errors.NONE)
                  else
                    logInvalidStateTransitionAndReturnError(transactionalId, txnMetadata.state, txnMarkerResult)
                } else {
                  // Abort.
                  if (isRetry)
                    logInvalidStateTransitionAndReturnError(transactionalId, txnMetadata.state, txnMarkerResult)
                  else
                    generateTxnTransitMetadataForTxnCompletion(PrepareAbort, true)
                }
              case CompleteAbort =>
                if (txnMarkerResult == TransactionResult.ABORT) {
                  if (isRetry)
                    Left(Errors.NONE)
                  else
                    generateTxnTransitMetadataForTxnCompletion(PrepareAbort, true)
                } else {
                  // Commit.
                  logInvalidStateTransitionAndReturnError(transactionalId, txnMetadata.state, txnMarkerResult)
                }
              case PrepareCommit =>
                if (txnMarkerResult == TransactionResult.COMMIT)
                  Left(Errors.CONCURRENT_TRANSACTIONS)
                else
                  logInvalidStateTransitionAndReturnError(transactionalId, txnMetadata.state, txnMarkerResult)
              case PrepareAbort =>
                if (txnMarkerResult == TransactionResult.ABORT)
                  Left(Errors.CONCURRENT_TRANSACTIONS)
                else
                  logInvalidStateTransitionAndReturnError(transactionalId, txnMetadata.state, txnMarkerResult)
              case Empty =>
                if (txnMarkerResult == TransactionResult.ABORT) {
                  generateTxnTransitMetadataForTxnCompletion(PrepareAbort, true)
                } else {
                  logInvalidStateTransitionAndReturnError(transactionalId, txnMetadata.state, txnMarkerResult)
                }
              case Dead | PrepareEpochFence =>
                val errorMsg = s"Found transactionalId $transactionalId with state ${txnMetadata.state}. " +
                  s"This is illegal as we should never have transitioned to this state."
                fatal(errorMsg)
                throw new IllegalStateException(errorMsg)

            }
          }
      }

      preAppendResult match {
        case Left(err) =>
          if (err == Errors.NONE) {
            responseCallback(err, producerIdCopy, producerEpochCopy)
          } else {
            debug(s"Aborting append of $txnMarkerResult to transaction log with coordinator and returning $err error to client for $transactionalId's EndTransaction request")
            responseCallback(err, RecordBatch.NO_PRODUCER_ID, RecordBatch.NO_PRODUCER_EPOCH)
          }

        case Right((coordinatorEpoch, newMetadata)) =>
          def sendTxnMarkersCallback(error: Errors): Unit = {
            if (error == Errors.NONE) {
              val preSendResult: ApiResult[(TransactionMetadata, TxnTransitMetadata)] = txnManager.getTransactionState(transactionalId).flatMap {
                case None =>
                  val errorMsg = s"The coordinator still owns the transaction partition for $transactionalId, but there is " +
                    s"no metadata in the cache; this is not expected"
                  fatal(errorMsg)
                  throw new IllegalStateException(errorMsg)

                case Some(epochAndMetadata) =>
                  if (epochAndMetadata.coordinatorEpoch == coordinatorEpoch) {
                    val txnMetadata = epochAndMetadata.transactionMetadata
                    txnMetadata.inLock {
                      if (txnMetadata.producerId != producerId)
                        Left(Errors.INVALID_PRODUCER_ID_MAPPING)
                      else if (txnMetadata.producerEpoch != producerEpoch && txnMetadata.producerEpoch != producerEpoch + 1)
                        Left(Errors.PRODUCER_FENCED)
                      else if (txnMetadata.pendingTransitionInProgress)
                        Left(Errors.CONCURRENT_TRANSACTIONS)
                      else txnMetadata.state match {
                        case Empty| Ongoing | CompleteCommit | CompleteAbort =>
                          logInvalidStateTransitionAndReturnError(transactionalId, txnMetadata.state, txnMarkerResult)
                        case PrepareCommit =>
                          if (txnMarkerResult != TransactionResult.COMMIT)
                            logInvalidStateTransitionAndReturnError(transactionalId, txnMetadata.state, txnMarkerResult)
                          else
                            Right(txnMetadata, txnMetadata.prepareComplete(time.milliseconds()))
                        case PrepareAbort =>
                          if (txnMarkerResult != TransactionResult.ABORT)
                            logInvalidStateTransitionAndReturnError(transactionalId, txnMetadata.state, txnMarkerResult)
                          else
                            Right(txnMetadata, txnMetadata.prepareComplete(time.milliseconds()))
                        case Dead | PrepareEpochFence =>
                          val errorMsg = s"Found transactionalId $transactionalId with state ${txnMetadata.state}. " +
                            s"This is illegal as we should never have transitioned to this state."
                          fatal(errorMsg)
                          throw new IllegalStateException(errorMsg)

                      }
                    }
                  } else {
                    debug(s"The transaction coordinator epoch has changed to ${epochAndMetadata.coordinatorEpoch} after $txnMarkerResult was " +
                      s"successfully appended to the log for $transactionalId with old epoch $coordinatorEpoch")
                    Left(Errors.NOT_COORDINATOR)
                  }
              }

              preSendResult match {
                case Left(err) =>
                  info(s"Aborting sending of transaction markers after appended $txnMarkerResult to transaction log and returning $err error to client for $transactionalId's EndTransaction request")
                  responseCallback(err, RecordBatch.NO_PRODUCER_ID, RecordBatch.NO_PRODUCER_EPOCH)

                case Right((txnMetadata, newPreSendMetadata)) =>
                  // we can respond to the client immediately and continue to write the txn markers if
                  // the log append was successful
                  responseCallback(Errors.NONE, newPreSendMetadata.producerId, newPreSendMetadata.producerEpoch)

                  txnMarkerChannelManager.addTxnMarkersToSend(coordinatorEpoch, txnMarkerResult, txnMetadata, newPreSendMetadata)
              }
            } else {
              info(s"Aborting sending of transaction markers and returning $error error to client for $transactionalId's EndTransaction request of $txnMarkerResult, " +
                s"since appending $newMetadata to transaction log with coordinator epoch $coordinatorEpoch failed")

              if (isEpochFence) {
                txnManager.getTransactionState(transactionalId).foreach {
                  case None =>
                    warn(s"The coordinator still owns the transaction partition for $transactionalId, but there is " +
                      s"no metadata in the cache; this is not expected")

                  case Some(epochAndMetadata) =>
                    if (epochAndMetadata.coordinatorEpoch == coordinatorEpoch) {
                      // This was attempted epoch fence that failed, so mark this state on the metadata
                      epochAndMetadata.transactionMetadata.hasFailedEpochFence = true
                      warn(s"The coordinator failed to write an epoch fence transition for producer $transactionalId to the transaction log " +
                        s"with error $error. The epoch was increased to ${newMetadata.producerEpoch} but not returned to the client")
                    }
                }
              }

              responseCallback(error, RecordBatch.NO_PRODUCER_ID, RecordBatch.NO_PRODUCER_EPOCH)
            }
          }

          txnManager.appendTransactionToLog(transactionalId, coordinatorEpoch, newMetadata,
            sendTxnMarkersCallback, requestLocal = requestLocal)
      }
    }
  }

  def transactionTopicConfigs: Properties = txnManager.transactionTopicConfigs

  def partitionFor(transactionalId: String): Int = txnManager.partitionFor(transactionalId)

  private def onEndTransactionComplete(txnIdAndPidEpoch: TransactionalIdAndProducerIdEpoch)(error: Errors, newProducerId: Long, newProducerEpoch: Short): Unit = {
    error match {
      case Errors.NONE =>
        info("Completed rollback of ongoing transaction for transactionalId " +
          s"${txnIdAndPidEpoch.transactionalId} due to timeout")

      case error@(Errors.INVALID_PRODUCER_ID_MAPPING |
                  Errors.PRODUCER_FENCED |
                  Errors.CONCURRENT_TRANSACTIONS) =>
        debug(s"Rollback of ongoing transaction for transactionalId ${txnIdAndPidEpoch.transactionalId} " +
          s"has been cancelled due to error $error")

      case error =>
        warn(s"Rollback of ongoing transaction for transactionalId ${txnIdAndPidEpoch.transactionalId} " +
          s"failed due to error $error")
    }
  }

  private[transaction] def abortTimedOutTransactions(onComplete: TransactionalIdAndProducerIdEpoch => EndTxnCallback): Unit = {

    txnManager.timedOutTransactions().foreach { txnIdAndPidEpoch =>
      txnManager.getTransactionState(txnIdAndPidEpoch.transactionalId).foreach {
        case None =>
          error(s"Could not find transaction metadata when trying to timeout transaction for $txnIdAndPidEpoch")

        case Some(epochAndTxnMetadata) =>
          val txnMetadata = epochAndTxnMetadata.transactionMetadata
          val transitMetadataOpt = txnMetadata.inLock {
            if (txnMetadata.producerId != txnIdAndPidEpoch.producerId) {
              error(s"Found incorrect producerId when expiring transactionalId: ${txnIdAndPidEpoch.transactionalId}. " +
                s"Expected producerId: ${txnIdAndPidEpoch.producerId}. Found producerId: " +
                s"${txnMetadata.producerId}")
              None
            } else if (txnMetadata.pendingTransitionInProgress) {
              debug(s"Skipping abort of timed out transaction $txnIdAndPidEpoch since there is a " +
                "pending state transition")
              None
            } else {
              Some(txnMetadata.prepareFenceProducerEpoch())
            }
          }

          transitMetadataOpt.foreach { txnTransitMetadata =>
            endTransaction(txnMetadata.transactionalId,
              txnTransitMetadata.producerId,
              txnTransitMetadata.producerEpoch,
              TransactionResult.ABORT,
              isFromClient = false,
              clientTransactionVersion = txnManager.transactionVersionLevel(), // Since this is not from client, use server TV
              onComplete(txnIdAndPidEpoch),
              RequestLocal.noCaching)
          }
      }
    }
  }

  /**
   * Startup logic executed at the same time when the server starts up.
   */
  def startup(retrieveTransactionTopicPartitionCount: () => Int, enableTransactionalIdExpiration: Boolean = true): Unit = {
    info("Starting up.")
    scheduler.startup()
    scheduler.schedule("transaction-abort",
      () => abortTimedOutTransactions(onEndTransactionComplete),
      txnConfig.abortTimedOutTransactionsIntervalMs,
      txnConfig.abortTimedOutTransactionsIntervalMs
    )
    txnManager.startup(retrieveTransactionTopicPartitionCount, enableTransactionalIdExpiration)
    txnMarkerChannelManager.start()
    isActive.set(true)

    info("Startup complete.")
  }

  /**
   * Shutdown logic executed at the same time when server shuts down.
   * Ordering of actions should be reversed from the startup process.
   */
  def shutdown(): Unit = {
    info("Shutting down.")
    isActive.set(false)
    scheduler.shutdown()
    txnManager.shutdown()
    txnMarkerChannelManager.shutdown()
    info("Shutdown complete.")
  }
}

case class InitProducerIdResult(producerId: Long, producerEpoch: Short, error: Errors)<|MERGE_RESOLUTION|>--- conflicted
+++ resolved
@@ -16,14 +16,12 @@
  */
 package kafka.coordinator.transaction
 
-<<<<<<< HEAD
-import kafka.server.{KafkaConfig, MetadataCache, ReplicaManager, RequestLocal}
-=======
 import kafka.server.{KafkaConfig, MetadataCache, ReplicaManager}
->>>>>>> 9494bebe
 import kafka.utils.Logging
 import org.apache.kafka.common.TopicPartition
 import org.apache.kafka.common.internals.Topic
+import org.apache.kafka.common.message.AddPartitionsToTxnResponseData.AddPartitionsToTxnResult
+import org.apache.kafka.common.message.{DescribeTransactionsResponseData, ListTransactionsResponseData}
 import org.apache.kafka.common.metrics.Metrics
 import org.apache.kafka.common.protocol.Errors
 import org.apache.kafka.common.record.RecordBatch
@@ -241,25 +239,14 @@
 
         case CompleteAbort | CompleteCommit | Empty =>
           val transitMetadataResult =
-          // If the epoch is exhausted and the expected epoch (if provided) matches it, generate a new producer ID
+            // If the epoch is exhausted and the expected epoch (if provided) matches it, generate a new producer ID
             if (txnMetadata.isProducerEpochExhausted &&
-<<<<<<< HEAD
-              expectedProducerIdAndEpoch.forall(_.epoch == txnMetadata.producerEpoch)) {
-
-              producerIdManager.generateProducerId() match {
-                case Success(producerId) =>
-                  Right(txnMetadata.prepareProducerIdRotation(producerId, transactionTimeoutMs, time.milliseconds(),
-                    expectedProducerIdAndEpoch.isDefined))
-                case Failure(exception) =>
-                  Left(Errors.forException(exception))
-=======
                 expectedProducerIdAndEpoch.forall(_.epoch == txnMetadata.producerEpoch)) {
               try {
                 Right(txnMetadata.prepareProducerIdRotation(producerIdManager.generateProducerId(), transactionTimeoutMs, time.milliseconds(),
                   expectedProducerIdAndEpoch.isDefined))
               } catch {
                 case e: Exception => Left(Errors.forException(e))
->>>>>>> 9494bebe
               }
             } else {
               txnMetadata.prepareIncrementProducerEpoch(transactionTimeoutMs, expectedProducerIdAndEpoch.map(_.epoch),
@@ -289,16 +276,10 @@
   }
 
   def handleListTransactions(
-<<<<<<< HEAD
-                              filteredProducerIds: Set[Long],
-                              filteredStates: Set[String]
-                            ): ListTransactionsResponseData = {
-=======
     filteredProducerIds: Set[Long],
     filteredStates: Set[String],
     filteredDuration: Long = -1L
   ): ListTransactionsResponseData = {
->>>>>>> 9494bebe
     if (!isActive.get()) {
       new ListTransactionsResponseData().setErrorCode(Errors.COORDINATOR_NOT_AVAILABLE.code)
     } else {
@@ -307,8 +288,8 @@
   }
 
   def handleDescribeTransactions(
-                                  transactionalId: String
-                                ): DescribeTransactionsResponseData.TransactionState = {
+    transactionalId: String
+  ): DescribeTransactionsResponseData.TransactionState = {
     if (transactionalId == null) {
       throw new IllegalArgumentException("Invalid null transactionalId")
     }
@@ -355,7 +336,7 @@
       }
     }
   }
-
+  
   def handleVerifyPartitionsInTransaction(transactionalId: String,
                                           producerId: Long,
                                           producerEpoch: Short,
@@ -397,12 +378,12 @@
         case Left(err) =>
           debug(s"Returning $err error code to client for $transactionalId's AddPartitions request for verification")
           responseCallback(AddPartitionsToTxnResponse.resultForTransaction(transactionalId, partitions.map(_ -> err).toMap.asJava))
-
+          
         case Right(errors) =>
           responseCallback(AddPartitionsToTxnResponse.resultForTransaction(transactionalId, errors.asJava))
       }
     }
-
+    
   }
 
   def handleAddPartitionsToTransaction(transactionalId: String,
@@ -464,7 +445,7 @@
    * Load state from the given partition and begin handling requests for groups which map to this partition.
    *
    * @param txnTopicPartitionId The partition that we are now leading
-   * @param coordinatorEpoch    The partition coordinator (or leader) epoch from the received LeaderAndIsr request
+   * @param coordinatorEpoch The partition coordinator (or leader) epoch from the received LeaderAndIsr request
    */
   def onElection(txnTopicPartitionId: Int, coordinatorEpoch: Int): Unit = {
     info(s"Elected as the txn coordinator for partition $txnTopicPartitionId at epoch $coordinatorEpoch")
@@ -482,8 +463,8 @@
    * Clear coordinator caches for the given partition after giving up leadership.
    *
    * @param txnTopicPartitionId The partition that we are no longer leading
-   * @param coordinatorEpoch    The partition coordinator (or leader) epoch, which may be absent if we
-   *                            are resigning after receiving a StopReplica request from the controller
+   * @param coordinatorEpoch The partition coordinator (or leader) epoch, which may be absent if we
+   *                         are resigning after receiving a StopReplica request from the controller
    */
   def onResignation(txnTopicPartitionId: Int, coordinatorEpoch: Option[Int]): Unit = {
     info(s"Resigned as the txn coordinator for partition $txnTopicPartitionId at epoch $coordinatorEpoch")
