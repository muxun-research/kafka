/**
 * Licensed to the Apache Software Foundation (ASF) under one or more
 * contributor license agreements.  See the NOTICE file distributed with
 * this work for additional information regarding copyright ownership.
 * The ASF licenses this file to You under the Apache License, Version 2.0
 * (the "License"); you may not use this file except in compliance with
 * the License.  You may obtain a copy of the License at
 *
 * http://www.apache.org/licenses/LICENSE-2.0
 *
 * Unless required by applicable law or agreed to in writing, software
 * distributed under the License is distributed on an "AS IS" BASIS,
 * WITHOUT WARRANTIES OR CONDITIONS OF ANY KIND, either express or implied.
 * See the License for the specific language governing permissions and
 * limitations under the License.
 */
package kafka.coordinator.group

<<<<<<< HEAD
=======
import java.util.{OptionalInt, Properties}
import java.util.concurrent.atomic.AtomicBoolean
>>>>>>> 15418db6
import kafka.common.OffsetAndMetadata
import kafka.server._
import kafka.utils.Logging
import org.apache.kafka.common.{TopicIdPartition, TopicPartition}
import org.apache.kafka.common.config.TopicConfig
import org.apache.kafka.common.internals.Topic
import org.apache.kafka.common.message.JoinGroupResponseData.JoinGroupResponseMember
import org.apache.kafka.common.message.LeaveGroupRequestData.MemberIdentity
import org.apache.kafka.common.metrics.Metrics
import org.apache.kafka.common.metrics.stats.Meter
import org.apache.kafka.common.protocol.{ApiKeys, Errors}
import org.apache.kafka.common.requests._
import org.apache.kafka.common.utils.Time
import org.apache.kafka.server.record.BrokerCompressionType

import java.util.Properties
import java.util.concurrent.atomic.AtomicBoolean
import scala.collection.{Map, Seq, Set, immutable, mutable}
import scala.math.max

/**
 * GroupCoordinator handles general group membership and offset management.
 *
 * Each Kafka server instantiates a coordinator which is responsible for a set of
 * groups. Groups are assigned to coordinators based on their group names.
 * <p>
 * <b>Delayed operation locking notes:</b>
 * Delayed operations in GroupCoordinator use `group` as the delayed operation
 * lock. ReplicaManager.appendRecords may be invoked while holding the group lock
 * used by its callback.  The delayed callback may acquire the group lock
 * since the delayed operation is completed only if the group lock can be acquired.
 */
<<<<<<< HEAD
class GroupCoordinator(val brokerId: Int,
                       val groupConfig: GroupConfig,
                       val offsetConfig: OffsetConfig,
                       val groupManager: GroupMetadataManager,
                       val heartbeatPurgatory: DelayedOperationPurgatory[DelayedHeartbeat],
                       val joinPurgatory: DelayedOperationPurgatory[DelayedJoin],
                       time: Time,
                       metrics: Metrics) extends Logging {

=======
private[group] class GroupCoordinator(
  val brokerId: Int,
  val groupConfig: GroupConfig,
  val offsetConfig: OffsetConfig,
  val groupManager: GroupMetadataManager,
  val heartbeatPurgatory: DelayedOperationPurgatory[DelayedHeartbeat],
  val rebalancePurgatory: DelayedOperationPurgatory[DelayedRebalance],
  time: Time,
  metrics: Metrics
) extends Logging {
>>>>>>> 15418db6
  import GroupCoordinator._

  type JoinCallback = JoinGroupResult => Unit
  type SyncCallback = SyncGroupResult => Unit

  /* setup metrics */
  val offsetDeletionSensor = metrics.sensor("OffsetDeletions")

  offsetDeletionSensor.add(new Meter(
    metrics.metricName("offset-deletion-rate",
      "group-coordinator-metrics",
      "The rate of administrative deleted offsets"),
    metrics.metricName("offset-deletion-count",
      "group-coordinator-metrics",
      "The total number of administrative deleted offsets")))

  val groupCompletedRebalanceSensor = metrics.sensor("CompletedRebalances")

  groupCompletedRebalanceSensor.add(new Meter(
    metrics.metricName("group-completed-rebalance-rate",
      "group-coordinator-metrics",
      "The rate of completed rebalance"),
    metrics.metricName("group-completed-rebalance-count",
      "group-coordinator-metrics",
      "The total number of completed rebalance")))

  this.logIdent = "[GroupCoordinator " + brokerId + "]: "

  private val isActive = new AtomicBoolean(false)

  def offsetsTopicConfigs: Properties = {
    val props = new Properties
    props.put(TopicConfig.CLEANUP_POLICY_CONFIG, TopicConfig.CLEANUP_POLICY_COMPACT)
    props.put(TopicConfig.SEGMENT_BYTES_CONFIG, offsetConfig.offsetsTopicSegmentBytes.toString)
    props.put(TopicConfig.COMPRESSION_TYPE_CONFIG, BrokerCompressionType.PRODUCER.name)

    props
  }

  /**
   * NOTE: If a group lock and metadataLock are simultaneously needed,
   * be sure to acquire the group lock before metadataLock to prevent deadlock
   */

  /**
   * Startup logic executed at the same time when the server starts up.
   */
  def startup(retrieveGroupMetadataTopicPartitionCount: () => Int, enableMetadataExpiration: Boolean = true): Unit = {
    info("Starting up.")
    groupManager.startup(retrieveGroupMetadataTopicPartitionCount, enableMetadataExpiration)
    isActive.set(true)
    info("Startup complete.")
  }

  /**
   * Shutdown logic executed at the same time when server shuts down.
   * Ordering of actions should be reversed from the startup process.
   */
  def shutdown(): Unit = {
    info("Shutting down.")
    isActive.set(false)
    groupManager.shutdown()
    heartbeatPurgatory.shutdown()
    rebalancePurgatory.shutdown()
    info("Shutdown complete.")
  }

  /**
   * Verify if the group has space to accept the joining member. The various
   * criteria are explained below.
   */
  private def acceptJoiningMember(group: GroupMetadata, member: String): Boolean = {
    group.currentState match {
      // Always accept the request when the group is empty or dead
      case Empty | Dead =>
        true

      // An existing member is accepted if it is already awaiting. New members are accepted
      // up to the max group size. Note that the number of awaiting members is used here
      // for two reasons:
      // 1) the group size is not reliable as it could already be above the max group size
      //    if the max group size was reduced.
      // 2) using the number of awaiting members allows to kick out the last rejoining
      //    members of the group.
      case PreparingRebalance =>
        (group.has(member) && group.get(member).isAwaitingJoin) ||
          group.numAwaiting < groupConfig.groupMaxSize

      // An existing member is accepted. New members are accepted up to the max group size.
      // Note that the group size is used here. When the group transitions to CompletingRebalance,
      // members which haven't rejoined are removed.
      case CompletingRebalance | Stable =>
        group.has(member) || group.size < groupConfig.groupMaxSize
    }
  }

  def handleJoinGroup(groupId: String,
                      memberId: String,
                      groupInstanceId: Option[String],
                      requireKnownMemberId: Boolean,
                      supportSkippingAssignment: Boolean,
                      clientId: String,
                      clientHost: String,
                      rebalanceTimeoutMs: Int,
                      sessionTimeoutMs: Int,
                      protocolType: String,
                      protocols: List[(String, Array[Byte])],
                      responseCallback: JoinCallback,
                      reason: Option[String] = None,
                      requestLocal: RequestLocal = RequestLocal.NoCaching): Unit = {
    validateGroupStatus(groupId, ApiKeys.JOIN_GROUP).foreach { error =>
      responseCallback(JoinGroupResult(memberId, error))
      return
    }

    if (sessionTimeoutMs < groupConfig.groupMinSessionTimeoutMs ||
      sessionTimeoutMs > groupConfig.groupMaxSessionTimeoutMs) {
      responseCallback(JoinGroupResult(memberId, Errors.INVALID_SESSION_TIMEOUT))
    } else {
      val isUnknownMember = memberId == JoinGroupRequest.UNKNOWN_MEMBER_ID
      // group is created if it does not exist and the member id is UNKNOWN. if member
      // is specified but group does not exist, request is rejected with UNKNOWN_MEMBER_ID
      groupManager.getOrMaybeCreateGroup(groupId, isUnknownMember) match {
        case None =>
          responseCallback(JoinGroupResult(memberId, Errors.UNKNOWN_MEMBER_ID))
        case Some(group) =>
          group.inLock {
            val joinReason = reason.getOrElse("not provided")
            if (!acceptJoiningMember(group, memberId)) {
              group.remove(memberId)
              responseCallback(JoinGroupResult(JoinGroupRequest.UNKNOWN_MEMBER_ID, Errors.GROUP_MAX_SIZE_REACHED))
            } else if (isUnknownMember) {
              doNewMemberJoinGroup(
                group,
                groupInstanceId,
                requireKnownMemberId,
                supportSkippingAssignment,
                clientId,
                clientHost,
                rebalanceTimeoutMs,
                sessionTimeoutMs,
                protocolType,
                protocols,
                responseCallback,
                requestLocal,
                joinReason
              )
            } else {
              doCurrentMemberJoinGroup(
                group,
                memberId,
                groupInstanceId,
                clientId,
                clientHost,
                rebalanceTimeoutMs,
                sessionTimeoutMs,
                protocolType,
                protocols,
                responseCallback,
                joinReason
              )
            }

            // attempt to complete JoinGroup
            if (group.is(PreparingRebalance)) {
              rebalancePurgatory.checkAndComplete(GroupJoinKey(group.groupId))
            }
          }
      }
    }
  }

  private def doNewMemberJoinGroup(
<<<<<<< HEAD
                                    group: GroupMetadata,
                                    groupInstanceId: Option[String],
                                    requireKnownMemberId: Boolean,
                                    clientId: String,
                                    clientHost: String,
                                    rebalanceTimeoutMs: Int,
                                    sessionTimeoutMs: Int,
                                    protocolType: String,
                                    protocols: List[(String, Array[Byte])],
                                    responseCallback: JoinCallback
                                  ): Unit = {
=======
    group: GroupMetadata,
    groupInstanceId: Option[String],
    requireKnownMemberId: Boolean,
    supportSkippingAssignment: Boolean,
    clientId: String,
    clientHost: String,
    rebalanceTimeoutMs: Int,
    sessionTimeoutMs: Int,
    protocolType: String,
    protocols: List[(String, Array[Byte])],
    responseCallback: JoinCallback,
    requestLocal: RequestLocal,
    reason: String
  ): Unit = {
>>>>>>> 15418db6
    group.inLock {
      if (group.is(Dead)) {
        // if the group is marked as dead, it means some other thread has just removed the group
        // from the coordinator metadata; it is likely that the group has migrated to some other
        // coordinator OR the group is in a transient unstable phase. Let the member retry
        // finding the correct coordinator and rejoin.
        responseCallback(JoinGroupResult(JoinGroupRequest.UNKNOWN_MEMBER_ID, Errors.COORDINATOR_NOT_AVAILABLE))
      } else if (!group.supportsProtocols(protocolType, MemberMetadata.plainProtocolSet(protocols))) {
        responseCallback(JoinGroupResult(JoinGroupRequest.UNKNOWN_MEMBER_ID, Errors.INCONSISTENT_GROUP_PROTOCOL))
      } else {
        val newMemberId = group.generateMemberId(clientId, groupInstanceId)
        groupInstanceId match {
          case Some(instanceId) =>
            doStaticNewMemberJoinGroup(
              group,
              instanceId,
              newMemberId,
              clientId,
              clientHost,
              supportSkippingAssignment,
              rebalanceTimeoutMs,
              sessionTimeoutMs,
              protocolType,
              protocols,
              responseCallback,
              requestLocal,
              reason
            )
          case None =>
            doDynamicNewMemberJoinGroup(
              group,
              requireKnownMemberId,
              newMemberId,
              clientId,
              clientHost,
              rebalanceTimeoutMs,
              sessionTimeoutMs,
              protocolType,
              protocols,
              responseCallback,
              reason
            )
        }
      }
    }
  }

  private def doStaticNewMemberJoinGroup(
<<<<<<< HEAD
                                          group: GroupMetadata,
                                          groupInstanceId: String,
                                          newMemberId: String,
                                          clientId: String,
                                          clientHost: String,
                                          rebalanceTimeoutMs: Int,
                                          sessionTimeoutMs: Int,
                                          protocolType: String,
                                          protocols: List[(String, Array[Byte])],
                                          responseCallback: JoinCallback
                                        ): Unit = {
=======
    group: GroupMetadata,
    groupInstanceId: String,
    newMemberId: String,
    clientId: String,
    clientHost: String,
    supportSkippingAssignment: Boolean,
    rebalanceTimeoutMs: Int,
    sessionTimeoutMs: Int,
    protocolType: String,
    protocols: List[(String, Array[Byte])],
    responseCallback: JoinCallback,
    requestLocal: RequestLocal,
    reason: String
  ): Unit = {
>>>>>>> 15418db6
    group.currentStaticMemberId(groupInstanceId) match {
      case Some(oldMemberId) =>
        info(s"Static member with groupInstanceId=$groupInstanceId and unknown member id joins " +
          s"group ${group.groupId} in ${group.currentState} state. Replacing previously mapped " +
          s"member $oldMemberId with this groupInstanceId.")
        updateStaticMemberAndRebalance(
          group,
          oldMemberId,
          newMemberId,
          groupInstanceId,
          protocols,
          rebalanceTimeoutMs,
          sessionTimeoutMs,
          responseCallback,
          requestLocal,
          reason,
          supportSkippingAssignment
        )

      case None =>
        info(s"Static member with groupInstanceId=$groupInstanceId and unknown member id joins " +
          s"group ${group.groupId} in ${group.currentState} state. Created a new member id $newMemberId " +
          s"for this member and add to the group.")
        addMemberAndRebalance(rebalanceTimeoutMs, sessionTimeoutMs, newMemberId, Some(groupInstanceId),
          clientId, clientHost, protocolType, protocols, group, responseCallback, reason)
    }
  }

  private def doDynamicNewMemberJoinGroup(
<<<<<<< HEAD
                                           group: GroupMetadata,
                                           requireKnownMemberId: Boolean,
                                           newMemberId: String,
                                           clientId: String,
                                           clientHost: String,
                                           rebalanceTimeoutMs: Int,
                                           sessionTimeoutMs: Int,
                                           protocolType: String,
                                           protocols: List[(String, Array[Byte])],
                                           responseCallback: JoinCallback
                                         ): Unit = {
=======
    group: GroupMetadata,
    requireKnownMemberId: Boolean,
    newMemberId: String,
    clientId: String,
    clientHost: String,
    rebalanceTimeoutMs: Int,
    sessionTimeoutMs: Int,
    protocolType: String,
    protocols: List[(String, Array[Byte])],
    responseCallback: JoinCallback,
    reason: String
  ): Unit = {
>>>>>>> 15418db6
    if (requireKnownMemberId) {
      // If member id required, register the member in the pending member list and send
      // back a response to call for another join group request with allocated member id.
      info(s"Dynamic member with unknown member id joins group ${group.groupId} in " +
        s"${group.currentState} state. Created a new member id $newMemberId and request the " +
        s"member to rejoin with this id.")
      group.addPendingMember(newMemberId)
      addPendingMemberExpiration(group, newMemberId, sessionTimeoutMs)
      responseCallback(JoinGroupResult(newMemberId, Errors.MEMBER_ID_REQUIRED))
    } else {
      info(s"Dynamic Member with unknown member id joins group ${group.groupId} in " +
        s"${group.currentState} state. Created a new member id $newMemberId for this member " +
        s"and add to the group.")
      addMemberAndRebalance(rebalanceTimeoutMs, sessionTimeoutMs, newMemberId, None,
        clientId, clientHost, protocolType, protocols, group, responseCallback, reason)
    }
  }

  private def validateCurrentMember(
                                     group: GroupMetadata,
                                     memberId: String,
                                     groupInstanceId: Option[String],
                                     operation: String
                                   ): Option[Errors] = {
    // We are validating two things:
    // 1. If `groupInstanceId` is present, then it exists and is mapped to `memberId`
    // 2. The `memberId` exists in the group
    groupInstanceId.flatMap { instanceId =>
      group.currentStaticMemberId(instanceId) match {
        case Some(currentMemberId) if currentMemberId != memberId =>
          info(s"Request memberId=$memberId for static member with groupInstanceId=$instanceId " +
            s"is fenced by current memberId=$currentMemberId during operation $operation")
          Some(Errors.FENCED_INSTANCE_ID)
        case Some(_) =>
          None
        case None =>
          Some(Errors.UNKNOWN_MEMBER_ID)
      }
    }.orElse {
      if (!group.has(memberId)) {
        Some(Errors.UNKNOWN_MEMBER_ID)
      } else {
        None
      }
    }
  }

  private def doCurrentMemberJoinGroup(
<<<<<<< HEAD
                                        group: GroupMetadata,
                                        memberId: String,
                                        groupInstanceId: Option[String],
                                        clientId: String,
                                        clientHost: String,
                                        rebalanceTimeoutMs: Int,
                                        sessionTimeoutMs: Int,
                                        protocolType: String,
                                        protocols: List[(String, Array[Byte])],
                                        responseCallback: JoinCallback
                                      ): Unit = {
=======
    group: GroupMetadata,
    memberId: String,
    groupInstanceId: Option[String],
    clientId: String,
    clientHost: String,
    rebalanceTimeoutMs: Int,
    sessionTimeoutMs: Int,
    protocolType: String,
    protocols: List[(String, Array[Byte])],
    responseCallback: JoinCallback,
    reason: String
  ): Unit = {
>>>>>>> 15418db6
    group.inLock {
      if (group.is(Dead)) {
        // if the group is marked as dead, it means some other thread has just removed the group
        // from the coordinator metadata; it is likely that the group has migrated to some other
        // coordinator OR the group is in a transient unstable phase. Let the member retry
        // finding the correct coordinator and rejoin.
        responseCallback(JoinGroupResult(memberId, Errors.COORDINATOR_NOT_AVAILABLE))
      } else if (!group.supportsProtocols(protocolType, MemberMetadata.plainProtocolSet(protocols))) {
        responseCallback(JoinGroupResult(memberId, Errors.INCONSISTENT_GROUP_PROTOCOL))
      } else if (group.isPendingMember(memberId)) {
        // A rejoining pending member will be accepted. Note that pending member cannot be a static member.
        groupInstanceId.foreach { instanceId =>
          throw new IllegalStateException(s"Received unexpected JoinGroup with groupInstanceId=$instanceId " +
            s"for pending member with memberId=$memberId")
        }

        debug(s"Pending dynamic member with id $memberId joins group ${group.groupId} in " +
          s"${group.currentState} state. Adding to the group now.")
        addMemberAndRebalance(rebalanceTimeoutMs, sessionTimeoutMs, memberId, None,
          clientId, clientHost, protocolType, protocols, group, responseCallback, reason)
      } else {
        val memberErrorOpt = validateCurrentMember(
          group,
          memberId,
          groupInstanceId,
          operation = "join-group"
        )

        memberErrorOpt match {
          case Some(error) => responseCallback(JoinGroupResult(memberId, error))

          case None => group.currentState match {
            case PreparingRebalance =>
              val member = group.get(memberId)
              updateMemberAndRebalance(group, member, protocols, rebalanceTimeoutMs, sessionTimeoutMs, s"Member ${member.memberId} joining group during ${group.currentState}; client reason: $reason", responseCallback)

            case CompletingRebalance =>
              val member = group.get(memberId)
              if (member.matches(protocols)) {
                // member is joining with the same metadata (which could be because it failed to
                // receive the initial JoinGroup response), so just return current group information
                // for the current generation.
                responseCallback(JoinGroupResult(
                  members = if (group.isLeader(memberId)) {
                    group.currentMemberMetadata
                  } else {
                    List.empty
                  },
                  memberId = memberId,
                  generationId = group.generationId,
                  protocolType = group.protocolType,
                  protocolName = group.protocolName,
                  leaderId = group.leaderOrNull,
                  skipAssignment = false,
                  error = Errors.NONE))
              } else {
                // member has changed metadata, so force a rebalance
                updateMemberAndRebalance(group, member, protocols, rebalanceTimeoutMs, sessionTimeoutMs, s"Updating metadata for member ${member.memberId} during ${group.currentState}; client reason: $reason", responseCallback)
              }

            case Stable =>
              val member = group.get(memberId)
              if (group.isLeader(memberId)) {
                // force a rebalance if the leader sends JoinGroup;
                // This allows the leader to trigger rebalances for changes affecting assignment
                // which do not affect the member metadata (such as topic metadata changes for the consumer)
                updateMemberAndRebalance(group, member, protocols, rebalanceTimeoutMs, sessionTimeoutMs, s"Leader ${member.memberId} re-joining group during ${group.currentState}; client reason: $reason", responseCallback)
              } else if (!member.matches(protocols)) {
                updateMemberAndRebalance(group, member, protocols, rebalanceTimeoutMs, sessionTimeoutMs, s"Updating metadata for member ${member.memberId} during ${group.currentState}; client reason: $reason", responseCallback)
              } else {
                // for followers with no actual change to their metadata, just return group information
                // for the current generation which will allow them to issue SyncGroup
                responseCallback(JoinGroupResult(
                  members = List.empty,
                  memberId = memberId,
                  generationId = group.generationId,
                  protocolType = group.protocolType,
                  protocolName = group.protocolName,
                  leaderId = group.leaderOrNull,
                  skipAssignment = false,
                  error = Errors.NONE))
              }

            case Empty | Dead =>
              // Group reaches unexpected state. Let the joining member reset their generation and rejoin.
              warn(s"Attempt to add rejoining member $memberId of group ${group.groupId} in " +
                s"unexpected group state ${group.currentState}")
              responseCallback(JoinGroupResult(memberId, Errors.UNKNOWN_MEMBER_ID))
          }
        }
      }
    }
  }

  def handleSyncGroup(groupId: String,
                      generation: Int,
                      memberId: String,
                      protocolType: Option[String],
                      protocolName: Option[String],
                      groupInstanceId: Option[String],
                      groupAssignment: Map[String, Array[Byte]],
                      responseCallback: SyncCallback,
                      requestLocal: RequestLocal = RequestLocal.NoCaching): Unit = {
    validateGroupStatus(groupId, ApiKeys.SYNC_GROUP) match {
      case Some(error) if error == Errors.COORDINATOR_LOAD_IN_PROGRESS =>
        // The coordinator is loading, which means we've lost the state of the active rebalance and the
        // group will need to start over at JoinGroup. By returning rebalance in progress, the consumer
        // will attempt to rejoin without needing to rediscover the coordinator. Note that we cannot
        // return COORDINATOR_LOAD_IN_PROGRESS since older clients do not expect the error.
        responseCallback(SyncGroupResult(Errors.REBALANCE_IN_PROGRESS))

      case Some(error) => responseCallback(SyncGroupResult(error))

      case None =>
        groupManager.getGroup(groupId) match {
          case None => responseCallback(SyncGroupResult(Errors.UNKNOWN_MEMBER_ID))
          case Some(group) => doSyncGroup(group, generation, memberId, protocolType, protocolName,
            groupInstanceId, groupAssignment, requestLocal, responseCallback)
        }
    }
  }

  private def validateSyncGroup(
                                 group: GroupMetadata,
                                 generationId: Int,
                                 memberId: String,
                                 protocolType: Option[String],
                                 protocolName: Option[String],
                                 groupInstanceId: Option[String],
                               ): Option[Errors] = {
    if (group.is(Dead)) {
      // if the group is marked as dead, it means some other thread has just removed the group
      // from the coordinator metadata; this is likely that the group has migrated to some other
      // coordinator OR the group is in a transient unstable phase. Let the member retry
      // finding the correct coordinator and rejoin.
      Some(Errors.COORDINATOR_NOT_AVAILABLE)
    } else {
      validateCurrentMember(
        group,
        memberId,
        groupInstanceId,
        operation = "sync-group"
      ).orElse {
        if (generationId != group.generationId) {
          Some(Errors.ILLEGAL_GENERATION)
        } else if (protocolType.isDefined && !group.protocolType.contains(protocolType.get)) {
          Some(Errors.INCONSISTENT_GROUP_PROTOCOL)
        } else if (protocolName.isDefined && !group.protocolName.contains(protocolName.get)) {
          Some(Errors.INCONSISTENT_GROUP_PROTOCOL)
        } else {
          None
        }
      }
    }
  }

  private def doSyncGroup(group: GroupMetadata,
                          generationId: Int,
                          memberId: String,
                          protocolType: Option[String],
                          protocolName: Option[String],
                          groupInstanceId: Option[String],
                          groupAssignment: Map[String, Array[Byte]],
                          requestLocal: RequestLocal,
                          responseCallback: SyncCallback): Unit = {
    group.inLock {
      val validationErrorOpt = validateSyncGroup(
        group,
        generationId,
        memberId,
        protocolType,
        protocolName,
        groupInstanceId
      )

      validationErrorOpt match {
        case Some(error) => responseCallback(SyncGroupResult(error))

        case None => group.currentState match {
          case Empty =>
            responseCallback(SyncGroupResult(Errors.UNKNOWN_MEMBER_ID))

          case PreparingRebalance =>
            responseCallback(SyncGroupResult(Errors.REBALANCE_IN_PROGRESS))

          case CompletingRebalance =>
            group.get(memberId).awaitingSyncCallback = responseCallback
            removePendingSyncMember(group, memberId)

            // if this is the leader, then we can attempt to persist state and transition to stable
            if (group.isLeader(memberId)) {
              info(s"Assignment received from leader $memberId for group ${group.groupId} for generation ${group.generationId}. " +
                s"The group has ${group.size} members, ${group.allStaticMembers.size} of which are static.")

              // fill any missing members with an empty assignment
              val missing = group.allMembers.diff(groupAssignment.keySet)
              val assignment = groupAssignment ++ missing.map(_ -> Array.empty[Byte]).toMap

              if (missing.nonEmpty) {
                warn(s"Setting empty assignments for members $missing of ${group.groupId} for generation ${group.generationId}")
              }

              groupManager.storeGroup(group, assignment, (error: Errors) => {
                group.inLock {
                  // another member may have joined the group while we were awaiting this callback,
                  // so we must ensure we are still in the CompletingRebalance state and the same generation
                  // when it gets invoked. if we have transitioned to another state, then do nothing
                  if (group.is(CompletingRebalance) && generationId == group.generationId) {
                    if (error != Errors.NONE) {
                      resetAndPropagateAssignmentError(group, error)
                      maybePrepareRebalance(group, s"Error $error when storing group assignment during SyncGroup (member: $memberId)")
                    } else {
                      setAndPropagateAssignment(group, assignment)
                      group.transitionTo(Stable)
                    }
                  }
                }
              }, requestLocal)
              groupCompletedRebalanceSensor.record()
            }

          case Stable =>
            removePendingSyncMember(group, memberId)

            // if the group is stable, we just return the current assignment
            val memberMetadata = group.get(memberId)
            responseCallback(SyncGroupResult(group.protocolType, group.protocolName, memberMetadata.assignment, Errors.NONE))
            completeAndScheduleNextHeartbeatExpiration(group, group.get(memberId))

          case Dead =>
            throw new IllegalStateException(s"Reached unexpected condition for Dead group ${group.groupId}")
        }
      }
    }
  }

  def handleLeaveGroup(groupId: String,
                       leavingMembers: List[MemberIdentity],
                       responseCallback: LeaveGroupResult => Unit): Unit = {

    def removeCurrentMemberFromGroup(group: GroupMetadata, memberId: String, reason: Option[String]): Unit = {
      val member = group.get(memberId)
      val leaveReason = reason.getOrElse("not provided")
      removeMemberAndUpdateGroup(group, member, s"Removing member $memberId on LeaveGroup; client reason: $leaveReason")
      removeHeartbeatForLeavingMember(group, member.memberId)
      info(s"Member $member has left group $groupId through explicit `LeaveGroup`; client reason: $leaveReason")
    }

    validateGroupStatus(groupId, ApiKeys.LEAVE_GROUP) match {
      case Some(error) =>
        responseCallback(leaveError(error, List.empty))
      case None =>
        groupManager.getGroup(groupId) match {
          case None =>
            responseCallback(leaveError(Errors.NONE, leavingMembers.map { leavingMember =>
              memberLeaveError(leavingMember, Errors.UNKNOWN_MEMBER_ID)
            }))
          case Some(group) =>
            group.inLock {
              if (group.is(Dead)) {
                responseCallback(leaveError(Errors.COORDINATOR_NOT_AVAILABLE, List.empty))
              } else {
                val memberErrors = leavingMembers.map { leavingMember =>
                  val memberId = leavingMember.memberId
                  val groupInstanceId = Option(leavingMember.groupInstanceId)
                  val reason = Option(leavingMember.reason)

                  // The LeaveGroup API allows administrative removal of members by GroupInstanceId
                  // in which case we expect the MemberId to be undefined.
                  if (memberId == JoinGroupRequest.UNKNOWN_MEMBER_ID) {
                    groupInstanceId.flatMap(group.currentStaticMemberId) match {
                      case Some(currentMemberId) =>
                        removeCurrentMemberFromGroup(group, currentMemberId, reason)
                        memberLeaveError(leavingMember, Errors.NONE)
                      case None =>
                        memberLeaveError(leavingMember, Errors.UNKNOWN_MEMBER_ID)
                    }
                  } else if (group.isPendingMember(memberId)) {
                    removePendingMemberAndUpdateGroup(group, memberId)
                    heartbeatPurgatory.checkAndComplete(MemberKey(group.groupId, memberId))
                    info(s"Pending member with memberId=$memberId has left group ${group.groupId} " +
                      s"through explicit `LeaveGroup` request")
                    memberLeaveError(leavingMember, Errors.NONE)
                  } else {
                    val memberError = validateCurrentMember(
                      group,
                      memberId,
                      groupInstanceId,
                      operation = "leave-group"
                    ).getOrElse {
                      removeCurrentMemberFromGroup(group, memberId, reason)
                      Errors.NONE
                    }
                    memberLeaveError(leavingMember, memberError)
                  }
                }
                responseCallback(leaveError(Errors.NONE, memberErrors))
              }
            }
        }
    }
  }

  def handleDeleteGroups(groupIds: Set[String],
                         requestLocal: RequestLocal = RequestLocal.NoCaching): Map[String, Errors] = {
    val groupErrors = mutable.Map.empty[String, Errors]
    val groupsEligibleForDeletion = mutable.ArrayBuffer[GroupMetadata]()

    groupIds.foreach { groupId =>
      validateGroupStatus(groupId, ApiKeys.DELETE_GROUPS) match {
        case Some(error) =>
          groupErrors += groupId -> error

        case None =>
          groupManager.getGroup(groupId) match {
            case None =>
              groupErrors += groupId ->
                (if (groupManager.groupNotExists(groupId)) Errors.GROUP_ID_NOT_FOUND else Errors.NOT_COORDINATOR)
            case Some(group) =>
              group.inLock {
                group.currentState match {
                  case Dead =>
                    groupErrors += groupId ->
                      (if (groupManager.groupNotExists(groupId)) Errors.GROUP_ID_NOT_FOUND else Errors.NOT_COORDINATOR)
                  case Empty =>
                    group.transitionTo(Dead)
                    groupsEligibleForDeletion += group
                  case Stable | PreparingRebalance | CompletingRebalance =>
                    groupErrors(groupId) = Errors.NON_EMPTY_GROUP
                }
              }
          }
      }
    }

    if (groupsEligibleForDeletion.nonEmpty) {
      val offsetsRemoved = groupManager.cleanupGroupMetadata(groupsEligibleForDeletion, requestLocal,
        _.removeAllOffsets())
      groupErrors ++= groupsEligibleForDeletion.map(_.groupId -> Errors.NONE).toMap
      info(s"The following groups were deleted: ${groupsEligibleForDeletion.map(_.groupId).mkString(", ")}. " +
        s"A total of $offsetsRemoved offsets were removed.")
    }

    groupErrors
  }

  def handleDeleteOffsets(groupId: String, partitions: Seq[TopicPartition],
                          requestLocal: RequestLocal): (Errors, Map[TopicPartition, Errors]) = {
    var groupError: Errors = Errors.NONE
    var partitionErrors: Map[TopicPartition, Errors] = Map()
    var partitionsEligibleForDeletion: Seq[TopicPartition] = Seq()

    validateGroupStatus(groupId, ApiKeys.OFFSET_DELETE) match {
      case Some(error) =>
        groupError = error

      case None =>
        groupManager.getGroup(groupId) match {
          case None =>
            groupError = if (groupManager.groupNotExists(groupId))
              Errors.GROUP_ID_NOT_FOUND else Errors.NOT_COORDINATOR

          case Some(group) =>
            group.inLock {
              group.currentState match {
                case Dead =>
                  groupError = if (groupManager.groupNotExists(groupId))
                    Errors.GROUP_ID_NOT_FOUND else Errors.NOT_COORDINATOR

                case Empty =>
                  partitionsEligibleForDeletion = partitions

                case PreparingRebalance | CompletingRebalance | Stable if group.isConsumerGroup =>
                  val (consumed, notConsumed) =
                    partitions.partition(tp => group.isSubscribedToTopic(tp.topic()))

                  partitionsEligibleForDeletion = notConsumed
                  partitionErrors = consumed.map(_ -> Errors.GROUP_SUBSCRIBED_TO_TOPIC).toMap

                case _ =>
                  groupError = Errors.NON_EMPTY_GROUP
              }
            }

            if (partitionsEligibleForDeletion.nonEmpty) {
              val offsetsRemoved = groupManager.cleanupGroupMetadata(Seq(group), requestLocal,
                _.removeOffsets(partitionsEligibleForDeletion))

              partitionErrors ++= partitionsEligibleForDeletion.map(_ -> Errors.NONE).toMap

              offsetDeletionSensor.record(offsetsRemoved)

              info(s"The following offsets of the group $groupId were deleted: ${partitionsEligibleForDeletion.mkString(", ")}. " +
                s"A total of $offsetsRemoved offsets were removed.")
            }
        }
    }

    // If there is a group error, the partition errors is empty
    groupError -> partitionErrors
  }

  private def validateHeartbeat(
                                 group: GroupMetadata,
                                 generationId: Int,
                                 memberId: String,
                                 groupInstanceId: Option[String]
                               ): Option[Errors] = {
    if (group.is(Dead)) {
      Some(Errors.COORDINATOR_NOT_AVAILABLE)
    } else {
      validateCurrentMember(
        group,
        memberId,
        groupInstanceId,
        operation = "heartbeat"
      ).orElse {
        if (generationId != group.generationId) {
          Some(Errors.ILLEGAL_GENERATION)
        } else {
          None
        }
      }
    }
  }

  def handleHeartbeat(groupId: String,
                      memberId: String,
                      groupInstanceId: Option[String],
                      generationId: Int,
                      responseCallback: Errors => Unit): Unit = {
    validateGroupStatus(groupId, ApiKeys.HEARTBEAT).foreach { error =>
      if (error == Errors.COORDINATOR_LOAD_IN_PROGRESS)
      // the group is still loading, so respond just blindly
        responseCallback(Errors.NONE)
      else
        responseCallback(error)
      return
    }

    val err = groupManager.getGroup(groupId) match {
      case None =>
        Errors.UNKNOWN_MEMBER_ID

      case Some(group) => group.inLock {
        val validationErrorOpt = validateHeartbeat(
          group,
          generationId,
          memberId,
          groupInstanceId
        )

        if (validationErrorOpt.isDefined) {
          validationErrorOpt.get
        } else {
          group.currentState match {
            case Empty =>
              Errors.UNKNOWN_MEMBER_ID

            case CompletingRebalance =>
              // consumers may start sending heartbeat after join-group response, in which case
              // we should treat them as normal hb request and reset the timer
              val member = group.get(memberId)
              completeAndScheduleNextHeartbeatExpiration(group, member)
              Errors.NONE

            case PreparingRebalance =>
<<<<<<< HEAD
              val member = group.get(memberId)
              completeAndScheduleNextHeartbeatExpiration(group, member)
              responseCallback(Errors.REBALANCE_IN_PROGRESS)

            case Stable =>
              val member = group.get(memberId)
              completeAndScheduleNextHeartbeatExpiration(group, member)
              responseCallback(Errors.NONE)
=======
                val member = group.get(memberId)
                completeAndScheduleNextHeartbeatExpiration(group, member)
                Errors.REBALANCE_IN_PROGRESS

            case Stable =>
                val member = group.get(memberId)
                completeAndScheduleNextHeartbeatExpiration(group, member)
                Errors.NONE
>>>>>>> 15418db6

            case Dead =>
              throw new IllegalStateException(s"Reached unexpected condition for Dead group $groupId")
          }
        }
      }
    }
    responseCallback(err)
  }

  def handleTxnCommitOffsets(groupId: String,
                             producerId: Long,
                             producerEpoch: Short,
                             memberId: String,
                             groupInstanceId: Option[String],
                             generationId: Int,
                             offsetMetadata: immutable.Map[TopicIdPartition, OffsetAndMetadata],
                             responseCallback: immutable.Map[TopicIdPartition, Errors] => Unit,
                             requestLocal: RequestLocal = RequestLocal.NoCaching): Unit = {
    validateGroupStatus(groupId, ApiKeys.TXN_OFFSET_COMMIT) match {
      case Some(error) => responseCallback(offsetMetadata.map { case (k, _) => k -> error })
      case None =>
        val group = groupManager.getGroup(groupId).getOrElse {
          groupManager.addGroup(new GroupMetadata(groupId, Empty, time))
        }
        doTxnCommitOffsets(group, memberId, groupInstanceId, generationId, producerId, producerEpoch,
          offsetMetadata, requestLocal, responseCallback)
    }
  }

  def handleCommitOffsets(groupId: String,
                          memberId: String,
                          groupInstanceId: Option[String],
                          generationId: Int,
                          offsetMetadata: immutable.Map[TopicIdPartition, OffsetAndMetadata],
                          responseCallback: immutable.Map[TopicIdPartition, Errors] => Unit,
                          requestLocal: RequestLocal = RequestLocal.NoCaching): Unit = {
    validateGroupStatus(groupId, ApiKeys.OFFSET_COMMIT) match {
      case Some(error) => responseCallback(offsetMetadata.map { case (k, _) => k -> error })
      case None =>
        groupManager.getGroup(groupId) match {
          case None =>
            if (generationId < 0) {
              // the group is not relying on Kafka for group management, so allow the commit
              val group = groupManager.addGroup(new GroupMetadata(groupId, Empty, time))
              doCommitOffsets(group, memberId, groupInstanceId, generationId, offsetMetadata,
                responseCallback, requestLocal)
            } else {
              // or this is a request coming from an older generation. either way, reject the commit
              responseCallback(offsetMetadata.map { case (k, _) => k -> Errors.ILLEGAL_GENERATION })
            }

          case Some(group) =>
            doCommitOffsets(group, memberId, groupInstanceId, generationId, offsetMetadata,
              responseCallback, requestLocal)
        }
    }
  }

  def scheduleHandleTxnCompletion(producerId: Long,
                                  offsetsPartitions: Iterable[TopicPartition],
                                  transactionResult: TransactionResult): Unit = {
    require(offsetsPartitions.forall(_.topic == Topic.GROUP_METADATA_TOPIC_NAME))
    val isCommit = transactionResult == TransactionResult.COMMIT
    groupManager.scheduleHandleTxnCompletion(producerId, offsetsPartitions.map(_.partition).toSet, isCommit)
  }

  private def doTxnCommitOffsets(group: GroupMetadata,
                                 memberId: String,
                                 groupInstanceId: Option[String],
                                 generationId: Int,
                                 producerId: Long,
                                 producerEpoch: Short,
                                 offsetMetadata: immutable.Map[TopicIdPartition, OffsetAndMetadata],
                                 requestLocal: RequestLocal,
                                 responseCallback: immutable.Map[TopicIdPartition, Errors] => Unit): Unit = {
    group.inLock {
      val validationErrorOpt = validateOffsetCommit(
        group,
        generationId,
        memberId,
        groupInstanceId,
        isTransactional = true
      )

      if (validationErrorOpt.isDefined) {
        responseCallback(offsetMetadata.map { case (k, _) => k -> validationErrorOpt.get })
      } else {
        groupManager.storeOffsets(group, memberId, offsetMetadata, responseCallback, producerId,
          producerEpoch, requestLocal)
      }
    }
  }

  private def validateOffsetCommit(
                                    group: GroupMetadata,
                                    generationId: Int,
                                    memberId: String,
                                    groupInstanceId: Option[String],
                                    isTransactional: Boolean
                                  ): Option[Errors] = {
    if (group.is(Dead)) {
      Some(Errors.COORDINATOR_NOT_AVAILABLE)
    } else if (generationId < 0 && group.is(Empty)) {
      // When the generation id is -1, the request comes from either the admin client
      // or a consumer which does not use the group management facility. In this case,
      // the request can commit offsets if the group is empty.
      None
    } else if (generationId >= 0 || memberId != JoinGroupRequest.UNKNOWN_MEMBER_ID || groupInstanceId.isDefined) {
      validateCurrentMember(
        group,
        memberId,
        groupInstanceId,
        operation = if (isTransactional) "txn-offset-commit" else "offset-commit"
      ).orElse {
        if (generationId != group.generationId) {
          Some(Errors.ILLEGAL_GENERATION)
        } else {
          None
        }
      }
    } else if (!isTransactional && !group.is(Empty)) {
      // When the group is non-empty, only members can commit offsets.
      // This does not apply to transactional offset commits, since the
      // older versions of this protocol do not require memberId and
      // generationId.
      Some(Errors.UNKNOWN_MEMBER_ID)
    } else {
      None
    }
  }

  private def doCommitOffsets(group: GroupMetadata,
                              memberId: String,
                              groupInstanceId: Option[String],
                              generationId: Int,
                              offsetMetadata: immutable.Map[TopicIdPartition, OffsetAndMetadata],
                              responseCallback: immutable.Map[TopicIdPartition, Errors] => Unit,
                              requestLocal: RequestLocal): Unit = {
    group.inLock {
      val validationErrorOpt = validateOffsetCommit(
        group,
        generationId,
        memberId,
        groupInstanceId,
        isTransactional = false
      )

      if (validationErrorOpt.isDefined) {
        responseCallback(offsetMetadata.map { case (k, _) => k -> validationErrorOpt.get })
      } else {
        group.currentState match {
          case Empty =>
            groupManager.storeOffsets(group, memberId, offsetMetadata, responseCallback)

          case Stable | PreparingRebalance =>
            // During PreparingRebalance phase, we still allow a commit request since we rely
            // on heartbeat response to eventually notify the rebalance in progress signal to the consumer
            val member = group.get(memberId)
            completeAndScheduleNextHeartbeatExpiration(group, member)
            groupManager.storeOffsets(group, memberId, offsetMetadata, responseCallback, requestLocal = requestLocal)

          case CompletingRebalance =>
            // We should not receive a commit request if the group has not completed rebalance;
            // but since the consumer's member.id and generation is valid, it means it has received
            // the latest group generation information from the JoinResponse.
            // So let's return a REBALANCE_IN_PROGRESS to let consumer handle it gracefully.
            responseCallback(offsetMetadata.map { case (k, _) => k -> Errors.REBALANCE_IN_PROGRESS })

          case _ =>
            throw new RuntimeException(s"Logic error: unexpected group state ${group.currentState}")
        }
      }
    }
  }

  def handleFetchOffsets(
    groupId: String,
    requireStable: Boolean,
    partitions: Option[Seq[TopicPartition]] = None
  ): (Errors, Map[TopicPartition, OffsetFetchResponse.PartitionData]) = {

    validateGroupStatus(groupId, ApiKeys.OFFSET_FETCH) match {
      case Some(error) => error -> Map.empty
      case None =>
        // return offsets blindly regardless the current group state since the group may be using
        // Kafka commit storage without automatic group management
        (Errors.NONE, groupManager.getOffsets(groupId, requireStable, partitions))
    }
  }

  def handleListGroups(states: Set[String]): (Errors, List[GroupOverview]) = {
    if (!isActive.get) {
      (Errors.COORDINATOR_NOT_AVAILABLE, List[GroupOverview]())
    } else {
      val errorCode = if (groupManager.isLoading) Errors.COORDINATOR_LOAD_IN_PROGRESS else Errors.NONE
      // if states is empty, return all groups
      val groups = if (states.isEmpty)
        groupManager.currentGroups
      else
        groupManager.currentGroups.filter(g => states.contains(g.summary.state))
      (errorCode, groups.map(_.overview).toList)
    }
  }

  def handleDescribeGroup(groupId: String): (Errors, GroupSummary) = {
    validateGroupStatus(groupId, ApiKeys.DESCRIBE_GROUPS) match {
      case Some(error) => (error, GroupCoordinator.EmptyGroup)
      case None =>
        groupManager.getGroup(groupId) match {
          case None => (Errors.NONE, GroupCoordinator.DeadGroup)
          case Some(group) =>
            group.inLock {
              (Errors.NONE, group.summary)
            }
        }
    }
  }

  def handleDeletedPartitions(topicPartitions: Seq[TopicPartition], requestLocal: RequestLocal): Unit = {
    val offsetsRemoved = groupManager.cleanupGroupMetadata(groupManager.currentGroups, requestLocal,
      _.removeOffsets(topicPartitions))
    info(s"Removed $offsetsRemoved offsets associated with deleted partitions: ${topicPartitions.mkString(", ")}.")
  }

  private def isValidGroupId(groupId: String, api: ApiKeys): Boolean = {
    api match {
      case ApiKeys.OFFSET_COMMIT | ApiKeys.OFFSET_FETCH | ApiKeys.DESCRIBE_GROUPS | ApiKeys.DELETE_GROUPS =>
        // For backwards compatibility, we support the offset commit APIs for the empty groupId, and also
        // in DescribeGroups and DeleteGroups so that users can view and delete state of all groups.
        groupId != null
      case _ =>
        // The remaining APIs are groups using Kafka for group coordination and must have a non-empty groupId
        groupId != null && groupId.nonEmpty
    }
  }

  /**
   * Check that the groupId is valid, assigned to this coordinator and that the group has been loaded.
   */
  private def validateGroupStatus(groupId: String, api: ApiKeys): Option[Errors] = {
    if (!isValidGroupId(groupId, api))
      Some(Errors.INVALID_GROUP_ID)
    else if (!isActive.get)
      Some(Errors.COORDINATOR_NOT_AVAILABLE)
    else if (isCoordinatorLoadInProgress(groupId))
      Some(Errors.COORDINATOR_LOAD_IN_PROGRESS)
    else if (!isCoordinatorForGroup(groupId))
      Some(Errors.NOT_COORDINATOR)
    else
      None
  }

  private def onGroupUnloaded(group: GroupMetadata): Unit = {
    group.inLock {
      info(s"Unloading group metadata for ${group.groupId} with generation ${group.generationId}")
      val previousState = group.currentState
      group.transitionTo(Dead)

      previousState match {
        case Empty | Dead =>
        case PreparingRebalance =>
          for (member <- group.allMemberMetadata) {
            group.maybeInvokeJoinCallback(member, JoinGroupResult(member.memberId, Errors.NOT_COORDINATOR))
          }

          rebalancePurgatory.checkAndComplete(GroupJoinKey(group.groupId))

        case Stable | CompletingRebalance =>
          for (member <- group.allMemberMetadata) {
            group.maybeInvokeSyncCallback(member, SyncGroupResult(Errors.NOT_COORDINATOR))
            heartbeatPurgatory.checkAndComplete(MemberKey(group.groupId, member.memberId))
          }
      }

      removeSyncExpiration(group)
    }
  }

  private def onGroupLoaded(group: GroupMetadata): Unit = {
    group.inLock {
      info(s"Loading group metadata for ${group.groupId} with generation ${group.generationId}")
      assert(group.is(Stable) || group.is(Empty))
      if (groupIsOverCapacity(group)) {
        prepareRebalance(group, s"Freshly-loaded group is over capacity (${groupConfig.groupMaxSize}). " +
          "Rebalancing in order to give a chance for consumers to commit offsets")
      }

      group.allMemberMetadata.foreach(completeAndScheduleNextHeartbeatExpiration(group, _))
    }
  }

  /**
   * Load cached state from the given partition and begin handling requests for groups which map to it.
   * @param offsetTopicPartitionId The partition we are now leading
   */
  def onElection(offsetTopicPartitionId: Int, coordinatorEpoch: Int): Unit = {
    info(s"Elected as the group coordinator for partition $offsetTopicPartitionId in epoch $coordinatorEpoch")
    groupManager.scheduleLoadGroupAndOffsets(offsetTopicPartitionId, coordinatorEpoch, onGroupLoaded)
  }

  /**
   * Unload cached state for the given partition and stop handling requests for groups which map to it.
   * @param offsetTopicPartitionId The partition we are no longer leading
   */
  def onResignation(offsetTopicPartitionId: Int, coordinatorEpoch: OptionalInt): Unit = {
    info(s"Resigned as the group coordinator for partition $offsetTopicPartitionId in epoch $coordinatorEpoch")
    groupManager.removeGroupsForPartition(offsetTopicPartitionId, coordinatorEpoch, onGroupUnloaded)
  }

  private def setAndPropagateAssignment(group: GroupMetadata, assignment: Map[String, Array[Byte]]): Unit = {
    assert(group.is(CompletingRebalance))
    group.allMemberMetadata.foreach(member => member.assignment = assignment(member.memberId))
    propagateAssignment(group, Errors.NONE)
  }

  private def resetAndPropagateAssignmentError(group: GroupMetadata, error: Errors): Unit = {
    assert(group.is(CompletingRebalance))
    group.allMemberMetadata.foreach(_.assignment = Array.empty)
    propagateAssignment(group, error)
  }

  private def propagateAssignment(group: GroupMetadata, error: Errors): Unit = {
    val (protocolType, protocolName) = if (error == Errors.NONE)
      (group.protocolType, group.protocolName)
    else
      (None, None)
    for (member <- group.allMemberMetadata) {
      if (member.assignment.isEmpty && error == Errors.NONE) {
        warn(s"Sending empty assignment to member ${member.memberId} of ${group.groupId} for generation ${group.generationId} with no errors")
      }

      if (group.maybeInvokeSyncCallback(member, SyncGroupResult(protocolType, protocolName, member.assignment, error))) {
        // reset the session timeout for members after propagating the member's assignment.
        // This is because if any member's session expired while we were still awaiting either
        // the leader sync group or the storage callback, its expiration will be ignored and no
        // future heartbeat expectations will not be scheduled.
        completeAndScheduleNextHeartbeatExpiration(group, member)
      }
    }
  }

  /**
   * Complete existing DelayedHeartbeats for the given member and schedule the next one
   */
  private def completeAndScheduleNextHeartbeatExpiration(group: GroupMetadata, member: MemberMetadata): Unit = {
    completeAndScheduleNextExpiration(group, member, member.sessionTimeoutMs)
  }

  private def completeAndScheduleNextExpiration(group: GroupMetadata, member: MemberMetadata, timeoutMs: Long): Unit = {
    val memberKey = MemberKey(group.groupId, member.memberId)

    // complete current heartbeat expectation
    member.heartbeatSatisfied = true
    heartbeatPurgatory.checkAndComplete(memberKey)

    // reschedule the next heartbeat expiration deadline
    member.heartbeatSatisfied = false
    val delayedHeartbeat = new DelayedHeartbeat(this, group, member.memberId, isPending = false, timeoutMs)
    heartbeatPurgatory.tryCompleteElseWatch(delayedHeartbeat, Seq(memberKey))
  }

  /**
   * Add pending member expiration to heartbeat purgatory
   */
  private def addPendingMemberExpiration(group: GroupMetadata, pendingMemberId: String, timeoutMs: Long): Unit = {
    val pendingMemberKey = MemberKey(group.groupId, pendingMemberId)
    val delayedHeartbeat = new DelayedHeartbeat(this, group, pendingMemberId, isPending = true, timeoutMs)
    heartbeatPurgatory.tryCompleteElseWatch(delayedHeartbeat, Seq(pendingMemberKey))
  }

  private def removeHeartbeatForLeavingMember(group: GroupMetadata, memberId: String): Unit = {
    val memberKey = MemberKey(group.groupId, memberId)
    heartbeatPurgatory.checkAndComplete(memberKey)
  }

  private def addMemberAndRebalance(rebalanceTimeoutMs: Int,
                                    sessionTimeoutMs: Int,
                                    memberId: String,
                                    groupInstanceId: Option[String],
                                    clientId: String,
                                    clientHost: String,
                                    protocolType: String,
                                    protocols: List[(String, Array[Byte])],
                                    group: GroupMetadata,
                                    callback: JoinCallback,
                                    reason: String): Unit = {
    val member = new MemberMetadata(memberId, groupInstanceId, clientId, clientHost,
      rebalanceTimeoutMs, sessionTimeoutMs, protocolType, protocols)

    member.isNew = true

    // update the newMemberAdded flag to indicate that the join group can be further delayed
    if (group.is(PreparingRebalance) && group.generationId == 0)
      group.newMemberAdded = true

    group.add(member, callback)

    // The session timeout does not affect new members since they do not have their memberId and
    // cannot send heartbeats. Furthermore, we cannot detect disconnects because sockets are muted
    // while the JoinGroup is in purgatory. If the client does disconnect (e.g. because of a request
    // timeout during a long rebalance), they may simply retry which will lead to a lot of defunct
    // members in the rebalance. To prevent this going on indefinitely, we timeout JoinGroup requests
    // for new members. If the new member is still there, we expect it to retry.
    completeAndScheduleNextExpiration(group, member, NewMemberJoinTimeoutMs)

    maybePrepareRebalance(group, s"Adding new member $memberId with group instance id $groupInstanceId; client reason: $reason")
  }

  private def updateStaticMemberAndRebalance(
    group: GroupMetadata,
    oldMemberId: String,
    newMemberId: String,
    groupInstanceId: String,
    protocols: List[(String, Array[Byte])],
    rebalanceTimeoutMs: Int,
    sessionTimeoutMs: Int,
    responseCallback: JoinCallback,
    requestLocal: RequestLocal,
    reason: String,
    supportSkippingAssignment: Boolean
  ): Unit = {
    val currentLeader = group.leaderOrNull
    val member = group.replaceStaticMember(groupInstanceId, oldMemberId, newMemberId)
    // Heartbeat of old member id will expire without effect since the group no longer contains that member id.
    // New heartbeat shall be scheduled with new member id.
    completeAndScheduleNextHeartbeatExpiration(group, member)

    val knownStaticMember = group.get(newMemberId)
    val oldRebalanceTimeoutMs = knownStaticMember.rebalanceTimeoutMs
    val oldSessionTimeoutMs = knownStaticMember.sessionTimeoutMs
    group.updateMember(knownStaticMember, protocols, rebalanceTimeoutMs, sessionTimeoutMs, responseCallback)
    val oldProtocols = knownStaticMember.supportedProtocols

    group.currentState match {
      case Stable =>
        // check if group's selectedProtocol of next generation will change, if not, simply store group to persist the
        // updated static member, if yes, rebalance should be triggered to let the group's assignment and selectProtocol consistent
        val selectedProtocolOfNextGeneration = group.selectProtocol
        if (group.protocolName.contains(selectedProtocolOfNextGeneration)) {
          info(s"Static member which joins during Stable stage and doesn't affect selectProtocol will not trigger rebalance.")
          val groupAssignment: Map[String, Array[Byte]] = group.allMemberMetadata.map(member => member.memberId -> member.assignment).toMap
          groupManager.storeGroup(group, groupAssignment, error => {
            if (error != Errors.NONE) {
              warn(s"Failed to persist metadata for group ${group.groupId}: ${error.message}")

              // Failed to persist member.id of the given static member, revert the update of the static member in the group.
              group.updateMember(knownStaticMember, oldProtocols, oldRebalanceTimeoutMs, oldSessionTimeoutMs, null)
              val oldMember = group.replaceStaticMember(groupInstanceId, newMemberId, oldMemberId)
              completeAndScheduleNextHeartbeatExpiration(group, oldMember)
              responseCallback(JoinGroupResult(
                List.empty,
                memberId = JoinGroupRequest.UNKNOWN_MEMBER_ID,
                generationId = group.generationId,
                protocolType = group.protocolType,
                protocolName = group.protocolName,
                leaderId = currentLeader,
                skipAssignment = false,
                error = error
              ))
            } else if (supportSkippingAssignment) {
              // Starting from version 9 of the JoinGroup API, static members are able to
              // skip running the assignor based on the `SkipAssignment` field. We leverage
              // this to tell the leader that it is the leader of the group but by skipping
              // running the assignor while the group is in stable state.
              // Notes:
              // 1) This allows the leader to continue monitoring metadata changes for the
              // group. Note that any metadata changes happening while the static leader is
              // down won't be noticed.
              // 2) The assignors are not idempotent nor free from side effects. This is why
              // we skip entirely the assignment step as it could generate a different group
              // assignment which would be ignored by the group coordinator because the group
              // is the stable state.
              val isLeader = group.isLeader(newMemberId)
              group.maybeInvokeJoinCallback(member, JoinGroupResult(
                members = if (isLeader) {
                  group.currentMemberMetadata
                } else {
                  List.empty
                },
                memberId = newMemberId,
                generationId = group.generationId,
                protocolType = group.protocolType,
                protocolName = group.protocolName,
                leaderId = group.leaderOrNull,
                skipAssignment = isLeader,
                error = Errors.NONE
              ))
            } else {
              // Prior to version 9 of the JoinGroup API, we wanted to avoid current leader
              // performing trivial assignment while the group is in stable stage, because
              // the new assignment in leader's next sync call won't be broadcast by a stable group.
              // This could be guaranteed by always returning the old leader id so that the current
              // leader won't assume itself as a leader based on the returned message, since the new
              // member.id won't match returned leader id, therefore no assignment will be performed.
              group.maybeInvokeJoinCallback(member, JoinGroupResult(
                members = List.empty,
                memberId = newMemberId,
                generationId = group.generationId,
                protocolType = group.protocolType,
                protocolName = group.protocolName,
                leaderId = currentLeader,
                skipAssignment = false,
                error = Errors.NONE
              ))
            }
          }, requestLocal)
        } else {
          maybePrepareRebalance(group, s"Group's selectedProtocol will change because static member ${member.memberId} with instance id $groupInstanceId joined with change of protocol; client reason: $reason")
        }
      case CompletingRebalance =>
        // if the group is in after-sync stage, upon getting a new join-group of a known static member
        // we should still trigger a new rebalance, since the old member may already be sent to the leader
        // for assignment, and hence when the assignment gets back there would be a mismatch of the old member id
        // with the new replaced member id. As a result the new member id would not get any assignment.
        prepareRebalance(group, s"Updating metadata for static member ${member.memberId} with instance id $groupInstanceId; client reason: $reason")
      case Empty | Dead =>
        throw new IllegalStateException(s"Group ${group.groupId} was not supposed to be " +
          s"in the state ${group.currentState} when the unknown static member $groupInstanceId rejoins.")
      case PreparingRebalance =>
    }
  }

  private def updateMemberAndRebalance(group: GroupMetadata,
                                       member: MemberMetadata,
                                       protocols: List[(String, Array[Byte])],
                                       rebalanceTimeoutMs: Int,
                                       sessionTimeoutMs: Int,
                                       reason: String,
                                       callback: JoinCallback): Unit = {
    group.updateMember(member, protocols, rebalanceTimeoutMs, sessionTimeoutMs, callback)
    maybePrepareRebalance(group, reason)
  }

  private def maybePrepareRebalance(group: GroupMetadata, reason: String): Unit = {
    group.inLock {
      if (group.canRebalance)
        prepareRebalance(group, reason)
    }
  }

  // package private for testing
  private[group] def prepareRebalance(group: GroupMetadata, reason: String): Unit = {
    // if any members are awaiting sync, cancel their request and have them rejoin
    if (group.is(CompletingRebalance))
      resetAndPropagateAssignmentError(group, Errors.REBALANCE_IN_PROGRESS)

    // if a sync expiration is pending, cancel it.
    removeSyncExpiration(group)

    val delayedRebalance = if (group.is(Empty))
      new InitialDelayedJoin(this,
        rebalancePurgatory,
        group,
        groupConfig.groupInitialRebalanceDelayMs,
        groupConfig.groupInitialRebalanceDelayMs,
        max(group.rebalanceTimeoutMs - groupConfig.groupInitialRebalanceDelayMs, 0))
    else
      new DelayedJoin(this, group, group.rebalanceTimeoutMs)

    group.transitionTo(PreparingRebalance)

    info(s"Preparing to rebalance group ${group.groupId} in state ${group.currentState} with old generation " +
      s"${group.generationId} (${Topic.GROUP_METADATA_TOPIC_NAME}-${partitionFor(group.groupId)}) (reason: $reason)")

    val groupKey = GroupJoinKey(group.groupId)
    rebalancePurgatory.tryCompleteElseWatch(delayedRebalance, Seq(groupKey))
  }

  private def removeMemberAndUpdateGroup(group: GroupMetadata, member: MemberMetadata, reason: String): Unit = {
    // New members may timeout with a pending JoinGroup while the group is still rebalancing, so we have
    // to invoke the callback before removing the member. We return UNKNOWN_MEMBER_ID so that the consumer
    // will retry the JoinGroup request if is still active.
    group.maybeInvokeJoinCallback(member, JoinGroupResult(JoinGroupRequest.UNKNOWN_MEMBER_ID, Errors.UNKNOWN_MEMBER_ID))
    group.remove(member.memberId)

    group.currentState match {
      case Dead | Empty =>
      case Stable | CompletingRebalance => maybePrepareRebalance(group, reason)
      case PreparingRebalance => rebalancePurgatory.checkAndComplete(GroupJoinKey(group.groupId))
    }
  }

  private def removePendingMemberAndUpdateGroup(group: GroupMetadata, memberId: String): Unit = {
    group.remove(memberId)

    if (group.is(PreparingRebalance)) {
      rebalancePurgatory.checkAndComplete(GroupJoinKey(group.groupId))
    }
  }

  def tryCompleteJoin(group: GroupMetadata, forceComplete: () => Boolean): Boolean = {
    group.inLock {
      if (group.hasAllMembersJoined)
        forceComplete()
      else false
    }
  }

  def onCompleteJoin(group: GroupMetadata): Unit = {
    group.inLock {
      val notYetRejoinedDynamicMembers = group.notYetRejoinedMembers.filterNot(_._2.isStaticMember)
      if (notYetRejoinedDynamicMembers.nonEmpty) {
        info(s"Group ${group.groupId} removed dynamic members " +
          s"who haven't joined: ${notYetRejoinedDynamicMembers.keySet}")

        notYetRejoinedDynamicMembers.values.foreach { failedMember =>
          group.remove(failedMember.memberId)
          removeHeartbeatForLeavingMember(group, failedMember.memberId)
        }
      }

      if (group.is(Dead)) {
        info(s"Group ${group.groupId} is dead, skipping rebalance stage")
      } else if (!group.maybeElectNewJoinedLeader() && group.allMembers.nonEmpty) {
        // If all members are not rejoining, we will postpone the completion
        // of rebalance preparing stage, and send out another delayed operation
        // until session timeout removes all the non-responsive members.
        error(s"Group ${group.groupId} could not complete rebalance because no members rejoined")
        rebalancePurgatory.tryCompleteElseWatch(
          new DelayedJoin(this, group, group.rebalanceTimeoutMs),
          Seq(GroupJoinKey(group.groupId)))
      } else {
        group.initNextGeneration()
        if (group.is(Empty)) {
          info(s"Group ${group.groupId} with generation ${group.generationId} is now empty " +
            s"(${Topic.GROUP_METADATA_TOPIC_NAME}-${partitionFor(group.groupId)})")

          groupManager.storeGroup(group, Map.empty, error => {
            if (error != Errors.NONE) {
              // we failed to write the empty group metadata. If the broker fails before another rebalance,
              // the previous generation written to the log will become active again (and most likely timeout).
              // This should be safe since there are no active members in an empty generation, so we just warn.
              warn(s"Failed to write empty metadata for group ${group.groupId}: ${error.message}")
            }
          }, RequestLocal.NoCaching)
        } else {
          info(s"Stabilized group ${group.groupId} generation ${group.generationId} " +
            s"(${Topic.GROUP_METADATA_TOPIC_NAME}-${partitionFor(group.groupId)}) with ${group.size} members")

          // trigger the awaiting join group response callback for all the members after rebalancing
          for (member <- group.allMemberMetadata) {
            val joinResult = JoinGroupResult(
              members = if (group.isLeader(member.memberId)) {
                group.currentMemberMetadata
              } else {
                List.empty
              },
              memberId = member.memberId,
              generationId = group.generationId,
              protocolType = group.protocolType,
              protocolName = group.protocolName,
              leaderId = group.leaderOrNull,
              skipAssignment = false,
              error = Errors.NONE)

            group.maybeInvokeJoinCallback(member, joinResult)
            completeAndScheduleNextHeartbeatExpiration(group, member)
            member.isNew = false

            group.addPendingSyncMember(member.memberId)
          }

          schedulePendingSync(group)
        }
      }
    }
  }

  private def removePendingSyncMember(
    group: GroupMetadata,
    memberId: String
  ): Unit = {
    group.removePendingSyncMember(memberId)
    maybeCompleteSyncExpiration(group)
  }

  private def removeSyncExpiration(
    group: GroupMetadata
  ): Unit = {
    group.clearPendingSyncMembers()
    maybeCompleteSyncExpiration(group)
  }

  private def maybeCompleteSyncExpiration(
    group: GroupMetadata
  ): Unit = {
    val groupKey = GroupSyncKey(group.groupId)
    rebalancePurgatory.checkAndComplete(groupKey)
  }

  private def schedulePendingSync(
    group: GroupMetadata
  ): Unit = {
    val delayedSync = new DelayedSync(this, group, group.generationId, group.rebalanceTimeoutMs)
    val groupKey = GroupSyncKey(group.groupId)
    rebalancePurgatory.tryCompleteElseWatch(delayedSync, Seq(groupKey))
  }

  def tryCompletePendingSync(
    group: GroupMetadata,
    generationId: Int,
    forceComplete: () => Boolean
  ): Boolean = {
    group.inLock {
      if (generationId != group.generationId) {
        forceComplete()
      } else {
        group.currentState match {
          case Dead | Empty | PreparingRebalance =>
            forceComplete()
          case CompletingRebalance | Stable =>
            if (group.hasReceivedSyncFromAllMembers)
              forceComplete()
            else false
        }
      }
    }
  }

  def onExpirePendingSync(
    group: GroupMetadata,
    generationId: Int
  ): Unit = {
    group.inLock {
      if (generationId != group.generationId) {
        error(s"Received unexpected notification of sync expiration for ${group.groupId} " +
          s"with an old generation $generationId while the group has ${group.generationId}.")
      } else {
        group.currentState match {
          case Dead | Empty | PreparingRebalance =>
            error(s"Received unexpected notification of sync expiration after group ${group.groupId} " +
              s"already transitioned to the ${group.currentState} state.")

          case CompletingRebalance | Stable =>
            if (!group.hasReceivedSyncFromAllMembers) {
              val pendingSyncMembers = group.allPendingSyncMembers

              pendingSyncMembers.foreach { memberId =>
                group.remove(memberId)
                removeHeartbeatForLeavingMember(group, memberId)
              }

              debug(s"Group ${group.groupId} removed members who haven't " +
                s"sent their sync request: $pendingSyncMembers")

              prepareRebalance(group, s"Removing $pendingSyncMembers on pending sync request expiration")
            }
        }
      }
    }
  }

  def tryCompleteHeartbeat(group: GroupMetadata,
                           memberId: String,
                           isPending: Boolean,
                           forceComplete: () => Boolean): Boolean = {
    group.inLock {
      // The group has been unloaded and invalid, we should complete the heartbeat.
      if (group.is(Dead)) {
        forceComplete()
      } else if (isPending) {
        // complete the heartbeat if the member has joined the group
        if (group.has(memberId)) {
          forceComplete()
        } else false
      } else if (shouldCompleteNonPendingHeartbeat(group, memberId)) {
        forceComplete()
      } else false
    }
  }

  def shouldCompleteNonPendingHeartbeat(group: GroupMetadata, memberId: String): Boolean = {
    if (group.has(memberId)) {
      val member = group.get(memberId)
      member.hasSatisfiedHeartbeat
    } else {
      debug(s"Member id $memberId was not found in ${group.groupId} during heartbeat completion check")
      true
    }
  }

  def onExpireHeartbeat(group: GroupMetadata, memberId: String, isPending: Boolean): Unit = {
    group.inLock {
      if (group.is(Dead)) {
        info(s"Received notification of heartbeat expiration for member $memberId after group ${group.groupId} had already been unloaded or deleted.")
      } else if (isPending) {
        info(s"Pending member $memberId in group ${group.groupId} has been removed after session timeout expiration.")
        removePendingMemberAndUpdateGroup(group, memberId)
      } else if (!group.has(memberId)) {
        debug(s"Member $memberId has already been removed from the group.")
      } else {
        val member = group.get(memberId)
        if (!member.hasSatisfiedHeartbeat) {
          info(s"Member ${member.memberId} in group ${group.groupId} has failed, removing it from the group")
          removeMemberAndUpdateGroup(group, member, s"removing member ${member.memberId} on heartbeat expiration")
        }
      }
    }
  }

  def partitionFor(group: String): Int = groupManager.partitionFor(group)

  private def groupIsOverCapacity(group: GroupMetadata): Boolean = {
    group.size > groupConfig.groupMaxSize
  }

  private def isCoordinatorForGroup(groupId: String) = groupManager.isGroupLocal(groupId)

  private def isCoordinatorLoadInProgress(groupId: String) = groupManager.isGroupLoading(groupId)
}

object GroupCoordinator {

  val NoState = ""
  val NoProtocolType = ""
  val NoProtocol = ""
  val NoLeader = ""
  val NoGeneration = -1
  val NoMembers = List[MemberSummary]()
  val EmptyGroup = GroupSummary(NoState, NoProtocolType, NoProtocol, NoMembers)
  val DeadGroup = GroupSummary(Dead.toString, NoProtocolType, NoProtocol, NoMembers)
  val NewMemberJoinTimeoutMs: Int = 5 * 60 * 1000

  private[group] def apply(
    config: KafkaConfig,
    replicaManager: ReplicaManager,
    time: Time,
    metrics: Metrics
  ): GroupCoordinator = {
    val heartbeatPurgatory = DelayedOperationPurgatory[DelayedHeartbeat]("Heartbeat", config.brokerId)
    val rebalancePurgatory = DelayedOperationPurgatory[DelayedRebalance]("Rebalance", config.brokerId)
    GroupCoordinator(config, replicaManager, heartbeatPurgatory, rebalancePurgatory, time, metrics)
  }

  private[group] def offsetConfig(config: KafkaConfig) = OffsetConfig(
    maxMetadataSize = config.offsetMetadataMaxSize,
    loadBufferSize = config.offsetsLoadBufferSize,
    offsetsRetentionMs = config.offsetsRetentionMinutes * 60L * 1000L,
    offsetsRetentionCheckIntervalMs = config.offsetsRetentionCheckIntervalMs,
    offsetsTopicNumPartitions = config.offsetsTopicPartitions,
    offsetsTopicSegmentBytes = config.offsetsTopicSegmentBytes,
    offsetsTopicReplicationFactor = config.offsetsTopicReplicationFactor,
    offsetsTopicCompressionType = config.offsetsTopicCompressionType,
    offsetCommitTimeoutMs = config.offsetCommitTimeoutMs,
    offsetCommitRequiredAcks = config.offsetCommitRequiredAcks
  )

  private[group] def apply(
    config: KafkaConfig,
    replicaManager: ReplicaManager,
    heartbeatPurgatory: DelayedOperationPurgatory[DelayedHeartbeat],
    rebalancePurgatory: DelayedOperationPurgatory[DelayedRebalance],
    time: Time,
    metrics: Metrics
  ): GroupCoordinator = {
    val offsetConfig = this.offsetConfig(config)
    val groupConfig = GroupConfig(groupMinSessionTimeoutMs = config.groupMinSessionTimeoutMs,
      groupMaxSessionTimeoutMs = config.groupMaxSessionTimeoutMs,
      groupMaxSize = config.groupMaxSize,
      groupInitialRebalanceDelayMs = config.groupInitialRebalanceDelay)

    val groupMetadataManager = new GroupMetadataManager(config.brokerId, config.interBrokerProtocolVersion,
      offsetConfig, replicaManager, time, metrics)
    new GroupCoordinator(config.brokerId, groupConfig, offsetConfig, groupMetadataManager, heartbeatPurgatory,
      rebalancePurgatory, time, metrics)
  }

  private def memberLeaveError(memberIdentity: MemberIdentity,
                               error: Errors): LeaveMemberResponse = {
    LeaveMemberResponse(
      memberId = memberIdentity.memberId,
      groupInstanceId = Option(memberIdentity.groupInstanceId),
      error = error)
  }

  private def leaveError(topLevelError: Errors,
                         memberResponses: List[LeaveMemberResponse]): LeaveGroupResult = {
    LeaveGroupResult(
      topLevelError = topLevelError,
      memberResponses = memberResponses)
  }
}

case class GroupConfig(groupMinSessionTimeoutMs: Int,
                       groupMaxSessionTimeoutMs: Int,
                       groupMaxSize: Int,
                       groupInitialRebalanceDelayMs: Int)

case class JoinGroupResult(members: List[JoinGroupResponseMember],
                           memberId: String,
                           generationId: Int,
                           protocolType: Option[String],
                           protocolName: Option[String],
                           leaderId: String,
                           skipAssignment: Boolean,
                           error: Errors)

object JoinGroupResult {
  def apply(memberId: String, error: Errors): JoinGroupResult = {
    JoinGroupResult(
      members = List.empty,
      memberId = memberId,
      generationId = GroupCoordinator.NoGeneration,
      protocolType = None,
      protocolName = None,
      leaderId = GroupCoordinator.NoLeader,
      skipAssignment = false,
      error = error)
  }
}

case class SyncGroupResult(protocolType: Option[String],
                           protocolName: Option[String],
                           memberAssignment: Array[Byte],
                           error: Errors)

object SyncGroupResult {
  def apply(error: Errors): SyncGroupResult = {
    SyncGroupResult(None, None, Array.empty, error)
  }
}

case class LeaveMemberResponse(memberId: String,
                               groupInstanceId: Option[String],
                               error: Errors)

case class LeaveGroupResult(topLevelError: Errors,
                            memberResponses: List[LeaveMemberResponse])<|MERGE_RESOLUTION|>--- conflicted
+++ resolved
@@ -16,28 +16,21 @@
  */
 package kafka.coordinator.group
 
-<<<<<<< HEAD
-=======
-import java.util.{OptionalInt, Properties}
-import java.util.concurrent.atomic.AtomicBoolean
->>>>>>> 15418db6
 import kafka.common.OffsetAndMetadata
 import kafka.server._
 import kafka.utils.Logging
-import org.apache.kafka.common.{TopicIdPartition, TopicPartition}
 import org.apache.kafka.common.config.TopicConfig
 import org.apache.kafka.common.internals.Topic
-import org.apache.kafka.common.message.JoinGroupResponseData.JoinGroupResponseMember
-import org.apache.kafka.common.message.LeaveGroupRequestData.MemberIdentity
 import org.apache.kafka.common.metrics.Metrics
 import org.apache.kafka.common.metrics.stats.Meter
 import org.apache.kafka.common.protocol.{ApiKeys, Errors}
 import org.apache.kafka.common.requests._
 import org.apache.kafka.common.utils.Time
+import org.apache.kafka.common.{TopicIdPartition, TopicPartition}
 import org.apache.kafka.server.record.BrokerCompressionType
 
-import java.util.Properties
 import java.util.concurrent.atomic.AtomicBoolean
+import java.util.{OptionalInt, Properties}
 import scala.collection.{Map, Seq, Set, immutable, mutable}
 import scala.math.max
 
@@ -53,28 +46,17 @@
  * used by its callback.  The delayed callback may acquire the group lock
  * since the delayed operation is completed only if the group lock can be acquired.
  */
-<<<<<<< HEAD
-class GroupCoordinator(val brokerId: Int,
-                       val groupConfig: GroupConfig,
-                       val offsetConfig: OffsetConfig,
-                       val groupManager: GroupMetadataManager,
-                       val heartbeatPurgatory: DelayedOperationPurgatory[DelayedHeartbeat],
-                       val joinPurgatory: DelayedOperationPurgatory[DelayedJoin],
-                       time: Time,
-                       metrics: Metrics) extends Logging {
-
-=======
 private[group] class GroupCoordinator(
-  val brokerId: Int,
-  val groupConfig: GroupConfig,
-  val offsetConfig: OffsetConfig,
-  val groupManager: GroupMetadataManager,
-  val heartbeatPurgatory: DelayedOperationPurgatory[DelayedHeartbeat],
-  val rebalancePurgatory: DelayedOperationPurgatory[DelayedRebalance],
-  time: Time,
-  metrics: Metrics
-) extends Logging {
->>>>>>> 15418db6
+                                       val brokerId: Int,
+                                       val groupConfig: GroupConfig,
+                                       val offsetConfig: OffsetConfig,
+                                       val groupManager: GroupMetadataManager,
+                                       val heartbeatPurgatory: DelayedOperationPurgatory[DelayedHeartbeat],
+                                       val rebalancePurgatory: DelayedOperationPurgatory[DelayedRebalance],
+                                       time: Time,
+                                       metrics: Metrics
+                                     ) extends Logging {
+
   import GroupCoordinator._
 
   type JoinCallback = JoinGroupResult => Unit
@@ -248,34 +230,20 @@
   }
 
   private def doNewMemberJoinGroup(
-<<<<<<< HEAD
                                     group: GroupMetadata,
                                     groupInstanceId: Option[String],
                                     requireKnownMemberId: Boolean,
+                                    supportSkippingAssignment: Boolean,
                                     clientId: String,
                                     clientHost: String,
                                     rebalanceTimeoutMs: Int,
                                     sessionTimeoutMs: Int,
                                     protocolType: String,
                                     protocols: List[(String, Array[Byte])],
-                                    responseCallback: JoinCallback
+                                    responseCallback: JoinCallback,
+                                    requestLocal: RequestLocal,
+                                    reason: String
                                   ): Unit = {
-=======
-    group: GroupMetadata,
-    groupInstanceId: Option[String],
-    requireKnownMemberId: Boolean,
-    supportSkippingAssignment: Boolean,
-    clientId: String,
-    clientHost: String,
-    rebalanceTimeoutMs: Int,
-    sessionTimeoutMs: Int,
-    protocolType: String,
-    protocols: List[(String, Array[Byte])],
-    responseCallback: JoinCallback,
-    requestLocal: RequestLocal,
-    reason: String
-  ): Unit = {
->>>>>>> 15418db6
     group.inLock {
       if (group.is(Dead)) {
         // if the group is marked as dead, it means some other thread has just removed the group
@@ -324,34 +292,20 @@
   }
 
   private def doStaticNewMemberJoinGroup(
-<<<<<<< HEAD
                                           group: GroupMetadata,
                                           groupInstanceId: String,
                                           newMemberId: String,
                                           clientId: String,
                                           clientHost: String,
+                                          supportSkippingAssignment: Boolean,
                                           rebalanceTimeoutMs: Int,
                                           sessionTimeoutMs: Int,
                                           protocolType: String,
                                           protocols: List[(String, Array[Byte])],
-                                          responseCallback: JoinCallback
+                                          responseCallback: JoinCallback,
+                                          requestLocal: RequestLocal,
+                                          reason: String
                                         ): Unit = {
-=======
-    group: GroupMetadata,
-    groupInstanceId: String,
-    newMemberId: String,
-    clientId: String,
-    clientHost: String,
-    supportSkippingAssignment: Boolean,
-    rebalanceTimeoutMs: Int,
-    sessionTimeoutMs: Int,
-    protocolType: String,
-    protocols: List[(String, Array[Byte])],
-    responseCallback: JoinCallback,
-    requestLocal: RequestLocal,
-    reason: String
-  ): Unit = {
->>>>>>> 15418db6
     group.currentStaticMemberId(groupInstanceId) match {
       case Some(oldMemberId) =>
         info(s"Static member with groupInstanceId=$groupInstanceId and unknown member id joins " +
@@ -381,7 +335,6 @@
   }
 
   private def doDynamicNewMemberJoinGroup(
-<<<<<<< HEAD
                                            group: GroupMetadata,
                                            requireKnownMemberId: Boolean,
                                            newMemberId: String,
@@ -391,22 +344,9 @@
                                            sessionTimeoutMs: Int,
                                            protocolType: String,
                                            protocols: List[(String, Array[Byte])],
-                                           responseCallback: JoinCallback
+                                           responseCallback: JoinCallback,
+                                           reason: String
                                          ): Unit = {
-=======
-    group: GroupMetadata,
-    requireKnownMemberId: Boolean,
-    newMemberId: String,
-    clientId: String,
-    clientHost: String,
-    rebalanceTimeoutMs: Int,
-    sessionTimeoutMs: Int,
-    protocolType: String,
-    protocols: List[(String, Array[Byte])],
-    responseCallback: JoinCallback,
-    reason: String
-  ): Unit = {
->>>>>>> 15418db6
     if (requireKnownMemberId) {
       // If member id required, register the member in the pending member list and send
       // back a response to call for another join group request with allocated member id.
@@ -455,7 +395,6 @@
   }
 
   private def doCurrentMemberJoinGroup(
-<<<<<<< HEAD
                                         group: GroupMetadata,
                                         memberId: String,
                                         groupInstanceId: Option[String],
@@ -465,22 +404,9 @@
                                         sessionTimeoutMs: Int,
                                         protocolType: String,
                                         protocols: List[(String, Array[Byte])],
-                                        responseCallback: JoinCallback
+                                        responseCallback: JoinCallback,
+                                        reason: String
                                       ): Unit = {
-=======
-    group: GroupMetadata,
-    memberId: String,
-    groupInstanceId: Option[String],
-    clientId: String,
-    clientHost: String,
-    rebalanceTimeoutMs: Int,
-    sessionTimeoutMs: Int,
-    protocolType: String,
-    protocols: List[(String, Array[Byte])],
-    responseCallback: JoinCallback,
-    reason: String
-  ): Unit = {
->>>>>>> 15418db6
     group.inLock {
       if (group.is(Dead)) {
         // if the group is marked as dead, it means some other thread has just removed the group
@@ -948,25 +874,14 @@
               Errors.NONE
 
             case PreparingRebalance =>
-<<<<<<< HEAD
               val member = group.get(memberId)
               completeAndScheduleNextHeartbeatExpiration(group, member)
-              responseCallback(Errors.REBALANCE_IN_PROGRESS)
+              Errors.REBALANCE_IN_PROGRESS
 
             case Stable =>
               val member = group.get(memberId)
               completeAndScheduleNextHeartbeatExpiration(group, member)
-              responseCallback(Errors.NONE)
-=======
-                val member = group.get(memberId)
-                completeAndScheduleNextHeartbeatExpiration(group, member)
-                Errors.REBALANCE_IN_PROGRESS
-
-            case Stable =>
-                val member = group.get(memberId)
-                completeAndScheduleNextHeartbeatExpiration(group, member)
-                Errors.NONE
->>>>>>> 15418db6
+              Errors.NONE
 
             case Dead =>
               throw new IllegalStateException(s"Reached unexpected condition for Dead group $groupId")
@@ -1144,10 +1059,10 @@
   }
 
   def handleFetchOffsets(
-    groupId: String,
-    requireStable: Boolean,
-    partitions: Option[Seq[TopicPartition]] = None
-  ): (Errors, Map[TopicPartition, OffsetFetchResponse.PartitionData]) = {
+                          groupId: String,
+                          requireStable: Boolean,
+                          partitions: Option[Seq[TopicPartition]] = None
+                        ): (Errors, Map[TopicPartition, OffsetFetchResponse.PartitionData]) = {
 
     validateGroupStatus(groupId, ApiKeys.OFFSET_FETCH) match {
       case Some(error) => error -> Map.empty
@@ -1261,6 +1176,7 @@
 
   /**
    * Load cached state from the given partition and begin handling requests for groups which map to it.
+   *
    * @param offsetTopicPartitionId The partition we are now leading
    */
   def onElection(offsetTopicPartitionId: Int, coordinatorEpoch: Int): Unit = {
@@ -1270,6 +1186,7 @@
 
   /**
    * Unload cached state for the given partition and stop handling requests for groups which map to it.
+   *
    * @param offsetTopicPartitionId The partition we are no longer leading
    */
   def onResignation(offsetTopicPartitionId: Int, coordinatorEpoch: OptionalInt): Unit = {
@@ -1377,18 +1294,18 @@
   }
 
   private def updateStaticMemberAndRebalance(
-    group: GroupMetadata,
-    oldMemberId: String,
-    newMemberId: String,
-    groupInstanceId: String,
-    protocols: List[(String, Array[Byte])],
-    rebalanceTimeoutMs: Int,
-    sessionTimeoutMs: Int,
-    responseCallback: JoinCallback,
-    requestLocal: RequestLocal,
-    reason: String,
-    supportSkippingAssignment: Boolean
-  ): Unit = {
+                                              group: GroupMetadata,
+                                              oldMemberId: String,
+                                              newMemberId: String,
+                                              groupInstanceId: String,
+                                              protocols: List[(String, Array[Byte])],
+                                              rebalanceTimeoutMs: Int,
+                                              sessionTimeoutMs: Int,
+                                              responseCallback: JoinCallback,
+                                              requestLocal: RequestLocal,
+                                              reason: String,
+                                              supportSkippingAssignment: Boolean
+                                            ): Unit = {
     val currentLeader = group.leaderOrNull
     val member = group.replaceStaticMember(groupInstanceId, oldMemberId, newMemberId)
     // Heartbeat of old member id will expire without effect since the group no longer contains that member id.
@@ -1637,40 +1554,40 @@
   }
 
   private def removePendingSyncMember(
-    group: GroupMetadata,
-    memberId: String
-  ): Unit = {
+                                       group: GroupMetadata,
+                                       memberId: String
+                                     ): Unit = {
     group.removePendingSyncMember(memberId)
     maybeCompleteSyncExpiration(group)
   }
 
   private def removeSyncExpiration(
-    group: GroupMetadata
-  ): Unit = {
+                                    group: GroupMetadata
+                                  ): Unit = {
     group.clearPendingSyncMembers()
     maybeCompleteSyncExpiration(group)
   }
 
   private def maybeCompleteSyncExpiration(
-    group: GroupMetadata
-  ): Unit = {
+                                           group: GroupMetadata
+                                         ): Unit = {
     val groupKey = GroupSyncKey(group.groupId)
     rebalancePurgatory.checkAndComplete(groupKey)
   }
 
   private def schedulePendingSync(
-    group: GroupMetadata
-  ): Unit = {
+                                   group: GroupMetadata
+                                 ): Unit = {
     val delayedSync = new DelayedSync(this, group, group.generationId, group.rebalanceTimeoutMs)
     val groupKey = GroupSyncKey(group.groupId)
     rebalancePurgatory.tryCompleteElseWatch(delayedSync, Seq(groupKey))
   }
 
   def tryCompletePendingSync(
-    group: GroupMetadata,
-    generationId: Int,
-    forceComplete: () => Boolean
-  ): Boolean = {
+                              group: GroupMetadata,
+                              generationId: Int,
+                              forceComplete: () => Boolean
+                            ): Boolean = {
     group.inLock {
       if (generationId != group.generationId) {
         forceComplete()
@@ -1688,9 +1605,9 @@
   }
 
   def onExpirePendingSync(
-    group: GroupMetadata,
-    generationId: Int
-  ): Unit = {
+                           group: GroupMetadata,
+                           generationId: Int
+                         ): Unit = {
     group.inLock {
       if (generationId != group.generationId) {
         error(s"Received unexpected notification of sync expiration for ${group.groupId} " +
@@ -1792,11 +1709,11 @@
   val NewMemberJoinTimeoutMs: Int = 5 * 60 * 1000
 
   private[group] def apply(
-    config: KafkaConfig,
-    replicaManager: ReplicaManager,
-    time: Time,
-    metrics: Metrics
-  ): GroupCoordinator = {
+                            config: KafkaConfig,
+                            replicaManager: ReplicaManager,
+                            time: Time,
+                            metrics: Metrics
+                          ): GroupCoordinator = {
     val heartbeatPurgatory = DelayedOperationPurgatory[DelayedHeartbeat]("Heartbeat", config.brokerId)
     val rebalancePurgatory = DelayedOperationPurgatory[DelayedRebalance]("Rebalance", config.brokerId)
     GroupCoordinator(config, replicaManager, heartbeatPurgatory, rebalancePurgatory, time, metrics)
@@ -1816,13 +1733,13 @@
   )
 
   private[group] def apply(
-    config: KafkaConfig,
-    replicaManager: ReplicaManager,
-    heartbeatPurgatory: DelayedOperationPurgatory[DelayedHeartbeat],
-    rebalancePurgatory: DelayedOperationPurgatory[DelayedRebalance],
-    time: Time,
-    metrics: Metrics
-  ): GroupCoordinator = {
+                            config: KafkaConfig,
+                            replicaManager: ReplicaManager,
+                            heartbeatPurgatory: DelayedOperationPurgatory[DelayedHeartbeat],
+                            rebalancePurgatory: DelayedOperationPurgatory[DelayedRebalance],
+                            time: Time,
+                            metrics: Metrics
+                          ): GroupCoordinator = {
     val offsetConfig = this.offsetConfig(config)
     val groupConfig = GroupConfig(groupMinSessionTimeoutMs = config.groupMinSessionTimeoutMs,
       groupMaxSessionTimeoutMs = config.groupMaxSessionTimeoutMs,
