/*
 * Licensed to the Apache Software Foundation (ASF) under one or more
 * contributor license agreements. See the NOTICE file distributed with
 * this work for additional information regarding copyright ownership.
 * The ASF licenses this file to You under the Apache License, Version 2.0
 * (the "License"); you may not use this file except in compliance with
 * the License. You may obtain a copy of the License at
 *
 *    http://www.apache.org/licenses/LICENSE-2.0
 *
 * Unless required by applicable law or agreed to in writing, software
 * distributed under the License is distributed on an "AS IS" BASIS,
 * WITHOUT WARRANTIES OR CONDITIONS OF ANY KIND, either express or implied.
 * See the License for the specific language governing permissions and
 * limitations under the License.
 */

package kafka.coordinator.group

<<<<<<< HEAD
=======
import java.nio.ByteBuffer
import java.util.{Optional, OptionalInt, OptionalLong}
import java.util.concurrent.atomic.AtomicBoolean
import java.util.concurrent.locks.ReentrantLock
import java.util.concurrent.{CompletableFuture, ConcurrentHashMap}
import java.util.function.Supplier
>>>>>>> 9494bebe
import com.yammer.metrics.core.Gauge
import kafka.cluster.Partition
import kafka.coordinator.group.GroupMetadataManager.maybeConvertOffsetCommitError
import kafka.server.ReplicaManager
import kafka.utils.CoreUtils.inLock
import kafka.utils._
import org.apache.kafka.common.compress.Compression
import org.apache.kafka.common.errors.UnsupportedVersionException
import org.apache.kafka.common.internals.Topic
import org.apache.kafka.common.metrics.stats.{Avg, Max, Meter}
import org.apache.kafka.common.metrics.{Metrics, Sensor}
import org.apache.kafka.common.protocol.{ByteBufferAccessor, Errors, MessageUtil}
import org.apache.kafka.common.record._
import org.apache.kafka.common.requests.OffsetFetchResponse.PartitionData
import org.apache.kafka.common.requests.ProduceResponse.PartitionResponse
import org.apache.kafka.common.requests.{OffsetCommitRequest, OffsetFetchResponse}
import org.apache.kafka.common.utils.{Time, Utils}
<<<<<<< HEAD
import org.apache.kafka.common.{KafkaException, MessageFormatter, TopicIdPartition, TopicPartition}
import org.apache.kafka.server.common.MetadataVersion
import org.apache.kafka.server.common.MetadataVersion.{IBP_0_10_1_IV0, IBP_2_1_IV0, IBP_2_1_IV1, IBP_2_3_IV0}
=======
import org.apache.kafka.common.{TopicIdPartition, TopicPartition}
import org.apache.kafka.coordinator.group.{OffsetAndMetadata, OffsetConfig}
import org.apache.kafka.coordinator.group.generated.{CoordinatorRecordType, GroupMetadataValue, LegacyOffsetCommitKey, OffsetCommitKey, OffsetCommitValue, GroupMetadataKey => GroupMetadataKeyData}
import org.apache.kafka.server.common.RequestLocal
>>>>>>> 9494bebe
import org.apache.kafka.server.metrics.KafkaMetricsGroup
import org.apache.kafka.server.storage.log.FetchIsolation
import org.apache.kafka.server.util.KafkaScheduler
import org.apache.kafka.storage.internals.log.{AppendOrigin, VerificationGuard}

import java.io.PrintStream
import java.nio.ByteBuffer
import java.nio.charset.StandardCharsets
import java.util.concurrent.ConcurrentHashMap
import java.util.concurrent.atomic.AtomicBoolean
import java.util.concurrent.locks.ReentrantLock
import java.util.{Optional, OptionalInt}
import scala.collection._
import scala.collection.mutable.ArrayBuffer
import scala.jdk.CollectionConverters._

class GroupMetadataManager(brokerId: Int,
                           config: OffsetConfig,
                           val replicaManager: ReplicaManager,
                           time: Time,
                           metrics: Metrics) extends Logging {
  // Visible for test.
  private[group] val metricsGroup: KafkaMetricsGroup = new KafkaMetricsGroup(this.getClass)

  private val compression: Compression = Compression.of(config.offsetsTopicCompressionType).build()

  private val groupMetadataCache = new Pool[String, GroupMetadata]

  /* lock protecting access to loading and owned partition sets */
  private val partitionLock = new ReentrantLock()

  /* partitions of consumer groups that are being loaded, its lock should be always called BEFORE the group lock if needed */
  private val loadingPartitions: mutable.Set[Int] = mutable.Set()

  /* partitions of consumer groups that are assigned, using the same loading partition lock */
  private val ownedPartitions: mutable.Set[Int] = mutable.Set()

  /* shutting down flag */
  private val shuttingDown = new AtomicBoolean(false)

  /* number of partitions for the consumer metadata topic */
  @volatile private var groupMetadataTopicPartitionCount: Int = _

  /* single-thread scheduler to handle offset/group metadata cache loading and unloading */
  private val scheduler = new KafkaScheduler(1, true, "group-metadata-manager-")

  /* The groups with open transactional offsets commits per producer. We need this because when the commit or abort
   * marker comes in for a transaction, it is for a particular partition on the offsets topic and a particular producerId.
   * We use this structure to quickly find the groups which need to be updated by the commit/abort marker. */
  private val openGroupsForProducer = mutable.HashMap[Long, mutable.Set[String]]()

  /* Track the epoch in which we (un)loaded group state to detect racing LeaderAndIsr requests */
  private[group] val epochForPartitionId = new ConcurrentHashMap[Int, java.lang.Integer]()

  /* setup metrics*/
  private val partitionLoadSensor = metrics.sensor(GroupMetadataManager.LoadTimeSensor)

  partitionLoadSensor.add(metrics.metricName("partition-load-time-max",
    GroupMetadataManager.MetricsGroup,
    "The max time it took to load the partitions in the last 30sec"), new Max())
  partitionLoadSensor.add(metrics.metricName("partition-load-time-avg",
    GroupMetadataManager.MetricsGroup,
    "The avg time it took to load the partitions in the last 30sec"), new Avg())

  val offsetCommitsSensor: Sensor = metrics.sensor(GroupMetadataManager.OffsetCommitsSensor)

  offsetCommitsSensor.add(new Meter(
    metrics.metricName("offset-commit-rate",
      "group-coordinator-metrics",
      "The rate of committed offsets"),
    metrics.metricName("offset-commit-count",
      "group-coordinator-metrics",
      "The total number of committed offsets")))

  val offsetExpiredSensor: Sensor = metrics.sensor(GroupMetadataManager.OffsetExpiredSensor)

  offsetExpiredSensor.add(new Meter(
    metrics.metricName("offset-expiration-rate",
      "group-coordinator-metrics",
      "The rate of expired offsets"),
    metrics.metricName("offset-expiration-count",
      "group-coordinator-metrics",
      "The total number of expired offsets")))

  this.logIdent = s"[GroupMetadataManager brokerId=$brokerId] "

  private def recreateGauge[T](name: String, metric: Supplier[T]): Gauge[T] = {
    metricsGroup.removeMetric(name)
    metricsGroup.newGauge(name, metric)
  }

  recreateGauge("NumOffsets",
    () => groupMetadataCache.values.map { group =>
      group.inLock {
        group.numOffsets
      }
    }.sum
  )

  recreateGauge("NumGroups",
    () => groupMetadataCache.size
  )

  recreateGauge("NumGroupsPreparingRebalance",
    () => groupMetadataCache.values.count { group =>
      group synchronized {
        group.is(PreparingRebalance)
      }
    })

  recreateGauge("NumGroupsCompletingRebalance",
    () => groupMetadataCache.values.count { group =>
      group synchronized {
        group.is(CompletingRebalance)
      }
    })

  recreateGauge("NumGroupsStable",
    () => groupMetadataCache.values.count { group =>
      group synchronized {
        group.is(Stable)
      }
    })

  recreateGauge("NumGroupsDead",
    () => groupMetadataCache.values.count { group =>
      group synchronized {
        group.is(Dead)
      }
    })

  recreateGauge("NumGroupsEmpty",
    () => groupMetadataCache.values.count { group =>
      group synchronized {
        group.is(Empty)
      }
    })

  def startup(retrieveGroupMetadataTopicPartitionCount: () => Int, enableMetadataExpiration: Boolean): Unit = {
    groupMetadataTopicPartitionCount = retrieveGroupMetadataTopicPartitionCount()
    scheduler.startup()
    if (enableMetadataExpiration) {
      scheduler.schedule("delete-expired-group-metadata",
        () => cleanupGroupMetadata(),
        0L,
        config.offsetsRetentionCheckIntervalMs)
    }
  }

  def currentGroups: Iterable[GroupMetadata] = groupMetadataCache.values

  def isPartitionOwned(partition: Int): Boolean = inLock(partitionLock) {
    ownedPartitions.contains(partition)
  }

  def isPartitionLoading(partition: Int): Boolean = inLock(partitionLock) {
    loadingPartitions.contains(partition)
  }

  def partitionFor(groupId: String): Int = Utils.abs(groupId.hashCode) % groupMetadataTopicPartitionCount

  def isGroupLocal(groupId: String): Boolean = isPartitionOwned(partitionFor(groupId))

  def isGroupLoading(groupId: String): Boolean = isPartitionLoading(partitionFor(groupId))

  def isLoading: Boolean = inLock(partitionLock) { loadingPartitions.nonEmpty }

  // return true iff group is owned and the group doesn't exist
  def groupNotExists(groupId: String): Boolean = inLock(partitionLock) {
    isGroupLocal(groupId) && getGroup(groupId).forall { group =>
      group.inLock(group.is(Dead))
    }
  }

  /**
   * Get the group associated with the given groupId or null if not found
   */
  def getGroup(groupId: String): Option[GroupMetadata] = {
    Option(groupMetadataCache.get(groupId))
  }

  /**
   * Get the group associated with the given groupId - the group is created if createIfNotExist
   * is true - or null if not found
   */
  def getOrMaybeCreateGroup(groupId: String, createIfNotExist: Boolean): Option[GroupMetadata] = {
    if (createIfNotExist)
      Option(groupMetadataCache.getAndMaybePut(groupId, new GroupMetadata(groupId, Empty, time)))
    else
      Option(groupMetadataCache.get(groupId))
  }

  /**
   * Add a group or get the group associated with the given groupId if it already exists
   */
  def addGroup(group: GroupMetadata): GroupMetadata = {
    val currentGroup = groupMetadataCache.putIfNotExists(group.groupId, group)
    if (currentGroup != null) {
      currentGroup
    } else {
      group
    }
  }

  def storeGroup(group: GroupMetadata,
                 groupAssignment: Map[String, Array[Byte]],
                 responseCallback: Errors => Unit,
                 requestLocal: RequestLocal = RequestLocal.noCaching): Unit = {
    if (onlinePartition(partitionFor(group.groupId)).isDefined) {
      // We always use CREATE_TIME, like the producer. The conversion to LOG_APPEND_TIME (if necessary) happens automatically.
      val timestampType = TimestampType.CREATE_TIME
      val timestamp = time.milliseconds()
      val key = GroupMetadataManager.groupMetadataKey(group.groupId)
      val value = GroupMetadataManager.groupMetadataValue(group, groupAssignment)

      val records = {
        val buffer = ByteBuffer.allocate(AbstractRecords.estimateSizeInBytes(RecordBatch.CURRENT_MAGIC_VALUE, compression.`type`(),
          Seq(new SimpleRecord(timestamp, key, value)).asJava))
        val builder = MemoryRecords.builder(buffer, RecordBatch.CURRENT_MAGIC_VALUE, compression, timestampType, 0L)
        builder.append(timestamp, key, value)
        builder.build()
      }

      val groupMetadataPartition = new TopicPartition(Topic.GROUP_METADATA_TOPIC_NAME, partitionFor(group.groupId))
      val groupMetadataRecords = Map(groupMetadataPartition -> records)
      val generationId = group.generationId

      // set the callback function to insert the created group into cache after log append completed
      def putCacheCallback(responseStatus: Map[TopicPartition, PartitionResponse]): Unit = {
        // the append response should only contain the topics partition
        if (responseStatus.size != 1 || !responseStatus.contains(groupMetadataPartition))
          throw new IllegalStateException("Append status %s should only have one partition %s"
            .format(responseStatus, groupMetadataPartition))

        // construct the error status in the propagated assignment response in the cache
        val status = responseStatus(groupMetadataPartition)

        val responseError = if (status.error == Errors.NONE) {
          Errors.NONE
        } else {
          debug(s"Metadata from group ${group.groupId} with generation $generationId failed when appending to log " +
            s"due to ${status.error.exceptionName}")

          // transform the log append error code to the corresponding the commit status error code
          status.error match {
            case Errors.UNKNOWN_TOPIC_OR_PARTITION
                 | Errors.NOT_ENOUGH_REPLICAS
                 | Errors.NOT_ENOUGH_REPLICAS_AFTER_APPEND =>
              Errors.COORDINATOR_NOT_AVAILABLE

            case Errors.NOT_LEADER_OR_FOLLOWER
                 | Errors.KAFKA_STORAGE_ERROR =>
              Errors.NOT_COORDINATOR

            case Errors.REQUEST_TIMED_OUT =>
              Errors.REBALANCE_IN_PROGRESS

            case Errors.MESSAGE_TOO_LARGE
                 | Errors.RECORD_LIST_TOO_LARGE
                 | Errors.INVALID_FETCH_SIZE =>

              error(s"Appending metadata message for group ${group.groupId} generation $generationId failed due to " +
                s"${status.error.exceptionName}, returning UNKNOWN error code to the client")

              Errors.UNKNOWN_SERVER_ERROR

            case other =>
              error(s"Appending metadata message for group ${group.groupId} generation $generationId failed " +
                s"due to unexpected error: ${status.error.exceptionName}")

              other
          }
        }
<<<<<<< HEAD

        appendForGroup(group, groupMetadataRecords, requestLocal, putCacheCallback)
=======
>>>>>>> 9494bebe

        responseCallback(responseError)
      }

      appendForGroup(group, groupMetadataRecords, requestLocal, putCacheCallback)
    } else {
      responseCallback(Errors.NOT_COORDINATOR)
    }
  }

  // This method should be called under the group lock to ensure atomicity of the update to the the in-memory and persisted state.
  private def appendForGroup(
    group: GroupMetadata,
    records: Map[TopicPartition, MemoryRecords],
    requestLocal: RequestLocal,
    callback: Map[TopicPartition, PartitionResponse] => Unit,
    verificationGuards: Map[TopicPartition, VerificationGuard] = Map.empty
  ): Unit = {
    // call replica manager to append the group message
    replicaManager.appendRecords(
      timeout = config.offsetCommitTimeoutMs.toLong,
      requiredAcks = -1,
      internalTopicsAllowed = true,
      origin = AppendOrigin.COORDINATOR,
      entriesPerPartition = records,
      delayedProduceLock = Some(group.lock),
      responseCallback = callback,
      requestLocal = requestLocal,
      verificationGuards = verificationGuards
    )
  }

  private def generateOffsetRecords(magicValue: Byte,
                            isTxnOffsetCommit: Boolean,
                            groupId: String,
                            offsetTopicPartition: TopicPartition,
                            filteredOffsetMetadata: Map[TopicIdPartition, OffsetAndMetadata],
                            producerId: Long,
                            producerEpoch: Short): Map[TopicPartition, MemoryRecords] = {
      // We always use CREATE_TIME, like the producer. The conversion to LOG_APPEND_TIME (if necessary) happens automatically.
      val timestampType = TimestampType.CREATE_TIME
      val timestamp = time.milliseconds()

      val records = filteredOffsetMetadata.map { case (topicIdPartition, offsetAndMetadata) =>
        val key = GroupMetadataManager.offsetCommitKey(groupId, topicIdPartition.topicPartition)
        val value = GroupMetadataManager.offsetCommitValue(offsetAndMetadata)
        new SimpleRecord(timestamp, key, value)
      }
      val buffer = ByteBuffer.allocate(AbstractRecords.estimateSizeInBytes(magicValue, compression.`type`(), records.asJava))

      if (isTxnOffsetCommit && magicValue < RecordBatch.MAGIC_VALUE_V2)
        throw Errors.UNSUPPORTED_FOR_MESSAGE_FORMAT.exception("Attempting to make a transaction offset commit with an invalid magic: " + magicValue)

      val builder = MemoryRecords.builder(buffer, magicValue, compression, timestampType, 0L, time.milliseconds(),
        producerId, producerEpoch, 0, isTxnOffsetCommit, RecordBatch.NO_PARTITION_LEADER_EPOCH)

      records.foreach(builder.append)
      Map(offsetTopicPartition -> builder.build())
  }

  private def createPutCacheCallback(isTxnOffsetCommit: Boolean,
                                     group: GroupMetadata,
                                     consumerId: String,
                                     offsetMetadata: immutable.Map[TopicIdPartition, OffsetAndMetadata],
                                     filteredOffsetMetadata: Map[TopicIdPartition, OffsetAndMetadata],
                                     responseCallback: immutable.Map[TopicIdPartition, Errors] => Unit,
                                     producerId: Long,
                                     records: Map[TopicPartition, MemoryRecords]): Map[TopicPartition, PartitionResponse] => Unit = {
    val offsetTopicPartition = new TopicPartition(Topic.GROUP_METADATA_TOPIC_NAME, partitionFor(group.groupId))
    // set the callback function to insert offsets into cache after log append completed
    def putCacheCallback(responseStatus: Map[TopicPartition, PartitionResponse]): Unit = {
      // the append response should only contain the topics partition
      if (responseStatus.size != 1 || !responseStatus.contains(offsetTopicPartition))
        throw new IllegalStateException("Append status %s should only have one partition %s"
          .format(responseStatus, offsetTopicPartition))

      // construct the commit response status and insert
      // the offset and metadata to cache if the append status has no error
      val status = responseStatus(offsetTopicPartition)

      val responseError = group.inLock {
        if (status.error == Errors.NONE) {
          if (!group.is(Dead)) {
            filteredOffsetMetadata.foreachEntry { (topicIdPartition, offsetAndMetadata) =>
              if (isTxnOffsetCommit)
                group.onTxnOffsetCommitAppend(producerId, topicIdPartition, CommitRecordMetadataAndOffset(Some(status.baseOffset), offsetAndMetadata))
              else
                group.onOffsetCommitAppend(topicIdPartition, CommitRecordMetadataAndOffset(Some(status.baseOffset), offsetAndMetadata))
            }
          }

          // Record the number of offsets committed to the log
          offsetCommitsSensor.record(records.size)

          Errors.NONE
        } else {
          if (!group.is(Dead)) {
            if (!group.hasPendingOffsetCommitsFromProducer(producerId))
              removeProducerGroup(producerId, group.groupId)
            filteredOffsetMetadata.foreachEntry { (topicIdPartition, offsetAndMetadata) =>
              if (isTxnOffsetCommit)
                group.failPendingTxnOffsetCommit(producerId, topicIdPartition)
              else
                group.failPendingOffsetWrite(topicIdPartition, offsetAndMetadata)
            }
          }

          debug(s"Offset commit $filteredOffsetMetadata from group ${group.groupId}, consumer $consumerId " +
            s"with generation ${group.generationId} failed when appending to log due to ${status.error.exceptionName}")

          maybeConvertOffsetCommitError(status.error)
        }
      }

      // compute the final error codes for the commit response
      val commitStatus = offsetMetadata.map { case (topicIdPartition, offsetAndMetadata) =>
        if (!validateOffsetMetadataLength(offsetAndMetadata.metadata))
          (topicIdPartition, Errors.OFFSET_METADATA_TOO_LARGE)
        else
          (topicIdPartition, responseError)
      }

      // finally trigger the callback logic passed from the API layer
      responseCallback(commitStatus)
    }
    putCacheCallback
  }

  /**
   * Store offsets by appending it to the replicated log and then inserting to cache
   *
   * This method should be called under the group lock to ensure validations and updates are all performed
   * atomically.
   */
  def storeOffsets(group: GroupMetadata,
                   consumerId: String,
                   offsetTopicPartition: TopicPartition,
                   offsetMetadata: immutable.Map[TopicIdPartition, OffsetAndMetadata],
                   responseCallback: immutable.Map[TopicIdPartition, Errors] => Unit,
                   producerId: Long = RecordBatch.NO_PRODUCER_ID,
                   producerEpoch: Short = RecordBatch.NO_PRODUCER_EPOCH,
                   requestLocal: RequestLocal = RequestLocal.noCaching,
                   verificationGuard: Option[VerificationGuard]): Unit = {
    if (!group.hasReceivedConsistentOffsetCommits)
      warn(s"group: ${group.groupId} with leader: ${group.leaderOrNull} has received offset commits from consumers as well " +
        s"as transactional producers. Mixing both types of offset commits will generally result in surprises and " +
        s"should be avoided.")

    val filteredOffsetMetadata = offsetMetadata.filter { case (_, offsetAndMetadata) =>
      validateOffsetMetadataLength(offsetAndMetadata.metadata)
    }
    if (filteredOffsetMetadata.isEmpty) {
      // compute the final error codes for the commit response
      val commitStatus = offsetMetadata.map { case (k, _) => k -> Errors.OFFSET_METADATA_TOO_LARGE }
      responseCallback(commitStatus)
      return
    }

    if (onlinePartition(partitionFor(group.groupId)).isEmpty) {
      val commitStatus = offsetMetadata.map { case (topicIdPartition, _) =>
        (topicIdPartition, Errors.NOT_COORDINATOR)
      }
      responseCallback(commitStatus)
      return
    }

    val isTxnOffsetCommit = producerId != RecordBatch.NO_PRODUCER_ID
    val records = generateOffsetRecords(RecordBatch.CURRENT_MAGIC_VALUE, isTxnOffsetCommit, group.groupId, offsetTopicPartition, filteredOffsetMetadata, producerId, producerEpoch)
    val putCacheCallback = createPutCacheCallback(isTxnOffsetCommit, group, consumerId, offsetMetadata, filteredOffsetMetadata, responseCallback, producerId, records)

    val verificationGuards = verificationGuard.map(guard => offsetTopicPartition -> guard).toMap

    if (isTxnOffsetCommit) {
      addProducerGroup(producerId, group.groupId)
      group.prepareTxnOffsetCommit(producerId, filteredOffsetMetadata)
    } else {
      group.prepareOffsetCommit(filteredOffsetMetadata)
    }

    appendForGroup(group, records, requestLocal, putCacheCallback, verificationGuards)
  }

  /**
   * The most important guarantee that this API provides is that it should never return a stale offset. i.e., it either
   * returns the current offset or it begins to sync the cache from the log (and returns an error code).
   */
  def getOffsets(groupId: String, requireStable: Boolean, topicPartitionsOpt: Option[Seq[TopicPartition]]): Map[TopicPartition, PartitionData] = {
    trace("Getting offsets of %s for group %s.".format(topicPartitionsOpt.getOrElse("all partitions"), groupId))
    val group = groupMetadataCache.get(groupId)
    if (group == null) {
      topicPartitionsOpt.getOrElse(Seq.empty[TopicPartition]).map { topicPartition =>
        val partitionData = new PartitionData(OffsetFetchResponse.INVALID_OFFSET,
          Optional.empty(), "", Errors.NONE)
        topicPartition -> partitionData
      }.toMap
    } else {
      group.inLock {
        if (group.is(Dead)) {
          topicPartitionsOpt.getOrElse(Seq.empty[TopicPartition]).map { topicPartition =>
            val partitionData = new PartitionData(OffsetFetchResponse.INVALID_OFFSET,
              Optional.empty(), "", Errors.NONE)
            topicPartition -> partitionData
          }.toMap
        } else {
          val topicPartitions = topicPartitionsOpt.getOrElse(group.allOffsets.keySet)

          topicPartitions.map { topicPartition =>
            if (requireStable && group.hasPendingOffsetCommitsForTopicPartition(topicPartition)) {
              topicPartition -> new PartitionData(OffsetFetchResponse.INVALID_OFFSET,
                Optional.empty(), "", Errors.UNSTABLE_OFFSET_COMMIT)
            } else {
              val partitionData = group.offset(topicPartition) match {
                case None =>
                  new PartitionData(OffsetFetchResponse.INVALID_OFFSET,
                    Optional.empty(), "", Errors.NONE)
                case Some(offsetAndMetadata) =>
                  val leaderEpoch: Optional[Integer] = if (offsetAndMetadata.leaderEpoch.isPresent) {
                    Optional.of(offsetAndMetadata.leaderEpoch.getAsInt)
                  } else {
                    Optional.empty()
                  }
                  new PartitionData(offsetAndMetadata.committedOffset, leaderEpoch, offsetAndMetadata.metadata, Errors.NONE)
              }
              topicPartition -> partitionData
            }
          }.toMap
        }
      }
    }
  }

  /**
   * Asynchronously read the partition from the offsets topic and populate the cache
   */
  def scheduleLoadGroupAndOffsets(offsetsPartition: Int, coordinatorEpoch: Int, onGroupLoaded: GroupMetadata => Unit): Unit = {
    val topicPartition = new TopicPartition(Topic.GROUP_METADATA_TOPIC_NAME, offsetsPartition)
    info(s"Scheduling loading of offsets and group metadata from $topicPartition for epoch $coordinatorEpoch")
    val startTimeMs = time.milliseconds()
    scheduler.scheduleOnce(topicPartition.toString, () => loadGroupsAndOffsets(topicPartition, coordinatorEpoch, onGroupLoaded, startTimeMs))
  }

  private[group] def loadGroupsAndOffsets(
                                           topicPartition: TopicPartition,
                                           coordinatorEpoch: Int,
                                           onGroupLoaded: GroupMetadata => Unit,
                                           startTimeMs: java.lang.Long
                                         ): Unit = {
    if (!maybeUpdateCoordinatorEpoch(topicPartition.partition, OptionalInt.of(coordinatorEpoch))) {
      info(s"Not loading offsets and group metadata for $topicPartition " +
        s"in epoch $coordinatorEpoch since current epoch is ${epochForPartitionId.get(topicPartition.partition)}")
    } else if (!addLoadingPartition(topicPartition.partition)) {
      info(s"Already loading offsets and group metadata from $topicPartition")
    } else {
      try {
        val schedulerTimeMs = time.milliseconds() - startTimeMs
        debug(s"Started loading offsets and group metadata from $topicPartition for epoch $coordinatorEpoch")
        doLoadGroupsAndOffsets(topicPartition, onGroupLoaded)
        val endTimeMs = time.milliseconds()
        val totalLoadingTimeMs = endTimeMs - startTimeMs
        partitionLoadSensor.record(totalLoadingTimeMs.toDouble, endTimeMs, false)
        info(s"Finished loading offsets and group metadata from $topicPartition "
          + s"in $totalLoadingTimeMs milliseconds for epoch $coordinatorEpoch, of which " +
          s"$schedulerTimeMs milliseconds was spent in the scheduler.")
      } catch {
        case t: Throwable => error(s"Error loading offsets from $topicPartition", t)
      } finally {
        inLock(partitionLock) {
          ownedPartitions.add(topicPartition.partition)
          loadingPartitions.remove(topicPartition.partition)
        }
      }
    }
  }

  private def doLoadGroupsAndOffsets(topicPartition: TopicPartition, onGroupLoaded: GroupMetadata => Unit): Unit = {
    def logEndOffset: Long = replicaManager.getLogEndOffset(topicPartition).getOrElse(-1L)

    replicaManager.getLog(topicPartition) match {
      case None =>
        warn(s"Attempted to load offsets and group metadata from $topicPartition, but found no log")

      case Some(log) =>
        val loadedOffsets = mutable.Map[GroupTopicPartition, CommitRecordMetadataAndOffset]()
        val pendingOffsets = mutable.Map[Long, mutable.Map[GroupTopicPartition, CommitRecordMetadataAndOffset]]()
        val loadedGroups = mutable.Map[String, GroupMetadata]()
        val removedGroups = mutable.Set[String]()

        // buffer may not be needed if records are read from memory
        var buffer = ByteBuffer.allocate(0)

        // loop breaks if leader changes at any time during the load, since logEndOffset is -1
        var currOffset = log.logStartOffset

        // loop breaks if no records have been read, since the end of the log has been reached
        var readAtLeastOneRecord = true

        while (currOffset < logEndOffset && readAtLeastOneRecord && !shuttingDown.get()) {
          val fetchDataInfo = log.read(currOffset,
            maxLength = config.loadBufferSize,
            isolation = FetchIsolation.LOG_END,
            minOneMessage = true)

          readAtLeastOneRecord = fetchDataInfo.records.sizeInBytes > 0

          val memRecords = (fetchDataInfo.records: @unchecked) match {
            case records: MemoryRecords => records
            case fileRecords: FileRecords =>
              val sizeInBytes = fileRecords.sizeInBytes
              val bytesNeeded = Math.max(config.loadBufferSize, sizeInBytes)

              // minOneMessage = true in the above log.read means that the buffer may need to be grown to ensure progress can be made
              if (buffer.capacity < bytesNeeded) {
                if (config.loadBufferSize < bytesNeeded)
                  warn(s"Loaded offsets and group metadata from $topicPartition with buffer larger ($bytesNeeded bytes) than " +
                    s"configured offsets.load.buffer.size (${config.loadBufferSize} bytes)")

                buffer = ByteBuffer.allocate(bytesNeeded)
              } else {
                buffer.clear()
              }

              fileRecords.readInto(buffer, 0)
              MemoryRecords.readableRecords(buffer)
          }

          memRecords.batches.forEach { batch =>
            val isTxnOffsetCommit = batch.isTransactional
            if (batch.isControlBatch) {
              val recordIterator = batch.iterator
              if (recordIterator.hasNext) {
                val record = recordIterator.next()
                val controlRecord = ControlRecordType.parse(record.key)
                if (controlRecord == ControlRecordType.COMMIT) {
                  pendingOffsets.getOrElse(batch.producerId, mutable.Map[GroupTopicPartition, CommitRecordMetadataAndOffset]())
                    .foreach {
                      case (groupTopicPartition, commitRecordMetadataAndOffset) =>
                        if (!loadedOffsets.contains(groupTopicPartition) || loadedOffsets(groupTopicPartition).olderThan(commitRecordMetadataAndOffset))
                          loadedOffsets.put(groupTopicPartition, commitRecordMetadataAndOffset)
                    }
                }
                pendingOffsets.remove(batch.producerId)
              }
            } else {
              var batchBaseOffset: Option[Long] = None
              for (record <- batch.asScala) {
                require(record.hasKey, "Group metadata/offset entry key should not be null")
                if (batchBaseOffset.isEmpty)
                  batchBaseOffset = Some(record.offset)
                GroupMetadataManager.readMessageKey(record.key) match {
                  case offsetKey: OffsetKey =>
                    if (isTxnOffsetCommit && !pendingOffsets.contains(batch.producerId))
                      pendingOffsets.put(batch.producerId, mutable.Map[GroupTopicPartition, CommitRecordMetadataAndOffset]())

                    // load offset
                    val groupTopicPartition = offsetKey.key
                    if (!record.hasValue) {
                      if (isTxnOffsetCommit)
                        pendingOffsets(batch.producerId).remove(groupTopicPartition)
                      else
                        loadedOffsets.remove(groupTopicPartition)
                    } else {
                      val offsetAndMetadata = GroupMetadataManager.readOffsetMessageValue(record.value)
                      if (isTxnOffsetCommit)
                        pendingOffsets(batch.producerId).put(groupTopicPartition, CommitRecordMetadataAndOffset(batchBaseOffset, offsetAndMetadata))
                      else
                        loadedOffsets.put(groupTopicPartition, CommitRecordMetadataAndOffset(batchBaseOffset, offsetAndMetadata))
                    }

                  case groupMetadataKey: GroupMetadataKey =>
                    // load group metadata
                    val groupId = groupMetadataKey.key
                    val groupMetadata = GroupMetadataManager.readGroupMessageValue(groupId, record.value, time)
                    if (groupMetadata != null) {
                      removedGroups.remove(groupId)
                      loadedGroups.put(groupId, groupMetadata)
                    } else {
                      loadedGroups.remove(groupId)
                      removedGroups.add(groupId)
                    }

                  case unknownKey: UnknownKey =>
                    warn(s"Unknown message key with version ${unknownKey.version}" +
                      s" while loading offsets and group metadata from $topicPartition. Ignoring it. " +
                      "It could be a left over from an aborted upgrade.")
                }
              }
            }
            currOffset = batch.nextOffset
          }
        }

        val (groupOffsets, emptyGroupOffsets) = loadedOffsets
          .groupBy(_._1.group)
          .map { case (k, v) =>
            k -> v.map { case (groupTopicPartition, offset) => (groupTopicPartition.topicPartition, offset) }
          }.partition { case (group, _) => loadedGroups.contains(group) }

        val pendingOffsetsByGroup = mutable.Map[String, mutable.Map[Long, mutable.Map[TopicPartition, CommitRecordMetadataAndOffset]]]()
        pendingOffsets.foreachEntry { (producerId, producerOffsets) =>
          producerOffsets.keySet.map(_.group).foreach(addProducerGroup(producerId, _))
          producerOffsets
            .groupBy(_._1.group)
            .foreachEntry { (group, offsets) =>
              val groupPendingOffsets = pendingOffsetsByGroup.getOrElseUpdate(group, mutable.Map.empty[Long, mutable.Map[TopicPartition, CommitRecordMetadataAndOffset]])
              val groupProducerOffsets = groupPendingOffsets.getOrElseUpdate(producerId, mutable.Map.empty[TopicPartition, CommitRecordMetadataAndOffset])
              groupProducerOffsets ++= offsets.map { case (groupTopicPartition, offset) =>
                (groupTopicPartition.topicPartition, offset)
              }
            }
        }

        val (pendingGroupOffsets, pendingEmptyGroupOffsets) = pendingOffsetsByGroup
          .partition { case (group, _) => loadedGroups.contains(group)}

        loadedGroups.values.foreach { group =>
          val offsets = groupOffsets.getOrElse(group.groupId, Map.empty[TopicPartition, CommitRecordMetadataAndOffset])
          val pendingOffsets = pendingGroupOffsets.getOrElse(group.groupId, Map.empty[Long, mutable.Map[TopicPartition, CommitRecordMetadataAndOffset]])
          debug(s"Loaded group metadata $group with offsets $offsets and pending offsets $pendingOffsets")
          loadGroup(group, offsets, pendingOffsets)
          onGroupLoaded(group)
        }

        // load groups which store offsets in kafka, but which have no active members and thus no group
        // metadata stored in the log
        (emptyGroupOffsets.keySet ++ pendingEmptyGroupOffsets.keySet).foreach { groupId =>
          val group = new GroupMetadata(groupId, Empty, time)
          val offsets = emptyGroupOffsets.getOrElse(groupId, Map.empty[TopicPartition, CommitRecordMetadataAndOffset])
          val pendingOffsets = pendingEmptyGroupOffsets.getOrElse(groupId, Map.empty[Long, mutable.Map[TopicPartition, CommitRecordMetadataAndOffset]])
          debug(s"Loaded group metadata $group with offsets $offsets and pending offsets $pendingOffsets")
          loadGroup(group, offsets, pendingOffsets)
          onGroupLoaded(group)
        }

        removedGroups.foreach { groupId =>
          // if the cache already contains a group which should be removed, raise an error. Note that it
          // is possible (however unlikely) for a consumer group to be removed, and then to be used only for
          // offset storage (i.e. by "simple" consumers)
          if (groupMetadataCache.contains(groupId) && !emptyGroupOffsets.contains(groupId))
            throw new IllegalStateException(s"Unexpected unload of active group $groupId while " +
              s"loading partition $topicPartition")
        }
    }
  }

  private def loadGroup(group: GroupMetadata, offsets: Map[TopicPartition, CommitRecordMetadataAndOffset],
                        pendingTransactionalOffsets: Map[Long, mutable.Map[TopicPartition, CommitRecordMetadataAndOffset]]): Unit = {
    // offsets are initialized prior to loading the group into the cache to ensure that clients see a consistent
    // view of the group's offsets
    trace(s"Initialized offsets $offsets for group ${group.groupId}")
    group.initializeOffsets(offsets, pendingTransactionalOffsets.toMap)

    val currentGroup = addGroup(group)
    if (group != currentGroup)
      debug(s"Attempt to load group ${group.groupId} from log with generation ${group.generationId} failed " +
        s"because there is already a cached group with generation ${currentGroup.generationId}")
  }

  /**
   * When this broker becomes a follower for an offsets topic partition clear out the cache for groups that belong to
   * that partition.
   *
   * @param offsetsPartition Groups belonging to this partition of the offsets topic will be deleted from the cache.
   */
  def removeGroupsForPartition(offsetsPartition: Int,
                               coordinatorEpoch: OptionalInt,
                               onGroupUnloaded: GroupMetadata => Unit): Unit = {
    val topicPartition = new TopicPartition(Topic.GROUP_METADATA_TOPIC_NAME, offsetsPartition)
    info(s"Scheduling unloading of offsets and group metadata from $topicPartition")
    scheduler.scheduleOnce(topicPartition.toString, () => removeGroupsAndOffsets(topicPartition, coordinatorEpoch, onGroupUnloaded))
  }

  private[group] def removeGroupsAndOffsets(topicPartition: TopicPartition,
                                            coordinatorEpoch: OptionalInt,
                                            onGroupUnloaded: GroupMetadata => Unit): Unit = {
    val offsetsPartition = topicPartition.partition
    if (maybeUpdateCoordinatorEpoch(offsetsPartition, coordinatorEpoch)) {
      var numOffsetsRemoved = 0
      var numGroupsRemoved = 0

      debug(s"Started unloading offsets and group metadata for $topicPartition for " +
        s"coordinator epoch $coordinatorEpoch")
      inLock(partitionLock) {
        // we need to guard the group removal in cache in the loading partition lock
        // to prevent coordinator's check-and-get-group race condition
        ownedPartitions.remove(offsetsPartition)
        loadingPartitions.remove(offsetsPartition)

        for (group <- groupMetadataCache.values) {
          if (partitionFor(group.groupId) == offsetsPartition) {
            onGroupUnloaded(group)
            groupMetadataCache.remove(group.groupId, group)
            removeGroupFromAllProducers(group.groupId)
            numGroupsRemoved += 1
            numOffsetsRemoved += group.numOffsets
          }
        }
      }
      info(s"Finished unloading $topicPartition for coordinator epoch $coordinatorEpoch. " +
        s"Removed $numOffsetsRemoved cached offsets and $numGroupsRemoved cached groups.")
    } else {
      info(s"Not removing offsets and group metadata for $topicPartition " +
        s"in epoch $coordinatorEpoch since current epoch is ${epochForPartitionId.get(topicPartition.partition)}")
    }
  }

  /**
   * Update the cached coordinator epoch if the new value is larger than the old value.
   *
   * @return true if `epochOpt` is either empty or contains a value greater than or equal to the current epoch
   */
  private def maybeUpdateCoordinatorEpoch(
                                           partitionId: Int,
                                           epochOpt: OptionalInt
                                         ): Boolean = {
    val updatedEpoch = epochForPartitionId.compute(partitionId, (_, currentEpoch) => {
      if (currentEpoch == null) {
        if (epochOpt.isPresent) epochOpt.getAsInt
        else null
      } else {
        if (epochOpt.isPresent && epochOpt.getAsInt > currentEpoch) epochOpt.getAsInt
        else currentEpoch
      }
    })
    if (epochOpt.isPresent) {
      epochOpt.getAsInt == updatedEpoch
    } else {
      true
    }
  }

  // visible for testing
  private[group] def cleanupGroupMetadata(): Unit = {
    val currentTimestamp = time.milliseconds()
    val numOffsetsRemoved = cleanupGroupMetadata(groupMetadataCache.values, RequestLocal.noCaching,
      _.removeExpiredOffsets(currentTimestamp, config.offsetsRetentionMs))
    offsetExpiredSensor.record(numOffsetsRemoved)
    if (numOffsetsRemoved > 0)
      info(s"Removed $numOffsetsRemoved expired offsets in ${time.milliseconds() - currentTimestamp} milliseconds.")
  }

  /**
   * This function is used to clean up group offsets given the groups and also a function that performs the offset deletion.
   *
   * @param groups   Groups whose metadata are to be cleaned up
   * @param selector A function that implements deletion of (all or part of) group offsets. This function is called while
   *                 a group lock is held, therefore there is no need for the caller to also obtain a group lock.
   * @return The cumulative number of offsets removed
   */
  def cleanupGroupMetadata(groups: Iterable[GroupMetadata], requestLocal: RequestLocal,
                           selector: GroupMetadata => Map[TopicPartition, OffsetAndMetadata]): Int = {
    var offsetsRemoved = 0

    groups.foreach { group =>
      val groupId = group.groupId
      val (removedOffsets, groupIsDead, generation) = group.inLock {
        val removedOffsets = selector(group)
        if (group.is(Empty) && !group.hasOffsets) {
          info(s"Group $groupId transitioned to Dead in generation ${group.generationId}")
          group.transitionTo(Dead)
        }
        (removedOffsets, group.is(Dead), group.generationId)
      }

<<<<<<< HEAD
    val offsetsPartition = partitionFor(groupId)
    val appendPartition = new TopicPartition(Topic.GROUP_METADATA_TOPIC_NAME, offsetsPartition)
    getMagic(offsetsPartition) match {
      case Some(magicValue) =>
        // We always use CREATE_TIME, like the producer. The conversion to LOG_APPEND_TIME (if necessary) happens automatically.
        val timestampType = TimestampType.CREATE_TIME
        val timestamp = time.milliseconds()

        replicaManager.onlinePartition(appendPartition).foreach { partition =>
          val tombstones = ArrayBuffer.empty[SimpleRecord]
          removedOffsets.forKeyValue { (topicPartition, offsetAndMetadata) =>
            trace(s"Removing expired/deleted offset and metadata for $groupId, $topicPartition: $offsetAndMetadata")
            val commitKey = GroupMetadataManager.offsetCommitKey(groupId, topicPartition)
            tombstones += new SimpleRecord(timestamp, commitKey, null)
          }
          trace(s"Marked ${removedOffsets.size} offsets in $appendPartition for deletion.")

          // We avoid writing the tombstone when the generationId is 0, since this group is only using
          // Kafka for offset storage.
          if (groupIsDead && groupMetadataCache.remove(groupId, group) && generation > 0) {
            // Append the tombstone messages to the partition. It is okay if the replicas don't receive these (say,
            // if we crash or leaders move) since the new leaders will still expire the consumers with heartbeat and
            // retry removing this group.
            val groupMetadataKey = GroupMetadataManager.groupMetadataKey(group.groupId)
            tombstones += new SimpleRecord(timestamp, groupMetadataKey, null)
            trace(s"Group $groupId removed from the metadata cache and marked for deletion in $appendPartition.")
          }

=======
      val offsetsPartition = partitionFor(groupId)
      val appendPartition = new TopicPartition(Topic.GROUP_METADATA_TOPIC_NAME, offsetsPartition)
      onlinePartition(offsetsPartition) match {
        case Some(partition) =>
          // We always use CREATE_TIME, like the producer. The conversion to LOG_APPEND_TIME (if necessary) happens automatically.
          val timestampType = TimestampType.CREATE_TIME
          val timestamp = time.milliseconds()

          val tombstones = ArrayBuffer.empty[SimpleRecord]
          removedOffsets.foreachEntry { (topicPartition, offsetAndMetadata) =>
            trace(s"Removing expired/deleted offset and metadata for $groupId, $topicPartition: $offsetAndMetadata")
            val commitKey = GroupMetadataManager.offsetCommitKey(groupId, topicPartition)
            tombstones += new SimpleRecord(timestamp, commitKey, null)
          }
          trace(s"Marked ${removedOffsets.size} offsets in $appendPartition for deletion.")

          // We avoid writing the tombstone when the generationId is 0, since this group is only using
          // Kafka for offset storage.
          if (groupIsDead && groupMetadataCache.remove(groupId, group) && generation > 0) {
            // Append the tombstone messages to the partition. It is okay if the replicas don't receive these (say,
            // if we crash or leaders move) since the new leaders will still expire the consumers with heartbeat and
            // retry removing this group.
            val groupMetadataKey = GroupMetadataManager.groupMetadataKey(group.groupId)
            tombstones += new SimpleRecord(timestamp, groupMetadataKey, null)
            trace(s"Group $groupId removed from the metadata cache and marked for deletion in $appendPartition.")
          }

>>>>>>> 9494bebe
          if (tombstones.nonEmpty) {
            try {
              // do not need to require acks since even if the tombstone is lost,
              // it will be appended again in the next purge cycle
<<<<<<< HEAD
              val records = MemoryRecords.withRecords(magicValue, 0L, compressionType, timestampType, tombstones.toArray: _*)
=======
              val records = MemoryRecords.withRecords(RecordBatch.CURRENT_MAGIC_VALUE, 0L, compression, timestampType, tombstones.toArray: _*)
>>>>>>> 9494bebe
              partition.appendRecordsToLeader(records, origin = AppendOrigin.COORDINATOR, requiredAcks = 0,
                requestLocal = requestLocal)

              offsetsRemoved += removedOffsets.size
              trace(s"Successfully appended ${tombstones.size} tombstones to $appendPartition for expired/deleted " +
                s"offsets and/or metadata for group $groupId")
            } catch {
<<<<<<< HEAD
                case t: Throwable =>
                  error(s"Failed to append ${tombstones.size} tombstones to $appendPartition for expired/deleted " +
                    s"offsets and/or metadata for group $groupId.", t)
                // ignore and continue
              }
=======
              case t: Throwable =>
                error(s"Failed to append ${tombstones.size} tombstones to $appendPartition for expired/deleted " +
                  s"offsets and/or metadata for group $groupId.", t)
              // ignore and continue
>>>>>>> 9494bebe
            }
          }


          case None =>
            info(s"BrokerId $brokerId is no longer a coordinator for the group $groupId. Proceeding cleanup for other alive groups")
      }
    }

    offsetsRemoved
  }

  /**
   * Complete pending transactional offset commits of the groups of `producerId` from the provided
   * `completedPartitions`. This method is invoked when a commit or abort marker is fully written
   * to the log. It may be invoked when a group lock is held by the caller, for instance when delayed
   * operations are completed while appending offsets for a group. Since we need to acquire one or
   * more group metadata locks to handle transaction completion, this operation is scheduled on
   * the scheduler thread to avoid deadlocks.
   */
  def scheduleHandleTxnCompletion(producerId: Long, completedPartitions: Set[Int], isCommit: Boolean): CompletableFuture[Void] = {
    val future = new CompletableFuture[Void]()
    scheduler.scheduleOnce(s"handleTxnCompletion-$producerId", () => {
      try {
        handleTxnCompletion(producerId, completedPartitions, isCommit)
        future.complete(null)
      } catch {
        case e: Throwable => future.completeExceptionally(e)
      }
    })
    future
  }

  private[group] def handleTxnCompletion(producerId: Long, completedPartitions: Set[Int], isCommit: Boolean): Unit = {
    val pendingGroups = groupsBelongingToPartitions(producerId, completedPartitions)
    pendingGroups.foreach { groupId =>
      getGroup(groupId) match {
        case Some(group) => group.inLock {
          if (!group.is(Dead)) {
            group.completePendingTxnOffsetCommit(producerId, isCommit)
            removeProducerGroup(producerId, groupId)
          }
        }
        case _ =>
          info(s"Group $groupId has moved away from $brokerId after transaction marker was written but before the " +
            s"cache was updated. The cache on the new group owner will be updated instead.")
      }
    }
  }

  private def addProducerGroup(producerId: Long, groupId: String) = openGroupsForProducer synchronized {
    openGroupsForProducer.getOrElseUpdate(producerId, mutable.Set.empty[String]).add(groupId)
  }

  private def removeProducerGroup(producerId: Long, groupId: String) = openGroupsForProducer synchronized {
    openGroupsForProducer.getOrElseUpdate(producerId, mutable.Set.empty[String]).remove(groupId)
    if (openGroupsForProducer(producerId).isEmpty)
      openGroupsForProducer.remove(producerId)
  }

  private def groupsBelongingToPartitions(producerId: Long, partitions: Set[Int]) = openGroupsForProducer synchronized {
    val (ownedGroups, _) = openGroupsForProducer.getOrElse(producerId, mutable.Set.empty[String])
      .partition(group => partitions.contains(partitionFor(group)))
    ownedGroups
  }

  private def removeGroupFromAllProducers(groupId: String): Unit = openGroupsForProducer synchronized {
    openGroupsForProducer.foreachEntry { (_, groups) =>
      groups.remove(groupId)
    }
  }

  /*
   * Check if the offset metadata length is valid
   */
  private def validateOffsetMetadataLength(metadata: String) : Boolean = {
    metadata == null || metadata.length() <= config.maxMetadataSize
  }


  def shutdown(): Unit = {
    shuttingDown.set(true)
    scheduler.shutdown()
    metrics.removeSensor(GroupMetadataManager.LoadTimeSensor)
    metrics.removeSensor(GroupMetadataManager.OffsetCommitsSensor)
    metrics.removeSensor(GroupMetadataManager.OffsetExpiredSensor)

    // TODO: clear the caches
  }

<<<<<<< HEAD
  /**
   * Check if the replica is local and return the message format version
   *
   * @param partition Partition of GroupMetadataTopic
   * @return Some(MessageFormatVersion) if replica is local, None otherwise
   */
  private def getMagic(partition: Int): Option[Byte] =
    replicaManager.getMagic(new TopicPartition(Topic.GROUP_METADATA_TOPIC_NAME, partition))
=======
  private def onlinePartition(partition: Int): Option[Partition] =
    replicaManager.onlinePartition(new TopicPartition(Topic.GROUP_METADATA_TOPIC_NAME, partition))
>>>>>>> 9494bebe

  /**
   * Add a partition to the owned partition set.
   *
   * NOTE: this is for test only.
   */
  private[group] def addOwnedPartition(partition: Int): Unit = {
    inLock(partitionLock) {
      ownedPartitions.add(partition)
    }
  }

  /**
   * Add a partition to the loading partitions set. Return true if the partition was not
   * already loading.
   *
   * Visible for testing
   */
  private[group] def addLoadingPartition(partition: Int): Boolean = {
    inLock(partitionLock) {
      if (ownedPartitions.contains(partition)) {
        false
      } else {
        loadingPartitions.add(partition)
      }
    }
  }

}

/**
 * Messages stored for the group topic has versions for both the key and value fields. Key
 * version is used to indicate the type of the message (also to differentiate different types
 * of messages from being compacted together if they have the same field values); and value
 * version is used to evolve the messages within their data types:
 *
 * key version 0:       group consumption offset
 *    -> value version 0:       [offset, metadata, timestamp]
 *
 * key version 1:       group consumption offset
 *    -> value version 1:       [offset, metadata, commit_timestamp, expire_timestamp]
 *
 * key version 2:       group metadata
 *    -> value version 0:       [protocol_type, generation, protocol, leader, members]
 */
object GroupMetadataManager {
  // Metrics names
  val MetricsGroup: String = "group-coordinator-metrics"
  val LoadTimeSensor: String = "GroupPartitionLoadTime"
  val OffsetCommitsSensor: String = "OffsetCommits"
  val OffsetExpiredSensor: String = "OffsetExpired"

  /**
   * Generates the key for offset commit message for given (group, topic, partition)
   *
   * @param groupId        the ID of the group to generate the key
   * @param topicPartition the TopicPartition to generate the key
   * @return key for offset commit message
   */
  def offsetCommitKey(groupId: String, topicPartition: TopicPartition): Array[Byte] = {
    MessageUtil.toCoordinatorTypePrefixedBytes(new OffsetCommitKey()
      .setGroup(groupId)
      .setTopic(topicPartition.topic)
      .setPartition(topicPartition.partition))
  }

  /**
   * Generates the key for group metadata message for given group
   *
   * @param groupId the ID of the group to generate the key
   * @return key bytes for group metadata message
   */
  def groupMetadataKey(groupId: String): Array[Byte] = {
    MessageUtil.toCoordinatorTypePrefixedBytes(new GroupMetadataKeyData()
      .setGroup(groupId))
  }

  /**
   * Generates the payload for offset commit message from given offset and metadata
   *
   * @param offsetAndMetadata consumer's current offset and metadata
<<<<<<< HEAD
   * @param metadataVersion   the api version
=======
   * @param maxVersion the highest version allowed, we may use a lower version for compatibility reasons
   *                   we serialize with the highest supported non-flexible version until a tagged field is introduced
   *                   or the version is bumped.
>>>>>>> 9494bebe
   * @return payload for offset commit message
   */
  def offsetCommitValue(offsetAndMetadata: OffsetAndMetadata, maxVersion: Short = 3): Array[Byte] = {
    val version =
      if (offsetAndMetadata.expireTimestampMs.isPresent) Math.min(1, maxVersion).toShort
      else maxVersion
    MessageUtil.toVersionPrefixedBytes(version, new OffsetCommitValue()
      .setOffset(offsetAndMetadata.committedOffset)
      .setMetadata(offsetAndMetadata.metadata)
      .setCommitTimestamp(offsetAndMetadata.commitTimestampMs)
      .setLeaderEpoch(offsetAndMetadata.leaderEpoch.orElse(RecordBatch.NO_PARTITION_LEADER_EPOCH))
      // version 1 has a non empty expireTimestamp field
      .setExpireTimestamp(offsetAndMetadata.expireTimestampMs.orElse(OffsetCommitRequest.DEFAULT_TIMESTAMP))
    )
  }

  /**
   * Generates the payload for group metadata message from given offset and metadata
   * assuming the generation id, selected protocol, leader and member assignment are all available
   *
<<<<<<< HEAD
   * @param groupMetadata   current group metadata
   * @param assignment      the assignment for the rebalancing generation
   * @param metadataVersion the api version
=======
   * @param groupMetadata current group metadata
   * @param assignment the assignment for the rebalancing generation
   * @param version the version to serialize it with, the default is `3`, the highest supported non-flexible version
   *                until a tagged field is introduced or the version is bumped. The default should always be used
   *                outside of tests
>>>>>>> 9494bebe
   * @return payload for offset commit message
   */
  def groupMetadataValue(groupMetadata: GroupMetadata,
                         assignment: Map[String, Array[Byte]],
                         version: Short = 3): Array[Byte] = {
    MessageUtil.toVersionPrefixedBytes(version, new GroupMetadataValue()
      .setProtocolType(groupMetadata.protocolType.getOrElse(""))
      .setGeneration(groupMetadata.generationId)
      .setProtocol(groupMetadata.protocolName.orNull)
      .setLeader(groupMetadata.leaderOrNull)
      .setCurrentStateTimestamp(groupMetadata.currentStateTimestampOrDefault)
      .setMembers(groupMetadata.allMemberMetadata.map { memberMetadata =>
        new GroupMetadataValue.MemberMetadata()
          .setMemberId(memberMetadata.memberId)
          .setClientId(memberMetadata.clientId)
          .setClientHost(memberMetadata.clientHost)
          .setSessionTimeout(memberMetadata.sessionTimeoutMs)
          .setRebalanceTimeout(memberMetadata.rebalanceTimeoutMs)
          .setGroupInstanceId(memberMetadata.groupInstanceId.orNull)
          // The group is non-empty, so the current protocol must be defined
          .setSubscription(groupMetadata.protocolName.map(memberMetadata.metadata)
            .getOrElse(throw new IllegalStateException("Attempted to write non-empty group metadata with no defined protocol.")))
          .setAssignment(assignment.getOrElse(memberMetadata.memberId,
            throw new IllegalStateException(s"Attempted to write member ${memberMetadata.memberId} of group ${groupMetadata.groupId} with no assignment.")))
      }.asJava))
  }

  /**
   * Decodes the offset messages' key
   *
   * @param buffer input byte-buffer
   * @return an OffsetKey or GroupMetadataKey object from the message
   */
  def readMessageKey(buffer: ByteBuffer): BaseKey = {
    val version = buffer.getShort
    try {
      CoordinatorRecordType.fromId(version) match {
        case CoordinatorRecordType.LEGACY_OFFSET_COMMIT =>
          // version 0 refers to the legacy offset commit.
          val key = new LegacyOffsetCommitKey(new ByteBufferAccessor(buffer), 0.toShort)
          OffsetKey(version, GroupTopicPartition(key.group, new TopicPartition(key.topic, key.partition)))

        case CoordinatorRecordType.OFFSET_COMMIT =>
          // version 1 refers to offset commit.
          val key = new OffsetCommitKey(new ByteBufferAccessor(buffer), 0.toShort)
          OffsetKey(version, GroupTopicPartition(key.group, new TopicPartition(key.topic, key.partition)))

        case CoordinatorRecordType.GROUP_METADATA =>
          // version 2 refers to group metadata.
          val key = new GroupMetadataKeyData(new ByteBufferAccessor(buffer), 0.toShort)
          GroupMetadataKey(version, key.group)

        case _ =>
          UnknownKey(version)
      }
    } catch {
      case _: UnsupportedVersionException => UnknownKey(version)
    }
  }

  /**
   * Decodes the offset messages' payload and retrieves offset and metadata from it
   *
   * @param buffer input byte-buffer
   * @return an offset-metadata object from the message
   */
  def readOffsetMessageValue(buffer: ByteBuffer): OffsetAndMetadata = {
    // tombstone
    if (buffer == null) null
    else {
      val version = buffer.getShort
      if (version >= OffsetCommitValue.LOWEST_SUPPORTED_VERSION && version <= OffsetCommitValue.HIGHEST_SUPPORTED_VERSION) {
        val value = new OffsetCommitValue(new ByteBufferAccessor(buffer), version)
        new OffsetAndMetadata(
          value.offset,
          if (value.leaderEpoch == RecordBatch.NO_PARTITION_LEADER_EPOCH) OptionalInt.empty() else OptionalInt.of(value.leaderEpoch),
          value.metadata,
          value.commitTimestamp,
          if (value.expireTimestamp == OffsetCommitRequest.DEFAULT_TIMESTAMP) OptionalLong.empty() else OptionalLong.of(value.expireTimestamp))
      } else throw new IllegalStateException(s"Unknown offset message version: $version")
    }
  }

  /**
   * Decodes the group metadata messages' payload and retrieves its member metadata from it
   *
   * @param groupId The ID of the group to be read
   * @param buffer  input byte-buffer
   * @param time    the time instance to use
   * @return a group metadata object from the message
   */
  def readGroupMessageValue(groupId: String, buffer: ByteBuffer, time: Time): GroupMetadata = {
    // tombstone
    if (buffer == null) null
    else {
      val version = buffer.getShort
      if (version >= GroupMetadataValue.LOWEST_SUPPORTED_VERSION && version <= GroupMetadataValue.HIGHEST_SUPPORTED_VERSION) {
        val value = new GroupMetadataValue(new ByteBufferAccessor(buffer), version)
        val members = value.members.asScala.map { memberMetadata =>
          new MemberMetadata(
            memberId = memberMetadata.memberId,
            groupInstanceId = Option(memberMetadata.groupInstanceId),
            clientId = memberMetadata.clientId,
            clientHost = memberMetadata.clientHost,
            rebalanceTimeoutMs = if (version == 0) memberMetadata.sessionTimeout else memberMetadata.rebalanceTimeout,
            sessionTimeoutMs = memberMetadata.sessionTimeout,
            protocolType = value.protocolType,
            supportedProtocols = List((value.protocol, memberMetadata.subscription)),
            assignment = memberMetadata.assignment)
        }
        GroupMetadata.loadGroup(
          groupId = groupId,
          initialState = if (members.isEmpty) Empty else Stable,
          generationId = value.generation,
          protocolType = value.protocolType,
          protocolName = value.protocol,
          leaderId = value.leader,
          currentStateTimestamp = if (value.currentStateTimestamp == -1) None else Some(value.currentStateTimestamp),
          members = members,
          time = time)
      } else throw new IllegalStateException(s"Unknown group metadata message version: $version")
    }
  }

  def maybeConvertOffsetCommitError(error: Errors) : Errors = {
    error match {
      case Errors.NETWORK_EXCEPTION =>
        // When committing offsets transactionally, we now verify the transaction with the
        // transaction coordinator. Verification can fail with `NETWORK_EXCEPTION`, a retriable
        // error which older clients may not expect and retry correctly. We translate the error to
        // `COORDINATOR_LOAD_IN_PROGRESS` because it causes clients to retry the request without an
        // unnecessary coordinator lookup.
        Errors.COORDINATOR_LOAD_IN_PROGRESS

      case Errors.UNKNOWN_TOPIC_OR_PARTITION
           | Errors.NOT_ENOUGH_REPLICAS
           | Errors.NOT_ENOUGH_REPLICAS_AFTER_APPEND =>
        Errors.COORDINATOR_NOT_AVAILABLE

      case Errors.NOT_LEADER_OR_FOLLOWER
           | Errors.KAFKA_STORAGE_ERROR =>
        Errors.NOT_COORDINATOR

      case Errors.MESSAGE_TOO_LARGE
           | Errors.RECORD_LIST_TOO_LARGE
           | Errors.INVALID_FETCH_SIZE =>
        Errors.INVALID_COMMIT_OFFSET_SIZE

      // We may see INVALID_TXN_STATE or INVALID_PID_MAPPING here due to transaction verification.
      // They can be returned without mapping to a new error.
      case other => other
    }
  }

}

case class GroupTopicPartition(group: String, topicPartition: TopicPartition) {

  def this(group: String, topic: String, partition: Int) =
    this(group, new TopicPartition(topic, partition))

  override def toString: String =
    "[%s,%s,%d]".format(group, topicPartition.topic, topicPartition.partition)
}

sealed trait BaseKey {
  def version: Short

  def key: Any
}

case class OffsetKey(version: Short, key: GroupTopicPartition) extends BaseKey {
  override def toString: String = key.toString
}

case class GroupMetadataKey(version: Short, key: String) extends BaseKey {
  override def toString: String = key
}

case class UnknownKey(version: Short) extends BaseKey {
  override def key: String = null

  override def toString: String = key
}<|MERGE_RESOLUTION|>--- conflicted
+++ resolved
@@ -17,15 +17,12 @@
 
 package kafka.coordinator.group
 
-<<<<<<< HEAD
-=======
 import java.nio.ByteBuffer
 import java.util.{Optional, OptionalInt, OptionalLong}
 import java.util.concurrent.atomic.AtomicBoolean
 import java.util.concurrent.locks.ReentrantLock
 import java.util.concurrent.{CompletableFuture, ConcurrentHashMap}
 import java.util.function.Supplier
->>>>>>> 9494bebe
 import com.yammer.metrics.core.Gauge
 import kafka.cluster.Partition
 import kafka.coordinator.group.GroupMetadataManager.maybeConvertOffsetCommitError
@@ -35,36 +32,23 @@
 import org.apache.kafka.common.compress.Compression
 import org.apache.kafka.common.errors.UnsupportedVersionException
 import org.apache.kafka.common.internals.Topic
+import org.apache.kafka.common.metrics.{Metrics, Sensor}
 import org.apache.kafka.common.metrics.stats.{Avg, Max, Meter}
-import org.apache.kafka.common.metrics.{Metrics, Sensor}
 import org.apache.kafka.common.protocol.{ByteBufferAccessor, Errors, MessageUtil}
 import org.apache.kafka.common.record._
 import org.apache.kafka.common.requests.OffsetFetchResponse.PartitionData
 import org.apache.kafka.common.requests.ProduceResponse.PartitionResponse
 import org.apache.kafka.common.requests.{OffsetCommitRequest, OffsetFetchResponse}
 import org.apache.kafka.common.utils.{Time, Utils}
-<<<<<<< HEAD
-import org.apache.kafka.common.{KafkaException, MessageFormatter, TopicIdPartition, TopicPartition}
-import org.apache.kafka.server.common.MetadataVersion
-import org.apache.kafka.server.common.MetadataVersion.{IBP_0_10_1_IV0, IBP_2_1_IV0, IBP_2_1_IV1, IBP_2_3_IV0}
-=======
 import org.apache.kafka.common.{TopicIdPartition, TopicPartition}
 import org.apache.kafka.coordinator.group.{OffsetAndMetadata, OffsetConfig}
 import org.apache.kafka.coordinator.group.generated.{CoordinatorRecordType, GroupMetadataValue, LegacyOffsetCommitKey, OffsetCommitKey, OffsetCommitValue, GroupMetadataKey => GroupMetadataKeyData}
 import org.apache.kafka.server.common.RequestLocal
->>>>>>> 9494bebe
 import org.apache.kafka.server.metrics.KafkaMetricsGroup
 import org.apache.kafka.server.storage.log.FetchIsolation
 import org.apache.kafka.server.util.KafkaScheduler
 import org.apache.kafka.storage.internals.log.{AppendOrigin, VerificationGuard}
 
-import java.io.PrintStream
-import java.nio.ByteBuffer
-import java.nio.charset.StandardCharsets
-import java.util.concurrent.ConcurrentHashMap
-import java.util.concurrent.atomic.AtomicBoolean
-import java.util.concurrent.locks.ReentrantLock
-import java.util.{Optional, OptionalInt}
 import scala.collection._
 import scala.collection.mutable.ArrayBuffer
 import scala.jdk.CollectionConverters._
@@ -105,7 +89,7 @@
   private val openGroupsForProducer = mutable.HashMap[Long, mutable.Set[String]]()
 
   /* Track the epoch in which we (un)loaded group state to detect racing LeaderAndIsr requests */
-  private[group] val epochForPartitionId = new ConcurrentHashMap[Int, java.lang.Integer]()
+  private [group] val epochForPartitionId = new ConcurrentHashMap[Int, java.lang.Integer]()
 
   /* setup metrics*/
   private val partitionLoadSensor = metrics.sensor(GroupMetadataManager.LoadTimeSensor)
@@ -146,9 +130,7 @@
 
   recreateGauge("NumOffsets",
     () => groupMetadataCache.values.map { group =>
-      group.inLock {
-        group.numOffsets
-      }
+      group.inLock { group.numOffsets }
     }.sum
   )
 
@@ -204,13 +186,9 @@
 
   def currentGroups: Iterable[GroupMetadata] = groupMetadataCache.values
 
-  def isPartitionOwned(partition: Int): Boolean = inLock(partitionLock) {
-    ownedPartitions.contains(partition)
-  }
-
-  def isPartitionLoading(partition: Int): Boolean = inLock(partitionLock) {
-    loadingPartitions.contains(partition)
-  }
+  def isPartitionOwned(partition: Int): Boolean = inLock(partitionLock) { ownedPartitions.contains(partition) }
+
+  def isPartitionLoading(partition: Int): Boolean = inLock(partitionLock) { loadingPartitions.contains(partition) }
 
   def partitionFor(groupId: String): Int = Utils.abs(groupId.hashCode) % groupMetadataTopicPartitionCount
 
@@ -326,11 +304,6 @@
               other
           }
         }
-<<<<<<< HEAD
-
-        appendForGroup(group, groupMetadataRecords, requestLocal, putCacheCallback)
-=======
->>>>>>> 9494bebe
 
         responseCallback(responseError)
       }
@@ -573,11 +546,11 @@
   }
 
   private[group] def loadGroupsAndOffsets(
-                                           topicPartition: TopicPartition,
-                                           coordinatorEpoch: Int,
-                                           onGroupLoaded: GroupMetadata => Unit,
-                                           startTimeMs: java.lang.Long
-                                         ): Unit = {
+    topicPartition: TopicPartition,
+    coordinatorEpoch: Int,
+    onGroupLoaded: GroupMetadata => Unit,
+    startTimeMs: java.lang.Long
+  ): Unit = {
     if (!maybeUpdateCoordinatorEpoch(topicPartition.partition, OptionalInt.of(coordinatorEpoch))) {
       info(s"Not loading offsets and group metadata for $topicPartition " +
         s"in epoch $coordinatorEpoch since current epoch is ${epochForPartitionId.get(topicPartition.partition)}")
@@ -802,9 +775,9 @@
     scheduler.scheduleOnce(topicPartition.toString, () => removeGroupsAndOffsets(topicPartition, coordinatorEpoch, onGroupUnloaded))
   }
 
-  private[group] def removeGroupsAndOffsets(topicPartition: TopicPartition,
-                                            coordinatorEpoch: OptionalInt,
-                                            onGroupUnloaded: GroupMetadata => Unit): Unit = {
+  private [group] def removeGroupsAndOffsets(topicPartition: TopicPartition,
+                                             coordinatorEpoch: OptionalInt,
+                                             onGroupUnloaded: GroupMetadata => Unit): Unit = {
     val offsetsPartition = topicPartition.partition
     if (maybeUpdateCoordinatorEpoch(offsetsPartition, coordinatorEpoch)) {
       var numOffsetsRemoved = 0
@@ -838,13 +811,12 @@
 
   /**
    * Update the cached coordinator epoch if the new value is larger than the old value.
-   *
    * @return true if `epochOpt` is either empty or contains a value greater than or equal to the current epoch
    */
   private def maybeUpdateCoordinatorEpoch(
-                                           partitionId: Int,
-                                           epochOpt: OptionalInt
-                                         ): Boolean = {
+    partitionId: Int,
+    epochOpt: OptionalInt
+  ): Boolean = {
     val updatedEpoch = epochForPartitionId.compute(partitionId, (_, currentEpoch) => {
       if (currentEpoch == null) {
         if (epochOpt.isPresent) epochOpt.getAsInt
@@ -872,13 +844,12 @@
   }
 
   /**
-   * This function is used to clean up group offsets given the groups and also a function that performs the offset deletion.
-   *
-   * @param groups   Groups whose metadata are to be cleaned up
-   * @param selector A function that implements deletion of (all or part of) group offsets. This function is called while
-   *                 a group lock is held, therefore there is no need for the caller to also obtain a group lock.
-   * @return The cumulative number of offsets removed
-   */
+    * This function is used to clean up group offsets given the groups and also a function that performs the offset deletion.
+    * @param groups Groups whose metadata are to be cleaned up
+    * @param selector A function that implements deletion of (all or part of) group offsets. This function is called while
+    *                 a group lock is held, therefore there is no need for the caller to also obtain a group lock.
+    * @return The cumulative number of offsets removed
+    */
   def cleanupGroupMetadata(groups: Iterable[GroupMetadata], requestLocal: RequestLocal,
                            selector: GroupMetadata => Map[TopicPartition, OffsetAndMetadata]): Int = {
     var offsetsRemoved = 0
@@ -894,18 +865,16 @@
         (removedOffsets, group.is(Dead), group.generationId)
       }
 
-<<<<<<< HEAD
-    val offsetsPartition = partitionFor(groupId)
-    val appendPartition = new TopicPartition(Topic.GROUP_METADATA_TOPIC_NAME, offsetsPartition)
-    getMagic(offsetsPartition) match {
-      case Some(magicValue) =>
-        // We always use CREATE_TIME, like the producer. The conversion to LOG_APPEND_TIME (if necessary) happens automatically.
-        val timestampType = TimestampType.CREATE_TIME
-        val timestamp = time.milliseconds()
-
-        replicaManager.onlinePartition(appendPartition).foreach { partition =>
+      val offsetsPartition = partitionFor(groupId)
+      val appendPartition = new TopicPartition(Topic.GROUP_METADATA_TOPIC_NAME, offsetsPartition)
+      onlinePartition(offsetsPartition) match {
+        case Some(partition) =>
+          // We always use CREATE_TIME, like the producer. The conversion to LOG_APPEND_TIME (if necessary) happens automatically.
+          val timestampType = TimestampType.CREATE_TIME
+          val timestamp = time.milliseconds()
+
           val tombstones = ArrayBuffer.empty[SimpleRecord]
-          removedOffsets.forKeyValue { (topicPartition, offsetAndMetadata) =>
+          removedOffsets.foreachEntry { (topicPartition, offsetAndMetadata) =>
             trace(s"Removing expired/deleted offset and metadata for $groupId, $topicPartition: $offsetAndMetadata")
             val commitKey = GroupMetadataManager.offsetCommitKey(groupId, topicPartition)
             tombstones += new SimpleRecord(timestamp, commitKey, null)
@@ -923,44 +892,11 @@
             trace(s"Group $groupId removed from the metadata cache and marked for deletion in $appendPartition.")
           }
 
-=======
-      val offsetsPartition = partitionFor(groupId)
-      val appendPartition = new TopicPartition(Topic.GROUP_METADATA_TOPIC_NAME, offsetsPartition)
-      onlinePartition(offsetsPartition) match {
-        case Some(partition) =>
-          // We always use CREATE_TIME, like the producer. The conversion to LOG_APPEND_TIME (if necessary) happens automatically.
-          val timestampType = TimestampType.CREATE_TIME
-          val timestamp = time.milliseconds()
-
-          val tombstones = ArrayBuffer.empty[SimpleRecord]
-          removedOffsets.foreachEntry { (topicPartition, offsetAndMetadata) =>
-            trace(s"Removing expired/deleted offset and metadata for $groupId, $topicPartition: $offsetAndMetadata")
-            val commitKey = GroupMetadataManager.offsetCommitKey(groupId, topicPartition)
-            tombstones += new SimpleRecord(timestamp, commitKey, null)
-          }
-          trace(s"Marked ${removedOffsets.size} offsets in $appendPartition for deletion.")
-
-          // We avoid writing the tombstone when the generationId is 0, since this group is only using
-          // Kafka for offset storage.
-          if (groupIsDead && groupMetadataCache.remove(groupId, group) && generation > 0) {
-            // Append the tombstone messages to the partition. It is okay if the replicas don't receive these (say,
-            // if we crash or leaders move) since the new leaders will still expire the consumers with heartbeat and
-            // retry removing this group.
-            val groupMetadataKey = GroupMetadataManager.groupMetadataKey(group.groupId)
-            tombstones += new SimpleRecord(timestamp, groupMetadataKey, null)
-            trace(s"Group $groupId removed from the metadata cache and marked for deletion in $appendPartition.")
-          }
-
->>>>>>> 9494bebe
           if (tombstones.nonEmpty) {
             try {
               // do not need to require acks since even if the tombstone is lost,
               // it will be appended again in the next purge cycle
-<<<<<<< HEAD
-              val records = MemoryRecords.withRecords(magicValue, 0L, compressionType, timestampType, tombstones.toArray: _*)
-=======
               val records = MemoryRecords.withRecords(RecordBatch.CURRENT_MAGIC_VALUE, 0L, compression, timestampType, tombstones.toArray: _*)
->>>>>>> 9494bebe
               partition.appendRecordsToLeader(records, origin = AppendOrigin.COORDINATOR, requiredAcks = 0,
                 requestLocal = requestLocal)
 
@@ -968,18 +904,10 @@
               trace(s"Successfully appended ${tombstones.size} tombstones to $appendPartition for expired/deleted " +
                 s"offsets and/or metadata for group $groupId")
             } catch {
-<<<<<<< HEAD
-                case t: Throwable =>
-                  error(s"Failed to append ${tombstones.size} tombstones to $appendPartition for expired/deleted " +
-                    s"offsets and/or metadata for group $groupId.", t)
-                // ignore and continue
-              }
-=======
               case t: Throwable =>
                 error(s"Failed to append ${tombstones.size} tombstones to $appendPartition for expired/deleted " +
                   s"offsets and/or metadata for group $groupId.", t)
               // ignore and continue
->>>>>>> 9494bebe
             }
           }
 
@@ -1070,19 +998,8 @@
     // TODO: clear the caches
   }
 
-<<<<<<< HEAD
-  /**
-   * Check if the replica is local and return the message format version
-   *
-   * @param partition Partition of GroupMetadataTopic
-   * @return Some(MessageFormatVersion) if replica is local, None otherwise
-   */
-  private def getMagic(partition: Int): Option[Byte] =
-    replicaManager.getMagic(new TopicPartition(Topic.GROUP_METADATA_TOPIC_NAME, partition))
-=======
   private def onlinePartition(partition: Int): Option[Partition] =
     replicaManager.onlinePartition(new TopicPartition(Topic.GROUP_METADATA_TOPIC_NAME, partition))
->>>>>>> 9494bebe
 
   /**
    * Add a partition to the owned partition set.
@@ -1138,7 +1055,7 @@
   /**
    * Generates the key for offset commit message for given (group, topic, partition)
    *
-   * @param groupId        the ID of the group to generate the key
+   * @param groupId the ID of the group to generate the key
    * @param topicPartition the TopicPartition to generate the key
    * @return key for offset commit message
    */
@@ -1164,13 +1081,9 @@
    * Generates the payload for offset commit message from given offset and metadata
    *
    * @param offsetAndMetadata consumer's current offset and metadata
-<<<<<<< HEAD
-   * @param metadataVersion   the api version
-=======
    * @param maxVersion the highest version allowed, we may use a lower version for compatibility reasons
    *                   we serialize with the highest supported non-flexible version until a tagged field is introduced
    *                   or the version is bumped.
->>>>>>> 9494bebe
    * @return payload for offset commit message
    */
   def offsetCommitValue(offsetAndMetadata: OffsetAndMetadata, maxVersion: Short = 3): Array[Byte] = {
@@ -1191,17 +1104,11 @@
    * Generates the payload for group metadata message from given offset and metadata
    * assuming the generation id, selected protocol, leader and member assignment are all available
    *
-<<<<<<< HEAD
-   * @param groupMetadata   current group metadata
-   * @param assignment      the assignment for the rebalancing generation
-   * @param metadataVersion the api version
-=======
    * @param groupMetadata current group metadata
    * @param assignment the assignment for the rebalancing generation
    * @param version the version to serialize it with, the default is `3`, the highest supported non-flexible version
    *                until a tagged field is introduced or the version is bumped. The default should always be used
    *                outside of tests
->>>>>>> 9494bebe
    * @return payload for offset commit message
    */
   def groupMetadataValue(groupMetadata: GroupMetadata,
@@ -1289,8 +1196,8 @@
    * Decodes the group metadata messages' payload and retrieves its member metadata from it
    *
    * @param groupId The ID of the group to be read
-   * @param buffer  input byte-buffer
-   * @param time    the time instance to use
+   * @param buffer input byte-buffer
+   * @param time the time instance to use
    * @return a group metadata object from the message
    */
   def readGroupMessageValue(groupId: String, buffer: ByteBuffer, time: Time): GroupMetadata = {
@@ -1367,9 +1274,8 @@
     "[%s,%s,%d]".format(group, topicPartition.topic, topicPartition.partition)
 }
 
-sealed trait BaseKey {
+sealed trait BaseKey{
   def version: Short
-
   def key: Any
 }
 
@@ -1383,6 +1289,5 @@
 
 case class UnknownKey(version: Short) extends BaseKey {
   override def key: String = null
-
   override def toString: String = key
 }