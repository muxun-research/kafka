/*
 * Licensed to the Apache Software Foundation (ASF) under one or more
 * contributor license agreements. See the NOTICE file distributed with
 * this work for additional information regarding copyright ownership.
 * The ASF licenses this file to You under the Apache License, Version 2.0
 * (the "License"); you may not use this file except in compliance with
 * the License. You may obtain a copy of the License at
 *
 *    http://www.apache.org/licenses/LICENSE-2.0
 *
 * Unless required by applicable law or agreed to in writing, software
 * distributed under the License is distributed on an "AS IS" BASIS,
 * WITHOUT WARRANTIES OR CONDITIONS OF ANY KIND, either express or implied.
 * See the License for the specific language governing permissions and
 * limitations under the License.
 */

package kafka.coordinator.group

<<<<<<< HEAD
=======
import java.io.PrintStream
import java.nio.ByteBuffer
import java.nio.charset.StandardCharsets
import java.util.{Optional, OptionalInt}
import java.util.concurrent.atomic.AtomicBoolean
import java.util.concurrent.locks.ReentrantLock
import java.util.concurrent.ConcurrentHashMap
>>>>>>> 15418db6
import com.yammer.metrics.core.Gauge
import kafka.common.OffsetAndMetadata
<<<<<<< HEAD
import kafka.log.AppendOrigin
import kafka.metrics.KafkaMetricsGroup
import kafka.server.{FetchLogEnd, ReplicaManager}
=======
import kafka.server.{ReplicaManager, RequestLocal}
>>>>>>> 15418db6
import kafka.utils.CoreUtils.inLock
import kafka.utils.Implicits._
import kafka.utils._
import org.apache.kafka.clients.consumer.ConsumerRecord
import org.apache.kafka.clients.consumer.internals.ConsumerProtocol
import org.apache.kafka.common.internals.Topic
import org.apache.kafka.common.metrics.{Metrics, Sensor}
import org.apache.kafka.common.metrics.stats.{Avg, Max, Meter}
import org.apache.kafka.common.protocol.{ByteBufferAccessor, Errors, MessageUtil}
import org.apache.kafka.common.record._
import org.apache.kafka.common.requests.OffsetFetchResponse.PartitionData
import org.apache.kafka.common.requests.ProduceResponse.PartitionResponse
import org.apache.kafka.common.requests.{OffsetCommitRequest, OffsetFetchResponse}
import org.apache.kafka.common.utils.{Time, Utils}
import org.apache.kafka.common.{KafkaException, MessageFormatter, TopicIdPartition, TopicPartition}
import org.apache.kafka.coordinator.group.generated.{GroupMetadataValue, OffsetCommitKey, OffsetCommitValue, GroupMetadataKey => GroupMetadataKeyData}
import org.apache.kafka.server.common.MetadataVersion
import org.apache.kafka.server.common.MetadataVersion.{IBP_0_10_1_IV0, IBP_2_1_IV0, IBP_2_1_IV1, IBP_2_3_IV0}
import org.apache.kafka.server.metrics.KafkaMetricsGroup
import org.apache.kafka.server.util.KafkaScheduler
import org.apache.kafka.storage.internals.log.{AppendOrigin, FetchIsolation}

import java.io.PrintStream
import java.nio.ByteBuffer
import java.nio.charset.StandardCharsets
import java.util.Optional
import java.util.concurrent.TimeUnit
import java.util.concurrent.atomic.AtomicBoolean
import java.util.concurrent.locks.ReentrantLock
import scala.collection._
import scala.collection.mutable.ArrayBuffer
import scala.jdk.CollectionConverters._

class GroupMetadataManager(brokerId: Int,
                           interBrokerProtocolVersion: MetadataVersion,
                           config: OffsetConfig,
                           val replicaManager: ReplicaManager,
                           time: Time,
                           metrics: Metrics) extends Logging {
  // Visible for test.
  private[group] val metricsGroup: KafkaMetricsGroup = new KafkaMetricsGroup(this.getClass)

  private val compressionType: CompressionType = config.offsetsTopicCompressionType

  private val groupMetadataCache = new Pool[String, GroupMetadata]

  /* lock protecting access to loading and owned partition sets */
  private val partitionLock = new ReentrantLock()

  /* partitions of consumer groups that are being loaded, its lock should be always called BEFORE the group lock if needed */
  private val loadingPartitions: mutable.Set[Int] = mutable.Set()

  /* partitions of consumer groups that are assigned, using the same loading partition lock */
  private val ownedPartitions: mutable.Set[Int] = mutable.Set()

  /* shutting down flag */
  private val shuttingDown = new AtomicBoolean(false)

  /* number of partitions for the consumer metadata topic */
  @volatile private var groupMetadataTopicPartitionCount: Int = _

  /* single-thread scheduler to handle offset/group metadata cache loading and unloading */
  private val scheduler = new KafkaScheduler(1, true, "group-metadata-manager-")

  /* The groups with open transactional offsets commits per producer. We need this because when the commit or abort
   * marker comes in for a transaction, it is for a particular partition on the offsets topic and a particular producerId.
   * We use this structure to quickly find the groups which need to be updated by the commit/abort marker. */
  private val openGroupsForProducer = mutable.HashMap[Long, mutable.Set[String]]()

  /* Track the epoch in which we (un)loaded group state to detect racing LeaderAndIsr requests */
  private [group] val epochForPartitionId = new ConcurrentHashMap[Int, java.lang.Integer]()

  /* setup metrics*/
  private val partitionLoadSensor = metrics.sensor(GroupMetadataManager.LoadTimeSensor)

  partitionLoadSensor.add(metrics.metricName("partition-load-time-max",
    GroupMetadataManager.MetricsGroup,
    "The max time it took to load the partitions in the last 30sec"), new Max())
  partitionLoadSensor.add(metrics.metricName("partition-load-time-avg",
    GroupMetadataManager.MetricsGroup,
    "The avg time it took to load the partitions in the last 30sec"), new Avg())

  val offsetCommitsSensor: Sensor = metrics.sensor(GroupMetadataManager.OffsetCommitsSensor)

  offsetCommitsSensor.add(new Meter(
    metrics.metricName("offset-commit-rate",
      "group-coordinator-metrics",
      "The rate of committed offsets"),
    metrics.metricName("offset-commit-count",
      "group-coordinator-metrics",
      "The total number of committed offsets")))

  val offsetExpiredSensor: Sensor = metrics.sensor(GroupMetadataManager.OffsetExpiredSensor)

  offsetExpiredSensor.add(new Meter(
    metrics.metricName("offset-expiration-rate",
      "group-coordinator-metrics",
      "The rate of expired offsets"),
    metrics.metricName("offset-expiration-count",
      "group-coordinator-metrics",
      "The total number of expired offsets")))

  this.logIdent = s"[GroupMetadataManager brokerId=$brokerId] "

  private def recreateGauge[T](name: String, gauge: Gauge[T]): Gauge[T] = {
    metricsGroup.removeMetric(name)
    metricsGroup.newGauge(name, gauge)
  }

  recreateGauge("NumOffsets",
    () => groupMetadataCache.values.map { group =>
      group.inLock {
        group.numOffsets
      }
    }.sum
  )

  recreateGauge("NumGroups",
    () => groupMetadataCache.size
  )

  recreateGauge("NumGroupsPreparingRebalance",
    () => groupMetadataCache.values.count { group =>
      group synchronized {
        group.is(PreparingRebalance)
      }
    })

  recreateGauge("NumGroupsCompletingRebalance",
    () => groupMetadataCache.values.count { group =>
      group synchronized {
        group.is(CompletingRebalance)
      }
    })

  recreateGauge("NumGroupsStable",
    () => groupMetadataCache.values.count { group =>
      group synchronized {
        group.is(Stable)
      }
    })

  recreateGauge("NumGroupsDead",
    () => groupMetadataCache.values.count { group =>
      group synchronized {
        group.is(Dead)
      }
    })

  recreateGauge("NumGroupsEmpty",
    () => groupMetadataCache.values.count { group =>
      group synchronized {
        group.is(Empty)
      }
    })

  def startup(retrieveGroupMetadataTopicPartitionCount: () => Int, enableMetadataExpiration: Boolean): Unit = {
    groupMetadataTopicPartitionCount = retrieveGroupMetadataTopicPartitionCount()
    scheduler.startup()
    if (enableMetadataExpiration) {
      scheduler.schedule("delete-expired-group-metadata",
        () => cleanupGroupMetadata(),
        0L,
        config.offsetsRetentionCheckIntervalMs)
    }
  }

  def currentGroups: Iterable[GroupMetadata] = groupMetadataCache.values

  def isPartitionOwned(partition: Int): Boolean = inLock(partitionLock) { ownedPartitions.contains(partition) }

  def isPartitionLoading(partition: Int): Boolean = inLock(partitionLock) { loadingPartitions.contains(partition) }

  def partitionFor(groupId: String): Int = Utils.abs(groupId.hashCode) % groupMetadataTopicPartitionCount

  def isGroupLocal(groupId: String): Boolean = isPartitionOwned(partitionFor(groupId))

  def isGroupLoading(groupId: String): Boolean = isPartitionLoading(partitionFor(groupId))

  def isLoading: Boolean = inLock(partitionLock) { loadingPartitions.nonEmpty }

  // return true iff group is owned and the group doesn't exist
  def groupNotExists(groupId: String): Boolean = inLock(partitionLock) {
    isGroupLocal(groupId) && getGroup(groupId).forall { group =>
      group.inLock(group.is(Dead))
    }
  }

  // visible for testing
  private[group] def isGroupOpenForProducer(producerId: Long, groupId: String) = openGroupsForProducer.get(producerId) match {
    case Some(groups) =>
      groups.contains(groupId)
    case None =>
      false
  }

  /**
   * Get the group associated with the given groupId or null if not found
   */
  def getGroup(groupId: String): Option[GroupMetadata] = {
    Option(groupMetadataCache.get(groupId))
  }

  /**
   * Get the group associated with the given groupId - the group is created if createIfNotExist
   * is true - or null if not found
   */
  def getOrMaybeCreateGroup(groupId: String, createIfNotExist: Boolean): Option[GroupMetadata] = {
    if (createIfNotExist)
      Option(groupMetadataCache.getAndMaybePut(groupId, new GroupMetadata(groupId, Empty, time)))
    else
      Option(groupMetadataCache.get(groupId))
  }

  /**
   * Add a group or get the group associated with the given groupId if it already exists
   */
  def addGroup(group: GroupMetadata): GroupMetadata = {
    val currentGroup = groupMetadataCache.putIfNotExists(group.groupId, group)
    if (currentGroup != null) {
      currentGroup
    } else {
      group
    }
  }

  def storeGroup(group: GroupMetadata,
                 groupAssignment: Map[String, Array[Byte]],
                 responseCallback: Errors => Unit,
                 requestLocal: RequestLocal = RequestLocal.NoCaching): Unit = {
    getMagic(partitionFor(group.groupId)) match {
      case Some(magicValue) =>
        // We always use CREATE_TIME, like the producer. The conversion to LOG_APPEND_TIME (if necessary) happens automatically.
        val timestampType = TimestampType.CREATE_TIME
        val timestamp = time.milliseconds()
        val key = GroupMetadataManager.groupMetadataKey(group.groupId)
        val value = GroupMetadataManager.groupMetadataValue(group, groupAssignment, interBrokerProtocolVersion)

        val records = {
          val buffer = ByteBuffer.allocate(AbstractRecords.estimateSizeInBytes(magicValue, compressionType,
            Seq(new SimpleRecord(timestamp, key, value)).asJava))
          val builder = MemoryRecords.builder(buffer, magicValue, compressionType, timestampType, 0L)
          builder.append(timestamp, key, value)
          builder.build()
        }

        val groupMetadataPartition = new TopicPartition(Topic.GROUP_METADATA_TOPIC_NAME, partitionFor(group.groupId))
        val groupMetadataRecords = Map(groupMetadataPartition -> records)
        val generationId = group.generationId

        // set the callback function to insert the created group into cache after log append completed
        def putCacheCallback(responseStatus: Map[TopicPartition, PartitionResponse]): Unit = {
          // the append response should only contain the topics partition
          if (responseStatus.size != 1 || !responseStatus.contains(groupMetadataPartition))
            throw new IllegalStateException("Append status %s should only have one partition %s"
              .format(responseStatus, groupMetadataPartition))

          // construct the error status in the propagated assignment response in the cache
          val status = responseStatus(groupMetadataPartition)

          val responseError = if (status.error == Errors.NONE) {
            Errors.NONE
          } else {
            debug(s"Metadata from group ${group.groupId} with generation $generationId failed when appending to log " +
              s"due to ${status.error.exceptionName}")

            // transform the log append error code to the corresponding the commit status error code
            status.error match {
              case Errors.UNKNOWN_TOPIC_OR_PARTITION
                   | Errors.NOT_ENOUGH_REPLICAS
                   | Errors.NOT_ENOUGH_REPLICAS_AFTER_APPEND =>
                Errors.COORDINATOR_NOT_AVAILABLE

              case Errors.NOT_LEADER_OR_FOLLOWER
                   | Errors.KAFKA_STORAGE_ERROR =>
                Errors.NOT_COORDINATOR

              case Errors.REQUEST_TIMED_OUT =>
                Errors.REBALANCE_IN_PROGRESS

              case Errors.MESSAGE_TOO_LARGE
                   | Errors.RECORD_LIST_TOO_LARGE
                   | Errors.INVALID_FETCH_SIZE =>

                error(s"Appending metadata message for group ${group.groupId} generation $generationId failed due to " +
                  s"${status.error.exceptionName}, returning UNKNOWN error code to the client")

                Errors.UNKNOWN_SERVER_ERROR

              case other =>
                error(s"Appending metadata message for group ${group.groupId} generation $generationId failed " +
                  s"due to unexpected error: ${status.error.exceptionName}")

                other
            }
          }

          responseCallback(responseError)
        }
        appendForGroup(group, groupMetadataRecords, requestLocal, putCacheCallback)

      case None =>
        responseCallback(Errors.NOT_COORDINATOR)
    }
  }

  private def appendForGroup(group: GroupMetadata,
                             records: Map[TopicPartition, MemoryRecords],
                             requestLocal: RequestLocal,
                             callback: Map[TopicPartition, PartitionResponse] => Unit): Unit = {
    // call replica manager to append the group message
    replicaManager.appendRecords(
      timeout = config.offsetCommitTimeoutMs.toLong,
      requiredAcks = config.offsetCommitRequiredAcks,
      internalTopicsAllowed = true,
      origin = AppendOrigin.COORDINATOR,
      entriesPerPartition = records,
      delayedProduceLock = Some(group.lock),
      responseCallback = callback,
      requestLocal = requestLocal)
  }

  /**
   * Store offsets by appending it to the replicated log and then inserting to cache
   */
  def storeOffsets(group: GroupMetadata,
                   consumerId: String,
                   offsetMetadata: immutable.Map[TopicIdPartition, OffsetAndMetadata],
                   responseCallback: immutable.Map[TopicIdPartition, Errors] => Unit,
                   producerId: Long = RecordBatch.NO_PRODUCER_ID,
                   producerEpoch: Short = RecordBatch.NO_PRODUCER_EPOCH,
                   requestLocal: RequestLocal = RequestLocal.NoCaching): Unit = {
    // first filter out partitions with offset metadata size exceeding limit
    val filteredOffsetMetadata = offsetMetadata.filter { case (_, offsetAndMetadata) =>
      validateOffsetMetadataLength(offsetAndMetadata.metadata)
    }

    group.inLock {
      if (!group.hasReceivedConsistentOffsetCommits)
        warn(s"group: ${group.groupId} with leader: ${group.leaderOrNull} has received offset commits from consumers as well " +
          s"as transactional producers. Mixing both types of offset commits will generally result in surprises and " +
          s"should be avoided.")
    }

    val isTxnOffsetCommit = producerId != RecordBatch.NO_PRODUCER_ID
    // construct the message set to append
    if (filteredOffsetMetadata.isEmpty) {
      // compute the final error codes for the commit response
      val commitStatus = offsetMetadata.map { case (k, _) => k -> Errors.OFFSET_METADATA_TOO_LARGE }
      responseCallback(commitStatus)
    } else {
      getMagic(partitionFor(group.groupId)) match {
        case Some(magicValue) =>
          // We always use CREATE_TIME, like the producer. The conversion to LOG_APPEND_TIME (if necessary) happens automatically.
          val timestampType = TimestampType.CREATE_TIME
          val timestamp = time.milliseconds()

          val records = filteredOffsetMetadata.map { case (topicIdPartition, offsetAndMetadata) =>
            val key = GroupMetadataManager.offsetCommitKey(group.groupId, topicIdPartition.topicPartition)
            val value = GroupMetadataManager.offsetCommitValue(offsetAndMetadata, interBrokerProtocolVersion)
            new SimpleRecord(timestamp, key, value)
          }
          val offsetTopicPartition = new TopicPartition(Topic.GROUP_METADATA_TOPIC_NAME, partitionFor(group.groupId))
          val buffer = ByteBuffer.allocate(AbstractRecords.estimateSizeInBytes(magicValue, compressionType, records.asJava))

          if (isTxnOffsetCommit && magicValue < RecordBatch.MAGIC_VALUE_V2)
            throw Errors.UNSUPPORTED_FOR_MESSAGE_FORMAT.exception("Attempting to make a transaction offset commit with an invalid magic: " + magicValue)

          val builder = MemoryRecords.builder(buffer, magicValue, compressionType, timestampType, 0L, time.milliseconds(),
            producerId, producerEpoch, 0, isTxnOffsetCommit, RecordBatch.NO_PARTITION_LEADER_EPOCH)

          records.foreach(builder.append)
          val entries = Map(offsetTopicPartition -> builder.build())

          // set the callback function to insert offsets into cache after log append completed
          def putCacheCallback(responseStatus: Map[TopicPartition, PartitionResponse]): Unit = {
            // the append response should only contain the topics partition
            if (responseStatus.size != 1 || !responseStatus.contains(offsetTopicPartition))
              throw new IllegalStateException("Append status %s should only have one partition %s"
                .format(responseStatus, offsetTopicPartition))

            // construct the commit response status and insert
            // the offset and metadata to cache if the append status has no error
            val status = responseStatus(offsetTopicPartition)

            val responseError = group.inLock {
              if (status.error == Errors.NONE) {
                if (!group.is(Dead)) {
                  filteredOffsetMetadata.forKeyValue { (topicIdPartition, offsetAndMetadata) =>
                    if (isTxnOffsetCommit)
                      group.onTxnOffsetCommitAppend(producerId, topicIdPartition, CommitRecordMetadataAndOffset(Some(status.baseOffset), offsetAndMetadata))
                    else
                      group.onOffsetCommitAppend(topicIdPartition, CommitRecordMetadataAndOffset(Some(status.baseOffset), offsetAndMetadata))
                  }
                }

                // Record the number of offsets committed to the log
                offsetCommitsSensor.record(records.size)

                Errors.NONE
              } else {
                if (!group.is(Dead)) {
                  if (!group.hasPendingOffsetCommitsFromProducer(producerId))
                    removeProducerGroup(producerId, group.groupId)
                  filteredOffsetMetadata.forKeyValue { (topicIdPartition, offsetAndMetadata) =>
                    if (isTxnOffsetCommit)
                      group.failPendingTxnOffsetCommit(producerId, topicIdPartition)
                    else
                      group.failPendingOffsetWrite(topicIdPartition, offsetAndMetadata)
                  }
                }

                debug(s"Offset commit $filteredOffsetMetadata from group ${group.groupId}, consumer $consumerId " +
                  s"with generation ${group.generationId} failed when appending to log due to ${status.error.exceptionName}")

                // transform the log append error code to the corresponding the commit status error code
                status.error match {
                  case Errors.UNKNOWN_TOPIC_OR_PARTITION
                       | Errors.NOT_ENOUGH_REPLICAS
                       | Errors.NOT_ENOUGH_REPLICAS_AFTER_APPEND =>
                    Errors.COORDINATOR_NOT_AVAILABLE

                  case Errors.NOT_LEADER_OR_FOLLOWER
                       | Errors.KAFKA_STORAGE_ERROR =>
                    Errors.NOT_COORDINATOR

                  case Errors.MESSAGE_TOO_LARGE
                       | Errors.RECORD_LIST_TOO_LARGE
                       | Errors.INVALID_FETCH_SIZE =>
                    Errors.INVALID_COMMIT_OFFSET_SIZE

                  case other => other
                }
              }
            }

            // compute the final error codes for the commit response
            val commitStatus = offsetMetadata.map { case (topicIdPartition, offsetAndMetadata) =>
              if (validateOffsetMetadataLength(offsetAndMetadata.metadata))
                (topicIdPartition, responseError)
              else
                (topicIdPartition, Errors.OFFSET_METADATA_TOO_LARGE)
            }

            // finally trigger the callback logic passed from the API layer
            responseCallback(commitStatus)
          }

          if (isTxnOffsetCommit) {
            group.inLock {
              addProducerGroup(producerId, group.groupId)
              group.prepareTxnOffsetCommit(producerId, offsetMetadata)
            }
          } else {
            group.inLock {
              group.prepareOffsetCommit(offsetMetadata)
            }
          }

          appendForGroup(group, entries, requestLocal, putCacheCallback)

        case None =>
          val commitStatus = offsetMetadata.map { case (topicIdPartition, _) =>
            (topicIdPartition, Errors.NOT_COORDINATOR)
          }
          responseCallback(commitStatus)
      }
    }
  }

  /**
   * The most important guarantee that this API provides is that it should never return a stale offset. i.e., it either
   * returns the current offset or it begins to sync the cache from the log (and returns an error code).
   */
  def getOffsets(groupId: String, requireStable: Boolean, topicPartitionsOpt: Option[Seq[TopicPartition]]): Map[TopicPartition, PartitionData] = {
    trace("Getting offsets of %s for group %s.".format(topicPartitionsOpt.getOrElse("all partitions"), groupId))
    val group = groupMetadataCache.get(groupId)
    if (group == null) {
      topicPartitionsOpt.getOrElse(Seq.empty[TopicPartition]).map { topicPartition =>
        val partitionData = new PartitionData(OffsetFetchResponse.INVALID_OFFSET,
          Optional.empty(), "", Errors.NONE)
        topicPartition -> partitionData
      }.toMap
    } else {
      group.inLock {
        if (group.is(Dead)) {
          topicPartitionsOpt.getOrElse(Seq.empty[TopicPartition]).map { topicPartition =>
            val partitionData = new PartitionData(OffsetFetchResponse.INVALID_OFFSET,
              Optional.empty(), "", Errors.NONE)
            topicPartition -> partitionData
          }.toMap
        } else {
          val topicPartitions = topicPartitionsOpt.getOrElse(group.allOffsets.keySet)

          topicPartitions.map { topicPartition =>
            if (requireStable && group.hasPendingOffsetCommitsForTopicPartition(topicPartition)) {
              topicPartition -> new PartitionData(OffsetFetchResponse.INVALID_OFFSET,
                Optional.empty(), "", Errors.UNSTABLE_OFFSET_COMMIT)
            } else {
              val partitionData = group.offset(topicPartition) match {
                case None =>
                  new PartitionData(OffsetFetchResponse.INVALID_OFFSET,
                    Optional.empty(), "", Errors.NONE)
                case Some(offsetAndMetadata) =>
                  new PartitionData(offsetAndMetadata.offset,
                    offsetAndMetadata.leaderEpoch, offsetAndMetadata.metadata, Errors.NONE)
              }
              topicPartition -> partitionData
            }
          }.toMap
        }
      }
    }
  }

  /**
   * Asynchronously read the partition from the offsets topic and populate the cache
   */
  def scheduleLoadGroupAndOffsets(offsetsPartition: Int, coordinatorEpoch: Int, onGroupLoaded: GroupMetadata => Unit): Unit = {
    val topicPartition = new TopicPartition(Topic.GROUP_METADATA_TOPIC_NAME, offsetsPartition)
    info(s"Scheduling loading of offsets and group metadata from $topicPartition for epoch $coordinatorEpoch")
    val startTimeMs = time.milliseconds()
    scheduler.scheduleOnce(topicPartition.toString, () => loadGroupsAndOffsets(topicPartition, coordinatorEpoch, onGroupLoaded, startTimeMs))
  }

  private[group] def loadGroupsAndOffsets(
    topicPartition: TopicPartition,
    coordinatorEpoch: Int,
    onGroupLoaded: GroupMetadata => Unit,
    startTimeMs: java.lang.Long
  ): Unit = {
    if (!maybeUpdateCoordinatorEpoch(topicPartition.partition, OptionalInt.of(coordinatorEpoch))) {
      info(s"Not loading offsets and group metadata for $topicPartition " +
        s"in epoch $coordinatorEpoch since current epoch is ${epochForPartitionId.get(topicPartition.partition)}")
    } else if (!addLoadingPartition(topicPartition.partition)) {
      info(s"Already loading offsets and group metadata from $topicPartition")
    } else {
      try {
        val schedulerTimeMs = time.milliseconds() - startTimeMs
        debug(s"Started loading offsets and group metadata from $topicPartition for epoch $coordinatorEpoch")
        doLoadGroupsAndOffsets(topicPartition, onGroupLoaded)
        val endTimeMs = time.milliseconds()
        val totalLoadingTimeMs = endTimeMs - startTimeMs
        partitionLoadSensor.record(totalLoadingTimeMs.toDouble, endTimeMs, false)
        info(s"Finished loading offsets and group metadata from $topicPartition "
          + s"in $totalLoadingTimeMs milliseconds for epoch $coordinatorEpoch, of which " +
          s"$schedulerTimeMs milliseconds was spent in the scheduler.")
      } catch {
        case t: Throwable => error(s"Error loading offsets from $topicPartition", t)
      } finally {
        inLock(partitionLock) {
          ownedPartitions.add(topicPartition.partition)
          loadingPartitions.remove(topicPartition.partition)
        }
      }
    }
  }

  private def doLoadGroupsAndOffsets(topicPartition: TopicPartition, onGroupLoaded: GroupMetadata => Unit): Unit = {
    def logEndOffset: Long = replicaManager.getLogEndOffset(topicPartition).getOrElse(-1L)

    replicaManager.getLog(topicPartition) match {
      case None =>
        warn(s"Attempted to load offsets and group metadata from $topicPartition, but found no log")

      case Some(log) =>
        val loadedOffsets = mutable.Map[GroupTopicPartition, CommitRecordMetadataAndOffset]()
        val pendingOffsets = mutable.Map[Long, mutable.Map[GroupTopicPartition, CommitRecordMetadataAndOffset]]()
        val loadedGroups = mutable.Map[String, GroupMetadata]()
        val removedGroups = mutable.Set[String]()

        // buffer may not be needed if records are read from memory
        var buffer = ByteBuffer.allocate(0)

        // loop breaks if leader changes at any time during the load, since logEndOffset is -1
        var currOffset = log.logStartOffset

        // loop breaks if no records have been read, since the end of the log has been reached
        var readAtLeastOneRecord = true

        while (currOffset < logEndOffset && readAtLeastOneRecord && !shuttingDown.get()) {
          val fetchDataInfo = log.read(currOffset,
            maxLength = config.loadBufferSize,
            isolation = FetchIsolation.LOG_END,
            minOneMessage = true)

          readAtLeastOneRecord = fetchDataInfo.records.sizeInBytes > 0

          val memRecords = (fetchDataInfo.records: @unchecked) match {
            case records: MemoryRecords => records
            case fileRecords: FileRecords =>
              val sizeInBytes = fileRecords.sizeInBytes
              val bytesNeeded = Math.max(config.loadBufferSize, sizeInBytes)

              // minOneMessage = true in the above log.read means that the buffer may need to be grown to ensure progress can be made
              if (buffer.capacity < bytesNeeded) {
                if (config.loadBufferSize < bytesNeeded)
                  warn(s"Loaded offsets and group metadata from $topicPartition with buffer larger ($bytesNeeded bytes) than " +
                    s"configured offsets.load.buffer.size (${config.loadBufferSize} bytes)")

                buffer = ByteBuffer.allocate(bytesNeeded)
              } else {
                buffer.clear()
              }

              fileRecords.readInto(buffer, 0)
              MemoryRecords.readableRecords(buffer)
          }

          memRecords.batches.forEach { batch =>
            val isTxnOffsetCommit = batch.isTransactional
            if (batch.isControlBatch) {
              val recordIterator = batch.iterator
              if (recordIterator.hasNext) {
                val record = recordIterator.next()
                val controlRecord = ControlRecordType.parse(record.key)
                if (controlRecord == ControlRecordType.COMMIT) {
                  pendingOffsets.getOrElse(batch.producerId, mutable.Map[GroupTopicPartition, CommitRecordMetadataAndOffset]())
                    .foreach {
                      case (groupTopicPartition, commitRecordMetadataAndOffset) =>
                        if (!loadedOffsets.contains(groupTopicPartition) || loadedOffsets(groupTopicPartition).olderThan(commitRecordMetadataAndOffset))
                          loadedOffsets.put(groupTopicPartition, commitRecordMetadataAndOffset)
                    }
                }
                pendingOffsets.remove(batch.producerId)
              }
            } else {
              var batchBaseOffset: Option[Long] = None
              for (record <- batch.asScala) {
                require(record.hasKey, "Group metadata/offset entry key should not be null")
                if (batchBaseOffset.isEmpty)
                  batchBaseOffset = Some(record.offset)
                GroupMetadataManager.readMessageKey(record.key) match {
                  case offsetKey: OffsetKey =>
                    if (isTxnOffsetCommit && !pendingOffsets.contains(batch.producerId))
                      pendingOffsets.put(batch.producerId, mutable.Map[GroupTopicPartition, CommitRecordMetadataAndOffset]())

                    // load offset
                    val groupTopicPartition = offsetKey.key
                    if (!record.hasValue) {
                      if (isTxnOffsetCommit)
                        pendingOffsets(batch.producerId).remove(groupTopicPartition)
                      else
                        loadedOffsets.remove(groupTopicPartition)
                    } else {
                      val offsetAndMetadata = GroupMetadataManager.readOffsetMessageValue(record.value)
                      if (isTxnOffsetCommit)
                        pendingOffsets(batch.producerId).put(groupTopicPartition, CommitRecordMetadataAndOffset(batchBaseOffset, offsetAndMetadata))
                      else
                        loadedOffsets.put(groupTopicPartition, CommitRecordMetadataAndOffset(batchBaseOffset, offsetAndMetadata))
                    }

                  case groupMetadataKey: GroupMetadataKey =>
                    // load group metadata
                    val groupId = groupMetadataKey.key
                    val groupMetadata = GroupMetadataManager.readGroupMessageValue(groupId, record.value, time)
                    if (groupMetadata != null) {
                      removedGroups.remove(groupId)
                      loadedGroups.put(groupId, groupMetadata)
                    } else {
                      loadedGroups.remove(groupId)
                      removedGroups.add(groupId)
                    }

                  case unknownKey: UnknownKey =>
                    warn(s"Unknown message key with version ${unknownKey.version}" +
                      s" while loading offsets and group metadata from $topicPartition. Ignoring it. " +
                      "It could be a left over from an aborted upgrade.")
                }
              }
            }
            currOffset = batch.nextOffset
          }
        }

        val (groupOffsets, emptyGroupOffsets) = loadedOffsets
          .groupBy(_._1.group)
          .map { case (k, v) =>
            k -> v.map { case (groupTopicPartition, offset) => (groupTopicPartition.topicPartition, offset) }
          }.partition { case (group, _) => loadedGroups.contains(group) }

        val pendingOffsetsByGroup = mutable.Map[String, mutable.Map[Long, mutable.Map[TopicPartition, CommitRecordMetadataAndOffset]]]()
        pendingOffsets.forKeyValue { (producerId, producerOffsets) =>
          producerOffsets.keySet.map(_.group).foreach(addProducerGroup(producerId, _))
          producerOffsets
            .groupBy(_._1.group)
            .forKeyValue { (group, offsets) =>
              val groupPendingOffsets = pendingOffsetsByGroup.getOrElseUpdate(group, mutable.Map.empty[Long, mutable.Map[TopicPartition, CommitRecordMetadataAndOffset]])
              val groupProducerOffsets = groupPendingOffsets.getOrElseUpdate(producerId, mutable.Map.empty[TopicPartition, CommitRecordMetadataAndOffset])
              groupProducerOffsets ++= offsets.map { case (groupTopicPartition, offset) =>
                (groupTopicPartition.topicPartition, offset)
              }
            }
        }

        val (pendingGroupOffsets, pendingEmptyGroupOffsets) = pendingOffsetsByGroup
          .partition { case (group, _) => loadedGroups.contains(group)}

        loadedGroups.values.foreach { group =>
          val offsets = groupOffsets.getOrElse(group.groupId, Map.empty[TopicPartition, CommitRecordMetadataAndOffset])
          val pendingOffsets = pendingGroupOffsets.getOrElse(group.groupId, Map.empty[Long, mutable.Map[TopicPartition, CommitRecordMetadataAndOffset]])
          debug(s"Loaded group metadata $group with offsets $offsets and pending offsets $pendingOffsets")
          loadGroup(group, offsets, pendingOffsets)
          onGroupLoaded(group)
        }

        // load groups which store offsets in kafka, but which have no active members and thus no group
        // metadata stored in the log
        (emptyGroupOffsets.keySet ++ pendingEmptyGroupOffsets.keySet).foreach { groupId =>
          val group = new GroupMetadata(groupId, Empty, time)
          val offsets = emptyGroupOffsets.getOrElse(groupId, Map.empty[TopicPartition, CommitRecordMetadataAndOffset])
          val pendingOffsets = pendingEmptyGroupOffsets.getOrElse(groupId, Map.empty[Long, mutable.Map[TopicPartition, CommitRecordMetadataAndOffset]])
          debug(s"Loaded group metadata $group with offsets $offsets and pending offsets $pendingOffsets")
          loadGroup(group, offsets, pendingOffsets)
          onGroupLoaded(group)
        }

        removedGroups.foreach { groupId =>
          // if the cache already contains a group which should be removed, raise an error. Note that it
          // is possible (however unlikely) for a consumer group to be removed, and then to be used only for
          // offset storage (i.e. by "simple" consumers)
          if (groupMetadataCache.contains(groupId) && !emptyGroupOffsets.contains(groupId))
            throw new IllegalStateException(s"Unexpected unload of active group $groupId while " +
              s"loading partition $topicPartition")
        }
    }
  }

  private def loadGroup(group: GroupMetadata, offsets: Map[TopicPartition, CommitRecordMetadataAndOffset],
                        pendingTransactionalOffsets: Map[Long, mutable.Map[TopicPartition, CommitRecordMetadataAndOffset]]): Unit = {
    // offsets are initialized prior to loading the group into the cache to ensure that clients see a consistent
    // view of the group's offsets
    trace(s"Initialized offsets $offsets for group ${group.groupId}")
    group.initializeOffsets(offsets, pendingTransactionalOffsets.toMap)

    val currentGroup = addGroup(group)
    if (group != currentGroup)
      debug(s"Attempt to load group ${group.groupId} from log with generation ${group.generationId} failed " +
        s"because there is already a cached group with generation ${currentGroup.generationId}")
  }

  /**
   * When this broker becomes a follower for an offsets topic partition clear out the cache for groups that belong to
   * that partition.
   *
   * @param offsetsPartition Groups belonging to this partition of the offsets topic will be deleted from the cache.
   */
  def removeGroupsForPartition(offsetsPartition: Int,
                               coordinatorEpoch: OptionalInt,
                               onGroupUnloaded: GroupMetadata => Unit): Unit = {
    val topicPartition = new TopicPartition(Topic.GROUP_METADATA_TOPIC_NAME, offsetsPartition)
    info(s"Scheduling unloading of offsets and group metadata from $topicPartition")
    scheduler.scheduleOnce(topicPartition.toString, () => removeGroupsAndOffsets(topicPartition, coordinatorEpoch, onGroupUnloaded))
  }

  private [group] def removeGroupsAndOffsets(topicPartition: TopicPartition,
                                             coordinatorEpoch: OptionalInt,
                                             onGroupUnloaded: GroupMetadata => Unit): Unit = {
    val offsetsPartition = topicPartition.partition
    if (maybeUpdateCoordinatorEpoch(offsetsPartition, coordinatorEpoch)) {
      var numOffsetsRemoved = 0
      var numGroupsRemoved = 0

      debug(s"Started unloading offsets and group metadata for $topicPartition for " +
        s"coordinator epoch $coordinatorEpoch")
      inLock(partitionLock) {
        // we need to guard the group removal in cache in the loading partition lock
        // to prevent coordinator's check-and-get-group race condition
        ownedPartitions.remove(offsetsPartition)
        loadingPartitions.remove(offsetsPartition)

        for (group <- groupMetadataCache.values) {
          if (partitionFor(group.groupId) == offsetsPartition) {
            onGroupUnloaded(group)
            groupMetadataCache.remove(group.groupId, group)
            removeGroupFromAllProducers(group.groupId)
            numGroupsRemoved += 1
            numOffsetsRemoved += group.numOffsets
          }
        }
      }
      info(s"Finished unloading $topicPartition for coordinator epoch $coordinatorEpoch. " +
        s"Removed $numOffsetsRemoved cached offsets and $numGroupsRemoved cached groups.")
    } else {
      info(s"Not removing offsets and group metadata for $topicPartition " +
        s"in epoch $coordinatorEpoch since current epoch is ${epochForPartitionId.get(topicPartition.partition)}")
    }
  }

  /**
   * Update the cached coordinator epoch if the new value is larger than the old value.
   * @return true if `epochOpt` is either empty or contains a value greater than or equal to the current epoch
   */
  private def maybeUpdateCoordinatorEpoch(
    partitionId: Int,
    epochOpt: OptionalInt
  ): Boolean = {
    val updatedEpoch = epochForPartitionId.compute(partitionId, (_, currentEpoch) => {
      if (currentEpoch == null) {
        if (epochOpt.isPresent) epochOpt.getAsInt
        else null
      } else {
        if (epochOpt.isPresent && epochOpt.getAsInt > currentEpoch) epochOpt.getAsInt
        else currentEpoch
      }
    })
    if (epochOpt.isPresent) {
      epochOpt.getAsInt == updatedEpoch
    } else {
      true
    }
  }

  // visible for testing
  private[group] def cleanupGroupMetadata(): Unit = {
    val currentTimestamp = time.milliseconds()
    val numOffsetsRemoved = cleanupGroupMetadata(groupMetadataCache.values, RequestLocal.NoCaching,
      _.removeExpiredOffsets(currentTimestamp, config.offsetsRetentionMs))
    offsetExpiredSensor.record(numOffsetsRemoved)
    if (numOffsetsRemoved > 0)
      info(s"Removed $numOffsetsRemoved expired offsets in ${time.milliseconds() - currentTimestamp} milliseconds.")
  }

  /**
    * This function is used to clean up group offsets given the groups and also a function that performs the offset deletion.
    * @param groups Groups whose metadata are to be cleaned up
    * @param selector A function that implements deletion of (all or part of) group offsets. This function is called while
    *                 a group lock is held, therefore there is no need for the caller to also obtain a group lock.
    * @return The cumulative number of offsets removed
    */
  def cleanupGroupMetadata(groups: Iterable[GroupMetadata], requestLocal: RequestLocal,
                           selector: GroupMetadata => Map[TopicPartition, OffsetAndMetadata]): Int = {
    var offsetsRemoved = 0

    groups.foreach { group =>
      val groupId = group.groupId
      val (removedOffsets, groupIsDead, generation) = group.inLock {
        val removedOffsets = selector(group)
        if (group.is(Empty) && !group.hasOffsets) {
          info(s"Group $groupId transitioned to Dead in generation ${group.generationId}")
          group.transitionTo(Dead)
        }
        (removedOffsets, group.is(Dead), group.generationId)
      }

    val offsetsPartition = partitionFor(groupId)
    val appendPartition = new TopicPartition(Topic.GROUP_METADATA_TOPIC_NAME, offsetsPartition)
    getMagic(offsetsPartition) match {
      case Some(magicValue) =>
        // We always use CREATE_TIME, like the producer. The conversion to LOG_APPEND_TIME (if necessary) happens automatically.
        val timestampType = TimestampType.CREATE_TIME
        val timestamp = time.milliseconds()

        replicaManager.onlinePartition(appendPartition).foreach { partition =>
          val tombstones = ArrayBuffer.empty[SimpleRecord]
          removedOffsets.forKeyValue { (topicPartition, offsetAndMetadata) =>
            trace(s"Removing expired/deleted offset and metadata for $groupId, $topicPartition: $offsetAndMetadata")
            val commitKey = GroupMetadataManager.offsetCommitKey(groupId, topicPartition)
            tombstones += new SimpleRecord(timestamp, commitKey, null)
          }
          trace(s"Marked ${removedOffsets.size} offsets in $appendPartition for deletion.")

          // We avoid writing the tombstone when the generationId is 0, since this group is only using
          // Kafka for offset storage.
            if (groupIsDead && groupMetadataCache.remove(groupId, group) && generation > 0) {
              // Append the tombstone messages to the partition. It is okay if the replicas don't receive these (say,
              // if we crash or leaders move) since the new leaders will still expire the consumers with heartbeat and
              // retry removing this group.
              val groupMetadataKey = GroupMetadataManager.groupMetadataKey(group.groupId)
              tombstones += new SimpleRecord(timestamp, groupMetadataKey, null)
              trace(s"Group $groupId removed from the metadata cache and marked for deletion in $appendPartition.")
            }

            if (tombstones.nonEmpty) {
              try {
                // do not need to require acks since even if the tombstone is lost,
                // it will be appended again in the next purge cycle
                val records = MemoryRecords.withRecords(magicValue, 0L, compressionType, timestampType, tombstones.toArray: _*)
                partition.appendRecordsToLeader(records, origin = AppendOrigin.COORDINATOR, requiredAcks = 0,
                  requestLocal = requestLocal)

                offsetsRemoved += removedOffsets.size
                trace(s"Successfully appended ${tombstones.size} tombstones to $appendPartition for expired/deleted " +
                  s"offsets and/or metadata for group $groupId")
              } catch {
                case t: Throwable =>
                  error(s"Failed to append ${tombstones.size} tombstones to $appendPartition for expired/deleted " +
                    s"offsets and/or metadata for group $groupId.", t)
                // ignore and continue
              }
            }
          }

        case None =>
          info(s"BrokerId $brokerId is no longer a coordinator for the group $groupId. Proceeding cleanup for other alive groups")
      }
    }

    offsetsRemoved
  }

  /**
   * Complete pending transactional offset commits of the groups of `producerId` from the provided
   * `completedPartitions`. This method is invoked when a commit or abort marker is fully written
   * to the log. It may be invoked when a group lock is held by the caller, for instance when delayed
   * operations are completed while appending offsets for a group. Since we need to acquire one or
   * more group metadata locks to handle transaction completion, this operation is scheduled on
   * the scheduler thread to avoid deadlocks.
   */
  def scheduleHandleTxnCompletion(producerId: Long, completedPartitions: Set[Int], isCommit: Boolean): Unit = {
    scheduler.scheduleOnce(s"handleTxnCompletion-$producerId", () =>
      handleTxnCompletion(producerId, completedPartitions, isCommit))
  }

  private[group] def handleTxnCompletion(producerId: Long, completedPartitions: Set[Int], isCommit: Boolean): Unit = {
    val pendingGroups = groupsBelongingToPartitions(producerId, completedPartitions)
    pendingGroups.foreach { groupId =>
      getGroup(groupId) match {
        case Some(group) => group.inLock {
          if (!group.is(Dead)) {
            group.completePendingTxnOffsetCommit(producerId, isCommit)
            removeProducerGroup(producerId, groupId)
          }
        }
        case _ =>
          info(s"Group $groupId has moved away from $brokerId after transaction marker was written but before the " +
            s"cache was updated. The cache on the new group owner will be updated instead.")
      }
    }
  }

  private def addProducerGroup(producerId: Long, groupId: String) = openGroupsForProducer synchronized {
    openGroupsForProducer.getOrElseUpdate(producerId, mutable.Set.empty[String]).add(groupId)
  }

  private def removeProducerGroup(producerId: Long, groupId: String) = openGroupsForProducer synchronized {
    openGroupsForProducer.getOrElseUpdate(producerId, mutable.Set.empty[String]).remove(groupId)
    if (openGroupsForProducer(producerId).isEmpty)
      openGroupsForProducer.remove(producerId)
  }

  private def groupsBelongingToPartitions(producerId: Long, partitions: Set[Int]) = openGroupsForProducer synchronized {
    val (ownedGroups, _) = openGroupsForProducer.getOrElse(producerId, mutable.Set.empty[String])
      .partition(group => partitions.contains(partitionFor(group)))
    ownedGroups
  }

  private def removeGroupFromAllProducers(groupId: String): Unit = openGroupsForProducer synchronized {
    openGroupsForProducer.forKeyValue { (_, groups) =>
      groups.remove(groupId)
    }
  }

  /*
   * Check if the offset metadata length is valid
   */
  private def validateOffsetMetadataLength(metadata: String) : Boolean = {
    metadata == null || metadata.length() <= config.maxMetadataSize
  }


  def shutdown(): Unit = {
    shuttingDown.set(true)
    scheduler.shutdown()
    metrics.removeSensor(GroupMetadataManager.LoadTimeSensor)
    metrics.removeSensor(GroupMetadataManager.OffsetCommitsSensor)
    metrics.removeSensor(GroupMetadataManager.OffsetExpiredSensor)

    // TODO: clear the caches
  }

  /**
   * Check if the replica is local and return the message format version
   * @param partition Partition of GroupMetadataTopic
   * @return Some(MessageFormatVersion) if replica is local, None otherwise
   */
  private def getMagic(partition: Int): Option[Byte] =
    replicaManager.getMagic(new TopicPartition(Topic.GROUP_METADATA_TOPIC_NAME, partition))

  /**
   * Add a partition to the owned partition set.
   *
   * NOTE: this is for test only.
   */
  private[group] def addOwnedPartition(partition: Int): Unit = {
    inLock(partitionLock) {
      ownedPartitions.add(partition)
    }
  }

  /**
   * Add a partition to the loading partitions set. Return true if the partition was not
   * already loading.
   *
   * Visible for testing
   */
  private[group] def addLoadingPartition(partition: Int): Boolean = {
    inLock(partitionLock) {
      if (ownedPartitions.contains(partition)) {
        false
      } else {
        loadingPartitions.add(partition)
      }
    }
  }

}

/**
 * Messages stored for the group topic has versions for both the key and value fields. Key
 * version is used to indicate the type of the message (also to differentiate different types
 * of messages from being compacted together if they have the same field values); and value
 * version is used to evolve the messages within their data types:
 *
 * key version 0:       group consumption offset
 *    -> value version 0:       [offset, metadata, timestamp]
 *
 * key version 1:       group consumption offset
 *    -> value version 1:       [offset, metadata, commit_timestamp, expire_timestamp]
 *
 * key version 2:       group metadata
 *    -> value version 0:       [protocol_type, generation, protocol, leader, members]
 */
object GroupMetadataManager {
  // Metrics names
  val MetricsGroup: String = "group-coordinator-metrics"
  val LoadTimeSensor: String = "GroupPartitionLoadTime"
  val OffsetCommitsSensor: String = "OffsetCommits"
  val OffsetExpiredSensor: String = "OffsetExpired"

  /**
   * Generates the key for offset commit message for given (group, topic, partition)
   * @param groupId        the ID of the group to generate the key
   * @param topicPartition the TopicPartition to generate the key
   * @return key for offset commit message
   */
  def offsetCommitKey(groupId: String, topicPartition: TopicPartition): Array[Byte] = {
    MessageUtil.toVersionPrefixedBytes(OffsetCommitKey.HIGHEST_SUPPORTED_VERSION,
      new OffsetCommitKey()
        .setGroup(groupId)
        .setTopic(topicPartition.topic)
        .setPartition(topicPartition.partition))
  }

  /**
   * Generates the key for group metadata message for given group
   * @param groupId the ID of the group to generate the key
   * @return key bytes for group metadata message
   */
  def groupMetadataKey(groupId: String): Array[Byte] = {
    MessageUtil.toVersionPrefixedBytes(GroupMetadataKeyData.HIGHEST_SUPPORTED_VERSION,
      new GroupMetadataKeyData()
        .setGroup(groupId))
  }

  /**
   * Generates the payload for offset commit message from given offset and metadata
   * @param offsetAndMetadata consumer's current offset and metadata
<<<<<<< HEAD
   * @param apiVersion        the api version
=======
   * @param metadataVersion the api version
>>>>>>> 15418db6
   * @return payload for offset commit message
   */
  def offsetCommitValue(offsetAndMetadata: OffsetAndMetadata,
                        metadataVersion: MetadataVersion): Array[Byte] = {
    val version =
      if (metadataVersion.isLessThan(IBP_2_1_IV0) || offsetAndMetadata.expireTimestamp.nonEmpty) 1.toShort
      else if (metadataVersion.isLessThan(IBP_2_1_IV1)) 2.toShort
      // Serialize with the highest supported non-flexible version
      // until a tagged field is introduced or the version is bumped.
      else 3.toShort
    MessageUtil.toVersionPrefixedBytes(version, new OffsetCommitValue()
      .setOffset(offsetAndMetadata.offset)
      .setMetadata(offsetAndMetadata.metadata)
      .setCommitTimestamp(offsetAndMetadata.commitTimestamp)
      .setLeaderEpoch(offsetAndMetadata.leaderEpoch.orElse(RecordBatch.NO_PARTITION_LEADER_EPOCH))
      // version 1 has a non empty expireTimestamp field
      .setExpireTimestamp(offsetAndMetadata.expireTimestamp.getOrElse(OffsetCommitRequest.DEFAULT_TIMESTAMP))
    )
  }

  /**
   * Generates the payload for group metadata message from given offset and metadata
   * assuming the generation id, selected protocol, leader and member assignment are all available
   * @param groupMetadata current group metadata
<<<<<<< HEAD
   * @param assignment    the assignment for the rebalancing generation
   * @param apiVersion    the api version
=======
   * @param assignment the assignment for the rebalancing generation
   * @param metadataVersion the api version
>>>>>>> 15418db6
   * @return payload for offset commit message
   */
  def groupMetadataValue(groupMetadata: GroupMetadata,
                         assignment: Map[String, Array[Byte]],
                         metadataVersion: MetadataVersion): Array[Byte] = {

    val version =
      if (metadataVersion.isLessThan(IBP_0_10_1_IV0)) 0.toShort
      else if (metadataVersion.isLessThan(IBP_2_1_IV0)) 1.toShort
      else if (metadataVersion.isLessThan(IBP_2_3_IV0)) 2.toShort
      // Serialize with the highest supported non-flexible version
      // until a tagged field is introduced or the version is bumped.
      else 3.toShort

    MessageUtil.toVersionPrefixedBytes(version, new GroupMetadataValue()
      .setProtocolType(groupMetadata.protocolType.getOrElse(""))
      .setGeneration(groupMetadata.generationId)
      .setProtocol(groupMetadata.protocolName.orNull)
      .setLeader(groupMetadata.leaderOrNull)
      .setCurrentStateTimestamp(groupMetadata.currentStateTimestampOrDefault)
      .setMembers(groupMetadata.allMemberMetadata.map { memberMetadata =>
        new GroupMetadataValue.MemberMetadata()
          .setMemberId(memberMetadata.memberId)
          .setClientId(memberMetadata.clientId)
          .setClientHost(memberMetadata.clientHost)
          .setSessionTimeout(memberMetadata.sessionTimeoutMs)
          .setRebalanceTimeout(memberMetadata.rebalanceTimeoutMs)
          .setGroupInstanceId(memberMetadata.groupInstanceId.orNull)
          // The group is non-empty, so the current protocol must be defined
          .setSubscription(groupMetadata.protocolName.map(memberMetadata.metadata)
            .getOrElse(throw new IllegalStateException("Attempted to write non-empty group metadata with no defined protocol.")))
          .setAssignment(assignment.getOrElse(memberMetadata.memberId,
            throw new IllegalStateException(s"Attempted to write member ${memberMetadata.memberId} of group ${groupMetadata.groupId} with no assignment.")))
      }.asJava))
  }

  /**
   * Decodes the offset messages' key
   * @param buffer input byte-buffer
   * @return an OffsetKey or GroupMetadataKey object from the message
   */
  def readMessageKey(buffer: ByteBuffer): BaseKey = {
    val version = buffer.getShort
    if (version >= OffsetCommitKey.LOWEST_SUPPORTED_VERSION && version <= OffsetCommitKey.HIGHEST_SUPPORTED_VERSION) {
      // version 0 and 1 refer to offset
      val key = new OffsetCommitKey(new ByteBufferAccessor(buffer), version)
      OffsetKey(version, GroupTopicPartition(key.group, new TopicPartition(key.topic, key.partition)))
    } else if (version >= GroupMetadataKeyData.LOWEST_SUPPORTED_VERSION && version <= GroupMetadataKeyData.HIGHEST_SUPPORTED_VERSION) {
      // version 2 refers to group metadata
      val key = new GroupMetadataKeyData(new ByteBufferAccessor(buffer), version)
      GroupMetadataKey(version, key.group)
    } else {
      UnknownKey(version)
    }
  }

  /**
   * Decodes the offset messages' payload and retrieves offset and metadata from it
   * @param buffer input byte-buffer
   * @return an offset-metadata object from the message
   */
  def readOffsetMessageValue(buffer: ByteBuffer): OffsetAndMetadata = {
    // tombstone
    if (buffer == null) null
    else {
      val version = buffer.getShort
      if (version >= OffsetCommitValue.LOWEST_SUPPORTED_VERSION && version <= OffsetCommitValue.HIGHEST_SUPPORTED_VERSION) {
        val value = new OffsetCommitValue(new ByteBufferAccessor(buffer), version)
        OffsetAndMetadata(
          offset = value.offset,
          leaderEpoch = if (value.leaderEpoch == RecordBatch.NO_PARTITION_LEADER_EPOCH) Optional.empty() else Optional.of(value.leaderEpoch),
          metadata = value.metadata,
          commitTimestamp = value.commitTimestamp,
          expireTimestamp = if (value.expireTimestamp == OffsetCommitRequest.DEFAULT_TIMESTAMP) None else Some(value.expireTimestamp))
      } else throw new IllegalStateException(s"Unknown offset message version: $version")
    }
  }

  /**
   * Decodes the group metadata messages' payload and retrieves its member metadata from it
   * @param groupId The ID of the group to be read
   * @param buffer  input byte-buffer
   * @param time    the time instance to use
   * @return a group metadata object from the message
   */
  def readGroupMessageValue(groupId: String, buffer: ByteBuffer, time: Time): GroupMetadata = {
    // tombstone
    if (buffer == null) null
    else {
      val version = buffer.getShort
      if (version >= GroupMetadataValue.LOWEST_SUPPORTED_VERSION && version <= GroupMetadataValue.HIGHEST_SUPPORTED_VERSION) {
        val value = new GroupMetadataValue(new ByteBufferAccessor(buffer), version)
        val members = value.members.asScala.map { memberMetadata =>
          new MemberMetadata(
            memberId = memberMetadata.memberId,
            groupInstanceId = Option(memberMetadata.groupInstanceId),
            clientId = memberMetadata.clientId,
            clientHost = memberMetadata.clientHost,
            rebalanceTimeoutMs = if (version == 0) memberMetadata.sessionTimeout else memberMetadata.rebalanceTimeout,
            sessionTimeoutMs = memberMetadata.sessionTimeout,
            protocolType = value.protocolType,
            supportedProtocols = List((value.protocol, memberMetadata.subscription)),
            assignment = memberMetadata.assignment)
        }
        GroupMetadata.loadGroup(
          groupId = groupId,
          initialState = if (members.isEmpty) Empty else Stable,
          generationId = value.generation,
          protocolType = value.protocolType,
          protocolName = value.protocol,
          leaderId = value.leader,
          currentStateTimestamp = if (value.currentStateTimestamp == -1) None else Some(value.currentStateTimestamp),
          members = members,
          time = time)
      } else throw new IllegalStateException(s"Unknown group metadata message version: $version")
    }
  }

  // Formatter for use with tools such as console consumer: Consumer should also set exclude.internal.topics to false.
  // (specify --formatter "kafka.coordinator.group.GroupMetadataManager\$OffsetsMessageFormatter" when consuming __consumer_offsets)
  class OffsetsMessageFormatter extends MessageFormatter {
    def writeTo(consumerRecord: ConsumerRecord[Array[Byte], Array[Byte]], output: PrintStream): Unit = {
      Option(consumerRecord.key).map(key => GroupMetadataManager.readMessageKey(ByteBuffer.wrap(key))).foreach {
        // Only print if the message is an offset record.
        // We ignore the timestamp of the message because GroupMetadataMessage has its own timestamp.
        case offsetKey: OffsetKey =>
          val groupTopicPartition = offsetKey.key
          val value = consumerRecord.value
          val formattedValue =
            if (value == null) "NULL"
            else GroupMetadataManager.readOffsetMessageValue(ByteBuffer.wrap(value)).toString
          output.write(groupTopicPartition.toString.getBytes(StandardCharsets.UTF_8))
          output.write("::".getBytes(StandardCharsets.UTF_8))
          output.write(formattedValue.getBytes(StandardCharsets.UTF_8))
          output.write("\n".getBytes(StandardCharsets.UTF_8))
        case _ => // no-op
      }
    }
  }

  // Formatter for use with tools to read group metadata history
  class GroupMetadataMessageFormatter extends MessageFormatter {
    def writeTo(consumerRecord: ConsumerRecord[Array[Byte], Array[Byte]], output: PrintStream): Unit = {
      Option(consumerRecord.key).map(key => GroupMetadataManager.readMessageKey(ByteBuffer.wrap(key))).foreach {
        // Only print if the message is a group metadata record.
        // We ignore the timestamp of the message because GroupMetadataMessage has its own timestamp.
        case groupMetadataKey: GroupMetadataKey =>
          val groupId = groupMetadataKey.key
          val value = consumerRecord.value
          val formattedValue =
            if (value == null) "NULL"
            else GroupMetadataManager.readGroupMessageValue(groupId, ByteBuffer.wrap(value), Time.SYSTEM).toString
          output.write(groupId.getBytes(StandardCharsets.UTF_8))
          output.write("::".getBytes(StandardCharsets.UTF_8))
          output.write(formattedValue.getBytes(StandardCharsets.UTF_8))
          output.write("\n".getBytes(StandardCharsets.UTF_8))
        case _ => // no-op
      }
    }
  }

  /**
   * Exposed for printing records using [[kafka.tools.DumpLogSegments]]
   */
  def formatRecordKeyAndValue(record: Record): (Option[String], Option[String]) = {
    if (!record.hasKey) {
      throw new KafkaException("Failed to decode message using offset topic decoder (message had a missing key)")
    } else {
      GroupMetadataManager.readMessageKey(record.key) match {
        case offsetKey: OffsetKey => parseOffsets(offsetKey, record.value)
        case groupMetadataKey: GroupMetadataKey => parseGroupMetadata(groupMetadataKey, record.value)
        case unknownKey: UnknownKey => (Some(s"unknown::version=${unknownKey.version}"), None)
      }
    }
  }

  private def parseOffsets(offsetKey: OffsetKey, payload: ByteBuffer): (Option[String], Option[String]) = {
    val groupId = offsetKey.key.group
    val topicPartition = offsetKey.key.topicPartition
    val keyString = s"offset_commit::group=$groupId,partition=$topicPartition"

    val offset = GroupMetadataManager.readOffsetMessageValue(payload)
    val valueString = if (offset == null) {
      "<DELETE>"
    } else {
      if (offset.metadata.isEmpty)
        s"offset=${offset.offset}"
      else
        s"offset=${offset.offset},metadata=${offset.metadata}"
    }

    (Some(keyString), Some(valueString))
  }

  private def parseGroupMetadata(groupMetadataKey: GroupMetadataKey, payload: ByteBuffer): (Option[String], Option[String]) = {
    val groupId = groupMetadataKey.key
    val keyString = s"group_metadata::group=$groupId"

    val group = GroupMetadataManager.readGroupMessageValue(groupId, payload, Time.SYSTEM)
    val valueString = if (group == null)
      "<DELETE>"
    else {
      val protocolType = group.protocolType.getOrElse("")

      val assignment = group.allMemberMetadata.map { member =>
        if (protocolType == ConsumerProtocol.PROTOCOL_TYPE) {
          val partitionAssignment = ConsumerProtocol.deserializeAssignment(ByteBuffer.wrap(member.assignment))
          val userData = Option(partitionAssignment.userData)
            .map(Utils.toArray)
            .map(hex)
            .getOrElse("")

          if (userData.isEmpty)
            s"${member.memberId}=${partitionAssignment.partitions}"
          else
            s"${member.memberId}=${partitionAssignment.partitions}:$userData"
        } else {
          s"${member.memberId}=${hex(member.assignment)}"
        }
      }.mkString("{", ",", "}")

      Json.encodeAsString(Map(
        "protocolType" -> protocolType,
        "protocol" -> group.protocolName.orNull,
        "generationId" -> group.generationId,
        "assignment" -> assignment
      ).asJava)
    }
    (Some(keyString), Some(valueString))
  }

  private def hex(bytes: Array[Byte]): String = {
    if (bytes.isEmpty)
      ""
    else
      "%X".format(BigInt(1, bytes))
  }

}

case class GroupTopicPartition(group: String, topicPartition: TopicPartition) {

  def this(group: String, topic: String, partition: Int) =
    this(group, new TopicPartition(topic, partition))

  override def toString: String =
    "[%s,%s,%d]".format(group, topicPartition.topic, topicPartition.partition)
}

sealed trait BaseKey{
  def version: Short
  def key: Any
}

case class OffsetKey(version: Short, key: GroupTopicPartition) extends BaseKey {
  override def toString: String = key.toString
}

case class GroupMetadataKey(version: Short, key: String) extends BaseKey {
  override def toString: String = key
}

case class UnknownKey(version: Short) extends BaseKey {
  override def key: String = null
  override def toString: String = key
}<|MERGE_RESOLUTION|>--- conflicted
+++ resolved
@@ -17,33 +17,17 @@
 
 package kafka.coordinator.group
 
-<<<<<<< HEAD
-=======
-import java.io.PrintStream
-import java.nio.ByteBuffer
-import java.nio.charset.StandardCharsets
-import java.util.{Optional, OptionalInt}
-import java.util.concurrent.atomic.AtomicBoolean
-import java.util.concurrent.locks.ReentrantLock
-import java.util.concurrent.ConcurrentHashMap
->>>>>>> 15418db6
 import com.yammer.metrics.core.Gauge
 import kafka.common.OffsetAndMetadata
-<<<<<<< HEAD
-import kafka.log.AppendOrigin
-import kafka.metrics.KafkaMetricsGroup
-import kafka.server.{FetchLogEnd, ReplicaManager}
-=======
 import kafka.server.{ReplicaManager, RequestLocal}
->>>>>>> 15418db6
 import kafka.utils.CoreUtils.inLock
 import kafka.utils.Implicits._
 import kafka.utils._
 import org.apache.kafka.clients.consumer.ConsumerRecord
 import org.apache.kafka.clients.consumer.internals.ConsumerProtocol
 import org.apache.kafka.common.internals.Topic
+import org.apache.kafka.common.metrics.stats.{Avg, Max, Meter}
 import org.apache.kafka.common.metrics.{Metrics, Sensor}
-import org.apache.kafka.common.metrics.stats.{Avg, Max, Meter}
 import org.apache.kafka.common.protocol.{ByteBufferAccessor, Errors, MessageUtil}
 import org.apache.kafka.common.record._
 import org.apache.kafka.common.requests.OffsetFetchResponse.PartitionData
@@ -51,7 +35,6 @@
 import org.apache.kafka.common.requests.{OffsetCommitRequest, OffsetFetchResponse}
 import org.apache.kafka.common.utils.{Time, Utils}
 import org.apache.kafka.common.{KafkaException, MessageFormatter, TopicIdPartition, TopicPartition}
-import org.apache.kafka.coordinator.group.generated.{GroupMetadataValue, OffsetCommitKey, OffsetCommitValue, GroupMetadataKey => GroupMetadataKeyData}
 import org.apache.kafka.server.common.MetadataVersion
 import org.apache.kafka.server.common.MetadataVersion.{IBP_0_10_1_IV0, IBP_2_1_IV0, IBP_2_1_IV1, IBP_2_3_IV0}
 import org.apache.kafka.server.metrics.KafkaMetricsGroup
@@ -61,10 +44,10 @@
 import java.io.PrintStream
 import java.nio.ByteBuffer
 import java.nio.charset.StandardCharsets
-import java.util.Optional
-import java.util.concurrent.TimeUnit
+import java.util.concurrent.ConcurrentHashMap
 import java.util.concurrent.atomic.AtomicBoolean
 import java.util.concurrent.locks.ReentrantLock
+import java.util.{Optional, OptionalInt}
 import scala.collection._
 import scala.collection.mutable.ArrayBuffer
 import scala.jdk.CollectionConverters._
@@ -106,7 +89,7 @@
   private val openGroupsForProducer = mutable.HashMap[Long, mutable.Set[String]]()
 
   /* Track the epoch in which we (un)loaded group state to detect racing LeaderAndIsr requests */
-  private [group] val epochForPartitionId = new ConcurrentHashMap[Int, java.lang.Integer]()
+  private[group] val epochForPartitionId = new ConcurrentHashMap[Int, java.lang.Integer]()
 
   /* setup metrics*/
   private val partitionLoadSensor = metrics.sensor(GroupMetadataManager.LoadTimeSensor)
@@ -205,9 +188,13 @@
 
   def currentGroups: Iterable[GroupMetadata] = groupMetadataCache.values
 
-  def isPartitionOwned(partition: Int): Boolean = inLock(partitionLock) { ownedPartitions.contains(partition) }
-
-  def isPartitionLoading(partition: Int): Boolean = inLock(partitionLock) { loadingPartitions.contains(partition) }
+  def isPartitionOwned(partition: Int): Boolean = inLock(partitionLock) {
+    ownedPartitions.contains(partition)
+  }
+
+  def isPartitionLoading(partition: Int): Boolean = inLock(partitionLock) {
+    loadingPartitions.contains(partition)
+  }
 
   def partitionFor(groupId: String): Int = Utils.abs(groupId.hashCode) % groupMetadataTopicPartitionCount
 
@@ -335,6 +322,7 @@
 
           responseCallback(responseError)
         }
+
         appendForGroup(group, groupMetadataRecords, requestLocal, putCacheCallback)
 
       case None =>
@@ -562,11 +550,11 @@
   }
 
   private[group] def loadGroupsAndOffsets(
-    topicPartition: TopicPartition,
-    coordinatorEpoch: Int,
-    onGroupLoaded: GroupMetadata => Unit,
-    startTimeMs: java.lang.Long
-  ): Unit = {
+                                           topicPartition: TopicPartition,
+                                           coordinatorEpoch: Int,
+                                           onGroupLoaded: GroupMetadata => Unit,
+                                           startTimeMs: java.lang.Long
+                                         ): Unit = {
     if (!maybeUpdateCoordinatorEpoch(topicPartition.partition, OptionalInt.of(coordinatorEpoch))) {
       info(s"Not loading offsets and group metadata for $topicPartition " +
         s"in epoch $coordinatorEpoch since current epoch is ${epochForPartitionId.get(topicPartition.partition)}")
@@ -791,9 +779,9 @@
     scheduler.scheduleOnce(topicPartition.toString, () => removeGroupsAndOffsets(topicPartition, coordinatorEpoch, onGroupUnloaded))
   }
 
-  private [group] def removeGroupsAndOffsets(topicPartition: TopicPartition,
-                                             coordinatorEpoch: OptionalInt,
-                                             onGroupUnloaded: GroupMetadata => Unit): Unit = {
+  private[group] def removeGroupsAndOffsets(topicPartition: TopicPartition,
+                                            coordinatorEpoch: OptionalInt,
+                                            onGroupUnloaded: GroupMetadata => Unit): Unit = {
     val offsetsPartition = topicPartition.partition
     if (maybeUpdateCoordinatorEpoch(offsetsPartition, coordinatorEpoch)) {
       var numOffsetsRemoved = 0
@@ -827,12 +815,13 @@
 
   /**
    * Update the cached coordinator epoch if the new value is larger than the old value.
+   *
    * @return true if `epochOpt` is either empty or contains a value greater than or equal to the current epoch
    */
   private def maybeUpdateCoordinatorEpoch(
-    partitionId: Int,
-    epochOpt: OptionalInt
-  ): Boolean = {
+                                           partitionId: Int,
+                                           epochOpt: OptionalInt
+                                         ): Boolean = {
     val updatedEpoch = epochForPartitionId.compute(partitionId, (_, currentEpoch) => {
       if (currentEpoch == null) {
         if (epochOpt.isPresent) epochOpt.getAsInt
@@ -860,12 +849,13 @@
   }
 
   /**
-    * This function is used to clean up group offsets given the groups and also a function that performs the offset deletion.
-    * @param groups Groups whose metadata are to be cleaned up
-    * @param selector A function that implements deletion of (all or part of) group offsets. This function is called while
-    *                 a group lock is held, therefore there is no need for the caller to also obtain a group lock.
-    * @return The cumulative number of offsets removed
-    */
+   * This function is used to clean up group offsets given the groups and also a function that performs the offset deletion.
+   *
+   * @param groups   Groups whose metadata are to be cleaned up
+   * @param selector A function that implements deletion of (all or part of) group offsets. This function is called while
+   *                 a group lock is held, therefore there is no need for the caller to also obtain a group lock.
+   * @return The cumulative number of offsets removed
+   */
   def cleanupGroupMetadata(groups: Iterable[GroupMetadata], requestLocal: RequestLocal,
                            selector: GroupMetadata => Map[TopicPartition, OffsetAndMetadata]): Int = {
     var offsetsRemoved = 0
@@ -900,27 +890,27 @@
 
           // We avoid writing the tombstone when the generationId is 0, since this group is only using
           // Kafka for offset storage.
-            if (groupIsDead && groupMetadataCache.remove(groupId, group) && generation > 0) {
-              // Append the tombstone messages to the partition. It is okay if the replicas don't receive these (say,
-              // if we crash or leaders move) since the new leaders will still expire the consumers with heartbeat and
-              // retry removing this group.
-              val groupMetadataKey = GroupMetadataManager.groupMetadataKey(group.groupId)
-              tombstones += new SimpleRecord(timestamp, groupMetadataKey, null)
-              trace(s"Group $groupId removed from the metadata cache and marked for deletion in $appendPartition.")
-            }
-
-            if (tombstones.nonEmpty) {
-              try {
-                // do not need to require acks since even if the tombstone is lost,
-                // it will be appended again in the next purge cycle
-                val records = MemoryRecords.withRecords(magicValue, 0L, compressionType, timestampType, tombstones.toArray: _*)
-                partition.appendRecordsToLeader(records, origin = AppendOrigin.COORDINATOR, requiredAcks = 0,
-                  requestLocal = requestLocal)
-
-                offsetsRemoved += removedOffsets.size
-                trace(s"Successfully appended ${tombstones.size} tombstones to $appendPartition for expired/deleted " +
-                  s"offsets and/or metadata for group $groupId")
-              } catch {
+          if (groupIsDead && groupMetadataCache.remove(groupId, group) && generation > 0) {
+            // Append the tombstone messages to the partition. It is okay if the replicas don't receive these (say,
+            // if we crash or leaders move) since the new leaders will still expire the consumers with heartbeat and
+            // retry removing this group.
+            val groupMetadataKey = GroupMetadataManager.groupMetadataKey(group.groupId)
+            tombstones += new SimpleRecord(timestamp, groupMetadataKey, null)
+            trace(s"Group $groupId removed from the metadata cache and marked for deletion in $appendPartition.")
+          }
+
+          if (tombstones.nonEmpty) {
+            try {
+              // do not need to require acks since even if the tombstone is lost,
+              // it will be appended again in the next purge cycle
+              val records = MemoryRecords.withRecords(magicValue, 0L, compressionType, timestampType, tombstones.toArray: _*)
+              partition.appendRecordsToLeader(records, origin = AppendOrigin.COORDINATOR, requiredAcks = 0,
+                requestLocal = requestLocal)
+
+              offsetsRemoved += removedOffsets.size
+              trace(s"Successfully appended ${tombstones.size} tombstones to $appendPartition for expired/deleted " +
+                s"offsets and/or metadata for group $groupId")
+            } catch {
                 case t: Throwable =>
                   error(s"Failed to append ${tombstones.size} tombstones to $appendPartition for expired/deleted " +
                     s"offsets and/or metadata for group $groupId.", t)
@@ -1009,6 +999,7 @@
 
   /**
    * Check if the replica is local and return the message format version
+   *
    * @param partition Partition of GroupMetadataTopic
    * @return Some(MessageFormatVersion) if replica is local, None otherwise
    */
@@ -1068,6 +1059,7 @@
 
   /**
    * Generates the key for offset commit message for given (group, topic, partition)
+   *
    * @param groupId        the ID of the group to generate the key
    * @param topicPartition the TopicPartition to generate the key
    * @return key for offset commit message
@@ -1082,6 +1074,7 @@
 
   /**
    * Generates the key for group metadata message for given group
+   *
    * @param groupId the ID of the group to generate the key
    * @return key bytes for group metadata message
    */
@@ -1093,12 +1086,9 @@
 
   /**
    * Generates the payload for offset commit message from given offset and metadata
+   *
    * @param offsetAndMetadata consumer's current offset and metadata
-<<<<<<< HEAD
-   * @param apiVersion        the api version
-=======
-   * @param metadataVersion the api version
->>>>>>> 15418db6
+   * @param metadataVersion   the api version
    * @return payload for offset commit message
    */
   def offsetCommitValue(offsetAndMetadata: OffsetAndMetadata,
@@ -1122,14 +1112,10 @@
   /**
    * Generates the payload for group metadata message from given offset and metadata
    * assuming the generation id, selected protocol, leader and member assignment are all available
-   * @param groupMetadata current group metadata
-<<<<<<< HEAD
-   * @param assignment    the assignment for the rebalancing generation
-   * @param apiVersion    the api version
-=======
-   * @param assignment the assignment for the rebalancing generation
+   *
+   * @param groupMetadata   current group metadata
+   * @param assignment      the assignment for the rebalancing generation
    * @param metadataVersion the api version
->>>>>>> 15418db6
    * @return payload for offset commit message
    */
   def groupMetadataValue(groupMetadata: GroupMetadata,
@@ -1168,6 +1154,7 @@
 
   /**
    * Decodes the offset messages' key
+   *
    * @param buffer input byte-buffer
    * @return an OffsetKey or GroupMetadataKey object from the message
    */
@@ -1188,6 +1175,7 @@
 
   /**
    * Decodes the offset messages' payload and retrieves offset and metadata from it
+   *
    * @param buffer input byte-buffer
    * @return an offset-metadata object from the message
    */
@@ -1210,6 +1198,7 @@
 
   /**
    * Decodes the group metadata messages' payload and retrieves its member metadata from it
+   *
    * @param groupId The ID of the group to be read
    * @param buffer  input byte-buffer
    * @param time    the time instance to use
@@ -1379,8 +1368,9 @@
     "[%s,%s,%d]".format(group, topicPartition.topic, topicPartition.partition)
 }
 
-sealed trait BaseKey{
+sealed trait BaseKey {
   def version: Short
+
   def key: Any
 }
 
@@ -1394,5 +1384,6 @@
 
 case class UnknownKey(version: Short) extends BaseKey {
   override def key: String = null
+
   override def toString: String = key
 }