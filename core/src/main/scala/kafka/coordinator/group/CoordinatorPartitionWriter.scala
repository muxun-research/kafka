--- conflicted
+++ resolved
@@ -20,12 +20,7 @@
 import kafka.server.{AddPartitionsToTxnManager, ReplicaManager}
 import org.apache.kafka.common.TopicPartition
 import org.apache.kafka.common.protocol.Errors
-<<<<<<< HEAD
-import org.apache.kafka.common.record.Record.EMPTY_HEADERS
-import org.apache.kafka.common.record.{CompressionType, MemoryRecords, TimestampType}
-=======
 import org.apache.kafka.common.record.{MemoryRecords, RecordBatch}
->>>>>>> 9494bebe
 import org.apache.kafka.common.requests.ProduceResponse.PartitionResponse
 import org.apache.kafka.coordinator.common.runtime.PartitionWriter
 import org.apache.kafka.server.ActionQueue
@@ -40,12 +35,12 @@
  * PartitionWriter.Listener interface.
  */
 private[group] class ListenerAdapter(
-                                      val listener: PartitionWriter.Listener
-                                    ) extends PartitionListener {
+  val listener: PartitionWriter.Listener
+) extends PartitionListener {
   override def onHighWatermarkUpdated(
-                                       tp: TopicPartition,
-                                       offset: Long
-                                     ): Unit = {
+    tp: TopicPartition,
+    offset: Long
+  ): Unit = {
     listener.onHighWatermarkUpdated(tp, offset)
   }
 
@@ -63,18 +58,9 @@
   }
 }
 
-<<<<<<< HEAD
-class CoordinatorPartitionWriter[T](
-                                     replicaManager: ReplicaManager,
-                                     serializer: PartitionWriter.Serializer[T],
-                                     compressionType: CompressionType,
-                                     time: Time
-                                   ) extends PartitionWriter[T] {
-=======
 class CoordinatorPartitionWriter(
   replicaManager: ReplicaManager
 ) extends PartitionWriter {
->>>>>>> 9494bebe
   // We use an action queue which directly executes actions. This is possible
   // here because we don't hold any conflicting locks.
   private val directActionQueue = new ActionQueue {
@@ -89,9 +75,9 @@
    * {@inheritDoc}
    */
   override def registerListener(
-                                 tp: TopicPartition,
-                                 listener: PartitionWriter.Listener
-                               ): Unit = {
+    tp: TopicPartition,
+    listener: PartitionWriter.Listener
+  ): Unit = {
     replicaManager.maybeAddListener(tp, new ListenerAdapter(listener))
   }
 
@@ -99,49 +85,15 @@
    * {@inheritDoc}
    */
   override def deregisterListener(
-                                   tp: TopicPartition,
-                                   listener: PartitionWriter.Listener
-                                 ): Unit = {
+    tp: TopicPartition,
+    listener: PartitionWriter.Listener
+  ): Unit = {
     replicaManager.removeListener(tp, new ListenerAdapter(listener))
   }
 
   /**
    * {@inheritDoc}
    */
-<<<<<<< HEAD
-  override def append(
-                       tp: TopicPartition,
-                       records: util.List[T]
-                     ): Long = {
-    if (records.isEmpty) throw new IllegalStateException("records must be non-empty.")
-
-    replicaManager.getLogConfig(tp) match {
-      case Some(logConfig) =>
-        val magic = logConfig.recordVersion.value
-        val maxBatchSize = logConfig.maxMessageSize
-        val currentTimeMs = time.milliseconds()
-
-        val recordsBuilder = MemoryRecords.builder(
-          ByteBuffer.allocate(math.min(16384, maxBatchSize)),
-          magic,
-          compressionType,
-          TimestampType.CREATE_TIME,
-          0L,
-          maxBatchSize
-        )
-
-        records.forEach { record =>
-          val keyBytes = serializer.serializeKey(record)
-          val valueBytes = serializer.serializeValue(record)
-
-          if (recordsBuilder.hasRoomFor(currentTimeMs, keyBytes, valueBytes, EMPTY_HEADERS)) recordsBuilder.append(
-            currentTimeMs,
-            keyBytes,
-            valueBytes,
-            EMPTY_HEADERS
-          ) else throw new RecordTooLargeException(s"Message batch size is ${recordsBuilder.estimatedSizeInBytes()} bytes " +
-            s"in append to partition $tp which exceeds the maximum configured size of $maxBatchSize.")
-=======
   override def config(tp: TopicPartition): LogConfig = {
     replicaManager.getLogConfig(tp).getOrElse {
       throw Errors.NOT_LEADER_OR_FOLLOWER.exception()
@@ -172,7 +124,6 @@
           future.completeExceptionally(error.exception)
         } else {
           future.complete(verificationGuard)
->>>>>>> 9494bebe
         }
       },
       transactionSupportedOperation
