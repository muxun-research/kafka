/*
 * Licensed to the Apache Software Foundation (ASF) under one or more
 * contributor license agreements. See the NOTICE file distributed with
 * this work for additional information regarding copyright ownership.
 * The ASF licenses this file to You under the Apache License, Version 2.0
 * (the "License"); you may not use this file except in compliance with
 * the License. You may obtain a copy of the License at
 *
 *    http://www.apache.org/licenses/LICENSE-2.0
 *
 * Unless required by applicable law or agreed to in writing, software
 * distributed under the License is distributed on an "AS IS" BASIS,
 * WITHOUT WARRANTIES OR CONDITIONS OF ANY KIND, either express or implied.
 * See the License for the specific language governing permissions and
 * limitations under the License.
 */
package kafka.coordinator.group

import java.nio.ByteBuffer
import java.util.UUID
import java.util.concurrent.locks.ReentrantLock

import kafka.common.OffsetAndMetadata
import kafka.utils.{CoreUtils, Logging, nonthreadsafe}
import kafka.utils.Implicits._
import org.apache.kafka.clients.consumer.internals.ConsumerProtocol
import org.apache.kafka.common.TopicPartition
import org.apache.kafka.common.message.JoinGroupResponseData.JoinGroupResponseMember
import org.apache.kafka.common.protocol.Errors
import org.apache.kafka.common.protocol.types.SchemaException
import org.apache.kafka.common.utils.Time

import scala.collection.{Seq, immutable, mutable}
import scala.jdk.CollectionConverters._

private[group] sealed trait GroupState {
  val validPreviousStates: Set[GroupState]
}

/**
 * 准备再平衡状态
 * action: respond to heartbeats with REBALANCE_IN_PROGRESS
 * respond to sync group with REBALANCE_IN_PROGRESS
 * remove member on leave group request
 * park join group requests from new or existing members until all expected members have joined
 * allow offset commits from previous generation
 * allow offset fetch requests
 * transition: some members have joined by the timeout => CompletingRebalance
 * all members have left the group => Empty
 * group is removed by partition emigration => Dead
 */
private[group] case object PreparingRebalance extends GroupState {
  val validPreviousStates: Set[GroupState] = Set(Stable, CompletingRebalance, Empty)
}

/**
 * 等待完成再平衡状态
 * 消费组正在等待leader consumer分配状态
 * action: respond to heartbeats with REBALANCE_IN_PROGRESS
 * respond to offset commits with REBALANCE_IN_PROGRESS
 * park sync group requests from followers until transition to Stable
 * allow offset fetch requests
 * transition: sync group with state assignment received from leader => Stable
 * join group from new member or existing member with updated metadata => PreparingRebalance
 * leave group from existing member => PreparingRebalance
 * member failure detected => PreparingRebalance
 * group is removed by partition emigration => Dead
 */
private[group] case object CompletingRebalance extends GroupState {
  val validPreviousStates: Set[GroupState] = Set(PreparingRebalance)
}

/**
 * Group is stable
 * 稳定状态
 * action: respond to member heartbeats normally
 * respond to sync group from any member with current assignment
 * respond to join group from followers with matching metadata with current group metadata
 * allow offset commits from member of current generation
 * allow offset fetch requests
 * transition: member failure detected via heartbeat => PreparingRebalance
 * leave group from existing member => PreparingRebalance
 * leader join-group received => PreparingRebalance
 * follower join-group with new metadata => PreparingRebalance
 * group is removed by partition emigration => Dead
 */
private[group] case object Stable extends GroupState {
  val validPreviousStates: Set[GroupState] = Set(CompletingRebalance)
}

/**
 * Group has no more members and its metadata is being removed
 * 失效状态
 * 消费组没有member，并且消费组metadata正在被移除
 * action: respond to join group with UNKNOWN_MEMBER_ID
 * respond to sync group with UNKNOWN_MEMBER_ID
 * respond to heartbeat with UNKNOWN_MEMBER_ID
 * respond to leave group with UNKNOWN_MEMBER_ID
 * respond to offset commit with UNKNOWN_MEMBER_ID
 * allow offset fetch requests
 * transition: Dead is a final state before group metadata is cleaned up, so there are no transitions
 */
private[group] case object Dead extends GroupState {
  val validPreviousStates: Set[GroupState] = Set(Stable, PreparingRebalance, CompletingRebalance, Empty, Dead)
}

/**
<<<<<<< HEAD
 * 空置状态
 * 消费组没有更多的member，但是等待所有offset都失效之后才消失，这个状态也代表了仅仅使用Kafka作为一个offset提交的来使用
 * action: respond normally to join group from new members
 * respond to sync group with UNKNOWN_MEMBER_ID
 * respond to heartbeat with UNKNOWN_MEMBER_ID
 * respond to leave group with UNKNOWN_MEMBER_ID
 * respond to offset commit with UNKNOWN_MEMBER_ID
 * allow offset fetch requests
 * transition: last offsets removed in periodic expiration task => Dead
 * join group from a new member => PreparingRebalance
 * group is removed by partition emigration => Dead
 * group is removed by expiration => Dead
 */
private[group] case object Empty extends GroupState
=======
  * Group has no more members, but lingers until all offsets have expired. This state
  * also represents groups which use Kafka only for offset commits and have no members.
  *
  * action: respond normally to join group from new members
  *         respond to sync group with UNKNOWN_MEMBER_ID
  *         respond to heartbeat with UNKNOWN_MEMBER_ID
  *         respond to leave group with UNKNOWN_MEMBER_ID
  *         respond to offset commit with UNKNOWN_MEMBER_ID
  *         allow offset fetch requests
  * transition: last offsets removed in periodic expiration task => Dead
  *             join group from a new member => PreparingRebalance
  *             group is removed by partition emigration => Dead
  *             group is removed by expiration => Dead
  */
private[group] case object Empty extends GroupState {
  val validPreviousStates: Set[GroupState] = Set(PreparingRebalance)
}
>>>>>>> 031b7208


private object GroupMetadata extends Logging {

  def loadGroup(groupId: String,
                initialState: GroupState,
                generationId: Int,
                protocolType: String,
                protocolName: String,
                leaderId: String,
                currentStateTimestamp: Option[Long],
                members: Iterable[MemberMetadata],
                time: Time): GroupMetadata = {
    val group = new GroupMetadata(groupId, initialState, time)
    group.generationId = generationId
    group.protocolType = if (protocolType == null || protocolType.isEmpty) None else Some(protocolType)
    group.protocolName = Option(protocolName)
    group.leaderId = Option(leaderId)
    group.currentStateTimestamp = currentStateTimestamp
    members.foreach { member =>
      group.add(member, null)
      info(s"Loaded member $member in group $groupId with generation ${group.generationId}.")
    }
    group.subscribedTopics = group.computeSubscribedTopics()
    group
  }

  private val MemberIdDelimiter = "-"
}

/**
 * Case class used to represent group metadata for the ListGroups API
 */
case class GroupOverview(groupId: String,
                         protocolType: String,
                         state: String)

/**
 * Case class used to represent group metadata for the DescribeGroup API
 */
case class GroupSummary(state: String,
                        protocolType: String,
                        protocol: String,
                        members: List[MemberSummary])

/**
<<<<<<< HEAD
 * We cache offset commits along with their commit record offset. This enables us to ensure that the latest offset
 * commit is always materialized when we have a mix of transactional and regular offset commits. Without preserving
 * information of the commit record offset, compaction of the offsets topic it self may result in the wrong offset commit
 * being materialized.
 */
=======
  * We cache offset commits along with their commit record offset. This enables us to ensure that the latest offset
  * commit is always materialized when we have a mix of transactional and regular offset commits. Without preserving
  * information of the commit record offset, compaction of the offsets topic itself may result in the wrong offset commit
  * being materialized.
  */
>>>>>>> 031b7208
case class CommitRecordMetadataAndOffset(appendedBatchOffset: Option[Long], offsetAndMetadata: OffsetAndMetadata) {
  def olderThan(that: CommitRecordMetadataAndOffset): Boolean = appendedBatchOffset.get < that.appendedBatchOffset.get
}

/**
 * Group contains the following metadata:
 *
 * Membership metadata:
 *  1. Members registered in this group
 *  2. Current protocol assigned to the group (e.g. partition assignment strategy for consumers)
 *  3. Protocol metadata associated with group members
 *
 * State metadata:
 *  1. group state
 *  2. generation id
 *  3. leader id
 */
@nonthreadsafe
private[group] class GroupMetadata(val groupId: String, initialState: GroupState, time: Time) extends Logging {
  type JoinCallback = JoinGroupResult => Unit

  private[group] val lock = new ReentrantLock

  /**
   * 成员信息
   * key:
   */
  private val members = new mutable.HashMap[String, MemberMetadata]
  /**
   *
   */
  var currentStateTimestamp: Option[Long] = Some(time.milliseconds())
  var protocolType: Option[String] = None
<<<<<<< HEAD
  /**
   * generation编号
   */
=======
  var protocolName: Option[String] = None
>>>>>>> 031b7208
  var generationId = 0
  /**
   * 消费组的状态，初始时为稳定状态
   */
  private var state: GroupState = initialState
  /**
   * leader node id
   * 每个消费组有且仅有一个leader consumer
   */
  private var leaderId: Option[String] = None
<<<<<<< HEAD
  /**
   * 协议名称
   * 每个消费组有且仅有一个protocol
   */
  private var protocol: Option[String] = None
  /**
   * Kafka 2.3的新特性，静态成员
   * key: group.instance.id
   * value: member.id
   */
=======

  private val members = new mutable.HashMap[String, MemberMetadata]
  // Static membership mapping [key: group.instance.id, value: member.id]
>>>>>>> 031b7208
  private val staticMembers = new mutable.HashMap[String, String]
  private val pendingMembers = new mutable.HashSet[String]
  private var numMembersAwaitingJoin = 0
  private val supportedProtocols = new mutable.HashMap[String, Integer]().withDefaultValue(0)
  private val offsets = new mutable.HashMap[TopicPartition, CommitRecordMetadataAndOffset]
  private val pendingOffsetCommits = new mutable.HashMap[TopicPartition, OffsetAndMetadata]
  private val pendingTransactionalOffsetCommits = new mutable.HashMap[Long, mutable.Map[TopicPartition, CommitRecordMetadataAndOffset]]()
  private var receivedTransactionalOffsetCommits = false
  private var receivedConsumerOffsetCommits = false

  // When protocolType == `consumer`, a set of subscribed topics is maintained. The set is
  // computed when a new generation is created or when the group is restored from the log.
  private var subscribedTopics: Option[Set[String]] = None

  var newMemberAdded: Boolean = false

  def inLock[T](fun: => T): T = CoreUtils.inLock(lock)(fun)

<<<<<<< HEAD
  def is(groupState: GroupState) = state == groupState

  def not(groupState: GroupState) = state != groupState

  def has(memberId: String) = members.contains(memberId)

  def get(memberId: String) = members(memberId)

  def size = members.size
=======
  def is(groupState: GroupState): Boolean = state == groupState
  def has(memberId: String): Boolean = members.contains(memberId)
  def get(memberId: String): MemberMetadata = members(memberId)
  def size: Int = members.size
>>>>>>> 031b7208

  def isLeader(memberId: String): Boolean = leaderId.contains(memberId)

  def leaderOrNull: String = leaderId.orNull
<<<<<<< HEAD

  def protocolOrNull: String = protocol.orNull

  def currentStateTimestampOrDefault: Long = currentStateTimestamp.getOrElse(-1)

  /**
   * 添加成员到消费组中
   * @param member   需要添加的成员
   * @param callback 回调任务
   */
=======
  def currentStateTimestampOrDefault: Long = currentStateTimestamp.getOrElse(-1)

  def isConsumerGroup: Boolean = protocolType.contains(ConsumerProtocol.PROTOCOL_TYPE)

>>>>>>> 031b7208
  def add(member: MemberMetadata, callback: JoinCallback = null): Unit = {
    member.groupInstanceId.foreach { instanceId =>
      if (staticMembers.contains(instanceId))
        throw new IllegalStateException(s"Static member with groupInstanceId=$instanceId " +
          s"cannot be added to group $groupId since it is already a member")
      staticMembers.put(instanceId, member.memberId)
    }

    if (members.isEmpty)
      this.protocolType = Some(member.protocolType)

    assert(this.protocolType.orNull == member.protocolType)
    assert(supportsProtocols(member.protocolType, MemberMetadata.plainProtocolSet(member.supportedProtocols)))
    // 如果当前成员是第一个加入消费组的成员
    if (leaderId.isEmpty)
    // 设置当前成员为leader consumer
      leaderId = Some(member.memberId)
<<<<<<< HEAD
    // 添加当前成员
    members.put(member.memberId, member)
    // 添加需要支持的协议
    member.supportedProtocols.foreach { case (protocol, _) => supportedProtocols(protocol) += 1 }
    // 设置添加成功的回调任务
    member.awaitingJoinCallback = callback
    // 等待加入的成员数量+1
=======

    members.put(member.memberId, member)
    incSupportedProtocols(member)
    member.awaitingJoinCallback = callback

>>>>>>> 031b7208
    if (member.isAwaitingJoin)
      numMembersAwaitingJoin += 1

    pendingMembers.remove(member.memberId)
  }

  def remove(memberId: String): Unit = {
    members.remove(memberId).foreach { member =>
<<<<<<< HEAD
      member.supportedProtocols.foreach { case (protocol, _) => supportedProtocols(protocol) -= 1 }
=======
      decSupportedProtocols(member)
>>>>>>> 031b7208
      if (member.isAwaitingJoin)
        numMembersAwaitingJoin -= 1

      member.groupInstanceId.foreach(staticMembers.remove)
    }

    if (isLeader(memberId))
      leaderId = members.keys.headOption

    pendingMembers.remove(memberId)
  }

  /**
   * Check whether current leader is rejoined. If not, try to find another joined member to be
   * new leader. Return false if
   *   1. the group is currently empty (has no designated leader)
   *   2. no member rejoined
   */
  def maybeElectNewJoinedLeader(): Boolean = {
    leaderId.exists { currentLeaderId =>
      val currentLeader = get(currentLeaderId)
      if (!currentLeader.isAwaitingJoin) {
        members.find(_._2.isAwaitingJoin) match {
          case Some((anyJoinedMemberId, anyJoinedMember)) =>
            leaderId = Option(anyJoinedMemberId)
            info(s"Group leader [member.id: ${currentLeader.memberId}, " +
              s"group.instance.id: ${currentLeader.groupInstanceId}] failed to join " +
              s"before rebalance timeout, while new leader $anyJoinedMember was elected.")
            true

          case None =>
            info(s"Group leader [member.id: ${currentLeader.memberId}, " +
              s"group.instance.id: ${currentLeader.groupInstanceId}] failed to join " +
              s"before rebalance timeout, and the group couldn't proceed to next generation" +
              s"because no member joined.")
            false
        }
      } else {
        true
      }
    }
  }

  /**
<<<<<<< HEAD
   * 仅针对静态成员部分
   * 使用新member.id代替老的member.id
   * 保持其他的事情不变，返回更新的成员信息
   */
  def replaceGroupInstance(oldMemberId: String,
                           newMemberId: String,
                           groupInstanceId: Option[String]): MemberMetadata = {
    if (groupInstanceId.isEmpty) {
      throw new IllegalArgumentException(s"unexpected null group.instance.id in replaceGroupInstance")
    }
    val oldMember = members.remove(oldMemberId)
      .getOrElse(throw new IllegalArgumentException(s"Cannot replace non-existing member id $oldMemberId"))

    // 马上屏蔽潜在的重复成员，如果其他成员在等待加入/同步的回调任务
    // 根据等待的不同状态，添加不同的任务
    maybeInvokeJoinCallback(oldMember, JoinGroupResult(
      members = List.empty,
      memberId = oldMemberId,
      generationId = GroupCoordinator.NoGeneration,
      subProtocol = GroupCoordinator.NoProtocol,
      leaderId = GroupCoordinator.NoLeader,
      error = Errors.FENCED_INSTANCE_ID))

    maybeInvokeSyncCallback(oldMember, SyncGroupResult(
      Array.empty, Errors.FENCED_INSTANCE_ID
    ))
    // 更新member.id
    oldMember.memberId = newMemberId
    members.put(newMemberId, oldMember)
    // 当前节点是否是leader consumer
    if (isLeader(oldMemberId))
      leaderId = Some(newMemberId)
    // 添加静态成员
    addStaticMember(groupInstanceId, newMemberId)
    // 返回更新的成员信息
    oldMember
  }
=======
    * [For static members only]: Replace the old member id with the new one,
    * keep everything else unchanged and return the updated member.
    */
  def replaceStaticMember(
    groupInstanceId: String,
    oldMemberId: String,
    newMemberId: String
  ): MemberMetadata = {
    val memberMetadata = members.remove(oldMemberId)
      .getOrElse(throw new IllegalArgumentException(s"Cannot replace non-existing member id $oldMemberId"))

    // Fence potential duplicate member immediately if someone awaits join/sync callback.
    maybeInvokeJoinCallback(memberMetadata, JoinGroupResult(oldMemberId, Errors.FENCED_INSTANCE_ID))
    maybeInvokeSyncCallback(memberMetadata, SyncGroupResult(Errors.FENCED_INSTANCE_ID))
>>>>>>> 031b7208

    memberMetadata.memberId = newMemberId
    members.put(newMemberId, memberMetadata)

    if (isLeader(oldMemberId)) {
      leaderId = Some(newMemberId)
    }

    staticMembers.put(groupInstanceId, newMemberId)
    memberMetadata
  }

  def isPendingMember(memberId: String): Boolean = pendingMembers.contains(memberId)

<<<<<<< HEAD
  /**
   * 添加静态成员对象
   * @param groupInstanceId group.instance.id 静态成员对象唯一标识
   * @param newMemberId     新生成的member.id
   * @return
   */
  def addStaticMember(groupInstanceId: Option[String], newMemberId: String) = {
    if (groupInstanceId.isEmpty) {
      throw new IllegalArgumentException(s"unexpected null group.instance.id in addStaticMember")
    }
    staticMembers.put(groupInstanceId.get, newMemberId)
  }

  /**
   * @return true if a sync callback actually performs.
   */
  def maybeInvokeSyncCallback(member: MemberMetadata,
                              syncGroupResult: SyncGroupResult): Boolean = {
    if (member.isAwaitingSync) {
      member.awaitingSyncCallback(syncGroupResult)
      member.awaitingSyncCallback = null
      true
    } else {
      false
    }
  }

  def removeStaticMember(groupInstanceId: Option[String]) = {
    if (groupInstanceId.isDefined) {
      staticMembers.remove(groupInstanceId.get)
    }
=======
  def addPendingMember(memberId: String): Boolean = {
    if (has(memberId)) {
      throw new IllegalStateException(s"Attempt to add pending member $memberId which is already " +
        s"a stable member of the group")
    }
    pendingMembers.add(memberId)
  }

  def hasStaticMember(groupInstanceId: String): Boolean = {
    staticMembers.contains(groupInstanceId)
  }

  def currentStaticMemberId(groupInstanceId: String): Option[String] = {
    staticMembers.get(groupInstanceId)
>>>>>>> 031b7208
  }

  def currentState: GroupState = state

<<<<<<< HEAD
  /**
   * 还没发送"重新加入消费组"的member，已经在members中，但是还没有回调对象
   * @return 没发送"重新加入消费组"的member
   */
  def notYetRejoinedMembers = members.values.filter(!_.isAwaitingJoin).toList
=======
  def notYetRejoinedMembers: Map[String, MemberMetadata] = members.filter(!_._2.isAwaitingJoin).toMap
>>>>>>> 031b7208

  def hasAllMembersJoined: Boolean = members.size == numMembersAwaitingJoin && pendingMembers.isEmpty

  def allMembers: collection.Set[String] = members.keySet

  def allStaticMembers: collection.Set[String] = staticMembers.keySet

  // For testing only.
  private[group] def allDynamicMembers: Set[String] = {
    val dynamicMemberSet = new mutable.HashSet[String]
    allMembers.foreach(memberId => dynamicMemberSet.add(memberId))
    staticMembers.values.foreach(memberId => dynamicMemberSet.remove(memberId))
    dynamicMemberSet.toSet
  }

  def numPending: Int = pendingMembers.size

  def numAwaiting: Int = numMembersAwaitingJoin

  def allMemberMetadata: List[MemberMetadata] = members.values.toList

<<<<<<< HEAD
  /**
   * 消费组进行再平衡的超时时间
   * @return
   */
  def rebalanceTimeoutMs = members.values.foldLeft(0) { (timeout, member) =>
=======
  def rebalanceTimeoutMs: Int = members.values.foldLeft(0) { (timeout, member) =>
>>>>>>> 031b7208
    timeout.max(member.rebalanceTimeoutMs)
  }

  /**
   * 生成消费组中的member.id
   * @param clientId        客户端ID
   * @param groupInstanceId group.instance.id
   * @return 生成的成员member.id
   */
  def generateMemberId(clientId: String,
                       groupInstanceId: Option[String]): String = {
    groupInstanceId match {
      case None =>
        // 没有指定group.instance.id的情况下，默认是"client.id-uuid"
        clientId + GroupMetadata.MemberIdDelimiter + UUID.randomUUID().toString
      case Some(instanceId) =>
        // 在有指定group.instance.id的情况下，默认是"group.instance.id-uuid"
        instanceId + GroupMetadata.MemberIdDelimiter + UUID.randomUUID().toString
    }
  }

  /**
<<<<<<< HEAD
   * 验证member.id是最新的静态成员，下面两个条件全部满足，则返回true：
   * 1. 指定的member.id是消费组已知的静态成员
   * 2. 消费组已存储的member.id没有匹配到指定的member.id
   */
  def isStaticMemberFenced(memberId: String,
                           groupInstanceId: Option[String]): Boolean = {
    if (hasStaticMember(groupInstanceId)
      && getStaticMemberId(groupInstanceId) != memberId) {
      error(s"given member.id $memberId is identified as a known static member ${groupInstanceId.get}," +
        s"but not matching the expected member.id ${getStaticMemberId(groupInstanceId)}")
      true
    } else
      false
=======
    * Verify the member.id is up to date for static members. Return true if both conditions met:
    *   1. given member is a known static member to group
    *   2. group stored member.id doesn't match with given member.id
    */
  def isStaticMemberFenced(
    groupInstanceId: String,
    memberId: String
  ): Boolean = {
    currentStaticMemberId(groupInstanceId).exists(_ != memberId)
>>>>>>> 031b7208
  }

  def canRebalance: Boolean = PreparingRebalance.validPreviousStates.contains(state)

  def transitionTo(groupState: GroupState): Unit = {
    assertValidTransition(groupState)
    state = groupState
    currentStateTimestamp = Some(time.milliseconds())
  }

  def selectProtocol: String = {
    if (members.isEmpty)
      throw new IllegalStateException("Cannot select protocol for empty group")

    // select the protocol for this group which is supported by all members
    val candidates = candidateProtocols

    // let each member vote for one of the protocols and choose the one with the most votes
    val (protocol, _) = allMemberMetadata
      .map(_.vote(candidates))
      .groupBy(identity)
      .maxBy { case (_, votes) => votes.size }

    protocol
  }

  private def incSupportedProtocols(member: MemberMetadata): Unit = {
    member.supportedProtocols.foreach { case (protocol, _) => supportedProtocols(protocol) += 1 }
  }

  private def decSupportedProtocols(member: MemberMetadata): Unit = {
    member.supportedProtocols.foreach { case (protocol, _) => supportedProtocols(protocol) -= 1 }
  }

  private def candidateProtocols: Set[String] = {
    // get the set of protocols that are commonly supported by all members
    val numMembers = members.size
    supportedProtocols.filter(_._2 == numMembers).keys.toSet
  }

  def supportsProtocols(memberProtocolType: String, memberProtocols: Set[String]): Boolean = {
    if (is(Empty))
      memberProtocolType.nonEmpty && memberProtocols.nonEmpty
    else
      protocolType.contains(memberProtocolType) && memberProtocols.exists(supportedProtocols(_) == members.size)
  }

<<<<<<< HEAD
  def getStaticMemberId(groupInstanceId: Option[String]) = {
    if (groupInstanceId.isEmpty) {
      throw new IllegalArgumentException(s"unexpected null group.instance.id in getStaticMemberId")
=======
  def getSubscribedTopics: Option[Set[String]] = subscribedTopics

  /**
   * Returns true if the consumer group is actively subscribed to the topic. When the consumer
   * group does not know, because the information is not available yet or because the it has
   * failed to parse the Consumer Protocol, it returns true to be safe.
   */
  def isSubscribedToTopic(topic: String): Boolean = subscribedTopics match {
    case Some(topics) => topics.contains(topic)
    case None => true
  }

  /**
   * Collects the set of topics that the members are subscribed to when the Protocol Type is equal
   * to 'consumer'. None is returned if
   * - the protocol type is not equal to 'consumer';
   * - the protocol is not defined yet; or
   * - the protocol metadata does not comply with the schema.
   */
  private[group] def computeSubscribedTopics(): Option[Set[String]] = {
    protocolType match {
      case Some(ConsumerProtocol.PROTOCOL_TYPE) if members.nonEmpty && protocolName.isDefined =>
        try {
          Some(
            members.map { case (_, member) =>
              // The consumer protocol is parsed with V0 which is the based prefix of all versions.
              // This way the consumer group manager does not depend on any specific existing or
              // future versions of the consumer protocol. VO must prefix all new versions.
              val buffer = ByteBuffer.wrap(member.metadata(protocolName.get))
              ConsumerProtocol.deserializeVersion(buffer)
              ConsumerProtocol.deserializeSubscription(buffer, 0).topics.asScala.toSet
            }.reduceLeft(_ ++ _)
          )
        } catch {
          case e: SchemaException =>
            warn(s"Failed to parse Consumer Protocol ${ConsumerProtocol.PROTOCOL_TYPE}:${protocolName.get} " +
              s"of group $groupId. Consumer group coordinator is not aware of the subscribed topics.", e)
            None
        }

      case Some(ConsumerProtocol.PROTOCOL_TYPE) if members.isEmpty =>
        Option(Set.empty)

      case _ => None
    }
  }

  def updateMember(member: MemberMetadata,
                   protocols: List[(String, Array[Byte])],
                   callback: JoinCallback): Unit = {
    decSupportedProtocols(member)
    member.supportedProtocols = protocols
    incSupportedProtocols(member)

    if (callback != null && !member.isAwaitingJoin) {
      numMembersAwaitingJoin += 1
    } else if (callback == null && member.isAwaitingJoin) {
      numMembersAwaitingJoin -= 1
>>>>>>> 031b7208
    }
    staticMembers(groupInstanceId.get)
  }

  def maybeInvokeJoinCallback(member: MemberMetadata,
                              joinGroupResult: JoinGroupResult): Unit = {
    if (member.isAwaitingJoin) {
      member.awaitingJoinCallback(joinGroupResult)
      member.awaitingJoinCallback = null
      numMembersAwaitingJoin -= 1
    }
  }

  /**
   * 更新消费组中的成员信息
   * @param member
   * @param protocols
   * @param callback
   */
  def updateMember(member: MemberMetadata,
                   protocols: List[(String, Array[Byte])],
                   callback: JoinCallback) = {
    member.supportedProtocols.foreach { case (protocol, _) => supportedProtocols(protocol) -= 1 }
    protocols.foreach { case (protocol, _) => supportedProtocols(protocol) += 1 }
    member.supportedProtocols = protocols

    if (callback != null && !member.isAwaitingJoin) {
      numMembersAwaitingJoin += 1
    } else if (callback == null && member.isAwaitingJoin) {
      numMembersAwaitingJoin -= 1
    }
    member.awaitingJoinCallback = callback
  }

  def initNextGeneration(): Unit = {
    if (members.nonEmpty) {
      generationId += 1
      protocolName = Some(selectProtocol)
      subscribedTopics = computeSubscribedTopics()
      transitionTo(CompletingRebalance)
    } else {
      generationId += 1
      protocolName = None
      subscribedTopics = computeSubscribedTopics()
      transitionTo(Empty)
    }
    receivedConsumerOffsetCommits = false
    receivedTransactionalOffsetCommits = false
  }

  def currentMemberMetadata: List[JoinGroupResponseMember] = {
    if (is(Dead) || is(PreparingRebalance))
      throw new IllegalStateException("Cannot obtain member metadata for group in state %s".format(state))
<<<<<<< HEAD
    members.map { case (memberId, memberMetadata) => new JoinGroupResponseMember()
      .setMemberId(memberId)
      .setGroupInstanceId(memberMetadata.groupInstanceId.orNull)
      .setMetadata(memberMetadata.metadata(protocol.get))
=======
    members.map{ case (memberId, memberMetadata) => new JoinGroupResponseMember()
        .setMemberId(memberId)
        .setGroupInstanceId(memberMetadata.groupInstanceId.orNull)
        .setMetadata(memberMetadata.metadata(protocolName.get))
>>>>>>> 031b7208
    }.toList
  }

  def summary: GroupSummary = {
    if (is(Stable)) {
      val protocol = protocolName.orNull
      if (protocol == null)
        throw new IllegalStateException("Invalid null group protocol for stable group")

      val members = this.members.values.map { member => member.summary(protocol) }
      GroupSummary(state.toString, protocolType.getOrElse(""), protocol, members.toList)
    } else {
      val members = this.members.values.map { member => member.summaryNoMetadata() }
      GroupSummary(state.toString, protocolType.getOrElse(""), GroupCoordinator.NoProtocol, members.toList)
    }
  }

  def overview: GroupOverview = {
    GroupOverview(groupId, protocolType.getOrElse(""), state.toString)
  }

  def initializeOffsets(offsets: collection.Map[TopicPartition, CommitRecordMetadataAndOffset],
                        pendingTxnOffsets: Map[Long, mutable.Map[TopicPartition, CommitRecordMetadataAndOffset]]): Unit = {
    this.offsets ++= offsets
    this.pendingTransactionalOffsetCommits ++= pendingTxnOffsets
  }

  def onOffsetCommitAppend(topicPartition: TopicPartition, offsetWithCommitRecordMetadata: CommitRecordMetadataAndOffset): Unit = {
    if (pendingOffsetCommits.contains(topicPartition)) {
      if (offsetWithCommitRecordMetadata.appendedBatchOffset.isEmpty)
        throw new IllegalStateException("Cannot complete offset commit write without providing the metadata of the record " +
          "in the log.")
      if (!offsets.contains(topicPartition) || offsets(topicPartition).olderThan(offsetWithCommitRecordMetadata))
        offsets.put(topicPartition, offsetWithCommitRecordMetadata)
    }

    pendingOffsetCommits.get(topicPartition) match {
      case Some(stagedOffset) if offsetWithCommitRecordMetadata.offsetAndMetadata == stagedOffset =>
        pendingOffsetCommits.remove(topicPartition)
      case _ =>
      // The pendingOffsetCommits for this partition could be empty if the topic was deleted, in which case
      // its entries would be removed from the cache by the `removeOffsets` method.
    }
  }

  def failPendingOffsetWrite(topicPartition: TopicPartition, offset: OffsetAndMetadata): Unit = {
    pendingOffsetCommits.get(topicPartition) match {
      case Some(pendingOffset) if offset == pendingOffset => pendingOffsetCommits.remove(topicPartition)
      case _ =>
    }
  }

  def prepareOffsetCommit(offsets: Map[TopicPartition, OffsetAndMetadata]): Unit = {
    receivedConsumerOffsetCommits = true
    pendingOffsetCommits ++= offsets
  }

  def prepareTxnOffsetCommit(producerId: Long, offsets: Map[TopicPartition, OffsetAndMetadata]): Unit = {
    trace(s"TxnOffsetCommit for producer $producerId and group $groupId with offsets $offsets is pending")
    receivedTransactionalOffsetCommits = true
    val producerOffsets = pendingTransactionalOffsetCommits.getOrElseUpdate(producerId,
      mutable.Map.empty[TopicPartition, CommitRecordMetadataAndOffset])

    offsets.forKeyValue { (topicPartition, offsetAndMetadata) =>
      producerOffsets.put(topicPartition, CommitRecordMetadataAndOffset(None, offsetAndMetadata))
    }
  }

  def hasReceivedConsistentOffsetCommits: Boolean = {
    !receivedConsumerOffsetCommits || !receivedTransactionalOffsetCommits
  }

  /* Remove a pending transactional offset commit if the actual offset commit record was not written to the log.
   * We will return an error and the client will retry the request, potentially to a different coordinator.
   */
  def failPendingTxnOffsetCommit(producerId: Long, topicPartition: TopicPartition): Unit = {
    pendingTransactionalOffsetCommits.get(producerId) match {
      case Some(pendingOffsets) =>
        val pendingOffsetCommit = pendingOffsets.remove(topicPartition)
        trace(s"TxnOffsetCommit for producer $producerId and group $groupId with offsets $pendingOffsetCommit failed " +
          s"to be appended to the log")
        if (pendingOffsets.isEmpty)
          pendingTransactionalOffsetCommits.remove(producerId)
      case _ =>
      // We may hit this case if the partition in question has emigrated already.
    }
  }

  def onTxnOffsetCommitAppend(producerId: Long, topicPartition: TopicPartition,
                              commitRecordMetadataAndOffset: CommitRecordMetadataAndOffset): Unit = {
    pendingTransactionalOffsetCommits.get(producerId) match {
      case Some(pendingOffset) =>
        if (pendingOffset.contains(topicPartition)
          && pendingOffset(topicPartition).offsetAndMetadata == commitRecordMetadataAndOffset.offsetAndMetadata)
          pendingOffset.update(topicPartition, commitRecordMetadataAndOffset)
      case _ =>
      // We may hit this case if the partition in question has emigrated.
    }
  }

  /* Complete a pending transactional offset commit. This is called after a commit or abort marker is fully written
   * to the log.
   */
  def completePendingTxnOffsetCommit(producerId: Long, isCommit: Boolean): Unit = {
    val pendingOffsetsOpt = pendingTransactionalOffsetCommits.remove(producerId)
    if (isCommit) {
      pendingOffsetsOpt.foreach { pendingOffsets =>
        pendingOffsets.forKeyValue { (topicPartition, commitRecordMetadataAndOffset) =>
          if (commitRecordMetadataAndOffset.appendedBatchOffset.isEmpty)
            throw new IllegalStateException(s"Trying to complete a transactional offset commit for producerId $producerId " +
              s"and groupId $groupId even though the offset commit record itself hasn't been appended to the log.")

          val currentOffsetOpt = offsets.get(topicPartition)
          if (currentOffsetOpt.forall(_.olderThan(commitRecordMetadataAndOffset))) {
            trace(s"TxnOffsetCommit for producer $producerId and group $groupId with offset $commitRecordMetadataAndOffset " +
              "committed and loaded into the cache.")
            offsets.put(topicPartition, commitRecordMetadataAndOffset)
          } else {
            trace(s"TxnOffsetCommit for producer $producerId and group $groupId with offset $commitRecordMetadataAndOffset " +
              s"committed, but not loaded since its offset is older than current offset $currentOffsetOpt.")
          }
        }
      }
    } else {
      trace(s"TxnOffsetCommit for producer $producerId and group $groupId with offsets $pendingOffsetsOpt aborted")
    }
  }

  def activeProducers: collection.Set[Long] = pendingTransactionalOffsetCommits.keySet

  def hasPendingOffsetCommitsFromProducer(producerId: Long): Boolean =
    pendingTransactionalOffsetCommits.contains(producerId)

  def hasPendingOffsetCommitsForTopicPartition(topicPartition: TopicPartition): Boolean = {
    pendingOffsetCommits.contains(topicPartition) ||
      pendingTransactionalOffsetCommits.exists(
        _._2.contains(topicPartition)
      )
  }

  def removeAllOffsets(): immutable.Map[TopicPartition, OffsetAndMetadata] = removeOffsets(offsets.keySet.toSeq)

  def removeOffsets(topicPartitions: Seq[TopicPartition]): immutable.Map[TopicPartition, OffsetAndMetadata] = {
    topicPartitions.flatMap { topicPartition =>
      pendingOffsetCommits.remove(topicPartition)
      pendingTransactionalOffsetCommits.forKeyValue { (_, pendingOffsets) =>
        pendingOffsets.remove(topicPartition)
      }
      val removedOffset = offsets.remove(topicPartition)
      removedOffset.map(topicPartition -> _.offsetAndMetadata)
    }.toMap
  }

  def removeExpiredOffsets(currentTimestamp: Long, offsetRetentionMs: Long): Map[TopicPartition, OffsetAndMetadata] = {

    def getExpiredOffsets(baseTimestamp: CommitRecordMetadataAndOffset => Long,
                          subscribedTopics: Set[String] = Set.empty): Map[TopicPartition, OffsetAndMetadata] = {
      offsets.filter {
        case (topicPartition, commitRecordMetadataAndOffset) =>
          !subscribedTopics.contains(topicPartition.topic()) &&
          !pendingOffsetCommits.contains(topicPartition) && {
            commitRecordMetadataAndOffset.offsetAndMetadata.expireTimestamp match {
              case None =>
                // current version with no per partition retention
                currentTimestamp - baseTimestamp(commitRecordMetadataAndOffset) >= offsetRetentionMs
              case Some(expireTimestamp) =>
                // older versions with explicit expire_timestamp field => old expiration semantics is used
                currentTimestamp >= expireTimestamp
            }
          }
      }.map {
        case (topicPartition, commitRecordOffsetAndMetadata) =>
          (topicPartition, commitRecordOffsetAndMetadata.offsetAndMetadata)
      }.toMap
    }

    val expiredOffsets: Map[TopicPartition, OffsetAndMetadata] = protocolType match {
      case Some(_) if is(Empty) =>
        // no consumer exists in the group =>
        // - if current state timestamp exists and retention period has passed since group became Empty,
        //   expire all offsets with no pending offset commit;
        // - if there is no current state timestamp (old group metadata schema) and retention period has passed
        //   since the last commit timestamp, expire the offset
        getExpiredOffsets(
          commitRecordMetadataAndOffset => currentStateTimestamp
            .getOrElse(commitRecordMetadataAndOffset.offsetAndMetadata.commitTimestamp)
        )

      case Some(ConsumerProtocol.PROTOCOL_TYPE) if subscribedTopics.isDefined =>
        // consumers exist in the group =>
        // - if the group is aware of the subscribed topics and retention period had passed since the
        //   the last commit timestamp, expire the offset. offset with pending offset commit are not
        //   expired
        getExpiredOffsets(
          _.offsetAndMetadata.commitTimestamp,
          subscribedTopics.get
        )

      case None =>
        // protocolType is None => standalone (simple) consumer, that uses Kafka for offset storage only
        // expire offsets with no pending offset commit that retention period has passed since their last commit
        getExpiredOffsets(_.offsetAndMetadata.commitTimestamp)

      case _ =>
        Map()
    }

    if (expiredOffsets.nonEmpty)
      debug(s"Expired offsets from group '$groupId': ${expiredOffsets.keySet}")

    offsets --= expiredOffsets.keySet
    expiredOffsets
  }

  def allOffsets: Map[TopicPartition, OffsetAndMetadata] = offsets.map { case (topicPartition, commitRecordMetadataAndOffset) =>
    (topicPartition, commitRecordMetadataAndOffset.offsetAndMetadata)
  }.toMap

  def offset(topicPartition: TopicPartition): Option[OffsetAndMetadata] = offsets.get(topicPartition).map(_.offsetAndMetadata)

  // visible for testing
  private[group] def offsetWithRecordMetadata(topicPartition: TopicPartition): Option[CommitRecordMetadataAndOffset] = offsets.get(topicPartition)

  def numOffsets: Int = offsets.size

  def hasOffsets: Boolean = offsets.nonEmpty || pendingOffsetCommits.nonEmpty || pendingTransactionalOffsetCommits.nonEmpty

  private def assertValidTransition(targetState: GroupState): Unit = {
    if (!targetState.validPreviousStates.contains(state))
      throw new IllegalStateException("Group %s should be in the %s states before moving to %s state. Instead it is in %s state"
        .format(groupId, targetState.validPreviousStates.mkString(","), targetState, state))
  }

  override def toString: String = {
    "GroupMetadata(" +
      s"groupId=$groupId, " +
      s"generation=$generationId, " +
      s"protocolType=$protocolType, " +
      s"currentState=$currentState, " +
      s"members=$members)"
  }

}
<|MERGE_RESOLUTION|>--- conflicted
+++ resolved
@@ -16,13 +16,9 @@
  */
 package kafka.coordinator.group
 
-import java.nio.ByteBuffer
-import java.util.UUID
-import java.util.concurrent.locks.ReentrantLock
-
 import kafka.common.OffsetAndMetadata
+import kafka.utils.Implicits._
 import kafka.utils.{CoreUtils, Logging, nonthreadsafe}
-import kafka.utils.Implicits._
 import org.apache.kafka.clients.consumer.internals.ConsumerProtocol
 import org.apache.kafka.common.TopicPartition
 import org.apache.kafka.common.message.JoinGroupResponseData.JoinGroupResponseMember
@@ -30,6 +26,9 @@
 import org.apache.kafka.common.protocol.types.SchemaException
 import org.apache.kafka.common.utils.Time
 
+import java.nio.ByteBuffer
+import java.util.UUID
+import java.util.concurrent.locks.ReentrantLock
 import scala.collection.{Seq, immutable, mutable}
 import scala.jdk.CollectionConverters._
 
@@ -38,7 +37,8 @@
 }
 
 /**
- * 准备再平衡状态
+ * Group is preparing to rebalance
+ *
  * action: respond to heartbeats with REBALANCE_IN_PROGRESS
  * respond to sync group with REBALANCE_IN_PROGRESS
  * remove member on leave group request
@@ -54,8 +54,8 @@
 }
 
 /**
- * 等待完成再平衡状态
- * 消费组正在等待leader consumer分配状态
+ * Group is awaiting state assignment from the leader
+ *
  * action: respond to heartbeats with REBALANCE_IN_PROGRESS
  * respond to offset commits with REBALANCE_IN_PROGRESS
  * park sync group requests from followers until transition to Stable
@@ -72,7 +72,7 @@
 
 /**
  * Group is stable
- * 稳定状态
+ *
  * action: respond to member heartbeats normally
  * respond to sync group from any member with current assignment
  * respond to join group from followers with matching metadata with current group metadata
@@ -90,8 +90,7 @@
 
 /**
  * Group has no more members and its metadata is being removed
- * 失效状态
- * 消费组没有member，并且消费组metadata正在被移除
+ *
  * action: respond to join group with UNKNOWN_MEMBER_ID
  * respond to sync group with UNKNOWN_MEMBER_ID
  * respond to heartbeat with UNKNOWN_MEMBER_ID
@@ -105,9 +104,9 @@
 }
 
 /**
-<<<<<<< HEAD
- * 空置状态
- * 消费组没有更多的member，但是等待所有offset都失效之后才消失，这个状态也代表了仅仅使用Kafka作为一个offset提交的来使用
+ * Group has no more members, but lingers until all offsets have expired. This state
+ * also represents groups which use Kafka only for offset commits and have no members.
+ *
  * action: respond normally to join group from new members
  * respond to sync group with UNKNOWN_MEMBER_ID
  * respond to heartbeat with UNKNOWN_MEMBER_ID
@@ -119,26 +118,9 @@
  * group is removed by partition emigration => Dead
  * group is removed by expiration => Dead
  */
-private[group] case object Empty extends GroupState
-=======
-  * Group has no more members, but lingers until all offsets have expired. This state
-  * also represents groups which use Kafka only for offset commits and have no members.
-  *
-  * action: respond normally to join group from new members
-  *         respond to sync group with UNKNOWN_MEMBER_ID
-  *         respond to heartbeat with UNKNOWN_MEMBER_ID
-  *         respond to leave group with UNKNOWN_MEMBER_ID
-  *         respond to offset commit with UNKNOWN_MEMBER_ID
-  *         allow offset fetch requests
-  * transition: last offsets removed in periodic expiration task => Dead
-  *             join group from a new member => PreparingRebalance
-  *             group is removed by partition emigration => Dead
-  *             group is removed by expiration => Dead
-  */
 private[group] case object Empty extends GroupState {
   val validPreviousStates: Set[GroupState] = Set(PreparingRebalance)
 }
->>>>>>> 031b7208
 
 
 private object GroupMetadata extends Logging {
@@ -185,19 +167,11 @@
                         members: List[MemberSummary])
 
 /**
-<<<<<<< HEAD
  * We cache offset commits along with their commit record offset. This enables us to ensure that the latest offset
  * commit is always materialized when we have a mix of transactional and regular offset commits. Without preserving
- * information of the commit record offset, compaction of the offsets topic it self may result in the wrong offset commit
+ * information of the commit record offset, compaction of the offsets topic itself may result in the wrong offset commit
  * being materialized.
  */
-=======
-  * We cache offset commits along with their commit record offset. This enables us to ensure that the latest offset
-  * commit is always materialized when we have a mix of transactional and regular offset commits. Without preserving
-  * information of the commit record offset, compaction of the offsets topic itself may result in the wrong offset commit
-  * being materialized.
-  */
->>>>>>> 031b7208
 case class CommitRecordMetadataAndOffset(appendedBatchOffset: Option[Long], offsetAndMetadata: OffsetAndMetadata) {
   def olderThan(that: CommitRecordMetadataAndOffset): Boolean = appendedBatchOffset.get < that.appendedBatchOffset.get
 }
@@ -207,13 +181,13 @@
  *
  * Membership metadata:
  *  1. Members registered in this group
- *  2. Current protocol assigned to the group (e.g. partition assignment strategy for consumers)
- *  3. Protocol metadata associated with group members
+ *     2. Current protocol assigned to the group (e.g. partition assignment strategy for consumers)
+ *     3. Protocol metadata associated with group members
  *
  * State metadata:
  *  1. group state
- *  2. generation id
- *  3. leader id
+ *     2. generation id
+ *     3. leader id
  */
 @nonthreadsafe
 private[group] class GroupMetadata(val groupId: String, initialState: GroupState, time: Time) extends Logging {
@@ -221,49 +195,15 @@
 
   private[group] val lock = new ReentrantLock
 
-  /**
-   * 成员信息
-   * key:
-   */
-  private val members = new mutable.HashMap[String, MemberMetadata]
-  /**
-   *
-   */
+  private var state: GroupState = initialState
   var currentStateTimestamp: Option[Long] = Some(time.milliseconds())
   var protocolType: Option[String] = None
-<<<<<<< HEAD
-  /**
-   * generation编号
-   */
-=======
   var protocolName: Option[String] = None
->>>>>>> 031b7208
   var generationId = 0
-  /**
-   * 消费组的状态，初始时为稳定状态
-   */
-  private var state: GroupState = initialState
-  /**
-   * leader node id
-   * 每个消费组有且仅有一个leader consumer
-   */
   private var leaderId: Option[String] = None
-<<<<<<< HEAD
-  /**
-   * 协议名称
-   * 每个消费组有且仅有一个protocol
-   */
-  private var protocol: Option[String] = None
-  /**
-   * Kafka 2.3的新特性，静态成员
-   * key: group.instance.id
-   * value: member.id
-   */
-=======
 
   private val members = new mutable.HashMap[String, MemberMetadata]
   // Static membership mapping [key: group.instance.id, value: member.id]
->>>>>>> 031b7208
   private val staticMembers = new mutable.HashMap[String, String]
   private val pendingMembers = new mutable.HashSet[String]
   private var numMembersAwaitingJoin = 0
@@ -282,43 +222,22 @@
 
   def inLock[T](fun: => T): T = CoreUtils.inLock(lock)(fun)
 
-<<<<<<< HEAD
-  def is(groupState: GroupState) = state == groupState
-
-  def not(groupState: GroupState) = state != groupState
-
-  def has(memberId: String) = members.contains(memberId)
-
-  def get(memberId: String) = members(memberId)
-
-  def size = members.size
-=======
   def is(groupState: GroupState): Boolean = state == groupState
+
   def has(memberId: String): Boolean = members.contains(memberId)
+
   def get(memberId: String): MemberMetadata = members(memberId)
+
   def size: Int = members.size
->>>>>>> 031b7208
 
   def isLeader(memberId: String): Boolean = leaderId.contains(memberId)
 
   def leaderOrNull: String = leaderId.orNull
-<<<<<<< HEAD
-
-  def protocolOrNull: String = protocol.orNull
 
   def currentStateTimestampOrDefault: Long = currentStateTimestamp.getOrElse(-1)
 
-  /**
-   * 添加成员到消费组中
-   * @param member   需要添加的成员
-   * @param callback 回调任务
-   */
-=======
-  def currentStateTimestampOrDefault: Long = currentStateTimestamp.getOrElse(-1)
-
   def isConsumerGroup: Boolean = protocolType.contains(ConsumerProtocol.PROTOCOL_TYPE)
 
->>>>>>> 031b7208
   def add(member: MemberMetadata, callback: JoinCallback = null): Unit = {
     member.groupInstanceId.foreach { instanceId =>
       if (staticMembers.contains(instanceId))
@@ -332,25 +251,14 @@
 
     assert(this.protocolType.orNull == member.protocolType)
     assert(supportsProtocols(member.protocolType, MemberMetadata.plainProtocolSet(member.supportedProtocols)))
-    // 如果当前成员是第一个加入消费组的成员
+
     if (leaderId.isEmpty)
-    // 设置当前成员为leader consumer
       leaderId = Some(member.memberId)
-<<<<<<< HEAD
-    // 添加当前成员
-    members.put(member.memberId, member)
-    // 添加需要支持的协议
-    member.supportedProtocols.foreach { case (protocol, _) => supportedProtocols(protocol) += 1 }
-    // 设置添加成功的回调任务
-    member.awaitingJoinCallback = callback
-    // 等待加入的成员数量+1
-=======
 
     members.put(member.memberId, member)
     incSupportedProtocols(member)
     member.awaitingJoinCallback = callback
 
->>>>>>> 031b7208
     if (member.isAwaitingJoin)
       numMembersAwaitingJoin += 1
 
@@ -359,11 +267,7 @@
 
   def remove(memberId: String): Unit = {
     members.remove(memberId).foreach { member =>
-<<<<<<< HEAD
-      member.supportedProtocols.foreach { case (protocol, _) => supportedProtocols(protocol) -= 1 }
-=======
       decSupportedProtocols(member)
->>>>>>> 031b7208
       if (member.isAwaitingJoin)
         numMembersAwaitingJoin -= 1
 
@@ -380,7 +284,7 @@
    * Check whether current leader is rejoined. If not, try to find another joined member to be
    * new leader. Return false if
    *   1. the group is currently empty (has no designated leader)
-   *   2. no member rejoined
+   *      2. no member rejoined
    */
   def maybeElectNewJoinedLeader(): Boolean = {
     leaderId.exists { currentLeaderId =>
@@ -408,60 +312,20 @@
   }
 
   /**
-<<<<<<< HEAD
-   * 仅针对静态成员部分
-   * 使用新member.id代替老的member.id
-   * 保持其他的事情不变，返回更新的成员信息
+   * [For static members only]: Replace the old member id with the new one,
+   * keep everything else unchanged and return the updated member.
    */
-  def replaceGroupInstance(oldMemberId: String,
-                           newMemberId: String,
-                           groupInstanceId: Option[String]): MemberMetadata = {
-    if (groupInstanceId.isEmpty) {
-      throw new IllegalArgumentException(s"unexpected null group.instance.id in replaceGroupInstance")
-    }
-    val oldMember = members.remove(oldMemberId)
-      .getOrElse(throw new IllegalArgumentException(s"Cannot replace non-existing member id $oldMemberId"))
-
-    // 马上屏蔽潜在的重复成员，如果其他成员在等待加入/同步的回调任务
-    // 根据等待的不同状态，添加不同的任务
-    maybeInvokeJoinCallback(oldMember, JoinGroupResult(
-      members = List.empty,
-      memberId = oldMemberId,
-      generationId = GroupCoordinator.NoGeneration,
-      subProtocol = GroupCoordinator.NoProtocol,
-      leaderId = GroupCoordinator.NoLeader,
-      error = Errors.FENCED_INSTANCE_ID))
-
-    maybeInvokeSyncCallback(oldMember, SyncGroupResult(
-      Array.empty, Errors.FENCED_INSTANCE_ID
-    ))
-    // 更新member.id
-    oldMember.memberId = newMemberId
-    members.put(newMemberId, oldMember)
-    // 当前节点是否是leader consumer
-    if (isLeader(oldMemberId))
-      leaderId = Some(newMemberId)
-    // 添加静态成员
-    addStaticMember(groupInstanceId, newMemberId)
-    // 返回更新的成员信息
-    oldMember
-  }
-=======
-    * [For static members only]: Replace the old member id with the new one,
-    * keep everything else unchanged and return the updated member.
-    */
   def replaceStaticMember(
-    groupInstanceId: String,
-    oldMemberId: String,
-    newMemberId: String
-  ): MemberMetadata = {
+                           groupInstanceId: String,
+                           oldMemberId: String,
+                           newMemberId: String
+                         ): MemberMetadata = {
     val memberMetadata = members.remove(oldMemberId)
       .getOrElse(throw new IllegalArgumentException(s"Cannot replace non-existing member id $oldMemberId"))
 
     // Fence potential duplicate member immediately if someone awaits join/sync callback.
     maybeInvokeJoinCallback(memberMetadata, JoinGroupResult(oldMemberId, Errors.FENCED_INSTANCE_ID))
     maybeInvokeSyncCallback(memberMetadata, SyncGroupResult(Errors.FENCED_INSTANCE_ID))
->>>>>>> 031b7208
 
     memberMetadata.memberId = newMemberId
     members.put(newMemberId, memberMetadata)
@@ -476,39 +340,6 @@
 
   def isPendingMember(memberId: String): Boolean = pendingMembers.contains(memberId)
 
-<<<<<<< HEAD
-  /**
-   * 添加静态成员对象
-   * @param groupInstanceId group.instance.id 静态成员对象唯一标识
-   * @param newMemberId     新生成的member.id
-   * @return
-   */
-  def addStaticMember(groupInstanceId: Option[String], newMemberId: String) = {
-    if (groupInstanceId.isEmpty) {
-      throw new IllegalArgumentException(s"unexpected null group.instance.id in addStaticMember")
-    }
-    staticMembers.put(groupInstanceId.get, newMemberId)
-  }
-
-  /**
-   * @return true if a sync callback actually performs.
-   */
-  def maybeInvokeSyncCallback(member: MemberMetadata,
-                              syncGroupResult: SyncGroupResult): Boolean = {
-    if (member.isAwaitingSync) {
-      member.awaitingSyncCallback(syncGroupResult)
-      member.awaitingSyncCallback = null
-      true
-    } else {
-      false
-    }
-  }
-
-  def removeStaticMember(groupInstanceId: Option[String]) = {
-    if (groupInstanceId.isDefined) {
-      staticMembers.remove(groupInstanceId.get)
-    }
-=======
   def addPendingMember(memberId: String): Boolean = {
     if (has(memberId)) {
       throw new IllegalStateException(s"Attempt to add pending member $memberId which is already " +
@@ -523,20 +354,11 @@
 
   def currentStaticMemberId(groupInstanceId: String): Option[String] = {
     staticMembers.get(groupInstanceId)
->>>>>>> 031b7208
   }
 
   def currentState: GroupState = state
 
-<<<<<<< HEAD
-  /**
-   * 还没发送"重新加入消费组"的member，已经在members中，但是还没有回调对象
-   * @return 没发送"重新加入消费组"的member
-   */
-  def notYetRejoinedMembers = members.values.filter(!_.isAwaitingJoin).toList
-=======
   def notYetRejoinedMembers: Map[String, MemberMetadata] = members.filter(!_._2.isAwaitingJoin).toMap
->>>>>>> 031b7208
 
   def hasAllMembersJoined: Boolean = members.size == numMembersAwaitingJoin && pendingMembers.isEmpty
 
@@ -558,62 +380,30 @@
 
   def allMemberMetadata: List[MemberMetadata] = members.values.toList
 
-<<<<<<< HEAD
-  /**
-   * 消费组进行再平衡的超时时间
-   * @return
-   */
-  def rebalanceTimeoutMs = members.values.foldLeft(0) { (timeout, member) =>
-=======
   def rebalanceTimeoutMs: Int = members.values.foldLeft(0) { (timeout, member) =>
->>>>>>> 031b7208
     timeout.max(member.rebalanceTimeoutMs)
   }
 
-  /**
-   * 生成消费组中的member.id
-   * @param clientId        客户端ID
-   * @param groupInstanceId group.instance.id
-   * @return 生成的成员member.id
-   */
   def generateMemberId(clientId: String,
                        groupInstanceId: Option[String]): String = {
     groupInstanceId match {
       case None =>
-        // 没有指定group.instance.id的情况下，默认是"client.id-uuid"
         clientId + GroupMetadata.MemberIdDelimiter + UUID.randomUUID().toString
       case Some(instanceId) =>
-        // 在有指定group.instance.id的情况下，默认是"group.instance.id-uuid"
         instanceId + GroupMetadata.MemberIdDelimiter + UUID.randomUUID().toString
     }
   }
 
   /**
-<<<<<<< HEAD
-   * 验证member.id是最新的静态成员，下面两个条件全部满足，则返回true：
-   * 1. 指定的member.id是消费组已知的静态成员
-   * 2. 消费组已存储的member.id没有匹配到指定的member.id
+   * Verify the member.id is up to date for static members. Return true if both conditions met:
+   *   1. given member is a known static member to group
+   *      2. group stored member.id doesn't match with given member.id
    */
-  def isStaticMemberFenced(memberId: String,
-                           groupInstanceId: Option[String]): Boolean = {
-    if (hasStaticMember(groupInstanceId)
-      && getStaticMemberId(groupInstanceId) != memberId) {
-      error(s"given member.id $memberId is identified as a known static member ${groupInstanceId.get}," +
-        s"but not matching the expected member.id ${getStaticMemberId(groupInstanceId)}")
-      true
-    } else
-      false
-=======
-    * Verify the member.id is up to date for static members. Return true if both conditions met:
-    *   1. given member is a known static member to group
-    *   2. group stored member.id doesn't match with given member.id
-    */
   def isStaticMemberFenced(
-    groupInstanceId: String,
-    memberId: String
-  ): Boolean = {
+                            groupInstanceId: String,
+                            memberId: String
+                          ): Boolean = {
     currentStaticMemberId(groupInstanceId).exists(_ != memberId)
->>>>>>> 031b7208
   }
 
   def canRebalance: Boolean = PreparingRebalance.validPreviousStates.contains(state)
@@ -661,11 +451,6 @@
       protocolType.contains(memberProtocolType) && memberProtocols.exists(supportedProtocols(_) == members.size)
   }
 
-<<<<<<< HEAD
-  def getStaticMemberId(groupInstanceId: Option[String]) = {
-    if (groupInstanceId.isEmpty) {
-      throw new IllegalArgumentException(s"unexpected null group.instance.id in getStaticMemberId")
-=======
   def getSubscribedTopics: Option[Set[String]] = subscribedTopics
 
   /**
@@ -724,9 +509,8 @@
       numMembersAwaitingJoin += 1
     } else if (callback == null && member.isAwaitingJoin) {
       numMembersAwaitingJoin -= 1
->>>>>>> 031b7208
-    }
-    staticMembers(groupInstanceId.get)
+    }
+    member.awaitingJoinCallback = callback
   }
 
   def maybeInvokeJoinCallback(member: MemberMetadata,
@@ -739,24 +523,17 @@
   }
 
   /**
-   * 更新消费组中的成员信息
-   * @param member
-   * @param protocols
-   * @param callback
+   * @return true if a sync callback actually performs.
    */
-  def updateMember(member: MemberMetadata,
-                   protocols: List[(String, Array[Byte])],
-                   callback: JoinCallback) = {
-    member.supportedProtocols.foreach { case (protocol, _) => supportedProtocols(protocol) -= 1 }
-    protocols.foreach { case (protocol, _) => supportedProtocols(protocol) += 1 }
-    member.supportedProtocols = protocols
-
-    if (callback != null && !member.isAwaitingJoin) {
-      numMembersAwaitingJoin += 1
-    } else if (callback == null && member.isAwaitingJoin) {
-      numMembersAwaitingJoin -= 1
-    }
-    member.awaitingJoinCallback = callback
+  def maybeInvokeSyncCallback(member: MemberMetadata,
+                              syncGroupResult: SyncGroupResult): Boolean = {
+    if (member.isAwaitingSync) {
+      member.awaitingSyncCallback(syncGroupResult)
+      member.awaitingSyncCallback = null
+      true
+    } else {
+      false
+    }
   }
 
   def initNextGeneration(): Unit = {
@@ -778,17 +555,10 @@
   def currentMemberMetadata: List[JoinGroupResponseMember] = {
     if (is(Dead) || is(PreparingRebalance))
       throw new IllegalStateException("Cannot obtain member metadata for group in state %s".format(state))
-<<<<<<< HEAD
     members.map { case (memberId, memberMetadata) => new JoinGroupResponseMember()
       .setMemberId(memberId)
       .setGroupInstanceId(memberMetadata.groupInstanceId.orNull)
-      .setMetadata(memberMetadata.metadata(protocol.get))
-=======
-    members.map{ case (memberId, memberMetadata) => new JoinGroupResponseMember()
-        .setMemberId(memberId)
-        .setGroupInstanceId(memberMetadata.groupInstanceId.orNull)
-        .setMetadata(memberMetadata.metadata(protocolName.get))
->>>>>>> 031b7208
+      .setMetadata(memberMetadata.metadata(protocolName.get))
     }.toList
   }
 
@@ -949,7 +719,7 @@
       offsets.filter {
         case (topicPartition, commitRecordMetadataAndOffset) =>
           !subscribedTopics.contains(topicPartition.topic()) &&
-          !pendingOffsetCommits.contains(topicPartition) && {
+            !pendingOffsetCommits.contains(topicPartition) && {
             commitRecordMetadataAndOffset.offsetAndMetadata.expireTimestamp match {
               case None =>
                 // current version with no per partition retention
