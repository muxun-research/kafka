/*
 * Licensed to the Apache Software Foundation (ASF) under one or more
 * contributor license agreements. See the NOTICE file distributed with
 * this work for additional information regarding copyright ownership.
 * The ASF licenses this file to You under the Apache License, Version 2.0
 * (the "License"); you may not use this file except in compliance with
 * the License. You may obtain a copy of the License at
 *
 *    http://www.apache.org/licenses/LICENSE-2.0
 *
 * Unless required by applicable law or agreed to in writing, software
 * distributed under the License is distributed on an "AS IS" BASIS,
 * WITHOUT WARRANTIES OR CONDITIONS OF ANY KIND, either express or implied.
 * See the License for the specific language governing permissions and
 * limitations under the License.
 */

package kafka.utils

import java.util
import java.util.Properties

import scala.jdk.CollectionConverters._

/**
 * In order to have these implicits in scope, add the following import:
 *
 * `import kafka.utils.Implicits._`
 */
object Implicits {

  /**
   * The java.util.Properties.putAll override introduced in Java 9 is seen as an overload by the
   * Scala compiler causing ambiguity errors in some cases. The `++=` methods introduced via
   * implicits provide a concise alternative.
   *
   * See https://github.com/scala/bug/issues/10418 for more details.
   */
  implicit class PropertiesOps(properties: Properties) {

    def ++=(props: Properties): Unit =
      (properties: util.Hashtable[AnyRef, AnyRef]).putAll(props)

    def ++=(map: collection.Map[String, AnyRef]): Unit =
      (properties: util.Hashtable[AnyRef, AnyRef]).putAll(map.asJava)

  }
<<<<<<< HEAD

  /**
   * Exposes `forKeyValue` which maps to `foreachEntry` in Scala 2.13 and `foreach` in Scala 2.12
   * (with the help of scala.collection.compat). `foreachEntry` avoids the tuple allocation and
   * is more efficient.
   *
   * This was not named `foreachEntry` to avoid `unused import` warnings in Scala 2.13 (the implicit
   * would not be triggered in Scala 2.13 since `Map.foreachEntry` would have precedence).
   */
  @nowarn("cat=unused-imports")
  implicit class MapExtensionMethods[K, V](private val self: scala.collection.Map[K, V]) extends AnyVal {

    import scala.collection.compat._

    def forKeyValue[U](f: (K, V) => U): Unit = {
      self.foreachEntry { (k, v) => f(k, v) }
    }

  }

=======
>>>>>>> 9494bebe
}<|MERGE_RESOLUTION|>--- conflicted
+++ resolved
@@ -23,10 +23,10 @@
 import scala.jdk.CollectionConverters._
 
 /**
- * In order to have these implicits in scope, add the following import:
- *
- * `import kafka.utils.Implicits._`
- */
+  * In order to have these implicits in scope, add the following import:
+  *
+  * `import kafka.utils.Implicits._`
+  */
 object Implicits {
 
   /**
@@ -45,27 +45,4 @@
       (properties: util.Hashtable[AnyRef, AnyRef]).putAll(map.asJava)
 
   }
-<<<<<<< HEAD
-
-  /**
-   * Exposes `forKeyValue` which maps to `foreachEntry` in Scala 2.13 and `foreach` in Scala 2.12
-   * (with the help of scala.collection.compat). `foreachEntry` avoids the tuple allocation and
-   * is more efficient.
-   *
-   * This was not named `foreachEntry` to avoid `unused import` warnings in Scala 2.13 (the implicit
-   * would not be triggered in Scala 2.13 since `Map.foreachEntry` would have precedence).
-   */
-  @nowarn("cat=unused-imports")
-  implicit class MapExtensionMethods[K, V](private val self: scala.collection.Map[K, V]) extends AnyVal {
-
-    import scala.collection.compat._
-
-    def forKeyValue[U](f: (K, V) => U): Unit = {
-      self.foreachEntry { (k, v) => f(k, v) }
-    }
-
-  }
-
-=======
->>>>>>> 9494bebe
 }