/**
 * Licensed to the Apache Software Foundation (ASF) under one or more
 * contributor license agreements.  See the NOTICE file distributed with
 * this work for additional information regarding copyright ownership.
 * The ASF licenses this file to You under the Apache License, Version 2.0
 * (the "License"); you may not use this file except in compliance with
 * the License.  You may obtain a copy of the License at
 *
 *    http://www.apache.org/licenses/LICENSE-2.0
 *
 * Unless required by applicable law or agreed to in writing, software
 * distributed under the License is distributed on an "AS IS" BASIS,
 * WITHOUT WARRANTIES OR CONDITIONS OF ANY KIND, either express or implied.
 * See the License for the specific language governing permissions and
 * limitations under the License.
 */

package kafka.utils

import kafka.utils.Implicits._

import java.util.{Collections, Properties}
import scala.collection._
import scala.jdk.CollectionConverters._
<<<<<<< HEAD
=======
import kafka.utils.Implicits._
import org.apache.kafka.server.util.Csv
>>>>>>> 9494bebe

object VerifiableProperties {
  def apply(map: java.util.Map[String, AnyRef]): VerifiableProperties = {
    val props = new Properties()
    props ++= map.asScala
    new VerifiableProperties(props)
  }
}

class VerifiableProperties(val props: Properties) extends Logging {
  private val referenceSet = mutable.HashSet[String]()

  def this() = this(new Properties)

  def containsKey(name: String): Boolean = {
    props.containsKey(name)
  }

  def getProperty(name: String): String = {
    val value = props.getProperty(name)
    referenceSet.add(name)
    if (value == null) value else value.trim()
  }

  /**
   * Read a required integer property value or throw an exception if no such property is found
   */
  def getInt(name: String): Int = getString(name).toInt

  /**
   * Read an integer from the properties instance
   * @param name The property name
   * @param default The default value to use if the property is not found
   * @return the integer value
   */
  def getInt(name: String, default: Int): Int =
    getIntInRange(name, default, (Int.MinValue, Int.MaxValue))

  def getShort(name: String, default: Short): Short =
    getShortInRange(name, default, (Short.MinValue, Short.MaxValue))

  /**
   * Read an integer from the properties instance. Throw an exception
   * if the value is not in the given range (inclusive)
   *
   * @param name    The property name
   * @param default The default value to use if the property is not found
   * @param range   The range in which the value must fall (inclusive)
   * @throws IllegalArgumentException If the value is not in the given range
   * @return the integer value
   */
  private def getIntInRange(name: String, default: Int, range: (Int, Int)): Int = {
    val v =
      if (containsKey(name))
        getProperty(name).toInt
      else
        default
    require(v >= range._1 && v <= range._2, name + " has value " + v + " which is not in the range " + range + ".")
    v
  }

  private def getShortInRange(name: String, default: Short, range: (Short, Short)): Short = {
    val v =
      if (containsKey(name))
        getProperty(name).toShort
      else
        default
    require(v >= range._1 && v <= range._2, name + " has value " + v + " which is not in the range " + range + ".")
    v
  }

  /**
   * Read a required long property value or throw an exception if no such property is found
   */
  def getLong(name: String): Long = getString(name).toLong

  /**
   * Read an long from the properties instance
   * @param name The property name
   * @param default The default value to use if the property is not found
   * @return the long value
   */
  def getLong(name: String, default: Long): Long =
    getLongInRange(name, default, (Long.MinValue, Long.MaxValue))

  /**
   * Read an long from the properties instance. Throw an exception
   * if the value is not in the given range (inclusive)
   *
   * @param name    The property name
   * @param default The default value to use if the property is not found
   * @param range   The range in which the value must fall (inclusive)
   * @throws IllegalArgumentException If the value is not in the given range
   * @return the long value
   */
  private def getLongInRange(name: String, default: Long, range: (Long, Long)): Long = {
    val v =
      if (containsKey(name))
        getProperty(name).toLong
      else
        default
    require(v >= range._1 && v <= range._2, name + " has value " + v + " which is not in the range " + range + ".")
    v
  }

  /**
   * Get a required argument as a double
   * @param name The property name
   * @return the value
   * @throws IllegalArgumentException If the given property is not present
   */
  def getDouble(name: String): Double = getString(name).toDouble

  /**
   * Get an optional argument as a double
   * @param name The property name
   * @param default The default value for the property if not present
   */
  def getDouble(name: String, default: Double): Double = {
    if (containsKey(name))
      getDouble(name)
    else
      default
  }

  /**
   * Read a boolean value from the properties instance
   * @param name The property name
   * @param default The default value to use if the property is not found
   * @return the boolean value
   */
  def getBoolean(name: String, default: Boolean): Boolean = {
    if (!containsKey(name))
      default
    else {
      val v = getProperty(name)
      require(v == "true" || v == "false", "Unacceptable value for property '" + name + "', boolean values must be either 'true' or 'false")
      v.toBoolean
    }
  }

  def getBoolean(name: String): Boolean = getString(name).toBoolean

  /**
   * Get a string property, or, if no such property is defined, return the given default value
   */
  def getString(name: String, default: String): String = {
    if (containsKey(name))
      getProperty(name)
    else
      default
  }

  /**
   * Get a string property or throw and exception if no such property is defined.
   */
  def getString(name: String): String = {
    require(containsKey(name), "Missing required property '" + name + "'")
    getProperty(name)
  }

  /**
   * Get a Map[String, String] from a property list in the form k1:v2, k2:v2, ...
   */
  def getMap(name: String, valid: String => Boolean = _ => true): Map[String, String] = {
    try {
      val m = Csv.parseCsvMap(getString(name, "")).asScala
      m.foreach {
        case(key, value) => 
          if (!valid(value))
            throw new IllegalArgumentException("Invalid entry '%s' = '%s' for property '%s'".format(key, value, name))
      }
      m
    } catch {
      case e: Exception => throw new IllegalArgumentException("Error parsing configuration property '%s': %s".format(name, e.getMessage))
    }
  }

  def verify(): Unit = {
    info("Verifying properties")
    val propNames = Collections.list(props.propertyNames).asScala.map(_.toString).sorted
    for (key <- propNames) {
      if (!referenceSet.contains(key) && !key.startsWith("external"))
        warn("Property %s is not valid".format(key))
      else
        info("Property %s is overridden to %s".format(key, props.getProperty(key)))
    }
  }
  
  override def toString: String = props.toString
 
}<|MERGE_RESOLUTION|>--- conflicted
+++ resolved
@@ -17,16 +17,12 @@
 
 package kafka.utils
 
-import kafka.utils.Implicits._
-
-import java.util.{Collections, Properties}
+import java.util.Properties
+import java.util.Collections
 import scala.collection._
 import scala.jdk.CollectionConverters._
-<<<<<<< HEAD
-=======
 import kafka.utils.Implicits._
 import org.apache.kafka.server.util.Csv
->>>>>>> 9494bebe
 
 object VerifiableProperties {
   def apply(map: java.util.Map[String, AnyRef]): VerifiableProperties = {
@@ -71,10 +67,9 @@
   /**
    * Read an integer from the properties instance. Throw an exception
    * if the value is not in the given range (inclusive)
-   *
-   * @param name    The property name
-   * @param default The default value to use if the property is not found
-   * @param range   The range in which the value must fall (inclusive)
+   * @param name The property name
+   * @param default The default value to use if the property is not found
+   * @param range The range in which the value must fall (inclusive)
    * @throws IllegalArgumentException If the value is not in the given range
    * @return the integer value
    */
@@ -88,7 +83,7 @@
     v
   }
 
-  private def getShortInRange(name: String, default: Short, range: (Short, Short)): Short = {
+ private def getShortInRange(name: String, default: Short, range: (Short, Short)): Short = {
     val v =
       if (containsKey(name))
         getProperty(name).toShort
@@ -115,10 +110,9 @@
   /**
    * Read an long from the properties instance. Throw an exception
    * if the value is not in the given range (inclusive)
-   *
-   * @param name    The property name
-   * @param default The default value to use if the property is not found
-   * @param range   The range in which the value must fall (inclusive)
+   * @param name The property name
+   * @param default The default value to use if the property is not found
+   * @param range The range in which the value must fall (inclusive)
    * @throws IllegalArgumentException If the value is not in the given range
    * @return the long value
    */
