/**
 * Licensed to the Apache Software Foundation (ASF) under one or more
 * contributor license agreements.  See the NOTICE file distributed with
 * this work for additional information regarding copyright ownership.
 * The ASF licenses this file to You under the Apache License, Version 2.0
 * (the "License"); you may not use this file except in compliance with
 * the License.  You may obtain a copy of the License at
 *
 *    http://www.apache.org/licenses/LICENSE-2.0
 *
 * Unless required by applicable law or agreed to in writing, software
 * distributed under the License is distributed on an "AS IS" BASIS,
 * WITHOUT WARRANTIES OR CONDITIONS OF ANY KIND, either express or implied.
 * See the License for the specific language governing permissions and
 * limitations under the License.
 */

package kafka.utils

import com.typesafe.scalalogging.Logger
<<<<<<< HEAD
=======

import javax.management._
import scala.collection._
import scala.collection.Seq
>>>>>>> 9494bebe
import kafka.cluster.EndPoint
import org.apache.commons.validator.routines.InetAddressValidator
import org.apache.kafka.common.network.ListenerName
import org.apache.kafka.common.security.auth.SecurityProtocol
import org.apache.kafka.common.utils.Utils
import org.apache.kafka.network.SocketServerConfigs
import org.slf4j.event.Level

<<<<<<< HEAD
import java.io._
import java.lang.management._
import java.nio._
import java.util.concurrent.locks.{Lock, ReadWriteLock}
import java.util.{Base64, Properties, UUID}
import javax.management._
import scala.annotation.nowarn
import scala.collection.{Seq, mutable, _}
=======
import java.util
import scala.jdk.CollectionConverters._
>>>>>>> 9494bebe

/**
 * General helper functions!
 *
 * This is for general helper functions that aren't specific to Kafka logic. Things that should have been included in
 * the standard library etc.
 *
 * If you are making a new helper function and want to add it to this class please ensure the following:
 * 1. It has documentation
 * 2. It is the most general possible utility, not just the thing you needed in one particular place
 * 3. You have tests for it if it is nontrivial in any way
 */
object CoreUtils {
  private val logger = Logger(getClass)

  private val inetAddressValidator = InetAddressValidator.getInstance()

  /**
    * Do the given action and log any exceptions thrown without rethrowing them.
    *
    * @param action The action to execute.
    * @param logging The logging instance to use for logging the thrown exception.
    * @param logLevel The log level to use for logging.
    */
  @noinline // inlining this method is not typically useful and it triggers spurious spotbugs warnings
  def swallow(action: => Unit, logging: Logging, logLevel: Level = Level.WARN): Unit = {
    try {
      action
    } catch {
      case e: Throwable => logLevel match {
        case Level.ERROR => logging.error(e.getMessage, e)
        case Level.WARN => logging.warn(e.getMessage, e)
        case Level.INFO => logging.info(e.getMessage, e)
        case Level.DEBUG => logging.debug(e.getMessage, e)
        case Level.TRACE => logging.trace(e.getMessage, e)
      }
    }
  }

  /**
   * Recursively delete the list of files/directories and any subfiles (if any exist)
   * @param files sequence of files to be deleted
   */
  def delete(files: Seq[String]): Unit = files.foreach(f => Utils.delete(new File(f)))

  /**
   * Register the given mbean with the platform mbean server,
   * unregistering any mbean that was there before. Note,
   * this method will not throw an exception if the registration
   * fails (since there is nothing you can do and it isn't fatal),
   * instead it just returns false indicating the registration failed.
   * @param mbean The object to register as an mbean
   * @param name The name to register this mbean with
   * @return true if the registration succeeded
   */
  def registerMBean(mbean: Object, name: String): Boolean = {
    try {
      val mbs = ManagementFactory.getPlatformMBeanServer
      mbs synchronized {
        val objName = new ObjectName(name)
        if (mbs.isRegistered(objName))
          mbs.unregisterMBean(objName)
        mbs.registerMBean(mbean, objName)
        true
      }
    } catch {
      case e: Exception =>
        logger.error(s"Failed to register Mbean $name", e)
        false
    }
  }

  /**
   * Create an instance of the class with the given class name
   */
  def createObject[T <: AnyRef](className: String, args: AnyRef*): T = {
    val klass = Utils.loadClass(className, classOf[Object]).asInstanceOf[Class[T]]
    val constructor = klass.getConstructor(args.map(_.getClass): _*)
    constructor.newInstance(args: _*)
  }

  /**
   * Execute the given function inside the lock
   */
  def inLock[T](lock: Lock)(fun: => T): T = {
    lock.lock()
    try {
      fun
    } finally {
      lock.unlock()
    }
  }

  def inReadLock[T](lock: ReadWriteLock)(fun: => T): T = inLock[T](lock.readLock)(fun)

  def inWriteLock[T](lock: ReadWriteLock)(fun: => T): T = inLock[T](lock.writeLock)(fun)

  /**
   * Returns a list of duplicated items
   */
  def duplicates[T](s: Iterable[T]): Iterable[T] = {
    s.groupBy(identity)
      .map { case (k, l) => (k, l.size) }
      .filter { case (_, l) => l > 1 }
      .keys
  }

  def listenerListToEndPoints(listeners: String, securityProtocolMap: Map[ListenerName, SecurityProtocol]): Seq[EndPoint] = {
    listenerListToEndPoints(listeners, securityProtocolMap, requireDistinctPorts = true)
  }

  private def checkDuplicateListenerPorts(endpoints: Seq[EndPoint], listeners: String): Unit = {
    val distinctPorts = endpoints.map(_.port).distinct
    require(distinctPorts.size == endpoints.map(_.port).size, s"Each listener must have a different port, listeners: $listeners")
  }

  def listenerListToEndPoints(listeners: String, securityProtocolMap: Map[ListenerName, SecurityProtocol], requireDistinctPorts: Boolean): Seq[EndPoint] = {
    def validateOneIsIpv4AndOtherIpv6(first: String, second: String): Boolean =
      (inetAddressValidator.isValidInet4Address(first) && inetAddressValidator.isValidInet6Address(second)) ||
        (inetAddressValidator.isValidInet6Address(first) && inetAddressValidator.isValidInet4Address(second))

    def validate(endPoints: Seq[EndPoint]): Unit = {
      val distinctListenerNames = endPoints.map(_.listenerName).distinct
      require(distinctListenerNames.size == endPoints.size, s"Each listener must have a different name, listeners: $listeners")

      val (duplicatePorts, _) = endPoints.filter {
        // filter port 0 for unit tests
        ep => ep.port != 0
      }.groupBy(_.port).partition {
        case (_, endpoints) => endpoints.size > 1
      }

      // Exception case, let's allow duplicate ports if one host is on IPv4 and the other one is on IPv6
      val duplicatePortsPartitionedByValidIps = duplicatePorts.map {
        case (port, eps) =>
          (port, eps.partition(ep =>
            ep.host != null && inetAddressValidator.isValid(ep.host)
          ))
      }

      // Iterate through every grouping of duplicates by port to see if they are valid
      duplicatePortsPartitionedByValidIps.foreach {
        case (port, (duplicatesWithIpHosts, duplicatesWithoutIpHosts)) =>
          if (requireDistinctPorts)
            checkDuplicateListenerPorts(duplicatesWithoutIpHosts, listeners)

          duplicatesWithIpHosts match {
            case eps if eps.isEmpty =>
            case Seq(ep1, ep2) =>
              if (requireDistinctPorts) {
                val errorMessage = "If you have two listeners on " +
                  s"the same port then one needs to be IPv4 and the other IPv6, listeners: $listeners, port: $port"
                require(validateOneIsIpv4AndOtherIpv6(ep1.host, ep2.host), errorMessage)

                // If we reach this point it means that even though duplicatesWithIpHosts in isolation can be valid, if
                // there happens to be ANOTHER listener on this port without an IP host (such as a null host) then its
                // not valid.
                if (duplicatesWithoutIpHosts.nonEmpty)
                  throw new IllegalArgumentException(errorMessage)
              }
            case _ =>
              // Having more than 2 duplicate endpoints doesn't make sense since we only have 2 IP stacks (one is IPv4
              // and the other is IPv6)
              if (requireDistinctPorts)
                throw new IllegalArgumentException("Each listener must have a different port unless exactly one listener has " +
                  s"an IPv4 address and the other IPv6 address, listeners: $listeners, port: $port")
          }
      }
    }

    val endPoints = try {
      SocketServerConfigs.listenerListToEndPoints(listeners, securityProtocolMap.asJava).
        asScala.map(EndPoint.fromJava(_))
    } catch {
      case e: Exception =>
        throw new IllegalArgumentException(s"Error creating broker listeners from '$listeners': ${e.getMessage}", e)
    }
    validate(endPoints)
    endPoints
  }

  def generateUuidAsBase64(): String = {
    val uuid = UUID.randomUUID()
    Base64.getUrlEncoder.withoutPadding.encodeToString(getBytesFromUuid(uuid))
  }

  def getBytesFromUuid(uuid: UUID): Array[Byte] = {
    // Extract bytes for uuid which is 128 bits (or 16 bytes) long.
    val uuidBytes = ByteBuffer.wrap(new Array[Byte](16))
    uuidBytes.putLong(uuid.getMostSignificantBits)
    uuidBytes.putLong(uuid.getLeastSignificantBits)
    uuidBytes.array
  }

  def propsWith(key: String, value: String): Properties = {
    propsWith((key, value))
  }

  def propsWith(props: (String, String)*): Properties = {
    val properties = new Properties()
    props.foreach { case (k, v) => properties.put(k, v) }
    properties
  }

<<<<<<< HEAD
  /**
   * Atomic `getOrElseUpdate` for concurrent maps. This is optimized for the case where
   * keys often exist in the map, avoiding the need to create a new value. `createValue`
   * may be invoked more than once if multiple threads attempt to insert a key at the same
   * time, but the same inserted value will be returned to all threads.
   *
   * In Scala 2.12, `ConcurrentMap.getOrElse` has the same behaviour as this method, but JConcurrentMapWrapper that
   * wraps Java maps does not.
   */
  def atomicGetOrUpdate[K, V](map: concurrent.Map[K, V], key: K, createValue: => V): V = {
    map.get(key) match {
      case Some(value) => value
      case None =>
        val value = createValue
        map.putIfAbsent(key, value).getOrElse(value)
    }
  }

  @nowarn("cat=unused") // see below for explanation
  def groupMapReduce[T, K, B](elements: Iterable[T])(key: T => K)(f: T => B)(reduce: (B, B) => B): Map[K, B] = {
    // required for Scala 2.12 compatibility, unused in Scala 2.13 and hence we need to suppress the unused warning
    elements.groupMapReduce(key)(f)(reduce)
=======
  def replicaToBrokerAssignmentAsScala(map: util.Map[Integer, util.List[Integer]]): Map[Int, Seq[Int]] = {
    map.asScala.map(e => (e._1.asInstanceOf[Int], e._2.asScala.map(_.asInstanceOf[Int])))
>>>>>>> 9494bebe
  }
}<|MERGE_RESOLUTION|>--- conflicted
+++ resolved
@@ -17,14 +17,16 @@
 
 package kafka.utils
 
+import java.io._
+import java.nio._
+import java.util.concurrent.locks.{Lock, ReadWriteLock}
+import java.lang.management._
+import java.util.{Base64, Properties, UUID}
 import com.typesafe.scalalogging.Logger
-<<<<<<< HEAD
-=======
 
 import javax.management._
 import scala.collection._
 import scala.collection.Seq
->>>>>>> 9494bebe
 import kafka.cluster.EndPoint
 import org.apache.commons.validator.routines.InetAddressValidator
 import org.apache.kafka.common.network.ListenerName
@@ -33,19 +35,8 @@
 import org.apache.kafka.network.SocketServerConfigs
 import org.slf4j.event.Level
 
-<<<<<<< HEAD
-import java.io._
-import java.lang.management._
-import java.nio._
-import java.util.concurrent.locks.{Lock, ReadWriteLock}
-import java.util.{Base64, Properties, UUID}
-import javax.management._
-import scala.annotation.nowarn
-import scala.collection.{Seq, mutable, _}
-=======
 import java.util
 import scala.jdk.CollectionConverters._
->>>>>>> 9494bebe
 
 /**
  * General helper functions!
@@ -148,7 +139,7 @@
    */
   def duplicates[T](s: Iterable[T]): Iterable[T] = {
     s.groupBy(identity)
-      .map { case (k, l) => (k, l.size) }
+      .map { case (k, l) => (k, l.size)}
       .filter { case (_, l) => l > 1 }
       .keys
   }
@@ -250,32 +241,7 @@
     properties
   }
 
-<<<<<<< HEAD
-  /**
-   * Atomic `getOrElseUpdate` for concurrent maps. This is optimized for the case where
-   * keys often exist in the map, avoiding the need to create a new value. `createValue`
-   * may be invoked more than once if multiple threads attempt to insert a key at the same
-   * time, but the same inserted value will be returned to all threads.
-   *
-   * In Scala 2.12, `ConcurrentMap.getOrElse` has the same behaviour as this method, but JConcurrentMapWrapper that
-   * wraps Java maps does not.
-   */
-  def atomicGetOrUpdate[K, V](map: concurrent.Map[K, V], key: K, createValue: => V): V = {
-    map.get(key) match {
-      case Some(value) => value
-      case None =>
-        val value = createValue
-        map.putIfAbsent(key, value).getOrElse(value)
-    }
-  }
-
-  @nowarn("cat=unused") // see below for explanation
-  def groupMapReduce[T, K, B](elements: Iterable[T])(key: T => K)(f: T => B)(reduce: (B, B) => B): Map[K, B] = {
-    // required for Scala 2.12 compatibility, unused in Scala 2.13 and hence we need to suppress the unused warning
-    elements.groupMapReduce(key)(f)(reduce)
-=======
   def replicaToBrokerAssignmentAsScala(map: util.Map[Integer, util.List[Integer]]): Map[Int, Seq[Int]] = {
     map.asScala.map(e => (e._1.asInstanceOf[Int], e._2.asScala.map(_.asInstanceOf[Int])))
->>>>>>> 9494bebe
   }
 }