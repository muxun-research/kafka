/**
 * Licensed to the Apache Software Foundation (ASF) under one or more
 * contributor license agreements.  See the NOTICE file distributed with
 * this work for additional information regarding copyright ownership.
 * The ASF licenses this file to You under the Apache License, Version 2.0
 * (the "License"); you may not use this file except in compliance with
 * the License.  You may obtain a copy of the License at
 *
 * http://www.apache.org/licenses/LICENSE-2.0
 *
 * Unless required by applicable law or agreed to in writing, software
 * distributed under the License is distributed on an "AS IS" BASIS,
 * WITHOUT WARRANTIES OR CONDITIONS OF ANY KIND, either express or implied.
 * See the License for the specific language governing permissions and
 * limitations under the License.
 */

package kafka.server

import java.net.{InetAddress, UnknownHostException}
import java.nio.ByteBuffer

import kafka.network.RequestChannel
import org.apache.kafka.common.errors.{InvalidRequestException, PrincipalDeserializationException, UnsupportedVersionException}
import org.apache.kafka.common.network.ClientInformation
import org.apache.kafka.common.requests.{EnvelopeRequest, RequestContext, RequestHeader}
import org.apache.kafka.common.security.auth.KafkaPrincipal

import scala.compat.java8.OptionConverters._

object EnvelopeUtils {
  def handleEnvelopeRequest(
<<<<<<< HEAD
                             request: RequestChannel.Request,
                             requestChannelMetrics: RequestChannel.Metrics,
                             handler: RequestChannel.Request => Unit): Unit = {
=======
    request: RequestChannel.Request,
    requestChannelMetrics: RequestChannel.Metrics,
    handler: RequestChannel.Request => Unit
  ): Unit = {
>>>>>>> 15418db6
    val envelope = request.body[EnvelopeRequest]
    val forwardedPrincipal = parseForwardedPrincipal(request.context, envelope.requestPrincipal)
    val forwardedClientAddress = parseForwardedClientAddress(envelope.clientAddress)

    val forwardedRequestBuffer = envelope.requestData.duplicate()
    val forwardedRequestHeader = parseForwardedRequestHeader(forwardedRequestBuffer)

    val forwardedApi = forwardedRequestHeader.apiKey
    if (!forwardedApi.forwardable) {
      throw new InvalidRequestException(s"API $forwardedApi is not enabled or is not eligible for forwarding")
    }

    val forwardedContext = new RequestContext(
      forwardedRequestHeader,
      request.context.connectionId,
      forwardedClientAddress,
      forwardedPrincipal,
      request.context.listenerName,
      request.context.securityProtocol,
      ClientInformation.EMPTY,
      request.context.fromPrivilegedListener
    )

    val forwardedRequest = parseForwardedRequest(
      request,
      forwardedContext,
      forwardedRequestBuffer,
      requestChannelMetrics
    )
    handler(forwardedRequest)
  }

  private def parseForwardedClientAddress(
                                           address: Array[Byte]
                                         ): InetAddress = {
    try {
      InetAddress.getByAddress(address)
    } catch {
      case e: UnknownHostException =>
        throw new InvalidRequestException("Failed to parse client address from envelope", e)
    }
  }

  private def parseForwardedRequest(
                                     envelope: RequestChannel.Request,
                                     forwardedContext: RequestContext,
                                     buffer: ByteBuffer,
                                     requestChannelMetrics: RequestChannel.Metrics
                                   ): RequestChannel.Request = {
    try {
      val forwardedRequest = new RequestChannel.Request(
        processor = envelope.processor,
        context = forwardedContext,
        startTimeNanos = envelope.startTimeNanos,
        envelope.memoryPool,
        buffer,
        requestChannelMetrics,
        Some(envelope)
      )
      // set the dequeue time of forwardedRequest as the value of envelope request
      forwardedRequest.requestDequeueTimeNanos = envelope.requestDequeueTimeNanos
      forwardedRequest
    } catch {
      case e: InvalidRequestException =>
        // We use UNSUPPORTED_VERSION if the embedded request cannot be parsed.
        // The purpose is to disambiguate structural errors in the envelope request
        // itself, such as an invalid client address.
        throw new UnsupportedVersionException(s"Failed to parse forwarded request " +
          s"with header ${forwardedContext.header}", e)
    }
  }

  private def parseForwardedRequestHeader(
                                           buffer: ByteBuffer
                                         ): RequestHeader = {
    try {
      RequestHeader.parse(buffer)
    } catch {
      case e: InvalidRequestException =>
        // We use UNSUPPORTED_VERSION if the embedded request cannot be parsed.
        // The purpose is to disambiguate structural errors in the envelope request
        // itself, such as an invalid client address.
        throw new UnsupportedVersionException("Failed to parse request header from envelope", e)
    }
  }

  private def parseForwardedPrincipal(
                                       envelopeContext: RequestContext,
                                       principalBytes: Array[Byte]
                                     ): KafkaPrincipal = {
    envelopeContext.principalSerde.asScala match {
      case Some(serde) =>
        try {
          serde.deserialize(principalBytes)
        } catch {
          case e: Exception =>
            throw new PrincipalDeserializationException("Failed to deserialize client principal from envelope", e)
        }

      case None =>
        throw new PrincipalDeserializationException("Could not deserialize principal since " +
          "no `KafkaPrincipalSerde` has been defined")
    }
  }
}<|MERGE_RESOLUTION|>--- conflicted
+++ resolved
@@ -17,29 +17,22 @@
 
 package kafka.server
 
-import java.net.{InetAddress, UnknownHostException}
-import java.nio.ByteBuffer
-
 import kafka.network.RequestChannel
 import org.apache.kafka.common.errors.{InvalidRequestException, PrincipalDeserializationException, UnsupportedVersionException}
 import org.apache.kafka.common.network.ClientInformation
 import org.apache.kafka.common.requests.{EnvelopeRequest, RequestContext, RequestHeader}
 import org.apache.kafka.common.security.auth.KafkaPrincipal
 
+import java.net.{InetAddress, UnknownHostException}
+import java.nio.ByteBuffer
 import scala.compat.java8.OptionConverters._
 
 object EnvelopeUtils {
   def handleEnvelopeRequest(
-<<<<<<< HEAD
                              request: RequestChannel.Request,
                              requestChannelMetrics: RequestChannel.Metrics,
-                             handler: RequestChannel.Request => Unit): Unit = {
-=======
-    request: RequestChannel.Request,
-    requestChannelMetrics: RequestChannel.Metrics,
-    handler: RequestChannel.Request => Unit
-  ): Unit = {
->>>>>>> 15418db6
+                             handler: RequestChannel.Request => Unit
+                           ): Unit = {
     val envelope = request.body[EnvelopeRequest]
     val forwardedPrincipal = parseForwardedPrincipal(request.context, envelope.requestPrincipal)
     val forwardedClientAddress = parseForwardedClientAddress(envelope.clientAddress)
