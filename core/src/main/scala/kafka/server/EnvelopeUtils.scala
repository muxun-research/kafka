/**
 * Licensed to the Apache Software Foundation (ASF) under one or more
 * contributor license agreements.  See the NOTICE file distributed with
 * this work for additional information regarding copyright ownership.
 * The ASF licenses this file to You under the Apache License, Version 2.0
 * (the "License"); you may not use this file except in compliance with
 * the License.  You may obtain a copy of the License at
 *
 * http://www.apache.org/licenses/LICENSE-2.0
 *
 * Unless required by applicable law or agreed to in writing, software
 * distributed under the License is distributed on an "AS IS" BASIS,
 * WITHOUT WARRANTIES OR CONDITIONS OF ANY KIND, either express or implied.
 * See the License for the specific language governing permissions and
 * limitations under the License.
 */

package kafka.server

<<<<<<< HEAD
=======
import java.net.{InetAddress, UnknownHostException}
import java.nio.ByteBuffer
>>>>>>> 9494bebe
import kafka.network.RequestChannel
import org.apache.kafka.common.errors.{InvalidRequestException, PrincipalDeserializationException, UnsupportedVersionException}
import org.apache.kafka.common.network.ClientInformation
import org.apache.kafka.common.requests.{EnvelopeRequest, RequestContext, RequestHeader}
import org.apache.kafka.common.security.auth.KafkaPrincipal
import org.apache.kafka.network.metrics.RequestChannelMetrics

import scala.jdk.OptionConverters.RichOptional

<<<<<<< HEAD
import java.net.{InetAddress, UnknownHostException}
import java.nio.ByteBuffer
import scala.compat.java8.OptionConverters._

object EnvelopeUtils {
  def handleEnvelopeRequest(
                             request: RequestChannel.Request,
                             requestChannelMetrics: RequestChannel.Metrics,
                             handler: RequestChannel.Request => Unit
                           ): Unit = {
=======

object EnvelopeUtils {
  def handleEnvelopeRequest(
    request: RequestChannel.Request,
    requestChannelMetrics: RequestChannelMetrics,
    handler: RequestChannel.Request => Unit
  ): Unit = {
>>>>>>> 9494bebe
    val envelope = request.body[EnvelopeRequest]
    val forwardedPrincipal = parseForwardedPrincipal(request.context, envelope.requestPrincipal)
    val forwardedClientAddress = parseForwardedClientAddress(envelope.clientAddress)

    val forwardedRequestBuffer = envelope.requestData.duplicate()
    val forwardedRequestHeader = parseForwardedRequestHeader(forwardedRequestBuffer)

    val forwardedApi = forwardedRequestHeader.apiKey
    if (!forwardedApi.forwardable) {
      throw new InvalidRequestException(s"API $forwardedApi is not enabled or is not eligible for forwarding")
    }

    val forwardedContext = new RequestContext(
      forwardedRequestHeader,
      request.context.connectionId,
      forwardedClientAddress,
      forwardedPrincipal,
      request.context.listenerName,
      request.context.securityProtocol,
      ClientInformation.EMPTY,
      request.context.fromPrivilegedListener
    )

    val forwardedRequest = parseForwardedRequest(
      request,
      forwardedContext,
      forwardedRequestBuffer,
      requestChannelMetrics
    )
    handler(forwardedRequest)
  }

  private def parseForwardedClientAddress(
                                           address: Array[Byte]
                                         ): InetAddress = {
    try {
      InetAddress.getByAddress(address)
    } catch {
      case e: UnknownHostException =>
        throw new InvalidRequestException("Failed to parse client address from envelope", e)
    }
  }

  private def parseForwardedRequest(
<<<<<<< HEAD
                                     envelope: RequestChannel.Request,
                                     forwardedContext: RequestContext,
                                     buffer: ByteBuffer,
                                     requestChannelMetrics: RequestChannel.Metrics
                                   ): RequestChannel.Request = {
=======
    envelope: RequestChannel.Request,
    forwardedContext: RequestContext,
    buffer: ByteBuffer,
    requestChannelMetrics: RequestChannelMetrics
  ): RequestChannel.Request = {
>>>>>>> 9494bebe
    try {
      val forwardedRequest = new RequestChannel.Request(
        processor = envelope.processor,
        context = forwardedContext,
        startTimeNanos = envelope.startTimeNanos,
        envelope.memoryPool,
        buffer,
        requestChannelMetrics,
        Some(envelope)
      )
      // set the dequeue time of forwardedRequest as the value of envelope request
      forwardedRequest.requestDequeueTimeNanos = envelope.requestDequeueTimeNanos
      forwardedRequest
    } catch {
      case e: InvalidRequestException =>
        // We use UNSUPPORTED_VERSION if the embedded request cannot be parsed.
        // The purpose is to disambiguate structural errors in the envelope request
        // itself, such as an invalid client address.
        throw new UnsupportedVersionException(s"Failed to parse forwarded request " +
          s"with header ${forwardedContext.header}", e)
    }
  }

  private def parseForwardedRequestHeader(
                                           buffer: ByteBuffer
                                         ): RequestHeader = {
    try {
      RequestHeader.parse(buffer)
    } catch {
      case e: InvalidRequestException =>
        // We use UNSUPPORTED_VERSION if the embedded request cannot be parsed.
        // The purpose is to disambiguate structural errors in the envelope request
        // itself, such as an invalid client address.
        throw new UnsupportedVersionException("Failed to parse request header from envelope", e)
    }
  }

  private def parseForwardedPrincipal(
<<<<<<< HEAD
                                       envelopeContext: RequestContext,
                                       principalBytes: Array[Byte]
                                     ): KafkaPrincipal = {
    envelopeContext.principalSerde.asScala match {
=======
    envelopeContext: RequestContext,
    principalBytes: Array[Byte]
  ): KafkaPrincipal = {
    envelopeContext.principalSerde.toScala match {
>>>>>>> 9494bebe
      case Some(serde) =>
        try {
          serde.deserialize(principalBytes)
        } catch {
          case e: Exception =>
            throw new PrincipalDeserializationException("Failed to deserialize client principal from envelope", e)
        }

      case None =>
        throw new PrincipalDeserializationException("Could not deserialize principal since " +
          "no `KafkaPrincipalSerde` has been defined")
    }
  }
}<|MERGE_RESOLUTION|>--- conflicted
+++ resolved
@@ -6,7 +6,7 @@
  * (the "License"); you may not use this file except in compliance with
  * the License.  You may obtain a copy of the License at
  *
- * http://www.apache.org/licenses/LICENSE-2.0
+ *    http://www.apache.org/licenses/LICENSE-2.0
  *
  * Unless required by applicable law or agreed to in writing, software
  * distributed under the License is distributed on an "AS IS" BASIS,
@@ -17,11 +17,8 @@
 
 package kafka.server
 
-<<<<<<< HEAD
-=======
 import java.net.{InetAddress, UnknownHostException}
 import java.nio.ByteBuffer
->>>>>>> 9494bebe
 import kafka.network.RequestChannel
 import org.apache.kafka.common.errors.{InvalidRequestException, PrincipalDeserializationException, UnsupportedVersionException}
 import org.apache.kafka.common.network.ClientInformation
@@ -31,18 +28,6 @@
 
 import scala.jdk.OptionConverters.RichOptional
 
-<<<<<<< HEAD
-import java.net.{InetAddress, UnknownHostException}
-import java.nio.ByteBuffer
-import scala.compat.java8.OptionConverters._
-
-object EnvelopeUtils {
-  def handleEnvelopeRequest(
-                             request: RequestChannel.Request,
-                             requestChannelMetrics: RequestChannel.Metrics,
-                             handler: RequestChannel.Request => Unit
-                           ): Unit = {
-=======
 
 object EnvelopeUtils {
   def handleEnvelopeRequest(
@@ -50,7 +35,6 @@
     requestChannelMetrics: RequestChannelMetrics,
     handler: RequestChannel.Request => Unit
   ): Unit = {
->>>>>>> 9494bebe
     val envelope = request.body[EnvelopeRequest]
     val forwardedPrincipal = parseForwardedPrincipal(request.context, envelope.requestPrincipal)
     val forwardedClientAddress = parseForwardedClientAddress(envelope.clientAddress)
@@ -84,8 +68,8 @@
   }
 
   private def parseForwardedClientAddress(
-                                           address: Array[Byte]
-                                         ): InetAddress = {
+    address: Array[Byte]
+  ): InetAddress = {
     try {
       InetAddress.getByAddress(address)
     } catch {
@@ -95,19 +79,11 @@
   }
 
   private def parseForwardedRequest(
-<<<<<<< HEAD
-                                     envelope: RequestChannel.Request,
-                                     forwardedContext: RequestContext,
-                                     buffer: ByteBuffer,
-                                     requestChannelMetrics: RequestChannel.Metrics
-                                   ): RequestChannel.Request = {
-=======
     envelope: RequestChannel.Request,
     forwardedContext: RequestContext,
     buffer: ByteBuffer,
     requestChannelMetrics: RequestChannelMetrics
   ): RequestChannel.Request = {
->>>>>>> 9494bebe
     try {
       val forwardedRequest = new RequestChannel.Request(
         processor = envelope.processor,
@@ -132,8 +108,8 @@
   }
 
   private def parseForwardedRequestHeader(
-                                           buffer: ByteBuffer
-                                         ): RequestHeader = {
+    buffer: ByteBuffer
+  ): RequestHeader = {
     try {
       RequestHeader.parse(buffer)
     } catch {
@@ -146,17 +122,10 @@
   }
 
   private def parseForwardedPrincipal(
-<<<<<<< HEAD
-                                       envelopeContext: RequestContext,
-                                       principalBytes: Array[Byte]
-                                     ): KafkaPrincipal = {
-    envelopeContext.principalSerde.asScala match {
-=======
     envelopeContext: RequestContext,
     principalBytes: Array[Byte]
   ): KafkaPrincipal = {
     envelopeContext.principalSerde.toScala match {
->>>>>>> 9494bebe
       case Some(serde) =>
         try {
           serde.deserialize(principalBytes)
