--- conflicted
+++ resolved
@@ -6,7 +6,7 @@
  * (the "License"); you may not use this file except in compliance with
  * the License.  You may obtain a copy of the License at
  *
- * http://www.apache.org/licenses/LICENSE-2.0
+ *    http://www.apache.org/licenses/LICENSE-2.0
  *
  * Unless required by applicable law or agreed to in writing, software
  * distributed under the License is distributed on an "AS IS" BASIS,
@@ -17,6 +17,8 @@
 
 package kafka.server
 
+import java.lang.{Byte => JByte}
+import java.util.Collections
 import kafka.network.RequestChannel
 import org.apache.kafka.clients.admin.EndpointType
 import org.apache.kafka.common.acl.AclOperation
@@ -33,13 +35,7 @@
 import org.apache.kafka.security.authorizer.AclEntry
 import org.apache.kafka.server.authorizer.{Action, AuthorizationResult, Authorizer}
 
-<<<<<<< HEAD
-import java.lang.{Byte => JByte}
-import java.util.Collections
-import scala.collection.{Map, Seq}
-=======
 import scala.collection.Seq
->>>>>>> 9494bebe
 import scala.jdk.CollectionConverters._
 
 class AuthHelper(authorizer: Option[Authorizer]) {
