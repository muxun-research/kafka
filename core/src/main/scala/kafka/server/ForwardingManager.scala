--- conflicted
+++ resolved
@@ -17,36 +17,26 @@
 
 package kafka.server
 
-<<<<<<< HEAD
-=======
 import java.nio.ByteBuffer
->>>>>>> 9494bebe
 import kafka.network.RequestChannel
 import kafka.utils.Logging
 import org.apache.kafka.clients.{ClientResponse, NodeApiVersions}
 import org.apache.kafka.common.errors.TimeoutException
 import org.apache.kafka.common.metrics.Metrics
 import org.apache.kafka.common.protocol.Errors
-<<<<<<< HEAD
-import org.apache.kafka.common.requests._
-
-import java.nio.ByteBuffer
-import scala.compat.java8.OptionConverters._
-=======
 import org.apache.kafka.common.requests.{AbstractRequest, AbstractResponse, EnvelopeRequest, EnvelopeResponse, RequestContext, RequestHeader}
 import org.apache.kafka.server.common.{ControllerRequestCompletionHandler, NodeToControllerChannelManager}
 
 import java.util.concurrent.TimeUnit
 import scala.jdk.OptionConverters.RichOptional
->>>>>>> 9494bebe
 
 trait ForwardingManager {
   def close(): Unit
 
   def forwardRequest(
-                      originalRequest: RequestChannel.Request,
-                      responseCallback: Option[AbstractResponse] => Unit
-                    ): Unit = {
+    originalRequest: RequestChannel.Request,
+    responseCallback: Option[AbstractResponse] => Unit
+  ): Unit = {
     val buffer = originalRequest.buffer.duplicate()
     buffer.flip()
     forwardRequest(originalRequest.context,
@@ -58,10 +48,10 @@
   }
 
   def forwardRequest(
-                      originalRequest: RequestChannel.Request,
-                      newRequestBody: AbstractRequest,
-                      responseCallback: Option[AbstractResponse] => Unit
-                    ): Unit = {
+    originalRequest: RequestChannel.Request,
+    newRequestBody: AbstractRequest,
+    responseCallback: Option[AbstractResponse] => Unit
+  ): Unit = {
     val buffer = newRequestBody.serializeWithHeader(originalRequest.header)
     forwardRequest(originalRequest.context,
       buffer,
@@ -74,27 +64,19 @@
   /**
    * Forward given request to the active controller.
    *
-   * @param requestContext    The request context of the original envelope request.
-   * @param requestBufferCopy The request buffer we want to send. This should not be the original
-   *                          byte buffer from the envelope request, since we will be mutating
-   *                          the position and limit fields. It should be a copy.
-   * @param requestBody       The AbstractRequest we are sending.
-   * @param requestToString   A callback which can be invoked to produce a human-readable description
-   *                          of the request.
-   * @param responseCallback  A callback which takes in an `Option[AbstractResponse]`.
-   *                          We will call this function with Some(x) after the controller responds with x.
-   *                          Or, if the controller doesn't support the request version, we will complete
-   *                          the callback with None.
+   * @param requestContext      The request context of the original envelope request.
+   * @param requestBufferCopy   The request buffer we want to send. This should not be the original
+   *                            byte buffer from the envelope request, since we will be mutating
+   *                            the position and limit fields. It should be a copy.
+   * @param requestBody         The AbstractRequest we are sending.
+   * @param requestToString     A callback which can be invoked to produce a human-readable description
+   *                            of the request.
+   * @param responseCallback    A callback which takes in an `Option[AbstractResponse]`.
+   *                            We will call this function with Some(x) after the controller responds with x.
+   *                            Or, if the controller doesn't support the request version, we will complete
+   *                            the callback with None.
    */
   def forwardRequest(
-<<<<<<< HEAD
-                      requestContext: RequestContext,
-                      requestBufferCopy: ByteBuffer,
-                      requestBody: AbstractRequest,
-                      requestToString: () => String,
-                      responseCallback: Option[AbstractResponse] => Unit
-                    ): Unit
-=======
     requestContext: RequestContext,
     requestBufferCopy: ByteBuffer,
     requestCreationNs: Long,
@@ -102,23 +84,16 @@
     requestToString: () => String,
     responseCallback: Option[AbstractResponse] => Unit
   ): Unit
->>>>>>> 9494bebe
 
   def controllerApiVersions: Option[NodeApiVersions]
 }
 
 object ForwardingManager {
   def apply(
-<<<<<<< HEAD
-             channelManager: BrokerToControllerChannelManager
-           ): ForwardingManager = {
-    new ForwardingManagerImpl(channelManager)
-=======
     channelManager: NodeToControllerChannelManager,
     metrics: Metrics
   ): ForwardingManager = {
     new ForwardingManagerImpl(channelManager, metrics)
->>>>>>> 9494bebe
   }
 
   private[server] def buildEnvelopeRequest(context: RequestContext,
@@ -137,18 +112,6 @@
 }
 
 class ForwardingManagerImpl(
-<<<<<<< HEAD
-                             channelManager: BrokerToControllerChannelManager
-                           ) extends ForwardingManager with Logging {
-
-  override def forwardRequest(
-                               requestContext: RequestContext,
-                               requestBufferCopy: ByteBuffer,
-                               requestBody: AbstractRequest,
-                               requestToString: () => String,
-                               responseCallback: Option[AbstractResponse] => Unit
-                             ): Unit = {
-=======
   channelManager: NodeToControllerChannelManager,
   metrics: Metrics
 ) extends ForwardingManager with AutoCloseable with Logging {
@@ -163,7 +126,6 @@
     requestToString: () => String,
     responseCallback: Option[AbstractResponse] => Unit
   ): Unit = {
->>>>>>> 9494bebe
     val envelopeRequest = ForwardingManager.buildEnvelopeRequest(requestContext, requestBufferCopy)
     val requestCreationTimeMs = TimeUnit.NANOSECONDS.toMillis(requestCreationNs)
 
@@ -229,10 +191,10 @@
     channelManager.controllerApiVersions.toScala
 
   private def parseResponse(
-                             buffer: ByteBuffer,
-                             request: AbstractRequest,
-                             header: RequestHeader
-                           ): AbstractResponse = {
+    buffer: ByteBuffer,
+    request: AbstractRequest,
+    header: RequestHeader
+  ): AbstractResponse = {
     try {
       AbstractResponse.parseResponse(buffer, header)
     } catch {
