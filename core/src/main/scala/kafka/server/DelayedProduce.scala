/**
 * Licensed to the Apache Software Foundation (ASF) under one or more
 * contributor license agreements.  See the NOTICE file distributed with
 * this work for additional information regarding copyright ownership.
 * The ASF licenses this file to You under the Apache License, Version 2.0
 * (the "License"); you may not use this file except in compliance with
 * the License.  You may obtain a copy of the License at
 *
 *    http://www.apache.org/licenses/LICENSE-2.0
 *
 * Unless required by applicable law or agreed to in writing, software
 * distributed under the License is distributed on an "AS IS" BASIS,
 * WITHOUT WARRANTIES OR CONDITIONS OF ANY KIND, either express or implied.
 * See the License for the specific language governing permissions and
 * limitations under the License.
 */

package kafka.server

<<<<<<< HEAD
=======
import java.util.concurrent.TimeUnit
import java.util.concurrent.locks.Lock
import com.typesafe.scalalogging.Logger
>>>>>>> 9494bebe
import com.yammer.metrics.core.Meter
import kafka.utils.{Logging, Pool}
import org.apache.kafka.common.TopicPartition
import org.apache.kafka.common.protocol.Errors
import org.apache.kafka.common.requests.ProduceResponse.PartitionResponse
import org.apache.kafka.server.metrics.KafkaMetricsGroup
import org.apache.kafka.server.purgatory.DelayedOperation

import java.util.concurrent.TimeUnit
import java.util.concurrent.locks.Lock
import scala.collection._
import scala.jdk.CollectionConverters._
import scala.jdk.OptionConverters.RichOption

case class ProducePartitionStatus(requiredOffset: Long, responseStatus: PartitionResponse) {
  @volatile var acksPending = false

  override def toString: String = s"[acksPending: $acksPending, error: ${responseStatus.error.code}, " +
    s"startOffset: ${responseStatus.baseOffset}, requiredOffset: $requiredOffset]"
}

/**
 * The produce metadata maintained by the delayed produce operation
 */
case class ProduceMetadata(produceRequiredAcks: Short,
                           produceStatus: Map[TopicPartition, ProducePartitionStatus]) {

  override def toString = s"[requiredAcks: $produceRequiredAcks, partitionStatus: $produceStatus]"
}

object DelayedProduce {
  private final val logger = Logger(classOf[DelayedProduce])
}

/**
 * A delayed produce operation that can be created by the replica manager and watched
 * in the produce operation purgatory
 */
class DelayedProduce(delayMs: Long,
                     produceMetadata: ProduceMetadata,
                     replicaManager: ReplicaManager,
                     responseCallback: Map[TopicPartition, PartitionResponse] => Unit,
                     lockOpt: Option[Lock])
  extends DelayedOperation(delayMs, lockOpt.toJava) with Logging {

  override lazy val logger: Logger = DelayedProduce.logger

  // first update the acks pending variable according to the error code
  produceMetadata.produceStatus.foreachEntry { (topicPartition, status) =>
    if (status.responseStatus.error == Errors.NONE) {
      // Timeout error state will be cleared when required acks are received
      status.acksPending = true
      status.responseStatus.error = Errors.REQUEST_TIMED_OUT
    } else {
      status.acksPending = false
    }

    trace(s"Initial partition status for $topicPartition is $status")
  }

  /**
   * The delayed produce operation can be completed if every partition
   * it produces to is satisfied by one of the following:
   *
   * Case A: Replica not assigned to partition
   * Case B: Replica is no longer the leader of this partition
   * Case C: This broker is the leader:
   * C.1 - If there was a local error thrown while checking if at least requiredAcks
   * replicas have caught up to this operation: set an error in response
   * C.2 - Otherwise, set the response with no error.
   */
  override def tryComplete(): Boolean = {
    // check for each partition if it still has pending acks
    produceMetadata.produceStatus.foreachEntry { (topicPartition, status) =>
      trace(s"Checking produce satisfaction for $topicPartition, current status $status")
      // skip those partitions that have already been satisfied
      if (status.acksPending) {
        val (hasEnough, error) = replicaManager.getPartitionOrError(topicPartition) match {
          case Left(err) =>
            // Case A
            (false, err)

          case Right(partition) =>
            partition.checkEnoughReplicasReachOffset(status.requiredOffset)
        }

        // Case B || C.1 || C.2
        if (error != Errors.NONE || hasEnough) {
          status.acksPending = false
          status.responseStatus.error = error
        }
      }
    }

    // check if every partition has satisfied at least one of case A, B or C
    if (!produceMetadata.produceStatus.values.exists(_.acksPending))
      forceComplete()
    else
      false
  }

  override def onExpiration(): Unit = {
    produceMetadata.produceStatus.foreachEntry { (topicPartition, status) =>
      if (status.acksPending) {
        debug(s"Expiring produce request for partition $topicPartition with status $status")
        DelayedProduceMetrics.recordExpiration(topicPartition)
      }
    }
  }

  /**
   * Upon completion, return the current response status along with the error code per partition
   */
  override def onComplete(): Unit = {
    val responseStatus = produceMetadata.produceStatus.map { case (k, status) => k -> status.responseStatus }
    responseCallback(responseStatus)
  }
}

object DelayedProduceMetrics {
  private val metricsGroup = new KafkaMetricsGroup(DelayedProduceMetrics.getClass)

  private val aggregateExpirationMeter = metricsGroup.newMeter("ExpiresPerSec", "requests", TimeUnit.SECONDS)

  private val partitionExpirationMeterFactory = (key: TopicPartition) =>
    metricsGroup.newMeter("ExpiresPerSec",
      "requests",
      TimeUnit.SECONDS,
      Map("topic" -> key.topic, "partition" -> key.partition.toString).asJava)
  private val partitionExpirationMeters = new Pool[TopicPartition, Meter](valueFactory = Some(partitionExpirationMeterFactory))

  def recordExpiration(partition: TopicPartition): Unit = {
    aggregateExpirationMeter.mark()
    partitionExpirationMeters.getAndMaybePut(partition).mark()
  }
}<|MERGE_RESOLUTION|>--- conflicted
+++ resolved
@@ -17,12 +17,9 @@
 
 package kafka.server
 
-<<<<<<< HEAD
-=======
 import java.util.concurrent.TimeUnit
 import java.util.concurrent.locks.Lock
 import com.typesafe.scalalogging.Logger
->>>>>>> 9494bebe
 import com.yammer.metrics.core.Meter
 import kafka.utils.{Logging, Pool}
 import org.apache.kafka.common.TopicPartition
@@ -31,8 +28,6 @@
 import org.apache.kafka.server.metrics.KafkaMetricsGroup
 import org.apache.kafka.server.purgatory.DelayedOperation
 
-import java.util.concurrent.TimeUnit
-import java.util.concurrent.locks.Lock
 import scala.collection._
 import scala.jdk.CollectionConverters._
 import scala.jdk.OptionConverters.RichOption
@@ -90,9 +85,9 @@
    * Case A: Replica not assigned to partition
    * Case B: Replica is no longer the leader of this partition
    * Case C: This broker is the leader:
-   * C.1 - If there was a local error thrown while checking if at least requiredAcks
-   * replicas have caught up to this operation: set an error in response
-   * C.2 - Otherwise, set the response with no error.
+   *   C.1 - If there was a local error thrown while checking if at least requiredAcks
+   *         replicas have caught up to this operation: set an error in response
+   *   C.2 - Otherwise, set the response with no error.
    */
   override def tryComplete(): Boolean = {
     // check for each partition if it still has pending acks
@@ -149,9 +144,9 @@
 
   private val partitionExpirationMeterFactory = (key: TopicPartition) =>
     metricsGroup.newMeter("ExpiresPerSec",
-      "requests",
-      TimeUnit.SECONDS,
-      Map("topic" -> key.topic, "partition" -> key.partition.toString).asJava)
+             "requests",
+             TimeUnit.SECONDS,
+             Map("topic" -> key.topic, "partition" -> key.partition.toString).asJava)
   private val partitionExpirationMeters = new Pool[TopicPartition, Meter](valueFactory = Some(partitionExpirationMeterFactory))
 
   def recordExpiration(partition: TopicPartition): Unit = {
