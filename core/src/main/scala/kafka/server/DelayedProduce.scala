/**
 * Licensed to the Apache Software Foundation (ASF) under one or more
 * contributor license agreements.  See the NOTICE file distributed with
 * this work for additional information regarding copyright ownership.
 * The ASF licenses this file to You under the Apache License, Version 2.0
 * (the "License"); you may not use this file except in compliance with
 * the License.  You may obtain a copy of the License at
 *
 *    http://www.apache.org/licenses/LICENSE-2.0
 *
 * Unless required by applicable law or agreed to in writing, software
 * distributed under the License is distributed on an "AS IS" BASIS,
 * WITHOUT WARRANTIES OR CONDITIONS OF ANY KIND, either express or implied.
 * See the License for the specific language governing permissions and
 * limitations under the License.
 */

package kafka.server

import java.util.concurrent.TimeUnit
import java.util.concurrent.locks.Lock

import com.yammer.metrics.core.Meter
import kafka.utils.Implicits._
import kafka.utils.Pool
import org.apache.kafka.common.TopicPartition
import org.apache.kafka.common.protocol.Errors
import org.apache.kafka.common.requests.ProduceResponse.PartitionResponse
import org.apache.kafka.server.metrics.KafkaMetricsGroup

import scala.collection._
import scala.jdk.CollectionConverters._

case class ProducePartitionStatus(requiredOffset: Long, responseStatus: PartitionResponse) {
  @volatile var acksPending = false

  override def toString = s"[acksPending: $acksPending, error: ${responseStatus.error.code}, " +
    s"startOffset: ${responseStatus.baseOffset}, requiredOffset: $requiredOffset]"
}

/**
 * The produce metadata maintained by the delayed produce operation
 */
case class ProduceMetadata(produceRequiredAcks: Short,
                           produceStatus: Map[TopicPartition, ProducePartitionStatus]) {

  override def toString = s"[requiredAcks: $produceRequiredAcks, partitionStatus: $produceStatus]"
}

/**
 * A delayed produce operation that can be created by the replica manager and watched
 * in the produce operation purgatory
 */
class DelayedProduce(delayMs: Long,
                     produceMetadata: ProduceMetadata,
                     replicaManager: ReplicaManager,
                     responseCallback: Map[TopicPartition, PartitionResponse] => Unit,
                     lockOpt: Option[Lock] = None)
  extends DelayedOperation(delayMs, lockOpt) {

  // first update the acks pending variable according to the error code
  produceMetadata.produceStatus.forKeyValue { (topicPartition, status) =>
    if (status.responseStatus.error == Errors.NONE) {
      // Timeout error state will be cleared when required acks are received
      status.acksPending = true
      status.responseStatus.error = Errors.REQUEST_TIMED_OUT
    } else {
      status.acksPending = false
    }

    trace(s"Initial partition status for $topicPartition is $status")
  }

  /**
   * The delayed produce operation can be completed if every partition
   * it produces to is satisfied by one of the following:
   *
<<<<<<< HEAD
   * Case A: This broker is no longer the leader: set an error in response
   * Case B: This broker is the leader:
   * B.1 - If there was a local error thrown while checking if at least requiredAcks
   * replicas have caught up to this operation: set an error in response
   * B.2 - Otherwise, set the response with no error.
=======
   * Case A: Replica not assigned to partition
   * Case B: Replica is no longer the leader of this partition
   * Case C: This broker is the leader:
   *   C.1 - If there was a local error thrown while checking if at least requiredAcks
   *         replicas have caught up to this operation: set an error in response
   *   C.2 - Otherwise, set the response with no error.
>>>>>>> 15418db6
   */
  override def tryComplete(): Boolean = {
    // check for each partition if it still has pending acks
    produceMetadata.produceStatus.forKeyValue { (topicPartition, status) =>
      trace(s"Checking produce satisfaction for $topicPartition, current status $status")
      // skip those partitions that have already been satisfied
      if (status.acksPending) {
        val (hasEnough, error) = replicaManager.getPartitionOrError(topicPartition) match {
          case Left(err) =>
            // Case A
            (false, err)

          case Right(partition) =>
            partition.checkEnoughReplicasReachOffset(status.requiredOffset)
        }

        // Case B || C.1 || C.2
        if (error != Errors.NONE || hasEnough) {
          status.acksPending = false
          status.responseStatus.error = error
        }
      }
    }

    // check if every partition has satisfied at least one of case A, B or C
    if (!produceMetadata.produceStatus.values.exists(_.acksPending))
      forceComplete()
    else
      false
  }

  override def onExpiration(): Unit = {
    produceMetadata.produceStatus.forKeyValue { (topicPartition, status) =>
      if (status.acksPending) {
        debug(s"Expiring produce request for partition $topicPartition with status $status")
        DelayedProduceMetrics.recordExpiration(topicPartition)
      }
    }
  }

  /**
   * Upon completion, return the current response status along with the error code per partition
   */
  override def onComplete(): Unit = {
    val responseStatus = produceMetadata.produceStatus.map { case (k, status) => k -> status.responseStatus }
    responseCallback(responseStatus)
  }
}

object DelayedProduceMetrics {
  private val metricsGroup = new KafkaMetricsGroup(DelayedProduceMetrics.getClass)

  private val aggregateExpirationMeter = metricsGroup.newMeter("ExpiresPerSec", "requests", TimeUnit.SECONDS)

  private val partitionExpirationMeterFactory = (key: TopicPartition) =>
    metricsGroup.newMeter("ExpiresPerSec",
             "requests",
             TimeUnit.SECONDS,
             Map("topic" -> key.topic, "partition" -> key.partition.toString).asJava)
  private val partitionExpirationMeters = new Pool[TopicPartition, Meter](valueFactory = Some(partitionExpirationMeterFactory))

  def recordExpiration(partition: TopicPartition): Unit = {
    aggregateExpirationMeter.mark()
    partitionExpirationMeters.getAndMaybePut(partition).mark()
  }
}
<|MERGE_RESOLUTION|>--- conflicted
+++ resolved
@@ -17,9 +17,6 @@
 
 package kafka.server
 
-import java.util.concurrent.TimeUnit
-import java.util.concurrent.locks.Lock
-
 import com.yammer.metrics.core.Meter
 import kafka.utils.Implicits._
 import kafka.utils.Pool
@@ -28,6 +25,8 @@
 import org.apache.kafka.common.requests.ProduceResponse.PartitionResponse
 import org.apache.kafka.server.metrics.KafkaMetricsGroup
 
+import java.util.concurrent.TimeUnit
+import java.util.concurrent.locks.Lock
 import scala.collection._
 import scala.jdk.CollectionConverters._
 
@@ -75,20 +74,12 @@
    * The delayed produce operation can be completed if every partition
    * it produces to is satisfied by one of the following:
    *
-<<<<<<< HEAD
-   * Case A: This broker is no longer the leader: set an error in response
-   * Case B: This broker is the leader:
-   * B.1 - If there was a local error thrown while checking if at least requiredAcks
-   * replicas have caught up to this operation: set an error in response
-   * B.2 - Otherwise, set the response with no error.
-=======
    * Case A: Replica not assigned to partition
    * Case B: Replica is no longer the leader of this partition
    * Case C: This broker is the leader:
-   *   C.1 - If there was a local error thrown while checking if at least requiredAcks
-   *         replicas have caught up to this operation: set an error in response
-   *   C.2 - Otherwise, set the response with no error.
->>>>>>> 15418db6
+   * C.1 - If there was a local error thrown while checking if at least requiredAcks
+   * replicas have caught up to this operation: set an error in response
+   * C.2 - Otherwise, set the response with no error.
    */
   override def tryComplete(): Boolean = {
     // check for each partition if it still has pending acks
@@ -145,9 +136,9 @@
 
   private val partitionExpirationMeterFactory = (key: TopicPartition) =>
     metricsGroup.newMeter("ExpiresPerSec",
-             "requests",
-             TimeUnit.SECONDS,
-             Map("topic" -> key.topic, "partition" -> key.partition.toString).asJava)
+      "requests",
+      TimeUnit.SECONDS,
+      Map("topic" -> key.topic, "partition" -> key.partition.toString).asJava)
   private val partitionExpirationMeters = new Pool[TopicPartition, Meter](valueFactory = Some(partitionExpirationMeterFactory))
 
   def recordExpiration(partition: TopicPartition): Unit = {
