--- conflicted
+++ resolved
@@ -24,12 +24,6 @@
 import kafka.utils.{DelayedItem, Logging, Pool}
 import org.apache.kafka.common.errors._
 import org.apache.kafka.common.internals.PartitionStates
-<<<<<<< HEAD
-=======
-import org.apache.kafka.common.message.OffsetForLeaderEpochResponseData.EpochEndOffset
-import org.apache.kafka.common.message.FetchResponseData.PartitionData
->>>>>>> 15418db6
-import org.apache.kafka.common.message.{FetchResponseData, OffsetForLeaderEpochRequestData}
 import org.apache.kafka.common.protocol.Errors
 import org.apache.kafka.common.record.{FileRecords, MemoryRecords, Records}
 import org.apache.kafka.common.requests.OffsetsForLeaderEpochResponse.{UNDEFINED_EPOCH, UNDEFINED_EPOCH_OFFSET}
@@ -196,11 +190,7 @@
   }
 
   /**
-<<<<<<< HEAD
-    * - Build a leader epoch fetch based on partitions that are in the Truncating phase
-=======
    * - Build a leader epoch fetch based on partitions that are in the Truncating phase
->>>>>>> 15418db6
    * - Send OffsetsForLeaderEpochRequest, retrieving the latest offset for each partition's
    * leader epoch. This is the offset the follower should truncate to ensure
    * accurate log replication.
@@ -428,8 +418,6 @@
                   warn(s"Received ${Errors.UNKNOWN_TOPIC_OR_PARTITION} from the leader for partition $topicPartition. " +
                     "This error may be returned transiently when the partition is being created or deleted, but it is not " +
                     "expected to persist.")
-<<<<<<< HEAD
-=======
                   partitionsWithError += topicPartition
 
                 case Errors.UNKNOWN_TOPIC_ID =>
@@ -442,7 +430,6 @@
                   warn(s"Received ${Errors.INCONSISTENT_TOPIC_ID} from the leader for partition $topicPartition. " +
                     "This error may be returned transiently when the partition is being created or deleted, but it is not " +
                     "expected to persist.")
->>>>>>> 15418db6
                   partitionsWithError += topicPartition
 
                 case partitionError =>
@@ -503,11 +490,7 @@
       // to truncate to high watermark.
       val lastFetchedEpoch = latestEpoch(tp)
       val state = if (lastFetchedEpoch.nonEmpty) Fetching else Truncating
-<<<<<<< HEAD
-      PartitionFetchState(initialFetchState.initOffset, None, initialFetchState.currentLeaderEpoch,
-=======
       PartitionFetchState(initialFetchState.topicId, initialFetchState.initOffset, None, initialFetchState.currentLeaderEpoch,
->>>>>>> 15418db6
         state, lastFetchedEpoch)
     } else {
       PartitionFetchState(initialFetchState.topicId, initialFetchState.initOffset, None, initialFetchState.currentLeaderEpoch,
@@ -576,19 +559,19 @@
    *
    * For each topic partition, the offset to truncate to is calculated based on leader's returned
    * epoch and offset:
-   *  -- If the leader replied with undefined epoch offset, we must use the high watermark. This can
-   *  happen if 1) the leader is still using message format older than IBP_0_11_0; 2) the follower
-   *  requested leader epoch < the first leader epoch known to the leader.
-   *  -- If the leader replied with the valid offset but undefined leader epoch, we truncate to
-   *  leader's offset if it is lower than follower's Log End Offset. This may happen if the
-   *  leader is on the inter-broker protocol version < IBP_2_0_IV0
-   *  -- If the leader replied with leader epoch not known to the follower, we truncate to the
-   *  end offset of the largest epoch that is smaller than the epoch the leader replied with, and
-   *  send OffsetsForLeaderEpochRequest with that leader epoch. In a more rare case, where the
-   *  follower was not tracking epochs smaller than the epoch the leader replied with, we
-   *  truncate the leader's offset (and do not send any more leader epoch requests).
-   *  -- Otherwise, truncate to min(leader's offset, end offset on the follower for epoch that
-   *  leader replied with, follower's Log End Offset).
+   * -- If the leader replied with undefined epoch offset, we must use the high watermark. This can
+   * happen if 1) the leader is still using message format older than IBP_0_11_0; 2) the follower
+   * requested leader epoch < the first leader epoch known to the leader.
+   * -- If the leader replied with the valid offset but undefined leader epoch, we truncate to
+   * leader's offset if it is lower than follower's Log End Offset. This may happen if the
+   * leader is on the inter-broker protocol version < IBP_2_0_IV0
+   * -- If the leader replied with leader epoch not known to the follower, we truncate to the
+   * end offset of the largest epoch that is smaller than the epoch the leader replied with, and
+   * send OffsetsForLeaderEpochRequest with that leader epoch. In a more rare case, where the
+   * follower was not tracking epochs smaller than the epoch the leader replied with, we
+   * truncate the leader's offset (and do not send any more leader epoch requests).
+   * -- Otherwise, truncate to min(leader's offset, end offset on the follower for epoch that
+   * leader replied with, follower's Log End Offset).
    *
    * @param tp                Topic partition
    * @param leaderEpochOffset Epoch end offset received from the leader for this topic partition
@@ -645,40 +628,6 @@
   }
 
   /**
-<<<<<<< HEAD
-   * Handle the out of range error. Return false if
-   * 1) the request succeeded or
-   * 2) was fenced and this thread haven't received new epoch,
-   * which means we need not backoff and retry. True if there was a retriable error.
-   */
-  private def handleOutOfRangeError(topicPartition: TopicPartition,
-                                    fetchState: PartitionFetchState,
-                                    requestEpoch: Optional[Integer]): Boolean = {
-    try {
-      val newFetchState = fetchOffsetAndTruncate(topicPartition, fetchState.currentLeaderEpoch)
-      partitionStates.updateAndMoveToEnd(topicPartition, newFetchState)
-      info(s"Current offset ${fetchState.fetchOffset} for partition $topicPartition is " +
-        s"out of range, which typically implies a leader change. Reset fetch offset to ${newFetchState.fetchOffset}")
-      false
-    } catch {
-      case _: FencedLeaderEpochException =>
-        onPartitionFenced(topicPartition, requestEpoch)
-
-      case e@(_: UnknownTopicOrPartitionException |
-              _: UnknownLeaderEpochException |
-              _: NotLeaderOrFollowerException) =>
-        info(s"Could not fetch offset for $topicPartition due to error: ${e.getMessage}")
-        true
-
-      case e: Throwable =>
-        error(s"Error getting offset for partition $topicPartition", e)
-        true
-    }
-  }
-
-  /**
-=======
->>>>>>> 15418db6
    * Handle a partition whose offset is out of range and return a new fetch offset.
    */
   private def fetchOffsetAndTruncate(topicPartition: TopicPartition, topicId: Option[Uuid], currentLeaderEpoch: Int): PartitionFetchState = {
@@ -753,12 +702,12 @@
    * Returns true if
    *    - the request succeeded or
    *    - it was fenced and this thread hasn't received new epoch, which means we need not backoff and retry as the
-   *    partition is moved to failed state.
+   *      partition is moved to failed state.
    *
    * Returns false if there was a retriable error.
    *
-   * @param topicPartition topic partition
-   * @param fetchState current fetch state
+   * @param topicPartition       topic partition
+   * @param fetchState           current fetch state
    * @param leaderEpochInRequest current leader epoch sent in the fetch request.
    */
   private def handleOutOfRangeError(topicPartition: TopicPartition,
@@ -792,14 +741,14 @@
    * Returns true if
    *    - the request succeeded or
    *    - it was fenced and this thread haven't received new epoch, which means we need not backoff and retry as the
-   *    partition is moved to failed state.
+   *      partition is moved to failed state.
    *
    * Returns false if there was a retriable error.
    *
-   * @param topicPartition topic partition
-   * @param fetchState current partition fetch state
+   * @param topicPartition       topic partition
+   * @param fetchState           current partition fetch state
    * @param leaderEpochInRequest current leader epoch sent in the fetch request
-   * @param fetchPartitionData the fetch response data for this topic partition
+   * @param fetchPartitionData   the fetch response data for this topic partition
    */
   private def handleOffsetsMovedToTieredStorage(topicPartition: TopicPartition,
                                                 fetchState: PartitionFetchState,
