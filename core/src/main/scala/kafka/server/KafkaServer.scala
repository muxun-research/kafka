/**
 * Licensed to the Apache Software Foundation (ASF) under one or more
 * contributor license agreements.  See the NOTICE file distributed with
 * this work for additional information regarding copyright ownership.
 * The ASF licenses this file to You under the Apache License, Version 2.0
 * (the "License"); you may not use this file except in compliance with
 * the License.  You may obtain a copy of the License at
 *
 *    http://www.apache.org/licenses/LICENSE-2.0
 *
 * Unless required by applicable law or agreed to in writing, software
 * distributed under the License is distributed on an "AS IS" BASIS,
 * WITHOUT WARRANTIES OR CONDITIONS OF ANY KIND, either express or implied.
 * See the License for the specific language governing permissions and
 * limitations under the License.
 */

package kafka.server

import kafka.cluster.{Broker, EndPoint}
import kafka.common.{GenerateBrokerIdException, InconsistentBrokerIdException, InconsistentClusterIdException}
import kafka.controller.KafkaController
import kafka.coordinator.group.GroupCoordinatorAdapter
import kafka.coordinator.transaction.{ProducerIdManager, TransactionCoordinator}
import kafka.log.LogManager
import kafka.log.remote.RemoteLogManager
import kafka.metrics.KafkaMetricsReporter
import kafka.network.{ControlPlaneAcceptor, DataPlaneAcceptor, RequestChannel, SocketServer}
import kafka.raft.KafkaRaftManager
import kafka.security.CredentialProvider
import kafka.server.metadata.{OffsetTrackingListener, ZkConfigRepository, ZkMetadataCache}
import kafka.utils._
import kafka.zk.{AdminZkClient, BrokerInfo, KafkaZkClient}
import org.apache.kafka.clients.{ApiVersions, ManualMetadataUpdater, NetworkClient, NetworkClientUtils}
import org.apache.kafka.common.config.ConfigException
import org.apache.kafka.common.internals.Topic
import org.apache.kafka.common.message.ApiMessageType.ListenerType
import org.apache.kafka.common.message.BrokerRegistrationRequestData.{Listener, ListenerCollection}
import org.apache.kafka.common.message.ControlledShutdownRequestData
import org.apache.kafka.common.metrics.Metrics
import org.apache.kafka.common.network._
import org.apache.kafka.common.protocol.Errors
import org.apache.kafka.common.requests.{ControlledShutdownRequest, ControlledShutdownResponse}
import org.apache.kafka.common.security.scram.internals.ScramMechanism
import org.apache.kafka.common.security.token.delegation.internals.DelegationTokenCache
import org.apache.kafka.common.security.{JaasContext, JaasUtils}
import org.apache.kafka.common.utils.{AppInfoParser, LogContext, Time, Utils}
import org.apache.kafka.common.{Endpoint, KafkaException, Node, TopicPartition}
import org.apache.kafka.coordinator.group.GroupCoordinator
import org.apache.kafka.metadata.{BrokerState, MetadataRecordSerde, VersionRange}
import org.apache.kafka.raft.RaftConfig
import org.apache.kafka.server.authorizer.Authorizer
import org.apache.kafka.server.common.MetadataVersion._
import org.apache.kafka.server.common.{ApiMessageAndVersion, MetadataVersion}
import org.apache.kafka.server.fault.LoggingFaultHandler
import org.apache.kafka.server.log.remote.storage.RemoteLogManagerConfig
import org.apache.kafka.server.metrics.KafkaYammerMetrics
import org.apache.kafka.server.util.KafkaScheduler
import org.apache.kafka.storage.internals.log.LogDirFailureChannel
import org.apache.zookeeper.client.ZKClientConfig

import java.io.{File, IOException}
import java.net.{InetAddress, SocketTimeoutException}
import java.util.concurrent._
import java.util.concurrent.atomic.{AtomicBoolean, AtomicInteger}
import scala.collection.{Map, Seq}
import scala.compat.java8.OptionConverters.RichOptionForJava8
import scala.jdk.CollectionConverters._

object KafkaServer {

  def zkClientConfigFromKafkaConfig(config: KafkaConfig, forceZkSslClientEnable: Boolean = false): ZKClientConfig = {
    val clientConfig = new ZKClientConfig
    if (config.zkSslClientEnable || forceZkSslClientEnable) {
      KafkaConfig.setZooKeeperClientProperty(clientConfig, KafkaConfig.ZkSslClientEnableProp, "true")
      config.zkClientCnxnSocketClassName.foreach(KafkaConfig.setZooKeeperClientProperty(clientConfig, KafkaConfig.ZkClientCnxnSocketProp, _))
      config.zkSslKeyStoreLocation.foreach(KafkaConfig.setZooKeeperClientProperty(clientConfig, KafkaConfig.ZkSslKeyStoreLocationProp, _))
      config.zkSslKeyStorePassword.foreach(x => KafkaConfig.setZooKeeperClientProperty(clientConfig, KafkaConfig.ZkSslKeyStorePasswordProp, x.value))
      config.zkSslKeyStoreType.foreach(KafkaConfig.setZooKeeperClientProperty(clientConfig, KafkaConfig.ZkSslKeyStoreTypeProp, _))
      config.zkSslTrustStoreLocation.foreach(KafkaConfig.setZooKeeperClientProperty(clientConfig, KafkaConfig.ZkSslTrustStoreLocationProp, _))
      config.zkSslTrustStorePassword.foreach(x => KafkaConfig.setZooKeeperClientProperty(clientConfig, KafkaConfig.ZkSslTrustStorePasswordProp, x.value))
      config.zkSslTrustStoreType.foreach(KafkaConfig.setZooKeeperClientProperty(clientConfig, KafkaConfig.ZkSslTrustStoreTypeProp, _))
      KafkaConfig.setZooKeeperClientProperty(clientConfig, KafkaConfig.ZkSslProtocolProp, config.ZkSslProtocol)
      config.ZkSslEnabledProtocols.foreach(KafkaConfig.setZooKeeperClientProperty(clientConfig, KafkaConfig.ZkSslEnabledProtocolsProp, _))
      config.ZkSslCipherSuites.foreach(KafkaConfig.setZooKeeperClientProperty(clientConfig, KafkaConfig.ZkSslCipherSuitesProp, _))
      KafkaConfig.setZooKeeperClientProperty(clientConfig, KafkaConfig.ZkSslEndpointIdentificationAlgorithmProp, config.ZkSslEndpointIdentificationAlgorithm)
      KafkaConfig.setZooKeeperClientProperty(clientConfig, KafkaConfig.ZkSslCrlEnableProp, config.ZkSslCrlEnable.toString)
      KafkaConfig.setZooKeeperClientProperty(clientConfig, KafkaConfig.ZkSslOcspEnableProp, config.ZkSslOcspEnable.toString)
    }
    // The zk sasl is enabled by default so it can produce false error when broker does not intend to use SASL.
    if (!JaasUtils.isZkSaslEnabled) clientConfig.setProperty(JaasUtils.ZK_SASL_CLIENT, "false")
    clientConfig
  }

  val MIN_INCREMENTAL_FETCH_SESSION_EVICTION_MS: Long = 120000
}

/**
 * Represents the lifecycle of a single Kafka broker. Handles all functionality required
 * to start up and shutdown a single Kafka node.
 */
class KafkaServer(
                   val config: KafkaConfig,
                   time: Time = Time.SYSTEM,
                   threadNamePrefix: Option[String] = None,
                   enableForwarding: Boolean = false
                 ) extends KafkaBroker with Server {

  private val startupComplete = new AtomicBoolean(false)
  private val isShuttingDown = new AtomicBoolean(false)
  private val isStartingUp = new AtomicBoolean(false)

  @volatile private var _brokerState: BrokerState = BrokerState.NOT_RUNNING
  private var shutdownLatch = new CountDownLatch(1)
  private var logContext: LogContext = _

  private val kafkaMetricsReporters: Seq[KafkaMetricsReporter] =
    KafkaMetricsReporter.startReporters(VerifiableProperties(config.originals))
  var kafkaYammerMetrics: KafkaYammerMetrics = _
  var metrics: Metrics = _

  @volatile var dataPlaneRequestProcessor: KafkaApis = _
  var controlPlaneRequestProcessor: KafkaApis = _

  var authorizer: Option[Authorizer] = None
  @volatile var socketServer: SocketServer = _
  var dataPlaneRequestHandlerPool: KafkaRequestHandlerPool = _
  var controlPlaneRequestHandlerPool: KafkaRequestHandlerPool = _

  var logDirFailureChannel: LogDirFailureChannel = _
  @volatile private var _logManager: LogManager = _
  var remoteLogManagerOpt: Option[RemoteLogManager] = None

  @volatile private var _replicaManager: ReplicaManager = _
  var adminManager: ZkAdminManager = _
  var tokenManager: DelegationTokenManager = _

  var dynamicConfigHandlers: Map[String, ConfigHandler] = _
  var dynamicConfigManager: ZkConfigManager = _
  var credentialProvider: CredentialProvider = _
  var tokenCache: DelegationTokenCache = _

  @volatile var groupCoordinator: GroupCoordinator = _

  var transactionCoordinator: TransactionCoordinator = _

  @volatile private var _kafkaController: KafkaController = _

  var forwardingManager: Option[ForwardingManager] = None

  var autoTopicCreationManager: AutoTopicCreationManager = _

  var clientToControllerChannelManager: BrokerToControllerChannelManager = _

  var alterPartitionManager: AlterPartitionManager = _

  var kafkaScheduler: KafkaScheduler = _

  var kraftControllerNodes: Seq[Node] = _
  @volatile var metadataCache: ZkMetadataCache = _
  var quotaManagers: QuotaFactory.QuotaManagers = _

  val zkClientConfig: ZKClientConfig = KafkaServer.zkClientConfigFromKafkaConfig(config)
  private var _zkClient: KafkaZkClient = _
  private var configRepository: ZkConfigRepository = _

  val correlationId: AtomicInteger = new AtomicInteger(0)
  val brokerMetaPropsFile = "meta.properties"
  val brokerMetadataCheckpoints = config.logDirs.map { logDir =>
    (logDir, new BrokerMetadataCheckpoint(new File(logDir + File.separator + brokerMetaPropsFile)))
  }.toMap

  private var _clusterId: String = _
  @volatile var _brokerTopicStats: BrokerTopicStats = _

  private var _featureChangeListener: FinalizedFeatureChangeListener = _

  val brokerFeatures: BrokerFeatures = BrokerFeatures.createEmpty()

  override def brokerState: BrokerState = _brokerState

  def clusterId: String = _clusterId

  // Visible for testing
  private[kafka] def zkClient = _zkClient

  override def brokerTopicStats = _brokerTopicStats

  private[kafka] def featureChangeListener = _featureChangeListener

  override def replicaManager: ReplicaManager = _replicaManager

  override def logManager: LogManager = _logManager

  def kafkaController: KafkaController = _kafkaController

  var lifecycleManager: BrokerLifecycleManager = _

  @volatile var brokerEpochManager: ZkBrokerEpochManager = _

  def brokerEpochSupplier(): Long = Option(brokerEpochManager).map(_.get()).getOrElse(-1)

  /**
   * Start up API for bringing up a single instance of the Kafka server.
   * Instantiates the LogManager, the SocketServer and the request handlers - KafkaRequestHandlers
   */
  override def startup(): Unit = {
    try {
      info("starting")

      if (isShuttingDown.get)
        throw new IllegalStateException("Kafka server is still shutting down, cannot re-start!")

      if (startupComplete.get)
        return

      val canStartup = isStartingUp.compareAndSet(false, true)
      if (canStartup) {
        _brokerState = BrokerState.STARTING

        /* setup zookeeper */
        initZkClient(time)
        configRepository = new ZkConfigRepository(new AdminZkClient(zkClient))

        /* Get or create cluster_id */
        _clusterId = getOrGenerateClusterId(zkClient)
        info(s"Cluster ID = $clusterId")

        /* load metadata */
        val (preloadedBrokerMetadataCheckpoint, initialOfflineDirs) =
          BrokerMetadataCheckpoint.getBrokerMetadataAndOfflineDirs(config.logDirs, ignoreMissing = true, kraftMode = false)

        if (preloadedBrokerMetadataCheckpoint.version != 0) {
          throw new RuntimeException(s"Found unexpected version in loaded `meta.properties`: " +
            s"$preloadedBrokerMetadataCheckpoint. Zk-based brokers only support version 0 " +
            "(which is implicit when the `version` field is missing).")
        }

        /* check cluster id */
        if (preloadedBrokerMetadataCheckpoint.clusterId.isDefined && preloadedBrokerMetadataCheckpoint.clusterId.get != clusterId)
          throw new InconsistentClusterIdException(
<<<<<<< HEAD
            s"The Cluster ID ${clusterId} doesn't match stored clusterId ${preloadedBrokerMetadataCheckpoint.clusterId} in meta.properties. " +
              s"The broker is trying to join the wrong cluster. Configured zookeeper.connect may be wrong.")
=======
            s"The Cluster ID $clusterId doesn't match stored clusterId ${preloadedBrokerMetadataCheckpoint.clusterId} in meta.properties. " +
            s"The broker is trying to join the wrong cluster. Configured zookeeper.connect may be wrong.")
>>>>>>> 15418db6

        /* generate brokerId */
        config.brokerId = getOrGenerateBrokerId(preloadedBrokerMetadataCheckpoint)
        logContext = new LogContext(s"[KafkaServer id=${config.brokerId}] ")
        this.logIdent = logContext.logPrefix

        // initialize dynamic broker configs from ZooKeeper. Any updates made after this will be
        // applied after ZkConfigManager starts.
        config.dynamicConfig.initialize(Some(zkClient))

        /* start scheduler */
        kafkaScheduler = new KafkaScheduler(config.backgroundThreads)
        kafkaScheduler.startup()

        /* create and configure metrics */
        kafkaYammerMetrics = KafkaYammerMetrics.INSTANCE
        kafkaYammerMetrics.configure(config.originals)
        metrics = Server.initializeMetrics(config, time, clusterId)

        /* register broker metrics */
        _brokerTopicStats = new BrokerTopicStats

        quotaManagers = QuotaFactory.instantiate(config, metrics, time, threadNamePrefix.getOrElse(""))
        KafkaBroker.notifyClusterListeners(clusterId, kafkaMetricsReporters ++ metrics.reporters.asScala)

        logDirFailureChannel = new LogDirFailureChannel(config.logDirs.size)

        /* start log manager */
        _logManager = LogManager(
          config,
          initialOfflineDirs,
          configRepository,
          kafkaScheduler,
          time,
          brokerTopicStats,
          logDirFailureChannel,
          config.usesTopicId)
        _brokerState = BrokerState.RECOVERY
        logManager.startup(zkClient.getAllTopicsInCluster())

        remoteLogManagerOpt = createRemoteLogManager()

        if (config.migrationEnabled) {
          kraftControllerNodes = RaftConfig.voterConnectionsToNodes(
            RaftConfig.parseVoterConnections(config.quorumVoters)).asScala
        } else {
          kraftControllerNodes = Seq.empty
        }
        metadataCache = MetadataCache.zkMetadataCache(
          config.brokerId,
          config.interBrokerProtocolVersion,
          brokerFeatures,
          kraftControllerNodes)
        val controllerNodeProvider = new MetadataCacheControllerNodeProvider(metadataCache, config)

        /* initialize feature change listener */
        _featureChangeListener = new FinalizedFeatureChangeListener(metadataCache, _zkClient)
        if (config.isFeatureVersioningSupported) {
          _featureChangeListener.initOrThrow(config.zkConnectionTimeoutMs)
        }

        // Enable delegation token cache for all SCRAM mechanisms to simplify dynamic update.
        // This keeps the cache up-to-date if new SCRAM mechanisms are enabled dynamically.
        tokenCache = new DelegationTokenCache(ScramMechanism.mechanismNames)
        credentialProvider = new CredentialProvider(ScramMechanism.mechanismNames, tokenCache)

        clientToControllerChannelManager = BrokerToControllerChannelManager(
          controllerNodeProvider = controllerNodeProvider,
          time = time,
          metrics = metrics,
          config = config,
          channelName = "forwarding",
          s"zk-broker-${config.nodeId}-",
          retryTimeoutMs = config.requestTimeoutMs.longValue
        )
        clientToControllerChannelManager.start()

        /* start forwarding manager */
        var autoTopicCreationChannel = Option.empty[BrokerToControllerChannelManager]
        if (enableForwarding) {
          this.forwardingManager = Some(ForwardingManager(clientToControllerChannelManager))
          autoTopicCreationChannel = Some(clientToControllerChannelManager)
        }

        val apiVersionManager = ApiVersionManager(
          ListenerType.ZK_BROKER,
          config,
          forwardingManager,
          brokerFeatures,
          metadataCache
        )

        // Create and start the socket server acceptor threads so that the bound port is known.
        // Delay starting processors until the end of the initialization sequence to ensure
        // that credentials have been loaded before processing authentications.
        //
        // Note that we allow the use of KRaft mode controller APIs when forwarding is enabled
        // so that the Envelope request is exposed. This is only used in testing currently.
        socketServer = new SocketServer(config, metrics, time, credentialProvider, apiVersionManager)

        // Start alter partition manager based on the IBP version
        alterPartitionManager = if (config.interBrokerProtocolVersion.isAlterPartitionSupported) {
          AlterPartitionManager(
            config = config,
            metadataCache = metadataCache,
            scheduler = kafkaScheduler,
            controllerNodeProvider,
            time = time,
            metrics = metrics,
            s"zk-broker-${config.nodeId}-",
            brokerEpochSupplier = brokerEpochSupplier
          )
        } else {
          AlterPartitionManager(kafkaScheduler, time, zkClient)
        }
        alterPartitionManager.start()

        // Start replica manager
        _replicaManager = createReplicaManager(isShuttingDown)
        replicaManager.startup()

        val brokerInfo = createBrokerInfo
        val brokerEpoch = zkClient.registerBroker(brokerInfo)

        // Now that the broker is successfully registered, checkpoint its metadata
        val zkMetaProperties = ZkMetaProperties(clusterId, config.brokerId)
        checkpointBrokerMetadata(zkMetaProperties)

        /* start token manager */
        tokenManager = new DelegationTokenManager(config, tokenCache, time , zkClient)
        tokenManager.startup()

        /* start kafka controller */
        _kafkaController = new KafkaController(config, zkClient, time, metrics, brokerInfo, brokerEpoch, tokenManager, brokerFeatures, metadataCache, threadNamePrefix)
        kafkaController.startup()

        if (config.migrationEnabled) {
          logger.info("Starting up additional components for ZooKeeper migration")
          lifecycleManager = new BrokerLifecycleManager(config,
            time,
            s"zk-broker-${config.nodeId}-",
            isZkBroker = true)

          // If the ZK broker is in migration mode, start up a RaftManager to learn about the new KRaft controller
          val kraftMetaProps = MetaProperties(zkMetaProperties.clusterId, zkMetaProperties.brokerId)
          val controllerQuorumVotersFuture = CompletableFuture.completedFuture(
            RaftConfig.parseVoterConnections(config.quorumVoters))
          val raftManager = new KafkaRaftManager[ApiMessageAndVersion](
            kraftMetaProps,
            config,
            new MetadataRecordSerde,
            KafkaRaftServer.MetadataPartition,
            KafkaRaftServer.MetadataTopicId,
            time,
            metrics,
            threadNamePrefix,
            controllerQuorumVotersFuture,
            fatalFaultHandler = new LoggingFaultHandler("raftManager", () => shutdown())
          )
          val controllerNodes = RaftConfig.voterConnectionsToNodes(controllerQuorumVotersFuture.get()).asScala
          val quorumControllerNodeProvider = RaftControllerNodeProvider(raftManager, config, controllerNodes)
          val brokerToQuorumChannelManager = BrokerToControllerChannelManager(
            controllerNodeProvider = quorumControllerNodeProvider,
            time = time,
            metrics = metrics,
            config = config,
            channelName = "quorum",
            s"zk-broker-${config.nodeId}-",
            retryTimeoutMs = config.requestTimeoutMs.longValue
          )

          val listener = new OffsetTrackingListener()
          raftManager.register(listener)
          raftManager.startup()

          val networkListeners = new ListenerCollection()
          config.effectiveAdvertisedListeners.foreach { ep =>
            networkListeners.add(new Listener().
              setHost(if (Utils.isBlank(ep.host)) InetAddress.getLocalHost.getCanonicalHostName else ep.host).
              setName(ep.listenerName.value()).
              setPort(if (ep.port == 0) socketServer.boundPort(ep.listenerName) else ep.port).
              setSecurityProtocol(ep.securityProtocol.id))
          }

          // Even though ZK brokers don't use "metadata.version" feature, we send our IBP here as part of the broker registration
          // so the KRaft controller can verify that all brokers are on the same IBP before starting the migration.
          val ibpAsFeature =
           java.util.Collections.singletonMap(MetadataVersion.FEATURE_NAME,
             VersionRange.of(config.interBrokerProtocolVersion.featureLevel(), config.interBrokerProtocolVersion.featureLevel()))

          lifecycleManager.start(
            () => listener.highestOffset,
            brokerToQuorumChannelManager,
            kraftMetaProps.clusterId,
            networkListeners,
            ibpAsFeature
          )
          logger.debug("Start RaftManager")
        }

        // Used by ZK brokers during a KRaft migration. When talking to a KRaft controller, we need to use the epoch
        // from BrokerLifecycleManager rather than ZK (via KafkaController)
        brokerEpochManager = new ZkBrokerEpochManager(metadataCache, kafkaController, Option(lifecycleManager))

        adminManager = new ZkAdminManager(config, metrics, metadataCache, zkClient)

        /* start group coordinator */
        // Hardcode Time.SYSTEM for now as some Streams tests fail otherwise, it would be good to fix the underlying issue
        groupCoordinator = GroupCoordinatorAdapter(
          config,
          replicaManager,
          Time.SYSTEM,
          metrics
        )
        groupCoordinator.startup(() => zkClient.getTopicPartitionCount(Topic.GROUP_METADATA_TOPIC_NAME).getOrElse(config.offsetsTopicPartitions))

        /* create producer ids manager */
        val producerIdManager = if (config.interBrokerProtocolVersion.isAllocateProducerIdsSupported) {
          ProducerIdManager.rpc(
            config.brokerId,
            time,
            brokerEpochSupplier = brokerEpochSupplier,
            clientToControllerChannelManager
          )
        } else {
          ProducerIdManager.zk(config.brokerId, zkClient)
        }
        /* start transaction coordinator, with a separate background thread scheduler for transaction expiration and log loading */
        // Hardcode Time.SYSTEM for now as some Streams tests fail otherwise, it would be good to fix the underlying issue
        transactionCoordinator = TransactionCoordinator(config, replicaManager, new KafkaScheduler(1, true, "transaction-log-manager-"),
          () => producerIdManager, metrics, metadataCache, Time.SYSTEM)
        transactionCoordinator.startup(
          () => zkClient.getTopicPartitionCount(Topic.TRANSACTION_STATE_TOPIC_NAME).getOrElse(config.transactionTopicPartitions))

        /* start auto topic creation manager */
        this.autoTopicCreationManager = AutoTopicCreationManager(
          config,
          metadataCache,
          threadNamePrefix,
          autoTopicCreationChannel,
          Some(adminManager),
          Some(kafkaController),
          groupCoordinator,
          transactionCoordinator
        )

        /* Get the authorizer and initialize it if one is specified.*/
        authorizer = config.createNewAuthorizer()
        authorizer.foreach(_.configure(config.originals))
        val authorizerFutures: Map[Endpoint, CompletableFuture[Void]] = authorizer match {
          case Some(authZ) =>
            authZ.start(brokerInfo.broker.toServerInfo(clusterId, config)).asScala.map { case (ep, cs) =>
              ep -> cs.toCompletableFuture
            }
          case None =>
            brokerInfo.broker.endPoints.map { ep =>
              ep.toJava -> CompletableFuture.completedFuture[Void](null)
            }.toMap
        }

        val fetchManager = new FetchManager(Time.SYSTEM,
          new FetchSessionCache(config.maxIncrementalFetchSessionCacheSlots,
            KafkaServer.MIN_INCREMENTAL_FETCH_SESSION_EVICTION_MS))

        // Start RemoteLogManager before broker start serving the requests.
        remoteLogManagerOpt.foreach(rlm => {
          val listenerName = config.remoteLogManagerConfig.remoteLogMetadataManagerListenerName()
          if (listenerName != null) {
            brokerInfo.broker.endPoints
              .find(e => e.listenerName.equals(ListenerName.normalised(listenerName)))
              .orElse(throw new ConfigException(RemoteLogManagerConfig.REMOTE_LOG_METADATA_MANAGER_LISTENER_NAME_PROP +
                " should be set as a listener name within valid broker listener name list."))
              .foreach(e => rlm.onEndPointCreated(e))
          }
          rlm.startup()
        })

        /* start processing requests */
        val zkSupport = ZkSupport(adminManager, kafkaController, zkClient, forwardingManager, metadataCache, brokerEpochManager)

        def createKafkaApis(requestChannel: RequestChannel): KafkaApis = new KafkaApis(
          requestChannel = requestChannel,
          metadataSupport = zkSupport,
          replicaManager = replicaManager,
          groupCoordinator = groupCoordinator,
          txnCoordinator = transactionCoordinator,
          autoTopicCreationManager = autoTopicCreationManager,
          brokerId = config.brokerId,
          config = config,
          configRepository = configRepository,
          metadataCache = metadataCache,
          metrics = metrics,
          authorizer = authorizer,
          quotas = quotaManagers,
          fetchManager = fetchManager,
          brokerTopicStats = brokerTopicStats,
          clusterId = clusterId,
          time = time,
          tokenManager = tokenManager,
          apiVersionManager = apiVersionManager)

        dataPlaneRequestProcessor = createKafkaApis(socketServer.dataPlaneRequestChannel)

        dataPlaneRequestHandlerPool = new KafkaRequestHandlerPool(config.brokerId, socketServer.dataPlaneRequestChannel, dataPlaneRequestProcessor, time,
          config.numIoThreads, s"${DataPlaneAcceptor.MetricPrefix}RequestHandlerAvgIdlePercent", DataPlaneAcceptor.ThreadPrefix)

        socketServer.controlPlaneRequestChannelOpt.foreach { controlPlaneRequestChannel =>
          controlPlaneRequestProcessor = createKafkaApis(controlPlaneRequestChannel)
          controlPlaneRequestHandlerPool = new KafkaRequestHandlerPool(config.brokerId, socketServer.controlPlaneRequestChannelOpt.get, controlPlaneRequestProcessor, time,
            1, s"${ControlPlaneAcceptor.MetricPrefix}RequestHandlerAvgIdlePercent", ControlPlaneAcceptor.ThreadPrefix)
        }

        Mx4jLoader.maybeLoad()

        /* Add all reconfigurables for config change notification before starting config handlers */
        config.dynamicConfig.addReconfigurables(this)
        Option(logManager.cleaner).foreach(config.dynamicConfig.addBrokerReconfigurable)

        /* start dynamic config manager */
<<<<<<< HEAD
        dynamicConfigHandlers = Map[String, ConfigHandler](ConfigType.Topic -> new TopicConfigHandler(logManager, config, quotaManagers, kafkaController),
          ConfigType.Client -> new ClientIdConfigHandler(quotaManagers),
          ConfigType.User -> new UserConfigHandler(quotaManagers, credentialProvider),
          ConfigType.Broker -> new BrokerConfigHandler(config, quotaManagers),
          ConfigType.Ip -> new IpConfigHandler(socketServer.connectionQuotas))
=======
        dynamicConfigHandlers = Map[String, ConfigHandler](ConfigType.Topic -> new TopicConfigHandler(logManager, config, quotaManagers, Some(kafkaController)),
                                                           ConfigType.Client -> new ClientIdConfigHandler(quotaManagers),
                                                           ConfigType.User -> new UserConfigHandler(quotaManagers, credentialProvider),
                                                           ConfigType.Broker -> new BrokerConfigHandler(config, quotaManagers),
                                                           ConfigType.Ip -> new IpConfigHandler(socketServer.connectionQuotas))
>>>>>>> 15418db6

        // Create the config manager. start listening to notifications
        dynamicConfigManager = new ZkConfigManager(zkClient, dynamicConfigHandlers)
        dynamicConfigManager.startup()

        if (config.migrationEnabled && lifecycleManager != null) {
          lifecycleManager.initialCatchUpFuture.whenComplete { case (_, t) =>
            if (t != null) {
              fatal("Encountered an exception when waiting to catch up with KRaft metadata log", t)
              shutdown()
            } else {
              info("Finished catching up on KRaft metadata log, requesting that the KRaft controller unfence this broker")
              lifecycleManager.setReadyToUnfence()
            }
          }
        }
        socketServer.enableRequestProcessing(authorizerFutures)
        // Block here until all the authorizer futures are complete
        try {
          CompletableFuture.allOf(authorizerFutures.values.toSeq: _*).join()
        } catch {
          case t: Throwable => throw new RuntimeException("Received a fatal error while " +
            "waiting for all of the authorizer futures to be completed.", t)
        }

        _brokerState = BrokerState.RUNNING
        shutdownLatch = new CountDownLatch(1)
        startupComplete.set(true)
        isStartingUp.set(false)
        AppInfoParser.registerAppInfo(Server.MetricsPrefix, config.brokerId.toString, metrics, time.milliseconds())
        info("started")
      }
    }
    catch {
      case e: Throwable =>
        fatal("Fatal error during KafkaServer startup. Prepare to shutdown", e)
        isStartingUp.set(false)
        shutdown()
        throw e
    }
  }

  protected def createRemoteLogManager(): Option[RemoteLogManager] = {
    if (config.remoteLogManagerConfig.enableRemoteStorageSystem()) {
      if(config.logDirs.size > 1) {
        throw new KafkaException("Tiered storage is not supported with multiple log dirs.");
      }

      Some(new RemoteLogManager(config.remoteLogManagerConfig, config.brokerId, config.logDirs.head, clusterId, time,
        (tp: TopicPartition) => logManager.getLog(tp).asJava));
    } else {
      None
    }
  }

  protected def createReplicaManager(isShuttingDown: AtomicBoolean): ReplicaManager = {
    val addPartitionsLogContext = new LogContext(s"[AddPartitionsToTxnManager broker=${config.brokerId}]")
    val addPartitionsToTxnNetworkClient: NetworkClient = NetworkUtils.buildNetworkClient("AddPartitionsManager", config, metrics, time, addPartitionsLogContext)
    val addPartitionsToTxnManager: AddPartitionsToTxnManager = new AddPartitionsToTxnManager(config, addPartitionsToTxnNetworkClient, time)

    new ReplicaManager(
      metrics = metrics,
      config = config,
      time = time,
      scheduler = kafkaScheduler,
      logManager = logManager,
      remoteLogManager = remoteLogManagerOpt,
      quotaManagers = quotaManagers,
      metadataCache = metadataCache,
      logDirFailureChannel = logDirFailureChannel,
      alterPartitionManager = alterPartitionManager,
      brokerTopicStats = brokerTopicStats,
      isShuttingDown = isShuttingDown,
      zkClient = Some(zkClient),
      delayedRemoteFetchPurgatoryParam = None,
      threadNamePrefix = threadNamePrefix,
      brokerEpochSupplier = brokerEpochSupplier,
      addPartitionsToTxnManager = Some(addPartitionsToTxnManager))
  }

  private def initZkClient(time: Time): Unit = {
    info(s"Connecting to zookeeper on ${config.zkConnect}")
    _zkClient = KafkaZkClient.createZkClient("Kafka server", time, config, zkClientConfig)
    _zkClient.createTopLevelPaths()
  }

  private def getOrGenerateClusterId(zkClient: KafkaZkClient): String = {
    zkClient.getClusterId.getOrElse(zkClient.createOrGetClusterId(CoreUtils.generateUuidAsBase64()))
  }

  def createBrokerInfo: BrokerInfo = {
    val endPoints = config.effectiveAdvertisedListeners.map(e => s"${e.host}:${e.port}")
    zkClient.getAllBrokersInCluster.filter(_.id != config.brokerId).foreach { broker =>
      val commonEndPoints = broker.endPoints.map(e => s"${e.host}:${e.port}").intersect(endPoints)
      require(commonEndPoints.isEmpty, s"Configured end points ${commonEndPoints.mkString(",")} in" +
        s" advertised listeners are already registered by broker ${broker.id}")
    }

    val listeners = config.effectiveAdvertisedListeners.map { endpoint =>
      if (endpoint.port == 0)
        endpoint.copy(port = socketServer.boundPort(endpoint.listenerName))
      else
        endpoint
    }

    val updatedEndpoints = listeners.map(endpoint =>
      if (Utils.isBlank(endpoint.host))
        endpoint.copy(host = InetAddress.getLocalHost.getCanonicalHostName)
      else
        endpoint
    )

    val jmxPort = System.getProperty("com.sun.management.jmxremote.port", "-1").toInt

    BrokerInfo(
      Broker(config.brokerId, updatedEndpoints, config.rack, brokerFeatures.supportedFeatures),
      config.interBrokerProtocolVersion,
      jmxPort)
  }

  /**
   * Performs controlled shutdown
   */
  private def controlledShutdown(): Unit = {
    val socketTimeoutMs = config.controllerSocketTimeoutMs

    def doControlledShutdown(retries: Int): Boolean = {
      if (config.requiresZookeeper &&
        metadataCache.getControllerId.exists(_.isInstanceOf[KRaftCachedControllerId])) {
        info("ZkBroker currently has a KRaft controller. Controlled shutdown will be handled " +
          "through broker life cycle manager")
        return true
      }
      val metadataUpdater = new ManualMetadataUpdater()
      val networkClient = {
        val channelBuilder = ChannelBuilders.clientChannelBuilder(
          config.interBrokerSecurityProtocol,
          JaasContext.Type.SERVER,
          config,
          config.interBrokerListenerName,
          config.saslMechanismInterBrokerProtocol,
          time,
          config.saslInterBrokerHandshakeRequestEnable,
          logContext)
        val selector = new Selector(
          NetworkReceive.UNLIMITED,
          config.connectionsMaxIdleMs,
          metrics,
          time,
          "kafka-server-controlled-shutdown",
          Map.empty.asJava,
          false,
          channelBuilder,
          logContext
        )
        new NetworkClient(
          selector,
          metadataUpdater,
          config.brokerId.toString,
          1,
          0,
          0,
          Selectable.USE_DEFAULT_BUFFER_SIZE,
          Selectable.USE_DEFAULT_BUFFER_SIZE,
          config.requestTimeoutMs,
          config.connectionSetupTimeoutMs,
          config.connectionSetupTimeoutMaxMs,
          time,
          false,
          new ApiVersions,
          logContext)
      }

      var shutdownSucceeded: Boolean = false

      try {

        var remainingRetries = retries
        var prevController: Node = null
        var ioException = false

        while (!shutdownSucceeded && remainingRetries > 0) {
          remainingRetries = remainingRetries - 1

          // 1. Find the controller and establish a connection to it.
          // If the controller id or the broker registration are missing, we sleep and retry (if there are remaining retries)
          metadataCache.getControllerId match {
            case Some(controllerId: ZkCachedControllerId)  =>
              metadataCache.getAliveBrokerNode(controllerId.id, config.interBrokerListenerName) match {
                case Some(broker) =>
                  // if this is the first attempt, if the controller has changed or if an exception was thrown in a previous
                  // attempt, connect to the most recent controller
                  if (ioException || broker != prevController) {

                    ioException = false

                    if (prevController != null)
                      networkClient.close(prevController.idString)

                    prevController = broker
                    metadataUpdater.setNodes(Seq(prevController).asJava)
                  }
                case None =>
                  info(s"Broker registration for controller $controllerId is not available in the metadata cache")
              }
            case Some(_: KRaftCachedControllerId) | None =>
              info("No zk controller present in the metadata cache")
          }

          // 2. issue a controlled shutdown to the controller
          if (prevController != null) {
            try {

              if (!NetworkClientUtils.awaitReady(networkClient, prevController, time, socketTimeoutMs))
                throw new SocketTimeoutException(s"Failed to connect within $socketTimeoutMs ms")

              // send the controlled shutdown request
              val controlledShutdownApiVersion: Short =
                if (config.interBrokerProtocolVersion.isLessThan(IBP_0_9_0)) 0
                else if (config.interBrokerProtocolVersion.isLessThan(IBP_2_2_IV0)) 1
                else if (config.interBrokerProtocolVersion.isLessThan(IBP_2_4_IV1)) 2
                else 3

              val controlledShutdownRequest = new ControlledShutdownRequest.Builder(
                  new ControlledShutdownRequestData()
                    .setBrokerId(config.brokerId)
                    .setBrokerEpoch(kafkaController.brokerEpoch),
                    controlledShutdownApiVersion)
              val request = networkClient.newClientRequest(prevController.idString, controlledShutdownRequest,
                time.milliseconds(), true)
              val clientResponse = NetworkClientUtils.sendAndReceive(networkClient, request, time)

              val shutdownResponse = clientResponse.responseBody.asInstanceOf[ControlledShutdownResponse]
              if (shutdownResponse.error != Errors.NONE) {
                info(s"Controlled shutdown request returned after ${clientResponse.requestLatencyMs}ms " +
                  s"with error ${shutdownResponse.error}")
              } else if (shutdownResponse.data.remainingPartitions.isEmpty) {
                shutdownSucceeded = true
                info("Controlled shutdown request returned successfully " +
                  s"after ${clientResponse.requestLatencyMs}ms")
              } else {
                info(s"Controlled shutdown request returned after ${clientResponse.requestLatencyMs}ms " +
                  s"with ${shutdownResponse.data.remainingPartitions.size} partitions remaining to move")

                if (isDebugEnabled) {
                  debug("Remaining partitions to move during controlled shutdown: " +
                    s"${shutdownResponse.data.remainingPartitions}")
                }
              }
            }
            catch {
              case ioe: IOException =>
                ioException = true
                warn("Error during controlled shutdown, possibly because leader movement took longer than the " +
                  s"configured controller.socket.timeout.ms and/or request.timeout.ms: ${ioe.getMessage}")
                // ignore and try again
            }
          }
          if (!shutdownSucceeded && remainingRetries > 0) {
            Thread.sleep(config.controlledShutdownRetryBackoffMs)
            info(s"Retrying controlled shutdown ($remainingRetries retries remaining)")
          }
        }
      }
      finally
        networkClient.close()

      shutdownSucceeded
    }

    if (startupComplete.get() && config.controlledShutdownEnable) {
      // We request the controller to do a controlled shutdown. On failure, we backoff for a configured period
      // of time and try again for a configured number of retries. If all the attempt fails, we simply force
      // the shutdown.
      info("Starting controlled shutdown")

      _brokerState = BrokerState.PENDING_CONTROLLED_SHUTDOWN

      if (config.migrationEnabled && lifecycleManager != null && metadataCache.getControllerId.exists(_.isInstanceOf[KRaftCachedControllerId])) {
        // For now we'll send the heartbeat with WantShutDown set so the KRaft controller can see a broker
        // shutting down without waiting for the heartbeat to time out.
        info("Notifying KRaft of controlled shutdown")
        lifecycleManager.beginControlledShutdown()
        try {
          lifecycleManager.controlledShutdownFuture.get(5L, TimeUnit.MINUTES)
        } catch {
          case _: TimeoutException =>
            error("Timed out waiting for the controller to approve controlled shutdown")
          case e: Throwable =>
            error("Got unexpected exception waiting for controlled shutdown future", e)
        }
      }

      val shutdownSucceeded = doControlledShutdown(config.controlledShutdownMaxRetries.intValue)

      if (!shutdownSucceeded)
        warn("Proceeding to do an unclean shutdown as all the controlled shutdown attempts failed")
    }
  }

  /**
   * Shutdown API for shutting down a single instance of the Kafka server.
   * Shuts down the LogManager, the SocketServer and the log cleaner scheduler thread
   */
  override def shutdown(): Unit = {
    try {
      info("shutting down")

      if (isStartingUp.get)
        throw new IllegalStateException("Kafka server is still starting up, cannot shut down!")

      // To ensure correct behavior under concurrent calls, we need to check `shutdownLatch` first since it gets updated
      // last in the `if` block. If the order is reversed, we could shutdown twice or leave `isShuttingDown` set to
      // `true` at the end of this method.
      if (shutdownLatch.getCount > 0 && isShuttingDown.compareAndSet(false, true)) {
        CoreUtils.swallow(controlledShutdown(), this)
        _brokerState = BrokerState.SHUTTING_DOWN

        if (dynamicConfigManager != null)
          CoreUtils.swallow(dynamicConfigManager.shutdown(), this)

        // Stop socket server to stop accepting any more connections and requests.
        // Socket server will be shutdown towards the end of the sequence.
        if (socketServer != null)
          CoreUtils.swallow(socketServer.stopProcessingRequests(), this)
        if (dataPlaneRequestHandlerPool != null)
          CoreUtils.swallow(dataPlaneRequestHandlerPool.shutdown(), this)
        if (controlPlaneRequestHandlerPool != null)
          CoreUtils.swallow(controlPlaneRequestHandlerPool.shutdown(), this)

        /**
         * We must shutdown the scheduler early because otherwise, the scheduler could touch other
         * resources that might have been shutdown and cause exceptions.
         * For example, if we didn't shutdown the scheduler first, when LogManager was closing
         * partitions one by one, the scheduler might concurrently delete old segments due to
         * retention. However, the old segments could have been closed by the LogManager, which would
         * cause an IOException and subsequently mark logdir as offline. As a result, the broker would
         * not flush the remaining partitions or write the clean shutdown marker. Ultimately, the
         * broker would have to take hours to recover the log during restart.
         */
        if (kafkaScheduler != null)
          CoreUtils.swallow(kafkaScheduler.shutdown(), this)

        if (dataPlaneRequestProcessor != null)
          CoreUtils.swallow(dataPlaneRequestProcessor.close(), this)
        if (controlPlaneRequestProcessor != null)
          CoreUtils.swallow(controlPlaneRequestProcessor.close(), this)
        CoreUtils.swallow(authorizer.foreach(_.close()), this)
        if (adminManager != null)
          CoreUtils.swallow(adminManager.shutdown(), this)

        if (transactionCoordinator != null)
          CoreUtils.swallow(transactionCoordinator.shutdown(), this)
        if (groupCoordinator != null)
          CoreUtils.swallow(groupCoordinator.shutdown(), this)

        if (tokenManager != null)
          CoreUtils.swallow(tokenManager.shutdown(), this)

        if (replicaManager != null)
          CoreUtils.swallow(replicaManager.shutdown(), this)

        if (alterPartitionManager != null)
          CoreUtils.swallow(alterPartitionManager.shutdown(), this)

        if (clientToControllerChannelManager != null)
          CoreUtils.swallow(clientToControllerChannelManager.shutdown(), this)

        if (logManager != null)
          CoreUtils.swallow(logManager.shutdown(), this)

        if (kafkaController != null)
          CoreUtils.swallow(kafkaController.shutdown(), this)

        // Close remote log manager before stopping processing requests, to give a chance to any
        // of its underlying clients (especially in RemoteStorageManager and RemoteLogMetadataManager)
        // to close gracefully.
        CoreUtils.swallow(remoteLogManagerOpt.foreach(_.close()), this)

        if (featureChangeListener != null)
          CoreUtils.swallow(featureChangeListener.close(), this)

        if (zkClient != null)
          CoreUtils.swallow(zkClient.close(), this)

        if (quotaManagers != null)
          CoreUtils.swallow(quotaManagers.shutdown(), this)

        // Even though socket server is stopped much earlier, controller can generate
        // response for controlled shutdown request. Shutdown server at the end to
        // avoid any failures (e.g. when metrics are recorded)
        if (socketServer != null)
          CoreUtils.swallow(socketServer.shutdown(), this)
        if (metrics != null)
          CoreUtils.swallow(metrics.close(), this)
        if (brokerTopicStats != null)
          CoreUtils.swallow(brokerTopicStats.close(), this)

        // Clear all reconfigurable instances stored in DynamicBrokerConfig
        config.dynamicConfig.clear()

        if (lifecycleManager != null) {
          lifecycleManager.close()
        }
        _brokerState = BrokerState.NOT_RUNNING

        startupComplete.set(false)
        isShuttingDown.set(false)
        CoreUtils.swallow(AppInfoParser.unregisterAppInfo(Server.MetricsPrefix, config.brokerId.toString, metrics), this)
        shutdownLatch.countDown()
        info("shut down completed")
      }
    }
    catch {
      case e: Throwable =>
        fatal("Fatal error during KafkaServer shutdown.", e)
        isShuttingDown.set(false)
        throw e
    }
  }

  /**
   * After calling shutdown(), use this API to wait until the shutdown is complete
   */
  override def awaitShutdown(): Unit = shutdownLatch.await()

  def getLogManager: LogManager = logManager

  override def boundPort(listenerName: ListenerName): Int = socketServer.boundPort(listenerName)

  /** Return advertised listeners with the bound port (this may differ from the configured port if the latter is `0`). */
  def advertisedListeners: Seq[EndPoint] = {
    config.effectiveAdvertisedListeners.map { endPoint =>
      endPoint.copy(port = boundPort(endPoint.listenerName))
    }
  }

  /**
   * Checkpoint the BrokerMetadata to all the online log.dirs
   * @param brokerMetadata
   */
  private def checkpointBrokerMetadata(brokerMetadata: ZkMetaProperties) = {
    for (logDir <- config.logDirs if logManager.isLogDirOnline(new File(logDir).getAbsolutePath)) {
      val checkpoint = brokerMetadataCheckpoints(logDir)
      try {
        checkpoint.write(brokerMetadata.toProperties)
      } catch {
        case e: IOException =>
          val dirPath = checkpoint.file.getAbsolutePath
          logDirFailureChannel.maybeAddOfflineLogDir(dirPath, s"Error while writing meta.properties to $dirPath", e)
      }
    }
  }

  /**
   * Generates new brokerId if enabled or reads from meta.properties based on following conditions
   * <ol>
   * <li> config has no broker.id provided and broker id generation is enabled, generates a broker.id based on Zookeeper's sequence
   * <li> config has broker.id and meta.properties contains broker.id if they don't match throws InconsistentBrokerIdException
   * <li> config has broker.id and there is no meta.properties file, creates new meta.properties and stores broker.id
   * <ol>
   * @return The brokerId.
   */
  private def getOrGenerateBrokerId(brokerMetadata: RawMetaProperties): Int = {
    val brokerId = config.brokerId

    if (brokerId >= 0 && brokerMetadata.brokerId.exists(_ != brokerId))
      throw new InconsistentBrokerIdException(
        s"Configured broker.id $brokerId doesn't match stored broker.id ${brokerMetadata.brokerId} in meta.properties. " +
          s"If you moved your data, make sure your configured broker.id matches. " +
          s"If you intend to create a new broker, you should remove all data in your data directories (log.dirs).")
    else if (brokerMetadata.brokerId.isDefined)
      brokerMetadata.brokerId.get
    else if (brokerId < 0 && config.brokerIdGenerationEnable) // generate a new brokerId from Zookeeper
      generateBrokerId()
    else
      brokerId
  }

  /**
    * Return a sequence id generated by updating the broker sequence id path in ZK.
   * Users can provide brokerId in the config. To avoid conflicts between ZK generated
   * sequence id and configured brokerId, we increment the generated sequence id by KafkaConfig.MaxReservedBrokerId.
   */
  private def generateBrokerId(): Int = {
    try {
      zkClient.generateBrokerSequenceId() + config.maxReservedBrokerId
    } catch {
      case e: Exception =>
        error("Failed to generate broker.id due to ", e)
        throw new GenerateBrokerIdException("Failed to generate broker.id", e)
    }
  }
}<|MERGE_RESOLUTION|>--- conflicted
+++ resolved
@@ -17,7 +17,7 @@
 
 package kafka.server
 
-import kafka.cluster.{Broker, EndPoint}
+import kafka.cluster.EndPoint
 import kafka.common.{GenerateBrokerIdException, InconsistentBrokerIdException, InconsistentClusterIdException}
 import kafka.controller.KafkaController
 import kafka.coordinator.group.GroupCoordinatorAdapter
@@ -34,9 +34,6 @@
 import org.apache.kafka.clients.{ApiVersions, ManualMetadataUpdater, NetworkClient, NetworkClientUtils}
 import org.apache.kafka.common.config.ConfigException
 import org.apache.kafka.common.internals.Topic
-import org.apache.kafka.common.message.ApiMessageType.ListenerType
-import org.apache.kafka.common.message.BrokerRegistrationRequestData.{Listener, ListenerCollection}
-import org.apache.kafka.common.message.ControlledShutdownRequestData
 import org.apache.kafka.common.metrics.Metrics
 import org.apache.kafka.common.network._
 import org.apache.kafka.common.protocol.Errors
@@ -239,13 +236,8 @@
         /* check cluster id */
         if (preloadedBrokerMetadataCheckpoint.clusterId.isDefined && preloadedBrokerMetadataCheckpoint.clusterId.get != clusterId)
           throw new InconsistentClusterIdException(
-<<<<<<< HEAD
-            s"The Cluster ID ${clusterId} doesn't match stored clusterId ${preloadedBrokerMetadataCheckpoint.clusterId} in meta.properties. " +
+            s"The Cluster ID $clusterId doesn't match stored clusterId ${preloadedBrokerMetadataCheckpoint.clusterId} in meta.properties. " +
               s"The broker is trying to join the wrong cluster. Configured zookeeper.connect may be wrong.")
-=======
-            s"The Cluster ID $clusterId doesn't match stored clusterId ${preloadedBrokerMetadataCheckpoint.clusterId} in meta.properties. " +
-            s"The broker is trying to join the wrong cluster. Configured zookeeper.connect may be wrong.")
->>>>>>> 15418db6
 
         /* generate brokerId */
         config.brokerId = getOrGenerateBrokerId(preloadedBrokerMetadataCheckpoint)
@@ -375,7 +367,7 @@
         checkpointBrokerMetadata(zkMetaProperties)
 
         /* start token manager */
-        tokenManager = new DelegationTokenManager(config, tokenCache, time , zkClient)
+        tokenManager = new DelegationTokenManager(config, tokenCache, time, zkClient)
         tokenManager.startup()
 
         /* start kafka controller */
@@ -433,8 +425,8 @@
           // Even though ZK brokers don't use "metadata.version" feature, we send our IBP here as part of the broker registration
           // so the KRaft controller can verify that all brokers are on the same IBP before starting the migration.
           val ibpAsFeature =
-           java.util.Collections.singletonMap(MetadataVersion.FEATURE_NAME,
-             VersionRange.of(config.interBrokerProtocolVersion.featureLevel(), config.interBrokerProtocolVersion.featureLevel()))
+          java.util.Collections.singletonMap(MetadataVersion.FEATURE_NAME,
+            VersionRange.of(config.interBrokerProtocolVersion.featureLevel(), config.interBrokerProtocolVersion.featureLevel()))
 
           lifecycleManager.start(
             () => listener.highestOffset,
@@ -565,19 +557,11 @@
         Option(logManager.cleaner).foreach(config.dynamicConfig.addBrokerReconfigurable)
 
         /* start dynamic config manager */
-<<<<<<< HEAD
-        dynamicConfigHandlers = Map[String, ConfigHandler](ConfigType.Topic -> new TopicConfigHandler(logManager, config, quotaManagers, kafkaController),
+        dynamicConfigHandlers = Map[String, ConfigHandler](ConfigType.Topic -> new TopicConfigHandler(logManager, config, quotaManagers, Some(kafkaController)),
           ConfigType.Client -> new ClientIdConfigHandler(quotaManagers),
           ConfigType.User -> new UserConfigHandler(quotaManagers, credentialProvider),
           ConfigType.Broker -> new BrokerConfigHandler(config, quotaManagers),
           ConfigType.Ip -> new IpConfigHandler(socketServer.connectionQuotas))
-=======
-        dynamicConfigHandlers = Map[String, ConfigHandler](ConfigType.Topic -> new TopicConfigHandler(logManager, config, quotaManagers, Some(kafkaController)),
-                                                           ConfigType.Client -> new ClientIdConfigHandler(quotaManagers),
-                                                           ConfigType.User -> new UserConfigHandler(quotaManagers, credentialProvider),
-                                                           ConfigType.Broker -> new BrokerConfigHandler(config, quotaManagers),
-                                                           ConfigType.Ip -> new IpConfigHandler(socketServer.connectionQuotas))
->>>>>>> 15418db6
 
         // Create the config manager. start listening to notifications
         dynamicConfigManager = new ZkConfigManager(zkClient, dynamicConfigHandlers)
@@ -622,7 +606,7 @@
 
   protected def createRemoteLogManager(): Option[RemoteLogManager] = {
     if (config.remoteLogManagerConfig.enableRemoteStorageSystem()) {
-      if(config.logDirs.size > 1) {
+      if (config.logDirs.size > 1) {
         throw new KafkaException("Tiered storage is not supported with multiple log dirs.");
       }
 
@@ -765,7 +749,7 @@
           // 1. Find the controller and establish a connection to it.
           // If the controller id or the broker registration are missing, we sleep and retry (if there are remaining retries)
           metadataCache.getControllerId match {
-            case Some(controllerId: ZkCachedControllerId)  =>
+            case Some(controllerId: ZkCachedControllerId) =>
               metadataCache.getAliveBrokerNode(controllerId.id, config.interBrokerListenerName) match {
                 case Some(broker) =>
                   // if this is the first attempt, if the controller has changed or if an exception was thrown in a previous
@@ -802,10 +786,10 @@
                 else 3
 
               val controlledShutdownRequest = new ControlledShutdownRequest.Builder(
-                  new ControlledShutdownRequestData()
-                    .setBrokerId(config.brokerId)
-                    .setBrokerEpoch(kafkaController.brokerEpoch),
-                    controlledShutdownApiVersion)
+                new ControlledShutdownRequestData()
+                  .setBrokerId(config.brokerId)
+                  .setBrokerEpoch(kafkaController.brokerEpoch),
+                controlledShutdownApiVersion)
               val request = networkClient.newClientRequest(prevController.idString, controlledShutdownRequest,
                 time.milliseconds(), true)
               val clientResponse = NetworkClientUtils.sendAndReceive(networkClient, request, time)
@@ -833,7 +817,7 @@
                 ioException = true
                 warn("Error during controlled shutdown, possibly because leader movement took longer than the " +
                   s"configured controller.socket.timeout.ms and/or request.timeout.ms: ${ioe.getMessage}")
-                // ignore and try again
+              // ignore and try again
             }
           }
           if (!shutdownSucceeded && remainingRetries > 0) {
@@ -1017,6 +1001,7 @@
 
   /**
    * Checkpoint the BrokerMetadata to all the online log.dirs
+   *
    * @param brokerMetadata
    */
   private def checkpointBrokerMetadata(brokerMetadata: ZkMetaProperties) = {
@@ -1039,6 +1024,7 @@
    * <li> config has broker.id and meta.properties contains broker.id if they don't match throws InconsistentBrokerIdException
    * <li> config has broker.id and there is no meta.properties file, creates new meta.properties and stores broker.id
    * <ol>
+   *
    * @return The brokerId.
    */
   private def getOrGenerateBrokerId(brokerMetadata: RawMetaProperties): Int = {
@@ -1058,7 +1044,7 @@
   }
 
   /**
-    * Return a sequence id generated by updating the broker sequence id path in ZK.
+   * Return a sequence id generated by updating the broker sequence id path in ZK.
    * Users can provide brokerId in the config. To avoid conflicts between ZK generated
    * sequence id and configured brokerId, we increment the generated sequence id by KafkaConfig.MaxReservedBrokerId.
    */
