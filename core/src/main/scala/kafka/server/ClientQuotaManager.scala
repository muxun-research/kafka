--- conflicted
+++ resolved
@@ -19,15 +19,8 @@
 import kafka.network.RequestChannel
 import kafka.network.RequestChannel._
 import kafka.server.ClientQuotaManager._
-<<<<<<< HEAD
-import kafka.utils.{Logging, QuotaUtils, ShutdownableThread}
+import kafka.utils.{Logging, QuotaUtils}
 import org.apache.kafka.common.metrics.{Metrics, _}
-=======
-import kafka.utils.{Logging, QuotaUtils}
-import org.apache.kafka.common.{Cluster, MetricName}
-import org.apache.kafka.common.metrics._
-import org.apache.kafka.common.metrics.Metrics
->>>>>>> 15418db6
 import org.apache.kafka.common.metrics.stats.{Avg, CumulativeSum, Rate}
 import org.apache.kafka.common.security.auth.KafkaPrincipal
 import org.apache.kafka.common.utils.{Sanitizer, Time}
@@ -42,6 +35,7 @@
 
 /**
  * Represents the sensors aggregated per client
+ *
  * @param metricTags         Quota metric tags for the client
  * @param quotaSensor        @Sensor that tracks the quota
  * @param throttleTimeSensor @Sensor that tracks the throttle time
@@ -50,6 +44,7 @@
 
 /**
  * Configuration settings for quota management
+ *
  * @param numQuotaSamples        The number of samples to retain in memory
  * @param quotaWindowSizeSeconds The time span of each sample
  *
@@ -85,25 +80,19 @@
 
   case class UserEntity(sanitizedUser: String) extends BaseUserEntity {
     override def entityType: ClientQuotaEntity.ConfigEntityType = ClientQuotaEntity.ConfigEntityType.USER
-
     override def name: String = Sanitizer.desanitize(sanitizedUser)
-
     override def toString: String = s"user $sanitizedUser"
   }
 
   case class ClientIdEntity(clientId: String) extends ClientQuotaEntity.ConfigEntity {
     override def entityType: ClientQuotaEntity.ConfigEntityType = ClientQuotaEntity.ConfigEntityType.CLIENT_ID
-
     override def name: String = clientId
-
     override def toString: String = s"client-id $clientId"
   }
 
   case object DefaultUserEntity extends BaseUserEntity {
     override def entityType: ClientQuotaEntity.ConfigEntityType = ClientQuotaEntity.ConfigEntityType.DEFAULT_USER
-
     override def name: String = ConfigEntityName.Default
-
     override def toString: String = "default user"
   }
 
@@ -173,17 +162,18 @@
  * and a user quota match a connection, the <user, client-id> quota will be used. Otherwise, user quota takes
  * precedence over client-id quota. The order of precedence is:
  * <ul>
- *   <li>/config/users/<user>/clients/<client-id>
- *   <li>/config/users/<user>/clients/<default>
- *   <li>/config/users/<user>
- *   <li>/config/users/<default>/clients/<client-id>
- *   <li>/config/users/<default>/clients/<default>
- *   <li>/config/users/<default>
+ * <li>/config/users/<user>/clients/<client-id>
+ * <li>/config/users/<user>/clients/<default>
+ * <li>/config/users/<user>
+ * <li>/config/users/<default>/clients/<client-id>
+ * <li>/config/users/<default>/clients/<default>
+ * <li>/config/users/<default>
  * <li>/config/clients/<client-id>
  * <li>/config/clients/<default>
  * </ul>
  * Quota limits including defaults may be updated dynamically. The implementation is optimized for the case
  * where a single level of quotas is configured.
+ *
  * @param config              @ClientQuotaManagerConfig quota configs
  * @param metrics             @Metrics Metrics instance
  * @param quotaType           Quota type of this quota manager
@@ -216,7 +206,6 @@
   private val delayQueue = new DelayQueue[ThrottledChannel]()
   private[server] val throttledChannelReaper = new ThrottledChannelReaper(delayQueue, threadNamePrefix)
   start() // Use start method to keep spotbugs happy
-
   private def start(): Unit = {
     throttledChannelReaper.start()
   }
@@ -270,6 +259,7 @@
   /**
    * Records that a user/clientId accumulated or would like to accumulate the provided amount at the
    * the specified time, returns throttle time in milliseconds.
+   *
    * @param session  The session from which the user is extracted
    * @param clientId The client id
    * @param value    The value to accumulate
@@ -333,16 +323,10 @@
 
   /**
    * Throttle a client by muting the associated channel for the given throttle time.
-<<<<<<< HEAD
-   * @param request                   client request
-   * @param throttleTimeMs            Duration in milliseconds for which the channel is to be muted.
-   * @param channelThrottlingCallback Callback for channel throttling
-=======
-   *
-   * @param request client request
-   * @param throttleTimeMs Duration in milliseconds for which the channel is to be muted.
+   *
+   * @param request          client request
+   * @param throttleTimeMs   Duration in milliseconds for which the channel is to be muted.
    * @param throttleCallback Callback for channel throttling
->>>>>>> 15418db6
    */
   def throttle(
                 request: RequestChannel.Request,
@@ -460,7 +444,8 @@
   /**
    * Overrides quotas for <user>, <client-id> or <user, client-id> or the dynamic defaults
    * for any of these levels.
-   * @param sanitizedUser user to override if quota applies to <user> or <user, client-id>
+   *
+   * @param sanitizedUser     user to override if quota applies to <user> or <user, client-id>
    * @param clientId          client to override if quota applies to <client-id> or <user, client-id>
    * @param sanitizedClientId sanitized client ID to override if quota applies to <client-id> or <user, client-id>
    * @param quota             custom quota to apply or None if quota override is being removed
@@ -512,6 +497,7 @@
    * Updates metrics configs. This is invoked when quota configs are updated in ZooKeeper
    * or when partitions leaders change and custom callbacks that implement partition-based quotas
    * have updated quotas.
+   *
    * @param updatedQuotaEntity If set to one entity and quotas have only been enabled at one
    *                           level, then an optimized update is performed with a single metric update. If None is provided,
    *                           or if custom callbacks are used or if multi-level quotas have been enabled, all metric configs
@@ -581,6 +567,7 @@
     // improve shutdown time by waking up any ShutdownableThread(s) blocked on poll by sending a no-op
     delayQueue.add(new ThrottledChannel(time, 0, new ThrottleCallback {
       override def startThrottling(): Unit = {}
+
       override def endThrottling(): Unit = {}
     }))
   }
