--- conflicted
+++ resolved
@@ -51,11 +51,11 @@
  * written from the event queue thread.
  */
 class BrokerLifecycleManager(
-  val config: KafkaConfig,
-  val time: Time,
-  val threadNamePrefix: String,
-  val isZkBroker: Boolean
-) extends Logging {
+                              val config: KafkaConfig,
+                              val time: Time,
+                              val threadNamePrefix: String,
+                              val isZkBroker: Boolean
+                            ) extends Logging {
 
   private def logPrefix(): String = {
     val builder = new StringBuilder("[BrokerLifecycleManager")
@@ -196,6 +196,7 @@
 
   /**
    * Start the BrokerLifecycleManager.
+   *
    * @param highestMetadataOffsetProvider Provides the current highest metadata offset.
    * @param channelManager                The brokerToControllerChannelManager to use.
    * @param clusterId                     The cluster ID.
@@ -302,26 +303,15 @@
         setMaxSupportedVersion(range.max()))
     }
     val data = new BrokerRegistrationRequestData().
-<<<<<<< HEAD
       setBrokerId(nodeId).
+      setIsMigratingZkBroker(isZkBroker).
       setClusterId(_clusterId).
       setFeatures(features).
       setIncarnationId(incarnationId).
       setListeners(_advertisedListeners).
       setRack(rack.orNull)
-    if (isTraceEnabled) {
-      trace(s"Sending broker registration ${data}")
-=======
-        setBrokerId(nodeId).
-        setIsMigratingZkBroker(isZkBroker).
-        setClusterId(_clusterId).
-        setFeatures(features).
-        setIncarnationId(incarnationId).
-        setListeners(_advertisedListeners).
-        setRack(rack.orNull)
     if (isDebugEnabled) {
       debug(s"Sending broker registration $data")
->>>>>>> 15418db6
     }
     _channelManager.sendRequest(new BrokerRegistrationRequest.Builder(data),
       new BrokerRegistrationResponseHandler())
