/**
 * Licensed to the Apache Software Foundation (ASF) under one or more
 * contributor license agreements.  See the NOTICE file distributed with
 * this work for additional information regarding copyright ownership.
 * The ASF licenses this file to You under the Apache License, Version 2.0
 * (the "License"); you may not use this file except in compliance with
 * the License.  You may obtain a copy of the License at
 *
 * http://www.apache.org/licenses/LICENSE-2.0
 *
 * Unless required by applicable law or agreed to in writing, software
 * distributed under the License is distributed on an "AS IS" BASIS,
 * WITHOUT WARRANTIES OR CONDITIONS OF ANY KIND, either express or implied.
 * See the License for the specific language governing permissions and
 * limitations under the License.
 */
package kafka.server

import kafka.utils.Logging
import org.apache.kafka.clients.ClientResponse
import org.apache.kafka.common.Uuid
import org.apache.kafka.common.protocol.Errors
import org.apache.kafka.common.requests.{BrokerHeartbeatRequest, BrokerHeartbeatResponse, BrokerRegistrationRequest, BrokerRegistrationResponse}
import org.apache.kafka.common.utils.{ExponentialBackoff, LogContext, Time}
import org.apache.kafka.metadata.{BrokerState, VersionRange}
import org.apache.kafka.queue.EventQueue.DeadlineFunction
import org.apache.kafka.queue.{EventQueue, KafkaEventQueue}
<<<<<<< HEAD

import java.util
import java.util.concurrent.CompletableFuture
import java.util.concurrent.TimeUnit.{MILLISECONDS, NANOSECONDS}
import scala.jdk.CollectionConverters._
=======
import org.apache.kafka.server.common.{ControllerRequestCompletionHandler, NodeToControllerChannelManager}
>>>>>>> 9494bebe

import java.util.{Comparator, OptionalLong}
import scala.collection.mutable
import scala.jdk.CollectionConverters._

/**
 * The broker lifecycle manager owns the broker state.
 *
 * Its inputs are messages passed in from other parts of the broker and from the
 * controller: requests to start up, or shut down, for example. Its output are the broker
 * state and various futures that can be used to wait for broker state transitions to
 * occur.
 *
 * The lifecycle manager handles registering the broker with the controller, as described
 * in KIP-631. After registration is complete, it handles sending periodic broker
 * heartbeats and processing the responses.
 *
 * This code uses an event queue paradigm. Modifications get translated into events, which
 * are placed on the queue to be processed sequentially. As described in the JavaDoc for
 * each variable, most mutable state can be accessed only from that event queue thread.
 * In some cases we expose a volatile variable which can be read from any thread, but only
 * written from the event queue thread.
 */
class BrokerLifecycleManager(
<<<<<<< HEAD
                              val config: KafkaConfig,
                              val time: Time,
                              val threadNamePrefix: String,
                              val isZkBroker: Boolean
                            ) extends Logging {
=======
  val config: KafkaConfig,
  val time: Time,
  val threadNamePrefix: String,
  val logDirs: Set[Uuid],
  val shutdownHook: () => Unit = () => {}
) extends Logging {
>>>>>>> 9494bebe

  private def logPrefix(): String = {
    val builder = new StringBuilder("[BrokerLifecycleManager")
    builder.append(" id=").append(config.nodeId)
    builder.append("] ")
    builder.toString()
  }

  val logContext = new LogContext(logPrefix())

  this.logIdent = logContext.logPrefix()

  /**
   * The broker id.
   */
  private val nodeId = config.nodeId

  /**
   * The broker rack, or null if there is no configured rack.
   */
  private val rack = config.rack

  /**
   * How long to wait for registration to succeed before failing the startup process.
   */
  private val initialTimeoutNs =
    MILLISECONDS.toNanos(config.initialRegistrationTimeoutMs.longValue())

  /**
   * The exponential backoff to use for resending communication.
   */
  private val resendExponentialBackoff =
    new ExponentialBackoff(100, 2, config.brokerSessionTimeoutMs.toLong, 0.02)

  /**
   * The number of times we've tried and failed to communicate.  This variable can only be
   * read or written from the BrokerToControllerRequestThread.
   */
  private var failedAttempts = 0L

  /**
   * The broker incarnation ID.  This ID uniquely identifies each time we start the broker
   */
  val incarnationId: Uuid = Uuid.randomUuid()

  /**
   * A future which is completed just as soon as the broker has caught up with the latest
   * metadata offset for the first time.
   */
  val initialCatchUpFuture: CompletableFuture[Void] = new CompletableFuture[Void]()

  /**
   * A future which is completed when the broker is unfenced for the first time.
   */
  val initialUnfenceFuture: CompletableFuture[Void] = new CompletableFuture[Void]()

  /**
   * A future which is completed when controlled shutdown is done.
   */
  val controlledShutdownFuture: CompletableFuture[Void] = new CompletableFuture[Void]()

  /**
   * The broker epoch, or -1 if the broker has not yet registered.  This variable can only
   * be written from the event queue thread.
   */
  @volatile private var _brokerEpoch = -1L

  /**
   * The current broker state.  This variable can only be written from the event queue
   * thread.
   */
  @volatile private var _state = BrokerState.NOT_RUNNING

  /**
   * A thread-safe callback function which gives this manager the current highest metadata
   * offset.  This variable can only be read or written from the event queue thread.
   */
  private var _highestMetadataOffsetProvider: () => Long = _

  /**
   * True only if we are ready to unfence the broker.  This variable can only be read or
   * written from the event queue thread.
   */
  private var readyToUnfence = false

  /**
   * Map of accumulated offline directories. The value is true if the directory couldn't be communicated
   * to the Controller.
   * This variable can only be read or written from the event queue thread.
   */
  private var offlineDirs = mutable.Map[Uuid, Boolean]()

  /**
   * True if we sent an event queue to the active controller requesting controlled
   * shutdown.  This variable can only be read or written from the event queue thread.
   */
  private var gotControlledShutdownResponse = false

  /**
   * Whether or not this broker is registered with the controller quorum.
   * This variable can only be read or written from the event queue thread.
   */
  private var registered = false

  /**
   * True if a request has been sent and a response or timeout has not yet been processed.
   * This variable can only be read or written from the event queue thread.
   */
  private var communicationInFlight = false

  /**
   * True if we should schedule the next communication immediately. This is used to delay
   * an immediate scheduling of a communication event if one is already in flight.
   * This variable can only be read or written from the event queue thread.
   */
  private var nextSchedulingShouldBeImmediate = false

  /**
   * True if the initial registration succeeded.  This variable can only be read or
   * written from the event queue thread.
   */
  private var initialRegistrationSucceeded = false

  /**
   * The cluster ID, or null if this manager has not been started yet.  This variable can
   * only be read or written from the event queue thread.
   */
  private var _clusterId: String = _

  /**
   * The listeners which this broker advertises.  This variable can only be read or
   * written from the event queue thread.
   */
  private var _advertisedListeners: ListenerCollection = _

  /**
   * The features supported by this broker.  This variable can only be read or written
   * from the event queue thread.
   */
  private var _supportedFeatures: util.Map[String, VersionRange] = _

  /**
   * The channel manager, or null if this manager has not been started yet.  This variable
   * can only be read or written from the event queue thread.
   */
  private var _channelManager: NodeToControllerChannelManager = _

  /**
   * The broker epoch from the previous run, or empty if the epoch is not found.
   */
  @volatile private var previousBrokerEpoch: OptionalLong = OptionalLong.empty()

  /**
   * The event queue.
   */
  private[server] val eventQueue = new KafkaEventQueue(time,
    logContext,
    threadNamePrefix + "lifecycle-manager-",
    new ShutdownEvent())

  /**
   * Start the BrokerLifecycleManager.
   *
   * @param highestMetadataOffsetProvider Provides the current highest metadata offset.
   * @param channelManager                The NodeToControllerChannelManager to use.
   * @param clusterId                     The cluster ID.
   * @param advertisedListeners           The advertised listeners for this broker.
   * @param supportedFeatures             The features for this broker.
   * @param previousBrokerEpoch           The broker epoch before the reboot.
   *
   */
  def start(highestMetadataOffsetProvider: () => Long,
            channelManager: NodeToControllerChannelManager,
            clusterId: String,
            advertisedListeners: ListenerCollection,
            supportedFeatures: util.Map[String, VersionRange],
            previousBrokerEpoch: OptionalLong): Unit = {
    this.previousBrokerEpoch = previousBrokerEpoch
    eventQueue.append(new StartupEvent(highestMetadataOffsetProvider,
      channelManager, clusterId, advertisedListeners, supportedFeatures))
  }

  def setReadyToUnfence(): CompletableFuture[Void] = {
    eventQueue.append(new SetReadyToUnfenceEvent())
    initialUnfenceFuture
  }

  /**
   * Propagate directory failures to the controller.
   * @param directory The ID for the directory that failed.
   */
  def propagateDirectoryFailure(directory: Uuid, timeout: Long): Unit = {
    eventQueue.append(new OfflineDirEvent(directory))
    // If we can't communicate the offline directory to the controller, we should shut down.
    eventQueue.scheduleDeferred("offlineDirFailure",
      new DeadlineFunction(time.nanoseconds() + MILLISECONDS.toNanos(timeout)),
      new OfflineDirBrokerFailureEvent(directory))
  }

  def resendBrokerRegistration(): Unit = {
    eventQueue.append(new ResendBrokerRegistrationEvent())
  }

  private class ResendBrokerRegistrationEvent extends EventQueue.Event {
    override def run(): Unit = {
      registered = false
      scheduleNextCommunicationImmediately()
    }
  }

  def brokerEpoch: Long = _brokerEpoch

  def state: BrokerState = _state

  private class BeginControlledShutdownEvent extends EventQueue.Event {
    override def run(): Unit = {
      _state match {
        case BrokerState.PENDING_CONTROLLED_SHUTDOWN =>
          info("Attempted to enter pending controlled shutdown state, but we are " +
            "already in that state.")
        case BrokerState.RUNNING =>
          info("Beginning controlled shutdown.")
          _state = BrokerState.PENDING_CONTROLLED_SHUTDOWN
          // Send the next heartbeat immediately in order to let the controller
          // begin processing the controlled shutdown as soon as possible.
          scheduleNextCommunicationImmediately()

        case _ =>
          info(s"Skipping controlled shutdown because we are in state ${_state}.")
          beginShutdown()
      }
    }
  }

  /**
   * Enter the controlled shutdown state if we are in RUNNING state.
   * Or, if we're not running, shut down immediately.
   */
  def beginControlledShutdown(): Unit = {
    eventQueue.append(new BeginControlledShutdownEvent())
  }

  /**
   * Start shutting down the BrokerLifecycleManager, but do not block.
   */
  def beginShutdown(): Unit = {
    eventQueue.beginShutdown("beginShutdown")
  }

  /**
   * Shut down the BrokerLifecycleManager and block until all threads are joined.
   */
  def close(): Unit = {
    beginShutdown()
    eventQueue.close()
  }

  private class SetReadyToUnfenceEvent extends EventQueue.Event {
    override def run(): Unit = {
      readyToUnfence = true
      scheduleNextCommunicationImmediately()
    }
  }

  private class OfflineDirEvent(val dir: Uuid) extends EventQueue.Event {
    override def run(): Unit = {
      if (offlineDirs.isEmpty) {
        offlineDirs = mutable.Map(dir -> false)
      } else {
        offlineDirs += (dir -> false)
      }
      if (registered) {
        scheduleNextCommunicationImmediately()
      }
    }
  }

  private class OfflineDirBrokerFailureEvent(offlineDir: Uuid) extends EventQueue.Event {
    override def run(): Unit = {
      if (!offlineDirs.getOrElse(offlineDir, false)) {
        error(s"Shutting down because couldn't communicate offline log dir $offlineDir with controllers")
        shutdownHook()
      }
    }
  }

  private class StartupEvent(highestMetadataOffsetProvider: () => Long,
<<<<<<< HEAD
                             channelManager: BrokerToControllerChannelManager,
                             clusterId: String,
                             advertisedListeners: ListenerCollection,
                             supportedFeatures: util.Map[String, VersionRange]) extends EventQueue.Event {
=======
                     channelManager: NodeToControllerChannelManager,
                     clusterId: String,
                     advertisedListeners: ListenerCollection,
                     supportedFeatures: util.Map[String, VersionRange]) extends EventQueue.Event {
>>>>>>> 9494bebe
    override def run(): Unit = {
      _highestMetadataOffsetProvider = highestMetadataOffsetProvider
      _channelManager = channelManager
      _channelManager.start()
      _state = BrokerState.STARTING
      _clusterId = clusterId
      _advertisedListeners = advertisedListeners.duplicate()
      _supportedFeatures = new util.HashMap[String, VersionRange](supportedFeatures)
      eventQueue.scheduleDeferred("initialRegistrationTimeout",
        new DeadlineFunction(time.nanoseconds() + initialTimeoutNs),
        new RegistrationTimeoutEvent())
      sendBrokerRegistration()
      info(s"Incarnation $incarnationId of broker $nodeId in cluster $clusterId " +
        "is now STARTING.")
    }
  }

  private def sendBrokerRegistration(): Unit = {
    val features = new BrokerRegistrationRequestData.FeatureCollection()
    _supportedFeatures.asScala.foreach {
      case (name, range) => features.add(new BrokerRegistrationRequestData.Feature().
        setName(name).
        setMinSupportedVersion(range.min()).
        setMaxSupportedVersion(range.max()))
    }
    val sortedLogDirs = new util.ArrayList[Uuid]
    logDirs.foreach(sortedLogDirs.add)
    sortedLogDirs.sort(new Comparator[Uuid]() {
      override def compare(a: Uuid, b: Uuid): Int = a.compareTo(b)
    })
    val data = new BrokerRegistrationRequestData().
<<<<<<< HEAD
      setBrokerId(nodeId).
      setIsMigratingZkBroker(isZkBroker).
      setClusterId(_clusterId).
      setFeatures(features).
      setIncarnationId(incarnationId).
      setListeners(_advertisedListeners).
      setRack(rack.orNull)
=======
        setBrokerId(nodeId).
        setIsMigratingZkBroker(false).
        setClusterId(_clusterId).
        setFeatures(features).
        setIncarnationId(incarnationId).
        setListeners(_advertisedListeners).
        setRack(rack.orNull).
        setPreviousBrokerEpoch(previousBrokerEpoch.orElse(-1L)).
        setLogDirs(sortedLogDirs)
>>>>>>> 9494bebe
    if (isDebugEnabled) {
      debug(s"Sending broker registration $data")
    }
    _channelManager.sendRequest(new BrokerRegistrationRequest.Builder(data),
      new BrokerRegistrationResponseHandler())
    communicationInFlight = true
  }

  // the response handler is not invoked from the event handler thread,
  // so it is not safe to update state here, instead, schedule an event
  // to continue handling the response on the event handler thread
  private class BrokerRegistrationResponseHandler extends ControllerRequestCompletionHandler {
    override def onComplete(response: ClientResponse): Unit = {
      eventQueue.prepend(new BrokerRegistrationResponseEvent(response, false))
    }

    override def onTimeout(): Unit = {
      info(s"Unable to register the broker because the RPC got timed out before it could be sent.")
      eventQueue.prepend(new BrokerRegistrationResponseEvent(null, true))
    }
  }

  private class BrokerRegistrationResponseEvent(response: ClientResponse, timedOut: Boolean) extends EventQueue.Event {
    override def run(): Unit = {
      communicationInFlight = false
      if (timedOut) {
        scheduleNextCommunicationAfterFailure()
        return
      }
      if (response.authenticationException() != null) {
        error(s"Unable to register broker $nodeId because of an authentication exception.",
          response.authenticationException())
        scheduleNextCommunicationAfterFailure()
      } else if (response.versionMismatch() != null) {
        error(s"Unable to register broker $nodeId because of an API version problem.",
          response.versionMismatch())
        scheduleNextCommunicationAfterFailure()
      } else if (response.responseBody() == null) {
        warn(s"Unable to register broker $nodeId.")
        scheduleNextCommunicationAfterFailure()
      } else if (!response.responseBody().isInstanceOf[BrokerRegistrationResponse]) {
        error(s"Unable to register broker $nodeId because the controller returned an " +
          "invalid response type.")
        scheduleNextCommunicationAfterFailure()
      } else {
        val message = response.responseBody().asInstanceOf[BrokerRegistrationResponse]
        val errorCode = Errors.forCode(message.data().errorCode())
        if (errorCode == Errors.NONE) {
          failedAttempts = 0
          _brokerEpoch = message.data().brokerEpoch()
          registered = true
          initialRegistrationSucceeded = true
          info(s"Successfully registered broker $nodeId with broker epoch ${_brokerEpoch}")
          scheduleNextCommunicationImmediately() // Immediately send a heartbeat
        } else {
          info(s"Unable to register broker $nodeId because the controller returned " +
            s"error $errorCode")
          scheduleNextCommunicationAfterFailure()
        }
      }
    }
  }

  private def sendBrokerHeartbeat(): Unit = {
    val metadataOffset = _highestMetadataOffsetProvider()
    val data = new BrokerHeartbeatRequestData().
      setBrokerEpoch(_brokerEpoch).
      setBrokerId(nodeId).
      setCurrentMetadataOffset(metadataOffset).
      setWantFence(!readyToUnfence).
      setWantShutDown(_state == BrokerState.PENDING_CONTROLLED_SHUTDOWN).
      setOfflineLogDirs(offlineDirs.keys.toSeq.asJava)
    if (isTraceEnabled) {
      trace(s"Sending broker heartbeat $data")
    }
    val handler = new BrokerHeartbeatResponseHandler(offlineDirs.keys)
    _channelManager.sendRequest(new BrokerHeartbeatRequest.Builder(data), handler)
    communicationInFlight = true
  }

  // the response handler is not invoked from the event handler thread,
  // so it is not safe to update state here, instead, schedule an event
  // to continue handling the response on the event handler thread
  private class BrokerHeartbeatResponseHandler(currentOfflineDirs: Iterable[Uuid]) extends ControllerRequestCompletionHandler {
    override def onComplete(response: ClientResponse): Unit = {
      eventQueue.prepend(new BrokerHeartbeatResponseEvent(response, false, currentOfflineDirs))
    }

    override def onTimeout(): Unit = {
      info("Unable to send a heartbeat because the RPC got timed out before it could be sent.")
      eventQueue.prepend(new BrokerHeartbeatResponseEvent(null, true, currentOfflineDirs))
    }
  }

  private class BrokerHeartbeatResponseEvent(response: ClientResponse, timedOut: Boolean,
                                             currentOfflineDirs: Iterable[Uuid]) extends EventQueue.Event {
    override def run(): Unit = {
      communicationInFlight = false
      if (timedOut) {
        scheduleNextCommunicationAfterFailure()
        return
      }
      if (response.authenticationException() != null) {
        error(s"Unable to send broker heartbeat for $nodeId because of an " +
          "authentication exception.", response.authenticationException())
        scheduleNextCommunicationAfterFailure()
      } else if (response.versionMismatch() != null) {
        error(s"Unable to send broker heartbeat for $nodeId because of an API " +
          "version problem.", response.versionMismatch())
        scheduleNextCommunicationAfterFailure()
      } else if (response.responseBody() == null) {
        warn(s"Unable to send broker heartbeat for $nodeId. Retrying.")
        scheduleNextCommunicationAfterFailure()
      } else if (!response.responseBody().isInstanceOf[BrokerHeartbeatResponse]) {
        error(s"Unable to send broker heartbeat for $nodeId because the controller " +
          "returned an invalid response type.")
        scheduleNextCommunicationAfterFailure()
      } else {
        val message = response.responseBody().asInstanceOf[BrokerHeartbeatResponse]
        val errorCode = Errors.forCode(message.data().errorCode())
        if (errorCode == Errors.NONE) {
          val responseData = message.data()
          failedAttempts = 0
          currentOfflineDirs.foreach(cur => offlineDirs.put(cur, true))
          _state match {
            case BrokerState.STARTING =>
              if (responseData.isCaughtUp) {
                info(s"The broker has caught up. Transitioning from STARTING to RECOVERY.")
                _state = BrokerState.RECOVERY
                initialCatchUpFuture.complete(null)
              } else {
                debug(s"The broker is STARTING. Still waiting to catch up with cluster metadata.")
              }
              // Schedule the heartbeat after only 10 ms so that in the case where
              // there is no recovery work to be done, we start up a bit quicker.
              scheduleNextCommunication(NANOSECONDS.convert(10, MILLISECONDS))
            case BrokerState.RECOVERY =>
              if (!responseData.isFenced) {
                info(s"The broker has been unfenced. Transitioning from RECOVERY to RUNNING.")
                initialUnfenceFuture.complete(null)
                _state = BrokerState.RUNNING
              } else {
                info(s"The broker is in RECOVERY.")
              }
              scheduleNextCommunicationAfterSuccess()
            case BrokerState.RUNNING =>
              debug(s"The broker is RUNNING. Processing heartbeat response.")
              scheduleNextCommunicationAfterSuccess()
            case BrokerState.PENDING_CONTROLLED_SHUTDOWN =>
              if (!responseData.shouldShutDown()) {
                info(s"The broker is in PENDING_CONTROLLED_SHUTDOWN state, still waiting " +
                  "for the active controller.")
                if (!gotControlledShutdownResponse) {
                  // If this is the first pending controlled shutdown response we got,
                  // schedule our next heartbeat a little bit sooner than we usually would.
                  // In the case where controlled shutdown completes quickly, this will
                  // speed things up a little bit.
                  scheduleNextCommunication(NANOSECONDS.convert(50, MILLISECONDS))
                } else {
                  scheduleNextCommunicationAfterSuccess()
                }
              } else {
                info(s"The controller has asked us to exit controlled shutdown.")
                beginShutdown()
              }
              gotControlledShutdownResponse = true
            case BrokerState.SHUTTING_DOWN =>
              info(s"The broker is SHUTTING_DOWN. Ignoring heartbeat response.")
            case _ =>
              error(s"Unexpected broker state ${_state}")
              scheduleNextCommunicationAfterSuccess()
          }
        } else {
          warn(s"Broker $nodeId sent a heartbeat request but received error $errorCode.")
          scheduleNextCommunicationAfterFailure()
        }
      }
    }
  }

  private def scheduleNextCommunicationImmediately(): Unit = {
      scheduleNextCommunication(0)
  }

  private def scheduleNextCommunicationAfterFailure(): Unit = {
    val delayMs = resendExponentialBackoff.backoff(failedAttempts)
    failedAttempts = failedAttempts + 1
    nextSchedulingShouldBeImmediate = false // never immediately reschedule after a failure
    scheduleNextCommunication(NANOSECONDS.convert(delayMs, MILLISECONDS))
  }

  private def scheduleNextCommunicationAfterSuccess(): Unit = {
    scheduleNextCommunication(NANOSECONDS.convert(
      config.brokerHeartbeatIntervalMs.longValue(), MILLISECONDS))
  }

  private def scheduleNextCommunication(intervalNs: Long): Unit = {
    val adjustedIntervalNs = if (nextSchedulingShouldBeImmediate) 0 else intervalNs
    nextSchedulingShouldBeImmediate = false
    trace(s"Scheduling next communication at ${MILLISECONDS.convert(adjustedIntervalNs, NANOSECONDS)} " +
      "ms from now.")
    val deadlineNs = time.nanoseconds() + adjustedIntervalNs
    eventQueue.scheduleDeferred("communication",
      new DeadlineFunction(deadlineNs),
      new CommunicationEvent())
  }

  private class RegistrationTimeoutEvent extends EventQueue.Event {
    override def run(): Unit = {
      if (!initialRegistrationSucceeded) {
        error("Shutting down because we were unable to register with the controller quorum.")
        eventQueue.beginShutdown("registrationTimeout")
      }
    }
  }

  private class CommunicationEvent extends EventQueue.Event {
    override def run(): Unit = {
      if (communicationInFlight) {
        trace("Delaying communication because there is already one in flight.")
        nextSchedulingShouldBeImmediate = true
      } else if (registered) {
        sendBrokerHeartbeat()
      } else {
        sendBrokerRegistration()
      }
    }
  }

  private class ShutdownEvent extends EventQueue.Event {
    override def run(): Unit = {
      info(s"Transitioning from ${_state} to ${BrokerState.SHUTTING_DOWN}.")
      _state = BrokerState.SHUTTING_DOWN
      controlledShutdownFuture.complete(null)
      initialCatchUpFuture.cancel(false)
      initialUnfenceFuture.cancel(false)
      if (_channelManager != null) {
        _channelManager.shutdown()
        _channelManager = null
      }
    }
  }
}<|MERGE_RESOLUTION|>--- conflicted
+++ resolved
@@ -16,24 +16,21 @@
  */
 package kafka.server
 
+import java.util
+import java.util.concurrent.TimeUnit.{MILLISECONDS, NANOSECONDS}
+import java.util.concurrent.CompletableFuture
 import kafka.utils.Logging
 import org.apache.kafka.clients.ClientResponse
 import org.apache.kafka.common.Uuid
+import org.apache.kafka.common.message.BrokerRegistrationRequestData.ListenerCollection
+import org.apache.kafka.common.message.{BrokerHeartbeatRequestData, BrokerRegistrationRequestData}
 import org.apache.kafka.common.protocol.Errors
 import org.apache.kafka.common.requests.{BrokerHeartbeatRequest, BrokerHeartbeatResponse, BrokerRegistrationRequest, BrokerRegistrationResponse}
-import org.apache.kafka.common.utils.{ExponentialBackoff, LogContext, Time}
 import org.apache.kafka.metadata.{BrokerState, VersionRange}
 import org.apache.kafka.queue.EventQueue.DeadlineFunction
+import org.apache.kafka.common.utils.{ExponentialBackoff, LogContext, Time}
 import org.apache.kafka.queue.{EventQueue, KafkaEventQueue}
-<<<<<<< HEAD
-
-import java.util
-import java.util.concurrent.CompletableFuture
-import java.util.concurrent.TimeUnit.{MILLISECONDS, NANOSECONDS}
-import scala.jdk.CollectionConverters._
-=======
 import org.apache.kafka.server.common.{ControllerRequestCompletionHandler, NodeToControllerChannelManager}
->>>>>>> 9494bebe
 
 import java.util.{Comparator, OptionalLong}
 import scala.collection.mutable
@@ -58,20 +55,12 @@
  * written from the event queue thread.
  */
 class BrokerLifecycleManager(
-<<<<<<< HEAD
-                              val config: KafkaConfig,
-                              val time: Time,
-                              val threadNamePrefix: String,
-                              val isZkBroker: Boolean
-                            ) extends Logging {
-=======
   val config: KafkaConfig,
   val time: Time,
   val threadNamePrefix: String,
   val logDirs: Set[Uuid],
   val shutdownHook: () => Unit = () => {}
 ) extends Logging {
->>>>>>> 9494bebe
 
   private def logPrefix(): String = {
     val builder = new StringBuilder("[BrokerLifecycleManager")
@@ -291,7 +280,7 @@
       _state match {
         case BrokerState.PENDING_CONTROLLED_SHUTDOWN =>
           info("Attempted to enter pending controlled shutdown state, but we are " +
-            "already in that state.")
+          "already in that state.")
         case BrokerState.RUNNING =>
           info("Beginning controlled shutdown.")
           _state = BrokerState.PENDING_CONTROLLED_SHUTDOWN
@@ -359,17 +348,10 @@
   }
 
   private class StartupEvent(highestMetadataOffsetProvider: () => Long,
-<<<<<<< HEAD
-                             channelManager: BrokerToControllerChannelManager,
-                             clusterId: String,
-                             advertisedListeners: ListenerCollection,
-                             supportedFeatures: util.Map[String, VersionRange]) extends EventQueue.Event {
-=======
                      channelManager: NodeToControllerChannelManager,
                      clusterId: String,
                      advertisedListeners: ListenerCollection,
                      supportedFeatures: util.Map[String, VersionRange]) extends EventQueue.Event {
->>>>>>> 9494bebe
     override def run(): Unit = {
       _highestMetadataOffsetProvider = highestMetadataOffsetProvider
       _channelManager = channelManager
@@ -401,15 +383,6 @@
       override def compare(a: Uuid, b: Uuid): Int = a.compareTo(b)
     })
     val data = new BrokerRegistrationRequestData().
-<<<<<<< HEAD
-      setBrokerId(nodeId).
-      setIsMigratingZkBroker(isZkBroker).
-      setClusterId(_clusterId).
-      setFeatures(features).
-      setIncarnationId(incarnationId).
-      setListeners(_advertisedListeners).
-      setRack(rack.orNull)
-=======
         setBrokerId(nodeId).
         setIsMigratingZkBroker(false).
         setClusterId(_clusterId).
@@ -419,7 +392,6 @@
         setRack(rack.orNull).
         setPreviousBrokerEpoch(previousBrokerEpoch.orElse(-1L)).
         setLogDirs(sortedLogDirs)
->>>>>>> 9494bebe
     if (isDebugEnabled) {
       debug(s"Sending broker registration $data")
     }
@@ -613,7 +585,7 @@
 
   private def scheduleNextCommunicationAfterSuccess(): Unit = {
     scheduleNextCommunication(NANOSECONDS.convert(
-      config.brokerHeartbeatIntervalMs.longValue(), MILLISECONDS))
+      config.brokerHeartbeatIntervalMs.longValue() , MILLISECONDS))
   }
 
   private def scheduleNextCommunication(intervalNs: Long): Unit = {
