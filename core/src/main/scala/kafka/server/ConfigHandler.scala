--- conflicted
+++ resolved
@@ -17,13 +17,6 @@
 
 package kafka.server
 
-<<<<<<< HEAD
-import kafka.api.ApiVersion
-=======
-import java.net.{InetAddress, UnknownHostException}
-import java.util.Properties
-import DynamicConfig.Broker._
->>>>>>> 15418db6
 import kafka.controller.KafkaController
 import kafka.log.LogManager
 import kafka.network.ConnectionQuotas
@@ -38,58 +31,28 @@
 import org.apache.kafka.common.metrics.Quota
 import org.apache.kafka.common.metrics.Quota._
 import org.apache.kafka.common.utils.Sanitizer
+import org.apache.kafka.storage.internals.log.LogConfig.MessageFormatVersion
 import org.apache.kafka.storage.internals.log.{LogConfig, ThrottledReplicaListValidator}
-import org.apache.kafka.storage.internals.log.LogConfig.MessageFormatVersion
-
-<<<<<<< HEAD
+
 import java.net.{InetAddress, UnknownHostException}
 import java.util.Properties
-=======
 import scala.annotation.nowarn
 import scala.jdk.CollectionConverters._
->>>>>>> 15418db6
-import scala.collection.Seq
-import scala.jdk.CollectionConverters._
 import scala.util.Try
 
 /**
-<<<<<<< HEAD
- * The ConfigHandler is used to process config change notifications received by the DynamicConfigManager
- */
-=======
-  * The ConfigHandler is used to process broker configuration change notifications.
-  */
->>>>>>> 15418db6
+ * The ConfigHandler is used to process broker configuration change notifications.
+ */
 trait ConfigHandler {
   def processConfigChanges(entityName: String, value: Properties): Unit
 }
 
 /**
-  * The TopicConfigHandler will process topic config changes from ZooKeeper or the metadata log.
-  * The callback provides the topic name and the full properties set.
-  */
-<<<<<<< HEAD
-class TopicConfigHandler(private val logManager: LogManager, kafkaConfig: KafkaConfig, val quotas: QuotaManagers, kafkaController: KafkaController) extends ConfigHandler with Logging {
-
-  private def updateLogConfig(topic: String,
-                              topicConfig: Properties,
-                              configNamesToExclude: Set[String]): Unit = {
-    logManager.topicConfigUpdated(topic)
-    val logs = logManager.logsByTopic(topic)
-    if (logs.nonEmpty) {
-      /* combine the default properties with the overrides in zk to create the new LogConfig */
-      val props = new Properties()
-      topicConfig.asScala.forKeyValue { (key, value) =>
-        if (!configNamesToExclude.contains(key)) props.put(key, value)
-      }
-      val logConfig = LogConfig.fromProps(logManager.currentDefaultConfig.originals, props)
-      logs.foreach(_.updateConfig(logConfig))
-    }
-  }
-=======
+ * The TopicConfigHandler will process topic config changes from ZooKeeper or the metadata log.
+ * The callback provides the topic name and the full properties set.
+ */
 class TopicConfigHandler(private val logManager: LogManager, kafkaConfig: KafkaConfig,
-                         val quotas: QuotaManagers, kafkaController: Option[KafkaController]) extends ConfigHandler with Logging  {
->>>>>>> 15418db6
+                         val quotas: QuotaManagers, kafkaController: Option[KafkaController]) extends ConfigHandler with Logging {
 
   def processConfigChanges(topic: String, topicConfig: Properties): Unit = {
     // Validate the configurations.
@@ -110,6 +73,7 @@
         debug(s"Removing $prop from broker ${kafkaConfig.brokerId} for topic $topic")
       }
     }
+
     updateThrottledList(LogConfig.LEADER_REPLICATION_THROTTLED_REPLICAS_CONFIG, quotas.leader)
     updateThrottledList(LogConfig.FOLLOWER_REPLICATION_THROTTLED_REPLICAS_CONFIG, quotas.follower)
 
