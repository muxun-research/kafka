/**
 * Licensed to the Apache Software Foundation (ASF) under one or more
 * contributor license agreements.  See the NOTICE file distributed with
 * this work for additional information regarding copyright ownership.
 * The ASF licenses this file to You under the Apache License, Version 2.0
 * (the "License"); you may not use this file except in compliance with
 * the License.  You may obtain a copy of the License at
 *
 *    http://www.apache.org/licenses/LICENSE-2.0
 *
 * Unless required by applicable law or agreed to in writing, software
 * distributed under the License is distributed on an "AS IS" BASIS,
 * WITHOUT WARRANTIES OR CONDITIONS OF ANY KIND, either express or implied.
 * See the License for the specific language governing permissions and
 * limitations under the License.
 */

package kafka.server

<<<<<<< HEAD
import kafka.controller.KafkaController
import kafka.log.LogManager
import kafka.network.ConnectionQuotas
import kafka.security.CredentialProvider
import kafka.server.Constants._
import kafka.server.DynamicConfig.Broker._
=======
import java.util.{Collections, Properties}
import kafka.log.UnifiedLog
>>>>>>> 9494bebe
import kafka.server.QuotaFactory.QuotaManagers
import kafka.utils.Logging
import org.apache.kafka.server.config.QuotaConfig
import org.apache.kafka.common.metrics.Quota._
<<<<<<< HEAD
import org.apache.kafka.common.utils.Sanitizer
import org.apache.kafka.storage.internals.log.LogConfig.MessageFormatVersion
import org.apache.kafka.storage.internals.log.{LogConfig, ThrottledReplicaListValidator}

import java.net.{InetAddress, UnknownHostException}
import java.util.Properties
import scala.annotation.nowarn
import scala.jdk.CollectionConverters._
import scala.util.Try
=======
import org.apache.kafka.coordinator.group.GroupCoordinator
import org.apache.kafka.server.ClientMetricsManager
import org.apache.kafka.server.common.StopPartition
import org.apache.kafka.storage.internals.log.{LogStartOffsetIncrementReason, ThrottledReplicaListValidator}

import scala.jdk.CollectionConverters._
import scala.collection.Seq
>>>>>>> 9494bebe

/**
 * The ConfigHandler is used to process broker configuration change notifications.
 */
trait ConfigHandler {
  def processConfigChanges(entityName: String, value: Properties): Unit
}

/**
<<<<<<< HEAD
 * The TopicConfigHandler will process topic config changes from ZooKeeper or the metadata log.
 * The callback provides the topic name and the full properties set.
 */
class TopicConfigHandler(private val logManager: LogManager, kafkaConfig: KafkaConfig,
                         val quotas: QuotaManagers, kafkaController: Option[KafkaController]) extends ConfigHandler with Logging {
=======
  * The TopicConfigHandler will process topic config changes from the metadata log.
  * The callback provides the topic name and the full properties set.
  */
class TopicConfigHandler(private val replicaManager: ReplicaManager,
                         kafkaConfig: KafkaConfig,
                         val quotas: QuotaManagers) extends ConfigHandler with Logging  {
>>>>>>> 9494bebe

  private def updateLogConfig(topic: String,
                              topicConfig: Properties): Unit = {
    val logManager = replicaManager.logManager

    val logs = logManager.logsByTopic(topic)
    val wasRemoteLogEnabled = logs.exists(_.remoteLogEnabled())
    val wasCopyDisabled = logs.exists(_.config.remoteLogCopyDisable())

    logManager.updateTopicConfig(topic, topicConfig, kafkaConfig.remoteLogManagerConfig.isRemoteStorageSystemEnabled(),
      wasRemoteLogEnabled)
    maybeUpdateRemoteLogComponents(topic, logs, wasRemoteLogEnabled, wasCopyDisabled)
  }

  private[server] def maybeUpdateRemoteLogComponents(topic: String,
                                                     logs: Seq[UnifiedLog],
                                                     wasRemoteLogEnabled: Boolean,
                                                     wasCopyDisabled: Boolean): Unit = {
    val isRemoteLogEnabled = logs.exists(_.remoteLogEnabled())
    val isCopyDisabled = logs.exists(_.config.remoteLogCopyDisable())
    val isDeleteOnDisable = logs.exists(_.config.remoteLogDeleteOnDisable())

    val (leaderPartitions, followerPartitions) =
      logs.flatMap(log => replicaManager.onlinePartition(log.topicPartition)).partition(_.isLeader)

    // Topic configs gets updated incrementally. This check is added to prevent redundant updates.
    // When remote log is enabled, or remote copy is enabled, we should create RLM tasks accordingly via `onLeadershipChange`.
    if (isRemoteLogEnabled && (!wasRemoteLogEnabled || (wasCopyDisabled && !isCopyDisabled))) {
      val topicIds = Collections.singletonMap(topic, replicaManager.metadataCache.getTopicId(topic))
      replicaManager.remoteLogManager.foreach(rlm =>
        rlm.onLeadershipChange(leaderPartitions.toSet.asJava, followerPartitions.toSet.asJava, topicIds))
    }

    // When copy disabled, we should stop leaderCopyRLMTask, but keep expirationTask
    if (isRemoteLogEnabled && !wasCopyDisabled && isCopyDisabled) {
      replicaManager.remoteLogManager.foreach(rlm => {
        rlm.stopLeaderCopyRLMTasks(leaderPartitions.toSet.asJava)
      })
    }

    // Disabling remote log storage on this topic
    if (wasRemoteLogEnabled && !isRemoteLogEnabled && isDeleteOnDisable) {
      val stopPartitions: java.util.HashSet[StopPartition] = new java.util.HashSet[StopPartition]()
      leaderPartitions.foreach(partition => {
        // delete remote logs and stop RemoteLogMetadataManager
        stopPartitions.add(new StopPartition(partition.topicPartition, false, true, true))
      })

      followerPartitions.foreach(partition => {
        // we need to cancel follower tasks and stop RemoteLogMetadataManager
        stopPartitions.add(new StopPartition(partition.topicPartition, false, false, true))
      })

      // update the log start offset to local log start offset for the leader replicas
      logs.filter(log => leaderPartitions.exists(p => p.topicPartition.equals(log.topicPartition)))
        .foreach(log => log.maybeIncrementLogStartOffset(log.localLogStartOffset(), LogStartOffsetIncrementReason.SegmentDeletion))

      replicaManager.remoteLogManager.foreach(rlm => rlm.stopPartitions(stopPartitions, (_, _) => {}))
    }
  }

  def processConfigChanges(topic: String, topicConfig: Properties): Unit = {
    updateLogConfig(topic, topicConfig)

    def updateThrottledList(prop: String, quotaManager: ReplicationQuotaManager): Unit = {
      if (topicConfig.containsKey(prop) && topicConfig.getProperty(prop).nonEmpty) {
        val partitions = parseThrottledPartitions(topicConfig, kafkaConfig.brokerId, prop)
        quotaManager.markThrottled(topic, partitions.map(Integer.valueOf).asJava)
        debug(s"Setting $prop on broker ${kafkaConfig.brokerId} for topic: $topic and partitions $partitions")
      } else {
        quotaManager.removeThrottle(topic)
        debug(s"Removing $prop from broker ${kafkaConfig.brokerId} for topic $topic")
      }
    }
<<<<<<< HEAD

    updateThrottledList(LogConfig.LEADER_REPLICATION_THROTTLED_REPLICAS_CONFIG, quotas.leader)
    updateThrottledList(LogConfig.FOLLOWER_REPLICATION_THROTTLED_REPLICAS_CONFIG, quotas.follower)

    if (Try(topicConfig.getProperty(KafkaConfig.UncleanLeaderElectionEnableProp).toBoolean).getOrElse(false)) {
      kafkaController.foreach(_.enableTopicUncleanLeaderElection(topic))
    }
=======
    updateThrottledList(QuotaConfig.LEADER_REPLICATION_THROTTLED_REPLICAS_CONFIG, quotas.leader)
    updateThrottledList(QuotaConfig.FOLLOWER_REPLICATION_THROTTLED_REPLICAS_CONFIG, quotas.follower)
>>>>>>> 9494bebe
  }

  def parseThrottledPartitions(topicConfig: Properties, brokerId: Int, prop: String): Seq[Int] = {
    val configValue = topicConfig.get(prop).toString.trim
    ThrottledReplicaListValidator.ensureValidString(prop, configValue)
    configValue match {
      case "" => Seq()
      case "*" => ReplicationQuotaManager.ALL_REPLICAS.asScala.map(_.toInt).toSeq
      case _ => configValue.trim
        .split(",")
        .map(_.split(":"))
        .filter(_ (1).toInt == brokerId) //Filter this replica
        .map(_ (0).toInt).toSeq //convert to list of partition ids
    }
  }
}

/**
 * The BrokerConfigHandler will process individual broker config changes in ZK.
 * The callback provides the brokerId and the full properties set read from ZK.
 * This implementation reports the overrides to the respective ReplicationQuotaManager objects
 */
class BrokerConfigHandler(private val brokerConfig: KafkaConfig,
                          private val quotaManagers: QuotaManagers) extends ConfigHandler with Logging {
  def processConfigChanges(brokerId: String, properties: Properties): Unit = {
    if (brokerId.isEmpty)
      brokerConfig.dynamicConfig.updateDefaultConfig(properties)
    else if (brokerConfig.brokerId == brokerId.trim.toInt) {
      brokerConfig.dynamicConfig.updateBrokerConfig(brokerConfig.brokerId, properties)
    }
    val updatedDynamicBrokerConfigs = brokerConfig.dynamicConfig.currentDynamicBrokerConfigs
    val updatedDynamicDefaultConfigs = brokerConfig.dynamicConfig.currentDynamicDefaultConfigs

    def getOrDefault(prop: String): Long = updatedDynamicBrokerConfigs get prop match {
      case Some(value) => value.toLong
      case None => updatedDynamicDefaultConfigs get prop match {
        case Some(defaultValue) => defaultValue.toLong
        case None => QuotaConfig.QUOTA_BYTES_PER_SECOND_DEFAULT
      }
    }
    quotaManagers.leader.updateQuota(upperBound(getOrDefault(QuotaConfig.LEADER_REPLICATION_THROTTLED_RATE_CONFIG).toDouble))
    quotaManagers.follower.updateQuota(upperBound(getOrDefault(QuotaConfig.FOLLOWER_REPLICATION_THROTTLED_RATE_CONFIG).toDouble))
    quotaManagers.alterLogDirs.updateQuota(upperBound(getOrDefault(QuotaConfig.REPLICA_ALTER_LOG_DIRS_IO_MAX_BYTES_PER_SECOND_CONFIG).toDouble))
  }
}

/**
 * The ClientMetricsConfigHandler will process individual client metrics subscription changes.
 */
class ClientMetricsConfigHandler(private val clientMetricsManager: ClientMetricsManager) extends ConfigHandler with Logging {
  def processConfigChanges(subscriptionGroupId: String, properties: Properties): Unit = {
    clientMetricsManager.updateSubscription(subscriptionGroupId, properties)
  }
}

/**
 * The GroupConfigHandler will process individual group config changes.
 */
class GroupConfigHandler(private val groupCoordinator: GroupCoordinator) extends ConfigHandler with Logging {
  override def processConfigChanges(groupId: String, properties: Properties): Unit = {
    groupCoordinator.updateGroupConfig(groupId, properties)
  }
}<|MERGE_RESOLUTION|>--- conflicted
+++ resolved
@@ -17,32 +17,12 @@
 
 package kafka.server
 
-<<<<<<< HEAD
-import kafka.controller.KafkaController
-import kafka.log.LogManager
-import kafka.network.ConnectionQuotas
-import kafka.security.CredentialProvider
-import kafka.server.Constants._
-import kafka.server.DynamicConfig.Broker._
-=======
 import java.util.{Collections, Properties}
 import kafka.log.UnifiedLog
->>>>>>> 9494bebe
 import kafka.server.QuotaFactory.QuotaManagers
 import kafka.utils.Logging
 import org.apache.kafka.server.config.QuotaConfig
 import org.apache.kafka.common.metrics.Quota._
-<<<<<<< HEAD
-import org.apache.kafka.common.utils.Sanitizer
-import org.apache.kafka.storage.internals.log.LogConfig.MessageFormatVersion
-import org.apache.kafka.storage.internals.log.{LogConfig, ThrottledReplicaListValidator}
-
-import java.net.{InetAddress, UnknownHostException}
-import java.util.Properties
-import scala.annotation.nowarn
-import scala.jdk.CollectionConverters._
-import scala.util.Try
-=======
 import org.apache.kafka.coordinator.group.GroupCoordinator
 import org.apache.kafka.server.ClientMetricsManager
 import org.apache.kafka.server.common.StopPartition
@@ -50,30 +30,21 @@
 
 import scala.jdk.CollectionConverters._
 import scala.collection.Seq
->>>>>>> 9494bebe
 
 /**
- * The ConfigHandler is used to process broker configuration change notifications.
- */
+  * The ConfigHandler is used to process broker configuration change notifications.
+  */
 trait ConfigHandler {
   def processConfigChanges(entityName: String, value: Properties): Unit
 }
 
 /**
-<<<<<<< HEAD
- * The TopicConfigHandler will process topic config changes from ZooKeeper or the metadata log.
- * The callback provides the topic name and the full properties set.
- */
-class TopicConfigHandler(private val logManager: LogManager, kafkaConfig: KafkaConfig,
-                         val quotas: QuotaManagers, kafkaController: Option[KafkaController]) extends ConfigHandler with Logging {
-=======
   * The TopicConfigHandler will process topic config changes from the metadata log.
   * The callback provides the topic name and the full properties set.
   */
 class TopicConfigHandler(private val replicaManager: ReplicaManager,
                          kafkaConfig: KafkaConfig,
                          val quotas: QuotaManagers) extends ConfigHandler with Logging  {
->>>>>>> 9494bebe
 
   private def updateLogConfig(topic: String,
                               topicConfig: Properties): Unit = {
@@ -148,18 +119,8 @@
         debug(s"Removing $prop from broker ${kafkaConfig.brokerId} for topic $topic")
       }
     }
-<<<<<<< HEAD
-
-    updateThrottledList(LogConfig.LEADER_REPLICATION_THROTTLED_REPLICAS_CONFIG, quotas.leader)
-    updateThrottledList(LogConfig.FOLLOWER_REPLICATION_THROTTLED_REPLICAS_CONFIG, quotas.follower)
-
-    if (Try(topicConfig.getProperty(KafkaConfig.UncleanLeaderElectionEnableProp).toBoolean).getOrElse(false)) {
-      kafkaController.foreach(_.enableTopicUncleanLeaderElection(topic))
-    }
-=======
     updateThrottledList(QuotaConfig.LEADER_REPLICATION_THROTTLED_REPLICAS_CONFIG, quotas.leader)
     updateThrottledList(QuotaConfig.FOLLOWER_REPLICATION_THROTTLED_REPLICAS_CONFIG, quotas.follower)
->>>>>>> 9494bebe
   }
 
   def parseThrottledPartitions(topicConfig: Properties, brokerId: Int, prop: String): Seq[Int] = {
@@ -178,10 +139,10 @@
 }
 
 /**
- * The BrokerConfigHandler will process individual broker config changes in ZK.
- * The callback provides the brokerId and the full properties set read from ZK.
- * This implementation reports the overrides to the respective ReplicationQuotaManager objects
- */
+  * The BrokerConfigHandler will process individual broker config changes in ZK.
+  * The callback provides the brokerId and the full properties set read from ZK.
+  * This implementation reports the overrides to the respective ReplicationQuotaManager objects
+  */
 class BrokerConfigHandler(private val brokerConfig: KafkaConfig,
                           private val quotaManagers: QuotaManagers) extends ConfigHandler with Logging {
   def processConfigChanges(brokerId: String, properties: Properties): Unit = {
