--- conflicted
+++ resolved
@@ -16,27 +16,16 @@
  */
 package kafka.server
 
-import java.io.File
-import java.util.concurrent.CompletableFuture
-import kafka.common.InconsistentNodeIdException
 import kafka.log.UnifiedLog
 import kafka.metrics.KafkaMetricsReporter
-import kafka.server.KafkaRaftServer.{BrokerRole, ControllerRole}
-import kafka.utils.{CoreUtils, Logging, Mx4jLoader, VerifiableProperties}
-import org.apache.kafka.common.config.{ConfigDef, ConfigResource}
+import kafka.utils.{CoreUtils, Logging, Mx4jLoader}
+import org.apache.kafka.common.Uuid
 import org.apache.kafka.common.internals.Topic
 import org.apache.kafka.common.utils.{AppInfoParser, Time}
-import org.apache.kafka.common.{KafkaException, Uuid}
-import org.apache.kafka.metadata.KafkaConfigSchema
-import org.apache.kafka.metadata.bootstrap.{BootstrapDirectory, BootstrapMetadata}
 import org.apache.kafka.raft.RaftConfig
-import org.apache.kafka.server.config.ServerTopicConfigSynonyms
 import org.apache.kafka.server.metrics.KafkaYammerMetrics
-import org.apache.kafka.storage.internals.log.LogConfig
 
-import java.util.Optional
-import scala.collection.Seq
-import scala.jdk.CollectionConverters._
+import java.util.concurrent.CompletableFuture
 
 /**
  * This class implements the KRaft (Kafka Raft) mode server which relies
@@ -46,16 +35,9 @@
  *
  */
 class KafkaRaftServer(
-<<<<<<< HEAD
                        config: KafkaConfig,
                        time: Time,
-                       threadNamePrefix: Option[String]
                      ) extends Server with Logging {
-=======
-  config: KafkaConfig,
-  time: Time,
-) extends Server with Logging {
->>>>>>> 15418db6
 
   this.logIdent = s"[KafkaRaftServer nodeId=${config.nodeId}] "
   KafkaMetricsReporter.startReporters(VerifiableProperties(config.originals))
@@ -126,24 +108,20 @@
   val MetadataTopicId = Uuid.METADATA_TOPIC_ID
 
   sealed trait ProcessRole
-<<<<<<< HEAD
 
-  case object BrokerRole extends ProcessRole
-
-  case object ControllerRole extends ProcessRole
-=======
   case object BrokerRole extends ProcessRole {
     override def toString(): String = "broker"
   }
+
   case object ControllerRole extends ProcessRole {
     override def toString(): String = "controller"
   }
->>>>>>> 15418db6
 
   /**
    * Initialize the configured log directories, including both [[KafkaConfig.MetadataLogDirProp]]
    * and [[KafkaConfig.LogDirProp]]. This method performs basic validation to ensure that all
    * directories are accessible and have been initialized with consistent `meta.properties`.
+   *
    * @param config The process configuration
    * @return A tuple containing the loaded meta properties (which are guaranteed to
    *         be consistent across all log dirs) and the offline directories
