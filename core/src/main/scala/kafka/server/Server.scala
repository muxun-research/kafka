--- conflicted
+++ resolved
@@ -17,7 +17,7 @@
 package kafka.server
 
 import org.apache.kafka.clients.CommonClientConfigs
-import org.apache.kafka.common.metrics.{KafkaMetricsContext, MetricConfig, Metrics, MetricsReporter, Sensor}
+import org.apache.kafka.common.metrics._
 import org.apache.kafka.common.utils.Time
 
 import java.util
@@ -48,18 +48,10 @@
   }
 
   private def buildMetrics(
-<<<<<<< HEAD
                             config: KafkaConfig,
                             time: Time,
                             metricsContext: KafkaMetricsContext
                           ): Metrics = {
-    val defaultReporters = initializeDefaultReporters(config)
-=======
-    config: KafkaConfig,
-    time: Time,
-    metricsContext: KafkaMetricsContext
-  ): Metrics = {
->>>>>>> 15418db6
     val metricConfig = buildMetricsConfig(config)
     new Metrics(metricConfig, new util.ArrayList[MetricsReporter](), time, true, metricsContext)
   }
@@ -90,27 +82,9 @@
     new KafkaMetricsContext(MetricsPrefix, contextLabels)
   }
 
-<<<<<<< HEAD
-  private def initializeDefaultReporters(
-                                          config: KafkaConfig
-                                        ): java.util.List[MetricsReporter] = {
-    val jmxReporter = new JmxReporter()
-    jmxReporter.configure(config.originals)
-
-    val reporters = new java.util.ArrayList[MetricsReporter]
-    reporters.add(jmxReporter)
-    reporters
-  }
-
-=======
->>>>>>> 15418db6
   sealed trait ProcessStatus
-
   case object SHUTDOWN extends ProcessStatus
-
   case object STARTING extends ProcessStatus
-
   case object STARTED extends ProcessStatus
-
   case object SHUTTING_DOWN extends ProcessStatus
 }