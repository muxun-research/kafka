--- conflicted
+++ resolved
@@ -17,15 +17,7 @@
 
 package kafka.server
 
-<<<<<<< HEAD
-import kafka.common.{InconsistentBrokerMetadataException, KafkaException}
-=======
-import java.io._
-import java.nio.file.{Files, NoSuchFileException}
-import java.util.Properties
-
 import kafka.common.InconsistentBrokerMetadataException
->>>>>>> 15418db6
 import kafka.server.RawMetaProperties._
 import kafka.utils._
 import org.apache.kafka.common.KafkaException
@@ -163,16 +155,10 @@
 
 object BrokerMetadataCheckpoint extends Logging {
   def getBrokerMetadataAndOfflineDirs(
-<<<<<<< HEAD
                                        logDirs: collection.Seq[String],
-                                       ignoreMissing: Boolean
+                                       ignoreMissing: Boolean,
+                                       kraftMode: Boolean
                                      ): (RawMetaProperties, collection.Seq[String]) = {
-=======
-    logDirs: collection.Seq[String],
-    ignoreMissing: Boolean,
-    kraftMode: Boolean
-  ): (RawMetaProperties, collection.Seq[String]) = {
->>>>>>> 15418db6
     require(logDirs.nonEmpty, "Must have at least one log dir to read meta.properties")
 
     val brokerMetadataMap = mutable.HashMap[String, Properties]()
