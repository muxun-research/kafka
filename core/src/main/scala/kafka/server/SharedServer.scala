--- conflicted
+++ resolved
@@ -6,7 +6,7 @@
  * (the "License"); you may not use this file except in compliance with
  * the License.  You may obtain a copy of the License at
  *
- * http://www.apache.org/licenses/LICENSE-2.0
+ *    http://www.apache.org/licenses/LICENSE-2.0
  *
  * Unless required by applicable law or agreed to in writing, software
  * distributed under the License is distributed on an "AS IS" BASIS,
@@ -39,13 +39,6 @@
 import org.apache.kafka.server.fault.{FaultHandler, LoggingFaultHandler, ProcessTerminatingFaultHandler}
 import org.apache.kafka.server.metrics.{BrokerServerMetrics, KafkaYammerMetrics}
 
-<<<<<<< HEAD
-import java.util
-import java.util.concurrent.atomic.AtomicReference
-import java.util.concurrent.{CompletableFuture, TimeUnit}
-import java.util.{Collections, Optional}
-
-=======
 import java.net.InetSocketAddress
 import java.util.Arrays
 import java.util.Optional
@@ -54,17 +47,16 @@
 import java.util.{Collection => JCollection}
 import java.util.{Map => JMap}
 import scala.jdk.CollectionConverters._
->>>>>>> 9494bebe
 
 /**
  * Creates a fault handler.
  */
 trait FaultHandlerFactory {
   def build(
-             name: String,
-             fatal: Boolean,
-             action: Runnable
-           ): FaultHandler
+     name: String,
+     fatal: Boolean,
+     action: Runnable
+  ): FaultHandler
 }
 
 /**
@@ -72,10 +64,10 @@
  */
 class StandardFaultHandlerFactory extends FaultHandlerFactory {
   override def build(
-                      name: String,
-                      fatal: Boolean,
-                      action: Runnable
-                    ): FaultHandler = {
+    name: String,
+    fatal: Boolean,
+    action: Runnable
+  ): FaultHandler = {
     if (fatal) {
       new ProcessTerminatingFaultHandler.Builder()
         .setAction(action)
@@ -101,15 +93,6 @@
  * make debugging easier and reduce the chance of resource leaks.
  */
 class SharedServer(
-<<<<<<< HEAD
-                    private val sharedServerConfig: KafkaConfig,
-                    val metaProps: MetaProperties,
-                    val time: Time,
-                    private val _metrics: Metrics,
-                    val controllerQuorumVotersFuture: CompletableFuture[util.Map[Integer, AddressSpec]],
-                    val faultHandlerFactory: FaultHandlerFactory
-                  ) extends Logging {
-=======
   private val sharedServerConfig: KafkaConfig,
   val metaPropsEnsemble: MetaPropertiesEnsemble,
   val time: Time,
@@ -122,7 +105,6 @@
   KafkaMetricsReporter.startReporters(VerifiableProperties(sharedServerConfig.originals))
   KafkaYammerMetrics.INSTANCE.configure(sharedServerConfig.originals)
 
->>>>>>> 9494bebe
   private val logContext: LogContext = new LogContext(s"[SharedServer id=${sharedServerConfig.nodeId}] ")
   this.logIdent = logContext.logPrefix
   private var started = false
