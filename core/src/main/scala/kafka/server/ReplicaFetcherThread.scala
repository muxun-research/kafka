/**
 * Licensed to the Apache Software Foundation (ASF) under one or more
 * contributor license agreements.  See the NOTICE file distributed with
 * this work for additional information regarding copyright ownership.
 * The ASF licenses this file to You under the Apache License, Version 2.0
 * (the "License"); you may not use this file except in compliance with
 * the License.  You may obtain a copy of the License at
 *
 * http://www.apache.org/licenses/LICENSE-2.0
 *
 * Unless required by applicable law or agreed to in writing, software
 * distributed under the License is distributed on an "AS IS" BASIS,
 * WITHOUT WARRANTIES OR CONDITIONS OF ANY KIND, either express or implied.
 * See the License for the specific language governing permissions and
 * limitations under the License.
 */

package kafka.server

import org.apache.kafka.common.TopicPartition
import org.apache.kafka.common.record.MemoryRecords
import org.apache.kafka.common.requests.FetchResponse
import org.apache.kafka.server.common.{MetadataVersion, OffsetAndEpoch}
import org.apache.kafka.storage.internals.log.{LogAppendInfo, LogStartOffsetIncrementReason}

import scala.collection.mutable

class ReplicaFetcherThread(name: String,
                           leader: LeaderEndPoint,
                           brokerConfig: KafkaConfig,
                           failedPartitions: FailedPartitions,
                           replicaMgr: ReplicaManager,
                           quota: ReplicaQuota,
                           logPrefix: String,
                           metadataVersionSupplier: () => MetadataVersion)
  extends AbstractFetcherThread(name = name,
<<<<<<< HEAD
    clientId = name,
    sourceBroker = sourceBroker,
    failedPartitions,
    fetchBackOffMs = brokerConfig.replicaFetchBackoffMs,
    isInterruptible = false,
    replicaMgr.brokerTopicStats) {
=======
                                clientId = name,
                                leader = leader,
                                failedPartitions,
                                fetchTierStateMachine = new ReplicaFetcherTierStateMachine(leader, replicaMgr),
                                fetchBackOffMs = brokerConfig.replicaFetchBackoffMs,
                                isInterruptible = false,
                                replicaMgr.brokerTopicStats) {
>>>>>>> 15418db6

  this.logIdent = logPrefix

  // Visible for testing
  private[server] val partitionsWithNewHighWatermark = mutable.Buffer[TopicPartition]()

  override protected val isOffsetForLeaderEpochSupported: Boolean = metadataVersionSupplier().isOffsetForLeaderEpochSupported

  override protected def latestEpoch(topicPartition: TopicPartition): Option[Int] = {
    replicaMgr.localLogOrException(topicPartition).latestEpoch
  }

  override protected def logStartOffset(topicPartition: TopicPartition): Long = {
    replicaMgr.localLogOrException(topicPartition).logStartOffset
  }

  override protected def logEndOffset(topicPartition: TopicPartition): Long = {
    replicaMgr.localLogOrException(topicPartition).logEndOffset
  }

  override protected def endOffsetForEpoch(topicPartition: TopicPartition, epoch: Int): Option[OffsetAndEpoch] = {
    replicaMgr.localLogOrException(topicPartition).endOffsetForEpoch(epoch)
  }

  override def initiateShutdown(): Boolean = {
    val justShutdown = super.initiateShutdown()
    if (justShutdown) {
      // This is thread-safe, so we don't expect any exceptions, but catch and log any errors
      // to avoid failing the caller, especially during shutdown. We will attempt to close
      // leaderEndpoint after the thread terminates.
      try {
        leader.initiateClose()
      } catch {
        case t: Throwable =>
          error(s"Failed to initiate shutdown of $leader after initiating replica fetcher thread shutdown", t)
      }
    }
    justShutdown
  }

  override def awaitShutdown(): Unit = {
    super.awaitShutdown()
    // We don't expect any exceptions here, but catch and log any errors to avoid failing the caller,
    // especially during shutdown. It is safe to catch the exception here without causing correctness
    // issue because we are going to shutdown the thread and will not re-use the leaderEndpoint anyway.
    try {
      leader.close()
    } catch {
      case t: Throwable =>
        error(s"Failed to close $leader after shutting down replica fetcher thread", t)
    }
  }

  override def doWork(): Unit = {
    super.doWork()
    completeDelayedFetchRequests()
  }

  // process fetched data
  override def processPartitionData(topicPartition: TopicPartition,
                                    fetchOffset: Long,
                                    partitionData: FetchData): Option[LogAppendInfo] = {
    val logTrace = isTraceEnabled
    val partition = replicaMgr.getPartitionOrException(topicPartition)
    val log = partition.localLogOrException
    val records = toMemoryRecords(FetchResponse.recordsOrFail(partitionData))

    maybeWarnIfOversizedRecords(records, topicPartition)

    if (fetchOffset != log.logEndOffset)
      throw new IllegalStateException("Offset mismatch for partition %s: fetched offset = %d, log end offset = %d.".format(
        topicPartition, fetchOffset, log.logEndOffset))

    if (logTrace)
      trace("Follower has replica log end offset %d for partition %s. Received %d bytes of messages and leader hw %d"
        .format(log.logEndOffset, topicPartition, records.sizeInBytes, partitionData.highWatermark))

    // Append the leader's messages to the log
    val logAppendInfo = partition.appendRecordsToFollowerOrFutureReplica(records, isFuture = false)

    if (logTrace)
      trace("Follower has replica log end offset %d after appending %d bytes of messages for partition %s"
        .format(log.logEndOffset, records.sizeInBytes, topicPartition))
    val leaderLogStartOffset = partitionData.logStartOffset

    // For the follower replica, we do not need to keep its segment base offset and physical position.
    // These values will be computed upon becoming leader or handling a preferred read replica fetch.
    var maybeUpdateHighWatermarkMessage = s"but did not update replica high watermark"
    log.maybeUpdateHighWatermark(partitionData.highWatermark).foreach { newHighWatermark =>
      maybeUpdateHighWatermarkMessage = s"and updated replica high watermark to $newHighWatermark"
      partitionsWithNewHighWatermark += topicPartition
    }

    log.maybeIncrementLogStartOffset(leaderLogStartOffset, LogStartOffsetIncrementReason.LeaderOffsetIncremented)
    if (logTrace)
      trace(s"Follower received high watermark ${partitionData.highWatermark} from the leader " +
        s"$maybeUpdateHighWatermarkMessage for partition $topicPartition")

    // Traffic from both in-sync and out of sync replicas are accounted for in replication quota to ensure total replication
    // traffic doesn't exceed quota.
    if (quota.isThrottled(topicPartition))
      quota.record(records.sizeInBytes)

    if (partition.isReassigning && partition.isAddingLocalReplica)
      brokerTopicStats.updateReassignmentBytesIn(records.sizeInBytes)

    brokerTopicStats.updateReplicationBytesIn(records.sizeInBytes)

    logAppendInfo
  }

  private def completeDelayedFetchRequests(): Unit = {
    if (partitionsWithNewHighWatermark.nonEmpty) {
      replicaMgr.completeDelayedFetchRequests(partitionsWithNewHighWatermark.toSeq)
      partitionsWithNewHighWatermark.clear()
    }
  }

  def maybeWarnIfOversizedRecords(records: MemoryRecords, topicPartition: TopicPartition): Unit = {
    // oversized messages don't cause replication to fail from fetch request version 3 (KIP-74)
    if (metadataVersionSupplier().fetchRequestVersion <= 2 && records.sizeInBytes > 0 && records.validBytes <= 0)
      error(s"Replication is failing due to a message that is greater than replica.fetch.max.bytes for partition $topicPartition. " +
        "This generally occurs when the max.message.bytes has been overridden to exceed this value and a suitably large " +
        "message has also been sent. To fix this problem increase replica.fetch.max.bytes in your broker config to be " +
        "equal or larger than your settings for max.message.bytes, both at a broker and topic level.")
  }

<<<<<<< HEAD

  override protected def fetchFromLeader(fetchRequest: FetchRequest.Builder): Map[TopicPartition, FetchData] = {
    try {
      val clientResponse = leaderEndpoint.sendRequest(fetchRequest)
      val fetchResponse = clientResponse.responseBody.asInstanceOf[FetchResponse]
      if (!fetchSessionHandler.handleResponse(fetchResponse)) {
        Map.empty
      } else {
        fetchResponse.responseData.asScala
      }
    } catch {
      case t: Throwable =>
        fetchSessionHandler.handleError(t)
        throw t
    }
  }

  override protected def fetchEarliestOffsetFromLeader(topicPartition: TopicPartition, currentLeaderEpoch: Int): Long = {
    fetchOffsetFromLeader(topicPartition, currentLeaderEpoch, ListOffsetsRequest.EARLIEST_TIMESTAMP)
  }

  override protected def fetchLatestOffsetFromLeader(topicPartition: TopicPartition, currentLeaderEpoch: Int): Long = {
    fetchOffsetFromLeader(topicPartition, currentLeaderEpoch, ListOffsetsRequest.LATEST_TIMESTAMP)
  }

  private def fetchOffsetFromLeader(topicPartition: TopicPartition, currentLeaderEpoch: Int, earliestOrLatest: Long): Long = {
    val topic = new ListOffsetsTopic()
      .setName(topicPartition.topic)
      .setPartitions(Collections.singletonList(
        new ListOffsetsPartition()
          .setPartitionIndex(topicPartition.partition)
          .setCurrentLeaderEpoch(currentLeaderEpoch)
          .setTimestamp(earliestOrLatest)))
    val requestBuilder = ListOffsetsRequest.Builder.forReplica(listOffsetRequestVersion, replicaId)
      .setTargetTimes(Collections.singletonList(topic))

    val clientResponse = leaderEndpoint.sendRequest(requestBuilder)
    val response = clientResponse.responseBody.asInstanceOf[ListOffsetsResponse]
    val responsePartition = response.topics.asScala.find(_.name == topicPartition.topic).get
      .partitions.asScala.find(_.partitionIndex == topicPartition.partition).get

    Errors.forCode(responsePartition.errorCode) match {
      case Errors.NONE =>
        if (brokerConfig.interBrokerProtocolVersion >= KAFKA_0_10_1_IV2)
          responsePartition.offset
        else
          responsePartition.oldStyleOffsets.get(0)
      case error => throw error.exception
    }
  }

  override def buildFetch(partitionMap: Map[TopicPartition, PartitionFetchState]): ResultWithPartitions[Option[ReplicaFetch]] = {
    val partitionsWithError = mutable.Set[TopicPartition]()

    val builder = fetchSessionHandler.newBuilder(partitionMap.size, false)
    partitionMap.forKeyValue { (topicPartition, fetchState) =>
      // We will not include a replica in the fetch request if it should be throttled.
      if (fetchState.isReadyForFetch && !shouldFollowerThrottle(quota, fetchState, topicPartition)) {
        try {
          val logStartOffset = this.logStartOffset(topicPartition)
          val lastFetchedEpoch = if (isTruncationOnFetchSupported)
            fetchState.lastFetchedEpoch.map(_.asInstanceOf[Integer]).asJava
          else
            Optional.empty[Integer]
          builder.add(topicPartition, new FetchRequest.PartitionData(
            fetchState.fetchOffset,
            logStartOffset,
            fetchSize,
            Optional.of(fetchState.currentLeaderEpoch),
            lastFetchedEpoch))
        } catch {
          case _: KafkaStorageException =>
            // The replica has already been marked offline due to log directory failure and the original failure should have already been logged.
            // This partition should be removed from ReplicaFetcherThread soon by ReplicaManager.handleLogDirFailure()
            partitionsWithError += topicPartition
        }
      }
    }

    val fetchData = builder.build()
    val fetchRequestOpt = if (fetchData.sessionPartitions.isEmpty && fetchData.toForget.isEmpty) {
      None
    } else {
      val requestBuilder = FetchRequest.Builder
        .forReplica(fetchRequestVersion, replicaId, maxWait, minBytes, fetchData.toSend)
        .setMaxBytes(maxBytes)
        .toForget(fetchData.toForget)
        .metadata(fetchData.metadata)
      Some(ReplicaFetch(fetchData.sessionPartitions(), requestBuilder))
    }

    ResultWithPartitions(fetchRequestOpt, partitionsWithError)
  }

=======
>>>>>>> 15418db6
  /**
   * Truncate the log for each partition's epoch based on leader's returned epoch and offset.
   * The logic for finding the truncation offset is implemented in AbstractFetcherThread.getOffsetTruncationState
   */
  override def truncate(tp: TopicPartition, offsetTruncationState: OffsetTruncationState): Unit = {
    val partition = replicaMgr.getPartitionOrException(tp)
    val log = partition.localLogOrException

    partition.truncateTo(offsetTruncationState.offset, isFuture = false)

    if (offsetTruncationState.offset < log.highWatermark)
      warn(s"Truncating $tp to offset ${offsetTruncationState.offset} below high watermark " +
        s"${log.highWatermark}")

    // mark the future replica for truncation only when we do last truncation
    if (offsetTruncationState.truncationCompleted)
      replicaMgr.replicaAlterLogDirsManager.markPartitionsForTruncation(brokerConfig.brokerId, tp,
        offsetTruncationState.offset)
  }

  override protected def truncateFullyAndStartAt(topicPartition: TopicPartition, offset: Long): Unit = {
    val partition = replicaMgr.getPartitionOrException(topicPartition)
    partition.truncateFullyAndStartAt(offset, isFuture = false)
  }
<<<<<<< HEAD

  override def fetchEpochEndOffsets(partitions: Map[TopicPartition, EpochData]): Map[TopicPartition, EpochEndOffset] = {

    if (partitions.isEmpty) {
      debug("Skipping leaderEpoch request since all partitions do not have an epoch")
      return Map.empty
    }

    val topics = new OffsetForLeaderTopicCollection(partitions.size)
    partitions.forKeyValue { (topicPartition, epochData) =>
      var topic = topics.find(topicPartition.topic)
      if (topic == null) {
        topic = new OffsetForLeaderTopic().setTopic(topicPartition.topic)
        topics.add(topic)
      }
      topic.partitions.add(epochData)
    }

    val epochRequest = OffsetsForLeaderEpochRequest.Builder.forFollower(
      offsetForLeaderEpochRequestVersion, topics, brokerConfig.brokerId)
    debug(s"Sending offset for leader epoch request $epochRequest")

    try {
      val response = leaderEndpoint.sendRequest(epochRequest)
      val responseBody = response.responseBody.asInstanceOf[OffsetsForLeaderEpochResponse]
      debug(s"Received leaderEpoch response $response")
      responseBody.data.topics.asScala.flatMap { offsetForLeaderTopicResult =>
        offsetForLeaderTopicResult.partitions.asScala.map { offsetForLeaderPartitionResult =>
          val tp = new TopicPartition(offsetForLeaderTopicResult.topic, offsetForLeaderPartitionResult.partition)
          tp -> offsetForLeaderPartitionResult
        }
      }.toMap
    } catch {
      case t: Throwable =>
        warn(s"Error when sending leader epoch request for $partitions", t)

        // if we get any unexpected exception, mark all partitions with an error
        val error = Errors.forException(t)
        partitions.map { case (tp, _) =>
          tp -> new EpochEndOffset()
            .setPartition(tp.partition)
            .setErrorCode(error.code)
        }
    }
  }

  /**
   * To avoid ISR thrashing, we only throttle a replica on the follower if it's in the throttled replica list,
   * the quota is exceeded and the replica is not in sync.
   */
  private def shouldFollowerThrottle(quota: ReplicaQuota, fetchState: PartitionFetchState, topicPartition: TopicPartition): Boolean = {
    !fetchState.isReplicaInSync && quota.isThrottled(topicPartition) && quota.isQuotaExceeded
  }

=======
>>>>>>> 15418db6
}<|MERGE_RESOLUTION|>--- conflicted
+++ resolved
@@ -34,22 +34,13 @@
                            logPrefix: String,
                            metadataVersionSupplier: () => MetadataVersion)
   extends AbstractFetcherThread(name = name,
-<<<<<<< HEAD
     clientId = name,
-    sourceBroker = sourceBroker,
+    leader = leader,
     failedPartitions,
+    fetchTierStateMachine = new ReplicaFetcherTierStateMachine(leader, replicaMgr),
     fetchBackOffMs = brokerConfig.replicaFetchBackoffMs,
     isInterruptible = false,
     replicaMgr.brokerTopicStats) {
-=======
-                                clientId = name,
-                                leader = leader,
-                                failedPartitions,
-                                fetchTierStateMachine = new ReplicaFetcherTierStateMachine(leader, replicaMgr),
-                                fetchBackOffMs = brokerConfig.replicaFetchBackoffMs,
-                                isInterruptible = false,
-                                replicaMgr.brokerTopicStats) {
->>>>>>> 15418db6
 
   this.logIdent = logPrefix
 
@@ -177,103 +168,6 @@
         "equal or larger than your settings for max.message.bytes, both at a broker and topic level.")
   }
 
-<<<<<<< HEAD
-
-  override protected def fetchFromLeader(fetchRequest: FetchRequest.Builder): Map[TopicPartition, FetchData] = {
-    try {
-      val clientResponse = leaderEndpoint.sendRequest(fetchRequest)
-      val fetchResponse = clientResponse.responseBody.asInstanceOf[FetchResponse]
-      if (!fetchSessionHandler.handleResponse(fetchResponse)) {
-        Map.empty
-      } else {
-        fetchResponse.responseData.asScala
-      }
-    } catch {
-      case t: Throwable =>
-        fetchSessionHandler.handleError(t)
-        throw t
-    }
-  }
-
-  override protected def fetchEarliestOffsetFromLeader(topicPartition: TopicPartition, currentLeaderEpoch: Int): Long = {
-    fetchOffsetFromLeader(topicPartition, currentLeaderEpoch, ListOffsetsRequest.EARLIEST_TIMESTAMP)
-  }
-
-  override protected def fetchLatestOffsetFromLeader(topicPartition: TopicPartition, currentLeaderEpoch: Int): Long = {
-    fetchOffsetFromLeader(topicPartition, currentLeaderEpoch, ListOffsetsRequest.LATEST_TIMESTAMP)
-  }
-
-  private def fetchOffsetFromLeader(topicPartition: TopicPartition, currentLeaderEpoch: Int, earliestOrLatest: Long): Long = {
-    val topic = new ListOffsetsTopic()
-      .setName(topicPartition.topic)
-      .setPartitions(Collections.singletonList(
-        new ListOffsetsPartition()
-          .setPartitionIndex(topicPartition.partition)
-          .setCurrentLeaderEpoch(currentLeaderEpoch)
-          .setTimestamp(earliestOrLatest)))
-    val requestBuilder = ListOffsetsRequest.Builder.forReplica(listOffsetRequestVersion, replicaId)
-      .setTargetTimes(Collections.singletonList(topic))
-
-    val clientResponse = leaderEndpoint.sendRequest(requestBuilder)
-    val response = clientResponse.responseBody.asInstanceOf[ListOffsetsResponse]
-    val responsePartition = response.topics.asScala.find(_.name == topicPartition.topic).get
-      .partitions.asScala.find(_.partitionIndex == topicPartition.partition).get
-
-    Errors.forCode(responsePartition.errorCode) match {
-      case Errors.NONE =>
-        if (brokerConfig.interBrokerProtocolVersion >= KAFKA_0_10_1_IV2)
-          responsePartition.offset
-        else
-          responsePartition.oldStyleOffsets.get(0)
-      case error => throw error.exception
-    }
-  }
-
-  override def buildFetch(partitionMap: Map[TopicPartition, PartitionFetchState]): ResultWithPartitions[Option[ReplicaFetch]] = {
-    val partitionsWithError = mutable.Set[TopicPartition]()
-
-    val builder = fetchSessionHandler.newBuilder(partitionMap.size, false)
-    partitionMap.forKeyValue { (topicPartition, fetchState) =>
-      // We will not include a replica in the fetch request if it should be throttled.
-      if (fetchState.isReadyForFetch && !shouldFollowerThrottle(quota, fetchState, topicPartition)) {
-        try {
-          val logStartOffset = this.logStartOffset(topicPartition)
-          val lastFetchedEpoch = if (isTruncationOnFetchSupported)
-            fetchState.lastFetchedEpoch.map(_.asInstanceOf[Integer]).asJava
-          else
-            Optional.empty[Integer]
-          builder.add(topicPartition, new FetchRequest.PartitionData(
-            fetchState.fetchOffset,
-            logStartOffset,
-            fetchSize,
-            Optional.of(fetchState.currentLeaderEpoch),
-            lastFetchedEpoch))
-        } catch {
-          case _: KafkaStorageException =>
-            // The replica has already been marked offline due to log directory failure and the original failure should have already been logged.
-            // This partition should be removed from ReplicaFetcherThread soon by ReplicaManager.handleLogDirFailure()
-            partitionsWithError += topicPartition
-        }
-      }
-    }
-
-    val fetchData = builder.build()
-    val fetchRequestOpt = if (fetchData.sessionPartitions.isEmpty && fetchData.toForget.isEmpty) {
-      None
-    } else {
-      val requestBuilder = FetchRequest.Builder
-        .forReplica(fetchRequestVersion, replicaId, maxWait, minBytes, fetchData.toSend)
-        .setMaxBytes(maxBytes)
-        .toForget(fetchData.toForget)
-        .metadata(fetchData.metadata)
-      Some(ReplicaFetch(fetchData.sessionPartitions(), requestBuilder))
-    }
-
-    ResultWithPartitions(fetchRequestOpt, partitionsWithError)
-  }
-
-=======
->>>>>>> 15418db6
   /**
    * Truncate the log for each partition's epoch based on leader's returned epoch and offset.
    * The logic for finding the truncation offset is implemented in AbstractFetcherThread.getOffsetTruncationState
@@ -298,61 +192,4 @@
     val partition = replicaMgr.getPartitionOrException(topicPartition)
     partition.truncateFullyAndStartAt(offset, isFuture = false)
   }
-<<<<<<< HEAD
-
-  override def fetchEpochEndOffsets(partitions: Map[TopicPartition, EpochData]): Map[TopicPartition, EpochEndOffset] = {
-
-    if (partitions.isEmpty) {
-      debug("Skipping leaderEpoch request since all partitions do not have an epoch")
-      return Map.empty
-    }
-
-    val topics = new OffsetForLeaderTopicCollection(partitions.size)
-    partitions.forKeyValue { (topicPartition, epochData) =>
-      var topic = topics.find(topicPartition.topic)
-      if (topic == null) {
-        topic = new OffsetForLeaderTopic().setTopic(topicPartition.topic)
-        topics.add(topic)
-      }
-      topic.partitions.add(epochData)
-    }
-
-    val epochRequest = OffsetsForLeaderEpochRequest.Builder.forFollower(
-      offsetForLeaderEpochRequestVersion, topics, brokerConfig.brokerId)
-    debug(s"Sending offset for leader epoch request $epochRequest")
-
-    try {
-      val response = leaderEndpoint.sendRequest(epochRequest)
-      val responseBody = response.responseBody.asInstanceOf[OffsetsForLeaderEpochResponse]
-      debug(s"Received leaderEpoch response $response")
-      responseBody.data.topics.asScala.flatMap { offsetForLeaderTopicResult =>
-        offsetForLeaderTopicResult.partitions.asScala.map { offsetForLeaderPartitionResult =>
-          val tp = new TopicPartition(offsetForLeaderTopicResult.topic, offsetForLeaderPartitionResult.partition)
-          tp -> offsetForLeaderPartitionResult
-        }
-      }.toMap
-    } catch {
-      case t: Throwable =>
-        warn(s"Error when sending leader epoch request for $partitions", t)
-
-        // if we get any unexpected exception, mark all partitions with an error
-        val error = Errors.forException(t)
-        partitions.map { case (tp, _) =>
-          tp -> new EpochEndOffset()
-            .setPartition(tp.partition)
-            .setErrorCode(error.code)
-        }
-    }
-  }
-
-  /**
-   * To avoid ISR thrashing, we only throttle a replica on the follower if it's in the throttled replica list,
-   * the quota is exceeded and the replica is not in sync.
-   */
-  private def shouldFollowerThrottle(quota: ReplicaQuota, fetchState: PartitionFetchState, topicPartition: TopicPartition): Boolean = {
-    !fetchState.isReplicaInSync && quota.isThrottled(topicPartition) && quota.isQuotaExceeded
-  }
-
-=======
->>>>>>> 15418db6
 }