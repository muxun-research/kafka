/**
 * Licensed to the Apache Software Foundation (ASF) under one or more
 * contributor license agreements.  See the NOTICE file distributed with
 * this work for additional information regarding copyright ownership.
 * The ASF licenses this file to You under the Apache License, Version 2.0
 * (the "License"); you may not use this file except in compliance with
 * the License.  You may obtain a copy of the License at
 *
 * http://www.apache.org/licenses/LICENSE-2.0
 *
 * Unless required by applicable law or agreed to in writing, software
 * distributed under the License is distributed on an "AS IS" BASIS,
 * WITHOUT WARRANTIES OR CONDITIONS OF ANY KIND, either express or implied.
 * See the License for the specific language governing permissions and
 * limitations under the License.
 */

package kafka.server

import org.apache.kafka.common.TopicPartition
import org.apache.kafka.common.record.MemoryRecords
import org.apache.kafka.common.requests.FetchResponse
import org.apache.kafka.server.common.{MetadataVersion, OffsetAndEpoch}
import org.apache.kafka.storage.internals.log.{LogAppendInfo, LogStartOffsetIncrementReason}

import scala.collection.mutable

class ReplicaFetcherThread(name: String,
                           leader: LeaderEndPoint,
                           brokerConfig: KafkaConfig,
                           failedPartitions: FailedPartitions,
                           replicaMgr: ReplicaManager,
                           quota: ReplicaQuota,
                           logPrefix: String,
                           metadataVersionSupplier: () => MetadataVersion)
  extends AbstractFetcherThread(name = name,
<<<<<<< HEAD
    clientId = name,
    leader = leader,
    failedPartitions,
    fetchTierStateMachine = new ReplicaFetcherTierStateMachine(leader, replicaMgr),
    fetchBackOffMs = brokerConfig.replicaFetchBackoffMs,
    isInterruptible = false,
    replicaMgr.brokerTopicStats) {
=======
                                clientId = name,
                                leader = leader,
                                failedPartitions,
                                fetchTierStateMachine = new TierStateMachine(leader, replicaMgr, false),
                                fetchBackOffMs = brokerConfig.replicaFetchBackoffMs,
                                isInterruptible = false,
                                replicaMgr.brokerTopicStats) {
>>>>>>> 9494bebe

  this.logIdent = logPrefix

  // Visible for testing
  private[server] val partitionsWithNewHighWatermark = mutable.Buffer[TopicPartition]()

  override protected def latestEpoch(topicPartition: TopicPartition): Option[Int] = {
    replicaMgr.localLogOrException(topicPartition).latestEpoch
  }

  override protected def logStartOffset(topicPartition: TopicPartition): Long = {
    replicaMgr.localLogOrException(topicPartition).logStartOffset
  }

  override protected def logEndOffset(topicPartition: TopicPartition): Long = {
    replicaMgr.localLogOrException(topicPartition).logEndOffset
  }

  override protected def endOffsetForEpoch(topicPartition: TopicPartition, epoch: Int): Option[OffsetAndEpoch] = {
    replicaMgr.localLogOrException(topicPartition).endOffsetForEpoch(epoch)
  }

  override def initiateShutdown(): Boolean = {
    val justShutdown = super.initiateShutdown()
    if (justShutdown) {
      // This is thread-safe, so we don't expect any exceptions, but catch and log any errors
      // to avoid failing the caller, especially during shutdown. We will attempt to close
      // leaderEndpoint after the thread terminates.
      try {
        leader.initiateClose()
      } catch {
        case t: Throwable =>
          error(s"Failed to initiate shutdown of $leader after initiating replica fetcher thread shutdown", t)
      }
    }
    justShutdown
  }

  override def awaitShutdown(): Unit = {
    super.awaitShutdown()
    // We don't expect any exceptions here, but catch and log any errors to avoid failing the caller,
    // especially during shutdown. It is safe to catch the exception here without causing correctness
    // issue because we are going to shutdown the thread and will not re-use the leaderEndpoint anyway.
    try {
      leader.close()
    } catch {
      case t: Throwable =>
        error(s"Failed to close $leader after shutting down replica fetcher thread", t)
    }
  }

  override def doWork(): Unit = {
    super.doWork()
    completeDelayedFetchRequests()
  }

  // process fetched data
  override def processPartitionData(topicPartition: TopicPartition,
                                    fetchOffset: Long,
                                    partitionData: FetchData): Option[LogAppendInfo] = {
    val logTrace = isTraceEnabled
    val partition = replicaMgr.getPartitionOrException(topicPartition)
    val log = partition.localLogOrException
    val records = toMemoryRecords(FetchResponse.recordsOrFail(partitionData))

    maybeWarnIfOversizedRecords(records, topicPartition)

    if (fetchOffset != log.logEndOffset)
      throw new IllegalStateException("Offset mismatch for partition %s: fetched offset = %d, log end offset = %d.".format(
        topicPartition, fetchOffset, log.logEndOffset))

    if (logTrace)
      trace("Follower has replica log end offset %d for partition %s. Received %d bytes of messages and leader hw %d"
        .format(log.logEndOffset, topicPartition, records.sizeInBytes, partitionData.highWatermark))

    // Append the leader's messages to the log
    val logAppendInfo = partition.appendRecordsToFollowerOrFutureReplica(records, isFuture = false)

    if (logTrace)
      trace("Follower has replica log end offset %d after appending %d bytes of messages for partition %s"
        .format(log.logEndOffset, records.sizeInBytes, topicPartition))
    val leaderLogStartOffset = partitionData.logStartOffset

    // For the follower replica, we do not need to keep its segment base offset and physical position.
    // These values will be computed upon becoming leader or handling a preferred read replica fetch.
    var maybeUpdateHighWatermarkMessage = s"but did not update replica high watermark"
    log.maybeUpdateHighWatermark(partitionData.highWatermark).foreach { newHighWatermark =>
      maybeUpdateHighWatermarkMessage = s"and updated replica high watermark to $newHighWatermark"
      partitionsWithNewHighWatermark += topicPartition
    }

    log.maybeIncrementLogStartOffset(leaderLogStartOffset, LogStartOffsetIncrementReason.LeaderOffsetIncremented)
    if (logTrace)
      trace(s"Follower received high watermark ${partitionData.highWatermark} from the leader " +
        s"$maybeUpdateHighWatermarkMessage for partition $topicPartition")

    // Traffic from both in-sync and out of sync replicas are accounted for in replication quota to ensure total replication
    // traffic doesn't exceed quota.
    if (quota.isThrottled(topicPartition))
      quota.record(records.sizeInBytes)

    if (partition.isReassigning && partition.isAddingLocalReplica)
      brokerTopicStats.updateReassignmentBytesIn(records.sizeInBytes)

    brokerTopicStats.updateReplicationBytesIn(records.sizeInBytes)

    logAppendInfo
  }

  private def completeDelayedFetchRequests(): Unit = {
    if (partitionsWithNewHighWatermark.nonEmpty) {
      replicaMgr.completeDelayedFetchRequests(partitionsWithNewHighWatermark.toSeq)
      partitionsWithNewHighWatermark.clear()
    }
  }

  private def maybeWarnIfOversizedRecords(records: MemoryRecords, topicPartition: TopicPartition): Unit = {
    // oversized messages don't cause replication to fail from fetch request version 3 (KIP-74)
    if (metadataVersionSupplier().fetchRequestVersion <= 2 && records.sizeInBytes > 0 && records.validBytes <= 0)
      error(s"Replication is failing due to a message that is greater than replica.fetch.max.bytes for partition $topicPartition. " +
        "This generally occurs when the max.message.bytes has been overridden to exceed this value and a suitably large " +
        "message has also been sent. To fix this problem increase replica.fetch.max.bytes in your broker config to be " +
        "equal or larger than your settings for max.message.bytes, both at a broker and topic level.")
  }

  /**
   * Truncate the log for each partition's epoch based on leader's returned epoch and offset.
   * The logic for finding the truncation offset is implemented in AbstractFetcherThread.getOffsetTruncationState
   */
  override def truncate(tp: TopicPartition, offsetTruncationState: OffsetTruncationState): Unit = {
    val partition = replicaMgr.getPartitionOrException(tp)
    val log = partition.localLogOrException

    partition.truncateTo(offsetTruncationState.offset, isFuture = false)

    if (offsetTruncationState.offset < log.highWatermark)
      warn(s"Truncating $tp to offset ${offsetTruncationState.offset} below high watermark " +
        s"${log.highWatermark}")

    // mark the future replica for truncation only when we do last truncation
    if (offsetTruncationState.truncationCompleted)
      replicaMgr.replicaAlterLogDirsManager.markPartitionsForTruncation(brokerConfig.brokerId, tp,
        offsetTruncationState.offset)
  }

  override protected def truncateFullyAndStartAt(topicPartition: TopicPartition, offset: Long): Unit = {
    val partition = replicaMgr.getPartitionOrException(topicPartition)
    partition.truncateFullyAndStartAt(offset, isFuture = false)
  }
}<|MERGE_RESOLUTION|>--- conflicted
+++ resolved
@@ -34,15 +34,6 @@
                            logPrefix: String,
                            metadataVersionSupplier: () => MetadataVersion)
   extends AbstractFetcherThread(name = name,
-<<<<<<< HEAD
-    clientId = name,
-    leader = leader,
-    failedPartitions,
-    fetchTierStateMachine = new ReplicaFetcherTierStateMachine(leader, replicaMgr),
-    fetchBackOffMs = brokerConfig.replicaFetchBackoffMs,
-    isInterruptible = false,
-    replicaMgr.brokerTopicStats) {
-=======
                                 clientId = name,
                                 leader = leader,
                                 failedPartitions,
@@ -50,7 +41,6 @@
                                 fetchBackOffMs = brokerConfig.replicaFetchBackoffMs,
                                 isInterruptible = false,
                                 replicaMgr.brokerTopicStats) {
->>>>>>> 9494bebe
 
   this.logIdent = logPrefix
 
