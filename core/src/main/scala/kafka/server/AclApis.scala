--- conflicted
+++ resolved
@@ -6,7 +6,7 @@
  * (the "License"); you may not use this file except in compliance with
  * the License.  You may obtain a copy of the License at
  *
- * http://www.apache.org/licenses/LICENSE-2.0
+ *    http://www.apache.org/licenses/LICENSE-2.0
  *
  * Unless required by applicable law or agreed to in writing, software
  * distributed under the License is distributed on an "AS IS" BASIS,
@@ -19,9 +19,12 @@
 
 import kafka.network.RequestChannel
 import kafka.utils.Logging
+import org.apache.kafka.common.acl.AclOperation._
 import org.apache.kafka.common.acl.AclBinding
-import org.apache.kafka.common.acl.AclOperation._
 import org.apache.kafka.common.errors._
+import org.apache.kafka.common.message.CreateAclsResponseData.AclCreationResult
+import org.apache.kafka.common.message.DeleteAclsResponseData.DeleteAclsFilterResult
+import org.apache.kafka.common.message._
 import org.apache.kafka.common.protocol.Errors
 import org.apache.kafka.common.requests._
 import org.apache.kafka.common.resource.Resource.CLUSTER_NAME
@@ -31,12 +34,8 @@
 
 import java.util
 import java.util.concurrent.CompletableFuture
+import scala.collection.mutable.ArrayBuffer
 import scala.collection.mutable
-<<<<<<< HEAD
-import scala.collection.mutable.ArrayBuffer
-import scala.compat.java8.OptionConverters._
-=======
->>>>>>> 9494bebe
 import scala.jdk.CollectionConverters._
 import scala.jdk.OptionConverters.RichOptional
 
@@ -50,7 +49,7 @@
               config: KafkaConfig) extends Logging {
   this.logIdent = "[AclApis-%s-%s] ".format(name, config.nodeId)
   private val alterAclsPurgatory =
-    new DelayedFuturePurgatory(purgatoryName = "AlterAcls", brokerId = config.nodeId)
+      new DelayedFuturePurgatory(purgatoryName = "AlterAcls", brokerId = config.nodeId)
 
   def isClosed: Boolean = alterAclsPurgatory.isShutdown
 
@@ -66,19 +65,14 @@
             .setErrorCode(Errors.SECURITY_DISABLED.code)
             .setErrorMessage("No Authorizer is configured on the broker")
             .setThrottleTimeMs(requestThrottleMs),
-            describeAclsRequest.version))
+          describeAclsRequest.version))
       case Some(auth) =>
         val filter = describeAclsRequest.filter
         requestHelper.sendResponseMaybeThrottle(request, requestThrottleMs =>
           new DescribeAclsResponse(new DescribeAclsResponseData()
             .setThrottleTimeMs(requestThrottleMs)
-<<<<<<< HEAD
-            .setResources(DescribeAclsResponse.aclsResources(returnedAcls)),
-            describeAclsRequest.version))
-=======
             .setResources(DescribeAclsResponse.aclsResources(auth.acls(filter))),
           describeAclsRequest.version))
->>>>>>> 9494bebe
     }
     CompletableFuture.completedFuture[Unit](())
   }
@@ -99,7 +93,7 @@
         allBindings.foreach { acl =>
           val resource = acl.pattern
           val throwable = if (resource.resourceType == ResourceType.CLUSTER && !AuthorizerUtils.isClusterResource(resource.name))
-            new InvalidRequestException("The only valid name for the CLUSTER resource is " + CLUSTER_NAME)
+              new InvalidRequestException("The only valid name for the CLUSTER resource is " + CLUSTER_NAME)
           else if (resource.name.isEmpty)
             new InvalidRequestException("Invalid empty resource name")
           else
@@ -128,7 +122,6 @@
           }
           future.complete(aclCreationResults.asJava)
         }
-
         alterAclsPurgatory.tryCompleteElseWatch(config.connectionsMaxIdleMs, createResults, sendResponseCallback)
 
         future.thenApply[Unit] { aclCreationResults =>
@@ -171,4 +164,4 @@
         }
     }
   }
-}+ }