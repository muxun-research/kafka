/**
 * Licensed to the Apache Software Foundation (ASF) under one or more
 * contributor license agreements.  See the NOTICE file distributed with
 * this work for additional information regarding copyright ownership.
 * The ASF licenses this file to You under the Apache License, Version 2.0
 * (the "License"); you may not use this file except in compliance with
 * the License.  You may obtain a copy of the License at
 *
 * http://www.apache.org/licenses/LICENSE-2.0
 *
 * Unless required by applicable law or agreed to in writing, software
 * distributed under the License is distributed on an "AS IS" BASIS,
 * WITHOUT WARRANTIES OR CONDITIONS OF ANY KIND, either express or implied.
 * See the License for the specific language governing permissions and
 * limitations under the License.
 */

package kafka.server

import kafka.utils.Logging
<<<<<<< HEAD
import org.apache.kafka.common.feature.Features._
import org.apache.kafka.common.feature.{Features, FinalizedVersionRange, SupportedVersionRange}
=======
import org.apache.kafka.common.feature.{Features, SupportedVersionRange}
import org.apache.kafka.server.common.MetadataVersion
>>>>>>> 15418db6

import java.util
import scala.jdk.CollectionConverters._

/**
 * A class that encapsulates the latest features supported by the Broker and also provides APIs to
 * check for incompatibilities between the features supported by the Broker and finalized features.
 * This class is immutable in production. It provides few APIs to mutate state only for the purpose
 * of testing.
 */
class BrokerFeatures private(@volatile var supportedFeatures: Features[SupportedVersionRange]) {
  // For testing only.
  def setSupportedFeatures(newFeatures: Features[SupportedVersionRange]): Unit = {
    val combined = new util.HashMap[String, SupportedVersionRange](supportedFeatures.features())
    combined.putAll(newFeatures.features())
    supportedFeatures = Features.supportedFeatures(combined)
  }

  /**
   * Returns the default finalized features that a new Kafka cluster with IBP config >= IBP_2_7_IV0
   * needs to be bootstrapped with.
   */
<<<<<<< HEAD
  def defaultFinalizedFeatures: Features[FinalizedVersionRange] = {
    Features.finalizedFeatures(
      supportedFeatures.features.asScala.map {
        case (name, versionRange) => (
          name, new FinalizedVersionRange(versionRange.min, versionRange.max))
      }.asJava)
=======
  def defaultFinalizedFeatures: Map[String, Short] = {
    supportedFeatures.features.asScala.map {
      case(name, versionRange) => (name, versionRange.max)
    }.toMap
>>>>>>> 15418db6
  }

  /**
   * Returns the set of feature names found to be incompatible.
   * A feature incompatibility is a version mismatch between the latest feature supported by the
   * Broker, and a provided finalized feature. This can happen because a provided finalized
   * feature:
   * 1) Does not exist in the Broker (i.e. it is unknown to the Broker).
   * [OR]
   * 2) Exists but the FinalizedVersionRange does not match with the SupportedVersionRange
   * of the supported feature.
   * @param finalized The finalized features against which incompatibilities need to be checked for.
   * @return The subset of input features which are incompatible. If the returned object
   *         is empty, it means there were no feature incompatibilities found.
   */
  def incompatibleFeatures(finalized: Map[String, Short]): Map[String, Short] = {
    BrokerFeatures.incompatibleFeatures(supportedFeatures, finalized, logIncompatibilities = true)
  }
}

object BrokerFeatures extends Logging {

  def createDefault(): BrokerFeatures = {
    new BrokerFeatures(defaultSupportedFeatures())
  }

  def defaultSupportedFeatures(): Features[SupportedVersionRange] = {
    Features.supportedFeatures(
      java.util.Collections.singletonMap(MetadataVersion.FEATURE_NAME,
        new SupportedVersionRange(MetadataVersion.MINIMUM_KRAFT_VERSION.featureLevel(), MetadataVersion.latest().featureLevel())))
  }

  def createEmpty(): BrokerFeatures = {
    new BrokerFeatures(Features.emptySupportedFeatures())
  }

  /**
   * Returns true if any of the provided finalized features are incompatible with the provided
   * supported features.
   * @param supportedFeatures The supported features to be compared
   * @param finalizedFeatures The finalized features to be compared
   * @return - True if there are any feature incompatibilities found.
   *                            - False otherwise.
   */
  def hasIncompatibleFeatures(supportedFeatures: Features[SupportedVersionRange],
                              finalizedFeatures: Map[String, Short]): Boolean = {
    incompatibleFeatures(supportedFeatures, finalizedFeatures, logIncompatibilities = false).nonEmpty
  }

  private def incompatibleFeatures(supportedFeatures: Features[SupportedVersionRange],
                                   finalizedFeatures: Map[String, Short],
                                   logIncompatibilities: Boolean): Map[String, Short] = {
    val incompatibleFeaturesInfo = finalizedFeatures.map {
      case (feature, versionLevels) =>
        val supportedVersions = supportedFeatures.get(feature)
        if (supportedVersions == null) {
          (feature, versionLevels, "{feature=%s, reason='Unsupported feature'}".format(feature))
        } else if (supportedVersions.isIncompatibleWith(versionLevels)) {
          (feature, versionLevels, "{feature=%s, reason='%s is incompatible with %s'}".format(
            feature, versionLevels, supportedVersions))
        } else {
          (feature, versionLevels, null)
        }
    }.filter { case (_, _, errorReason) => errorReason != null }.toList

    if (logIncompatibilities && incompatibleFeaturesInfo.nonEmpty) {
      warn("Feature incompatibilities seen: " +
        incompatibleFeaturesInfo.map { case (_, _, errorReason) => errorReason }.mkString(", "))
    }
<<<<<<< HEAD
    Features.finalizedFeatures(
      incompatibleFeaturesInfo.map { case (feature, versionLevels, _) => (feature, versionLevels) }.toMap.asJava)
=======
    incompatibleFeaturesInfo.map { case(feature, versionLevels, _) => (feature, versionLevels) }.toMap
>>>>>>> 15418db6
  }
}<|MERGE_RESOLUTION|>--- conflicted
+++ resolved
@@ -18,13 +18,8 @@
 package kafka.server
 
 import kafka.utils.Logging
-<<<<<<< HEAD
-import org.apache.kafka.common.feature.Features._
-import org.apache.kafka.common.feature.{Features, FinalizedVersionRange, SupportedVersionRange}
-=======
 import org.apache.kafka.common.feature.{Features, SupportedVersionRange}
 import org.apache.kafka.server.common.MetadataVersion
->>>>>>> 15418db6
 
 import java.util
 import scala.jdk.CollectionConverters._
@@ -47,19 +42,10 @@
    * Returns the default finalized features that a new Kafka cluster with IBP config >= IBP_2_7_IV0
    * needs to be bootstrapped with.
    */
-<<<<<<< HEAD
-  def defaultFinalizedFeatures: Features[FinalizedVersionRange] = {
-    Features.finalizedFeatures(
-      supportedFeatures.features.asScala.map {
-        case (name, versionRange) => (
-          name, new FinalizedVersionRange(versionRange.min, versionRange.max))
-      }.asJava)
-=======
   def defaultFinalizedFeatures: Map[String, Short] = {
     supportedFeatures.features.asScala.map {
-      case(name, versionRange) => (name, versionRange.max)
+      case (name, versionRange) => (name, versionRange.max)
     }.toMap
->>>>>>> 15418db6
   }
 
   /**
@@ -71,6 +57,7 @@
    * [OR]
    * 2) Exists but the FinalizedVersionRange does not match with the SupportedVersionRange
    * of the supported feature.
+   *
    * @param finalized The finalized features against which incompatibilities need to be checked for.
    * @return The subset of input features which are incompatible. If the returned object
    *         is empty, it means there were no feature incompatibilities found.
@@ -99,6 +86,7 @@
   /**
    * Returns true if any of the provided finalized features are incompatible with the provided
    * supported features.
+   *
    * @param supportedFeatures The supported features to be compared
    * @param finalizedFeatures The finalized features to be compared
    * @return - True if there are any feature incompatibilities found.
@@ -129,11 +117,6 @@
       warn("Feature incompatibilities seen: " +
         incompatibleFeaturesInfo.map { case (_, _, errorReason) => errorReason }.mkString(", "))
     }
-<<<<<<< HEAD
-    Features.finalizedFeatures(
-      incompatibleFeaturesInfo.map { case (feature, versionLevels, _) => (feature, versionLevels) }.toMap.asJava)
-=======
-    incompatibleFeaturesInfo.map { case(feature, versionLevels, _) => (feature, versionLevels) }.toMap
->>>>>>> 15418db6
+    incompatibleFeaturesInfo.map { case (feature, versionLevels, _) => (feature, versionLevels) }.toMap
   }
 }