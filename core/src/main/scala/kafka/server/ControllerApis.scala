/**
 * Licensed to the Apache Software Foundation (ASF) under one or more
 * contributor license agreements.  See the NOTICE file distributed with
 * this work for additional information regarding copyright ownership.
 * The ASF licenses this file to You under the Apache License, Version 2.0
 * (the "License"); you may not use this file except in compliance with
 * the License.  You may obtain a copy of the License at
 *
 * http://www.apache.org/licenses/LICENSE-2.0
 *
 * Unless required by applicable law or agreed to in writing, software
 * distributed under the License is distributed on an "AS IS" BASIS,
 * WITHOUT WARRANTIES OR CONDITIONS OF ANY KIND, either express or implied.
 * See the License for the specific language governing permissions and
 * limitations under the License.
 */

package kafka.server

<<<<<<< HEAD
=======
import java.{lang, util}
import java.util.{Collections, OptionalLong}
import java.util.Map.Entry
import java.util.concurrent.CompletableFuture
import java.util.function.Consumer
>>>>>>> 15418db6
import kafka.network.RequestChannel
import kafka.raft.RaftManager
import kafka.server.QuotaFactory.QuotaManagers
import kafka.utils.Logging
import org.apache.kafka.clients.admin.AlterConfigOp
import org.apache.kafka.common.Uuid.ZERO_UUID
<<<<<<< HEAD
import org.apache.kafka.common.acl.AclOperation._
=======
import org.apache.kafka.common.acl.AclOperation.{ALTER, ALTER_CONFIGS, CLUSTER_ACTION, CREATE, DELETE, DESCRIBE, DESCRIBE_CONFIGS}
>>>>>>> 15418db6
import org.apache.kafka.common.config.ConfigResource
import org.apache.kafka.common.errors.{ApiException, ClusterAuthorizationException, InvalidRequestException, TopicDeletionDisabledException}
import org.apache.kafka.common.internals.FatalExitError
import org.apache.kafka.common.internals.Topic
import org.apache.kafka.common.message.AlterConfigsResponseData.{AlterConfigsResourceResponse => OldAlterConfigsResourceResponse}
import org.apache.kafka.common.message.CreatePartitionsRequestData.CreatePartitionsTopic
import org.apache.kafka.common.message.CreatePartitionsResponseData.CreatePartitionsTopicResult
import org.apache.kafka.common.message.CreateTopicsResponseData.CreatableTopicResult
import org.apache.kafka.common.message.DeleteTopicsResponseData.{DeletableTopicResult, DeletableTopicResultCollection}
import org.apache.kafka.common.message.IncrementalAlterConfigsResponseData.AlterConfigsResourceResponse
<<<<<<< HEAD
import org.apache.kafka.common.message.MetadataResponseData.MetadataResponseBroker
=======
>>>>>>> 15418db6
import org.apache.kafka.common.message.{CreateTopicsRequestData, _}
import org.apache.kafka.common.protocol.Errors._
import org.apache.kafka.common.protocol.{ApiKeys, ApiMessage, Errors}
import org.apache.kafka.common.requests._
import org.apache.kafka.common.resource.Resource.CLUSTER_NAME
import org.apache.kafka.common.resource.ResourceType.{CLUSTER, TOPIC}
import org.apache.kafka.common.utils.Time
import org.apache.kafka.common.{Node, Uuid}
import org.apache.kafka.controller.ControllerRequestContext.requestTimeoutMsToDeadlineNs
import org.apache.kafka.controller.{Controller, ControllerRequestContext}
import org.apache.kafka.metadata.{BrokerHeartbeatReply, BrokerRegistrationReply}
import org.apache.kafka.server.authorizer.Authorizer
import org.apache.kafka.server.common.ApiMessageAndVersion

import java.util
import java.util.Collections
import java.util.Map.Entry
import java.util.concurrent.{CompletableFuture, ExecutionException}
import scala.jdk.CollectionConverters._


/**
 * Request handler for Controller APIs
 */
class ControllerApis(val requestChannel: RequestChannel,
                     val authorizer: Option[Authorizer],
                     val quotas: QuotaManagers,
                     val time: Time,
                     val controller: Controller,
                     val raftManager: RaftManager[ApiMessageAndVersion],
                     val config: KafkaConfig,
                     val metaProperties: MetaProperties,
                     val controllerNodes: Seq[Node],
                     val apiVersionManager: ApiVersionManager) extends ApiRequestHandler with Logging {

  this.logIdent = s"[ControllerApis nodeId=${config.nodeId}] "
  val authHelper = new AuthHelper(authorizer)
  val requestHelper = new RequestHandlerHelper(requestChannel, quotas, time)
  private val aclApis = new AclApis(authHelper, authorizer, requestHelper, "controller", config)

  def isClosed: Boolean = aclApis.isClosed

  def close(): Unit = aclApis.close()

  override def handle(request: RequestChannel.Request, requestLocal: RequestLocal): Unit = {
    try {
      val handlerFuture: CompletableFuture[Unit] = request.header.apiKey match {
        case ApiKeys.FETCH => handleFetch(request)
        case ApiKeys.FETCH_SNAPSHOT => handleFetchSnapshot(request)
        case ApiKeys.CREATE_TOPICS => handleCreateTopics(request)
        case ApiKeys.DELETE_TOPICS => handleDeleteTopics(request)
        case ApiKeys.API_VERSIONS => handleApiVersionsRequest(request)
        case ApiKeys.ALTER_CONFIGS => handleLegacyAlterConfigs(request)
        case ApiKeys.VOTE => handleVote(request)
        case ApiKeys.BEGIN_QUORUM_EPOCH => handleBeginQuorumEpoch(request)
        case ApiKeys.END_QUORUM_EPOCH => handleEndQuorumEpoch(request)
        case ApiKeys.DESCRIBE_QUORUM => handleDescribeQuorum(request)
        case ApiKeys.ALTER_PARTITION => handleAlterPartitionRequest(request)
        case ApiKeys.BROKER_REGISTRATION => handleBrokerRegistration(request)
        case ApiKeys.BROKER_HEARTBEAT => handleBrokerHeartBeatRequest(request)
        case ApiKeys.UNREGISTER_BROKER => handleUnregisterBroker(request)
        case ApiKeys.ALTER_CLIENT_QUOTAS => handleAlterClientQuotas(request)
        case ApiKeys.INCREMENTAL_ALTER_CONFIGS => handleIncrementalAlterConfigs(request)
        case ApiKeys.ALTER_PARTITION_REASSIGNMENTS => handleAlterPartitionReassignments(request)
        case ApiKeys.LIST_PARTITION_REASSIGNMENTS => handleListPartitionReassignments(request)
        case ApiKeys.ALTER_USER_SCRAM_CREDENTIALS => handleAlterUserScramCredentials(request)
        case ApiKeys.ENVELOPE => handleEnvelopeRequest(request, requestLocal)
        case ApiKeys.SASL_HANDSHAKE => handleSaslHandshakeRequest(request)
        case ApiKeys.SASL_AUTHENTICATE => handleSaslAuthenticateRequest(request)
        case ApiKeys.ALLOCATE_PRODUCER_IDS => handleAllocateProducerIdsRequest(request)
        case ApiKeys.CREATE_PARTITIONS => handleCreatePartitions(request)
        case ApiKeys.DESCRIBE_ACLS => aclApis.handleDescribeAcls(request)
        case ApiKeys.CREATE_ACLS => aclApis.handleCreateAcls(request)
        case ApiKeys.DELETE_ACLS => aclApis.handleDeleteAcls(request)
        case ApiKeys.ELECT_LEADERS => handleElectLeaders(request)
        case ApiKeys.UPDATE_FEATURES => handleUpdateFeatures(request)
        case _ => throw new ApiException(s"Unsupported ApiKey ${request.context.header.apiKey}")
      }

      // This catches exceptions in the future and subsequent completion stages returned by the request handlers.
      handlerFuture.whenComplete { (_, exception) =>
        if (exception != null) {
          // CompletionException does not include the stack frames in its "cause" exception, so we need to
          // log the original exception here
          error(s"Unexpected error handling request ${request.requestDesc(true)} " +
            s"with context ${request.context}", exception)
          requestHelper.handleError(request, exception)
        }
      }
    } catch {
      case e: FatalExitError => throw e
      case t: Throwable => {
        // This catches exceptions in the blocking parts of the request handlers
        error(s"Unexpected error handling request ${request.requestDesc(true)} " +
          s"with context ${request.context}", t)
        requestHelper.handleError(request, t)
      }
    } finally {
      // Only record local completion time if it is unset.
      if (request.apiLocalCompleteTimeNanos < 0) {
        request.apiLocalCompleteTimeNanos = time.nanoseconds
      }
    }
  }

  def handleEnvelopeRequest(request: RequestChannel.Request, requestLocal: RequestLocal): CompletableFuture[Unit] = {
    if (!authHelper.authorize(request.context, CLUSTER_ACTION, CLUSTER, CLUSTER_NAME)) {
      requestHelper.sendErrorResponseMaybeThrottle(request, new ClusterAuthorizationException(
        s"Principal ${request.context.principal} does not have required CLUSTER_ACTION for envelope"))
    } else {
      EnvelopeUtils.handleEnvelopeRequest(request, requestChannel.metrics, handle(_, requestLocal))
    }
    CompletableFuture.completedFuture[Unit](())
  }

  def handleSaslHandshakeRequest(request: RequestChannel.Request): CompletableFuture[Unit] = {
    val responseData = new SaslHandshakeResponseData().setErrorCode(ILLEGAL_SASL_STATE.code)
    requestHelper.sendResponseMaybeThrottle(request, _ => new SaslHandshakeResponse(responseData))
    CompletableFuture.completedFuture[Unit](())
  }

  def handleSaslAuthenticateRequest(request: RequestChannel.Request): CompletableFuture[Unit] = {
    val responseData = new SaslAuthenticateResponseData()
      .setErrorCode(ILLEGAL_SASL_STATE.code)
      .setErrorMessage("SaslAuthenticate request received after successful authentication")
    requestHelper.sendResponseMaybeThrottle(request, _ => new SaslAuthenticateResponse(responseData))
    CompletableFuture.completedFuture[Unit](())
  }

  def handleFetch(request: RequestChannel.Request): CompletableFuture[Unit] = {
    authHelper.authorizeClusterOperation(request, CLUSTER_ACTION)
    handleRaftRequest(request, response => new FetchResponse(response.asInstanceOf[FetchResponseData]))
  }

<<<<<<< HEAD
  def handleMetadataRequest(request: RequestChannel.Request): Unit = {
    val metadataRequest = request.body[MetadataRequest]

    def createResponseCallback(requestThrottleMs: Int): MetadataResponse = {
      val metadataResponseData = new MetadataResponseData()
      metadataResponseData.setThrottleTimeMs(requestThrottleMs)
      controllerNodes.foreach { node =>
        metadataResponseData.brokers.add(new MetadataResponseBroker()
          .setHost(node.host)
          .setNodeId(node.id)
          .setPort(node.port)
          .setRack(node.rack))
      }
      metadataResponseData.setClusterId(metaProperties.clusterId)
      if (controller.isActive) {
        metadataResponseData.setControllerId(config.nodeId)
      } else {
        metadataResponseData.setControllerId(MetadataResponse.NO_CONTROLLER_ID)
      }
      val clusterAuthorizedOperations = if (metadataRequest.data.includeClusterAuthorizedOperations) {
        if (authHelper.authorize(request.context, DESCRIBE, CLUSTER, CLUSTER_NAME)) {
          authHelper.authorizedOperations(request, Resource.CLUSTER)
        } else {
          0
        }
      } else {
        Int.MinValue
      }
      // TODO: fill in information about the metadata topic
      metadataResponseData.setClusterAuthorizedOperations(clusterAuthorizedOperations)
      new MetadataResponse(metadataResponseData, request.header.apiVersion)
    }

    requestHelper.sendResponseMaybeThrottle(request,
      requestThrottleMs => createResponseCallback(requestThrottleMs))
=======
  def handleFetchSnapshot(request: RequestChannel.Request): CompletableFuture[Unit] = {
    authHelper.authorizeClusterOperation(request, CLUSTER_ACTION)
    handleRaftRequest(request, response => new FetchSnapshotResponse(response.asInstanceOf[FetchSnapshotResponseData]))
>>>>>>> 15418db6
  }

  def handleDeleteTopics(request: RequestChannel.Request): CompletableFuture[Unit] = {
    val deleteTopicsRequest = request.body[DeleteTopicsRequest]
    val controllerMutationQuota = quotas.controllerMutation.newQuotaFor(request, strictSinceVersion = 5)
    val context = new ControllerRequestContext(request.context.header.data, request.context.principal,
      requestTimeoutMsToDeadlineNs(time, deleteTopicsRequest.data.timeoutMs),
      controllerMutationQuotaRecorderFor(controllerMutationQuota))
    val future = deleteTopics(context,
      deleteTopicsRequest.data,
      request.context.apiVersion,
      authHelper.authorize(request.context, DELETE, CLUSTER, CLUSTER_NAME, logIfDenied = false),
      names => authHelper.filterByAuthorized(request.context, DESCRIBE, TOPIC, names)(n => n),
      names => authHelper.filterByAuthorized(request.context, DELETE, TOPIC, names)(n => n))
    future.handle[Unit] { (results, exception) =>
      requestHelper.sendResponseMaybeThrottleWithControllerQuota(controllerMutationQuota, request, throttleTimeMs => {
        if (exception != null) {
          deleteTopicsRequest.getErrorResponse(throttleTimeMs, exception)
        } else {
          val responseData = new DeleteTopicsResponseData().
            setResponses(new DeletableTopicResultCollection(results.iterator)).
            setThrottleTimeMs(throttleTimeMs)
          new DeleteTopicsResponse(responseData)
        }
      })
    }
  }

<<<<<<< HEAD
  def deleteTopics(request: DeleteTopicsRequestData,
                   apiVersion: Int,
                   hasClusterAuth: Boolean,
                   getDescribableTopics: Iterable[String] => Set[String],
                   getDeletableTopics: Iterable[String] => Set[String])
  : CompletableFuture[util.List[DeletableTopicResult]] = {
=======
  def deleteTopics(
    context: ControllerRequestContext,
    request: DeleteTopicsRequestData,
    apiVersion: Int,
    hasClusterAuth: Boolean,
    getDescribableTopics: Iterable[String] => Set[String],
    getDeletableTopics: Iterable[String] => Set[String]
  ): CompletableFuture[util.List[DeletableTopicResult]] = {
>>>>>>> 15418db6
    // Check if topic deletion is enabled at all.
    if (!config.deleteTopicEnable) {
      if (apiVersion < 3) {
        throw new InvalidRequestException("Topic deletion is disabled.")
      } else {
        throw new TopicDeletionDisabledException()
      }
    }
    // The first step is to load up the names and IDs that have been provided by the
    // request.  This is a bit messy because we support multiple ways of referring to
    // topics (both by name and by id) and because we need to check for duplicates or
    // other invalid inputs.
    val responses = new util.ArrayList[DeletableTopicResult]

    def appendResponse(name: String, id: Uuid, error: ApiError): Unit = {
      responses.add(new DeletableTopicResult().
        setName(name).
        setTopicId(id).
        setErrorCode(error.error.code).
        setErrorMessage(error.message))
    }

    val providedNames = new util.HashSet[String]
    val duplicateProvidedNames = new util.HashSet[String]
    val providedIds = new util.HashSet[Uuid]
    val duplicateProvidedIds = new util.HashSet[Uuid]

    def addProvidedName(name: String): Unit = {
      if (duplicateProvidedNames.contains(name) || !providedNames.add(name)) {
        duplicateProvidedNames.add(name)
        providedNames.remove(name)
      }
    }

    request.topicNames.forEach(addProvidedName)
    request.topics.forEach {
      topic =>
        if (topic.name == null) {
          if (topic.topicId.equals(ZERO_UUID)) {
            appendResponse(null, ZERO_UUID, new ApiError(INVALID_REQUEST,
              "Neither topic name nor id were specified."))
          } else if (duplicateProvidedIds.contains(topic.topicId) || !providedIds.add(topic.topicId)) {
            duplicateProvidedIds.add(topic.topicId)
            providedIds.remove(topic.topicId)
          }
        } else {
          if (topic.topicId.equals(ZERO_UUID)) {
            addProvidedName(topic.name)
          } else {
            appendResponse(topic.name, topic.topicId, new ApiError(INVALID_REQUEST,
              "You may not specify both topic name and topic id."))
          }
        }
    }
    // Create error responses for duplicates.
    duplicateProvidedNames.forEach(name => appendResponse(name, ZERO_UUID,
      new ApiError(INVALID_REQUEST, "Duplicate topic name.")))
    duplicateProvidedIds.forEach(id => appendResponse(null, id,
      new ApiError(INVALID_REQUEST, "Duplicate topic id.")))
    // At this point we have all the valid names and IDs that have been provided.
    // However, the Authorizer needs topic names as inputs, not topic IDs.  So
    // we need to resolve all IDs to names.
    val toAuthenticate = new util.HashSet[String]
    toAuthenticate.addAll(providedNames)
    val idToName = new util.HashMap[Uuid, String]
    controller.findTopicNames(context, providedIds).thenCompose { topicNames =>
      topicNames.forEach { (id, nameOrError) =>
        if (nameOrError.isError) {
          appendResponse(null, id, nameOrError.error())
        } else {
          toAuthenticate.add(nameOrError.result())
          idToName.put(id, nameOrError.result())
        }
      }
      // Get the list of deletable topics (those we can delete) and the list of describable
      // topics.
      val topicsToAuthenticate = toAuthenticate.asScala
      val (describable, deletable) = if (hasClusterAuth) {
        (topicsToAuthenticate.toSet, topicsToAuthenticate.toSet)
      } else {
        (getDescribableTopics(topicsToAuthenticate), getDeletableTopics(topicsToAuthenticate))
      }
      // For each topic that was provided by ID, check if authentication failed.
      // If so, remove it from the idToName map and create an error response for it.
      val iterator = idToName.entrySet().iterator()
      while (iterator.hasNext) {
        val entry = iterator.next()
        val id = entry.getKey
        val name = entry.getValue
        if (!deletable.contains(name)) {
          if (describable.contains(name)) {
            appendResponse(name, id, new ApiError(TOPIC_AUTHORIZATION_FAILED))
          } else {
            appendResponse(null, id, new ApiError(TOPIC_AUTHORIZATION_FAILED))
          }
          iterator.remove()
        }
      }
      // For each topic that was provided by name, check if authentication failed.
      // If so, create an error response for it. Otherwise, add it to the idToName map.
      controller.findTopicIds(context, providedNames).thenCompose { topicIds =>
        topicIds.forEach { (name, idOrError) =>
          if (!describable.contains(name)) {
            appendResponse(name, ZERO_UUID, new ApiError(TOPIC_AUTHORIZATION_FAILED))
          } else if (idOrError.isError) {
            appendResponse(name, ZERO_UUID, idOrError.error)
          } else if (deletable.contains(name)) {
            val id = idOrError.result()
            if (duplicateProvidedIds.contains(id) || idToName.put(id, name) != null) {
              // This is kind of a weird case: what if we supply topic ID X and also a name
              // that maps to ID X?  In that case, _if authorization succeeds_, we end up
              // here.  If authorization doesn't succeed, we refrain from commenting on the
              // situation since it would reveal topic ID mappings.
              duplicateProvidedIds.add(id)
              idToName.remove(id)
              appendResponse(name, id, new ApiError(INVALID_REQUEST,
                "The provided topic name maps to an ID that was already supplied."))
            }
          } else {
            appendResponse(name, ZERO_UUID, new ApiError(TOPIC_AUTHORIZATION_FAILED))
          }
        }
        // Finally, the idToName map contains all the topics that we are authorized to delete.
        // Perform the deletion and create responses for each one.
        controller.deleteTopics(context, idToName.keySet).thenApply { idToError =>
          idToError.forEach { (id, error) =>
            appendResponse(idToName.get(id), id, error)
          }
          // Shuffle the responses so that users can not use patterns in their positions to
          // distinguish between absent topics and topics we are not permitted to see.
          Collections.shuffle(responses)
          responses
        }
      }
    }
  }

  def handleCreateTopics(request: RequestChannel.Request): CompletableFuture[Unit] = {
    val createTopicsRequest = request.body[CreateTopicsRequest]
<<<<<<< HEAD
    val future = createTopics(createTopicsRequest.data(),
      authHelper.authorize(request.context, CREATE, CLUSTER, CLUSTER_NAME),
      names => authHelper.filterByAuthorized(request.context, CREATE, TOPIC, names)(identity))
    future.whenComplete { (result, exception) =>
      requestHelper.sendResponseMaybeThrottle(request, throttleTimeMs => {
=======
    val controllerMutationQuota = quotas.controllerMutation.newQuotaFor(request, strictSinceVersion = 6)
    val context = new ControllerRequestContext(request.context.header.data, request.context.principal,
      requestTimeoutMsToDeadlineNs(time, createTopicsRequest.data.timeoutMs),
      controllerMutationQuotaRecorderFor(controllerMutationQuota))
    val future = createTopics(context,
        createTopicsRequest.data,
        authHelper.authorize(request.context, CREATE, CLUSTER, CLUSTER_NAME, logIfDenied = false),
        names => authHelper.filterByAuthorized(request.context, CREATE, TOPIC, names)(identity),
        names => authHelper.filterByAuthorized(request.context, DESCRIBE_CONFIGS, TOPIC,
            names, logIfDenied = false)(identity))
    future.handle[Unit] { (result, exception) =>
      requestHelper.sendResponseMaybeThrottleWithControllerQuota(controllerMutationQuota, request, throttleTimeMs => {
>>>>>>> 15418db6
        if (exception != null) {
          createTopicsRequest.getErrorResponse(throttleTimeMs, exception)
        } else {
          result.setThrottleTimeMs(throttleTimeMs)
          new CreateTopicsResponse(result)
        }
      })
    }
  }

<<<<<<< HEAD
  def createTopics(request: CreateTopicsRequestData,
                   hasClusterAuth: Boolean,
                   getCreatableTopics: Iterable[String] => Set[String])
  : CompletableFuture[CreateTopicsResponseData] = {
=======
  private def controllerMutationQuotaRecorderFor(controllerMutationQuota: ControllerMutationQuota) = {
    new Consumer[lang.Integer]() {
      override def accept(permits: lang.Integer): Unit = controllerMutationQuota.record(permits.doubleValue())
    }
  }

  def createTopics(
    context: ControllerRequestContext,
    request: CreateTopicsRequestData,
    hasClusterAuth: Boolean,
    getCreatableTopics: Iterable[String] => Set[String],
    getDescribableTopics: Iterable[String] => Set[String]
  ): CompletableFuture[CreateTopicsResponseData] = {
>>>>>>> 15418db6
    val topicNames = new util.HashSet[String]()
    val duplicateTopicNames = new util.HashSet[String]()
    request.topics().forEach { topicData =>
      if (!duplicateTopicNames.contains(topicData.name())) {
        if (!topicNames.add(topicData.name())) {
          topicNames.remove(topicData.name())
          duplicateTopicNames.add(topicData.name())
        }
      }
    }

    /* The cluster metadata topic is an internal topic with a different implementation. The user should not be
     * allowed to create it as a regular topic.
     */
    if (topicNames.contains(Topic.CLUSTER_METADATA_TOPIC_NAME)) {
      info(s"Rejecting creation of internal topic ${Topic.CLUSTER_METADATA_TOPIC_NAME}")
    }
    val allowedTopicNames = topicNames.asScala.diff(Set(Topic.CLUSTER_METADATA_TOPIC_NAME))

    val authorizedTopicNames = if (hasClusterAuth) {
      allowedTopicNames
    } else {
      getCreatableTopics.apply(allowedTopicNames)
    }
    val describableTopicNames = getDescribableTopics.apply(allowedTopicNames).asJava
    val effectiveRequest = request.duplicate()
    val iterator = effectiveRequest.topics().iterator()
    while (iterator.hasNext) {
      val creatableTopic = iterator.next()
      if (duplicateTopicNames.contains(creatableTopic.name()) ||
        !authorizedTopicNames.contains(creatableTopic.name())) {
        iterator.remove()
      }
    }
    controller.createTopics(context, effectiveRequest, describableTopicNames).thenApply { response =>
      duplicateTopicNames.forEach { name =>
        response.topics().add(new CreatableTopicResult().
          setName(name).
          setErrorCode(INVALID_REQUEST.code).
          setErrorMessage("Duplicate topic name."))
      }
      topicNames.forEach { name =>
        if (!authorizedTopicNames.contains(name)) {
          response.topics().add(new CreatableTopicResult().
            setName(name).
            setErrorCode(TOPIC_AUTHORIZATION_FAILED.code).
            setErrorMessage("Authorization failed."))
        }
      }
      response
    }
  }

  def handleApiVersionsRequest(request: RequestChannel.Request): CompletableFuture[Unit] = {
    // Note that controller returns its full list of supported ApiKeys and versions regardless of current
    // authentication state (e.g., before SASL authentication on an SASL listener, do note that no
    // Kafka protocol requests may take place on an SSL listener before the SSL handshake is finished).
    // If this is considered to leak information about the controller version a workaround is to use SSL
    // with client authentication which is performed at an earlier stage of the connection where the
    // ApiVersionRequest is not available.
    val apiVersionRequest = request.body[ApiVersionsRequest]
    if (apiVersionRequest.hasUnsupportedRequestVersion) {
      requestHelper.sendResponseMaybeThrottle(request,
        requestThrottleMs => apiVersionRequest.getErrorResponse(requestThrottleMs, UNSUPPORTED_VERSION.exception))
    } else if (!apiVersionRequest.isValid) {
      requestHelper.sendResponseMaybeThrottle(request,
        requestThrottleMs => apiVersionRequest.getErrorResponse(requestThrottleMs, INVALID_REQUEST.exception))
    } else {
      requestHelper.sendResponseMaybeThrottle(request,
        requestThrottleMs => apiVersionManager.apiVersionResponse(requestThrottleMs))
    }
<<<<<<< HEAD

    requestHelper.sendResponseMaybeThrottle(request, createResponseCallback)
=======
    CompletableFuture.completedFuture[Unit](())
>>>>>>> 15418db6
  }

  def authorizeAlterResource(requestContext: RequestContext,
                             resource: ConfigResource): ApiError = {
    resource.`type` match {
      case ConfigResource.Type.BROKER =>
        if (authHelper.authorize(requestContext, ALTER_CONFIGS, CLUSTER, CLUSTER_NAME)) {
          new ApiError(NONE)
        } else {
          new ApiError(CLUSTER_AUTHORIZATION_FAILED)
        }
      case ConfigResource.Type.TOPIC =>
        if (authHelper.authorize(requestContext, ALTER_CONFIGS, TOPIC, resource.name)) {
          new ApiError(NONE)
        } else {
          new ApiError(TOPIC_AUTHORIZATION_FAILED)
        }
      case rt => new ApiError(INVALID_REQUEST, s"Unexpected resource type $rt.")
    }
  }

  def handleLegacyAlterConfigs(request: RequestChannel.Request): CompletableFuture[Unit] = {
    val response = new AlterConfigsResponseData()
    val alterConfigsRequest = request.body[AlterConfigsRequest]
    val context = new ControllerRequestContext(request.context.header.data, request.context.principal, OptionalLong.empty())
    val duplicateResources = new util.HashSet[ConfigResource]
    val configChanges = new util.HashMap[ConfigResource, util.Map[String, String]]()
    alterConfigsRequest.data.resources.forEach { resource =>
      val configResource = new ConfigResource(
        ConfigResource.Type.forId(resource.resourceType), resource.resourceName())
      if (configResource.`type`().equals(ConfigResource.Type.UNKNOWN)) {
        response.responses().add(new OldAlterConfigsResourceResponse().
          setErrorCode(UNSUPPORTED_VERSION.code()).
          setErrorMessage("Unknown resource type " + resource.resourceType() + ".").
          setResourceName(resource.resourceName()).
          setResourceType(resource.resourceType()))
      } else if (!duplicateResources.contains(configResource)) {
        val configs = new util.HashMap[String, String]()
        resource.configs().forEach(config => configs.put(config.name(), config.value()))
        if (configChanges.put(configResource, configs) != null) {
          duplicateResources.add(configResource)
          configChanges.remove(configResource)
          response.responses().add(new OldAlterConfigsResourceResponse().
            setErrorCode(INVALID_REQUEST.code()).
            setErrorMessage("Duplicate resource.").
            setResourceName(resource.resourceName()).
            setResourceType(resource.resourceType()))
        }
      }
    }
    val iterator = configChanges.keySet().iterator()
    while (iterator.hasNext) {
      val resource = iterator.next()
      val apiError = authorizeAlterResource(request.context, resource)
      if (apiError.isFailure) {
        response.responses().add(new OldAlterConfigsResourceResponse().
          setErrorCode(apiError.error().code()).
          setErrorMessage(apiError.message()).
          setResourceName(resource.name()).
          setResourceType(resource.`type`().id()))
        iterator.remove()
      }
    }
    controller.legacyAlterConfigs(context, configChanges, alterConfigsRequest.data.validateOnly)
      .handle[Unit] { (controllerResults, exception) =>
        if (exception != null) {
          requestHelper.handleError(request, exception)
        } else {
          controllerResults.entrySet().forEach(entry => response.responses().add(
            new OldAlterConfigsResourceResponse().
              setErrorCode(entry.getValue.error().code()).
              setErrorMessage(entry.getValue.message()).
              setResourceName(entry.getKey.name()).
              setResourceType(entry.getKey.`type`().id())))
          requestHelper.sendResponseMaybeThrottle(request, throttleMs =>
            new AlterConfigsResponse(response.setThrottleTimeMs(throttleMs)))
        }
      }
  }

  def handleVote(request: RequestChannel.Request): CompletableFuture[Unit] = {
    authHelper.authorizeClusterOperation(request, CLUSTER_ACTION)
    handleRaftRequest(request, response => new VoteResponse(response.asInstanceOf[VoteResponseData]))
  }

  def handleBeginQuorumEpoch(request: RequestChannel.Request): CompletableFuture[Unit] = {
    authHelper.authorizeClusterOperation(request, CLUSTER_ACTION)
    handleRaftRequest(request, response => new BeginQuorumEpochResponse(response.asInstanceOf[BeginQuorumEpochResponseData]))
  }

  def handleEndQuorumEpoch(request: RequestChannel.Request): CompletableFuture[Unit] = {
    authHelper.authorizeClusterOperation(request, CLUSTER_ACTION)
    handleRaftRequest(request, response => new EndQuorumEpochResponse(response.asInstanceOf[EndQuorumEpochResponseData]))
  }

  def handleDescribeQuorum(request: RequestChannel.Request): CompletableFuture[Unit] = {
    authHelper.authorizeClusterOperation(request, DESCRIBE)
    handleRaftRequest(request, response => new DescribeQuorumResponse(response.asInstanceOf[DescribeQuorumResponseData]))
  }

  def handleElectLeaders(request: RequestChannel.Request): CompletableFuture[Unit] = {
    authHelper.authorizeClusterOperation(request, ALTER)
    val electLeadersRequest = request.body[ElectLeadersRequest]
    val context = new ControllerRequestContext(request.context.header.data, request.context.principal,
      requestTimeoutMsToDeadlineNs(time, electLeadersRequest.data.timeoutMs))
    val future = controller.electLeaders(context, electLeadersRequest.data)
    future.handle[Unit] { (responseData, exception) =>
      if (exception != null) {
        requestHelper.sendResponseMaybeThrottle(request, throttleMs => {
          electLeadersRequest.getErrorResponse(throttleMs, exception)
        })
      } else {
        requestHelper.sendResponseMaybeThrottle(request, throttleMs => {
          new ElectLeadersResponse(responseData.setThrottleTimeMs(throttleMs))
        })
      }
    }
  }

  def handleAlterPartitionRequest(request: RequestChannel.Request): CompletableFuture[Unit] = {
    val alterPartitionRequest = request.body[AlterPartitionRequest]
    val context = new ControllerRequestContext(request.context.header.data, request.context.principal,
      OptionalLong.empty())
    authHelper.authorizeClusterOperation(request, CLUSTER_ACTION)
    val future = controller.alterPartition(context, alterPartitionRequest.data)
    future.handle[Unit] { (result, exception) =>
      val response = if (exception != null) {
        alterPartitionRequest.getErrorResponse(exception)
      } else {
        new AlterPartitionResponse(result)
      }
      requestHelper.sendResponseExemptThrottle(request, response)
    }
  }

  def handleBrokerHeartBeatRequest(request: RequestChannel.Request): CompletableFuture[Unit] = {
    val heartbeatRequest = request.body[BrokerHeartbeatRequest]
    authHelper.authorizeClusterOperation(request, CLUSTER_ACTION)
    val context = new ControllerRequestContext(request.context.header.data, request.context.principal,
      requestTimeoutMsToDeadlineNs(time, config.brokerHeartbeatIntervalMs / 2))
    controller.processBrokerHeartbeat(context, heartbeatRequest.data).handle[Unit] { (reply, e) =>
      def createResponseCallback(requestThrottleMs: Int,
                                 reply: BrokerHeartbeatReply,
                                 e: Throwable): BrokerHeartbeatResponse = {
        if (e != null) {
          new BrokerHeartbeatResponse(new BrokerHeartbeatResponseData().
            setThrottleTimeMs(requestThrottleMs).
            setErrorCode(Errors.forException(e).code))
        } else {
          new BrokerHeartbeatResponse(new BrokerHeartbeatResponseData().
            setThrottleTimeMs(requestThrottleMs).
            setErrorCode(NONE.code).
            setIsCaughtUp(reply.isCaughtUp).
            setIsFenced(reply.isFenced).
            setShouldShutDown(reply.shouldShutDown))
        }
      }

      requestHelper.sendResponseMaybeThrottle(request,
        requestThrottleMs => createResponseCallback(requestThrottleMs, reply, e))
    }
  }

  def handleUnregisterBroker(request: RequestChannel.Request): CompletableFuture[Unit] = {
    val decommissionRequest = request.body[UnregisterBrokerRequest]
    authHelper.authorizeClusterOperation(request, ALTER)
    val context = new ControllerRequestContext(request.context.header.data, request.context.principal,
      OptionalLong.empty())

    controller.unregisterBroker(context, decommissionRequest.data.brokerId).handle[Unit] { (_, e) =>
      def createResponseCallback(requestThrottleMs: Int,
                                 e: Throwable): UnregisterBrokerResponse = {
        if (e != null) {
          new UnregisterBrokerResponse(new UnregisterBrokerResponseData().
            setThrottleTimeMs(requestThrottleMs).
            setErrorCode(Errors.forException(e).code))
        } else {
          new UnregisterBrokerResponse(new UnregisterBrokerResponseData().
            setThrottleTimeMs(requestThrottleMs))
        }
      }

      requestHelper.sendResponseMaybeThrottle(request,
        requestThrottleMs => createResponseCallback(requestThrottleMs, e))
    }
  }

  def handleBrokerRegistration(request: RequestChannel.Request): CompletableFuture[Unit] = {
    val registrationRequest = request.body[BrokerRegistrationRequest]
    authHelper.authorizeClusterOperation(request, CLUSTER_ACTION)
    val context = new ControllerRequestContext(request.context.header.data, request.context.principal,
      OptionalLong.empty())

    controller.registerBroker(context, registrationRequest.data).handle[Unit] { (reply, e) =>
      def createResponseCallback(requestThrottleMs: Int,
                                 reply: BrokerRegistrationReply,
                                 e: Throwable): BrokerRegistrationResponse = {
        if (e != null) {
          new BrokerRegistrationResponse(new BrokerRegistrationResponseData().
            setThrottleTimeMs(requestThrottleMs).
            setErrorCode(Errors.forException(e).code))
        } else {
          new BrokerRegistrationResponse(new BrokerRegistrationResponseData().
            setThrottleTimeMs(requestThrottleMs).
            setErrorCode(NONE.code).
            setBrokerEpoch(reply.epoch))
        }
      }

      requestHelper.sendResponseMaybeThrottle(request,
        requestThrottleMs => createResponseCallback(requestThrottleMs, reply, e))
    }
  }

  private def handleRaftRequest(request: RequestChannel.Request,
                                buildResponse: ApiMessage => AbstractResponse): CompletableFuture[Unit] = {
    val requestBody = request.body[AbstractRequest]
    val future = raftManager.handleRequest(request.header, requestBody.data, time.milliseconds())
    future.handle[Unit] { (responseData, exception) =>
      val response = if (exception != null) {
        requestBody.getErrorResponse(exception)
      } else {
        buildResponse(responseData)
      }
      requestHelper.sendResponseExemptThrottle(request, response)
    }
  }

  def handleAlterClientQuotas(request: RequestChannel.Request): CompletableFuture[Unit] = {
    val quotaRequest = request.body[AlterClientQuotasRequest]
    authHelper.authorizeClusterOperation(request, ALTER_CONFIGS)
    val context = new ControllerRequestContext(request.context.header.data, request.context.principal,
      OptionalLong.empty())
    controller.alterClientQuotas(context, quotaRequest.entries, quotaRequest.validateOnly)
      .handle[Unit] { (results, exception) =>
        if (exception != null) {
          requestHelper.handleError(request, exception)
        } else {
          requestHelper.sendResponseMaybeThrottle(request, requestThrottleMs =>
            AlterClientQuotasResponse.fromQuotaEntities(results, requestThrottleMs))
        }
      }
  }

  def handleIncrementalAlterConfigs(request: RequestChannel.Request): CompletableFuture[Unit] = {
    val response = new IncrementalAlterConfigsResponseData()
    val alterConfigsRequest = request.body[IncrementalAlterConfigsRequest]
    val context = new ControllerRequestContext(request.context.header.data, request.context.principal,
      OptionalLong.empty())
    val duplicateResources = new util.HashSet[ConfigResource]
    val configChanges = new util.HashMap[ConfigResource,
      util.Map[String, Entry[AlterConfigOp.OpType, String]]]()
    alterConfigsRequest.data.resources.forEach { resource =>
      val configResource = new ConfigResource(
        ConfigResource.Type.forId(resource.resourceType), resource.resourceName())
      if (configResource.`type`().equals(ConfigResource.Type.UNKNOWN)) {
        response.responses().add(new AlterConfigsResourceResponse().
          setErrorCode(UNSUPPORTED_VERSION.code()).
          setErrorMessage("Unknown resource type " + resource.resourceType() + ".").
          setResourceName(resource.resourceName()).
          setResourceType(resource.resourceType()))
      } else if (!duplicateResources.contains(configResource)) {
        val altersByName = new util.HashMap[String, Entry[AlterConfigOp.OpType, String]]()
        resource.configs.forEach { config =>
          altersByName.put(config.name, new util.AbstractMap.SimpleEntry[AlterConfigOp.OpType, String](
            AlterConfigOp.OpType.forId(config.configOperation), config.value))
        }
        if (configChanges.put(configResource, altersByName) != null) {
          duplicateResources.add(configResource)
          configChanges.remove(configResource)
          response.responses().add(new AlterConfigsResourceResponse().
            setErrorCode(INVALID_REQUEST.code()).
            setErrorMessage("Duplicate resource.").
            setResourceName(resource.resourceName()).
            setResourceType(resource.resourceType()))
        }
      }
    }
    val iterator = configChanges.keySet().iterator()
    while (iterator.hasNext) {
      val resource = iterator.next()
      val apiError = authorizeAlterResource(request.context, resource)
      if (apiError.isFailure) {
        response.responses().add(new AlterConfigsResourceResponse().
          setErrorCode(apiError.error().code()).
          setErrorMessage(apiError.message()).
          setResourceName(resource.name()).
          setResourceType(resource.`type`().id()))
        iterator.remove()
      }
    }
    controller.incrementalAlterConfigs(context, configChanges, alterConfigsRequest.data.validateOnly)
      .handle[Unit] { (controllerResults, exception) =>
        if (exception != null) {
          requestHelper.handleError(request, exception)
        } else {
          controllerResults.entrySet().forEach(entry => response.responses().add(
            new AlterConfigsResourceResponse().
              setErrorCode(entry.getValue.error().code()).
              setErrorMessage(entry.getValue.message()).
              setResourceName(entry.getKey.name()).
              setResourceType(entry.getKey.`type`().id())))
          requestHelper.sendResponseMaybeThrottle(request, throttleMs =>
            new IncrementalAlterConfigsResponse(response.setThrottleTimeMs(throttleMs)))
        }
      }
  }

  def handleCreatePartitions(request: RequestChannel.Request): CompletableFuture[Unit] = {
    def filterAlterAuthorizedTopics(topics: Iterable[String]): Set[String] = {
      authHelper.filterByAuthorized(request.context, ALTER, TOPIC, topics)(n => n)
    }
    val createPartitionsRequest = request.body[CreatePartitionsRequest]
    val controllerMutationQuota = quotas.controllerMutation.newQuotaFor(request, strictSinceVersion = 3)
    val context = new ControllerRequestContext(request.context.header.data, request.context.principal,
      requestTimeoutMsToDeadlineNs(time, createPartitionsRequest.data.timeoutMs),
      controllerMutationQuotaRecorderFor(controllerMutationQuota))
    val future = createPartitions(context,
      createPartitionsRequest.data(),
      filterAlterAuthorizedTopics)
    future.handle[Unit] { (responses, exception) =>
      if (exception != null) {
        requestHelper.handleError(request, exception)
      } else {
        requestHelper.sendResponseMaybeThrottleWithControllerQuota(controllerMutationQuota, request, requestThrottleMs => {
          val responseData = new CreatePartitionsResponseData().
            setResults(responses).
            setThrottleTimeMs(requestThrottleMs)
          new CreatePartitionsResponse(responseData)
        })
      }
    }
  }

<<<<<<< HEAD
  def createPartitions(request: CreatePartitionsRequestData,
                       hasClusterAuth: Boolean,
                       getCreatableTopics: Iterable[String] => Set[String])
  : CompletableFuture[util.List[CreatePartitionsTopicResult]] = {
=======
  def createPartitions(
    context: ControllerRequestContext,
    request: CreatePartitionsRequestData,
    getAlterAuthorizedTopics: Iterable[String] => Set[String]
  ): CompletableFuture[util.List[CreatePartitionsTopicResult]] = {
>>>>>>> 15418db6
    val responses = new util.ArrayList[CreatePartitionsTopicResult]()
    val duplicateTopicNames = new util.HashSet[String]()
    val topicNames = new util.HashSet[String]()
    request.topics().forEach {
      topic =>
        if (!topicNames.add(topic.name())) {
          duplicateTopicNames.add(topic.name())
        }
    }
    duplicateTopicNames.forEach { topicName =>
      responses.add(new CreatePartitionsTopicResult().
        setName(topicName).
        setErrorCode(INVALID_REQUEST.code).
        setErrorMessage("Duplicate topic name."))
      topicNames.remove(topicName)
    }
    val authorizedTopicNames = getAlterAuthorizedTopics(topicNames.asScala)
    val topics = new util.ArrayList[CreatePartitionsTopic]
    topicNames.forEach { topicName =>
      if (authorizedTopicNames.contains(topicName)) {
        topics.add(request.topics().find(topicName))
      } else {
        responses.add(new CreatePartitionsTopicResult().
          setName(topicName).
          setErrorCode(TOPIC_AUTHORIZATION_FAILED.code))
      }
    }
    controller.createPartitions(context, topics, request.validateOnly).thenApply { results =>
      results.forEach(response => responses.add(response))
      responses
    }
  }

  def handleAlterPartitionReassignments(request: RequestChannel.Request): CompletableFuture[Unit] = {
    val alterRequest = request.body[AlterPartitionReassignmentsRequest]
    authHelper.authorizeClusterOperation(request, ALTER)
    val context = new ControllerRequestContext(request.context.header.data, request.context.principal,
      requestTimeoutMsToDeadlineNs(time, alterRequest.data.timeoutMs))
    controller.alterPartitionReassignments(context, alterRequest.data)
      .thenApply[Unit] { response =>
        requestHelper.sendResponseMaybeThrottle(request, requestThrottleMs =>
          new AlterPartitionReassignmentsResponse(response.setThrottleTimeMs(requestThrottleMs)))
      }
  }

  def handleAlterUserScramCredentials(request: RequestChannel.Request): CompletableFuture[Unit] = {
    val alterRequest = request.body[AlterUserScramCredentialsRequest]
    authHelper.authorizeClusterOperation(request, ALTER)
    val context = new ControllerRequestContext(request.context.header.data, request.context.principal,
      OptionalLong.empty())
    controller.alterUserScramCredentials(context, alterRequest.data)
      .thenApply[Unit] { response =>
         requestHelper.sendResponseMaybeThrottle(request, requestThrottleMs =>
           new AlterUserScramCredentialsResponse(response.setThrottleTimeMs(requestThrottleMs)))
      }
  }

  def handleListPartitionReassignments(request: RequestChannel.Request): CompletableFuture[Unit] = {
    val listRequest = request.body[ListPartitionReassignmentsRequest]
    authHelper.authorizeClusterOperation(request, DESCRIBE)
    val context = new ControllerRequestContext(request.context.header.data, request.context.principal,
      OptionalLong.empty())
    controller.listPartitionReassignments(context, listRequest.data)
      .thenApply[Unit] { response =>
        requestHelper.sendResponseMaybeThrottle(request, requestThrottleMs =>
          new ListPartitionReassignmentsResponse(response.setThrottleTimeMs(requestThrottleMs)))
      }
  }

  def handleAllocateProducerIdsRequest(request: RequestChannel.Request): CompletableFuture[Unit] = {
    val allocatedProducerIdsRequest = request.body[AllocateProducerIdsRequest]
    authHelper.authorizeClusterOperation(request, CLUSTER_ACTION)
    val context = new ControllerRequestContext(request.context.header.data, request.context.principal,
        OptionalLong.empty())
    controller.allocateProducerIds(context, allocatedProducerIdsRequest.data)
      .handle[Unit] { (results, exception) =>
        if (exception != null) {
          requestHelper.handleError(request, exception)
        } else {
          requestHelper.sendResponseMaybeThrottle(request, requestThrottleMs => {
            results.setThrottleTimeMs(requestThrottleMs)
            new AllocateProducerIdsResponse(results)
          })
        }
      }
  }

  def handleUpdateFeatures(request: RequestChannel.Request): CompletableFuture[Unit] = {
    val updateFeaturesRequest = request.body[UpdateFeaturesRequest]
    authHelper.authorizeClusterOperation(request, ALTER)
    val context = new ControllerRequestContext(request.context.header.data, request.context.principal,
      OptionalLong.empty())
    controller.updateFeatures(context, updateFeaturesRequest.data)
      .handle[Unit] { (response, exception) =>
        if (exception != null) {
          requestHelper.handleError(request, exception)
        } else {
          requestHelper.sendResponseMaybeThrottle(request, requestThrottleMs =>
            new UpdateFeaturesResponse(response.setThrottleTimeMs(requestThrottleMs)))
        }
      }
  }
}<|MERGE_RESOLUTION|>--- conflicted
+++ resolved
@@ -17,40 +17,16 @@
 
 package kafka.server
 
-<<<<<<< HEAD
-=======
-import java.{lang, util}
-import java.util.{Collections, OptionalLong}
-import java.util.Map.Entry
-import java.util.concurrent.CompletableFuture
-import java.util.function.Consumer
->>>>>>> 15418db6
 import kafka.network.RequestChannel
 import kafka.raft.RaftManager
 import kafka.server.QuotaFactory.QuotaManagers
 import kafka.utils.Logging
 import org.apache.kafka.clients.admin.AlterConfigOp
 import org.apache.kafka.common.Uuid.ZERO_UUID
-<<<<<<< HEAD
 import org.apache.kafka.common.acl.AclOperation._
-=======
-import org.apache.kafka.common.acl.AclOperation.{ALTER, ALTER_CONFIGS, CLUSTER_ACTION, CREATE, DELETE, DESCRIBE, DESCRIBE_CONFIGS}
->>>>>>> 15418db6
 import org.apache.kafka.common.config.ConfigResource
 import org.apache.kafka.common.errors.{ApiException, ClusterAuthorizationException, InvalidRequestException, TopicDeletionDisabledException}
-import org.apache.kafka.common.internals.FatalExitError
-import org.apache.kafka.common.internals.Topic
-import org.apache.kafka.common.message.AlterConfigsResponseData.{AlterConfigsResourceResponse => OldAlterConfigsResourceResponse}
-import org.apache.kafka.common.message.CreatePartitionsRequestData.CreatePartitionsTopic
-import org.apache.kafka.common.message.CreatePartitionsResponseData.CreatePartitionsTopicResult
-import org.apache.kafka.common.message.CreateTopicsResponseData.CreatableTopicResult
-import org.apache.kafka.common.message.DeleteTopicsResponseData.{DeletableTopicResult, DeletableTopicResultCollection}
-import org.apache.kafka.common.message.IncrementalAlterConfigsResponseData.AlterConfigsResourceResponse
-<<<<<<< HEAD
-import org.apache.kafka.common.message.MetadataResponseData.MetadataResponseBroker
-=======
->>>>>>> 15418db6
-import org.apache.kafka.common.message.{CreateTopicsRequestData, _}
+import org.apache.kafka.common.internals.{FatalExitError, Topic}
 import org.apache.kafka.common.protocol.Errors._
 import org.apache.kafka.common.protocol.{ApiKeys, ApiMessage, Errors}
 import org.apache.kafka.common.requests._
@@ -64,10 +40,11 @@
 import org.apache.kafka.server.authorizer.Authorizer
 import org.apache.kafka.server.common.ApiMessageAndVersion
 
-import java.util
-import java.util.Collections
 import java.util.Map.Entry
-import java.util.concurrent.{CompletableFuture, ExecutionException}
+import java.util.concurrent.CompletableFuture
+import java.util.function.Consumer
+import java.util.{Collections, OptionalLong}
+import java.{lang, util}
 import scala.jdk.CollectionConverters._
 
 
@@ -184,47 +161,9 @@
     handleRaftRequest(request, response => new FetchResponse(response.asInstanceOf[FetchResponseData]))
   }
 
-<<<<<<< HEAD
-  def handleMetadataRequest(request: RequestChannel.Request): Unit = {
-    val metadataRequest = request.body[MetadataRequest]
-
-    def createResponseCallback(requestThrottleMs: Int): MetadataResponse = {
-      val metadataResponseData = new MetadataResponseData()
-      metadataResponseData.setThrottleTimeMs(requestThrottleMs)
-      controllerNodes.foreach { node =>
-        metadataResponseData.brokers.add(new MetadataResponseBroker()
-          .setHost(node.host)
-          .setNodeId(node.id)
-          .setPort(node.port)
-          .setRack(node.rack))
-      }
-      metadataResponseData.setClusterId(metaProperties.clusterId)
-      if (controller.isActive) {
-        metadataResponseData.setControllerId(config.nodeId)
-      } else {
-        metadataResponseData.setControllerId(MetadataResponse.NO_CONTROLLER_ID)
-      }
-      val clusterAuthorizedOperations = if (metadataRequest.data.includeClusterAuthorizedOperations) {
-        if (authHelper.authorize(request.context, DESCRIBE, CLUSTER, CLUSTER_NAME)) {
-          authHelper.authorizedOperations(request, Resource.CLUSTER)
-        } else {
-          0
-        }
-      } else {
-        Int.MinValue
-      }
-      // TODO: fill in information about the metadata topic
-      metadataResponseData.setClusterAuthorizedOperations(clusterAuthorizedOperations)
-      new MetadataResponse(metadataResponseData, request.header.apiVersion)
-    }
-
-    requestHelper.sendResponseMaybeThrottle(request,
-      requestThrottleMs => createResponseCallback(requestThrottleMs))
-=======
   def handleFetchSnapshot(request: RequestChannel.Request): CompletableFuture[Unit] = {
     authHelper.authorizeClusterOperation(request, CLUSTER_ACTION)
     handleRaftRequest(request, response => new FetchSnapshotResponse(response.asInstanceOf[FetchSnapshotResponseData]))
->>>>>>> 15418db6
   }
 
   def handleDeleteTopics(request: RequestChannel.Request): CompletableFuture[Unit] = {
@@ -253,23 +192,14 @@
     }
   }
 
-<<<<<<< HEAD
-  def deleteTopics(request: DeleteTopicsRequestData,
-                   apiVersion: Int,
-                   hasClusterAuth: Boolean,
-                   getDescribableTopics: Iterable[String] => Set[String],
-                   getDeletableTopics: Iterable[String] => Set[String])
-  : CompletableFuture[util.List[DeletableTopicResult]] = {
-=======
   def deleteTopics(
-    context: ControllerRequestContext,
-    request: DeleteTopicsRequestData,
-    apiVersion: Int,
-    hasClusterAuth: Boolean,
-    getDescribableTopics: Iterable[String] => Set[String],
-    getDeletableTopics: Iterable[String] => Set[String]
-  ): CompletableFuture[util.List[DeletableTopicResult]] = {
->>>>>>> 15418db6
+                    context: ControllerRequestContext,
+                    request: DeleteTopicsRequestData,
+                    apiVersion: Int,
+                    hasClusterAuth: Boolean,
+                    getDescribableTopics: Iterable[String] => Set[String],
+                    getDeletableTopics: Iterable[String] => Set[String]
+                  ): CompletableFuture[util.List[DeletableTopicResult]] = {
     // Check if topic deletion is enabled at all.
     if (!config.deleteTopicEnable) {
       if (apiVersion < 3) {
@@ -283,7 +213,6 @@
     // topics (both by name and by id) and because we need to check for duplicates or
     // other invalid inputs.
     val responses = new util.ArrayList[DeletableTopicResult]
-
     def appendResponse(name: String, id: Uuid, error: ApiError): Unit = {
       responses.add(new DeletableTopicResult().
         setName(name).
@@ -291,19 +220,16 @@
         setErrorCode(error.error.code).
         setErrorMessage(error.message))
     }
-
     val providedNames = new util.HashSet[String]
     val duplicateProvidedNames = new util.HashSet[String]
     val providedIds = new util.HashSet[Uuid]
     val duplicateProvidedIds = new util.HashSet[Uuid]
-
     def addProvidedName(name: String): Unit = {
       if (duplicateProvidedNames.contains(name) || !providedNames.add(name)) {
         duplicateProvidedNames.add(name)
         providedNames.remove(name)
       }
     }
-
     request.topicNames.forEach(addProvidedName)
     request.topics.forEach {
       topic =>
@@ -409,26 +335,18 @@
 
   def handleCreateTopics(request: RequestChannel.Request): CompletableFuture[Unit] = {
     val createTopicsRequest = request.body[CreateTopicsRequest]
-<<<<<<< HEAD
-    val future = createTopics(createTopicsRequest.data(),
-      authHelper.authorize(request.context, CREATE, CLUSTER, CLUSTER_NAME),
-      names => authHelper.filterByAuthorized(request.context, CREATE, TOPIC, names)(identity))
-    future.whenComplete { (result, exception) =>
-      requestHelper.sendResponseMaybeThrottle(request, throttleTimeMs => {
-=======
     val controllerMutationQuota = quotas.controllerMutation.newQuotaFor(request, strictSinceVersion = 6)
     val context = new ControllerRequestContext(request.context.header.data, request.context.principal,
       requestTimeoutMsToDeadlineNs(time, createTopicsRequest.data.timeoutMs),
       controllerMutationQuotaRecorderFor(controllerMutationQuota))
     val future = createTopics(context,
-        createTopicsRequest.data,
-        authHelper.authorize(request.context, CREATE, CLUSTER, CLUSTER_NAME, logIfDenied = false),
-        names => authHelper.filterByAuthorized(request.context, CREATE, TOPIC, names)(identity),
-        names => authHelper.filterByAuthorized(request.context, DESCRIBE_CONFIGS, TOPIC,
-            names, logIfDenied = false)(identity))
+      createTopicsRequest.data,
+      authHelper.authorize(request.context, CREATE, CLUSTER, CLUSTER_NAME, logIfDenied = false),
+      names => authHelper.filterByAuthorized(request.context, CREATE, TOPIC, names)(identity),
+      names => authHelper.filterByAuthorized(request.context, DESCRIBE_CONFIGS, TOPIC,
+        names, logIfDenied = false)(identity))
     future.handle[Unit] { (result, exception) =>
       requestHelper.sendResponseMaybeThrottleWithControllerQuota(controllerMutationQuota, request, throttleTimeMs => {
->>>>>>> 15418db6
         if (exception != null) {
           createTopicsRequest.getErrorResponse(throttleTimeMs, exception)
         } else {
@@ -439,12 +357,6 @@
     }
   }
 
-<<<<<<< HEAD
-  def createTopics(request: CreateTopicsRequestData,
-                   hasClusterAuth: Boolean,
-                   getCreatableTopics: Iterable[String] => Set[String])
-  : CompletableFuture[CreateTopicsResponseData] = {
-=======
   private def controllerMutationQuotaRecorderFor(controllerMutationQuota: ControllerMutationQuota) = {
     new Consumer[lang.Integer]() {
       override def accept(permits: lang.Integer): Unit = controllerMutationQuota.record(permits.doubleValue())
@@ -452,13 +364,12 @@
   }
 
   def createTopics(
-    context: ControllerRequestContext,
-    request: CreateTopicsRequestData,
-    hasClusterAuth: Boolean,
-    getCreatableTopics: Iterable[String] => Set[String],
-    getDescribableTopics: Iterable[String] => Set[String]
-  ): CompletableFuture[CreateTopicsResponseData] = {
->>>>>>> 15418db6
+                    context: ControllerRequestContext,
+                    request: CreateTopicsRequestData,
+                    hasClusterAuth: Boolean,
+                    getCreatableTopics: Iterable[String] => Set[String],
+                    getDescribableTopics: Iterable[String] => Set[String]
+                  ): CompletableFuture[CreateTopicsResponseData] = {
     val topicNames = new util.HashSet[String]()
     val duplicateTopicNames = new util.HashSet[String]()
     request.topics().forEach { topicData =>
@@ -530,12 +441,7 @@
       requestHelper.sendResponseMaybeThrottle(request,
         requestThrottleMs => apiVersionManager.apiVersionResponse(requestThrottleMs))
     }
-<<<<<<< HEAD
-
-    requestHelper.sendResponseMaybeThrottle(request, createResponseCallback)
-=======
     CompletableFuture.completedFuture[Unit](())
->>>>>>> 15418db6
   }
 
   def authorizeAlterResource(requestContext: RequestContext,
@@ -693,7 +599,6 @@
             setShouldShutDown(reply.shouldShutDown))
         }
       }
-
       requestHelper.sendResponseMaybeThrottle(request,
         requestThrottleMs => createResponseCallback(requestThrottleMs, reply, e))
     }
@@ -717,7 +622,6 @@
             setThrottleTimeMs(requestThrottleMs))
         }
       }
-
       requestHelper.sendResponseMaybeThrottle(request,
         requestThrottleMs => createResponseCallback(requestThrottleMs, e))
     }
@@ -744,7 +648,6 @@
             setBrokerEpoch(reply.epoch))
         }
       }
-
       requestHelper.sendResponseMaybeThrottle(request,
         requestThrottleMs => createResponseCallback(requestThrottleMs, reply, e))
     }
@@ -848,6 +751,7 @@
     def filterAlterAuthorizedTopics(topics: Iterable[String]): Set[String] = {
       authHelper.filterByAuthorized(request.context, ALTER, TOPIC, topics)(n => n)
     }
+
     val createPartitionsRequest = request.body[CreatePartitionsRequest]
     val controllerMutationQuota = quotas.controllerMutation.newQuotaFor(request, strictSinceVersion = 3)
     val context = new ControllerRequestContext(request.context.header.data, request.context.principal,
@@ -870,18 +774,11 @@
     }
   }
 
-<<<<<<< HEAD
-  def createPartitions(request: CreatePartitionsRequestData,
-                       hasClusterAuth: Boolean,
-                       getCreatableTopics: Iterable[String] => Set[String])
-  : CompletableFuture[util.List[CreatePartitionsTopicResult]] = {
-=======
   def createPartitions(
-    context: ControllerRequestContext,
-    request: CreatePartitionsRequestData,
-    getAlterAuthorizedTopics: Iterable[String] => Set[String]
-  ): CompletableFuture[util.List[CreatePartitionsTopicResult]] = {
->>>>>>> 15418db6
+                        context: ControllerRequestContext,
+                        request: CreatePartitionsRequestData,
+                        getAlterAuthorizedTopics: Iterable[String] => Set[String]
+                      ): CompletableFuture[util.List[CreatePartitionsTopicResult]] = {
     val responses = new util.ArrayList[CreatePartitionsTopicResult]()
     val duplicateTopicNames = new util.HashSet[String]()
     val topicNames = new util.HashSet[String]()
@@ -934,8 +831,8 @@
       OptionalLong.empty())
     controller.alterUserScramCredentials(context, alterRequest.data)
       .thenApply[Unit] { response =>
-         requestHelper.sendResponseMaybeThrottle(request, requestThrottleMs =>
-           new AlterUserScramCredentialsResponse(response.setThrottleTimeMs(requestThrottleMs)))
+        requestHelper.sendResponseMaybeThrottle(request, requestThrottleMs =>
+          new AlterUserScramCredentialsResponse(response.setThrottleTimeMs(requestThrottleMs)))
       }
   }
 
@@ -955,7 +852,7 @@
     val allocatedProducerIdsRequest = request.body[AllocateProducerIdsRequest]
     authHelper.authorizeClusterOperation(request, CLUSTER_ACTION)
     val context = new ControllerRequestContext(request.context.header.data, request.context.principal,
-        OptionalLong.empty())
+      OptionalLong.empty())
     controller.allocateProducerIds(context, allocatedProducerIdsRequest.data)
       .handle[Unit] { (results, exception) =>
         if (exception != null) {
