/**
 * Licensed to the Apache Software Foundation (ASF) under one or more
 * contributor license agreements.  See the NOTICE file distributed with
 * this work for additional information regarding copyright ownership.
 * The ASF licenses this file to You under the Apache License, Version 2.0
 * (the "License"); you may not use this file except in compliance with
 * the License.  You may obtain a copy of the License at
 *
 * http://www.apache.org/licenses/LICENSE-2.0
 *
 * Unless required by applicable law or agreed to in writing, software
 * distributed under the License is distributed on an "AS IS" BASIS,
 * WITHOUT WARRANTIES OR CONDITIONS OF ANY KIND, either express or implied.
 * See the License for the specific language governing permissions and
 * limitations under the License.
 */

package kafka.server

<<<<<<< HEAD
=======
import java.{lang, util}
import java.nio.ByteBuffer
import java.util.{Collections, OptionalLong}
import java.util.Map.Entry
import java.util.concurrent.CompletableFuture
import java.util.function.Consumer
>>>>>>> 9494bebe
import kafka.network.RequestChannel
import kafka.raft.RaftManager
import kafka.server.QuotaFactory.QuotaManagers
import kafka.server.logger.RuntimeLoggerManager
import kafka.server.metadata.KRaftMetadataCache
import kafka.utils.Logging
import org.apache.kafka.clients.admin.{AlterConfigOp, EndpointType}
import org.apache.kafka.common.Uuid.ZERO_UUID
<<<<<<< HEAD
import org.apache.kafka.common.acl.AclOperation._
import org.apache.kafka.common.config.ConfigResource
import org.apache.kafka.common.errors.{ApiException, ClusterAuthorizationException, InvalidRequestException, TopicDeletionDisabledException}
import org.apache.kafka.common.internals.{FatalExitError, Topic}
=======
import org.apache.kafka.common.acl.AclOperation.{ALTER, ALTER_CONFIGS, CLUSTER_ACTION, CREATE, CREATE_TOKENS, DELETE, DESCRIBE, DESCRIBE_CONFIGS}
import org.apache.kafka.common.config.ConfigResource
import org.apache.kafka.common.errors.{ApiException, ClusterAuthorizationException, InvalidRequestException, TopicDeletionDisabledException, UnsupportedVersionException}
import org.apache.kafka.common.internals.FatalExitError
import org.apache.kafka.common.internals.Topic
import org.apache.kafka.common.message.AlterConfigsResponseData.{AlterConfigsResourceResponse => OldAlterConfigsResourceResponse}
import org.apache.kafka.common.message.CreatePartitionsRequestData.CreatePartitionsTopic
import org.apache.kafka.common.message.CreatePartitionsResponseData.CreatePartitionsTopicResult
import org.apache.kafka.common.message.CreateTopicsResponseData.CreatableTopicResult
import org.apache.kafka.common.message.DeleteTopicsResponseData.{DeletableTopicResult, DeletableTopicResultCollection}
import org.apache.kafka.common.message.IncrementalAlterConfigsResponseData.AlterConfigsResourceResponse
import org.apache.kafka.common.message.{CreateTopicsRequestData, _}
>>>>>>> 9494bebe
import org.apache.kafka.common.protocol.Errors._
import org.apache.kafka.common.protocol.{ApiKeys, ApiMessage, Errors}
import org.apache.kafka.common.requests._
import org.apache.kafka.common.resource.Resource.CLUSTER_NAME
import org.apache.kafka.common.resource.ResourceType.{CLUSTER, GROUP, TOPIC, USER}
import org.apache.kafka.common.utils.Time
import org.apache.kafka.common.Uuid
import org.apache.kafka.controller.ControllerRequestContext.requestTimeoutMsToDeadlineNs
import org.apache.kafka.controller.{Controller, ControllerRequestContext}
import org.apache.kafka.image.publisher.ControllerRegistrationsPublisher
import org.apache.kafka.metadata.{BrokerHeartbeatReply, BrokerRegistrationReply}
import org.apache.kafka.common.security.auth.KafkaPrincipal
import org.apache.kafka.common.security.auth.SecurityProtocol
import org.apache.kafka.server.authorizer.Authorizer
import org.apache.kafka.server.common.{ApiMessageAndVersion, RequestLocal}

import java.util.Map.Entry
import java.util.concurrent.CompletableFuture
import java.util.function.Consumer
import java.util.{Collections, OptionalLong}
import java.{lang, util}
import scala.jdk.CollectionConverters._


/**
 * Request handler for Controller APIs
 */
class ControllerApis(
  val requestChannel: RequestChannel,
  val authorizer: Option[Authorizer],
  val quotas: QuotaManagers,
  val time: Time,
  val controller: Controller,
  val raftManager: RaftManager[ApiMessageAndVersion],
  val config: KafkaConfig,
  val clusterId: String,
  val registrationsPublisher: ControllerRegistrationsPublisher,
  val apiVersionManager: ApiVersionManager,
  val metadataCache: KRaftMetadataCache
) extends ApiRequestHandler with Logging {

  this.logIdent = s"[ControllerApis nodeId=${config.nodeId}] "
  val authHelper = new AuthHelper(authorizer)
  val configHelper = new ConfigHelper(metadataCache, config, metadataCache)
  val requestHelper = new RequestHandlerHelper(requestChannel, quotas, time)
  val runtimeLoggerManager = new RuntimeLoggerManager(config.nodeId, logger.underlying)
  private val aclApis = new AclApis(authHelper, authorizer, requestHelper, "controller", config)

  def isClosed: Boolean = aclApis.isClosed

  def close(): Unit = aclApis.close()

  override def handle(request: RequestChannel.Request, requestLocal: RequestLocal): Unit = {
    try {
      val handlerFuture: CompletableFuture[Unit] = request.header.apiKey match {
        case ApiKeys.FETCH => handleFetch(request)
        case ApiKeys.FETCH_SNAPSHOT => handleFetchSnapshot(request)
        case ApiKeys.CREATE_TOPICS => handleCreateTopics(request)
        case ApiKeys.DELETE_TOPICS => handleDeleteTopics(request)
        case ApiKeys.API_VERSIONS => handleApiVersionsRequest(request)
        case ApiKeys.ALTER_CONFIGS => handleLegacyAlterConfigs(request)
        case ApiKeys.VOTE => handleVote(request)
        case ApiKeys.BEGIN_QUORUM_EPOCH => handleBeginQuorumEpoch(request)
        case ApiKeys.END_QUORUM_EPOCH => handleEndQuorumEpoch(request)
        case ApiKeys.DESCRIBE_QUORUM => handleDescribeQuorum(request)
        case ApiKeys.ALTER_PARTITION => handleAlterPartitionRequest(request)
        case ApiKeys.BROKER_REGISTRATION => handleBrokerRegistration(request)
        case ApiKeys.BROKER_HEARTBEAT => handleBrokerHeartBeatRequest(request)
        case ApiKeys.UNREGISTER_BROKER => handleUnregisterBroker(request)
        case ApiKeys.ALTER_CLIENT_QUOTAS => handleAlterClientQuotas(request)
        case ApiKeys.INCREMENTAL_ALTER_CONFIGS => handleIncrementalAlterConfigs(request)
        case ApiKeys.ALTER_PARTITION_REASSIGNMENTS => handleAlterPartitionReassignments(request)
        case ApiKeys.LIST_PARTITION_REASSIGNMENTS => handleListPartitionReassignments(request)
        case ApiKeys.ALTER_USER_SCRAM_CREDENTIALS => handleAlterUserScramCredentials(request)
        case ApiKeys.CREATE_DELEGATION_TOKEN => handleCreateDelegationTokenRequest(request)
        case ApiKeys.RENEW_DELEGATION_TOKEN => handleRenewDelegationTokenRequest(request)
        case ApiKeys.EXPIRE_DELEGATION_TOKEN => handleExpireDelegationTokenRequest(request)
        case ApiKeys.ENVELOPE => handleEnvelopeRequest(request, requestLocal)
        case ApiKeys.SASL_HANDSHAKE => handleSaslHandshakeRequest(request)
        case ApiKeys.SASL_AUTHENTICATE => handleSaslAuthenticateRequest(request)
        case ApiKeys.ALLOCATE_PRODUCER_IDS => handleAllocateProducerIdsRequest(request)
        case ApiKeys.CREATE_PARTITIONS => handleCreatePartitions(request)
        case ApiKeys.DESCRIBE_CONFIGS => handleDescribeConfigsRequest(request)
        case ApiKeys.DESCRIBE_ACLS => aclApis.handleDescribeAcls(request)
        case ApiKeys.CREATE_ACLS => aclApis.handleCreateAcls(request)
        case ApiKeys.DELETE_ACLS => aclApis.handleDeleteAcls(request)
        case ApiKeys.ELECT_LEADERS => handleElectLeaders(request)
        case ApiKeys.UPDATE_FEATURES => handleUpdateFeatures(request)
        case ApiKeys.DESCRIBE_CLUSTER => handleDescribeCluster(request)
        case ApiKeys.CONTROLLER_REGISTRATION => handleControllerRegistration(request)
        case ApiKeys.ASSIGN_REPLICAS_TO_DIRS => handleAssignReplicasToDirs(request)
        case ApiKeys.ADD_RAFT_VOTER => handleAddRaftVoter(request)
        case ApiKeys.REMOVE_RAFT_VOTER => handleRemoveRaftVoter(request)
        case ApiKeys.UPDATE_RAFT_VOTER => handleUpdateRaftVoter(request)
        case _ => throw new ApiException(s"Unsupported ApiKey ${request.context.header.apiKey}")
      }

      // This catches exceptions in the future and subsequent completion stages returned by the request handlers.
      handlerFuture.whenComplete { (_, exception) =>
        if (exception != null) {
          // CompletionException does not include the stack frames in its "cause" exception, so we need to
          // log the original exception here
          error(s"Unexpected error handling request ${request.requestDesc(true)} " +
            s"with context ${request.context}", exception)
          requestHelper.handleError(request, exception)
        }
      }
    } catch {
      case e: FatalExitError => throw e
      case t: Throwable =>
        // This catches exceptions in the blocking parts of the request handlers
        error(s"Unexpected error handling request ${request.requestDesc(true)} " +
          s"with context ${request.context}", t)
        requestHelper.handleError(request, t)
    } finally {
      // Only record local completion time if it is unset.
      if (request.apiLocalCompleteTimeNanos < 0) {
        request.apiLocalCompleteTimeNanos = time.nanoseconds
      }
    }
  }

  def handleEnvelopeRequest(request: RequestChannel.Request, requestLocal: RequestLocal): CompletableFuture[Unit] = {
    if (!authHelper.authorize(request.context, CLUSTER_ACTION, CLUSTER, CLUSTER_NAME)) {
      requestHelper.sendErrorResponseMaybeThrottle(request, new ClusterAuthorizationException(
        s"Principal ${request.context.principal} does not have required CLUSTER_ACTION for envelope"))
    } else {
      EnvelopeUtils.handleEnvelopeRequest(request, requestChannel.metrics, handle(_, requestLocal))
    }
    CompletableFuture.completedFuture[Unit](())
  }

  def handleSaslHandshakeRequest(request: RequestChannel.Request): CompletableFuture[Unit] = {
    val responseData = new SaslHandshakeResponseData().setErrorCode(ILLEGAL_SASL_STATE.code)
    requestHelper.sendResponseMaybeThrottle(request, _ => new SaslHandshakeResponse(responseData))
    CompletableFuture.completedFuture[Unit](())
  }

  def handleSaslAuthenticateRequest(request: RequestChannel.Request): CompletableFuture[Unit] = {
    val responseData = new SaslAuthenticateResponseData()
      .setErrorCode(ILLEGAL_SASL_STATE.code)
      .setErrorMessage("SaslAuthenticate request received after successful authentication")
    requestHelper.sendResponseMaybeThrottle(request, _ => new SaslAuthenticateResponse(responseData))
    CompletableFuture.completedFuture[Unit](())
  }

  def handleFetch(request: RequestChannel.Request): CompletableFuture[Unit] = {
    authHelper.authorizeClusterOperation(request, CLUSTER_ACTION)
    handleRaftRequest(request, response => new FetchResponse(response.asInstanceOf[FetchResponseData]))
  }

  def handleFetchSnapshot(request: RequestChannel.Request): CompletableFuture[Unit] = {
    authHelper.authorizeClusterOperation(request, CLUSTER_ACTION)
    handleRaftRequest(request, response => new FetchSnapshotResponse(response.asInstanceOf[FetchSnapshotResponseData]))
  }

  private def handleDeleteTopics(request: RequestChannel.Request): CompletableFuture[Unit] = {
    val deleteTopicsRequest = request.body[DeleteTopicsRequest]
    val controllerMutationQuota = quotas.controllerMutation.newQuotaFor(request, strictSinceVersion = 5)
    val context = new ControllerRequestContext(request.context.header.data, request.context.principal,
      requestTimeoutMsToDeadlineNs(time, deleteTopicsRequest.data.timeoutMs),
      controllerMutationQuotaRecorderFor(controllerMutationQuota))
    val future = deleteTopics(context,
      deleteTopicsRequest.data,
      request.context.apiVersion,
      authHelper.authorize(request.context, DELETE, CLUSTER, CLUSTER_NAME, logIfDenied = false),
      names => authHelper.filterByAuthorized(request.context, DESCRIBE, TOPIC, names)(n => n),
      names => authHelper.filterByAuthorized(request.context, DELETE, TOPIC, names)(n => n))
    future.handle[Unit] { (results, exception) =>
      val response = if (exception != null) {
        deleteTopicsRequest.getErrorResponse(exception)
      } else {
        val responseData = new DeleteTopicsResponseData()
          .setResponses(new DeletableTopicResultCollection(results.iterator))
        new DeleteTopicsResponse(responseData)
      }
      requestHelper.sendResponseMaybeThrottleWithControllerQuota(controllerMutationQuota, request, response)
    }
  }

  def deleteTopics(
                    context: ControllerRequestContext,
                    request: DeleteTopicsRequestData,
                    apiVersion: Int,
                    hasClusterAuth: Boolean,
                    getDescribableTopics: Iterable[String] => Set[String],
                    getDeletableTopics: Iterable[String] => Set[String]
                  ): CompletableFuture[util.List[DeletableTopicResult]] = {
    // Check if topic deletion is enabled at all.
    if (!config.deleteTopicEnable) {
      if (apiVersion < 3) {
        throw new InvalidRequestException("Topic deletion is disabled.")
      } else {
        throw new TopicDeletionDisabledException()
      }
    }
    // The first step is to load up the names and IDs that have been provided by the
    // request.  This is a bit messy because we support multiple ways of referring to
    // topics (both by name and by id) and because we need to check for duplicates or
    // other invalid inputs.
    val responses = new util.ArrayList[DeletableTopicResult]
    def appendResponse(name: String, id: Uuid, error: ApiError): Unit = {
      responses.add(new DeletableTopicResult().
        setName(name).
        setTopicId(id).
        setErrorCode(error.error.code).
        setErrorMessage(error.message))
    }
    val providedNames = new util.HashSet[String]
    val duplicateProvidedNames = new util.HashSet[String]
    val providedIds = new util.HashSet[Uuid]
    val duplicateProvidedIds = new util.HashSet[Uuid]
    def addProvidedName(name: String): Unit = {
      if (duplicateProvidedNames.contains(name) || !providedNames.add(name)) {
        duplicateProvidedNames.add(name)
        providedNames.remove(name)
      }
    }
    request.topicNames.forEach(addProvidedName)
    request.topics.forEach {
      topic =>
        if (topic.name == null) {
          if (topic.topicId.equals(ZERO_UUID)) {
            appendResponse(null, ZERO_UUID, new ApiError(INVALID_REQUEST,
              "Neither topic name nor id were specified."))
          } else if (duplicateProvidedIds.contains(topic.topicId) || !providedIds.add(topic.topicId)) {
            duplicateProvidedIds.add(topic.topicId)
            providedIds.remove(topic.topicId)
          }
        } else {
          if (topic.topicId.equals(ZERO_UUID)) {
            addProvidedName(topic.name)
          } else {
            appendResponse(topic.name, topic.topicId, new ApiError(INVALID_REQUEST,
              "You may not specify both topic name and topic id."))
          }
        }
    }
    // Create error responses for duplicates.
    duplicateProvidedNames.forEach(name => appendResponse(name, ZERO_UUID,
      new ApiError(INVALID_REQUEST, "Duplicate topic name.")))
    duplicateProvidedIds.forEach(id => appendResponse(null, id,
      new ApiError(INVALID_REQUEST, "Duplicate topic id.")))
    // At this point we have all the valid names and IDs that have been provided.
    // However, the Authorizer needs topic names as inputs, not topic IDs.  So
    // we need to resolve all IDs to names.
    val toAuthenticate = new util.HashSet[String]
    toAuthenticate.addAll(providedNames)
    val idToName = new util.HashMap[Uuid, String]
    controller.findTopicNames(context, providedIds).thenCompose { topicNames =>
      topicNames.forEach { (id, nameOrError) =>
        if (nameOrError.isError) {
          appendResponse(null, id, nameOrError.error())
        } else {
          toAuthenticate.add(nameOrError.result())
          idToName.put(id, nameOrError.result())
        }
      }
      // Get the list of deletable topics (those we can delete) and the list of describable
      // topics.
      val topicsToAuthenticate = toAuthenticate.asScala
      val (describable, deletable) = if (hasClusterAuth) {
        (topicsToAuthenticate.toSet, topicsToAuthenticate.toSet)
      } else {
        (getDescribableTopics(topicsToAuthenticate), getDeletableTopics(topicsToAuthenticate))
      }
      // For each topic that was provided by ID, check if authentication failed.
      // If so, remove it from the idToName map and create an error response for it.
      val iterator = idToName.entrySet().iterator()
      while (iterator.hasNext) {
        val entry = iterator.next()
        val id = entry.getKey
        val name = entry.getValue
        if (!deletable.contains(name)) {
          if (describable.contains(name)) {
            appendResponse(name, id, new ApiError(TOPIC_AUTHORIZATION_FAILED))
          } else {
            appendResponse(null, id, new ApiError(TOPIC_AUTHORIZATION_FAILED))
          }
          iterator.remove()
        }
      }
      // For each topic that was provided by name, check if authentication failed.
      // If so, create an error response for it. Otherwise, add it to the idToName map.
      controller.findTopicIds(context, providedNames).thenCompose { topicIds =>
        topicIds.forEach { (name, idOrError) =>
          if (!describable.contains(name)) {
            appendResponse(name, ZERO_UUID, new ApiError(TOPIC_AUTHORIZATION_FAILED))
          } else if (idOrError.isError) {
            appendResponse(name, ZERO_UUID, idOrError.error)
          } else if (deletable.contains(name)) {
            val id = idOrError.result()
            if (duplicateProvidedIds.contains(id) || idToName.put(id, name) != null) {
              // This is kind of a weird case: what if we supply topic ID X and also a name
              // that maps to ID X?  In that case, _if authorization succeeds_, we end up
              // here.  If authorization doesn't succeed, we refrain from commenting on the
              // situation since it would reveal topic ID mappings.
              duplicateProvidedIds.add(id)
              idToName.remove(id)
              appendResponse(name, id, new ApiError(INVALID_REQUEST,
                "The provided topic name maps to an ID that was already supplied."))
            }
          } else {
            appendResponse(name, ZERO_UUID, new ApiError(TOPIC_AUTHORIZATION_FAILED))
          }
        }
        // Finally, the idToName map contains all the topics that we are authorized to delete.
        // Perform the deletion and create responses for each one.
        controller.deleteTopics(context, idToName.keySet).thenApply { idToError =>
          idToError.forEach { (id, error) =>
            appendResponse(idToName.get(id), id, error)
          }
          // Shuffle the responses so that users can not use patterns in their positions to
          // distinguish between absent topics and topics we are not permitted to see.
          Collections.shuffle(responses)
          responses
        }
      }
    }
  }

  private def handleCreateTopics(request: RequestChannel.Request): CompletableFuture[Unit] = {
    val createTopicsRequest = request.body[CreateTopicsRequest]
    val controllerMutationQuota = quotas.controllerMutation.newQuotaFor(request, strictSinceVersion = 6)
    val context = new ControllerRequestContext(request.context.header.data, request.context.principal,
      requestTimeoutMsToDeadlineNs(time, createTopicsRequest.data.timeoutMs),
      controllerMutationQuotaRecorderFor(controllerMutationQuota))
    val future = createTopics(context,
      createTopicsRequest.data,
      authHelper.authorize(request.context, CREATE, CLUSTER, CLUSTER_NAME, logIfDenied = false),
      names => authHelper.filterByAuthorized(request.context, CREATE, TOPIC, names)(identity),
      names => authHelper.filterByAuthorized(request.context, DESCRIBE_CONFIGS, TOPIC,
        names, logIfDenied = false)(identity))
    future.handle[Unit] { (result, exception) =>
      val response = if (exception != null) {
        createTopicsRequest.getErrorResponse(exception)
      } else {
        new CreateTopicsResponse(result)
      }
      requestHelper.sendResponseMaybeThrottleWithControllerQuota(controllerMutationQuota, request, response)
    }
  }

  private def controllerMutationQuotaRecorderFor(controllerMutationQuota: ControllerMutationQuota) = {
    new Consumer[lang.Integer]() {
      override def accept(permits: lang.Integer): Unit = controllerMutationQuota.record(permits.doubleValue())
    }
  }

  def createTopics(
                    context: ControllerRequestContext,
                    request: CreateTopicsRequestData,
                    hasClusterAuth: Boolean,
                    getCreatableTopics: Iterable[String] => Set[String],
                    getDescribableTopics: Iterable[String] => Set[String]
                  ): CompletableFuture[CreateTopicsResponseData] = {
    val topicNames = new util.HashSet[String]()
    val duplicateTopicNames = new util.HashSet[String]()
    request.topics().forEach { topicData =>
      if (!duplicateTopicNames.contains(topicData.name())) {
        if (!topicNames.add(topicData.name())) {
          topicNames.remove(topicData.name())
          duplicateTopicNames.add(topicData.name())
        }
      }
    }

    val allowedTopicNames = topicNames.asScala.diff(Set(Topic.CLUSTER_METADATA_TOPIC_NAME))

    val authorizedTopicNames = if (hasClusterAuth) {
      allowedTopicNames
    } else {
      getCreatableTopics.apply(allowedTopicNames)
    }
    val describableTopicNames = getDescribableTopics.apply(allowedTopicNames).asJava
    val effectiveRequest = request.duplicate()
    val iterator = effectiveRequest.topics().iterator()
    while (iterator.hasNext) {
      val creatableTopic = iterator.next()
      if (duplicateTopicNames.contains(creatableTopic.name()) ||
        !authorizedTopicNames.contains(creatableTopic.name())) {
        iterator.remove()
      }
    }
    controller.createTopics(context, effectiveRequest, describableTopicNames).thenApply { response =>
      duplicateTopicNames.forEach { name =>
        response.topics().add(new CreatableTopicResult().
          setName(name).
          setErrorCode(INVALID_REQUEST.code).
          setErrorMessage("Duplicate topic name."))
      }
      topicNames.forEach { name =>
        if (name == Topic.CLUSTER_METADATA_TOPIC_NAME) {
          response.topics().add(new CreatableTopicResult().
            setName(name).
            setErrorCode(INVALID_REQUEST.code).
            setErrorMessage(s"Creation of internal topic ${Topic.CLUSTER_METADATA_TOPIC_NAME} is prohibited."))
        } else if (!authorizedTopicNames.contains(name)) {
          response.topics().add(new CreatableTopicResult().
            setName(name).
            setErrorCode(TOPIC_AUTHORIZATION_FAILED.code).
            setErrorMessage("Authorization failed."))
        }
      }
      response
    }
  }

  def handleApiVersionsRequest(request: RequestChannel.Request): CompletableFuture[Unit] = {
    // Note that controller returns its full list of supported ApiKeys and versions regardless of current
    // authentication state (e.g., before SASL authentication on an SASL listener, do note that no
    // Kafka protocol requests may take place on an SSL listener before the SSL handshake is finished).
    // If this is considered to leak information about the controller version a workaround is to use SSL
    // with client authentication which is performed at an earlier stage of the connection where the
    // ApiVersionRequest is not available.
    val apiVersionRequest = request.body[ApiVersionsRequest]
    if (apiVersionRequest.hasUnsupportedRequestVersion) {
      requestHelper.sendResponseMaybeThrottle(request,
        requestThrottleMs => apiVersionRequest.getErrorResponse(requestThrottleMs, UNSUPPORTED_VERSION.exception))
    } else if (!apiVersionRequest.isValid) {
      requestHelper.sendResponseMaybeThrottle(request,
        requestThrottleMs => apiVersionRequest.getErrorResponse(requestThrottleMs, INVALID_REQUEST.exception))
    } else {
      requestHelper.sendResponseMaybeThrottle(request,
        requestThrottleMs => apiVersionManager.apiVersionResponse(requestThrottleMs, request.header.apiVersion() < 4))
    }
    CompletableFuture.completedFuture[Unit](())
  }

  private def authorizeAlterResource(requestContext: RequestContext,
                                     resource: ConfigResource): ApiError = {
    resource.`type` match {
      case ConfigResource.Type.BROKER | ConfigResource.Type.CLIENT_METRICS =>
        if (authHelper.authorize(requestContext, ALTER_CONFIGS, CLUSTER, CLUSTER_NAME)) {
          new ApiError(NONE)
        } else {
          new ApiError(CLUSTER_AUTHORIZATION_FAILED)
        }
      case ConfigResource.Type.TOPIC =>
        if (authHelper.authorize(requestContext, ALTER_CONFIGS, TOPIC, resource.name)) {
          new ApiError(NONE)
        } else {
          new ApiError(TOPIC_AUTHORIZATION_FAILED)
        }
      case ConfigResource.Type.GROUP =>
        if (authHelper.authorize(requestContext, ALTER_CONFIGS, GROUP, resource.name)) {
          new ApiError(NONE)
        } else {
          new ApiError(GROUP_AUTHORIZATION_FAILED)
        }
      case rt => new ApiError(INVALID_REQUEST, s"Unexpected resource type $rt.")
    }
  }

  def handleLegacyAlterConfigs(request: RequestChannel.Request): CompletableFuture[Unit] = {
    val response = new AlterConfigsResponseData()
    val alterConfigsRequest = request.body[AlterConfigsRequest]
    val context = new ControllerRequestContext(request.context.header.data, request.context.principal, OptionalLong.empty())
    val duplicateResources = new util.HashSet[ConfigResource]
    val configChanges = new util.HashMap[ConfigResource, util.Map[String, String]]()
    alterConfigsRequest.data.resources.forEach { resource =>
      val configResource = new ConfigResource(
        ConfigResource.Type.forId(resource.resourceType), resource.resourceName())
      if (configResource.`type`().equals(ConfigResource.Type.UNKNOWN)) {
        response.responses().add(new OldAlterConfigsResourceResponse().
          setErrorCode(UNSUPPORTED_VERSION.code()).
          setErrorMessage("Unknown resource type " + resource.resourceType() + ".").
          setResourceName(resource.resourceName()).
          setResourceType(resource.resourceType()))
      } else if (!duplicateResources.contains(configResource)) {
        val configs = new util.HashMap[String, String]()
        resource.configs().forEach(config => configs.put(config.name(), config.value()))
        if (configChanges.put(configResource, configs) != null) {
          duplicateResources.add(configResource)
          configChanges.remove(configResource)
          response.responses().add(new OldAlterConfigsResourceResponse().
            setErrorCode(INVALID_REQUEST.code()).
            setErrorMessage("Duplicate resource.").
            setResourceName(resource.resourceName()).
            setResourceType(resource.resourceType()))
        }
      }
    }
    val iterator = configChanges.keySet().iterator()
    while (iterator.hasNext) {
      val resource = iterator.next()
      val apiError = authorizeAlterResource(request.context, resource)
      if (apiError.isFailure) {
        response.responses().add(new OldAlterConfigsResourceResponse().
          setErrorCode(apiError.error().code()).
          setErrorMessage(apiError.message()).
          setResourceName(resource.name()).
          setResourceType(resource.`type`().id()))
        iterator.remove()
      }
    }
    controller.legacyAlterConfigs(context, configChanges, alterConfigsRequest.data.validateOnly)
      .handle[Unit] { (controllerResults, exception) =>
        if (exception != null) {
          requestHelper.handleError(request, exception)
        } else {
          controllerResults.forEach((key, value) => response.responses().add(
            new OldAlterConfigsResourceResponse().
              setErrorCode(value.error().code()).
              setErrorMessage(value.message()).
              setResourceName(key.name()).
              setResourceType(key.`type`().id())))
          requestHelper.sendResponseMaybeThrottle(request, throttleMs =>
            new AlterConfigsResponse(response.setThrottleTimeMs(throttleMs)))
        }
      }
  }

  def handleVote(request: RequestChannel.Request): CompletableFuture[Unit] = {
    authHelper.authorizeClusterOperation(request, CLUSTER_ACTION)
    handleRaftRequest(request, response => new VoteResponse(response.asInstanceOf[VoteResponseData]))
  }

  def handleBeginQuorumEpoch(request: RequestChannel.Request): CompletableFuture[Unit] = {
    authHelper.authorizeClusterOperation(request, CLUSTER_ACTION)
    handleRaftRequest(request, response => new BeginQuorumEpochResponse(response.asInstanceOf[BeginQuorumEpochResponseData]))
  }

  def handleEndQuorumEpoch(request: RequestChannel.Request): CompletableFuture[Unit] = {
    authHelper.authorizeClusterOperation(request, CLUSTER_ACTION)
    handleRaftRequest(request, response => new EndQuorumEpochResponse(response.asInstanceOf[EndQuorumEpochResponseData]))
  }

  def handleDescribeQuorum(request: RequestChannel.Request): CompletableFuture[Unit] = {
    authHelper.authorizeClusterOperation(request, DESCRIBE)
    handleRaftRequest(request, response => new DescribeQuorumResponse(response.asInstanceOf[DescribeQuorumResponseData]))
  }

  def handleElectLeaders(request: RequestChannel.Request): CompletableFuture[Unit] = {
    authHelper.authorizeClusterOperation(request, ALTER)
    val electLeadersRequest = request.body[ElectLeadersRequest]
    val context = new ControllerRequestContext(request.context.header.data, request.context.principal,
      requestTimeoutMsToDeadlineNs(time, electLeadersRequest.data.timeoutMs))
    val future = controller.electLeaders(context, electLeadersRequest.data)
    future.handle[Unit] { (responseData, exception) =>
      if (exception != null) {
        requestHelper.sendResponseMaybeThrottle(request, throttleMs => {
          electLeadersRequest.getErrorResponse(throttleMs, exception)
        })
      } else {
        requestHelper.sendResponseMaybeThrottle(request, throttleMs => {
          new ElectLeadersResponse(responseData.setThrottleTimeMs(throttleMs))
        })
      }
    }
  }

  def handleAlterPartitionRequest(request: RequestChannel.Request): CompletableFuture[Unit] = {
    val alterPartitionRequest = request.body[AlterPartitionRequest]
    val context = new ControllerRequestContext(request.context.header.data, request.context.principal,
      OptionalLong.empty())
    authHelper.authorizeClusterOperation(request, CLUSTER_ACTION)
    val future = controller.alterPartition(context, alterPartitionRequest.data)
    future.handle[Unit] { (result, exception) =>
      val response = if (exception != null) {
        alterPartitionRequest.getErrorResponse(exception)
      } else {
        new AlterPartitionResponse(result)
      }
      requestHelper.sendResponseExemptThrottle(request, response)
    }
  }

  def handleBrokerHeartBeatRequest(request: RequestChannel.Request): CompletableFuture[Unit] = {
    val heartbeatRequest = request.body[BrokerHeartbeatRequest]
    authHelper.authorizeClusterOperation(request, CLUSTER_ACTION)
    val context = new ControllerRequestContext(request.context.header.data, request.context.principal,
      requestTimeoutMsToDeadlineNs(time, config.brokerHeartbeatIntervalMs / 2))
    controller.processBrokerHeartbeat(context, heartbeatRequest.data).handle[Unit] { (reply, e) =>
      def createResponseCallback(requestThrottleMs: Int,
                                 reply: BrokerHeartbeatReply,
                                 e: Throwable): BrokerHeartbeatResponse = {
        if (e != null) {
          new BrokerHeartbeatResponse(new BrokerHeartbeatResponseData().
            setThrottleTimeMs(requestThrottleMs).
            setErrorCode(Errors.forException(e).code))
        } else {
          new BrokerHeartbeatResponse(new BrokerHeartbeatResponseData().
            setThrottleTimeMs(requestThrottleMs).
            setErrorCode(NONE.code).
            setIsCaughtUp(reply.isCaughtUp).
            setIsFenced(reply.isFenced).
            setShouldShutDown(reply.shouldShutDown))
        }
      }
      requestHelper.sendResponseMaybeThrottle(request,
        requestThrottleMs => createResponseCallback(requestThrottleMs, reply, e))
    }
  }

  def handleUnregisterBroker(request: RequestChannel.Request): CompletableFuture[Unit] = {
    val decommissionRequest = request.body[UnregisterBrokerRequest]
    authHelper.authorizeClusterOperation(request, ALTER)
    val context = new ControllerRequestContext(request.context.header.data, request.context.principal,
      OptionalLong.empty())

    controller.unregisterBroker(context, decommissionRequest.data.brokerId).handle[Unit] { (_, e) =>
      def createResponseCallback(requestThrottleMs: Int,
                                 e: Throwable): UnregisterBrokerResponse = {
        if (e != null) {
          new UnregisterBrokerResponse(new UnregisterBrokerResponseData().
            setThrottleTimeMs(requestThrottleMs).
            setErrorCode(Errors.forException(e).code))
        } else {
          new UnregisterBrokerResponse(new UnregisterBrokerResponseData().
            setThrottleTimeMs(requestThrottleMs))
        }
      }
      requestHelper.sendResponseMaybeThrottle(request,
        requestThrottleMs => createResponseCallback(requestThrottleMs, e))
    }
  }

  private def handleBrokerRegistration(request: RequestChannel.Request): CompletableFuture[Unit] = {
    val registrationRequest = request.body[BrokerRegistrationRequest]
    authHelper.authorizeClusterOperation(request, CLUSTER_ACTION)
    val context = new ControllerRequestContext(request.context.header.data, request.context.principal,
      OptionalLong.empty())

    controller.registerBroker(context, registrationRequest.data).handle[Unit] { (reply, e) =>
      def createResponseCallback(requestThrottleMs: Int,
                                 reply: BrokerRegistrationReply,
                                 e: Throwable): BrokerRegistrationResponse = {
        if (e != null) {
          new BrokerRegistrationResponse(new BrokerRegistrationResponseData().
            setThrottleTimeMs(requestThrottleMs).
            setErrorCode(Errors.forException(e).code))
        } else {
          new BrokerRegistrationResponse(new BrokerRegistrationResponseData().
            setThrottleTimeMs(requestThrottleMs).
            setErrorCode(NONE.code).
            setBrokerEpoch(reply.epoch))
        }
      }
      requestHelper.sendResponseMaybeThrottle(request,
        requestThrottleMs => createResponseCallback(requestThrottleMs, reply, e))
    }
  }

  private def handleRaftRequest(request: RequestChannel.Request,
                                buildResponse: ApiMessage => AbstractResponse): CompletableFuture[Unit] = {
    val requestBody = request.body[AbstractRequest]
    val future = raftManager.handleRequest(request.context, request.header, requestBody.data, time.milliseconds())
    future.handle[Unit] { (responseData, exception) =>
      val response = if (exception != null) {
        requestBody.getErrorResponse(exception)
      } else {
        buildResponse(responseData)
      }
      requestHelper.sendResponseExemptThrottle(request, response)
    }
  }

  def handleAlterClientQuotas(request: RequestChannel.Request): CompletableFuture[Unit] = {
    val quotaRequest = request.body[AlterClientQuotasRequest]
    authHelper.authorizeClusterOperation(request, ALTER_CONFIGS)
    val context = new ControllerRequestContext(request.context.header.data, request.context.principal,
      OptionalLong.empty())
    controller.alterClientQuotas(context, quotaRequest.entries, quotaRequest.validateOnly)
      .handle[Unit] { (results, exception) =>
        if (exception != null) {
          requestHelper.handleError(request, exception)
        } else {
          requestHelper.sendResponseMaybeThrottle(request, requestThrottleMs =>
            AlterClientQuotasResponse.fromQuotaEntities(results, requestThrottleMs))
        }
      }
  }

  def handleIncrementalAlterConfigs(request: RequestChannel.Request): CompletableFuture[Unit] = {
    val response = new IncrementalAlterConfigsResponseData()
    val alterConfigsRequest = request.body[IncrementalAlterConfigsRequest]
    val context = new ControllerRequestContext(request.context.header.data, request.context.principal,
      OptionalLong.empty())
    val duplicateResources = new util.HashSet[ConfigResource]
    val configChanges = new util.HashMap[ConfigResource,
      util.Map[String, Entry[AlterConfigOp.OpType, String]]]()
    val brokerLoggerResponses = new util.ArrayList[AlterConfigsResourceResponse](1)
    alterConfigsRequest.data.resources.forEach { resource =>
      val configResource = new ConfigResource(
        ConfigResource.Type.forId(resource.resourceType), resource.resourceName())
      if (configResource.`type`().equals(ConfigResource.Type.BROKER_LOGGER)) {
        val apiError = try {
          runtimeLoggerManager.applyChangesForResource(
            authHelper.authorize(request.context, CLUSTER_ACTION, CLUSTER, CLUSTER_NAME),
            alterConfigsRequest.data().validateOnly(),
            resource)
          ApiError.NONE
        } catch {
          case t: Throwable => ApiError.fromThrowable(t)
        }
        brokerLoggerResponses.add(new AlterConfigsResourceResponse().
          setResourceName(resource.resourceName()).
          setResourceType(resource.resourceType()).
          setErrorCode(apiError.error().code()).
          setErrorMessage(if (apiError.isFailure) apiError.messageWithFallback() else null))
      } else if (configResource.`type`().equals(ConfigResource.Type.UNKNOWN)) {
        response.responses().add(new AlterConfigsResourceResponse().
          setErrorCode(UNSUPPORTED_VERSION.code()).
          setErrorMessage("Unknown resource type " + resource.resourceType() + ".").
          setResourceName(resource.resourceName()).
          setResourceType(resource.resourceType()))
      } else if (!duplicateResources.contains(configResource)) {
        val altersByName = new util.HashMap[String, Entry[AlterConfigOp.OpType, String]]()
        resource.configs.forEach { config =>
          altersByName.put(config.name, new util.AbstractMap.SimpleEntry[AlterConfigOp.OpType, String](
            AlterConfigOp.OpType.forId(config.configOperation), config.value))
        }
        if (configChanges.put(configResource, altersByName) != null) {
          duplicateResources.add(configResource)
          configChanges.remove(configResource)
          response.responses().add(new AlterConfigsResourceResponse().
            setErrorCode(INVALID_REQUEST.code()).
            setErrorMessage("Duplicate resource.").
            setResourceName(resource.resourceName()).
            setResourceType(resource.resourceType()))
        }
      }
    }
    val iterator = configChanges.keySet().iterator()
    while (iterator.hasNext) {
      val resource = iterator.next()
      val apiError = authorizeAlterResource(request.context, resource)
      if (apiError.isFailure) {
        response.responses().add(new AlterConfigsResourceResponse().
          setErrorCode(apiError.error().code()).
          setErrorMessage(apiError.message()).
          setResourceName(resource.name()).
          setResourceType(resource.`type`().id()))
        iterator.remove()
      }
    }
    controller.incrementalAlterConfigs(context, configChanges, alterConfigsRequest.data.validateOnly)
      .handle[Unit] { (controllerResults, exception) =>
        if (exception != null) {
          requestHelper.handleError(request, exception)
        } else {
          controllerResults.forEach((key, value) => response.responses().add(
            new AlterConfigsResourceResponse().
              setErrorCode(value.error().code()).
              setErrorMessage(value.message()).
              setResourceName(key.name()).
              setResourceType(key.`type`().id())))
          brokerLoggerResponses.forEach(r => response.responses().add(r))
          requestHelper.sendResponseMaybeThrottle(request, throttleMs =>
            new IncrementalAlterConfigsResponse(response.setThrottleTimeMs(throttleMs)))
        }
      }
  }

  private def handleCreatePartitions(request: RequestChannel.Request): CompletableFuture[Unit] = {
    def filterAlterAuthorizedTopics(topics: Iterable[String]): Set[String] = {
      authHelper.filterByAuthorized(request.context, ALTER, TOPIC, topics)(n => n)
    }

    val createPartitionsRequest = request.body[CreatePartitionsRequest]
    val controllerMutationQuota = quotas.controllerMutation.newQuotaFor(request, strictSinceVersion = 3)
    val context = new ControllerRequestContext(request.context.header.data, request.context.principal,
      requestTimeoutMsToDeadlineNs(time, createPartitionsRequest.data.timeoutMs),
      controllerMutationQuotaRecorderFor(controllerMutationQuota))
    val future = createPartitions(context,
      createPartitionsRequest.data(),
      filterAlterAuthorizedTopics)
    future.handle[Unit] { (responses, exception) =>
      val response = if (exception != null) {
        createPartitionsRequest.getErrorResponse(exception)
      } else {
        val responseData = new CreatePartitionsResponseData().setResults(responses)
        new CreatePartitionsResponse(responseData)
      }
      requestHelper.sendResponseMaybeThrottleWithControllerQuota(controllerMutationQuota, request, response)
    }
  }

  def handleDescribeConfigsRequest(request: RequestChannel.Request): CompletableFuture[Unit] = {
    val responseData = configHelper.handleDescribeConfigsRequest(request, authHelper)
    requestHelper.sendResponseMaybeThrottle(request, requestThrottleMs =>
      new DescribeConfigsResponse(responseData.setThrottleTimeMs(requestThrottleMs)))
    CompletableFuture.completedFuture[Unit](())
  }

  def createPartitions(
                        context: ControllerRequestContext,
                        request: CreatePartitionsRequestData,
                        getAlterAuthorizedTopics: Iterable[String] => Set[String]
                      ): CompletableFuture[util.List[CreatePartitionsTopicResult]] = {
    val responses = new util.ArrayList[CreatePartitionsTopicResult]()
    val duplicateTopicNames = new util.HashSet[String]()
    val topicNames = new util.HashSet[String]()
    request.topics().forEach {
      topic =>
        if (!topicNames.add(topic.name())) {
          duplicateTopicNames.add(topic.name())
        }
    }
    duplicateTopicNames.forEach { topicName =>
      responses.add(new CreatePartitionsTopicResult().
        setName(topicName).
        setErrorCode(INVALID_REQUEST.code).
        setErrorMessage("Duplicate topic name."))
      topicNames.remove(topicName)
    }
    val authorizedTopicNames = getAlterAuthorizedTopics(topicNames.asScala)
    val topics = new util.ArrayList[CreatePartitionsTopic]
    topicNames.forEach { topicName =>
      if (authorizedTopicNames.contains(topicName)) {
        topics.add(request.topics().find(topicName))
      } else {
        responses.add(new CreatePartitionsTopicResult().
          setName(topicName).
          setErrorCode(TOPIC_AUTHORIZATION_FAILED.code))
      }
    }
    controller.createPartitions(context, topics, request.validateOnly).thenApply { results =>
      results.forEach(response => responses.add(response))
      responses
    }
  }

  def handleControllerRegistration(request: RequestChannel.Request): CompletableFuture[Unit] = {
    val registrationRequest = request.body[ControllerRegistrationRequest]
    authHelper.authorizeClusterOperation(request, CLUSTER_ACTION)
    val context = new ControllerRequestContext(request.context.header.data, request.context.principal,
      OptionalLong.empty())

    controller.registerController(context, registrationRequest.data)
      .thenApply[Unit] { _ =>
        requestHelper.sendResponseMaybeThrottle(request, requestThrottleMs =>
          new ControllerRegistrationResponse(new ControllerRegistrationResponseData().
            setThrottleTimeMs(requestThrottleMs)))
      }
  }

  def handleAlterPartitionReassignments(request: RequestChannel.Request): CompletableFuture[Unit] = {
    val alterRequest = request.body[AlterPartitionReassignmentsRequest]
    authHelper.authorizeClusterOperation(request, ALTER)
    val context = new ControllerRequestContext(request.context.header.data, request.context.principal,
      requestTimeoutMsToDeadlineNs(time, alterRequest.data.timeoutMs))
    controller.alterPartitionReassignments(context, alterRequest.data)
      .thenApply[Unit] { response =>
        requestHelper.sendResponseMaybeThrottle(request, requestThrottleMs =>
          new AlterPartitionReassignmentsResponse(response.setThrottleTimeMs(requestThrottleMs)))
      }
  }

  private def handleAlterUserScramCredentials(request: RequestChannel.Request): CompletableFuture[Unit] = {
    val alterRequest = request.body[AlterUserScramCredentialsRequest]
    authHelper.authorizeClusterOperation(request, ALTER)
    val context = new ControllerRequestContext(request.context.header.data, request.context.principal,
      OptionalLong.empty())
    controller.alterUserScramCredentials(context, alterRequest.data)
      .thenApply[Unit] { response =>
        requestHelper.sendResponseMaybeThrottle(request, requestThrottleMs =>
          new AlterUserScramCredentialsResponse(response.setThrottleTimeMs(requestThrottleMs)))
      }
  }

  // The principal is carried through in the forwarded case.
  // The security protocol in the context is for the current connection (hop)
  // We need to always disallow a tokenAuthenticated principal
  // We need to allow special protocols but only in the forwarded case for testing.
  def allowTokenRequests(request: RequestChannel.Request): Boolean = {
    val protocol = request.context.securityProtocol
    if (request.context.principal.tokenAuthenticated ||
      // We allow forwarded requests to use PLAINTEXT for testing purposes
      (request.isForwarded == false && protocol == SecurityProtocol.PLAINTEXT) ||
      // disallow requests from 1-way SSL
      (request.isForwarded == false && protocol == SecurityProtocol.SSL && request.context.principal == KafkaPrincipal.ANONYMOUS))
      false
    else
      true
  }

  private def handleCreateDelegationTokenRequest(request: RequestChannel.Request): CompletableFuture[Unit] = {
    val createTokenRequest = request.body[CreateDelegationTokenRequest]

    val requester = request.context.principal
    val ownerPrincipalName = createTokenRequest.data.ownerPrincipalName
    val ownerPrincipalType = createTokenRequest.data.ownerPrincipalType
    val owner = if (ownerPrincipalName == null || ownerPrincipalName.isEmpty) {
      request.context.principal
    } else {
      new KafkaPrincipal(ownerPrincipalType, ownerPrincipalName)
    }

    if (!allowTokenRequests(request)) {
      requestHelper.sendResponseMaybeThrottle(request, requestThrottleMs =>
        CreateDelegationTokenResponse.prepareResponse(request.context.requestVersion, requestThrottleMs,
          Errors.DELEGATION_TOKEN_REQUEST_NOT_ALLOWED, owner, requester))
      CompletableFuture.completedFuture[Unit](())
    } else if (!owner.equals(requester) &&
      !authHelper.authorize(request.context, CREATE_TOKENS, USER, owner.toString)) {
      // Requester is always allowed to create token for self
      requestHelper.sendResponseMaybeThrottle(request, requestThrottleMs =>
        CreateDelegationTokenResponse.prepareResponse(request.context.requestVersion, requestThrottleMs,
          Errors.DELEGATION_TOKEN_AUTHORIZATION_FAILED, owner, requester))
        CompletableFuture.completedFuture[Unit](())
    } else {

      val context = new ControllerRequestContext(request.context.header.data,
        request.context.principal, OptionalLong.empty())

      // Copy the response data to a new response so we can apply the request version
      controller.createDelegationToken(context, createTokenRequest.data)
        .thenApply[Unit] { response =>
           requestHelper.sendResponseMaybeThrottle(request, requestThrottleMs =>
             CreateDelegationTokenResponse.prepareResponse(
               request.context.requestVersion,
               requestThrottleMs,
               Errors.forCode(response.errorCode()),
               new KafkaPrincipal(response.principalType(), response.principalName()),
               new KafkaPrincipal(response.tokenRequesterPrincipalType(), response.tokenRequesterPrincipalName()),
               response.issueTimestampMs(),
               response.expiryTimestampMs(),
               response.maxTimestampMs(),
               response.tokenId(),
               ByteBuffer.wrap(response.hmac())))
      }
    }
  }

  private def handleRenewDelegationTokenRequest(request: RequestChannel.Request): CompletableFuture[Unit] = {
    val renewTokenRequest = request.body[RenewDelegationTokenRequest]

    if (!allowTokenRequests(request)) {
      requestHelper.sendResponseMaybeThrottle(request, requestThrottleMs =>
        new RenewDelegationTokenResponse(
          new RenewDelegationTokenResponseData()
              .setThrottleTimeMs(requestThrottleMs)
              .setErrorCode(Errors.DELEGATION_TOKEN_REQUEST_NOT_ALLOWED.code)
              .setExpiryTimestampMs(DelegationTokenManager.ErrorTimestamp)))
        CompletableFuture.completedFuture[Unit](())
    } else {
      val context = new ControllerRequestContext(
        request.context.header.data,
        request.context.principal,
        OptionalLong.empty())
      controller.renewDelegationToken(context, renewTokenRequest.data)
        .thenApply[Unit] { response =>
          requestHelper.sendResponseMaybeThrottle(request, requestThrottleMs =>
            new RenewDelegationTokenResponse(response.setThrottleTimeMs(requestThrottleMs)))
      }
    }
  }

  private def handleExpireDelegationTokenRequest(request: RequestChannel.Request): CompletableFuture[Unit] = {
    val expireTokenRequest = request.body[ExpireDelegationTokenRequest]

    if (!allowTokenRequests(request)) {
      requestHelper.sendResponseMaybeThrottle(request, requestThrottleMs =>
        new ExpireDelegationTokenResponse(
          new ExpireDelegationTokenResponseData()
              .setThrottleTimeMs(requestThrottleMs)
              .setErrorCode(Errors.DELEGATION_TOKEN_REQUEST_NOT_ALLOWED.code)
              .setExpiryTimestampMs(DelegationTokenManager.ErrorTimestamp)))
      CompletableFuture.completedFuture[Unit](())
    } else {
      val context = new ControllerRequestContext(
        request.context.header.data,
        request.context.principal,
        OptionalLong.empty())
      controller.expireDelegationToken(context, expireTokenRequest.data)
        .thenApply[Unit] { response =>
          requestHelper.sendResponseMaybeThrottle(request, requestThrottleMs =>
            new ExpireDelegationTokenResponse(response.setThrottleTimeMs(requestThrottleMs)))
      }
    }
  }

  def handleListPartitionReassignments(request: RequestChannel.Request): CompletableFuture[Unit] = {
    val listRequest = request.body[ListPartitionReassignmentsRequest]
    authHelper.authorizeClusterOperation(request, DESCRIBE)
    val context = new ControllerRequestContext(request.context.header.data, request.context.principal,
      OptionalLong.empty())
    controller.listPartitionReassignments(context, listRequest.data)
      .thenApply[Unit] { response =>
        requestHelper.sendResponseMaybeThrottle(request, requestThrottleMs =>
          new ListPartitionReassignmentsResponse(response.setThrottleTimeMs(requestThrottleMs)))
      }
  }

  def handleAllocateProducerIdsRequest(request: RequestChannel.Request): CompletableFuture[Unit] = {
    val allocatedProducerIdsRequest = request.body[AllocateProducerIdsRequest]
    authHelper.authorizeClusterOperation(request, CLUSTER_ACTION)
    val context = new ControllerRequestContext(request.context.header.data, request.context.principal,
      OptionalLong.empty())
    controller.allocateProducerIds(context, allocatedProducerIdsRequest.data)
      .handle[Unit] { (results, exception) =>
        if (exception != null) {
          requestHelper.handleError(request, exception)
        } else {
          requestHelper.sendResponseMaybeThrottle(request, requestThrottleMs => {
            results.setThrottleTimeMs(requestThrottleMs)
            new AllocateProducerIdsResponse(results)
          })
        }
      }
  }

  def handleUpdateFeatures(request: RequestChannel.Request): CompletableFuture[Unit] = {
    val updateFeaturesRequest = request.body[UpdateFeaturesRequest]
    authHelper.authorizeClusterOperation(request, ALTER)
    val context = new ControllerRequestContext(request.context.header.data, request.context.principal,
      OptionalLong.empty())
    controller.updateFeatures(context, updateFeaturesRequest.data)
      .handle[Unit] { (response, exception) =>
        if (exception != null) {
          requestHelper.handleError(request, exception)
        } else {
          requestHelper.sendResponseMaybeThrottle(request, requestThrottleMs =>
            new UpdateFeaturesResponse(response.setThrottleTimeMs(requestThrottleMs)))
        }
      }
  }

  def handleDescribeCluster(request: RequestChannel.Request): CompletableFuture[Unit] = {
    // Nearly all RPCs should check MetadataVersion inside the QuorumController. However, this
    // RPC is consulting a cache which lives outside the QC. So we check MetadataVersion here.
    if (!apiVersionManager.features.metadataVersion().isControllerRegistrationSupported) {
      throw new UnsupportedVersionException("Direct-to-controller communication is not " +
        "supported with the current MetadataVersion.")
    }
    // Unlike on the broker, DESCRIBE_CLUSTER on the controller requires a high level of
    // permissions (ALTER on CLUSTER).
    authHelper.authorizeClusterOperation(request, ALTER)
    val response = authHelper.computeDescribeClusterResponse(
      request,
      EndpointType.CONTROLLER,
      clusterId,
      () => registrationsPublisher.describeClusterControllers(request.context.listenerName()),
      () => raftManager.leaderAndEpoch.leaderId().orElse(-1)
    )
    requestHelper.sendResponseMaybeThrottle(request, requestThrottleMs =>
      new DescribeClusterResponse(response.setThrottleTimeMs(requestThrottleMs)))
    CompletableFuture.completedFuture[Unit](())
  }

  private def handleAssignReplicasToDirs(request: RequestChannel.Request): CompletableFuture[Unit] = {
    authHelper.authorizeClusterOperation(request, CLUSTER_ACTION)
    val assignReplicasToDirsRequest = request.body[AssignReplicasToDirsRequest]
    val context = new ControllerRequestContext(request.context.header.data, request.context.principal,
      OptionalLong.empty())
    controller.assignReplicasToDirs(context, assignReplicasToDirsRequest.data).thenApply { reply =>
      requestHelper.sendResponseMaybeThrottle(request,
        requestThrottleMs => new AssignReplicasToDirsResponse(reply.setThrottleTimeMs(requestThrottleMs)))
    }
  }

  def handleAddRaftVoter(request: RequestChannel.Request): CompletableFuture[Unit] = {
    authHelper.authorizeClusterOperation(request, ALTER)
    handleRaftRequest(request, response => new AddRaftVoterResponse(response.asInstanceOf[AddRaftVoterResponseData]))
  }

  def handleRemoveRaftVoter(request: RequestChannel.Request): CompletableFuture[Unit] = {
    authHelper.authorizeClusterOperation(request, ALTER)
    handleRaftRequest(request, response => new RemoveRaftVoterResponse(response.asInstanceOf[RemoveRaftVoterResponseData]))
  }

  def handleUpdateRaftVoter(request: RequestChannel.Request): CompletableFuture[Unit] = {
    authHelper.authorizeClusterOperation(request, CLUSTER_ACTION)
    handleRaftRequest(request, response => new UpdateRaftVoterResponse(response.asInstanceOf[UpdateRaftVoterResponseData]))
  }
}<|MERGE_RESOLUTION|>--- conflicted
+++ resolved
@@ -6,7 +6,7 @@
  * (the "License"); you may not use this file except in compliance with
  * the License.  You may obtain a copy of the License at
  *
- * http://www.apache.org/licenses/LICENSE-2.0
+ *    http://www.apache.org/licenses/LICENSE-2.0
  *
  * Unless required by applicable law or agreed to in writing, software
  * distributed under the License is distributed on an "AS IS" BASIS,
@@ -17,15 +17,12 @@
 
 package kafka.server
 
-<<<<<<< HEAD
-=======
 import java.{lang, util}
 import java.nio.ByteBuffer
 import java.util.{Collections, OptionalLong}
 import java.util.Map.Entry
 import java.util.concurrent.CompletableFuture
 import java.util.function.Consumer
->>>>>>> 9494bebe
 import kafka.network.RequestChannel
 import kafka.raft.RaftManager
 import kafka.server.QuotaFactory.QuotaManagers
@@ -34,12 +31,6 @@
 import kafka.utils.Logging
 import org.apache.kafka.clients.admin.{AlterConfigOp, EndpointType}
 import org.apache.kafka.common.Uuid.ZERO_UUID
-<<<<<<< HEAD
-import org.apache.kafka.common.acl.AclOperation._
-import org.apache.kafka.common.config.ConfigResource
-import org.apache.kafka.common.errors.{ApiException, ClusterAuthorizationException, InvalidRequestException, TopicDeletionDisabledException}
-import org.apache.kafka.common.internals.{FatalExitError, Topic}
-=======
 import org.apache.kafka.common.acl.AclOperation.{ALTER, ALTER_CONFIGS, CLUSTER_ACTION, CREATE, CREATE_TOKENS, DELETE, DESCRIBE, DESCRIBE_CONFIGS}
 import org.apache.kafka.common.config.ConfigResource
 import org.apache.kafka.common.errors.{ApiException, ClusterAuthorizationException, InvalidRequestException, TopicDeletionDisabledException, UnsupportedVersionException}
@@ -52,7 +43,6 @@
 import org.apache.kafka.common.message.DeleteTopicsResponseData.{DeletableTopicResult, DeletableTopicResultCollection}
 import org.apache.kafka.common.message.IncrementalAlterConfigsResponseData.AlterConfigsResourceResponse
 import org.apache.kafka.common.message.{CreateTopicsRequestData, _}
->>>>>>> 9494bebe
 import org.apache.kafka.common.protocol.Errors._
 import org.apache.kafka.common.protocol.{ApiKeys, ApiMessage, Errors}
 import org.apache.kafka.common.requests._
@@ -69,11 +59,6 @@
 import org.apache.kafka.server.authorizer.Authorizer
 import org.apache.kafka.server.common.{ApiMessageAndVersion, RequestLocal}
 
-import java.util.Map.Entry
-import java.util.concurrent.CompletableFuture
-import java.util.function.Consumer
-import java.util.{Collections, OptionalLong}
-import java.{lang, util}
 import scala.jdk.CollectionConverters._
 
 
@@ -234,13 +219,13 @@
   }
 
   def deleteTopics(
-                    context: ControllerRequestContext,
-                    request: DeleteTopicsRequestData,
-                    apiVersion: Int,
-                    hasClusterAuth: Boolean,
-                    getDescribableTopics: Iterable[String] => Set[String],
-                    getDeletableTopics: Iterable[String] => Set[String]
-                  ): CompletableFuture[util.List[DeletableTopicResult]] = {
+    context: ControllerRequestContext,
+    request: DeleteTopicsRequestData,
+    apiVersion: Int,
+    hasClusterAuth: Boolean,
+    getDescribableTopics: Iterable[String] => Set[String],
+    getDeletableTopics: Iterable[String] => Set[String]
+  ): CompletableFuture[util.List[DeletableTopicResult]] = {
     // Check if topic deletion is enabled at all.
     if (!config.deleteTopicEnable) {
       if (apiVersion < 3) {
@@ -273,23 +258,22 @@
     }
     request.topicNames.forEach(addProvidedName)
     request.topics.forEach {
-      topic =>
-        if (topic.name == null) {
-          if (topic.topicId.equals(ZERO_UUID)) {
-            appendResponse(null, ZERO_UUID, new ApiError(INVALID_REQUEST,
-              "Neither topic name nor id were specified."))
-          } else if (duplicateProvidedIds.contains(topic.topicId) || !providedIds.add(topic.topicId)) {
-            duplicateProvidedIds.add(topic.topicId)
-            providedIds.remove(topic.topicId)
-          }
-        } else {
-          if (topic.topicId.equals(ZERO_UUID)) {
-            addProvidedName(topic.name)
-          } else {
-            appendResponse(topic.name, topic.topicId, new ApiError(INVALID_REQUEST,
-              "You may not specify both topic name and topic id."))
-          }
-        }
+      topic => if (topic.name == null) {
+        if (topic.topicId.equals(ZERO_UUID)) {
+          appendResponse(null, ZERO_UUID, new ApiError(INVALID_REQUEST,
+            "Neither topic name nor id were specified."))
+        } else if (duplicateProvidedIds.contains(topic.topicId) || !providedIds.add(topic.topicId)) {
+          duplicateProvidedIds.add(topic.topicId)
+          providedIds.remove(topic.topicId)
+        }
+      } else {
+        if (topic.topicId.equals(ZERO_UUID)) {
+          addProvidedName(topic.name)
+        } else {
+          appendResponse(topic.name, topic.topicId, new ApiError(INVALID_REQUEST,
+            "You may not specify both topic name and topic id."))
+        }
+      }
     }
     // Create error responses for duplicates.
     duplicateProvidedNames.forEach(name => appendResponse(name, ZERO_UUID,
@@ -381,11 +365,11 @@
       requestTimeoutMsToDeadlineNs(time, createTopicsRequest.data.timeoutMs),
       controllerMutationQuotaRecorderFor(controllerMutationQuota))
     val future = createTopics(context,
-      createTopicsRequest.data,
-      authHelper.authorize(request.context, CREATE, CLUSTER, CLUSTER_NAME, logIfDenied = false),
-      names => authHelper.filterByAuthorized(request.context, CREATE, TOPIC, names)(identity),
-      names => authHelper.filterByAuthorized(request.context, DESCRIBE_CONFIGS, TOPIC,
-        names, logIfDenied = false)(identity))
+        createTopicsRequest.data,
+        authHelper.authorize(request.context, CREATE, CLUSTER, CLUSTER_NAME, logIfDenied = false),
+        names => authHelper.filterByAuthorized(request.context, CREATE, TOPIC, names)(identity),
+        names => authHelper.filterByAuthorized(request.context, DESCRIBE_CONFIGS, TOPIC,
+            names, logIfDenied = false)(identity))
     future.handle[Unit] { (result, exception) =>
       val response = if (exception != null) {
         createTopicsRequest.getErrorResponse(exception)
@@ -403,12 +387,12 @@
   }
 
   def createTopics(
-                    context: ControllerRequestContext,
-                    request: CreateTopicsRequestData,
-                    hasClusterAuth: Boolean,
-                    getCreatableTopics: Iterable[String] => Set[String],
-                    getDescribableTopics: Iterable[String] => Set[String]
-                  ): CompletableFuture[CreateTopicsResponseData] = {
+    context: ControllerRequestContext,
+    request: CreateTopicsRequestData,
+    hasClusterAuth: Boolean,
+    getCreatableTopics: Iterable[String] => Set[String],
+    getDescribableTopics: Iterable[String] => Set[String]
+  ): CompletableFuture[CreateTopicsResponseData] = {
     val topicNames = new util.HashSet[String]()
     val duplicateTopicNames = new util.HashSet[String]()
     request.topics().forEach { topicData =>
@@ -433,7 +417,7 @@
     while (iterator.hasNext) {
       val creatableTopic = iterator.next()
       if (duplicateTopicNames.contains(creatableTopic.name()) ||
-        !authorizedTopicNames.contains(creatableTopic.name())) {
+          !authorizedTopicNames.contains(creatableTopic.name())) {
         iterator.remove()
       }
     }
@@ -812,7 +796,6 @@
     def filterAlterAuthorizedTopics(topics: Iterable[String]): Set[String] = {
       authHelper.filterByAuthorized(request.context, ALTER, TOPIC, topics)(n => n)
     }
-
     val createPartitionsRequest = request.body[CreatePartitionsRequest]
     val controllerMutationQuota = quotas.controllerMutation.newQuotaFor(request, strictSinceVersion = 3)
     val context = new ControllerRequestContext(request.context.header.data, request.context.principal,
@@ -840,10 +823,10 @@
   }
 
   def createPartitions(
-                        context: ControllerRequestContext,
-                        request: CreatePartitionsRequestData,
-                        getAlterAuthorizedTopics: Iterable[String] => Set[String]
-                      ): CompletableFuture[util.List[CreatePartitionsTopicResult]] = {
+    context: ControllerRequestContext,
+    request: CreatePartitionsRequestData,
+    getAlterAuthorizedTopics: Iterable[String] => Set[String]
+  ): CompletableFuture[util.List[CreatePartitionsTopicResult]] = {
     val responses = new util.ArrayList[CreatePartitionsTopicResult]()
     val duplicateTopicNames = new util.HashSet[String]()
     val topicNames = new util.HashSet[String]()
@@ -858,7 +841,7 @@
         setName(topicName).
         setErrorCode(INVALID_REQUEST.code).
         setErrorMessage("Duplicate topic name."))
-      topicNames.remove(topicName)
+        topicNames.remove(topicName)
     }
     val authorizedTopicNames = getAlterAuthorizedTopics(topicNames.asScala)
     val topics = new util.ArrayList[CreatePartitionsTopic]
@@ -910,8 +893,8 @@
       OptionalLong.empty())
     controller.alterUserScramCredentials(context, alterRequest.data)
       .thenApply[Unit] { response =>
-        requestHelper.sendResponseMaybeThrottle(request, requestThrottleMs =>
-          new AlterUserScramCredentialsResponse(response.setThrottleTimeMs(requestThrottleMs)))
+         requestHelper.sendResponseMaybeThrottle(request, requestThrottleMs =>
+           new AlterUserScramCredentialsResponse(response.setThrottleTimeMs(requestThrottleMs)))
       }
   }
 
@@ -1043,7 +1026,7 @@
     val allocatedProducerIdsRequest = request.body[AllocateProducerIdsRequest]
     authHelper.authorizeClusterOperation(request, CLUSTER_ACTION)
     val context = new ControllerRequestContext(request.context.header.data, request.context.principal,
-      OptionalLong.empty())
+        OptionalLong.empty())
     controller.allocateProducerIds(context, allocatedProducerIdsRequest.data)
       .handle[Unit] { (results, exception) =>
         if (exception != null) {
