--- conflicted
+++ resolved
@@ -6,7 +6,7 @@
  * (the "License"); you may not use this file except in compliance with
  * the License.  You may obtain a copy of the License at
  *
- * http://www.apache.org/licenses/LICENSE-2.0
+ *    http://www.apache.org/licenses/LICENSE-2.0
  *
  * Unless required by applicable law or agreed to in writing, software
  * distributed under the License is distributed on an "AS IS" BASIS,
@@ -19,17 +19,6 @@
 
 import kafka.coordinator.transaction.{InitProducerIdResult, TransactionCoordinator}
 import kafka.network.RequestChannel
-<<<<<<< HEAD
-import kafka.server.QuotaFactory.{QuotaManagers, UnboundedQuota}
-import kafka.server.metadata.ConfigRepository
-import kafka.utils.Implicits._
-import kafka.utils.{CoreUtils, Logging}
-import org.apache.kafka.clients.admin.AlterConfigOp.OpType
-import org.apache.kafka.clients.admin.{AlterConfigOp, ConfigEntry}
-import org.apache.kafka.common.acl.AclOperation
-import org.apache.kafka.common.acl.AclOperation._
-import org.apache.kafka.common.config.ConfigResource
-=======
 import kafka.server.QuotaFactory.{QuotaManagers, UNBOUNDED_QUOTA}
 import kafka.server.handlers.DescribeTopicPartitionsRequestHandler
 import kafka.server.share.SharePartitionManager
@@ -39,12 +28,9 @@
 import org.apache.kafka.clients.admin.EndpointType
 import org.apache.kafka.common.acl.AclOperation
 import org.apache.kafka.common.acl.AclOperation._
->>>>>>> 9494bebe
 import org.apache.kafka.common.errors._
 import org.apache.kafka.common.internals.Topic.{GROUP_METADATA_TOPIC_NAME, SHARE_GROUP_STATE_TOPIC_NAME, TRANSACTION_STATE_TOPIC_NAME, isInternal}
 import org.apache.kafka.common.internals.{FatalExitError, Topic}
-<<<<<<< HEAD
-=======
 import org.apache.kafka.common.message.AddPartitionsToTxnResponseData.{AddPartitionsToTxnResult, AddPartitionsToTxnResultCollection}
 import org.apache.kafka.common.message.DeleteRecordsResponseData.{DeleteRecordsPartitionResult, DeleteRecordsTopicResult}
 import org.apache.kafka.common.message.ListClientMetricsResourcesResponseData.ClientMetricsResource
@@ -54,7 +40,6 @@
 import org.apache.kafka.common.message.OffsetForLeaderEpochRequestData.OffsetForLeaderTopic
 import org.apache.kafka.common.message.OffsetForLeaderEpochResponseData.{EpochEndOffset, OffsetForLeaderTopicResult, OffsetForLeaderTopicResultCollection}
 import org.apache.kafka.common.message._
->>>>>>> 9494bebe
 import org.apache.kafka.common.metrics.Metrics
 import org.apache.kafka.common.network.ListenerName
 import org.apache.kafka.common.protocol.{ApiKeys, ApiMessage, Errors}
@@ -88,11 +73,7 @@
 import java.util
 import java.util.concurrent.atomic.AtomicInteger
 import java.util.concurrent.{CompletableFuture, ConcurrentHashMap}
-<<<<<<< HEAD
-import java.util.{Collections, Optional, OptionalInt}
-=======
 import java.util.{Collections, Optional}
->>>>>>> 9494bebe
 import scala.annotation.nowarn
 import scala.collection.mutable.ArrayBuffer
 import scala.collection.{Map, Seq, Set, mutable}
@@ -121,14 +102,9 @@
                 val clusterId: String,
                 time: Time,
                 val tokenManager: DelegationTokenManager,
-<<<<<<< HEAD
-                val apiVersionManager: ApiVersionManager
-               ) extends ApiRequestHandler with Logging {
-=======
                 val apiVersionManager: ApiVersionManager,
                 val clientMetricsManager: ClientMetricsManager
 ) extends ApiRequestHandler with Logging {
->>>>>>> 9494bebe
 
   type FetchResponseStats = Map[TopicPartition, RecordValidationStats]
   this.logIdent = "[KafkaApi-%d] ".format(brokerId)
@@ -145,18 +121,7 @@
     info("Shutdown complete.")
   }
 
-<<<<<<< HEAD
-  private def isForwardingEnabled(request: RequestChannel.Request): Boolean = {
-    metadataSupport.forwardingManager.isDefined && request.context.principalSerde.isPresent
-  }
-
-  private def maybeForwardToController(
-                                        request: RequestChannel.Request,
-                                        handler: RequestChannel.Request => Unit
-                                      ): Unit = {
-=======
   private def forwardToController(request: RequestChannel.Request): Unit = {
->>>>>>> 9494bebe
     def responseCallback(responseOpt: Option[AbstractResponse]): Unit = {
       responseOpt match {
         case Some(response) => requestHelper.sendForwardedResponse(request, response)
@@ -164,11 +129,7 @@
       }
     }
 
-<<<<<<< HEAD
-    metadataSupport.maybeForward(request, handler, responseCallback)
-=======
     forwardingManager.forwardRequest(request, responseCallback)
->>>>>>> 9494bebe
   }
 
   private def handleInvalidVersionsDuringForwarding(request: RequestChannel.Request): Unit = {
@@ -178,19 +139,6 @@
     requestChannel.closeConnection(request, Collections.emptyMap())
   }
 
-<<<<<<< HEAD
-  private def forwardToControllerOrFail(
-                                         request: RequestChannel.Request
-                                       ): Unit = {
-    def errorHandler(request: RequestChannel.Request): Unit = {
-      throw new IllegalStateException(s"Unable to forward $request to the controller")
-    }
-
-    maybeForwardToController(request, errorHandler)
-  }
-
-=======
->>>>>>> 9494bebe
   /**
    * Top-level method that handles all requests and multiplexes to the right api
    */
@@ -304,168 +252,17 @@
     }
   }
 
-<<<<<<< HEAD
-  def handleLeaderAndIsrRequest(request: RequestChannel.Request): Unit = {
-    val zkSupport = metadataSupport.requireZkOrThrow(KafkaApis.shouldNeverReceive(request))
-    // ensureTopicExists is only for client facing requests
-    // We can't have the ensureTopicExists check here since the controller sends it as an advisory to all brokers so they
-    // stop serving data to clients for the topic being deleted
-    val correlationId = request.header.correlationId
-    val leaderAndIsrRequest = request.body[LeaderAndIsrRequest]
-
-    authHelper.authorizeClusterOperation(request, CLUSTER_ACTION)
-    if (zkSupport.isBrokerEpochStale(leaderAndIsrRequest.brokerEpoch, leaderAndIsrRequest.isKRaftController)) {
-      // When the broker restarts very quickly, it is possible for this broker to receive request intended
-      // for its previous generation so the broker should skip the stale request.
-      info(s"Received LeaderAndIsr request with broker epoch ${leaderAndIsrRequest.brokerEpoch} " +
-        s"smaller than the current broker epoch ${zkSupport.controller.brokerEpoch} from " +
-        s"controller ${leaderAndIsrRequest.controllerId} with epoch ${leaderAndIsrRequest.controllerEpoch}.")
-      requestHelper.sendResponseExemptThrottle(request, leaderAndIsrRequest.getErrorResponse(0, Errors.STALE_BROKER_EPOCH.exception))
-    } else {
-      val response = replicaManager.becomeLeaderOrFollower(correlationId, leaderAndIsrRequest,
-        RequestHandlerHelper.onLeadershipChange(groupCoordinator, txnCoordinator, _, _))
-      requestHelper.sendResponseExemptThrottle(request, response)
-    }
-  }
-
-  def handleStopReplicaRequest(request: RequestChannel.Request): Unit = {
-    val zkSupport = metadataSupport.requireZkOrThrow(KafkaApis.shouldNeverReceive(request))
-    // ensureTopicExists is only for client facing requests
-    // We can't have the ensureTopicExists check here since the controller sends it as an advisory to all brokers so they
-    // stop serving data to clients for the topic being deleted
-    val stopReplicaRequest = request.body[StopReplicaRequest]
-    authHelper.authorizeClusterOperation(request, CLUSTER_ACTION)
-    if (zkSupport.isBrokerEpochStale(stopReplicaRequest.brokerEpoch, stopReplicaRequest.isKRaftController)) {
-      // When the broker restarts very quickly, it is possible for this broker to receive request intended
-      // for its previous generation so the broker should skip the stale request.
-      info(s"Received StopReplica request with broker epoch ${stopReplicaRequest.brokerEpoch} " +
-        s"smaller than the current broker epoch ${zkSupport.controller.brokerEpoch} from " +
-        s"controller ${stopReplicaRequest.controllerId} with epoch ${stopReplicaRequest.controllerEpoch}.")
-      requestHelper.sendResponseExemptThrottle(request, new StopReplicaResponse(
-        new StopReplicaResponseData().setErrorCode(Errors.STALE_BROKER_EPOCH.code)))
-    } else {
-      val partitionStates = stopReplicaRequest.partitionStates().asScala
-      val (result, error) = replicaManager.stopReplicas(
-        request.context.correlationId,
-        stopReplicaRequest.controllerId,
-        stopReplicaRequest.controllerEpoch,
-        partitionStates)
-      // Clear the coordinator caches in case we were the leader. In the case of a reassignment, we
-      // cannot rely on the LeaderAndIsr API for this since it is only sent to active replicas.
-      result.forKeyValue { (topicPartition, error) =>
-        if (error == Errors.NONE) {
-          val partitionState = partitionStates(topicPartition)
-          if (topicPartition.topic == GROUP_METADATA_TOPIC_NAME
-            && partitionState.deletePartition) {
-            val leaderEpoch = if (partitionState.leaderEpoch >= 0)
-              OptionalInt.of(partitionState.leaderEpoch)
-            else
-              OptionalInt.empty
-            groupCoordinator.onResignation(topicPartition.partition, leaderEpoch)
-          } else if (topicPartition.topic == TRANSACTION_STATE_TOPIC_NAME
-            && partitionState.deletePartition) {
-            val leaderEpoch = if (partitionState.leaderEpoch >= 0)
-              Some(partitionState.leaderEpoch)
-            else
-              None
-            txnCoordinator.onResignation(topicPartition.partition, coordinatorEpoch = leaderEpoch)
-          }
-        }
-      }
-
-      def toStopReplicaPartition(tp: TopicPartition, error: Errors) =
-        new StopReplicaResponseData.StopReplicaPartitionError()
-          .setTopicName(tp.topic)
-          .setPartitionIndex(tp.partition)
-          .setErrorCode(error.code)
-
-      requestHelper.sendResponseExemptThrottle(request, new StopReplicaResponse(new StopReplicaResponseData()
-        .setErrorCode(error.code)
-        .setPartitionErrors(result.map {
-          case (tp, error) => toStopReplicaPartition(tp, error)
-        }.toBuffer.asJava)))
-    }
-
-    CoreUtils.swallow(replicaManager.replicaFetcherManager.shutdownIdleFetcherThreads(), this)
-  }
-
-  def handleUpdateMetadataRequest(request: RequestChannel.Request, requestLocal: RequestLocal): Unit = {
-    val zkSupport = metadataSupport.requireZkOrThrow(KafkaApis.shouldNeverReceive(request))
-    val correlationId = request.header.correlationId
-    val updateMetadataRequest = request.body[UpdateMetadataRequest]
-
-    authHelper.authorizeClusterOperation(request, CLUSTER_ACTION)
-    if (zkSupport.isBrokerEpochStale(updateMetadataRequest.brokerEpoch, updateMetadataRequest.isKRaftController)) {
-      // When the broker restarts very quickly, it is possible for this broker to receive request intended
-      // for its previous generation so the broker should skip the stale request.
-      info(s"Received UpdateMetadata request with broker epoch ${updateMetadataRequest.brokerEpoch} " +
-        s"smaller than the current broker epoch ${zkSupport.controller.brokerEpoch} from " +
-        s"controller ${updateMetadataRequest.controllerId} with epoch ${updateMetadataRequest.controllerEpoch}.")
-      requestHelper.sendResponseExemptThrottle(request,
-        new UpdateMetadataResponse(new UpdateMetadataResponseData().setErrorCode(Errors.STALE_BROKER_EPOCH.code)))
-    } else {
-      val deletedPartitions = replicaManager.maybeUpdateMetadataCache(correlationId, updateMetadataRequest)
-      if (deletedPartitions.nonEmpty) {
-        groupCoordinator.onPartitionsDeleted(deletedPartitions.asJava, requestLocal.bufferSupplier)
-      }
-
-      if (zkSupport.adminManager.hasDelayedTopicOperations) {
-        updateMetadataRequest.partitionStates.forEach { partitionState =>
-          zkSupport.adminManager.tryCompleteDelayedTopicOperations(partitionState.topicName)
-        }
-      }
-
-      quotas.clientQuotaCallback.foreach { callback =>
-        if (callback.updateClusterMetadata(metadataCache.getClusterMetadata(clusterId, request.context.listenerName))) {
-          quotas.fetch.updateQuotaMetricConfigs()
-          quotas.produce.updateQuotaMetricConfigs()
-          quotas.request.updateQuotaMetricConfigs()
-          quotas.controllerMutation.updateQuotaMetricConfigs()
-        }
-      }
-      if (replicaManager.hasDelayedElectionOperations) {
-        updateMetadataRequest.partitionStates.forEach { partitionState =>
-          val tp = new TopicPartition(partitionState.topicName, partitionState.partitionIndex)
-          replicaManager.tryCompleteElection(TopicPartitionOperationKey(tp))
-        }
-      }
-      requestHelper.sendResponseExemptThrottle(request, new UpdateMetadataResponse(
-        new UpdateMetadataResponseData().setErrorCode(Errors.NONE.code)))
-    }
-  }
-
-  def handleControlledShutdownRequest(request: RequestChannel.Request): Unit = {
-    val zkSupport = metadataSupport.requireZkOrThrow(KafkaApis.shouldNeverReceive(request))
-    // ensureTopicExists is only for client facing requests
-    // We can't have the ensureTopicExists check here since the controller sends it as an advisory to all brokers so they
-    // stop serving data to clients for the topic being deleted
-    val controlledShutdownRequest = request.body[ControlledShutdownRequest]
-    authHelper.authorizeClusterOperation(request, CLUSTER_ACTION)
-
-    def controlledShutdownCallback(controlledShutdownResult: Try[Set[TopicPartition]]): Unit = {
-      val response = controlledShutdownResult match {
-        case Success(partitionsRemaining) =>
-          ControlledShutdownResponse.prepareResponse(Errors.NONE, partitionsRemaining.asJava)
-
-        case Failure(throwable) =>
-          controlledShutdownRequest.getErrorResponse(throwable)
-      }
-      requestHelper.sendResponseExemptThrottle(request, response)
-    }
-    zkSupport.controller.controlledShutdown(controlledShutdownRequest.data.brokerId, controlledShutdownRequest.data.brokerEpoch, controlledShutdownCallback)
-=======
   override def tryCompleteActions(): Unit = {
     replicaManager.tryCompleteActions()
->>>>>>> 9494bebe
   }
 
   /**
    * Handle an offset commit request
    */
   def handleOffsetCommitRequest(
-                                 request: RequestChannel.Request,
-                                 requestLocal: RequestLocal
-                               ): CompletableFuture[Unit] = {
+    request: RequestChannel.Request,
+    requestLocal: RequestLocal
+  ): CompletableFuture[Unit] = {
     val offsetCommitRequest = request.body[OffsetCommitRequest]
 
     // Reject the request if not authorized to the group
@@ -527,51 +324,13 @@
     }
   }
 
-<<<<<<< HEAD
-  private def commitOffsetsToZookeeper(
-                                        request: RequestChannel.Request,
-                                        offsetCommitRequest: OffsetCommitRequest,
-                                        authorizedTopicsRequest: mutable.ArrayBuffer[OffsetCommitRequestData.OffsetCommitRequestTopic],
-                                        responseBuilder: OffsetCommitResponse.Builder
-                                      ): CompletableFuture[Unit] = {
-    val zkSupport = metadataSupport.requireZkOrThrow(
-      KafkaApis.unsupported("Version 0 offset commit requests"))
-
-    authorizedTopicsRequest.foreach { topic =>
-      topic.partitions.forEach { partition =>
-        val error = try {
-          if (partition.committedMetadata != null && partition.committedMetadata.length > config.offsetMetadataMaxSize) {
-            Errors.OFFSET_METADATA_TOO_LARGE
-          } else {
-            zkSupport.zkClient.setOrCreateConsumerOffset(
-              offsetCommitRequest.data.groupId,
-              new TopicPartition(topic.name, partition.partitionIndex),
-              partition.committedOffset
-            )
-            Errors.NONE
-          }
-        } catch {
-          case e: Throwable =>
-            Errors.forException(e)
-        }
-
-        responseBuilder.addPartition(topic.name, partition.partitionIndex, error)
-      }
-    }
-
-    requestHelper.sendMaybeThrottle(request, responseBuilder.build())
-    CompletableFuture.completedFuture[Unit](())
-  }
-
-=======
->>>>>>> 9494bebe
   private def commitOffsetsToCoordinator(
-                                          request: RequestChannel.Request,
-                                          offsetCommitRequest: OffsetCommitRequest,
-                                          authorizedTopicsRequest: mutable.ArrayBuffer[OffsetCommitRequestData.OffsetCommitRequestTopic],
-                                          responseBuilder: OffsetCommitResponse.Builder,
-                                          requestLocal: RequestLocal
-                                        ): CompletableFuture[Unit] = {
+    request: RequestChannel.Request,
+    offsetCommitRequest: OffsetCommitRequest,
+    authorizedTopicsRequest: mutable.ArrayBuffer[OffsetCommitRequestData.OffsetCommitRequestTopic],
+    responseBuilder: OffsetCommitResponse.Builder,
+    requestLocal: RequestLocal
+  ): CompletableFuture[Unit] = {
     val offsetCommitRequestData = new OffsetCommitRequestData()
       .setGroupId(offsetCommitRequest.data.groupId)
       .setMemberId(offsetCommitRequest.data.memberId)
@@ -984,77 +743,6 @@
     if (fetchRequest.isFromFollower) quotas.leader else UNBOUNDED_QUOTA
 
   def handleListOffsetRequest(request: RequestChannel.Request): Unit = {
-<<<<<<< HEAD
-    val version = request.header.apiVersion
-
-    val topics = if (version == 0)
-      handleListOffsetRequestV0(request)
-    else
-      handleListOffsetRequestV1AndAbove(request)
-
-    requestHelper.sendResponseMaybeThrottle(request, requestThrottleMs => new ListOffsetsResponse(new ListOffsetsResponseData()
-      .setThrottleTimeMs(requestThrottleMs)
-      .setTopics(topics.asJava)))
-  }
-
-  private def handleListOffsetRequestV0(request: RequestChannel.Request): List[ListOffsetsTopicResponse] = {
-    val correlationId = request.header.correlationId
-    val clientId = request.header.clientId
-    val offsetRequest = request.body[ListOffsetsRequest]
-
-    val (authorizedRequestInfo, unauthorizedRequestInfo) = authHelper.partitionSeqByAuthorized(request.context,
-      DESCRIBE, TOPIC, offsetRequest.topics.asScala.toSeq)(_.name)
-
-    val unauthorizedResponseStatus = unauthorizedRequestInfo.map(topic =>
-      new ListOffsetsTopicResponse()
-        .setName(topic.name)
-        .setPartitions(topic.partitions.asScala.map(partition =>
-          new ListOffsetsPartitionResponse()
-            .setPartitionIndex(partition.partitionIndex)
-            .setErrorCode(Errors.TOPIC_AUTHORIZATION_FAILED.code)).asJava)
-    )
-
-    val responseTopics = authorizedRequestInfo.map { topic =>
-      val responsePartitions = topic.partitions.asScala.map { partition =>
-        val topicPartition = new TopicPartition(topic.name, partition.partitionIndex)
-
-        try {
-          val offsets = replicaManager.legacyFetchOffsetsForTimestamp(
-            topicPartition = topicPartition,
-            timestamp = partition.timestamp,
-            maxNumOffsets = partition.maxNumOffsets,
-            isFromConsumer = offsetRequest.replicaId == ListOffsetsRequest.CONSUMER_REPLICA_ID,
-            fetchOnlyFromLeader = offsetRequest.replicaId != ListOffsetsRequest.DEBUGGING_REPLICA_ID)
-          new ListOffsetsPartitionResponse()
-            .setPartitionIndex(partition.partitionIndex)
-            .setErrorCode(Errors.NONE.code)
-            .setOldStyleOffsets(offsets.map(JLong.valueOf).asJava)
-        } catch {
-          // NOTE: UnknownTopicOrPartitionException and NotLeaderOrFollowerException are special cases since these error messages
-          // are typically transient and there is no value in logging the entire stack trace for the same
-          case e@(_: UnknownTopicOrPartitionException |
-                  _: NotLeaderOrFollowerException |
-                  _: KafkaStorageException) =>
-            debug("Offset request with correlation id %d from client %s on partition %s failed due to %s".format(
-              correlationId, clientId, topicPartition, e.getMessage))
-            new ListOffsetsPartitionResponse()
-              .setPartitionIndex(partition.partitionIndex)
-              .setErrorCode(Errors.forException(e).code)
-          case e: Throwable =>
-            error("Error while responding to offset request", e)
-            new ListOffsetsPartitionResponse()
-              .setPartitionIndex(partition.partitionIndex)
-              .setErrorCode(Errors.forException(e).code)
-        }
-      }
-      new ListOffsetsTopicResponse().setName(topic.name).setPartitions(responsePartitions.asJava)
-    }
-    (responseTopics ++ unauthorizedResponseStatus).toList
-  }
-
-  private def handleListOffsetRequestV1AndAbove(request: RequestChannel.Request): List[ListOffsetsTopicResponse] = {
-=======
->>>>>>> 9494bebe
     val correlationId = request.header.correlationId
     val clientId = request.header.clientId
     val offsetRequest = request.body[ListOffsetsRequest]
@@ -1069,7 +757,7 @@
     }
 
     val (authorizedRequestInfo, unauthorizedRequestInfo) = authHelper.partitionSeqByAuthorized(request.context,
-      DESCRIBE, TOPIC, offsetRequest.topics.asScala.toSeq)(_.name)
+        DESCRIBE, TOPIC, offsetRequest.topics.asScala.toSeq)(_.name)
 
     val unauthorizedResponseStatus = unauthorizedRequestInfo.map(topic =>
       new ListOffsetsTopicResponse()
@@ -1078,64 +766,6 @@
           buildErrorResponse(Errors.TOPIC_AUTHORIZATION_FAILED, partition)).asJava)
     )
 
-<<<<<<< HEAD
-    val responseTopics = authorizedRequestInfo.map { topic =>
-      val responsePartitions = topic.partitions.asScala.map { partition =>
-        val topicPartition = new TopicPartition(topic.name, partition.partitionIndex)
-        if (offsetRequest.duplicatePartitions.contains(topicPartition)) {
-          debug(s"OffsetRequest with correlation id $correlationId from client $clientId on partition $topicPartition " +
-            s"failed because the partition is duplicated in the request.")
-          buildErrorResponse(Errors.INVALID_REQUEST, partition)
-        } else {
-          try {
-            val fetchOnlyFromLeader = offsetRequest.replicaId != ListOffsetsRequest.DEBUGGING_REPLICA_ID
-            val isClientRequest = offsetRequest.replicaId == ListOffsetsRequest.CONSUMER_REPLICA_ID
-            val isolationLevelOpt = if (isClientRequest)
-              Some(offsetRequest.isolationLevel)
-            else
-              None
-
-            val foundOpt = replicaManager.fetchOffsetForTimestamp(topicPartition,
-              partition.timestamp,
-              isolationLevelOpt,
-              if (partition.currentLeaderEpoch == ListOffsetsResponse.UNKNOWN_EPOCH) Optional.empty() else Optional.of(partition.currentLeaderEpoch),
-              fetchOnlyFromLeader)
-
-            val response = foundOpt match {
-              case Some(found) =>
-                val partitionResponse = new ListOffsetsPartitionResponse()
-                  .setPartitionIndex(partition.partitionIndex)
-                  .setErrorCode(Errors.NONE.code)
-                  .setTimestamp(found.timestamp)
-                  .setOffset(found.offset)
-                if (found.leaderEpoch.isPresent && version >= 4)
-                  partitionResponse.setLeaderEpoch(found.leaderEpoch.get)
-                partitionResponse
-              case None =>
-                buildErrorResponse(Errors.NONE, partition)
-            }
-            response
-          } catch {
-            // NOTE: These exceptions are special cases since these error messages are typically transient or the client
-            // would have received a clear exception and there is no value in logging the entire stack trace for the same
-            case e@(_: UnknownTopicOrPartitionException |
-                    _: NotLeaderOrFollowerException |
-                    _: UnknownLeaderEpochException |
-                    _: FencedLeaderEpochException |
-                    _: KafkaStorageException |
-                    _: UnsupportedForMessageFormatException) =>
-              debug(s"Offset request with correlation id $correlationId from client $clientId on " +
-                s"partition $topicPartition failed due to ${e.getMessage}")
-              buildErrorResponse(Errors.forException(e), partition)
-
-            // Only V5 and newer ListOffset calls should get OFFSET_NOT_AVAILABLE
-            case e: OffsetNotAvailableException =>
-              if (request.header.apiVersion >= 5) {
-                buildErrorResponse(Errors.forException(e), partition)
-              } else {
-                buildErrorResponse(Errors.LEADER_NOT_AVAILABLE, partition)
-              }
-=======
     def sendResponseCallback(response: Seq[ListOffsetsTopicResponse]): Unit = {
       val mergedResponses = response ++ unauthorizedResponseStatus
       requestHelper.sendResponseMaybeThrottle(request, requestThrottleMs =>
@@ -1143,7 +773,6 @@
           .setThrottleTimeMs(requestThrottleMs)
           .setTopics(mergedResponses.asJava)))
     }
->>>>>>> 9494bebe
 
     if (authorizedRequestInfo.isEmpty) {
       sendResponseCallback(Seq.empty)
@@ -1168,14 +797,14 @@
   }
 
   private def getTopicMetadata(
-                                request: RequestChannel.Request,
-                                fetchAllTopics: Boolean,
-                                allowAutoTopicCreation: Boolean,
-                                topics: Set[String],
-                                listenerName: ListenerName,
-                                errorUnavailableEndpoints: Boolean,
-                                errorUnavailableListeners: Boolean
-                              ): Seq[MetadataResponseTopic] = {
+    request: RequestChannel.Request,
+    fetchAllTopics: Boolean,
+    allowAutoTopicCreation: Boolean,
+    topics: Set[String],
+    listenerName: ListenerName,
+    errorUnavailableEndpoints: Boolean,
+    errorUnavailableListeners: Boolean
+  ): Seq[MetadataResponseTopic] = {
     val topicResponses = metadataCache.getTopicMetadata(topics, listenerName,
       errorUnavailableEndpoints, errorUnavailableListeners)
 
@@ -1216,7 +845,7 @@
 
     // Topic IDs are not supported for versions 10 and 11. Topic names can not be null in these versions.
     if (!metadataRequest.isAllTopics) {
-      metadataRequest.data.topics.forEach { topic =>
+      metadataRequest.data.topics.forEach{ topic =>
         if (topic.name == null && metadataRequest.version < 12) {
           throw new InvalidRequestException(s"Topic name can not be null for version ${metadataRequest.version}")
         } else if (topic.topicId != Uuid.ZERO_UUID && metadataRequest.version < 12) {
@@ -1234,11 +863,7 @@
     val knownTopicNames = topicIds.flatMap(metadataCache.getTopicName)
 
     val unknownTopicIdsTopicMetadata = unknownTopicIds.map(topicId =>
-<<<<<<< HEAD
-      metadataResponseTopic(Errors.UNKNOWN_TOPIC_ID, null, topicId, false, util.Collections.emptyList())).toSeq
-=======
         metadataResponseTopic(Errors.UNKNOWN_TOPIC_ID, null, topicId, isInternal = false, util.Collections.emptyList())).toSeq
->>>>>>> 9494bebe
 
     val topics = if (metadataRequest.isAllTopics)
       metadataCache.getAllTopics()
@@ -1270,7 +895,7 @@
 
     // do not disclose the existence of topics unauthorized for Describe, so we've not even checked if they exist or not
     val unauthorizedForDescribeTopicMetadata =
-    // In case of all topics, don't include topics unauthorized for Describe
+      // In case of all topics, don't include topics unauthorized for Describe
       if ((requestVersion == 0 && (metadataRequest.topics == null || metadataRequest.topics.isEmpty)) || metadataRequest.isAllTopics)
         Set.empty[MetadataResponseTopic]
       else if (useTopicId) {
@@ -1313,12 +938,11 @@
             topicData.setTopicAuthorizedOperations(authHelper.authorizedOperations(request, new Resource(ResourceType.TOPIC, topicData.name)))
           }
         }
-
         setTopicAuthorizedOperations(topicMetadata)
       }
     }
 
-    val completeTopicMetadata = unknownTopicIdsTopicMetadata ++
+    val completeTopicMetadata =  unknownTopicIdsTopicMetadata ++
       topicMetadata ++ unauthorizedForCreateTopicMetadata ++ unauthorizedForDescribeTopicMetadata
 
     val brokers = metadataCache.getAliveBrokerNodes(request.context.listenerName)
@@ -1328,14 +952,14 @@
     val controllerId = metadataCache.getRandomAliveBrokerId
 
     requestHelper.sendResponseMaybeThrottle(request, requestThrottleMs =>
-      MetadataResponse.prepareResponse(
-        requestVersion,
-        requestThrottleMs,
-        brokers.toList.asJava,
-        clusterId,
-        controllerId.getOrElse(MetadataResponse.NO_CONTROLLER_ID),
-        completeTopicMetadata.asJava,
-        clusterAuthorizedOperations
+       MetadataResponse.prepareResponse(
+         requestVersion,
+         requestThrottleMs,
+         brokers.toList.asJava,
+         clusterId,
+         controllerId.getOrElse(MetadataResponse.NO_CONTROLLER_ID),
+         completeTopicMetadata.asJava,
+         clusterAuthorizedOperations
       ))
   }
 
@@ -1354,65 +978,6 @@
    * Handle an offset fetch request
    */
   def handleOffsetFetchRequest(request: RequestChannel.Request): CompletableFuture[Unit] = {
-<<<<<<< HEAD
-    val version = request.header.apiVersion
-    if (version == 0) {
-      handleOffsetFetchRequestFromZookeeper(request)
-    } else {
-      handleOffsetFetchRequestFromCoordinator(request)
-    }
-  }
-
-  private def handleOffsetFetchRequestFromZookeeper(request: RequestChannel.Request): CompletableFuture[Unit] = {
-    val header = request.header
-    val offsetFetchRequest = request.body[OffsetFetchRequest]
-
-    def createResponse(requestThrottleMs: Int): AbstractResponse = {
-      val offsetFetchResponse =
-      // reject the request if not authorized to the group
-        if (!authHelper.authorize(request.context, DESCRIBE, GROUP, offsetFetchRequest.groupId))
-          offsetFetchRequest.getErrorResponse(requestThrottleMs, Errors.GROUP_AUTHORIZATION_FAILED)
-        else {
-          val zkSupport = metadataSupport.requireZkOrThrow(KafkaApis.unsupported("Version 0 offset fetch requests"))
-          val (authorizedPartitions, unauthorizedPartitions) = partitionByAuthorized(
-            offsetFetchRequest.partitions.asScala, request.context)
-
-          // version 0 reads offsets from ZK
-          val authorizedPartitionData = authorizedPartitions.map { topicPartition =>
-            try {
-              if (!metadataCache.contains(topicPartition))
-                (topicPartition, OffsetFetchResponse.UNKNOWN_PARTITION)
-              else {
-                val payloadOpt = zkSupport.zkClient.getConsumerOffset(offsetFetchRequest.groupId, topicPartition)
-                payloadOpt match {
-                  case Some(payload) =>
-                    (topicPartition, new OffsetFetchResponse.PartitionData(payload,
-                      Optional.empty(), OffsetFetchResponse.NO_METADATA, Errors.NONE))
-                  case None =>
-                    (topicPartition, OffsetFetchResponse.UNKNOWN_PARTITION)
-                }
-              }
-            } catch {
-              case e: Throwable =>
-                (topicPartition, new OffsetFetchResponse.PartitionData(OffsetFetchResponse.INVALID_OFFSET,
-                  Optional.empty(), OffsetFetchResponse.NO_METADATA, Errors.forException(e)))
-            }
-          }.toMap
-
-          val unauthorizedPartitionData = unauthorizedPartitions.map(_ -> OffsetFetchResponse.UNAUTHORIZED_PARTITION).toMap
-          new OffsetFetchResponse(requestThrottleMs, Errors.NONE, (authorizedPartitionData ++ unauthorizedPartitionData).asJava)
-        }
-      trace(s"Sending offset fetch response $offsetFetchResponse for correlation id ${header.correlationId} to client ${header.clientId}.")
-      offsetFetchResponse
-    }
-
-    requestHelper.sendResponseMaybeThrottle(request, createResponse)
-    CompletableFuture.completedFuture[Unit](())
-  }
-
-  private def handleOffsetFetchRequestFromCoordinator(request: RequestChannel.Request): CompletableFuture[Unit] = {
-=======
->>>>>>> 9494bebe
     val offsetFetchRequest = request.body[OffsetFetchRequest]
     val groups = offsetFetchRequest.groups()
     val requireStable = offsetFetchRequest.requireStable()
@@ -1447,17 +1012,10 @@
   }
 
   private def fetchAllOffsetsForGroup(
-<<<<<<< HEAD
-                                       requestContext: RequestContext,
-                                       groupOffsetFetch: OffsetFetchRequestData.OffsetFetchRequestGroup,
-                                       requireStable: Boolean
-                                     ): CompletableFuture[OffsetFetchResponseData.OffsetFetchResponseGroup] = {
-=======
     requestContext: RequestContext,
     offsetFetchRequest: OffsetFetchRequestData.OffsetFetchRequestGroup,
     requireStable: Boolean
   ): CompletableFuture[OffsetFetchResponseData.OffsetFetchResponseGroup] = {
->>>>>>> 9494bebe
     groupCoordinator.fetchAllOffsets(
       requestContext,
       offsetFetchRequest,
@@ -1483,17 +1041,10 @@
   }
 
   private def fetchOffsetsForGroup(
-<<<<<<< HEAD
-                                    requestContext: RequestContext,
-                                    groupOffsetFetch: OffsetFetchRequestData.OffsetFetchRequestGroup,
-                                    requireStable: Boolean
-                                  ): CompletableFuture[OffsetFetchResponseData.OffsetFetchResponseGroup] = {
-=======
     requestContext: RequestContext,
     offsetFetchRequest: OffsetFetchRequestData.OffsetFetchRequestGroup,
     requireStable: Boolean
   ): CompletableFuture[OffsetFetchResponseData.OffsetFetchResponseGroup] = {
->>>>>>> 9494bebe
     // Clients are not allowed to see offsets for topics that are not authorized for Describe.
     val (authorizedTopics, unauthorizedTopics) = authHelper.partitionSeqByAuthorized(
       requestContext,
@@ -1558,17 +1109,15 @@
         .setNodeId(node.id)
         .setPort(node.port)
     }
-
     def createResponse(requestThrottleMs: Int): AbstractResponse = {
       val response = new FindCoordinatorResponse(
-        new FindCoordinatorResponseData()
-          .setCoordinators(coordinators.asJava)
-          .setThrottleTimeMs(requestThrottleMs))
+              new FindCoordinatorResponseData()
+                .setCoordinators(coordinators.asJava)
+                .setThrottleTimeMs(requestThrottleMs))
       trace("Sending FindCoordinator response %s for correlation id %d to client %s."
-        .format(response, request.header.correlationId, request.header.clientId))
+              .format(response, request.header.correlationId, request.header.clientId))
       response
     }
-
     requestHelper.sendResponseMaybeThrottle(request, createResponse)
   }
 
@@ -1576,21 +1125,19 @@
     val findCoordinatorRequest = request.body[FindCoordinatorRequest]
 
     val (error, node) = getCoordinator(request, findCoordinatorRequest.data.keyType, findCoordinatorRequest.data.key)
-
     def createResponse(requestThrottleMs: Int): AbstractResponse = {
       val responseBody = new FindCoordinatorResponse(
-        new FindCoordinatorResponseData()
-          .setErrorCode(error.code)
-          .setErrorMessage(error.message())
-          .setNodeId(node.id)
-          .setHost(node.host)
-          .setPort(node.port)
-          .setThrottleTimeMs(requestThrottleMs))
+          new FindCoordinatorResponseData()
+            .setErrorCode(error.code)
+            .setErrorMessage(error.message())
+            .setNodeId(node.id)
+            .setHost(node.host)
+            .setPort(node.port)
+            .setThrottleTimeMs(requestThrottleMs))
       trace("Sending FindCoordinator response %s for correlation id %d to client %s."
         .format(responseBody, request.header.correlationId, request.header.clientId))
       responseBody
     }
-
     if (error == Errors.NONE) {
       requestHelper.sendResponseMaybeThrottle(request, createResponse)
     } else {
@@ -1600,10 +1147,10 @@
 
   private def getCoordinator(request: RequestChannel.Request, keyType: Byte, key: String): (Errors, Node) = {
     if (keyType == CoordinatorType.GROUP.id &&
-      !authHelper.authorize(request.context, DESCRIBE, GROUP, key))
+        !authHelper.authorize(request.context, DESCRIBE, GROUP, key))
       (Errors.GROUP_AUTHORIZATION_FAILED, Node.noNode)
     else if (keyType == CoordinatorType.TRANSACTION.id &&
-      !authHelper.authorize(request.context, DESCRIBE, TRANSACTIONAL_ID, key))
+        !authHelper.authorize(request.context, DESCRIBE, TRANSACTIONAL_ID, key))
       (Errors.TRANSACTIONAL_ID_AUTHORIZATION_FAILED, Node.noNode)
     else if (keyType == CoordinatorType.SHARE.id && request.context.apiVersion < 6)
       (Errors.INVALID_REQUEST, Node.noNode)
@@ -1646,7 +1193,7 @@
             .find(_.partitionIndex == partition)
             .filter(_.leaderId != MetadataResponse.NO_LEADER_ID)
             .flatMap(metadata => metadataCache.
-              getAliveBrokerNode(metadata.leaderId, request.context.listenerName))
+                getAliveBrokerNode(metadata.leaderId, request.context.listenerName))
 
           coordinatorEndpoint match {
             case Some(endpoint) =>
@@ -1734,9 +1281,9 @@
   }
 
   def handleJoinGroupRequest(
-                              request: RequestChannel.Request,
-                              requestLocal: RequestLocal
-                            ): CompletableFuture[Unit] = {
+    request: RequestChannel.Request,
+    requestLocal: RequestLocal
+  ): CompletableFuture[Unit] = {
     val joinGroupRequest = request.body[JoinGroupRequest]
 
     if (!authHelper.authorize(request.context, READ, GROUP, joinGroupRequest.data.groupId)) {
@@ -1758,9 +1305,9 @@
   }
 
   def handleSyncGroupRequest(
-                              request: RequestChannel.Request,
-                              requestLocal: RequestLocal
-                            ): CompletableFuture[Unit] = {
+    request: RequestChannel.Request,
+    requestLocal: RequestLocal
+  ): CompletableFuture[Unit] = {
     val syncGroupRequest = request.body[SyncGroupRequest]
 
     if (!syncGroupRequest.areMandatoryProtocolTypeAndNamePresent()) {
@@ -1786,9 +1333,9 @@
   }
 
   def handleDeleteGroupsRequest(
-                                 request: RequestChannel.Request,
-                                 requestLocal: RequestLocal
-                               ): CompletableFuture[Unit] = {
+    request: RequestChannel.Request,
+    requestLocal: RequestLocal
+  ): CompletableFuture[Unit] = {
     val deleteGroupsRequest = request.body[DeleteGroupsRequest]
     val groups = deleteGroupsRequest.data.groupsNames.asScala.distinct
 
@@ -1895,265 +1442,6 @@
     requestHelper.sendResponseMaybeThrottle(request, createResponseCallback)
   }
 
-<<<<<<< HEAD
-  def handleCreateTopicsRequest(request: RequestChannel.Request): Unit = {
-    val zkSupport = metadataSupport.requireZkOrThrow(KafkaApis.shouldAlwaysForward(request))
-    val controllerMutationQuota = quotas.controllerMutation.newQuotaFor(request, strictSinceVersion = 6)
-
-    def sendResponseCallback(results: CreatableTopicResultCollection): Unit = {
-      def createResponse(requestThrottleMs: Int): AbstractResponse = {
-        val responseData = new CreateTopicsResponseData()
-          .setThrottleTimeMs(requestThrottleMs)
-          .setTopics(results)
-        val responseBody = new CreateTopicsResponse(responseData)
-        trace(s"Sending create topics response $responseData for correlation id " +
-          s"${request.header.correlationId} to client ${request.header.clientId}.")
-        responseBody
-      }
-      requestHelper.sendResponseMaybeThrottleWithControllerQuota(controllerMutationQuota, request, createResponse)
-    }
-
-    val createTopicsRequest = request.body[CreateTopicsRequest]
-    val results = new CreatableTopicResultCollection(createTopicsRequest.data.topics.size)
-    if (!zkSupport.controller.isActive) {
-      createTopicsRequest.data.topics.forEach { topic =>
-        results.add(new CreatableTopicResult().setName(topic.name)
-          .setErrorCode(Errors.NOT_CONTROLLER.code))
-      }
-      sendResponseCallback(results)
-    } else {
-      createTopicsRequest.data.topics.forEach { topic =>
-        results.add(new CreatableTopicResult().setName(topic.name))
-      }
-      val hasClusterAuthorization = authHelper.authorize(request.context, CREATE, CLUSTER, CLUSTER_NAME,
-        logIfDenied = false)
-
-      val allowedTopicNames = {
-        val topicNames = createTopicsRequest
-          .data
-          .topics
-          .asScala
-          .map(_.name)
-          .toSet
-
-        /* The cluster metadata topic is an internal topic with a different implementation. The user should not be
-         * allowed to create it as a regular topic.
-         */
-        if (topicNames.contains(Topic.CLUSTER_METADATA_TOPIC_NAME)) {
-          info(s"Rejecting creation of internal topic ${Topic.CLUSTER_METADATA_TOPIC_NAME}")
-        }
-        topicNames.diff(Set(Topic.CLUSTER_METADATA_TOPIC_NAME))
-      }
-
-      val authorizedTopics = if (hasClusterAuthorization) {
-        allowedTopicNames.toSet
-      } else {
-        authHelper.filterByAuthorized(request.context, CREATE, TOPIC, allowedTopicNames)(identity)
-      }
-      val authorizedForDescribeConfigs = authHelper.filterByAuthorized(
-        request.context,
-        DESCRIBE_CONFIGS,
-        TOPIC,
-        allowedTopicNames,
-        logIfDenied = false
-      )(identity).map(name => name -> results.find(name)).toMap
-
-      results.forEach { topic =>
-        if (results.findAll(topic.name).size > 1) {
-          topic.setErrorCode(Errors.INVALID_REQUEST.code)
-          topic.setErrorMessage("Found multiple entries for this topic.")
-        } else if (!authorizedTopics.contains(topic.name)) {
-          topic.setErrorCode(Errors.TOPIC_AUTHORIZATION_FAILED.code)
-          topic.setErrorMessage("Authorization failed.")
-        }
-        if (!authorizedForDescribeConfigs.contains(topic.name)) {
-          topic.setTopicConfigErrorCode(Errors.TOPIC_AUTHORIZATION_FAILED.code)
-        }
-      }
-      val toCreate = mutable.Map[String, CreatableTopic]()
-      createTopicsRequest.data.topics.forEach { topic =>
-        if (results.find(topic.name).errorCode == Errors.NONE.code) {
-          toCreate += topic.name -> topic
-        }
-      }
-      def handleCreateTopicsResults(errors: Map[String, ApiError]): Unit = {
-        errors.foreach { case (topicName, error) =>
-          val result = results.find(topicName)
-          result.setErrorCode(error.error.code)
-            .setErrorMessage(error.message)
-          // Reset any configs in the response if Create failed
-          if (error != ApiError.NONE) {
-            result.setConfigs(List.empty.asJava)
-              .setNumPartitions(-1)
-              .setReplicationFactor(-1)
-              .setTopicConfigErrorCode(Errors.NONE.code)
-          }
-        }
-        sendResponseCallback(results)
-      }
-      zkSupport.adminManager.createTopics(
-        createTopicsRequest.data.timeoutMs,
-        createTopicsRequest.data.validateOnly,
-        toCreate,
-        authorizedForDescribeConfigs,
-        controllerMutationQuota,
-        handleCreateTopicsResults)
-    }
-  }
-
-  def handleCreatePartitionsRequest(request: RequestChannel.Request): Unit = {
-    val zkSupport = metadataSupport.requireZkOrThrow(KafkaApis.shouldAlwaysForward(request))
-    val createPartitionsRequest = request.body[CreatePartitionsRequest]
-    val controllerMutationQuota = quotas.controllerMutation.newQuotaFor(request, strictSinceVersion = 3)
-
-    def sendResponseCallback(results: Map[String, ApiError]): Unit = {
-      def createResponse(requestThrottleMs: Int): AbstractResponse = {
-        val createPartitionsResults = results.map {
-          case (topic, error) => new CreatePartitionsTopicResult()
-            .setName(topic)
-            .setErrorCode(error.error.code)
-            .setErrorMessage(error.message)
-        }.toSeq
-        val responseBody = new CreatePartitionsResponse(new CreatePartitionsResponseData()
-          .setThrottleTimeMs(requestThrottleMs)
-          .setResults(createPartitionsResults.asJava))
-        trace(s"Sending create partitions response $responseBody for correlation id ${request.header.correlationId} to " +
-          s"client ${request.header.clientId}.")
-        responseBody
-      }
-      requestHelper.sendResponseMaybeThrottleWithControllerQuota(controllerMutationQuota, request, createResponse)
-    }
-
-    if (!zkSupport.controller.isActive) {
-      val result = createPartitionsRequest.data.topics.asScala.map { topic =>
-        (topic.name, new ApiError(Errors.NOT_CONTROLLER, null))
-      }.toMap
-      sendResponseCallback(result)
-    } else {
-      // Special handling to add duplicate topics to the response
-      val topics = createPartitionsRequest.data.topics.asScala.toSeq
-      val dupes = topics.groupBy(_.name)
-        .filter {
-          _._2.size > 1
-        }
-        .keySet
-      val notDuped = topics.filterNot(topic => dupes.contains(topic.name))
-      val (authorized, unauthorized) = authHelper.partitionSeqByAuthorized(request.context, ALTER, TOPIC,
-        notDuped)(_.name)
-
-      val (queuedForDeletion, valid) = authorized.partition { topic =>
-        zkSupport.controller.isTopicQueuedForDeletion(topic.name)
-      }
-
-      val errors = dupes.map(_ -> new ApiError(Errors.INVALID_REQUEST, "Duplicate topic in request.")) ++
-        unauthorized.map(_.name -> new ApiError(Errors.TOPIC_AUTHORIZATION_FAILED, "The topic authorization is failed.")) ++
-        queuedForDeletion.map(_.name -> new ApiError(Errors.INVALID_TOPIC_EXCEPTION, "The topic is queued for deletion."))
-
-      zkSupport.adminManager.createPartitions(
-        createPartitionsRequest.data.timeoutMs,
-        valid,
-        createPartitionsRequest.data.validateOnly,
-        controllerMutationQuota,
-        result => sendResponseCallback(result ++ errors))
-    }
-  }
-
-  def handleDeleteTopicsRequest(request: RequestChannel.Request): Unit = {
-    val zkSupport = metadataSupport.requireZkOrThrow(KafkaApis.shouldAlwaysForward(request))
-    val controllerMutationQuota = quotas.controllerMutation.newQuotaFor(request, strictSinceVersion = 5)
-
-    def sendResponseCallback(results: DeletableTopicResultCollection): Unit = {
-      def createResponse(requestThrottleMs: Int): AbstractResponse = {
-        val responseData = new DeleteTopicsResponseData()
-          .setThrottleTimeMs(requestThrottleMs)
-          .setResponses(results)
-        val responseBody = new DeleteTopicsResponse(responseData)
-        trace(s"Sending delete topics response $responseBody for correlation id ${request.header.correlationId} to client ${request.header.clientId}.")
-        responseBody
-      }
-      requestHelper.sendResponseMaybeThrottleWithControllerQuota(controllerMutationQuota, request, createResponse)
-    }
-
-    val deleteTopicRequest = request.body[DeleteTopicsRequest]
-    val results = new DeletableTopicResultCollection(deleteTopicRequest.numberOfTopics())
-    val toDelete = mutable.Set[String]()
-    if (!zkSupport.controller.isActive) {
-      deleteTopicRequest.topics().forEach { topic =>
-        results.add(new DeletableTopicResult()
-          .setName(topic.name())
-          .setTopicId(topic.topicId())
-          .setErrorCode(Errors.NOT_CONTROLLER.code))
-      }
-      sendResponseCallback(results)
-    } else if (!config.deleteTopicEnable) {
-      val error = if (request.context.apiVersion < 3) Errors.INVALID_REQUEST else Errors.TOPIC_DELETION_DISABLED
-      deleteTopicRequest.topics().forEach { topic =>
-        results.add(new DeletableTopicResult()
-          .setName(topic.name())
-          .setTopicId(topic.topicId())
-          .setErrorCode(error.code))
-      }
-      sendResponseCallback(results)
-    } else {
-      val topicIdsFromRequest = deleteTopicRequest.topicIds().asScala.filter(topicId => topicId != Uuid.ZERO_UUID).toSet
-      deleteTopicRequest.topics().forEach { topic =>
-        if (topic.name() != null && topic.topicId() != Uuid.ZERO_UUID)
-          throw new InvalidRequestException("Topic name and topic ID can not both be specified.")
-        val name = if (topic.topicId() == Uuid.ZERO_UUID) topic.name()
-        else zkSupport.controller.controllerContext.topicName(topic.topicId).orNull
-        results.add(new DeletableTopicResult()
-          .setName(name)
-          .setTopicId(topic.topicId()))
-      }
-      val authorizedDescribeTopics = authHelper.filterByAuthorized(request.context, DESCRIBE, TOPIC,
-        results.asScala.filter(result => result.name() != null))(_.name)
-      val authorizedDeleteTopics = authHelper.filterByAuthorized(request.context, DELETE, TOPIC,
-        results.asScala.filter(result => result.name() != null))(_.name)
-      results.forEach { topic =>
-        val unresolvedTopicId = topic.topicId() != Uuid.ZERO_UUID && topic.name() == null
-        if (unresolvedTopicId) {
-          topic.setErrorCode(Errors.UNKNOWN_TOPIC_ID.code)
-        } else if (topicIdsFromRequest.contains(topic.topicId) && !authorizedDescribeTopics.contains(topic.name)) {
-
-          // Because the client does not have Describe permission, the name should
-          // not be returned in the response. Note, however, that we do not consider
-          // the topicId itself to be sensitive, so there is no reason to obscure
-          // this case with `UNKNOWN_TOPIC_ID`.
-          topic.setName(null)
-          topic.setErrorCode(Errors.TOPIC_AUTHORIZATION_FAILED.code)
-        } else if (!authorizedDeleteTopics.contains(topic.name)) {
-          topic.setErrorCode(Errors.TOPIC_AUTHORIZATION_FAILED.code)
-        } else if (!metadataCache.contains(topic.name)) {
-          topic.setErrorCode(Errors.UNKNOWN_TOPIC_OR_PARTITION.code)
-        } else {
-          toDelete += topic.name
-        }
-      }
-      // If no authorized topics return immediately
-      if (toDelete.isEmpty)
-        sendResponseCallback(results)
-      else {
-        def handleDeleteTopicsResults(errors: Map[String, Errors]): Unit = {
-          errors.foreach {
-            case (topicName, error) =>
-              results.find(topicName)
-                .setErrorCode(error.code)
-          }
-          sendResponseCallback(results)
-        }
-
-        zkSupport.adminManager.deleteTopics(
-          deleteTopicRequest.data.timeoutMs,
-          toDelete,
-          controllerMutationQuota,
-          handleDeleteTopicsResults
-        )
-      }
-    }
-  }
-
-=======
->>>>>>> 9494bebe
   def handleDeleteRecordsRequest(request: RequestChannel.Request): Unit = {
     val deleteRecordsRequest = request.body[DeleteRecordsRequest]
 
@@ -2229,7 +1517,7 @@
         return
       }
     } else if (!authHelper.authorize(request.context, IDEMPOTENT_WRITE, CLUSTER, CLUSTER_NAME, true, false)
-      && !authHelper.authorizeByResourceType(request.context, AclOperation.WRITE, ResourceType.TOPIC)) {
+        && !authHelper.authorizeByResourceType(request.context, AclOperation.WRITE, ResourceType.TOPIC)) {
       requestHelper.sendErrorResponseMaybeThrottle(request, Errors.CLUSTER_AUTHORIZATION_FAILED.exception)
       return
     }
@@ -2307,8 +1595,8 @@
     } else
       requestHelper.sendResponseMaybeThrottle(request, requestThrottleMs =>
         new EndTxnResponse(new EndTxnResponseData()
-          .setErrorCode(Errors.TRANSACTIONAL_ID_AUTHORIZATION_FAILED.code)
-          .setThrottleTimeMs(requestThrottleMs))
+            .setErrorCode(Errors.TRANSACTIONAL_ID_AUTHORIZATION_FAILED.code)
+            .setThrottleTimeMs(requestThrottleMs))
       )
   }
 
@@ -2335,16 +1623,6 @@
     }
 
     /**
-<<<<<<< HEAD
-     * This is the call back invoked when a log append of transaction markers succeeds. This can be called multiple
-     * times when handling a single WriteTxnMarkersRequest because there is one append per TransactionMarker in the
-     * request, so there could be multiple appends of markers to the log. The final response will be sent only
-     * after all appends have returned.
-     */
-    def maybeSendResponseCallback(producerId: Long, result: TransactionResult)(responseStatus: Map[TopicPartition, PartitionResponse]): Unit = {
-      trace(s"End transaction marker append for producer id $producerId completed with status: $responseStatus")
-      val currentErrors = new ConcurrentHashMap[TopicPartition, Errors](responseStatus.map { case (k, v) => k -> v.error }.asJava)
-=======
       * This is the call back invoked when a log append of transaction markers succeeds. This can be called multiple
       * times when handling a single WriteTxnMarkersRequest because there is one append per TransactionMarker in the
       * request, so there could be multiple appends of markers to the log. The final response will be sent only
@@ -2352,7 +1630,6 @@
       */
     def maybeSendResponseCallback(producerId: Long, result: TransactionResult, currentErrors: ConcurrentHashMap[TopicPartition, Errors]): Unit = {
       trace(s"End transaction marker append for producer id $producerId completed with status: $currentErrors")
->>>>>>> 9494bebe
       updateErrors(producerId, currentErrors)
 
       def maybeSendResponse(): Unit = {
@@ -2496,14 +1773,6 @@
       requestHelper.sendResponseExemptThrottle(request, new WriteTxnMarkersResponse(errors))
   }
 
-<<<<<<< HEAD
-  def ensureInterBrokerVersion(version: MetadataVersion): Unit = {
-    if (config.interBrokerProtocolVersion.isLessThan(version))
-      throw new UnsupportedVersionException(s"inter.broker.protocol.version: ${config.interBrokerProtocolVersion.version} is less than the required version: ${version.version}")
-  }
-
-=======
->>>>>>> 9494bebe
   def handleAddPartitionsToTxnRequest(request: RequestChannel.Request, requestLocal: RequestLocal): Unit = {
     val addPartitionsToTxnRequest =
       if (request.context.apiVersion() < 4)
@@ -2534,7 +1803,6 @@
     }
 
     val txns = addPartitionsToTxnRequest.data.transactions
-
     def addResultAndMaybeSendResponse(result: AddPartitionsToTxnResult): Unit = {
       val canSend = responses.synchronized {
         responses.add(result)
@@ -2668,16 +1936,9 @@
   }
 
   def handleTxnOffsetCommitRequest(
-<<<<<<< HEAD
-                                    request: RequestChannel.Request,
-                                    requestLocal: RequestLocal
-                                  ): CompletableFuture[Unit] = {
-    ensureInterBrokerVersion(IBP_0_11_0_IV0)
-=======
     request: RequestChannel.Request,
     requestLocal: RequestLocal
   ): CompletableFuture[Unit] = {
->>>>>>> 9494bebe
     val txnOffsetCommitRequest = request.body[TxnOffsetCommitRequest]
 
     def sendResponse(response: TxnOffsetCommitResponse): Unit = {
@@ -2787,9 +2048,9 @@
     // cluster permission. With KIP-320, the consumer now also uses this API to check for log truncation
     // following a leader change, so we also allow topic describe permission.
     val (authorizedTopics, unauthorizedTopics) =
-    if (authHelper.authorize(request.context, CLUSTER_ACTION, CLUSTER, CLUSTER_NAME, logIfDenied = false))
-      (topics, Seq.empty[OffsetForLeaderTopic])
-    else authHelper.partitionSeqByAuthorized(request.context, DESCRIBE, TOPIC, topics)(_.topic)
+      if (authHelper.authorize(request.context, CLUSTER_ACTION, CLUSTER, CLUSTER_NAME, logIfDenied = false))
+        (topics, Seq.empty[OffsetForLeaderTopic])
+      else authHelper.partitionSeqByAuthorized(request.context, DESCRIBE, TOPIC, topics)(_.topic)
 
     val endOffsetsForAuthorizedPartitions = replicaManager.lastOffsetForLeaderEpoch(authorizedTopics)
     val endOffsetsForUnauthorizedPartitions = unauthorizedTopics.map { offsetForLeaderTopic =>
@@ -2818,7 +2079,6 @@
     val original = request.body[AlterConfigsRequest]
     val preprocessingResponses = configManager.preprocess(original.data())
     val remaining = ConfigAdminManager.copyWithoutPreprocessed(original.data(), preprocessingResponses)
-
     def sendResponse(secondPart: Option[ApiMessage]): Unit = {
       secondPart match {
         case Some(result: AlterConfigsResponseData) =>
@@ -2830,145 +2090,12 @@
         case _ => handleInvalidVersionsDuringForwarding(request)
       }
     }
-
     if (remaining.resources().isEmpty) {
       sendResponse(Some(new AlterConfigsResponseData()))
     } else {
       forwardingManager.forwardRequest(request,
         new AlterConfigsRequest(remaining, request.header.apiVersion()),
         response => sendResponse(response.map(_.data())))
-<<<<<<< HEAD
-    } else {
-      sendResponse(Some(processLegacyAlterConfigsRequest(request, remaining)))
-    }
-  }
-
-  def processLegacyAlterConfigsRequest(
-                                        originalRequest: RequestChannel.Request,
-                                        data: AlterConfigsRequestData
-                                      ): AlterConfigsResponseData = {
-    val zkSupport = metadataSupport.requireZkOrThrow(KafkaApis.shouldAlwaysForward(originalRequest))
-    val alterConfigsRequest = new AlterConfigsRequest(data, originalRequest.header.apiVersion())
-    val (authorizedResources, unauthorizedResources) = alterConfigsRequest.configs.asScala.toMap.partition { case (resource, _) =>
-      resource.`type` match {
-        case ConfigResource.Type.BROKER_LOGGER =>
-          throw new InvalidRequestException(s"AlterConfigs is deprecated and does not support the resource type ${ConfigResource.Type.BROKER_LOGGER}")
-        case ConfigResource.Type.BROKER =>
-          authHelper.authorize(originalRequest.context, ALTER_CONFIGS, CLUSTER, CLUSTER_NAME)
-        case ConfigResource.Type.TOPIC =>
-          authHelper.authorize(originalRequest.context, ALTER_CONFIGS, TOPIC, resource.name)
-        case rt => throw new InvalidRequestException(s"Unexpected resource type $rt")
-      }
-    }
-    val authorizedResult = zkSupport.adminManager.alterConfigs(authorizedResources, alterConfigsRequest.validateOnly)
-    val unauthorizedResult = unauthorizedResources.keys.map { resource =>
-      resource -> configsAuthorizationApiError(resource)
-    }
-    val response = new AlterConfigsResponseData()
-    (authorizedResult ++ unauthorizedResult).foreach { case (resource, error) =>
-      response.responses().add(new AlterConfigsResourceResponse()
-        .setErrorCode(error.error.code)
-        .setErrorMessage(error.message)
-        .setResourceName(resource.name)
-        .setResourceType(resource.`type`.id))
-    }
-    response
-  }
-
-  def handleAlterPartitionReassignmentsRequest(request: RequestChannel.Request): Unit = {
-    val zkSupport = metadataSupport.requireZkOrThrow(KafkaApis.shouldAlwaysForward(request))
-    authHelper.authorizeClusterOperation(request, ALTER)
-    val alterPartitionReassignmentsRequest = request.body[AlterPartitionReassignmentsRequest]
-
-    def sendResponseCallback(result: Either[Map[TopicPartition, ApiError], ApiError]): Unit = {
-      val responseData = result match {
-        case Right(topLevelError) =>
-          new AlterPartitionReassignmentsResponseData().setErrorMessage(topLevelError.message).setErrorCode(topLevelError.error.code)
-
-        case Left(assignments) =>
-          val topicResponses = assignments.groupBy(_._1.topic).map {
-            case (topic, reassignmentsByTp) =>
-              val partitionResponses = reassignmentsByTp.map {
-                case (topicPartition, error) =>
-                  new ReassignablePartitionResponse().setPartitionIndex(topicPartition.partition)
-                    .setErrorCode(error.error.code).setErrorMessage(error.message)
-              }
-              new ReassignableTopicResponse().setName(topic).setPartitions(partitionResponses.toList.asJava)
-          }
-          new AlterPartitionReassignmentsResponseData().setResponses(topicResponses.toList.asJava)
-      }
-
-      requestHelper.sendResponseMaybeThrottle(request, requestThrottleMs =>
-        new AlterPartitionReassignmentsResponse(responseData.setThrottleTimeMs(requestThrottleMs))
-      )
-    }
-
-    val reassignments = alterPartitionReassignmentsRequest.data.topics.asScala.flatMap {
-      reassignableTopic =>
-        reassignableTopic.partitions.asScala.map {
-          reassignablePartition =>
-            val tp = new TopicPartition(reassignableTopic.name, reassignablePartition.partitionIndex)
-            if (reassignablePartition.replicas == null)
-              tp -> None // revert call
-            else
-              tp -> Some(reassignablePartition.replicas.asScala.map(_.toInt))
-        }
-    }.toMap
-
-    zkSupport.controller.alterPartitionReassignments(reassignments, sendResponseCallback)
-  }
-
-  def handleListPartitionReassignmentsRequest(request: RequestChannel.Request): Unit = {
-    val zkSupport = metadataSupport.requireZkOrThrow(KafkaApis.shouldAlwaysForward(request))
-    authHelper.authorizeClusterOperation(request, DESCRIBE)
-    val listPartitionReassignmentsRequest = request.body[ListPartitionReassignmentsRequest]
-
-    def sendResponseCallback(result: Either[Map[TopicPartition, ReplicaAssignment], ApiError]): Unit = {
-      val responseData = result match {
-        case Right(error) => new ListPartitionReassignmentsResponseData().setErrorMessage(error.message).setErrorCode(error.error.code)
-
-        case Left(assignments) =>
-          val topicReassignments = assignments.groupBy(_._1.topic).map {
-            case (topic, reassignmentsByTp) =>
-              val partitionReassignments = reassignmentsByTp.map {
-                case (topicPartition, assignment) =>
-                  new ListPartitionReassignmentsResponseData.OngoingPartitionReassignment()
-                    .setPartitionIndex(topicPartition.partition)
-                    .setAddingReplicas(assignment.addingReplicas.toList.asJava.asInstanceOf[java.util.List[java.lang.Integer]])
-                    .setRemovingReplicas(assignment.removingReplicas.toList.asJava.asInstanceOf[java.util.List[java.lang.Integer]])
-                    .setReplicas(assignment.replicas.toList.asJava.asInstanceOf[java.util.List[java.lang.Integer]])
-              }.toList
-
-              new ListPartitionReassignmentsResponseData.OngoingTopicReassignment().setName(topic)
-                .setPartitions(partitionReassignments.asJava)
-          }.toList
-
-          new ListPartitionReassignmentsResponseData().setTopics(topicReassignments.asJava)
-      }
-
-      requestHelper.sendResponseMaybeThrottle(request, requestThrottleMs =>
-        new ListPartitionReassignmentsResponse(responseData.setThrottleTimeMs(requestThrottleMs))
-      )
-    }
-
-    val partitionsOpt = Option(listPartitionReassignmentsRequest.data.topics).map { topics =>
-      topics.iterator().asScala.flatMap { topic =>
-        topic.partitionIndexes.iterator().asScala.map { partitionIndex =>
-          new TopicPartition(topic.name(), partitionIndex)
-        }
-      }.toSet
-    }
-
-    zkSupport.controller.listPartitionReassignments(partitionsOpt, sendResponseCallback)
-  }
-
-  private def configsAuthorizationApiError(resource: ConfigResource): ApiError = {
-    val error = resource.`type` match {
-      case ConfigResource.Type.BROKER | ConfigResource.Type.BROKER_LOGGER => Errors.CLUSTER_AUTHORIZATION_FAILED
-      case ConfigResource.Type.TOPIC => Errors.TOPIC_AUTHORIZATION_FAILED
-      case rt => throw new InvalidRequestException(s"Unexpected resource type $rt for resource ${resource.name}")
-=======
->>>>>>> 9494bebe
     }
   }
 
@@ -2996,42 +2123,6 @@
       forwardingManager.forwardRequest(request,
         new IncrementalAlterConfigsRequest(remaining, request.header.apiVersion()),
         response => sendResponse(response.map(_.data())))
-<<<<<<< HEAD
-    } else {
-      sendResponse(Some(processIncrementalAlterConfigsRequest(request, remaining)))
-    }
-  }
-
-  def processIncrementalAlterConfigsRequest(
-                                             originalRequest: RequestChannel.Request,
-                                             data: IncrementalAlterConfigsRequestData
-                                           ): IncrementalAlterConfigsResponseData = {
-    val zkSupport = metadataSupport.requireZkOrThrow(KafkaApis.shouldAlwaysForward(originalRequest))
-    val configs = data.resources.iterator.asScala.map { alterConfigResource =>
-      val configResource = new ConfigResource(ConfigResource.Type.forId(alterConfigResource.resourceType),
-        alterConfigResource.resourceName)
-      configResource -> alterConfigResource.configs.iterator.asScala.map {
-        alterConfig =>
-          new AlterConfigOp(new ConfigEntry(alterConfig.name, alterConfig.value),
-            OpType.forId(alterConfig.configOperation))
-      }.toBuffer
-    }.toMap
-
-    val (authorizedResources, unauthorizedResources) = configs.partition { case (resource, _) =>
-      resource.`type` match {
-        case ConfigResource.Type.BROKER | ConfigResource.Type.BROKER_LOGGER =>
-          authHelper.authorize(originalRequest.context, ALTER_CONFIGS, CLUSTER, CLUSTER_NAME)
-        case ConfigResource.Type.TOPIC =>
-          authHelper.authorize(originalRequest.context, ALTER_CONFIGS, TOPIC, resource.name)
-        case rt => throw new InvalidRequestException(s"Unexpected resource type $rt")
-      }
-    }
-
-    val authorizedResult = zkSupport.adminManager.incrementalAlterConfigs(authorizedResources, data.validateOnly)
-    val unauthorizedResult = unauthorizedResources.keys.map { resource =>
-      resource -> configsAuthorizationApiError(resource)
-=======
->>>>>>> 9494bebe
     }
   }
 
@@ -3109,29 +2200,10 @@
           Errors.DELEGATION_TOKEN_AUTHORIZATION_FAILED, owner, requester))
     } else if (renewerList.exists(principal => principal.getPrincipalType != KafkaPrincipal.USER_TYPE)) {
       requestHelper.sendResponseMaybeThrottle(request, requestThrottleMs =>
-<<<<<<< HEAD
-        new RenewDelegationTokenResponse(
-          new RenewDelegationTokenResponseData()
-            .setThrottleTimeMs(requestThrottleMs)
-            .setErrorCode(error.code)
-            .setExpiryTimestampMs(expiryTimestamp)))
-    }
-
-    if (!allowTokenRequests(request))
-      sendResponseCallback(Errors.DELEGATION_TOKEN_REQUEST_NOT_ALLOWED, DelegationTokenManager.ErrorTimestamp)
-    else {
-      tokenManager.renewToken(
-        request.context.principal,
-        ByteBuffer.wrap(renewTokenRequest.data.hmac),
-        renewTokenRequest.data.renewPeriodMs,
-        sendResponseCallback
-      )
-=======
         CreateDelegationTokenResponse.prepareResponse(request.context.requestVersion, requestThrottleMs,
           Errors.INVALID_PRINCIPAL_TYPE, owner, requester))
     } else {
       forwardToController(request)
->>>>>>> 9494bebe
     }
   }
 
@@ -3140,17 +2212,11 @@
       requestHelper.sendResponseMaybeThrottle(request, requestThrottleMs =>
         new ExpireDelegationTokenResponse(
           new ExpireDelegationTokenResponseData()
-<<<<<<< HEAD
-            .setThrottleTimeMs(requestThrottleMs)
-            .setErrorCode(error.code)
-            .setExpiryTimestampMs(expiryTimestamp)))
-=======
               .setThrottleTimeMs(requestThrottleMs)
               .setErrorCode(Errors.DELEGATION_TOKEN_REQUEST_NOT_ALLOWED.code)
               .setExpiryTimestampMs(DelegationTokenManager.ErrorTimestamp)))
     } else {
       forwardToController(request)
->>>>>>> 9494bebe
     }
   }
 
@@ -3193,15 +2259,11 @@
           None
         else
           Some(describeTokenRequest.data.owners.asScala.map(p => new KafkaPrincipal(p.principalType(), p.principalName)).toList)
-
         def authorizeToken(tokenId: String) = authHelper.authorize(request.context, DESCRIBE, DELEGATION_TOKEN, tokenId)
-
         def authorizeRequester(owner: KafkaPrincipal) = authHelper.authorize(request.context, DESCRIBE_TOKENS, USER, owner.toString)
-
         def eligible(token: TokenInformation) = DelegationTokenManager
           .filterToken(requestPrincipal, owners, token, authorizeToken, authorizeRequester)
-
-        val tokens = tokenManager.getTokens(eligible)
+        val tokens =  tokenManager.getTokens(eligible)
         sendResponseCallback(Errors.NONE, tokens)
       }
     }
@@ -3218,84 +2280,10 @@
       true
   }
 
-<<<<<<< HEAD
-  def handleElectLeaders(request: RequestChannel.Request): Unit = {
-    val zkSupport = metadataSupport.requireZkOrThrow(KafkaApis.shouldAlwaysForward(request))
-    val electionRequest = request.body[ElectLeadersRequest]
-
-    def sendResponseCallback(
-                              error: ApiError
-                            )(
-                              results: Map[TopicPartition, ApiError]
-                            ): Unit = {
-      requestHelper.sendResponseMaybeThrottle(request, requestThrottleMs => {
-        val adjustedResults = if (electionRequest.data.topicPartitions == null) {
-          /* When performing elections across all of the partitions we should only return
-           * partitions for which there was an election or resulted in an error. In other
-           * words, partitions that didn't need election because they ready have the correct
-           * leader are not returned to the client.
-           */
-          results.filter { case (_, error) =>
-            error.error != Errors.ELECTION_NOT_NEEDED
-          }
-        } else results
-
-        val electionResults = new util.ArrayList[ReplicaElectionResult]()
-        adjustedResults
-          .groupBy { case (tp, _) => tp.topic }
-          .forKeyValue { (topic, ps) =>
-            val electionResult = new ReplicaElectionResult()
-
-            electionResult.setTopic(topic)
-            ps.forKeyValue { (topicPartition, error) =>
-              val partitionResult = new PartitionResult()
-              partitionResult.setPartitionId(topicPartition.partition)
-              partitionResult.setErrorCode(error.error.code)
-              partitionResult.setErrorMessage(error.message)
-              electionResult.partitionResult.add(partitionResult)
-            }
-
-            electionResults.add(electionResult)
-          }
-
-        new ElectLeadersResponse(
-          requestThrottleMs,
-          error.error.code,
-          electionResults,
-          electionRequest.version
-        )
-      })
-    }
-
-    if (!authHelper.authorize(request.context, ALTER, CLUSTER, CLUSTER_NAME)) {
-      val error = new ApiError(Errors.CLUSTER_AUTHORIZATION_FAILED, null)
-      val partitionErrors: Map[TopicPartition, ApiError] =
-        electionRequest.topicPartitions.iterator.map(partition => partition -> error).toMap
-
-      sendResponseCallback(error)(partitionErrors)
-    } else {
-      val partitions = if (electionRequest.data.topicPartitions == null) {
-        metadataCache.getAllTopics().flatMap(metadataCache.getTopicPartitions)
-      } else {
-        electionRequest.topicPartitions
-      }
-
-      replicaManager.electLeaders(
-        zkSupport.controller,
-        partitions,
-        electionRequest.electionType,
-        sendResponseCallback(ApiError.NONE),
-        electionRequest.data.timeoutMs
-      )
-    }
-  }
-
-=======
->>>>>>> 9494bebe
   def handleOffsetDeleteRequest(
-                                 request: RequestChannel.Request,
-                                 requestLocal: RequestLocal
-                               ): CompletableFuture[Unit] = {
+    request: RequestChannel.Request,
+    requestLocal: RequestLocal
+  ): CompletableFuture[Unit] = {
     val offsetDeleteRequest = request.body[OffsetDeleteRequest]
 
     if (!authHelper.authorize(request.context, DELETE, GROUP, offsetDeleteRequest.data.groupId)) {
@@ -3380,37 +2368,7 @@
       requestHelper.sendResponseMaybeThrottle(request, requestThrottleMs =>
         describeUserScramCredentialsRequest.getErrorResponse(requestThrottleMs, Errors.CLUSTER_AUTHORIZATION_FAILED.exception))
     } else {
-<<<<<<< HEAD
-      metadataSupport match {
-        case ZkSupport(adminManager, controller, zkClient, forwardingManager, metadataCache, _) =>
-          val result = adminManager.describeUserScramCredentials(
-            Option(describeUserScramCredentialsRequest.data.users).map(_.asScala.map(_.name).toList))
-          requestHelper.sendResponseMaybeThrottle(request, requestThrottleMs =>
-            new DescribeUserScramCredentialsResponse(result.setThrottleTimeMs(requestThrottleMs)))
-        case RaftSupport(_, metadataCache) =>
-          val result = metadataCache.describeScramCredentials(describeUserScramCredentialsRequest.data())
-          requestHelper.sendResponseMaybeThrottle(request, requestThrottleMs =>
-            new DescribeUserScramCredentialsResponse(result.setThrottleTimeMs(requestThrottleMs)))
-      }
-    }
-  }
-
-  def handleAlterUserScramCredentialsRequest(request: RequestChannel.Request): Unit = {
-    val zkSupport = metadataSupport.requireZkOrThrow(KafkaApis.shouldAlwaysForward(request))
-    val alterUserScramCredentialsRequest = request.body[AlterUserScramCredentialsRequest]
-
-    if (!zkSupport.controller.isActive) {
-      requestHelper.sendResponseMaybeThrottle(request, requestThrottleMs =>
-        alterUserScramCredentialsRequest.getErrorResponse(requestThrottleMs, Errors.NOT_CONTROLLER.exception))
-    } else if (authHelper.authorize(request.context, ALTER, CLUSTER, CLUSTER_NAME)) {
-      val result = zkSupport.adminManager.alterUserScramCredentials(
-        alterUserScramCredentialsRequest.data.upsertions().asScala, alterUserScramCredentialsRequest.data.deletions().asScala)
-      requestHelper.sendResponseMaybeThrottle(request, requestThrottleMs =>
-        new AlterUserScramCredentialsResponse(result.setThrottleTimeMs(requestThrottleMs)))
-    } else {
-=======
       val result = metadataCache.describeScramCredentials(describeUserScramCredentialsRequest.data())
->>>>>>> 9494bebe
       requestHelper.sendResponseMaybeThrottle(request, requestThrottleMs =>
         new DescribeUserScramCredentialsResponse(result.setThrottleTimeMs(requestThrottleMs)))
     }
@@ -3448,9 +2406,9 @@
     val describeProducersRequest = request.body[DescribeProducersRequest]
 
     def partitionError(
-                        topicPartition: TopicPartition,
-                        apiError: ApiError
-                      ): DescribeProducersResponseData.PartitionResponse = {
+      topicPartition: TopicPartition,
+      apiError: ApiError
+    ): DescribeProducersResponseData.PartitionResponse = {
       new DescribeProducersResponseData.PartitionResponse()
         .setPartitionIndex(topicPartition.partition)
         .setErrorCode(apiError.error.code)
