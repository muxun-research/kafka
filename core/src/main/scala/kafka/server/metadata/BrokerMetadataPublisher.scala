/**
 * Licensed to the Apache Software Foundation (ASF) under one or more
 * contributor license agreements.  See the NOTICE file distributed with
 * this work for additional information regarding copyright ownership.
 * The ASF licenses this file to You under the Apache License, Version 2.0
 * (the "License"); you may not use this file except in compliance with
 * the License.  You may obtain a copy of the License at
 *
 * http://www.apache.org/licenses/LICENSE-2.0
 *
 * Unless required by applicable law or agreed to in writing, software
 * distributed under the License is distributed on an "AS IS" BASIS,
 * WITHOUT WARRANTIES OR CONDITIONS OF ANY KIND, either express or implied.
 * See the License for the specific language governing permissions and
 * limitations under the License.
 */

package kafka.server.metadata

<<<<<<< HEAD
=======
import java.util.OptionalInt
>>>>>>> 9494bebe
import kafka.coordinator.transaction.TransactionCoordinator
import kafka.log.LogManager
import kafka.server.{KafkaConfig, ReplicaManager}
import kafka.utils.Logging
import org.apache.kafka.common.TopicPartition
import org.apache.kafka.common.errors.TimeoutException
import org.apache.kafka.common.internals.Topic
import org.apache.kafka.coordinator.group.GroupCoordinator
import org.apache.kafka.coordinator.share.ShareCoordinator
import org.apache.kafka.image.loader.LoaderManifest
import org.apache.kafka.image.publisher.MetadataPublisher
import org.apache.kafka.image.{MetadataDelta, MetadataImage, TopicDelta}
import org.apache.kafka.server.common.RequestLocal
import org.apache.kafka.server.fault.FaultHandler

import java.util.concurrent.CompletableFuture
import java.util.{OptionalInt, Properties}
import scala.collection.mutable
import scala.jdk.CollectionConverters._


object BrokerMetadataPublisher extends Logging {
  /**
   * Given a topic name, find out if it changed. Note: if a topic named X was deleted and
   * then re-created, this method will return just the re-creation. The deletion will show
   * up in deletedTopicIds and must be handled separately.
   *
   * @param topicName The topic name.
   * @param newImage  The new metadata image.
   * @param delta     The metadata delta to search.
   * @return The delta, or None if appropriate.
   */
  def getTopicDelta(topicName: String,
                    newImage: MetadataImage,
                    delta: MetadataDelta): Option[TopicDelta] = {
    Option(newImage.topics().getTopic(topicName)).flatMap {
      topicImage =>
        Option(delta.topicsDelta()).flatMap {
          topicDelta => Option(topicDelta.changedTopic(topicImage.id()))
        }
    }
  }
<<<<<<< HEAD

  /**
   * Find logs which should not be on the current broker, according to the metadata image.
   *
   * @param brokerId       The ID of the current broker.
   * @param newTopicsImage The new topics image after broker has been reloaded
   * @param logs           A collection of Log objects.
   * @return The topic partitions which are no longer needed on this broker.
   */
  def findStrayPartitions(brokerId: Int,
                          newTopicsImage: TopicsImage,
                          logs: Iterable[UnifiedLog]): Iterable[TopicPartition] = {
    logs.flatMap { log =>
      val topicId = log.topicId.getOrElse {
        throw new RuntimeException(s"The log dir $log does not have a topic ID, " +
          "which is not allowed when running in KRaft mode.")
      }

      val partitionId = log.topicPartition.partition()
      Option(newTopicsImage.getPartition(topicId, partitionId)) match {
        case Some(partition) =>
          if (!partition.replicas.contains(brokerId)) {
            info(s"Found stray log dir $log: the current replica assignment ${partition.replicas} " +
              s"does not contain the local brokerId $brokerId.")
            Some(log.topicPartition)
          } else {
            None
          }

        case None =>
          info(s"Found stray log dir $log: the topicId $topicId does not exist in the metadata image")
          Some(log.topicPartition)
      }
    }
  }
}

class BrokerMetadataPublisher(
                               config: KafkaConfig,
                               metadataCache: KRaftMetadataCache,
                               logManager: LogManager,
                               replicaManager: ReplicaManager,
                               groupCoordinator: GroupCoordinator,
                               txnCoordinator: TransactionCoordinator,
                               var dynamicConfigPublisher: DynamicConfigPublisher,
                               dynamicClientQuotaPublisher: DynamicClientQuotaPublisher,
                               scramPublisher: ScramPublisher,
                               private val _authorizer: Option[Authorizer],
                               fatalFaultHandler: FaultHandler,
                               metadataPublishingFaultHandler: FaultHandler
                             ) extends MetadataPublisher with Logging {
=======
}

class BrokerMetadataPublisher(
  config: KafkaConfig,
  metadataCache: KRaftMetadataCache,
  logManager: LogManager,
  replicaManager: ReplicaManager,
  groupCoordinator: GroupCoordinator,
  txnCoordinator: TransactionCoordinator,
  shareCoordinator: Option[ShareCoordinator],
  var dynamicConfigPublisher: DynamicConfigPublisher,
  dynamicClientQuotaPublisher: DynamicClientQuotaPublisher,
  dynamicTopicClusterQuotaPublisher: DynamicTopicClusterQuotaPublisher,
  scramPublisher: ScramPublisher,
  delegationTokenPublisher: DelegationTokenPublisher,
  aclPublisher: AclPublisher,
  fatalFaultHandler: FaultHandler,
  metadataPublishingFaultHandler: FaultHandler,
) extends MetadataPublisher with Logging {
>>>>>>> 9494bebe
  logIdent = s"[BrokerMetadataPublisher id=${config.nodeId}] "

  import BrokerMetadataPublisher._

  /**
   * The broker ID.
   */
  val brokerId: Int = config.nodeId

  /**
   * True if this is the first time we have published metadata.
   */
  var _firstPublish = true

  /**
   * A future that is completed when we first publish.
   */
  val firstPublishFuture = new CompletableFuture[Void]

  override def name(): String = "BrokerMetadataPublisher"

  override def onMetadataUpdate(
                                 delta: MetadataDelta,
                                 newImage: MetadataImage,
                                 manifest: LoaderManifest
                               ): Unit = {
    val highestOffsetAndEpoch = newImage.highestOffsetAndEpoch()

    val deltaName = if (_firstPublish) {
      s"initial MetadataDelta up to ${highestOffsetAndEpoch.offset}"
    } else {
      s"MetadataDelta up to ${highestOffsetAndEpoch.offset}"
    }
    try {
      if (isTraceEnabled) {
        trace(s"Publishing delta $delta with highest offset $highestOffsetAndEpoch")
      }

      // Publish the new metadata image to the metadata cache.
      metadataCache.setImage(newImage)

      val metadataVersionLogMsg = s"metadata.version ${newImage.features().metadataVersion()}"

      if (_firstPublish) {
        info(s"Publishing initial metadata at offset $highestOffsetAndEpoch with $metadataVersionLogMsg.")

        // If this is the first metadata update we are applying, initialize the managers
        // first (but after setting up the metadata cache).
        initializeManagers(newImage)
      } else if (isDebugEnabled) {
        debug(s"Publishing metadata at offset $highestOffsetAndEpoch with $metadataVersionLogMsg.")
      }

<<<<<<< HEAD
      Option(delta.featuresDelta()).foreach { featuresDelta =>
        featuresDelta.metadataVersionChange().ifPresent { metadataVersion =>
          info(s"Updating metadata.version to ${metadataVersion.featureLevel()} at offset $highestOffsetAndEpoch.")
        }
      }

=======
>>>>>>> 9494bebe
      // Apply topic deltas.
      Option(delta.topicsDelta()).foreach { topicsDelta =>
        try {
          // Notify the replica manager about changes to topics.
          replicaManager.applyDelta(topicsDelta, newImage)
        } catch {
          case t: Throwable => metadataPublishingFaultHandler.handleFault("Error applying topics " +
            s"delta in $deltaName", t)
        }
        try {
          // Update the group coordinator of local changes
          updateCoordinator(newImage,
            delta,
            Topic.GROUP_METADATA_TOPIC_NAME,
            groupCoordinator.onElection,
            (partitionIndex, leaderEpochOpt) => groupCoordinator.onResignation(partitionIndex, toOptionalInt(leaderEpochOpt))
          )
        } catch {
          case t: Throwable => metadataPublishingFaultHandler.handleFault("Error updating group " +
            s"coordinator with local changes in $deltaName", t)
        }
        try {
          // Update the transaction coordinator of local changes
          updateCoordinator(newImage,
            delta,
            Topic.TRANSACTION_STATE_TOPIC_NAME,
            txnCoordinator.onElection,
            txnCoordinator.onResignation)
        } catch {
          case t: Throwable => metadataPublishingFaultHandler.handleFault("Error updating txn " +
            s"coordinator with local changes in $deltaName", t)
        }
        if (shareCoordinator.isDefined) {
          try {
            updateCoordinator(newImage,
              delta,
              Topic.SHARE_GROUP_STATE_TOPIC_NAME,
              shareCoordinator.get.onElection,
              (partitionIndex, leaderEpochOpt) => shareCoordinator.get.onResignation(partitionIndex, toOptionalInt(leaderEpochOpt))
            )
          } catch {
            case t: Throwable => metadataPublishingFaultHandler.handleFault("Error updating share " +
              s"coordinator with local changes in $deltaName", t)
          }
        }
        try {
          // Notify the group coordinator about deleted topics.
          val deletedTopicPartitions = new mutable.ArrayBuffer[TopicPartition]()
          topicsDelta.deletedTopicIds().forEach { id =>
            val topicImage = topicsDelta.image().getTopic(id)
            topicImage.partitions().keySet().forEach {
              id => deletedTopicPartitions += new TopicPartition(topicImage.name(), id)
            }
          }
          if (deletedTopicPartitions.nonEmpty) {
            groupCoordinator.onPartitionsDeleted(deletedTopicPartitions.asJava, RequestLocal.noCaching.bufferSupplier)
          }
        } catch {
          case t: Throwable => metadataPublishingFaultHandler.handleFault("Error updating group " +
            s"coordinator with deleted partitions in $deltaName", t)
        }
      }

      // Apply configuration deltas.
      dynamicConfigPublisher.onMetadataUpdate(delta, newImage)

      // Apply client quotas delta.
      dynamicClientQuotaPublisher.onMetadataUpdate(delta, newImage)

      // Apply topic or cluster quotas delta.
      dynamicTopicClusterQuotaPublisher.onMetadataUpdate(delta, newImage)

      // Apply SCRAM delta.
      scramPublisher.onMetadataUpdate(delta, newImage)

      // Apply DelegationToken delta.
      delegationTokenPublisher.onMetadataUpdate(delta, newImage)

      // Apply ACL delta.
      aclPublisher.onMetadataUpdate(delta, newImage, manifest)

      try {
        // Propagate the new image to the group coordinator.
        groupCoordinator.onNewMetadataImage(newImage, delta)
      } catch {
        case t: Throwable => metadataPublishingFaultHandler.handleFault("Error updating group " +
          s"coordinator with local changes in $deltaName", t)
      }

      try {
        // Propagate the new image to the share coordinator.
        shareCoordinator.foreach(coordinator => coordinator.onNewMetadataImage(newImage, delta))
      } catch {
        case t: Throwable => metadataPublishingFaultHandler.handleFault("Error updating share " +
          s"coordinator with local changes in $deltaName", t)
      }

      if (_firstPublish) {
        finishInitializingReplicaManager()
      }
    } catch {
      case t: Throwable => metadataPublishingFaultHandler.handleFault("Uncaught exception while " +
        s"publishing broker metadata from $deltaName", t)
    } finally {
      _firstPublish = false
      firstPublishFuture.complete(null)
    }
  }

  private def toOptionalInt(option: Option[Int]): OptionalInt = {
    option match {
      case Some(leaderEpoch) => OptionalInt.of(leaderEpoch)
      case None => OptionalInt.empty
    }
  }

  /**
   * Update the coordinator of local replica changes: election and resignation.
   *
   * @param image       latest metadata image
   * @param delta       metadata delta from the previous image and the latest image
   * @param topicName   name of the topic associated with the coordinator
   * @param election    function to call on election; the first parameter is the partition id;
   *                    the second parameter is the leader epoch
   * @param resignation function to call on resignation; the first parameter is the partition id;
   *                    the second parameter is the leader epoch
   */
  def updateCoordinator(
                         image: MetadataImage,
                         delta: MetadataDelta,
                         topicName: String,
                         election: (Int, Int) => Unit,
                         resignation: (Int, Option[Int]) => Unit
                       ): Unit = {
    // Handle the case where the topic was deleted
    Option(delta.topicsDelta()).foreach { topicsDelta =>
      if (topicsDelta.topicWasDeleted(topicName)) {
        topicsDelta.image.getTopic(topicName).partitions.entrySet.forEach { entry =>
          if (entry.getValue.leader == brokerId) {
            resignation(entry.getKey, Some(entry.getValue.leaderEpoch))
          }
        }
      }
    }

    // Handle the case where the replica was reassigned, made a leader or made a follower
    getTopicDelta(topicName, image, delta).foreach { topicDelta =>
      val changes = topicDelta.localChanges(brokerId)

      changes.deletes.forEach { topicPartition =>
        resignation(topicPartition.partition, None)
      }
      changes.electedLeaders.forEach { (topicPartition, partitionInfo) =>
        election(topicPartition.partition, partitionInfo.partition.leaderEpoch)
      }
      changes.followers.forEach { (topicPartition, partitionInfo) =>
        resignation(topicPartition.partition, Some(partitionInfo.partition.leaderEpoch))
      }
    }
  }

  private def initializeManagers(newImage: MetadataImage): Unit = {
    try {
      // Start log manager, which will perform (potentially lengthy)
      // recovery-from-unclean-shutdown if required.
      logManager.startup(
        metadataCache.getAllTopics(),
        isStray = log => LogManager.isStrayKraftReplica(brokerId, newImage.topics(), log)
      )

      // Rename all future replicas which are in the same directory as the
      // one assigned by the controller. This can only happen due to a disk
      // failure and broker shutdown after the directory assignment has been
      // updated in the controller but before the future replica could be
      // promoted.
      // See KAFKA-16082 for details.
      logManager.recoverAbandonedFutureLogs(brokerId, newImage.topics())

      // Make the LogCleaner available for reconfiguration. We can't do this prior to this
      // point because LogManager#startup creates the LogCleaner object, if
      // log.cleaner.enable is true. TODO: improve this (see KAFKA-13610)
      Option(logManager.cleaner).foreach(config.dynamicConfig.addBrokerReconfigurable)
    } catch {
      case t: Throwable => fatalFaultHandler.handleFault("Error starting LogManager", t)
    }
    try {
      // Start the replica manager.
      replicaManager.startup()
    } catch {
      case t: Throwable => fatalFaultHandler.handleFault("Error starting ReplicaManager", t)
    }
    try {
      // Start the group coordinator.
      groupCoordinator.startup(() => metadataCache.numPartitions(Topic.GROUP_METADATA_TOPIC_NAME)
        .getOrElse(config.groupCoordinatorConfig.offsetsTopicPartitions))
    } catch {
      case t: Throwable => fatalFaultHandler.handleFault("Error starting GroupCoordinator", t)
    }
    try {
      // Start the transaction coordinator.
      txnCoordinator.startup(() => metadataCache.numPartitions(
        Topic.TRANSACTION_STATE_TOPIC_NAME).getOrElse(config.transactionLogConfig.transactionTopicPartitions))
    } catch {
      case t: Throwable => fatalFaultHandler.handleFault("Error starting TransactionCoordinator", t)
    }
    if (config.shareGroupConfig.isShareGroupEnabled && shareCoordinator.isDefined) {
      try {
        // Start the share coordinator.
        shareCoordinator.get.startup(() => metadataCache.numPartitions(
          Topic.SHARE_GROUP_STATE_TOPIC_NAME).getOrElse(config.shareCoordinatorConfig.shareCoordinatorStateTopicNumPartitions()))
      } catch {
        case t: Throwable => fatalFaultHandler.handleFault("Error starting Share coordinator", t)
      }
    }
  }

  private def finishInitializingReplicaManager(): Unit = {
    try {
      // Make sure that the high water mark checkpoint thread is running for the replica
      // manager.
      replicaManager.startHighWatermarkCheckPointThread()
    } catch {
      case t: Throwable => metadataPublishingFaultHandler.handleFault("Error starting high " +
        "watermark checkpoint thread during startup", t)
    }
  }

  override def close(): Unit = {
    firstPublishFuture.completeExceptionally(new TimeoutException())
  }
}<|MERGE_RESOLUTION|>--- conflicted
+++ resolved
@@ -6,7 +6,7 @@
  * (the "License"); you may not use this file except in compliance with
  * the License.  You may obtain a copy of the License at
  *
- * http://www.apache.org/licenses/LICENSE-2.0
+ *    http://www.apache.org/licenses/LICENSE-2.0
  *
  * Unless required by applicable law or agreed to in writing, software
  * distributed under the License is distributed on an "AS IS" BASIS,
@@ -17,10 +17,7 @@
 
 package kafka.server.metadata
 
-<<<<<<< HEAD
-=======
 import java.util.OptionalInt
->>>>>>> 9494bebe
 import kafka.coordinator.transaction.TransactionCoordinator
 import kafka.log.LogManager
 import kafka.server.{KafkaConfig, ReplicaManager}
@@ -37,7 +34,6 @@
 import org.apache.kafka.server.fault.FaultHandler
 
 import java.util.concurrent.CompletableFuture
-import java.util.{OptionalInt, Properties}
 import scala.collection.mutable
 import scala.jdk.CollectionConverters._
 
@@ -48,74 +44,21 @@
    * then re-created, this method will return just the re-creation. The deletion will show
    * up in deletedTopicIds and must be handled separately.
    *
-   * @param topicName The topic name.
-   * @param newImage  The new metadata image.
-   * @param delta     The metadata delta to search.
-   * @return The delta, or None if appropriate.
+   * @param topicName   The topic name.
+   * @param newImage    The new metadata image.
+   * @param delta       The metadata delta to search.
+   *
+   * @return            The delta, or None if appropriate.
    */
   def getTopicDelta(topicName: String,
                     newImage: MetadataImage,
                     delta: MetadataDelta): Option[TopicDelta] = {
     Option(newImage.topics().getTopic(topicName)).flatMap {
-      topicImage =>
-        Option(delta.topicsDelta()).flatMap {
-          topicDelta => Option(topicDelta.changedTopic(topicImage.id()))
-        }
-    }
-  }
-<<<<<<< HEAD
-
-  /**
-   * Find logs which should not be on the current broker, according to the metadata image.
-   *
-   * @param brokerId       The ID of the current broker.
-   * @param newTopicsImage The new topics image after broker has been reloaded
-   * @param logs           A collection of Log objects.
-   * @return The topic partitions which are no longer needed on this broker.
-   */
-  def findStrayPartitions(brokerId: Int,
-                          newTopicsImage: TopicsImage,
-                          logs: Iterable[UnifiedLog]): Iterable[TopicPartition] = {
-    logs.flatMap { log =>
-      val topicId = log.topicId.getOrElse {
-        throw new RuntimeException(s"The log dir $log does not have a topic ID, " +
-          "which is not allowed when running in KRaft mode.")
-      }
-
-      val partitionId = log.topicPartition.partition()
-      Option(newTopicsImage.getPartition(topicId, partitionId)) match {
-        case Some(partition) =>
-          if (!partition.replicas.contains(brokerId)) {
-            info(s"Found stray log dir $log: the current replica assignment ${partition.replicas} " +
-              s"does not contain the local brokerId $brokerId.")
-            Some(log.topicPartition)
-          } else {
-            None
-          }
-
-        case None =>
-          info(s"Found stray log dir $log: the topicId $topicId does not exist in the metadata image")
-          Some(log.topicPartition)
-      }
-    }
-  }
-}
-
-class BrokerMetadataPublisher(
-                               config: KafkaConfig,
-                               metadataCache: KRaftMetadataCache,
-                               logManager: LogManager,
-                               replicaManager: ReplicaManager,
-                               groupCoordinator: GroupCoordinator,
-                               txnCoordinator: TransactionCoordinator,
-                               var dynamicConfigPublisher: DynamicConfigPublisher,
-                               dynamicClientQuotaPublisher: DynamicClientQuotaPublisher,
-                               scramPublisher: ScramPublisher,
-                               private val _authorizer: Option[Authorizer],
-                               fatalFaultHandler: FaultHandler,
-                               metadataPublishingFaultHandler: FaultHandler
-                             ) extends MetadataPublisher with Logging {
-=======
+      topicImage => Option(delta.topicsDelta()).flatMap {
+        topicDelta => Option(topicDelta.changedTopic(topicImage.id()))
+      }
+    }
+  }
 }
 
 class BrokerMetadataPublisher(
@@ -135,7 +78,6 @@
   fatalFaultHandler: FaultHandler,
   metadataPublishingFaultHandler: FaultHandler,
 ) extends MetadataPublisher with Logging {
->>>>>>> 9494bebe
   logIdent = s"[BrokerMetadataPublisher id=${config.nodeId}] "
 
   import BrokerMetadataPublisher._
@@ -158,10 +100,10 @@
   override def name(): String = "BrokerMetadataPublisher"
 
   override def onMetadataUpdate(
-                                 delta: MetadataDelta,
-                                 newImage: MetadataImage,
-                                 manifest: LoaderManifest
-                               ): Unit = {
+    delta: MetadataDelta,
+    newImage: MetadataImage,
+    manifest: LoaderManifest
+  ): Unit = {
     val highestOffsetAndEpoch = newImage.highestOffsetAndEpoch()
 
     val deltaName = if (_firstPublish) {
@@ -189,15 +131,6 @@
         debug(s"Publishing metadata at offset $highestOffsetAndEpoch with $metadataVersionLogMsg.")
       }
 
-<<<<<<< HEAD
-      Option(delta.featuresDelta()).foreach { featuresDelta =>
-        featuresDelta.metadataVersionChange().ifPresent { metadataVersion =>
-          info(s"Updating metadata.version to ${metadataVersion.featureLevel()} at offset $highestOffsetAndEpoch.")
-        }
-      }
-
-=======
->>>>>>> 9494bebe
       // Apply topic deltas.
       Option(delta.topicsDelta()).foreach { topicsDelta =>
         try {
@@ -317,21 +250,21 @@
   /**
    * Update the coordinator of local replica changes: election and resignation.
    *
-   * @param image       latest metadata image
-   * @param delta       metadata delta from the previous image and the latest image
-   * @param topicName   name of the topic associated with the coordinator
-   * @param election    function to call on election; the first parameter is the partition id;
-   *                    the second parameter is the leader epoch
+   * @param image latest metadata image
+   * @param delta metadata delta from the previous image and the latest image
+   * @param topicName name of the topic associated with the coordinator
+   * @param election function to call on election; the first parameter is the partition id;
+   *                 the second parameter is the leader epoch
    * @param resignation function to call on resignation; the first parameter is the partition id;
    *                    the second parameter is the leader epoch
    */
   def updateCoordinator(
-                         image: MetadataImage,
-                         delta: MetadataDelta,
-                         topicName: String,
-                         election: (Int, Int) => Unit,
-                         resignation: (Int, Option[Int]) => Unit
-                       ): Unit = {
+    image: MetadataImage,
+    delta: MetadataDelta,
+    topicName: String,
+    election: (Int, Int) => Unit,
+    resignation: (Int, Option[Int]) => Unit
+  ): Unit = {
     // Handle the case where the topic was deleted
     Option(delta.topicsDelta()).foreach { topicsDelta =>
       if (topicsDelta.topicWasDeleted(topicName)) {
