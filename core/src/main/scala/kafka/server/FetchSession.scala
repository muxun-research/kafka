/**
 * Licensed to the Apache Software Foundation (ASF) under one or more
 * contributor license agreements.  See the NOTICE file distributed with
 * this work for additional information regarding copyright ownership.
 * The ASF licenses this file to You under the Apache License, Version 2.0
 * (the "License"); you may not use this file except in compliance with
 * the License.  You may obtain a copy of the License at
 *
 *    http://www.apache.org/licenses/LICENSE-2.0
 *
 * Unless required by applicable law or agreed to in writing, software
 * distributed under the License is distributed on an "AS IS" BASIS,
 * WITHOUT WARRANTIES OR CONDITIONS OF ANY KIND, either express or implied.
 * See the License for the specific language governing permissions and
 * limitations under the License.
 */

package kafka.server

import com.typesafe.scalalogging.Logger
import kafka.utils.Logging
<<<<<<< HEAD
=======
import org.apache.kafka.common.{Node, TopicIdPartition, TopicPartition, Uuid}
import org.apache.kafka.common.message.FetchResponseData
>>>>>>> 9494bebe
import org.apache.kafka.common.protocol.Errors
import org.apache.kafka.common.requests.FetchMetadata.{FINAL_EPOCH, INITIAL_EPOCH, INVALID_SESSION_ID}
import org.apache.kafka.common.requests.{FetchRequest, FetchResponse, FetchMetadata => JFetchMetadata}
import org.apache.kafka.common.utils.{ImplicitLinkedHashCollection, Time, Utils}
import org.apache.kafka.common.{TopicIdPartition, TopicPartition, Uuid}
import org.apache.kafka.server.metrics.KafkaMetricsGroup

import java.util
<<<<<<< HEAD
import java.util.concurrent.{ThreadLocalRandom, TimeUnit}
import java.util.{Collections, Optional}
=======
import java.util.Optional
import java.util.concurrent.atomic.AtomicInteger
import java.util.concurrent.{ThreadLocalRandom, TimeUnit}
>>>>>>> 9494bebe
import scala.collection.mutable
import scala.math.Ordered.orderingToOrdered

object FetchSession {
  type REQ_MAP = util.Map[TopicIdPartition, FetchRequest.PartitionData]
  type RESP_MAP = util.LinkedHashMap[TopicIdPartition, FetchResponseData.PartitionData]
  type CACHE_MAP = ImplicitLinkedHashCollection[CachedPartition]
  type RESP_MAP_ITER = util.Iterator[util.Map.Entry[TopicIdPartition, FetchResponseData.PartitionData]]
  type TOPIC_NAME_MAP = util.Map[Uuid, String]

  val NUM_INCREMENTAL_FETCH_SESSIONS = "NumIncrementalFetchSessions"
  val NUM_INCREMENTAL_FETCH_PARTITIONS_CACHED = "NumIncrementalFetchPartitionsCached"
  val INCREMENTAL_FETCH_SESSIONS_EVICTIONS_PER_SEC = "IncrementalFetchSessionEvictionsPerSec"
  val EVICTIONS = "evictions"

  def partitionsToLogString(partitions: util.Collection[TopicIdPartition], traceEnabled: Boolean): String = {
    if (traceEnabled) {
      "(" + String.join(", ", partitions.toString) + ")"
    } else {
      s"${partitions.size} partition(s)"
    }
  }
}

/**
  * A cached partition.
 *
 * The broker maintains a set of these objects for each incremental fetch session.
 * When an incremental fetch request is made, any partitions which are not explicitly
 * enumerated in the fetch request are loaded from the cache.  Similarly, when an
 * incremental fetch response is being prepared, any partitions that have not changed and
 * do not have errors are left out of the response.
 *
 * We store many of these objects, so it is important for them to be memory-efficient.
 * That is why we store topic and partition separately rather than storing a TopicPartition
 * object.  The TP object takes up more memory because it is a separate JVM object, and
 * because it stores the cached hash code in memory.
 *
 * Note that fetcherLogStartOffset is the LSO of the follower performing the fetch, whereas
 * localLogStartOffset is the log start offset of the partition on this broker.
 */
class CachedPartition(var topic: String,
                      val topicId: Uuid,
                      val partition: Int,
                      var maxBytes: Int,
                      var fetchOffset: Long,
                      var highWatermark: Long,
                      var leaderEpoch: Optional[Integer],
                      var fetcherLogStartOffset: Long,
                      var localLogStartOffset: Long,
                      var lastFetchedEpoch: Optional[Integer])
  extends ImplicitLinkedHashCollection.Element {

  private var cachedNext: Int = ImplicitLinkedHashCollection.INVALID_INDEX
  private var cachedPrev: Int = ImplicitLinkedHashCollection.INVALID_INDEX

  override def next: Int = cachedNext

  override def setNext(next: Int): Unit = this.cachedNext = next

  override def prev: Int = cachedPrev

  override def setPrev(prev: Int): Unit = this.cachedPrev = prev

  def this(topic: String, topicId: Uuid, partition: Int) =
    this(topic, topicId, partition, -1, -1, -1, Optional.empty(), -1, -1, Optional.empty[Integer])

  def this(part: TopicIdPartition) = {
    this(part.topic, part.topicId, part.partition)
  }

  def this(part: TopicIdPartition, reqData: FetchRequest.PartitionData) =
    this(part.topic, part.topicId, part.partition, reqData.maxBytes, reqData.fetchOffset, -1,
      reqData.currentLeaderEpoch, reqData.logStartOffset, -1, reqData.lastFetchedEpoch)

  def this(part: TopicIdPartition, reqData: FetchRequest.PartitionData,
           respData: FetchResponseData.PartitionData) =
    this(part.topic, part.topicId, part.partition, reqData.maxBytes, reqData.fetchOffset, respData.highWatermark,
      reqData.currentLeaderEpoch, reqData.logStartOffset, respData.logStartOffset, reqData.lastFetchedEpoch)

  def reqData = new FetchRequest.PartitionData(topicId, fetchOffset, fetcherLogStartOffset, maxBytes, leaderEpoch, lastFetchedEpoch)

  def updateRequestParams(reqData: FetchRequest.PartitionData): Unit = {
    // Update our cached request parameters.
    maxBytes = reqData.maxBytes
    fetchOffset = reqData.fetchOffset
    fetcherLogStartOffset = reqData.logStartOffset
    leaderEpoch = reqData.currentLeaderEpoch
    lastFetchedEpoch = reqData.lastFetchedEpoch
  }

  def maybeResolveUnknownName(topicNames: FetchSession.TOPIC_NAME_MAP): Unit = {
    if (this.topic == null) {
      this.topic = topicNames.get(this.topicId)
    }
  }

  /**
   * Determine whether or not the specified cached partition should be included in the FetchResponse we send back to
   * the fetcher and update it if requested.
   *
   * This function should be called while holding the appropriate session lock.
   *
   * @param respData           partition data
   * @param updateResponseData if set to true, update this CachedPartition with new request and response data.
   * @return True if this partition should be included in the response; false if it can be omitted.
   */
  def maybeUpdateResponseData(respData: FetchResponseData.PartitionData, updateResponseData: Boolean): Boolean = {
    // Check the response data.
    var mustRespond = false
    if (FetchResponse.recordsSize(respData) > 0) {
      // Partitions with new data are always included in the response.
      mustRespond = true
    }
    if (highWatermark != respData.highWatermark) {
      mustRespond = true
      if (updateResponseData)
        highWatermark = respData.highWatermark
    }
    if (localLogStartOffset != respData.logStartOffset) {
      mustRespond = true
      if (updateResponseData)
        localLogStartOffset = respData.logStartOffset
    }
    if (FetchResponse.isPreferredReplica(respData)) {
      // If the broker computed a preferred read replica, we need to include it in the response
      mustRespond = true
    }
    if (respData.errorCode != Errors.NONE.code) {
      // Partitions with errors are always included in the response.
      // We also set the cached highWatermark to an invalid offset, -1.
      // This ensures that when the error goes away, we re-send the partition.
      if (updateResponseData)
        highWatermark = -1
      mustRespond = true
    }

    if (FetchResponse.isDivergingEpoch(respData)) {
      // Partitions with diverging epoch are always included in response to trigger truncation.
      mustRespond = true
    }
    mustRespond
  }

  /**
   * We have different equality checks depending on whether topic IDs are used.
   * This means we need a different hash function as well. We use name to calculate the hash if the ID is zero and unused.
   * Otherwise, we use the topic ID in the hash calculation.
   *
   * @return the hash code for the CachedPartition depending on what request version we are using.
   */
  override def hashCode: Int =
    if (topicId != Uuid.ZERO_UUID)
      (31 * partition) + topicId.hashCode
    else
      (31 * partition) + topic.hashCode

  /**
   * We have different equality checks depending on whether topic IDs are used.
   *
   * This is because when we use topic IDs, a partition with a given ID and an unknown name is the same as a partition with that
   * ID and a known name. This means we can only use topic ID and partition when determining equality.
   *
   * On the other hand, if we are using topic names, all IDs are zero. This means we can only use topic name and partition
   * when determining equality.
   */
  override def equals(that: Any): Boolean =
    that match {
      case that: CachedPartition =>
        this.eq(that) || (if (this.topicId != Uuid.ZERO_UUID)
          this.partition.equals(that.partition) && this.topicId.equals(that.topicId)
        else
          this.partition.equals(that.partition) && this.topic.equals(that.topic))
      case _ => false
    }

  override def toString: String = synchronized {
    "CachedPartition(topic=" + topic +
      ", topicId=" + topicId +
      ", partition=" + partition +
      ", maxBytes=" + maxBytes +
      ", fetchOffset=" + fetchOffset +
      ", highWatermark=" + highWatermark +
      ", fetcherLogStartOffset=" + fetcherLogStartOffset +
      ", localLogStartOffset=" + localLogStartOffset +
      ")"
  }
}

/**
 * The fetch session.
 *
 * Each fetch session is protected by its own lock, which must be taken before mutable
 * fields are read or modified.  This includes modification of the session partition map.
 *
 * @param id           The unique fetch session ID.
 * @param privileged   True if this session is privileged.  Sessions crated by followers
 *                     are privileged; session created by consumers are not.
 * @param partitionMap The CachedPartitionMap.
 * @param usesTopicIds True if this session is using topic IDs
 * @param creationMs   The time in milliseconds when this session was created.
 * @param lastUsedMs   The last used time in milliseconds.  This should only be updated by
 *                     FetchSessionCache#touch.
 * @param epoch        The fetch session sequence number.
 */
class FetchSession(val id: Int,
                   val privileged: Boolean,
                   val partitionMap: FetchSession.CACHE_MAP,
                   val usesTopicIds: Boolean,
                   val creationMs: Long,
                   var lastUsedMs: Long,
                   var epoch: Int) {
  // This is used by the FetchSessionCache to store the last known size of this session.
  // If this is -1, the Session is not in the cache.
  var cachedSize = -1

  def size: Int = synchronized {
    partitionMap.size
  }

  def isEmpty: Boolean = synchronized {
    partitionMap.isEmpty
  }

  def lastUsedKey: LastUsedKey = synchronized {
    LastUsedKey(lastUsedMs, id)
  }

  def evictableKey: EvictableKey = synchronized {
    EvictableKey(privileged, cachedSize, id)
  }

  def metadata: JFetchMetadata = synchronized {
    new JFetchMetadata(id, epoch)
  }

  def getFetchOffset(topicIdPartition: TopicIdPartition): Option[Long] = synchronized {
    Option(partitionMap.find(new CachedPartition(topicIdPartition))).map(_.fetchOffset)
  }

  private type TL = util.ArrayList[TopicIdPartition]

  // Update the cached partition data based on the request.
  def update(fetchData: FetchSession.REQ_MAP,
             toForget: util.List[TopicIdPartition],
             reqMetadata: JFetchMetadata): (TL, TL, TL) = synchronized {
    val added = new TL
    val updated = new TL
    val removed = new TL
    fetchData.forEach { (topicPart, reqData) =>
      val cachedPartitionKey = new CachedPartition(topicPart, reqData)
      val cachedPart = partitionMap.find(cachedPartitionKey)
      if (cachedPart == null) {
        partitionMap.mustAdd(cachedPartitionKey)
        added.add(topicPart)
      } else {
        cachedPart.updateRequestParams(reqData)
        updated.add(topicPart)
      }
    }
    toForget.forEach { p =>
      if (partitionMap.remove(new CachedPartition(p))) {
        removed.add(p)
      }
    }
    (added, updated, removed)
  }

  override def toString: String = synchronized {
    "FetchSession(id=" + id +
      ", privileged=" + privileged +
      ", partitionMap.size=" + partitionMap.size +
      ", usesTopicIds=" + usesTopicIds +
      ", creationMs=" + creationMs +
      ", lastUsedMs=" + lastUsedMs +
      ", epoch=" + epoch + ")"
  }
}

trait FetchContext extends Logging {
  /**
   * Get the fetch offset for a given partition.
   */
  def getFetchOffset(part: TopicIdPartition): Option[Long]

  /**
   * Apply a function to each partition in the fetch request.
   */
  def foreachPartition(fun: (TopicIdPartition, FetchRequest.PartitionData) => Unit): Unit

  /**
    * Get the response size to be used for quota computation. Since we are returning an empty response in case of
    * throttling, we are not supposed to update the context until we know that we are not going to throttle.
    */
  def getResponseSize(updates: FetchSession.RESP_MAP, versionId: Short): Int

  /**
<<<<<<< HEAD
   * Updates the fetch context with new partition information.  Generates response data.
   * The response data may require subsequent down-conversion.
   */
  def updateAndGenerateResponseData(updates: FetchSession.RESP_MAP): FetchResponse
=======
    * Updates the fetch context with new partition information.  Generates response data.
    * The response data may require subsequent down-conversion.
    */
  def updateAndGenerateResponseData(updates: FetchSession.RESP_MAP, nodeEndpoints: util.List[Node]): FetchResponse
>>>>>>> 9494bebe

  def partitionsToLogString(partitions: util.Collection[TopicIdPartition]): String =
    FetchSession.partitionsToLogString(partitions, isTraceEnabled)

  /**
    * Return an empty throttled response due to quota violation.
<<<<<<< HEAD
   */
  def getThrottledResponse(throttleTimeMs: Int): FetchResponse =
    FetchResponse.of(Errors.NONE, throttleTimeMs, INVALID_SESSION_ID, new FetchSession.RESP_MAP)
=======
    */
  def getThrottledResponse(throttleTimeMs: Int, nodeEndpoints: util.List[Node]): FetchResponse =
    FetchResponse.of(Errors.NONE, throttleTimeMs, INVALID_SESSION_ID, new FetchSession.RESP_MAP, nodeEndpoints)
>>>>>>> 9494bebe
}

/**
 * The fetch context for a fetch request that had a session error.
 */
class SessionErrorContext(val error: Errors,
                          val reqMetadata: JFetchMetadata) extends FetchContext {
  override def getFetchOffset(part: TopicIdPartition): Option[Long] = None

  override def foreachPartition(fun: (TopicIdPartition, FetchRequest.PartitionData) => Unit): Unit = {}

  override def getResponseSize(updates: FetchSession.RESP_MAP, versionId: Short): Int = {
    FetchResponse.sizeOf(versionId, (new FetchSession.RESP_MAP).entrySet.iterator)
  }

  // Because of the fetch session error, we don't know what partitions were supposed to be in this request.
  override def updateAndGenerateResponseData(updates: FetchSession.RESP_MAP, nodeEndpoints: util.List[Node]): FetchResponse = {
    debug(s"Session error fetch context returning $error")
    FetchResponse.of(error, 0, INVALID_SESSION_ID, new FetchSession.RESP_MAP, nodeEndpoints)
  }
}

object SessionlessFetchContext {
  private final val logger = Logger(classOf[SessionlessFetchContext])
}

/**
 * The fetch context for a sessionless fetch request.
 *
 * @param fetchData The partition data from the fetch request.
 */
class SessionlessFetchContext(val fetchData: util.Map[TopicIdPartition, FetchRequest.PartitionData]) extends FetchContext {

  override lazy val logger = SessionlessFetchContext.logger

  override def getFetchOffset(part: TopicIdPartition): Option[Long] =
    Option(fetchData.get(part)).map(_.fetchOffset)

  override def foreachPartition(fun: (TopicIdPartition, FetchRequest.PartitionData) => Unit): Unit = {
    fetchData.forEach((tp, data) => fun(tp, data))
  }

  override def getResponseSize(updates: FetchSession.RESP_MAP, versionId: Short): Int = {
    FetchResponse.sizeOf(versionId, updates.entrySet.iterator)
  }

  override def updateAndGenerateResponseData(updates: FetchSession.RESP_MAP, nodeEndpoints: util.List[Node]): FetchResponse = {
    debug(s"Sessionless fetch context returning ${partitionsToLogString(updates.keySet)}")
    FetchResponse.of(Errors.NONE, 0, INVALID_SESSION_ID, updates, nodeEndpoints)
  }
}

object FullFetchContext {
  private final val logger = Logger(classOf[FullFetchContext])
}

/**
 * The fetch context for a full fetch request.
 *
 * @param time           The clock to use.
 * @param cache          The fetch session cache.
 * @param reqMetadata    The request metadata.
 * @param fetchData      The partition data from the fetch request.
 * @param usesTopicIds   True if this session should use topic IDs.
 * @param isFromFollower True if this fetch request came from a follower.
 */
class FullFetchContext(private val time: Time,
                       private val cache: FetchSessionCache,
                       private val reqMetadata: JFetchMetadata,
                       private val fetchData: util.Map[TopicIdPartition, FetchRequest.PartitionData],
                       private val usesTopicIds: Boolean,
                       private val isFromFollower: Boolean) extends FetchContext {

  def this(time: Time,
           cacheShard: FetchSessionCacheShard,
           reqMetadata: JFetchMetadata,
           fetchData: util.Map[TopicIdPartition, FetchRequest.PartitionData],
           usesTopicIds: Boolean,
           isFromFollower: Boolean
          ) = this(time, new FetchSessionCache(Seq(cacheShard)), reqMetadata, fetchData, usesTopicIds, isFromFollower)

  override lazy val logger = FullFetchContext.logger

  override def getFetchOffset(part: TopicIdPartition): Option[Long] =
    Option(fetchData.get(part)).map(_.fetchOffset)

  override def foreachPartition(fun: (TopicIdPartition, FetchRequest.PartitionData) => Unit): Unit = {
    fetchData.forEach((tp, data) => fun(tp, data))
  }

  override def getResponseSize(updates: FetchSession.RESP_MAP, versionId: Short): Int = {
    FetchResponse.sizeOf(versionId, updates.entrySet.iterator)
  }

  override def updateAndGenerateResponseData(updates: FetchSession.RESP_MAP, nodeEndpoints: util.List[Node]): FetchResponse = {
    def createNewSession: FetchSession.CACHE_MAP = {
      val cachedPartitions = new FetchSession.CACHE_MAP(updates.size)
      updates.forEach { (part, respData) =>
        val reqData = fetchData.get(part)
        cachedPartitions.mustAdd(new CachedPartition(part, reqData, respData))
      }
      cachedPartitions
    }
<<<<<<< HEAD
    val responseSessionId = cache.maybeCreateSession(time.milliseconds(), isFromFollower,
      updates.size, usesTopicIds, () => createNewSession)
=======
    val cacheShard = cache.getNextCacheShard
    val responseSessionId = cacheShard.maybeCreateSession(time.milliseconds(), isFromFollower,
        updates.size, usesTopicIds, () => createNewSession)
>>>>>>> 9494bebe
    debug(s"Full fetch context with session id $responseSessionId returning " +
      s"${partitionsToLogString(updates.keySet)}")
    FetchResponse.of(Errors.NONE, 0, responseSessionId, updates, nodeEndpoints)
  }
}

object IncrementalFetchContext {
  private val logger = Logger(classOf[IncrementalFetchContext])
}

/**
 * The fetch context for an incremental fetch request.
 *
 * @param time        The clock to use.
 * @param reqMetadata The request metadata.
 * @param session     The incremental fetch request session.
 * @param topicNames  A mapping from topic ID to topic name used to resolve partitions already in the session.
 */
class IncrementalFetchContext(private val time: Time,
                              private val reqMetadata: JFetchMetadata,
                              private val session: FetchSession,
                              private val topicNames: FetchSession.TOPIC_NAME_MAP) extends FetchContext {

  override lazy val logger = IncrementalFetchContext.logger

  override def getFetchOffset(tp: TopicIdPartition): Option[Long] = session.getFetchOffset(tp)

  override def foreachPartition(fun: (TopicIdPartition, FetchRequest.PartitionData) => Unit): Unit = {
    // Take the session lock and iterate over all the cached partitions.
    session.synchronized {
      session.partitionMap.forEach { part =>
        // Try to resolve an unresolved partition if it does not yet have a name
        if (session.usesTopicIds)
          part.maybeResolveUnknownName(topicNames)
        fun(new TopicIdPartition(part.topicId, new TopicPartition(part.topic, part.partition)), part.reqData)
      }
    }
  }

  // Iterator that goes over the given partition map and selects partitions that need to be included in the response.
  // If updateFetchContextAndRemoveUnselected is set to true, the fetch context will be updated for the selected
  // partitions and also remove unselected ones as they are encountered.
  private class PartitionIterator(val iter: FetchSession.RESP_MAP_ITER,
                                  val updateFetchContextAndRemoveUnselected: Boolean)
    extends FetchSession.RESP_MAP_ITER {
    private var nextElement: util.Map.Entry[TopicIdPartition, FetchResponseData.PartitionData] = _

    override def hasNext: Boolean = {
      while ((nextElement == null) && iter.hasNext) {
        val element = iter.next()
        val topicPart = element.getKey
        val respData = element.getValue
        val cachedPart = session.partitionMap.find(new CachedPartition(topicPart))
        val mustRespond = cachedPart.maybeUpdateResponseData(respData, updateFetchContextAndRemoveUnselected)
        if (mustRespond) {
          nextElement = element
          if (updateFetchContextAndRemoveUnselected && FetchResponse.recordsSize(respData) > 0) {
            session.partitionMap.remove(cachedPart)
            session.partitionMap.mustAdd(cachedPart)
          }
        } else {
          if (updateFetchContextAndRemoveUnselected) {
            iter.remove()
          }
        }
      }
      nextElement != null
    }

    override def next(): util.Map.Entry[TopicIdPartition, FetchResponseData.PartitionData] = {
      if (!hasNext) throw new NoSuchElementException
      val element = nextElement
      nextElement = null
      element
    }

    override def remove(): Unit = throw new UnsupportedOperationException
  }

  override def getResponseSize(updates: FetchSession.RESP_MAP, versionId: Short): Int = {
    session.synchronized {
      val expectedEpoch = JFetchMetadata.nextEpoch(reqMetadata.epoch)
      if (session.epoch != expectedEpoch) {
        FetchResponse.sizeOf(versionId, (new FetchSession.RESP_MAP).entrySet.iterator)
      } else {
        // Pass the partition iterator which updates neither the fetch context nor the partition map.
        FetchResponse.sizeOf(versionId, new PartitionIterator(updates.entrySet.iterator, false))
      }
    }
  }

  override def updateAndGenerateResponseData(updates: FetchSession.RESP_MAP, nodeEndpoints: util.List[Node]): FetchResponse = {
    session.synchronized {
      // Check to make sure that the session epoch didn't change in between
      // creating this fetch context and generating this response.
      val expectedEpoch = JFetchMetadata.nextEpoch(reqMetadata.epoch)
      if (session.epoch != expectedEpoch) {
        info(s"Incremental fetch session ${session.id} expected epoch $expectedEpoch, but " +
          s"got ${session.epoch}.  Possible duplicate request.")
        FetchResponse.of(Errors.INVALID_FETCH_SESSION_EPOCH, 0, session.id, new FetchSession.RESP_MAP, nodeEndpoints)
      } else {
        // Iterate over the update list using PartitionIterator. This will prune updates which don't need to be sent
        val partitionIter = new PartitionIterator(updates.entrySet.iterator, true)
        while (partitionIter.hasNext) {
          partitionIter.next()
        }
        debug(s"Incremental fetch context with session id ${session.id} returning " +
          s"${partitionsToLogString(updates.keySet)}")
        FetchResponse.of(Errors.NONE, 0, session.id, updates, nodeEndpoints)
      }
    }
  }

  override def getThrottledResponse(throttleTimeMs: Int, nodeEndpoints: util.List[Node]): FetchResponse = {
    session.synchronized {
      // Check to make sure that the session epoch didn't change in between
      // creating this fetch context and generating this response.
      val expectedEpoch = JFetchMetadata.nextEpoch(reqMetadata.epoch)
      if (session.epoch != expectedEpoch) {
        info(s"Incremental fetch session ${session.id} expected epoch $expectedEpoch, but " +
          s"got ${session.epoch}.  Possible duplicate request.")
        FetchResponse.of(Errors.INVALID_FETCH_SESSION_EPOCH, throttleTimeMs, session.id, new FetchSession.RESP_MAP, nodeEndpoints)
      } else {
        FetchResponse.of(Errors.NONE, throttleTimeMs, session.id, new FetchSession.RESP_MAP, nodeEndpoints)
      }
    }
  }
}

case class LastUsedKey(lastUsedMs: Long, id: Int) extends Comparable[LastUsedKey] {
  override def compareTo(other: LastUsedKey): Int =
    (lastUsedMs, id) compare(other.lastUsedMs, other.id)
}

case class EvictableKey(privileged: Boolean, size: Int, id: Int) extends Comparable[EvictableKey] {
  override def compareTo(other: EvictableKey): Int =
    (privileged, size, id) compare(other.privileged, other.size, other.id)
}


/**
<<<<<<< HEAD
 * Caches fetch sessions.
 *
 * See tryEvict for an explanation of the cache eviction strategy.
 *
 * The FetchSessionCache is thread-safe because all of its methods are synchronized.
 * Note that individual fetch sessions have their own locks which are separate from the
 * FetchSessionCache lock.  In order to avoid deadlock, the FetchSessionCache lock
 * must never be acquired while an individual FetchSession lock is already held.
 *
 * @param maxEntries The maximum number of entries that can be in the cache.
 * @param evictionMs The minimum time that an entry must be unused in order to be evictable.
 */
class FetchSessionCache(private val maxEntries: Int,
                        private val evictionMs: Long) extends Logging {
  private val metricsGroup = new KafkaMetricsGroup(this.getClass)
=======
  * Caches fetch sessions.
  *
  * See tryEvict for an explanation of the cache eviction strategy.
  *
  * The FetchSessionCache is thread-safe because all of its methods are synchronized.
  * Note that individual fetch sessions have their own locks which are separate from the
  * FetchSessionCache lock.  In order to avoid deadlock, the FetchSessionCache lock
  * must never be acquired while an individual FetchSession lock is already held.
  *
  * @param maxEntries The maximum number of entries that can be in the cache.
  * @param evictionMs The minimum time that an entry must be unused in order to be evictable.
  * @param sessionIdRange The number of sessionIds each cache shard handles. For a given instance, Math.max(1, shardNum * sessionIdRange) <= sessionId < (shardNum + 1) * sessionIdRange always holds.
  * @param shardNum Identifier for this shard.
 */
class FetchSessionCacheShard(private val maxEntries: Int,
                             private val evictionMs: Long,
                             val sessionIdRange: Int = Int.MaxValue,
                             private val shardNum: Int = 0) extends Logging {

  this.logIdent = s"[Shard $shardNum] "
>>>>>>> 9494bebe

  private var numPartitions: Long = 0

  // A map of session ID to FetchSession.
  private val sessions = new mutable.HashMap[Int, FetchSession]

  // Maps last used times to sessions.
  private val lastUsed = new util.TreeMap[LastUsedKey, FetchSession]

  // A map containing sessions which can be evicted by both privileged and
  // unprivileged sessions.
  private val evictableByAll = new util.TreeMap[EvictableKey, FetchSession]

  // A map containing sessions which can be evicted by privileged sessions.
  private val evictableByPrivileged = new util.TreeMap[EvictableKey, FetchSession]

  // This metric is shared across all shards because newMeter returns an existing metric
  // if one exists with the same name. It's safe for concurrent use because Meter is thread-safe.
  private[server] val evictionsMeter = FetchSessionCache.metricsGroup.newMeter(FetchSession.INCREMENTAL_FETCH_SESSIONS_EVICTIONS_PER_SEC,
    FetchSession.EVICTIONS, TimeUnit.SECONDS)

  /**
   * Get a session by session ID.
   *
   * @param sessionId The session ID.
   * @return The session, or None if no such session was found.
   */
  def get(sessionId: Int): Option[FetchSession] = synchronized {
    sessions.get(sessionId)
  }

  /**
    * Get the number of entries currently in the fetch session cache.
    */
  def size: Int = synchronized {
    sessions.size
  }

  /**
    * Get the total number of cached partitions.
    */
  def totalPartitions: Long = synchronized {
    numPartitions
  }

  /**
    * Creates a new random session ID.  The new session ID will be positive and unique on this broker.
    *
    * @return   The new session ID.
    */
  def newSessionId(): Int = synchronized {
    var id = 0
    do {
      id = ThreadLocalRandom.current().nextInt(Math.max(1, shardNum * sessionIdRange), (shardNum + 1) * sessionIdRange)
    } while (sessions.contains(id) || id == INVALID_SESSION_ID)
    id
  }

  /**
   * Try to create a new session.
   *
   * @param now              The current time in milliseconds.
   * @param privileged       True if the new entry we are trying to create is privileged.
   * @param size             The number of cached partitions in the new entry we are trying to create.
   * @param usesTopicIds     True if this session should use topic IDs.
   * @param createPartitions A callback function which creates the map of cached partitions and the mapping from
   *                         topic name to topic ID for the topics.
   * @return If we created a session, the ID; INVALID_SESSION_ID otherwise.
   */
  def maybeCreateSession(now: Long,
                         privileged: Boolean,
                         size: Int,
                         usesTopicIds: Boolean,
                         createPartitions: () => FetchSession.CACHE_MAP): Int =
  synchronized {
    // If there is room, create a new session entry.
    if ((sessions.size < maxEntries) ||
        tryEvict(privileged, EvictableKey(privileged, size, 0), now)) {
      val partitionMap = createPartitions()
      val session = new FetchSession(newSessionId(), privileged, partitionMap, usesTopicIds,
        now, now, JFetchMetadata.nextEpoch(INITIAL_EPOCH))
      debug(s"Created fetch session ${session.toString}")
      sessions.put(session.id, session)
      touch(session, now)
      session.id
    } else {
      debug(s"No fetch session created for privileged=$privileged, size=$size.")
      INVALID_SESSION_ID
    }
  }

  /**
    * Try to evict an entry from the session cache.
    *
    * A proposed new element A may evict an existing element B if:
    * 1. A is privileged and B is not, or
    * 2. B is considered "stale" because it has been inactive for a long time, or
    * 3. A contains more partitions than B, and B is not recently created.
    *
    * Prior to KAFKA-9401, the session cache was not sharded and we looked at all
    * entries while considering those eligible for eviction. Now eviction is done
    * by considering entries on a per-shard basis.
    *
    * @param privileged True if the new entry we would like to add is privileged.
    * @param key        The EvictableKey for the new entry we would like to add.
    * @param now        The current time in milliseconds.
    * @return           True if an entry was evicted; false otherwise.
    */
  private def tryEvict(privileged: Boolean, key: EvictableKey, now: Long): Boolean = synchronized {
    // Try to evict an entry which is stale.
    val lastUsedEntry = lastUsed.firstEntry
    if (lastUsedEntry == null) {
      trace("There are no cache entries to evict.")
      false
    } else if (now - lastUsedEntry.getKey.lastUsedMs > evictionMs) {
      val session = lastUsedEntry.getValue
      trace(s"Evicting stale FetchSession ${session.id}.")
      remove(session)
      evictionsMeter.mark()
      true
    } else {
      // If there are no stale entries, check the first evictable entry.
      // If it is less valuable than our proposed entry, evict it.
      val map = if (privileged) evictableByPrivileged else evictableByAll
      val evictableEntry = map.firstEntry
      if (evictableEntry == null) {
        trace("No evictable entries found.")
        false
      } else if (key.compareTo(evictableEntry.getKey) < 0) {
        trace(s"Can't evict ${evictableEntry.getKey} with ${key.toString}")
        false
      } else {
        trace(s"Evicting ${evictableEntry.getKey} with ${key.toString}.")
        remove(evictableEntry.getValue)
        evictionsMeter.mark()
        true
      }
    }
  }

  def remove(sessionId: Int): Option[FetchSession] = synchronized {
    get(sessionId) match {
      case None => None
      case Some(session) => remove(session)
    }
  }

  /**
    * Remove an entry from the session cache.
    *
    * @param session  The session.
    *
    * @return         The removed session, or None if there was no such session.
    */
  def remove(session: FetchSession): Option[FetchSession] = synchronized {
    val evictableKey = session.synchronized {
      lastUsed.remove(session.lastUsedKey)
      session.evictableKey
    }
    evictableByAll.remove(evictableKey)
    evictableByPrivileged.remove(evictableKey)
    val removeResult = sessions.remove(session.id)
    if (removeResult.isDefined) {
      numPartitions = numPartitions - session.cachedSize
    }
    removeResult
  }

  /**
    * Update a session's position in the lastUsed and evictable trees.
    *
    * @param session  The session.
    * @param now      The current time in milliseconds.
    */
  def touch(session: FetchSession, now: Long): Unit = synchronized {
    session.synchronized {
      // Update the lastUsed map.
      lastUsed.remove(session.lastUsedKey)
      session.lastUsedMs = now
      lastUsed.put(session.lastUsedKey, session)

      val oldSize = session.cachedSize
      if (oldSize != -1) {
        val oldEvictableKey = session.evictableKey
        evictableByPrivileged.remove(oldEvictableKey)
        evictableByAll.remove(oldEvictableKey)
        numPartitions = numPartitions - oldSize
      }
      session.cachedSize = session.size
      val newEvictableKey = session.evictableKey
      if ((!session.privileged) || (now - session.creationMs > evictionMs)) {
        evictableByPrivileged.put(newEvictableKey, session)
      }
      if (now - session.creationMs > evictionMs) {
        evictableByAll.put(newEvictableKey, session)
      }
      numPartitions = numPartitions + session.cachedSize
    }
  }
}
object FetchSessionCache {
  private[server] val metricsGroup = new KafkaMetricsGroup(classOf[FetchSessionCache])
  private[server] val counter = new AtomicInteger(0)
}

class FetchSessionCache(private val cacheShards: Seq[FetchSessionCacheShard]) {
  // Set up metrics.
  FetchSessionCache.metricsGroup.newGauge(FetchSession.NUM_INCREMENTAL_FETCH_SESSIONS, () => cacheShards.map(_.size).sum)
  FetchSessionCache.metricsGroup.newGauge(FetchSession.NUM_INCREMENTAL_FETCH_PARTITIONS_CACHED, () => cacheShards.map(_.totalPartitions).sum)

  def getCacheShard(sessionId: Int): FetchSessionCacheShard = {
    val shard = sessionId / cacheShards.head.sessionIdRange
    // This assumes that cacheShards is sorted by shardNum
    cacheShards(shard)
  }

  // Returns the shard in round-robin
  def getNextCacheShard: FetchSessionCacheShard = {
    val shardNum = Utils.toPositive(FetchSessionCache.counter.getAndIncrement()) % size
    cacheShards(shardNum)
  }

  def size: Int = {
    cacheShards.size
  }
}

class FetchManager(private val time: Time,
                   private val cache: FetchSessionCache) extends Logging {

  def this(time: Time, cacheShard: FetchSessionCacheShard) = this(time, new FetchSessionCache(Seq(cacheShard)))

  def newContext(reqVersion: Short,
                 reqMetadata: JFetchMetadata,
                 isFollower: Boolean,
                 fetchData: FetchSession.REQ_MAP,
                 toForget: util.List[TopicIdPartition],
                 topicNames: FetchSession.TOPIC_NAME_MAP): FetchContext = {
    val context = if (reqMetadata.isFull) {
      var removedFetchSessionStr = ""
      if (reqMetadata.sessionId != INVALID_SESSION_ID) {
        val cacheShard = cache.getCacheShard(reqMetadata.sessionId())
        // Any session specified in a FULL fetch request will be closed.
        if (cacheShard.remove(reqMetadata.sessionId).isDefined) {
          removedFetchSessionStr = s" Removed fetch session ${reqMetadata.sessionId}."
        }
      }
      var suffix = ""
      val context = if (reqMetadata.epoch == FINAL_EPOCH) {
        // If the epoch is FINAL_EPOCH, don't try to create a new session.
        suffix = " Will not try to create a new session."
        new SessionlessFetchContext(fetchData)
      } else {
        new FullFetchContext(time, cache, reqMetadata, fetchData, reqVersion >= 13, isFollower)
      }
      debug(s"Created a new full FetchContext with ${partitionsToLogString(fetchData.keySet)}." +
        s"$removedFetchSessionStr$suffix")
      context
    } else {
      val cacheShard = cache.getCacheShard(reqMetadata.sessionId())
      cacheShard.synchronized {
        cacheShard.get(reqMetadata.sessionId) match {
          case None => {
            debug(s"Session error for ${reqMetadata.sessionId}: no such session ID found.")
            new SessionErrorContext(Errors.FETCH_SESSION_ID_NOT_FOUND, reqMetadata)
          }
          case Some(session) => session.synchronized {
            if (session.epoch != reqMetadata.epoch) {
              debug(s"Session error for ${reqMetadata.sessionId}: expected epoch " +
                s"${session.epoch}, but got ${reqMetadata.epoch} instead.")
              new SessionErrorContext(Errors.INVALID_FETCH_SESSION_EPOCH, reqMetadata)
            } else if (session.usesTopicIds && reqVersion < 13 || !session.usesTopicIds && reqVersion >= 13) {
              debug(s"Session error for ${reqMetadata.sessionId}: expected  " +
                s"${if (session.usesTopicIds) "to use topic IDs" else "to not use topic IDs"}" +
                s", but request version $reqVersion means that we can not.")
              new SessionErrorContext(Errors.FETCH_SESSION_TOPIC_ID_ERROR, reqMetadata)
            } else {
              val (added, updated, removed) = session.update(fetchData, toForget, reqMetadata)
              if (session.isEmpty) {
                debug(s"Created a new sessionless FetchContext and closing session id ${session.id}, " +
                  s"epoch ${session.epoch}: after removing ${partitionsToLogString(removed)}, " +
                  s"there are no more partitions left.")
                cacheShard.remove(session)
                new SessionlessFetchContext(fetchData)
              } else {
                cacheShard.touch(session, time.milliseconds())
                session.epoch = JFetchMetadata.nextEpoch(session.epoch)
                debug(s"Created a new incremental FetchContext for session id ${session.id}, " +
                  s"epoch ${session.epoch}: added ${partitionsToLogString(added)}, " +
                  s"updated ${partitionsToLogString(updated)}, " +
                  s"removed ${partitionsToLogString(removed)}")
                new IncrementalFetchContext(time, reqMetadata, session, topicNames)
              }
            }
          }
        }
      }
    }
    context
  }

  private def partitionsToLogString(partitions: util.Collection[TopicIdPartition]): String =
    FetchSession.partitionsToLogString(partitions, isTraceEnabled)
}<|MERGE_RESOLUTION|>--- conflicted
+++ resolved
@@ -19,27 +19,18 @@
 
 import com.typesafe.scalalogging.Logger
 import kafka.utils.Logging
-<<<<<<< HEAD
-=======
 import org.apache.kafka.common.{Node, TopicIdPartition, TopicPartition, Uuid}
 import org.apache.kafka.common.message.FetchResponseData
->>>>>>> 9494bebe
 import org.apache.kafka.common.protocol.Errors
 import org.apache.kafka.common.requests.FetchMetadata.{FINAL_EPOCH, INITIAL_EPOCH, INVALID_SESSION_ID}
 import org.apache.kafka.common.requests.{FetchRequest, FetchResponse, FetchMetadata => JFetchMetadata}
 import org.apache.kafka.common.utils.{ImplicitLinkedHashCollection, Time, Utils}
-import org.apache.kafka.common.{TopicIdPartition, TopicPartition, Uuid}
 import org.apache.kafka.server.metrics.KafkaMetricsGroup
 
 import java.util
-<<<<<<< HEAD
-import java.util.concurrent.{ThreadLocalRandom, TimeUnit}
-import java.util.{Collections, Optional}
-=======
 import java.util.Optional
 import java.util.concurrent.atomic.AtomicInteger
 import java.util.concurrent.{ThreadLocalRandom, TimeUnit}
->>>>>>> 9494bebe
 import scala.collection.mutable
 import scala.math.Ordered.orderingToOrdered
 
@@ -66,21 +57,21 @@
 
 /**
   * A cached partition.
- *
- * The broker maintains a set of these objects for each incremental fetch session.
- * When an incremental fetch request is made, any partitions which are not explicitly
- * enumerated in the fetch request are loaded from the cache.  Similarly, when an
- * incremental fetch response is being prepared, any partitions that have not changed and
- * do not have errors are left out of the response.
- *
- * We store many of these objects, so it is important for them to be memory-efficient.
- * That is why we store topic and partition separately rather than storing a TopicPartition
- * object.  The TP object takes up more memory because it is a separate JVM object, and
- * because it stores the cached hash code in memory.
- *
- * Note that fetcherLogStartOffset is the LSO of the follower performing the fetch, whereas
- * localLogStartOffset is the log start offset of the partition on this broker.
- */
+  *
+  * The broker maintains a set of these objects for each incremental fetch session.
+  * When an incremental fetch request is made, any partitions which are not explicitly
+  * enumerated in the fetch request are loaded from the cache.  Similarly, when an
+  * incremental fetch response is being prepared, any partitions that have not changed and
+  * do not have errors are left out of the response.
+  *
+  * We store many of these objects, so it is important for them to be memory-efficient.
+  * That is why we store topic and partition separately rather than storing a TopicPartition
+  * object.  The TP object takes up more memory because it is a separate JVM object, and
+  * because it stores the cached hash code in memory.
+  *
+  * Note that fetcherLogStartOffset is the LSO of the follower performing the fetch, whereas
+  * localLogStartOffset is the log start offset of the partition on this broker.
+  */
 class CachedPartition(var topic: String,
                       val topicId: Uuid,
                       val partition: Int,
@@ -91,17 +82,14 @@
                       var fetcherLogStartOffset: Long,
                       var localLogStartOffset: Long,
                       var lastFetchedEpoch: Optional[Integer])
-  extends ImplicitLinkedHashCollection.Element {
+    extends ImplicitLinkedHashCollection.Element {
 
   private var cachedNext: Int = ImplicitLinkedHashCollection.INVALID_INDEX
   private var cachedPrev: Int = ImplicitLinkedHashCollection.INVALID_INDEX
 
   override def next: Int = cachedNext
-
   override def setNext(next: Int): Unit = this.cachedNext = next
-
   override def prev: Int = cachedPrev
-
   override def setPrev(prev: Int): Unit = this.cachedPrev = prev
 
   def this(topic: String, topicId: Uuid, partition: Int) =
@@ -138,15 +126,15 @@
   }
 
   /**
-   * Determine whether or not the specified cached partition should be included in the FetchResponse we send back to
-   * the fetcher and update it if requested.
-   *
-   * This function should be called while holding the appropriate session lock.
-   *
-   * @param respData           partition data
-   * @param updateResponseData if set to true, update this CachedPartition with new request and response data.
-   * @return True if this partition should be included in the response; false if it can be omitted.
-   */
+    * Determine whether or not the specified cached partition should be included in the FetchResponse we send back to
+    * the fetcher and update it if requested.
+    *
+    * This function should be called while holding the appropriate session lock.
+    *
+    * @param respData partition data
+    * @param updateResponseData if set to true, update this CachedPartition with new request and response data.
+    * @return True if this partition should be included in the response; false if it can be omitted.
+    */
   def maybeUpdateResponseData(respData: FetchResponseData.PartitionData, updateResponseData: Boolean): Boolean = {
     // Check the response data.
     var mustRespond = false
@@ -224,27 +212,27 @@
       ", fetchOffset=" + fetchOffset +
       ", highWatermark=" + highWatermark +
       ", fetcherLogStartOffset=" + fetcherLogStartOffset +
-      ", localLogStartOffset=" + localLogStartOffset +
-      ")"
+      ", localLogStartOffset=" + localLogStartOffset  +
+        ")"
   }
 }
 
 /**
- * The fetch session.
- *
- * Each fetch session is protected by its own lock, which must be taken before mutable
- * fields are read or modified.  This includes modification of the session partition map.
- *
- * @param id           The unique fetch session ID.
- * @param privileged   True if this session is privileged.  Sessions crated by followers
- *                     are privileged; session created by consumers are not.
- * @param partitionMap The CachedPartitionMap.
- * @param usesTopicIds True if this session is using topic IDs
- * @param creationMs   The time in milliseconds when this session was created.
- * @param lastUsedMs   The last used time in milliseconds.  This should only be updated by
- *                     FetchSessionCache#touch.
- * @param epoch        The fetch session sequence number.
- */
+  * The fetch session.
+  *
+  * Each fetch session is protected by its own lock, which must be taken before mutable
+  * fields are read or modified.  This includes modification of the session partition map.
+  *
+  * @param id                 The unique fetch session ID.
+  * @param privileged         True if this session is privileged.  Sessions crated by followers
+  *                           are privileged; session created by consumers are not.
+  * @param partitionMap       The CachedPartitionMap.
+  * @param usesTopicIds       True if this session is using topic IDs
+  * @param creationMs         The time in milliseconds when this session was created.
+  * @param lastUsedMs         The last used time in milliseconds.  This should only be updated by
+  *                           FetchSessionCache#touch.
+  * @param epoch              The fetch session sequence number.
+  */
 class FetchSession(val id: Int,
                    val privileged: Boolean,
                    val partitionMap: FetchSession.CACHE_MAP,
@@ -272,9 +260,7 @@
     EvictableKey(privileged, cachedSize, id)
   }
 
-  def metadata: JFetchMetadata = synchronized {
-    new JFetchMetadata(id, epoch)
-  }
+  def metadata: JFetchMetadata = synchronized { new JFetchMetadata(id, epoch) }
 
   def getFetchOffset(topicIdPartition: TopicIdPartition): Option[Long] = synchronized {
     Option(partitionMap.find(new CachedPartition(topicIdPartition))).map(_.fetchOffset)
@@ -321,13 +307,13 @@
 
 trait FetchContext extends Logging {
   /**
-   * Get the fetch offset for a given partition.
-   */
+    * Get the fetch offset for a given partition.
+    */
   def getFetchOffset(part: TopicIdPartition): Option[Long]
 
   /**
-   * Apply a function to each partition in the fetch request.
-   */
+    * Apply a function to each partition in the fetch request.
+    */
   def foreachPartition(fun: (TopicIdPartition, FetchRequest.PartitionData) => Unit): Unit
 
   /**
@@ -337,37 +323,24 @@
   def getResponseSize(updates: FetchSession.RESP_MAP, versionId: Short): Int
 
   /**
-<<<<<<< HEAD
-   * Updates the fetch context with new partition information.  Generates response data.
-   * The response data may require subsequent down-conversion.
-   */
-  def updateAndGenerateResponseData(updates: FetchSession.RESP_MAP): FetchResponse
-=======
     * Updates the fetch context with new partition information.  Generates response data.
     * The response data may require subsequent down-conversion.
     */
   def updateAndGenerateResponseData(updates: FetchSession.RESP_MAP, nodeEndpoints: util.List[Node]): FetchResponse
->>>>>>> 9494bebe
 
   def partitionsToLogString(partitions: util.Collection[TopicIdPartition]): String =
     FetchSession.partitionsToLogString(partitions, isTraceEnabled)
 
   /**
     * Return an empty throttled response due to quota violation.
-<<<<<<< HEAD
-   */
-  def getThrottledResponse(throttleTimeMs: Int): FetchResponse =
-    FetchResponse.of(Errors.NONE, throttleTimeMs, INVALID_SESSION_ID, new FetchSession.RESP_MAP)
-=======
     */
   def getThrottledResponse(throttleTimeMs: Int, nodeEndpoints: util.List[Node]): FetchResponse =
     FetchResponse.of(Errors.NONE, throttleTimeMs, INVALID_SESSION_ID, new FetchSession.RESP_MAP, nodeEndpoints)
->>>>>>> 9494bebe
 }
 
 /**
- * The fetch context for a fetch request that had a session error.
- */
+  * The fetch context for a fetch request that had a session error.
+  */
 class SessionErrorContext(val error: Errors,
                           val reqMetadata: JFetchMetadata) extends FetchContext {
   override def getFetchOffset(part: TopicIdPartition): Option[Long] = None
@@ -390,10 +363,10 @@
 }
 
 /**
- * The fetch context for a sessionless fetch request.
- *
- * @param fetchData The partition data from the fetch request.
- */
+  * The fetch context for a sessionless fetch request.
+  *
+  * @param fetchData          The partition data from the fetch request.
+  */
 class SessionlessFetchContext(val fetchData: util.Map[TopicIdPartition, FetchRequest.PartitionData]) extends FetchContext {
 
   override lazy val logger = SessionlessFetchContext.logger
@@ -420,15 +393,15 @@
 }
 
 /**
- * The fetch context for a full fetch request.
- *
- * @param time           The clock to use.
- * @param cache          The fetch session cache.
- * @param reqMetadata    The request metadata.
- * @param fetchData      The partition data from the fetch request.
- * @param usesTopicIds   True if this session should use topic IDs.
- * @param isFromFollower True if this fetch request came from a follower.
- */
+  * The fetch context for a full fetch request.
+  *
+  * @param time               The clock to use.
+  * @param cache              The fetch session cache.
+  * @param reqMetadata        The request metadata.
+  * @param fetchData          The partition data from the fetch request.
+  * @param usesTopicIds       True if this session should use topic IDs.
+  * @param isFromFollower     True if this fetch request came from a follower.
+  */
 class FullFetchContext(private val time: Time,
                        private val cache: FetchSessionCache,
                        private val reqMetadata: JFetchMetadata,
@@ -466,14 +439,9 @@
       }
       cachedPartitions
     }
-<<<<<<< HEAD
-    val responseSessionId = cache.maybeCreateSession(time.milliseconds(), isFromFollower,
-      updates.size, usesTopicIds, () => createNewSession)
-=======
     val cacheShard = cache.getNextCacheShard
     val responseSessionId = cacheShard.maybeCreateSession(time.milliseconds(), isFromFollower,
         updates.size, usesTopicIds, () => createNewSession)
->>>>>>> 9494bebe
     debug(s"Full fetch context with session id $responseSessionId returning " +
       s"${partitionsToLogString(updates.keySet)}")
     FetchResponse.of(Errors.NONE, 0, responseSessionId, updates, nodeEndpoints)
@@ -485,13 +453,13 @@
 }
 
 /**
- * The fetch context for an incremental fetch request.
- *
- * @param time        The clock to use.
- * @param reqMetadata The request metadata.
- * @param session     The incremental fetch request session.
- * @param topicNames  A mapping from topic ID to topic name used to resolve partitions already in the session.
- */
+  * The fetch context for an incremental fetch request.
+  *
+  * @param time         The clock to use.
+  * @param reqMetadata  The request metadata.
+  * @param session      The incremental fetch request session.
+  * @param topicNames   A mapping from topic ID to topic name used to resolve partitions already in the session.
+  */
 class IncrementalFetchContext(private val time: Time,
                               private val reqMetadata: JFetchMetadata,
                               private val session: FetchSession,
@@ -605,33 +573,16 @@
 
 case class LastUsedKey(lastUsedMs: Long, id: Int) extends Comparable[LastUsedKey] {
   override def compareTo(other: LastUsedKey): Int =
-    (lastUsedMs, id) compare(other.lastUsedMs, other.id)
+    (lastUsedMs, id) compare (other.lastUsedMs, other.id)
 }
 
 case class EvictableKey(privileged: Boolean, size: Int, id: Int) extends Comparable[EvictableKey] {
   override def compareTo(other: EvictableKey): Int =
-    (privileged, size, id) compare(other.privileged, other.size, other.id)
+    (privileged, size, id) compare (other.privileged, other.size, other.id)
 }
 
 
 /**
-<<<<<<< HEAD
- * Caches fetch sessions.
- *
- * See tryEvict for an explanation of the cache eviction strategy.
- *
- * The FetchSessionCache is thread-safe because all of its methods are synchronized.
- * Note that individual fetch sessions have their own locks which are separate from the
- * FetchSessionCache lock.  In order to avoid deadlock, the FetchSessionCache lock
- * must never be acquired while an individual FetchSession lock is already held.
- *
- * @param maxEntries The maximum number of entries that can be in the cache.
- * @param evictionMs The minimum time that an entry must be unused in order to be evictable.
- */
-class FetchSessionCache(private val maxEntries: Int,
-                        private val evictionMs: Long) extends Logging {
-  private val metricsGroup = new KafkaMetricsGroup(this.getClass)
-=======
   * Caches fetch sessions.
   *
   * See tryEvict for an explanation of the cache eviction strategy.
@@ -652,7 +603,6 @@
                              private val shardNum: Int = 0) extends Logging {
 
   this.logIdent = s"[Shard $shardNum] "
->>>>>>> 9494bebe
 
   private var numPartitions: Long = 0
 
@@ -675,11 +625,11 @@
     FetchSession.EVICTIONS, TimeUnit.SECONDS)
 
   /**
-   * Get a session by session ID.
-   *
-   * @param sessionId The session ID.
-   * @return The session, or None if no such session was found.
-   */
+    * Get a session by session ID.
+    *
+    * @param sessionId  The session ID.
+    * @return           The session, or None if no such session was found.
+    */
   def get(sessionId: Int): Option[FetchSession] = synchronized {
     sessions.get(sessionId)
   }
@@ -712,16 +662,16 @@
   }
 
   /**
-   * Try to create a new session.
-   *
-   * @param now              The current time in milliseconds.
-   * @param privileged       True if the new entry we are trying to create is privileged.
-   * @param size             The number of cached partitions in the new entry we are trying to create.
-   * @param usesTopicIds     True if this session should use topic IDs.
-   * @param createPartitions A callback function which creates the map of cached partitions and the mapping from
-   *                         topic name to topic ID for the topics.
-   * @return If we created a session, the ID; INVALID_SESSION_ID otherwise.
-   */
+    * Try to create a new session.
+    *
+    * @param now                The current time in milliseconds.
+    * @param privileged         True if the new entry we are trying to create is privileged.
+    * @param size               The number of cached partitions in the new entry we are trying to create.
+    * @param usesTopicIds       True if this session should use topic IDs.
+    * @param createPartitions   A callback function which creates the map of cached partitions and the mapping from
+    *                           topic name to topic ID for the topics.
+    * @return                   If we created a session, the ID; INVALID_SESSION_ID otherwise.
+    */
   def maybeCreateSession(now: Long,
                          privileged: Boolean,
                          size: Int,
@@ -733,7 +683,7 @@
         tryEvict(privileged, EvictableKey(privileged, size, 0), now)) {
       val partitionMap = createPartitions()
       val session = new FetchSession(newSessionId(), privileged, partitionMap, usesTopicIds,
-        now, now, JFetchMetadata.nextEpoch(INITIAL_EPOCH))
+          now, now, JFetchMetadata.nextEpoch(INITIAL_EPOCH))
       debug(s"Created fetch session ${session.toString}")
       sessions.put(session.id, session)
       touch(session, now)
@@ -908,7 +858,7 @@
       } else {
         new FullFetchContext(time, cache, reqMetadata, fetchData, reqVersion >= 13, isFollower)
       }
-      debug(s"Created a new full FetchContext with ${partitionsToLogString(fetchData.keySet)}." +
+      debug(s"Created a new full FetchContext with ${partitionsToLogString(fetchData.keySet)}."+
         s"$removedFetchSessionStr$suffix")
       context
     } else {
@@ -924,7 +874,7 @@
               debug(s"Session error for ${reqMetadata.sessionId}: expected epoch " +
                 s"${session.epoch}, but got ${reqMetadata.epoch} instead.")
               new SessionErrorContext(Errors.INVALID_FETCH_SESSION_EPOCH, reqMetadata)
-            } else if (session.usesTopicIds && reqVersion < 13 || !session.usesTopicIds && reqVersion >= 13) {
+            } else if (session.usesTopicIds && reqVersion < 13 || !session.usesTopicIds && reqVersion >= 13)  {
               debug(s"Session error for ${reqMetadata.sessionId}: expected  " +
                 s"${if (session.usesTopicIds) "to use topic IDs" else "to not use topic IDs"}" +
                 s", but request version $reqVersion means that we can not.")
