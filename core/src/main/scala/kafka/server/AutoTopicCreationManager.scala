/*
 * Licensed to the Apache Software Foundation (ASF) under one or more
 * contributor license agreements. See the NOTICE file distributed with
 * this work for additional information regarding copyright ownership.
 * The ASF licenses this file to You under the Apache License, Version 2.0
 * (the "License"); you may not use this file except in compliance with
 * the License. You may obtain a copy of the License at
 *
 *    http://www.apache.org/licenses/LICENSE-2.0
 *
 * Unless required by applicable law or agreed to in writing, software
 * distributed under the License is distributed on an "AS IS" BASIS,
 * WITHOUT WARRANTIES OR CONDITIONS OF ANY KIND, either express or implied.
 * See the License for the specific language governing permissions and
 * limitations under the License.
 */

package kafka.server

<<<<<<< HEAD
import kafka.controller.KafkaController
=======
import java.util.concurrent.ConcurrentHashMap
import java.util.{Collections, Properties}
>>>>>>> 9494bebe
import kafka.coordinator.transaction.TransactionCoordinator
import kafka.utils.Logging
import org.apache.kafka.clients.ClientResponse
import org.apache.kafka.common.errors.InvalidTopicException
import org.apache.kafka.common.internals.Topic
<<<<<<< HEAD
import org.apache.kafka.common.internals.Topic.{GROUP_METADATA_TOPIC_NAME, TRANSACTION_STATE_TOPIC_NAME}
=======
import org.apache.kafka.common.internals.Topic.{GROUP_METADATA_TOPIC_NAME, SHARE_GROUP_STATE_TOPIC_NAME, TRANSACTION_STATE_TOPIC_NAME}
import org.apache.kafka.common.message.CreateTopicsRequestData
import org.apache.kafka.common.message.CreateTopicsRequestData.{CreatableTopic, CreatableTopicConfig, CreatableTopicConfigCollection}
import org.apache.kafka.common.message.MetadataResponseData.MetadataResponseTopic
>>>>>>> 9494bebe
import org.apache.kafka.common.protocol.{ApiKeys, Errors}
import org.apache.kafka.common.requests.{CreateTopicsRequest, RequestContext, RequestHeader}
import org.apache.kafka.coordinator.group.GroupCoordinator
import org.apache.kafka.coordinator.share.ShareCoordinator
import org.apache.kafka.server.common.{ControllerRequestCompletionHandler, NodeToControllerChannelManager}

import java.util.concurrent.ConcurrentHashMap
import java.util.concurrent.atomic.AtomicReference
import java.util.{Collections, Properties}
import scala.collection.{Map, Seq, Set, mutable}
import scala.jdk.CollectionConverters._
import scala.jdk.OptionConverters.RichOptional

trait AutoTopicCreationManager {

  def createTopics(
                    topicNames: Set[String],
                    controllerMutationQuota: ControllerMutationQuota,
                    metadataRequestContext: Option[RequestContext]
                  ): Seq[MetadataResponseTopic]
}

<<<<<<< HEAD
object AutoTopicCreationManager {

  def apply(
             config: KafkaConfig,
             metadataCache: MetadataCache,
             threadNamePrefix: Option[String],
             channelManager: Option[BrokerToControllerChannelManager],
             adminManager: Option[ZkAdminManager],
             controller: Option[KafkaController],
             groupCoordinator: GroupCoordinator,
             txnCoordinator: TransactionCoordinator,
           ): AutoTopicCreationManager = {
    new DefaultAutoTopicCreationManager(config, channelManager, adminManager,
      controller, groupCoordinator, txnCoordinator)
  }
}

class DefaultAutoTopicCreationManager(
                                       config: KafkaConfig,
                                       channelManager: Option[BrokerToControllerChannelManager],
                                       adminManager: Option[ZkAdminManager],
                                       controller: Option[KafkaController],
                                       groupCoordinator: GroupCoordinator,
                                       txnCoordinator: TransactionCoordinator
                                     ) extends AutoTopicCreationManager with Logging {
  if (controller.isEmpty && channelManager.isEmpty) {
    throw new IllegalArgumentException("Must supply a channel manager if not supplying a controller")
  }
=======
class DefaultAutoTopicCreationManager(
  config: KafkaConfig,
  channelManager: NodeToControllerChannelManager,
  groupCoordinator: GroupCoordinator,
  txnCoordinator: TransactionCoordinator,
  shareCoordinator: Option[ShareCoordinator]
) extends AutoTopicCreationManager with Logging {
>>>>>>> 9494bebe

  private val inflightTopics = Collections.newSetFromMap(new ConcurrentHashMap[String, java.lang.Boolean]())

  /**
   * Initiate auto topic creation for the given topics.
   * @param topics                  the topics to create
   * @param controllerMutationQuota the controller mutation quota for topic creation
   * @param metadataRequestContext  defined when creating topics on behalf of the client. The goal here is to preserve
   *                                original client principal for auditing, thus needing to wrap a plain CreateTopicsRequest
   *                                inside Envelope to send to the controller when forwarding is enabled.
   * @return auto created topic metadata responses
   */
  override def createTopics(
                             topics: Set[String],
                             controllerMutationQuota: ControllerMutationQuota,
                             metadataRequestContext: Option[RequestContext]
                           ): Seq[MetadataResponseTopic] = {
    val (creatableTopics, uncreatableTopicResponses) = filterCreatableTopics(topics)

    val creatableTopicResponses = if (creatableTopics.isEmpty) {
      Seq.empty
    } else {
      sendCreateTopicRequest(creatableTopics, metadataRequestContext)
    }

    uncreatableTopicResponses ++ creatableTopicResponses
  }

<<<<<<< HEAD
  private def createTopicsInZk(
                                creatableTopics: Map[String, CreatableTopic],
                                controllerMutationQuota: ControllerMutationQuota
                              ): Seq[MetadataResponseTopic] = {
    val topicErrors = new AtomicReference[Map[String, ApiError]]()
    try {
      // Note that we use timeout = 0 since we do not need to wait for metadata propagation
      // and we want to get the response error immediately.
      adminManager.get.createTopics(
        timeout = 0,
        validateOnly = false,
        creatableTopics,
        Map.empty,
        controllerMutationQuota,
        topicErrors.set
      )

      val creatableTopicResponses = Option(topicErrors.get) match {
        case Some(errors) =>
          errors.toSeq.map { case (topic, apiError) =>
            val error = apiError.error match {
              case Errors.TOPIC_ALREADY_EXISTS | Errors.REQUEST_TIMED_OUT =>
                // The timeout error is expected because we set timeout=0. This
                // nevertheless indicates that the topic metadata was created
                // successfully, so we return LEADER_NOT_AVAILABLE.
                Errors.LEADER_NOT_AVAILABLE
              case error => error
            }

            new MetadataResponseTopic()
              .setErrorCode(error.code)
              .setName(topic)
              .setIsInternal(Topic.isInternal(topic))
          }

        case None =>
          creatableTopics.keySet.toSeq.map { topic =>
            new MetadataResponseTopic()
              .setErrorCode(Errors.UNKNOWN_TOPIC_OR_PARTITION.code)
              .setName(topic)
              .setIsInternal(Topic.isInternal(topic))
          }
      }

      creatableTopicResponses
    } finally {
      clearInflightRequests(creatableTopics)
    }
  }

=======
>>>>>>> 9494bebe
  private def sendCreateTopicRequest(
                                      creatableTopics: Map[String, CreatableTopic],
                                      metadataRequestContext: Option[RequestContext]
                                    ): Seq[MetadataResponseTopic] = {
    val topicsToCreate = new CreateTopicsRequestData.CreatableTopicCollection(creatableTopics.size)
    topicsToCreate.addAll(creatableTopics.values.asJavaCollection)

    val createTopicsRequest = new CreateTopicsRequest.Builder(
      new CreateTopicsRequestData()
        .setTimeoutMs(config.requestTimeoutMs)
        .setTopics(topicsToCreate)
    )

    val requestCompletionHandler = new ControllerRequestCompletionHandler {
      override def onTimeout(): Unit = {
        clearInflightRequests(creatableTopics)
        debug(s"Auto topic creation timed out for ${creatableTopics.keys}.")
      }

      override def onComplete(response: ClientResponse): Unit = {
        clearInflightRequests(creatableTopics)
        if (response.authenticationException() != null) {
          warn(s"Auto topic creation failed for ${creatableTopics.keys} with authentication exception")
        } else if (response.versionMismatch() != null) {
          warn(s"Auto topic creation failed for ${creatableTopics.keys} with invalid version exception")
        } else {
          debug(s"Auto topic creation completed for ${creatableTopics.keys} with response ${response.responseBody}.")
        }
      }
    }

    val request = metadataRequestContext.map { context =>
      val requestVersion =
        channelManager.controllerApiVersions.toScala match {
          case None =>
            // We will rely on the Metadata request to be retried in the case
            // that the latest version is not usable by the controller.
            ApiKeys.CREATE_TOPICS.latestVersion()
          case Some(nodeApiVersions) =>
            nodeApiVersions.latestUsableVersion(ApiKeys.CREATE_TOPICS)
        }

      // Borrow client information such as client id and correlation id from the original request,
      // in order to correlate the create request with the original metadata request.
      val requestHeader = new RequestHeader(ApiKeys.CREATE_TOPICS,
        requestVersion,
        context.clientId,
        context.correlationId)
      ForwardingManager.buildEnvelopeRequest(context,
        createTopicsRequest.build(requestVersion).serializeWithHeader(requestHeader))
    }.getOrElse(createTopicsRequest)

    channelManager.sendRequest(request, requestCompletionHandler)

    val creatableTopicResponses = creatableTopics.keySet.toSeq.map { topic =>
      new MetadataResponseTopic()
        .setErrorCode(Errors.UNKNOWN_TOPIC_OR_PARTITION.code)
        .setName(topic)
        .setIsInternal(Topic.isInternal(topic))
    }

    info(s"Sent auto-creation request for ${creatableTopics.keys} to the active controller.")
    creatableTopicResponses
  }

  private def clearInflightRequests(creatableTopics: Map[String, CreatableTopic]): Unit = {
    creatableTopics.keySet.foreach(inflightTopics.remove)
    debug(s"Cleared inflight topic creation state for $creatableTopics")
  }

  private def creatableTopic(topic: String): CreatableTopic = {
    topic match {
      case GROUP_METADATA_TOPIC_NAME =>
        new CreatableTopic()
          .setName(topic)
          .setNumPartitions(config.groupCoordinatorConfig.offsetsTopicPartitions)
          .setReplicationFactor(config.groupCoordinatorConfig.offsetsTopicReplicationFactor)
          .setConfigs(convertToTopicConfigCollections(groupCoordinator.groupMetadataTopicConfigs))
      case TRANSACTION_STATE_TOPIC_NAME =>
        new CreatableTopic()
          .setName(topic)
          .setNumPartitions(config.transactionLogConfig.transactionTopicPartitions)
          .setReplicationFactor(config.transactionLogConfig.transactionTopicReplicationFactor)
          .setConfigs(convertToTopicConfigCollections(
            txnCoordinator.transactionTopicConfigs))
      case SHARE_GROUP_STATE_TOPIC_NAME =>
        val props = shareCoordinator match {
          case Some(coordinator) => coordinator.shareGroupStateTopicConfigs()
          case None => new Properties()
        }
        new CreatableTopic()
          .setName(topic)
          .setNumPartitions(config.shareCoordinatorConfig.shareCoordinatorStateTopicNumPartitions())
          .setReplicationFactor(config.shareCoordinatorConfig.shareCoordinatorStateTopicReplicationFactor())
          .setConfigs(convertToTopicConfigCollections(props))
      case topicName =>
        new CreatableTopic()
          .setName(topicName)
          .setNumPartitions(config.numPartitions)
          .setReplicationFactor(config.defaultReplicationFactor.shortValue)
    }
  }

  private def convertToTopicConfigCollections(config: Properties): CreatableTopicConfigCollection = {
    val topicConfigs = new CreatableTopicConfigCollection()
    config.forEach {
      case (name, value) =>
        topicConfigs.add(new CreatableTopicConfig()
          .setName(name.toString)
          .setValue(value.toString))
    }
    topicConfigs
  }

  private def isValidTopicName(topic: String): Boolean = {
    try {
      Topic.validate(topic)
      true
    } catch {
      case _: InvalidTopicException =>
        false
    }
  }

  private def filterCreatableTopics(
                                     topics: Set[String]
                                   ): (Map[String, CreatableTopic], Seq[MetadataResponseTopic]) = {

    val creatableTopics = mutable.Map.empty[String, CreatableTopic]
    val uncreatableTopics = mutable.Buffer.empty[MetadataResponseTopic]

    topics.foreach { topic =>
      // Attempt basic topic validation before sending any requests to the controller.
      val validationError: Option[Errors] = if (!isValidTopicName(topic)) {
        Some(Errors.INVALID_TOPIC_EXCEPTION)
      } else if (!inflightTopics.add(topic)) {
        Some(Errors.UNKNOWN_TOPIC_OR_PARTITION)
      } else {
        None
      }

      validationError match {
        case Some(error) =>
          uncreatableTopics += new MetadataResponseTopic()
            .setErrorCode(error.code)
            .setName(topic)
            .setIsInternal(Topic.isInternal(topic))
        case None =>
          creatableTopics.put(topic, creatableTopic(topic))
      }
    }

    (creatableTopics, uncreatableTopics)
  }
}<|MERGE_RESOLUTION|>--- conflicted
+++ resolved
@@ -17,34 +17,23 @@
 
 package kafka.server
 
-<<<<<<< HEAD
-import kafka.controller.KafkaController
-=======
 import java.util.concurrent.ConcurrentHashMap
 import java.util.{Collections, Properties}
->>>>>>> 9494bebe
 import kafka.coordinator.transaction.TransactionCoordinator
 import kafka.utils.Logging
 import org.apache.kafka.clients.ClientResponse
 import org.apache.kafka.common.errors.InvalidTopicException
 import org.apache.kafka.common.internals.Topic
-<<<<<<< HEAD
-import org.apache.kafka.common.internals.Topic.{GROUP_METADATA_TOPIC_NAME, TRANSACTION_STATE_TOPIC_NAME}
-=======
 import org.apache.kafka.common.internals.Topic.{GROUP_METADATA_TOPIC_NAME, SHARE_GROUP_STATE_TOPIC_NAME, TRANSACTION_STATE_TOPIC_NAME}
 import org.apache.kafka.common.message.CreateTopicsRequestData
 import org.apache.kafka.common.message.CreateTopicsRequestData.{CreatableTopic, CreatableTopicConfig, CreatableTopicConfigCollection}
 import org.apache.kafka.common.message.MetadataResponseData.MetadataResponseTopic
->>>>>>> 9494bebe
 import org.apache.kafka.common.protocol.{ApiKeys, Errors}
 import org.apache.kafka.common.requests.{CreateTopicsRequest, RequestContext, RequestHeader}
 import org.apache.kafka.coordinator.group.GroupCoordinator
 import org.apache.kafka.coordinator.share.ShareCoordinator
 import org.apache.kafka.server.common.{ControllerRequestCompletionHandler, NodeToControllerChannelManager}
 
-import java.util.concurrent.ConcurrentHashMap
-import java.util.concurrent.atomic.AtomicReference
-import java.util.{Collections, Properties}
 import scala.collection.{Map, Seq, Set, mutable}
 import scala.jdk.CollectionConverters._
 import scala.jdk.OptionConverters.RichOptional
@@ -52,42 +41,12 @@
 trait AutoTopicCreationManager {
 
   def createTopics(
-                    topicNames: Set[String],
-                    controllerMutationQuota: ControllerMutationQuota,
-                    metadataRequestContext: Option[RequestContext]
-                  ): Seq[MetadataResponseTopic]
+    topicNames: Set[String],
+    controllerMutationQuota: ControllerMutationQuota,
+    metadataRequestContext: Option[RequestContext]
+  ): Seq[MetadataResponseTopic]
 }
 
-<<<<<<< HEAD
-object AutoTopicCreationManager {
-
-  def apply(
-             config: KafkaConfig,
-             metadataCache: MetadataCache,
-             threadNamePrefix: Option[String],
-             channelManager: Option[BrokerToControllerChannelManager],
-             adminManager: Option[ZkAdminManager],
-             controller: Option[KafkaController],
-             groupCoordinator: GroupCoordinator,
-             txnCoordinator: TransactionCoordinator,
-           ): AutoTopicCreationManager = {
-    new DefaultAutoTopicCreationManager(config, channelManager, adminManager,
-      controller, groupCoordinator, txnCoordinator)
-  }
-}
-
-class DefaultAutoTopicCreationManager(
-                                       config: KafkaConfig,
-                                       channelManager: Option[BrokerToControllerChannelManager],
-                                       adminManager: Option[ZkAdminManager],
-                                       controller: Option[KafkaController],
-                                       groupCoordinator: GroupCoordinator,
-                                       txnCoordinator: TransactionCoordinator
-                                     ) extends AutoTopicCreationManager with Logging {
-  if (controller.isEmpty && channelManager.isEmpty) {
-    throw new IllegalArgumentException("Must supply a channel manager if not supplying a controller")
-  }
-=======
 class DefaultAutoTopicCreationManager(
   config: KafkaConfig,
   channelManager: NodeToControllerChannelManager,
@@ -95,24 +54,24 @@
   txnCoordinator: TransactionCoordinator,
   shareCoordinator: Option[ShareCoordinator]
 ) extends AutoTopicCreationManager with Logging {
->>>>>>> 9494bebe
 
   private val inflightTopics = Collections.newSetFromMap(new ConcurrentHashMap[String, java.lang.Boolean]())
 
   /**
    * Initiate auto topic creation for the given topics.
-   * @param topics                  the topics to create
+   *
+   * @param topics the topics to create
    * @param controllerMutationQuota the controller mutation quota for topic creation
-   * @param metadataRequestContext  defined when creating topics on behalf of the client. The goal here is to preserve
-   *                                original client principal for auditing, thus needing to wrap a plain CreateTopicsRequest
-   *                                inside Envelope to send to the controller when forwarding is enabled.
+   * @param metadataRequestContext defined when creating topics on behalf of the client. The goal here is to preserve
+   *                               original client principal for auditing, thus needing to wrap a plain CreateTopicsRequest
+   *                               inside Envelope to send to the controller when forwarding is enabled.
    * @return auto created topic metadata responses
    */
   override def createTopics(
-                             topics: Set[String],
-                             controllerMutationQuota: ControllerMutationQuota,
-                             metadataRequestContext: Option[RequestContext]
-                           ): Seq[MetadataResponseTopic] = {
+    topics: Set[String],
+    controllerMutationQuota: ControllerMutationQuota,
+    metadataRequestContext: Option[RequestContext]
+  ): Seq[MetadataResponseTopic] = {
     val (creatableTopics, uncreatableTopicResponses) = filterCreatableTopics(topics)
 
     val creatableTopicResponses = if (creatableTopics.isEmpty) {
@@ -124,63 +83,10 @@
     uncreatableTopicResponses ++ creatableTopicResponses
   }
 
-<<<<<<< HEAD
-  private def createTopicsInZk(
-                                creatableTopics: Map[String, CreatableTopic],
-                                controllerMutationQuota: ControllerMutationQuota
-                              ): Seq[MetadataResponseTopic] = {
-    val topicErrors = new AtomicReference[Map[String, ApiError]]()
-    try {
-      // Note that we use timeout = 0 since we do not need to wait for metadata propagation
-      // and we want to get the response error immediately.
-      adminManager.get.createTopics(
-        timeout = 0,
-        validateOnly = false,
-        creatableTopics,
-        Map.empty,
-        controllerMutationQuota,
-        topicErrors.set
-      )
-
-      val creatableTopicResponses = Option(topicErrors.get) match {
-        case Some(errors) =>
-          errors.toSeq.map { case (topic, apiError) =>
-            val error = apiError.error match {
-              case Errors.TOPIC_ALREADY_EXISTS | Errors.REQUEST_TIMED_OUT =>
-                // The timeout error is expected because we set timeout=0. This
-                // nevertheless indicates that the topic metadata was created
-                // successfully, so we return LEADER_NOT_AVAILABLE.
-                Errors.LEADER_NOT_AVAILABLE
-              case error => error
-            }
-
-            new MetadataResponseTopic()
-              .setErrorCode(error.code)
-              .setName(topic)
-              .setIsInternal(Topic.isInternal(topic))
-          }
-
-        case None =>
-          creatableTopics.keySet.toSeq.map { topic =>
-            new MetadataResponseTopic()
-              .setErrorCode(Errors.UNKNOWN_TOPIC_OR_PARTITION.code)
-              .setName(topic)
-              .setIsInternal(Topic.isInternal(topic))
-          }
-      }
-
-      creatableTopicResponses
-    } finally {
-      clearInflightRequests(creatableTopics)
-    }
-  }
-
-=======
->>>>>>> 9494bebe
   private def sendCreateTopicRequest(
-                                      creatableTopics: Map[String, CreatableTopic],
-                                      metadataRequestContext: Option[RequestContext]
-                                    ): Seq[MetadataResponseTopic] = {
+    creatableTopics: Map[String, CreatableTopic],
+    metadataRequestContext: Option[RequestContext]
+  ): Seq[MetadataResponseTopic] = {
     val topicsToCreate = new CreateTopicsRequestData.CreatableTopicCollection(creatableTopics.size)
     topicsToCreate.addAll(creatableTopics.values.asJavaCollection)
 
@@ -302,8 +208,8 @@
   }
 
   private def filterCreatableTopics(
-                                     topics: Set[String]
-                                   ): (Map[String, CreatableTopic], Seq[MetadataResponseTopic]) = {
+    topics: Set[String]
+  ): (Map[String, CreatableTopic], Seq[MetadataResponseTopic]) = {
 
     val creatableTopics = mutable.Map.empty[String, CreatableTopic]
     val uncreatableTopics = mutable.Buffer.empty[MetadataResponseTopic]
