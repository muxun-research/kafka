--- conflicted
+++ resolved
@@ -6,7 +6,7 @@
  * (the "License"); you may not use this file except in compliance with
  * the License.  You may obtain a copy of the License at
  *
- * http://www.apache.org/licenses/LICENSE-2.0
+ *    http://www.apache.org/licenses/LICENSE-2.0
  *
  * Unless required by applicable law or agreed to in writing, software
  * distributed under the License is distributed on an "AS IS" BASIS,
@@ -37,12 +37,8 @@
 import org.apache.kafka.storage.internals.log.LogDirFailureChannel
 import org.apache.kafka.storage.log.metrics.BrokerTopicStats
 
-<<<<<<< HEAD
-import java.util
-=======
 import java.time.Duration
 import scala.collection.Seq
->>>>>>> 9494bebe
 import scala.jdk.CollectionConverters._
 
 object KafkaBroker {
@@ -83,65 +79,32 @@
   val NumFetchSessionCacheShards: Int = 8
 
   def authorizer: Option[Authorizer]
-
   def brokerState: BrokerState
-
   def clusterId: String
-
   def config: KafkaConfig
-
   def dataPlaneRequestHandlerPool: KafkaRequestHandlerPool
-
   def dataPlaneRequestProcessor: KafkaApis
-
   def kafkaScheduler: Scheduler
-
   def kafkaYammerMetrics: KafkaYammerMetrics
-<<<<<<< HEAD
-
-  def logManager: LogManager
-
-=======
   def logDirFailureChannel: LogDirFailureChannel
   def logManager: LogManager
   def remoteLogManagerOpt: Option[RemoteLogManager]
->>>>>>> 9494bebe
   def metrics: Metrics
-
   def quotaManagers: QuotaFactory.QuotaManagers
-
   def replicaManager: ReplicaManager
-
   def socketServer: SocketServer
-
   def metadataCache: MetadataCache
-
   def groupCoordinator: GroupCoordinator
-
   def boundPort(listenerName: ListenerName): Int
-
   def startup(): Unit
-
   def awaitShutdown(): Unit
-<<<<<<< HEAD
-
-  def shutdown(): Unit
-
-=======
   def shutdown(): Unit = shutdown(Duration.ofMinutes(5))
   def shutdown(timeout: Duration): Unit
   def isShutdown(): Boolean
->>>>>>> 9494bebe
   def brokerTopicStats: BrokerTopicStats
-
   def credentialProvider: CredentialProvider
-<<<<<<< HEAD
-
-  def clientToControllerChannelManager: BrokerToControllerChannelManager
-=======
   def clientToControllerChannelManager: NodeToControllerChannelManager
   def tokenCache: DelegationTokenCache
->>>>>>> 9494bebe
 
   // For backwards compatibility, we need to keep older metrics tied
   // to their original name when this class was named `KafkaServer`
@@ -149,7 +112,7 @@
 
   metricsGroup.newGauge("BrokerState", () => brokerState.value)
   metricsGroup.newGauge("ClusterId", () => clusterId)
-  metricsGroup.newGauge("yammer-metrics-count", () => KafkaYammerMetrics.defaultRegistry.allMetrics.size)
+  metricsGroup.newGauge("yammer-metrics-count", () =>  KafkaYammerMetrics.defaultRegistry.allMetrics.size)
 
   private val linuxIoMetricsCollector = new LinuxIoMetricsCollector("/proc", Time.SYSTEM)
 
