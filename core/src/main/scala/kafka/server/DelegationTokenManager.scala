/**
 * Licensed to the Apache Software Foundation (ASF) under one or more
 * contributor license agreements.  See the NOTICE file distributed with
 * this work for additional information regarding copyright ownership.
 * The ASF licenses this file to You under the Apache License, Version 2.0
 * (the "License"); you may not use this file except in compliance with
 * the License.  You may obtain a copy of the License at
 *
 *    http://www.apache.org/licenses/LICENSE-2.0
 *
 * Unless required by applicable law or agreed to in writing, software
 * distributed under the License is distributed on an "AS IS" BASIS,
 * WITHOUT WARRANTIES OR CONDITIONS OF ANY KIND, either express or implied.
 * See the License for the specific language governing permissions and
 * limitations under the License.
 */

package kafka.server

import java.nio.ByteBuffer
import java.nio.charset.StandardCharsets
import java.security.InvalidKeyException
import java.util.Base64

import javax.crypto.spec.SecretKeySpec
import javax.crypto.{Mac, SecretKey}
import kafka.common.{NotificationHandler, ZkNodeChangeNotificationListener}
import kafka.utils.{CoreUtils, Json, Logging}
import kafka.zk.{DelegationTokenChangeNotificationSequenceZNode, DelegationTokenChangeNotificationZNode, DelegationTokensZNode, KafkaZkClient}
import org.apache.kafka.common.protocol.Errors
import org.apache.kafka.common.security.auth.KafkaPrincipal
import org.apache.kafka.common.security.scram.internals.{ScramFormatter, ScramMechanism}
import org.apache.kafka.common.security.scram.ScramCredential
import org.apache.kafka.common.security.token.delegation.internals.DelegationTokenCache
import org.apache.kafka.common.security.token.delegation.{DelegationToken, TokenInformation}
import org.apache.kafka.common.utils.{Sanitizer, SecurityUtils, Time}

import scala.jdk.CollectionConverters._
import scala.collection.mutable

object DelegationTokenManager {
  val DefaultHmacAlgorithm = "HmacSHA512"
  val OwnerKey ="owner"
  val TokenRequesterKey = "tokenRequester"
  val RenewersKey = "renewers"
  val IssueTimestampKey = "issueTimestamp"
  val MaxTimestampKey = "maxTimestamp"
  val ExpiryTimestampKey = "expiryTimestamp"
  val TokenIdKey = "tokenId"
  val VersionKey = "version"
  val CurrentVersion = 3
  val ErrorTimestamp = -1

  /**
   *
   * @param tokenId
   * @param secretKey
   * @return
   */
  def createHmac(tokenId: String, secretKey: String) : Array[Byte] = {
    createHmac(tokenId, createSecretKey(secretKey.getBytes(StandardCharsets.UTF_8)))
  }

  /**
   * Convert the byte[] to a secret key
   * @param keybytes the byte[] to create the secret key from
   * @return the secret key
   */
  def createSecretKey(keybytes: Array[Byte]) : SecretKey = {
    new SecretKeySpec(keybytes, DefaultHmacAlgorithm)
  }

  /**
   *
   *
   * @param tokenId
   * @param secretKey
   * @return
   */
  def createBase64HMAC(tokenId: String, secretKey: SecretKey) : String = {
    val hmac = createHmac(tokenId, secretKey)
    Base64.getEncoder.encodeToString(hmac)
  }

  /**
   * Compute HMAC of the identifier using the secret key
   * @param tokenId the bytes of the identifier
   * @param secretKey  the secret key
   * @return  String of the generated hmac
   */
  def createHmac(tokenId: String, secretKey: SecretKey) : Array[Byte] = {
    val mac =  Mac.getInstance(DefaultHmacAlgorithm)
    try
      mac.init(secretKey)
    catch {
      case ike: InvalidKeyException => throw new IllegalArgumentException("Invalid key to HMAC computation", ike);
    }
    mac.doFinal(tokenId.getBytes(StandardCharsets.UTF_8))
  }

  def toJsonCompatibleMap(token: DelegationToken):  Map[String, Any] = {
    val tokenInfo = token.tokenInfo
    val tokenInfoMap = mutable.Map[String, Any]()
    tokenInfoMap(VersionKey) = CurrentVersion
    tokenInfoMap(OwnerKey) = Sanitizer.sanitize(tokenInfo.ownerAsString)
    tokenInfoMap(TokenRequesterKey) = Sanitizer.sanitize(tokenInfo.tokenRequester.toString)
    tokenInfoMap(RenewersKey) = tokenInfo.renewersAsString.asScala.map(e => Sanitizer.sanitize(e)).asJava
    tokenInfoMap(IssueTimestampKey) = tokenInfo.issueTimestamp
    tokenInfoMap(MaxTimestampKey) = tokenInfo.maxTimestamp
    tokenInfoMap(ExpiryTimestampKey) = tokenInfo.expiryTimestamp
    tokenInfoMap(TokenIdKey) = tokenInfo.tokenId()
    tokenInfoMap.toMap
  }

  def fromBytes(bytes: Array[Byte]): Option[TokenInformation] = {
    if (bytes == null || bytes.isEmpty)
      return None

    Json.parseBytes(bytes) match {
      case Some(js) =>
        val mainJs = js.asJsonObject
        val version = mainJs(VersionKey).to[Int]
        require(version > 0 && version <= CurrentVersion)
        val owner = SecurityUtils.parseKafkaPrincipal(Sanitizer.desanitize(mainJs(OwnerKey).to[String]))
        var tokenRequester = owner
        if (version >= 3)
          tokenRequester = SecurityUtils.parseKafkaPrincipal(Sanitizer.desanitize(mainJs(TokenRequesterKey).to[String]))
        val renewerStr = mainJs(RenewersKey).to[Seq[String]]
        val renewers = renewerStr.map(Sanitizer.desanitize).map(SecurityUtils.parseKafkaPrincipal)
        val issueTimestamp = mainJs(IssueTimestampKey).to[Long]
        val expiryTimestamp = mainJs(ExpiryTimestampKey).to[Long]
        val maxTimestamp = mainJs(MaxTimestampKey).to[Long]
        val tokenId = mainJs(TokenIdKey).to[String]

        val tokenInfo = new TokenInformation(tokenId, owner, tokenRequester, renewers.asJava,
          issueTimestamp, maxTimestamp, expiryTimestamp)

        Some(tokenInfo)
      case None =>
        None
    }
  }

  def filterToken(requesterPrincipal: KafkaPrincipal, owners : Option[List[KafkaPrincipal]], token: TokenInformation,
                  authorizeToken: String => Boolean, authorizeRequester: KafkaPrincipal  => Boolean) : Boolean = {

    val allow =
    //exclude tokens which are not requested
      if (owners.isDefined && !owners.get.exists(owner => token.ownerOrRenewer(owner))) {
        false
        //Owners and the renewers can describe their own tokens
      } else if (token.ownerOrRenewer(requesterPrincipal)) {
        true
        // Check permission for non-owned tokens
      } else if (authorizeToken(token.tokenId) || authorizeRequester(token.owner)) {
        true
      }
      else {
        false
      }

    allow
  }
}

class DelegationTokenManager(val config: KafkaConfig,
                             val tokenCache: DelegationTokenCache,
                             val time: Time,
                             val zkClient: KafkaZkClient) extends Logging {
  this.logIdent = s"[Token Manager on Broker ${config.brokerId}]: "

  import DelegationTokenManager._

  type CreateResponseCallback = CreateTokenResult => Unit
  type RenewResponseCallback = (Errors, Long) => Unit
  type ExpireResponseCallback = (Errors, Long) => Unit
  type DescribeResponseCallback = (Errors, List[DelegationToken]) => Unit

  val secretKey = {
<<<<<<< HEAD
    val keyBytes = if (config.tokenAuthEnabled) config.delegationTokenSecretKey.value.getBytes(StandardCharsets.UTF_8) else null
    if (keyBytes == null || keyBytes.length == 0) null
=======
    val keyBytes =  if (config.tokenAuthEnabled) config.delegationTokenSecretKey.value.getBytes(StandardCharsets.UTF_8) else null
    if (keyBytes == null || keyBytes.isEmpty) null
>>>>>>> 15418db6
    else
      createSecretKey(keyBytes)
  }

  val tokenMaxLifetime: Long = config.delegationTokenMaxLifeMs
  val defaultTokenRenewTime: Long = config.delegationTokenExpiryTimeMs
  val tokenRemoverScanInterval: Long = config.delegationTokenExpiryCheckIntervalMs
  private val lock = new Object()
  private var tokenChangeListener: ZkNodeChangeNotificationListener = _

  def startup(): Unit = {
    if (config.tokenAuthEnabled) {
      zkClient.createDelegationTokenPaths()
      loadCache()
      tokenChangeListener = new ZkNodeChangeNotificationListener(zkClient, DelegationTokenChangeNotificationZNode.path, DelegationTokenChangeNotificationSequenceZNode.SequenceNumberPrefix, TokenChangedNotificationHandler)
      tokenChangeListener.init()
    }
  }

  def shutdown(): Unit = {
    if (config.tokenAuthEnabled) {
      if (tokenChangeListener != null) tokenChangeListener.close()
    }
  }

  private def loadCache(): Unit = {
    lock.synchronized {
      val tokens = zkClient.getChildren(DelegationTokensZNode.path)
      info(s"Loading the token cache. Total token count: ${tokens.size}")
      for (tokenId <- tokens) {
        try {
          getTokenFromZk(tokenId) match {
            case Some(token) => updateCache(token)
            case None =>
          }
        } catch {
          case ex: Throwable => error(s"Error while getting Token for tokenId: $tokenId", ex)
        }
      }
    }
  }

  private def getTokenFromZk(tokenId: String): Option[DelegationToken] = {
    zkClient.getDelegationTokenInfo(tokenId) match {
      case Some(tokenInformation) => {
        val hmac = createHmac(tokenId, secretKey)
        Some(new DelegationToken(tokenInformation, hmac))
      }
      case None =>
        None
    }
  }

  /**
   *
   * @param token
   */
  private def updateCache(token: DelegationToken): Unit = {
    val hmacString = token.hmacAsBase64String
    val scramCredentialMap =  prepareScramCredentials(hmacString)
    tokenCache.updateCache(token, scramCredentialMap.asJava)
  }
  /**
   * @param hmacString
   */
  private def prepareScramCredentials(hmacString: String) : Map[String, ScramCredential] = {
    val scramCredentialMap = mutable.Map[String, ScramCredential]()

    def scramCredential(mechanism: ScramMechanism): ScramCredential = {
      new ScramFormatter(mechanism).generateCredential(hmacString, mechanism.minIterations)
    }

    for (mechanism <- ScramMechanism.values)
      scramCredentialMap(mechanism.mechanismName) = scramCredential(mechanism)

    scramCredentialMap.toMap
  }

  /**
   *
   * @param owner
   * @param renewers
   * @param maxLifeTimeMs
   * @param responseCallback
   */
  def createToken(owner: KafkaPrincipal,
                  tokenRequester: KafkaPrincipal,
                  renewers: List[KafkaPrincipal],
                  maxLifeTimeMs: Long,
                  responseCallback: CreateResponseCallback): Unit = {

    if (!config.tokenAuthEnabled) {
      responseCallback(CreateTokenResult(owner, tokenRequester, -1, -1, -1, "", Array[Byte](), Errors.DELEGATION_TOKEN_AUTH_DISABLED))
    } else {
      lock.synchronized {
        val tokenId = CoreUtils.generateUuidAsBase64()

        val issueTimeStamp = time.milliseconds
        val maxLifeTime = if (maxLifeTimeMs <= 0) tokenMaxLifetime else Math.min(maxLifeTimeMs, tokenMaxLifetime)
        val maxLifeTimeStamp = issueTimeStamp + maxLifeTime
        val expiryTimeStamp = Math.min(maxLifeTimeStamp, issueTimeStamp + defaultTokenRenewTime)

        val tokenInfo = new TokenInformation(tokenId, owner, tokenRequester, renewers.asJava, issueTimeStamp, maxLifeTimeStamp, expiryTimeStamp)

        val hmac = createHmac(tokenId, secretKey)
        val token = new DelegationToken(tokenInfo, hmac)
        updateToken(token)
        info(s"Created a delegation token: $tokenId for owner: $owner")
        responseCallback(CreateTokenResult(owner, tokenRequester, issueTimeStamp, expiryTimeStamp, maxLifeTimeStamp, tokenId, hmac, Errors.NONE))
      }
    }
  }

  /**
   *
   * @param principal
   * @param hmac
   * @param renewLifeTimeMs
   * @param renewCallback
   */
  def renewToken(principal: KafkaPrincipal,
                 hmac: ByteBuffer,
                 renewLifeTimeMs: Long,
                 renewCallback: RenewResponseCallback): Unit = {

    if (!config.tokenAuthEnabled) {
      renewCallback(Errors.DELEGATION_TOKEN_AUTH_DISABLED, -1)
    } else {
      lock.synchronized  {
        getToken(hmac) match {
          case Some(token) => {
            val now = time.milliseconds
            val tokenInfo =  token.tokenInfo

            if (!allowedToRenew(principal, tokenInfo)) {
              renewCallback(Errors.DELEGATION_TOKEN_OWNER_MISMATCH, -1)
            } else if (tokenInfo.maxTimestamp < now || tokenInfo.expiryTimestamp < now) {
              renewCallback(Errors.DELEGATION_TOKEN_EXPIRED, -1)
            } else {
              val renewLifeTime = if (renewLifeTimeMs < 0) defaultTokenRenewTime else renewLifeTimeMs
              val renewTimeStamp = now + renewLifeTime
              val expiryTimeStamp = Math.min(tokenInfo.maxTimestamp, renewTimeStamp)
              tokenInfo.setExpiryTimestamp(expiryTimeStamp)

              updateToken(token)
              info(s"Delegation token renewed for token: ${tokenInfo.tokenId} for owner: ${tokenInfo.owner}")
              renewCallback(Errors.NONE, expiryTimeStamp)
            }
          }
          case None => renewCallback(Errors.DELEGATION_TOKEN_NOT_FOUND, -1)
        }
      }
    }
  }

  /**
   * @param token
   */
  private def updateToken(token: DelegationToken): Unit = {
    zkClient.setOrCreateDelegationToken(token)
    updateCache(token)
    zkClient.createTokenChangeNotification(token.tokenInfo.tokenId())
  }

  /**
   *
   * @param hmac
   * @return
   */
  private def getToken(hmac: ByteBuffer): Option[DelegationToken] = {
    try {
      val byteArray = new Array[Byte](hmac.remaining)
      hmac.get(byteArray)
      val base64Pwd = Base64.getEncoder.encodeToString(byteArray)
      val tokenInfo = tokenCache.tokenForHmac(base64Pwd)
      if (tokenInfo == null) None else Some(new DelegationToken(tokenInfo, byteArray))
    } catch {
      case e: Exception =>
        error("Exception while getting token for hmac", e)
        None
    }
  }

  /**
   *
   * @param principal
   * @param tokenInfo
   * @return
   */
  private def allowedToRenew(principal: KafkaPrincipal, tokenInfo: TokenInformation): Boolean = {
    if (principal.equals(tokenInfo.owner) || tokenInfo.renewers.asScala.toList.contains(principal)) true else false
  }

  /**
   *
   * @param tokenId
   * @return
   */
  def getToken(tokenId: String): Option[DelegationToken] = {
    val tokenInfo = tokenCache.token(tokenId)
    if (tokenInfo != null) Some(getToken(tokenInfo)) else None
  }

  /**
   *
   * @param tokenInfo
   * @return
   */
  private def getToken(tokenInfo: TokenInformation): DelegationToken = {
    val hmac = createHmac(tokenInfo.tokenId, secretKey)
    new DelegationToken(tokenInfo, hmac)
  }

  /**
   *
   * @param principal
   * @param hmac
   * @param expireLifeTimeMs
   * @param expireResponseCallback
   */
  def expireToken(principal: KafkaPrincipal,
                  hmac: ByteBuffer,
                  expireLifeTimeMs: Long,
                  expireResponseCallback: ExpireResponseCallback): Unit = {

    if (!config.tokenAuthEnabled) {
      expireResponseCallback(Errors.DELEGATION_TOKEN_AUTH_DISABLED, -1)
    } else {
      lock.synchronized  {
        getToken(hmac) match {
          case Some(token) =>  {
            val tokenInfo =  token.tokenInfo
            val now = time.milliseconds

            if (!allowedToRenew(principal, tokenInfo)) {
              expireResponseCallback(Errors.DELEGATION_TOKEN_OWNER_MISMATCH, -1)
            } else if (expireLifeTimeMs < 0) { //expire immediately
              removeToken(tokenInfo.tokenId)
              info(s"Token expired for token: ${tokenInfo.tokenId} for owner: ${tokenInfo.owner}")
              expireResponseCallback(Errors.NONE, now)
            } else if (tokenInfo.maxTimestamp < now || tokenInfo.expiryTimestamp < now) {
              expireResponseCallback(Errors.DELEGATION_TOKEN_EXPIRED, -1)
            } else {
              //set expiry time stamp
              val expiryTimeStamp = Math.min(tokenInfo.maxTimestamp, now + expireLifeTimeMs)
              tokenInfo.setExpiryTimestamp(expiryTimeStamp)

              updateToken(token)
              info(s"Updated expiry time for token: ${tokenInfo.tokenId} for owner: ${tokenInfo.owner}")
              expireResponseCallback(Errors.NONE, expiryTimeStamp)
            }
          }
          case None => expireResponseCallback(Errors.DELEGATION_TOKEN_NOT_FOUND, -1)
        }
      }
    }
  }

  /**
   *
   * @param tokenId
   */
  private def removeToken(tokenId: String): Unit = {
    zkClient.deleteDelegationToken(tokenId)
    removeCache(tokenId)
    zkClient.createTokenChangeNotification(tokenId)
  }

  /**
   *
   * @param tokenId
   */
  private def removeCache(tokenId: String): Unit = {
    tokenCache.removeCache(tokenId)
  }

  /**
   *
   * @return
   */
  def expireTokens(): Unit = {
    lock.synchronized {
      for (tokenInfo <- getAllTokenInformation) {
        val now = time.milliseconds
        if (tokenInfo.maxTimestamp < now || tokenInfo.expiryTimestamp < now) {
          info(s"Delegation token expired for token: ${tokenInfo.tokenId} for owner: ${tokenInfo.owner}")
          removeToken(tokenInfo.tokenId)
        }
      }
    }
  }

  def getAllTokenInformation: List[TokenInformation] = tokenCache.tokens.asScala.toList

  def getTokens(filterToken: TokenInformation => Boolean): List[DelegationToken] = {
    getAllTokenInformation.filter(filterToken).map(token => getToken(token))
  }

  object TokenChangedNotificationHandler extends NotificationHandler {
    override def processNotification(tokenIdBytes: Array[Byte]): Unit = {
      lock.synchronized {
        val tokenId = new String(tokenIdBytes, StandardCharsets.UTF_8)
        info(s"Processing Token Notification for tokenId: $tokenId")
        getTokenFromZk(tokenId) match {
          case Some(token) => updateCache(token)
          case None => removeCache(tokenId)
        }
      }
    }
  }

}

case class CreateTokenResult(owner: KafkaPrincipal,
                             tokenRequester: KafkaPrincipal,
                             issueTimestamp: Long,
                             expiryTimestamp: Long,
                             maxTimestamp: Long,
                             tokenId: String,
                             hmac: Array[Byte],
                             error: Errors) {

  override def equals(other: Any): Boolean = {
    other match {
      case that: CreateTokenResult =>
        error.equals(that.error) &&
          owner.equals(that.owner) &&
          tokenRequester.equals(that.tokenRequester) &&
          tokenId.equals(that.tokenId) &&
          issueTimestamp.equals(that.issueTimestamp) &&
          expiryTimestamp.equals(that.expiryTimestamp) &&
          maxTimestamp.equals(that.maxTimestamp) &&
          (hmac sameElements that.hmac)
      case _ => false
    }
  }

  override def hashCode(): Int = {
    val fields = Seq(owner, tokenRequester, issueTimestamp, expiryTimestamp, maxTimestamp, tokenId, hmac, error)
    fields.map(_.hashCode()).foldLeft(0)((a, b) => 31 * a + b)
  }
}<|MERGE_RESOLUTION|>--- conflicted
+++ resolved
@@ -17,30 +17,29 @@
 
 package kafka.server
 
-import java.nio.ByteBuffer
-import java.nio.charset.StandardCharsets
-import java.security.InvalidKeyException
-import java.util.Base64
-
-import javax.crypto.spec.SecretKeySpec
-import javax.crypto.{Mac, SecretKey}
 import kafka.common.{NotificationHandler, ZkNodeChangeNotificationListener}
 import kafka.utils.{CoreUtils, Json, Logging}
 import kafka.zk.{DelegationTokenChangeNotificationSequenceZNode, DelegationTokenChangeNotificationZNode, DelegationTokensZNode, KafkaZkClient}
 import org.apache.kafka.common.protocol.Errors
 import org.apache.kafka.common.security.auth.KafkaPrincipal
+import org.apache.kafka.common.security.scram.ScramCredential
 import org.apache.kafka.common.security.scram.internals.{ScramFormatter, ScramMechanism}
-import org.apache.kafka.common.security.scram.ScramCredential
 import org.apache.kafka.common.security.token.delegation.internals.DelegationTokenCache
 import org.apache.kafka.common.security.token.delegation.{DelegationToken, TokenInformation}
 import org.apache.kafka.common.utils.{Sanitizer, SecurityUtils, Time}
 
+import java.nio.ByteBuffer
+import java.nio.charset.StandardCharsets
+import java.security.InvalidKeyException
+import java.util.Base64
+import javax.crypto.spec.SecretKeySpec
+import javax.crypto.{Mac, SecretKey}
+import scala.collection.mutable
 import scala.jdk.CollectionConverters._
-import scala.collection.mutable
 
 object DelegationTokenManager {
   val DefaultHmacAlgorithm = "HmacSHA512"
-  val OwnerKey ="owner"
+  val OwnerKey = "owner"
   val TokenRequesterKey = "tokenRequester"
   val RenewersKey = "renewers"
   val IssueTimestampKey = "issueTimestamp"
@@ -141,8 +140,8 @@
     }
   }
 
-  def filterToken(requesterPrincipal: KafkaPrincipal, owners : Option[List[KafkaPrincipal]], token: TokenInformation,
-                  authorizeToken: String => Boolean, authorizeRequester: KafkaPrincipal  => Boolean) : Boolean = {
+  def filterToken(requesterPrincipal: KafkaPrincipal, owners: Option[List[KafkaPrincipal]], token: TokenInformation,
+                  authorizeToken: String => Boolean, authorizeRequester: KafkaPrincipal => Boolean): Boolean = {
 
     val allow =
     //exclude tokens which are not requested
@@ -177,13 +176,8 @@
   type DescribeResponseCallback = (Errors, List[DelegationToken]) => Unit
 
   val secretKey = {
-<<<<<<< HEAD
     val keyBytes = if (config.tokenAuthEnabled) config.delegationTokenSecretKey.value.getBytes(StandardCharsets.UTF_8) else null
-    if (keyBytes == null || keyBytes.length == 0) null
-=======
-    val keyBytes =  if (config.tokenAuthEnabled) config.delegationTokenSecretKey.value.getBytes(StandardCharsets.UTF_8) else null
     if (keyBytes == null || keyBytes.isEmpty) null
->>>>>>> 15418db6
     else
       createSecretKey(keyBytes)
   }
