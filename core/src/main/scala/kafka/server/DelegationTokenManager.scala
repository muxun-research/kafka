--- conflicted
+++ resolved
@@ -17,55 +17,25 @@
 
 package kafka.server
 
-<<<<<<< HEAD
-import kafka.common.{NotificationHandler, ZkNodeChangeNotificationListener}
-import kafka.utils.{CoreUtils, Json, Logging}
-import kafka.zk.{DelegationTokenChangeNotificationSequenceZNode, DelegationTokenChangeNotificationZNode, DelegationTokensZNode, KafkaZkClient}
-import org.apache.kafka.common.protocol.Errors
-=======
 import java.nio.charset.StandardCharsets
 import java.security.InvalidKeyException
 import javax.crypto.spec.SecretKeySpec
 import javax.crypto.{Mac, SecretKey}
 import kafka.utils.Logging
->>>>>>> 9494bebe
 import org.apache.kafka.common.security.auth.KafkaPrincipal
+import org.apache.kafka.common.security.scram.internals.{ScramFormatter, ScramMechanism}
 import org.apache.kafka.common.security.scram.ScramCredential
-import org.apache.kafka.common.security.scram.internals.{ScramFormatter, ScramMechanism}
 import org.apache.kafka.common.security.token.delegation.internals.DelegationTokenCache
 import org.apache.kafka.common.security.token.delegation.{DelegationToken, TokenInformation}
 import org.apache.kafka.common.utils.Time
 
-<<<<<<< HEAD
-import java.nio.ByteBuffer
-import java.nio.charset.StandardCharsets
-import java.security.InvalidKeyException
-import java.util.Base64
-import javax.crypto.spec.SecretKeySpec
-import javax.crypto.{Mac, SecretKey}
-=======
 import java.util
 import java.util.stream.Collectors
 import scala.jdk.CollectionConverters._
->>>>>>> 9494bebe
 import scala.collection.mutable
-import scala.jdk.CollectionConverters._
 
 object DelegationTokenManager {
-<<<<<<< HEAD
-  val DefaultHmacAlgorithm = "HmacSHA512"
-  val OwnerKey = "owner"
-  val TokenRequesterKey = "tokenRequester"
-  val RenewersKey = "renewers"
-  val IssueTimestampKey = "issueTimestamp"
-  val MaxTimestampKey = "maxTimestamp"
-  val ExpiryTimestampKey = "expiryTimestamp"
-  val TokenIdKey = "tokenId"
-  val VersionKey = "version"
-  val CurrentVersion = 3
-=======
   private val DefaultHmacAlgorithm = "HmacSHA512"
->>>>>>> 9494bebe
   val ErrorTimestamp = -1
 
   /**
@@ -93,56 +63,8 @@
     mac.doFinal(tokenId.getBytes(StandardCharsets.UTF_8))
   }
 
-<<<<<<< HEAD
-  def toJsonCompatibleMap(token: DelegationToken):  Map[String, Any] = {
-    val tokenInfo = token.tokenInfo
-    val tokenInfoMap = mutable.Map[String, Any]()
-    tokenInfoMap(VersionKey) = CurrentVersion
-    tokenInfoMap(OwnerKey) = Sanitizer.sanitize(tokenInfo.ownerAsString)
-    tokenInfoMap(TokenRequesterKey) = Sanitizer.sanitize(tokenInfo.tokenRequester.toString)
-    tokenInfoMap(RenewersKey) = tokenInfo.renewersAsString.asScala.map(e => Sanitizer.sanitize(e)).asJava
-    tokenInfoMap(IssueTimestampKey) = tokenInfo.issueTimestamp
-    tokenInfoMap(MaxTimestampKey) = tokenInfo.maxTimestamp
-    tokenInfoMap(ExpiryTimestampKey) = tokenInfo.expiryTimestamp
-    tokenInfoMap(TokenIdKey) = tokenInfo.tokenId()
-    tokenInfoMap.toMap
-  }
-
-  def fromBytes(bytes: Array[Byte]): Option[TokenInformation] = {
-    if (bytes == null || bytes.isEmpty)
-      return None
-
-    Json.parseBytes(bytes) match {
-      case Some(js) =>
-        val mainJs = js.asJsonObject
-        val version = mainJs(VersionKey).to[Int]
-        require(version > 0 && version <= CurrentVersion)
-        val owner = SecurityUtils.parseKafkaPrincipal(Sanitizer.desanitize(mainJs(OwnerKey).to[String]))
-        var tokenRequester = owner
-        if (version >= 3)
-          tokenRequester = SecurityUtils.parseKafkaPrincipal(Sanitizer.desanitize(mainJs(TokenRequesterKey).to[String]))
-        val renewerStr = mainJs(RenewersKey).to[Seq[String]]
-        val renewers = renewerStr.map(Sanitizer.desanitize).map(SecurityUtils.parseKafkaPrincipal)
-        val issueTimestamp = mainJs(IssueTimestampKey).to[Long]
-        val expiryTimestamp = mainJs(ExpiryTimestampKey).to[Long]
-        val maxTimestamp = mainJs(MaxTimestampKey).to[Long]
-        val tokenId = mainJs(TokenIdKey).to[String]
-
-        val tokenInfo = new TokenInformation(tokenId, owner, tokenRequester, renewers.asJava,
-          issueTimestamp, maxTimestamp, expiryTimestamp)
-
-        Some(tokenInfo)
-      case None =>
-        None
-    }
-  }
-
-  def filterToken(requesterPrincipal: KafkaPrincipal, owners: Option[List[KafkaPrincipal]], token: TokenInformation,
-                  authorizeToken: String => Boolean, authorizeRequester: KafkaPrincipal => Boolean): Boolean = {
-=======
   def filterToken(requesterPrincipal: KafkaPrincipal, owners : Option[List[KafkaPrincipal]], token: TokenInformation,
                   authorizeToken: String => Boolean, authorizeRequester: KafkaPrincipal  => Boolean) : Boolean = {
->>>>>>> 9494bebe
 
     val allow =
     //exclude tokens which are not requested
@@ -170,18 +92,8 @@
 
   import DelegationTokenManager._
 
-<<<<<<< HEAD
-  type CreateResponseCallback = CreateTokenResult => Unit
-  type RenewResponseCallback = (Errors, Long) => Unit
-  type ExpireResponseCallback = (Errors, Long) => Unit
-  type DescribeResponseCallback = (Errors, List[DelegationToken]) => Unit
-
-  val secretKey = {
-    val keyBytes = if (config.tokenAuthEnabled) config.delegationTokenSecretKey.value.getBytes(StandardCharsets.UTF_8) else null
-=======
   val secretKey: SecretKey = {
     val keyBytes =  if (config.tokenAuthEnabled) config.delegationTokenSecretKey.value.getBytes(StandardCharsets.UTF_8) else null
->>>>>>> 9494bebe
     if (keyBytes == null || keyBytes.isEmpty) null
     else
       createSecretKey(keyBytes)
