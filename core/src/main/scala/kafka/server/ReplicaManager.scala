--- conflicted
+++ resolved
@@ -24,8 +24,7 @@
 import kafka.log.{LogManager, UnifiedLog}
 import kafka.server.HostedPartition.Online
 import kafka.server.QuotaFactory.QuotaManagers
-import kafka.server.ReplicaManager.{AtMinIsrPartitionCountMetricName, FailedIsrUpdatesPerSecMetricName, IsrExpandsPerSecMetricName, IsrShrinksPerSecMetricName, LeaderCountMetricName, OfflineReplicaCountMetricName, PartitionCountMetricName, PartitionsWithLateTransactionsCountMetricName, ProducerIdCountMetricName, ReassigningPartitionsMetricName, UnderMinIsrPartitionCountMetricName, UnderReplicatedPartitionsMetricName}
-import kafka.server.ReplicaManager.createLogReadResult
+import kafka.server.ReplicaManager._
 import kafka.server.checkpoints.{LazyOffsetCheckpoints, OffsetCheckpointFile, OffsetCheckpoints}
 import kafka.server.metadata.ZkMetadataCache
 import kafka.utils.Implicits._
@@ -33,14 +32,6 @@
 import kafka.zk.KafkaZkClient
 import org.apache.kafka.common.errors._
 import org.apache.kafka.common.internals.Topic
-import org.apache.kafka.common.message.AddPartitionsToTxnRequestData.{AddPartitionsToTxnTopic, AddPartitionsToTxnTopicCollection, AddPartitionsToTxnTransaction}
-import org.apache.kafka.common.message.DeleteRecordsResponseData.DeleteRecordsPartitionResult
-import org.apache.kafka.common.message.LeaderAndIsrRequestData.LeaderAndIsrPartitionState
-import org.apache.kafka.common.message.LeaderAndIsrResponseData.{LeaderAndIsrPartitionError, LeaderAndIsrTopicError}
-import org.apache.kafka.common.message.OffsetForLeaderEpochRequestData.OffsetForLeaderTopic
-import org.apache.kafka.common.message.OffsetForLeaderEpochResponseData.{EpochEndOffset, OffsetForLeaderTopicResult}
-import org.apache.kafka.common.message.StopReplicaRequestData.StopReplicaPartitionState
-import org.apache.kafka.common.message.{DescribeLogDirsResponseData, DescribeProducersResponseData, FetchResponseData, LeaderAndIsrResponseData}
 import org.apache.kafka.common.metrics.Metrics
 import org.apache.kafka.common.network.ListenerName
 import org.apache.kafka.common.protocol.Errors
@@ -53,13 +44,13 @@
 import org.apache.kafka.common.requests.ProduceResponse.PartitionResponse
 import org.apache.kafka.common.requests._
 import org.apache.kafka.common.utils.Time
-import org.apache.kafka.common.{ElectionType, IsolationLevel, Node, TopicIdPartition, TopicPartition, Uuid}
+import org.apache.kafka.common._
 import org.apache.kafka.image.{LocalReplicaChanges, MetadataImage, TopicsDelta}
 import org.apache.kafka.metadata.LeaderConstants.NO_LEADER
 import org.apache.kafka.server.common.MetadataVersion._
 import org.apache.kafka.server.metrics.KafkaMetricsGroup
 import org.apache.kafka.server.util.{Scheduler, ShutdownableThread}
-import org.apache.kafka.storage.internals.log.{AppendOrigin, FetchDataInfo, FetchParams, FetchPartitionData, LeaderHwChange, LogAppendInfo, LogConfig, LogDirFailureChannel, LogOffsetMetadata, LogReadInfo, RecordValidationException, RemoteLogReadResult, RemoteStorageFetchInfo}
+import org.apache.kafka.storage.internals.log._
 
 import java.io.File
 import java.nio.file.{Files, Paths}
@@ -91,6 +82,7 @@
 
 /**
  * Result metadata of a log read operation on the log
+ *
  * @param info                   @FetchDataInfo returned by the @Log read
  * @param divergingEpoch         Optional epoch and end offset which indicates the largest epoch such
  *                               that subsequent records are known to diverge on the follower/consumer
@@ -158,16 +150,6 @@
  */
 sealed trait HostedPartition
 
-<<<<<<< HEAD
-/**
- * Trait to represent a partition that isn't Offline -- i.e. it is either Online or it is Deferred.
- */
-sealed trait NonOffline extends HostedPartition {
-  val partition: Partition
-}
-
-=======
->>>>>>> 15418db6
 object HostedPartition {
   /**
    * This broker does not have any state for this partition locally.
@@ -270,7 +252,7 @@
                      threadNamePrefix: Option[String] = None,
                      val brokerEpochSupplier: () => Long = () => -1,
                      addPartitionsToTxnManager: Option[AddPartitionsToTxnManager] = None
-                     ) extends Logging {
+                    ) extends Logging {
   private val metricsGroup = new KafkaMetricsGroup(this.getClass)
 
   val delayedProducePurgatory = delayedProducePurgatoryParam.getOrElse(
@@ -486,13 +468,8 @@
               // When an older version of the StopReplica request which does not contain the leader
               // epoch, a sentinel value (NoEpoch) is used and bypass the epoch validation.
               if (requestLeaderEpoch == LeaderAndIsr.EpochDuringDelete ||
-<<<<<<< HEAD
                 requestLeaderEpoch == LeaderAndIsr.NoEpoch ||
-                requestLeaderEpoch > currentLeaderEpoch) {
-=======
-                  requestLeaderEpoch == LeaderAndIsr.NoEpoch ||
-                  requestLeaderEpoch >= currentLeaderEpoch) {
->>>>>>> 15418db6
+                requestLeaderEpoch >= currentLeaderEpoch) {
                 stoppedPartitions += topicPartition -> deletePartition
                 // Assume that everything will go right. It is overwritten in case of an error.
                 responseMap.put(topicPartition, Errors.NONE)
@@ -527,16 +504,9 @@
               "partition is in an offline log directory")
           } else {
             stateChangeLogger.error(s"Ignoring StopReplica request (delete=true) from " +
-<<<<<<< HEAD
               s"controller $controllerId with correlation id $correlationId " +
               s"epoch $controllerEpoch for partition $topicPartition due to an unexpected " +
               s"${e.getClass.getName} exception: ${e.getMessage}")
-            responseMap.put(topicPartition, Errors.forException(e))
-=======
-                s"controller $controllerId with correlation id $correlationId " +
-                s"epoch $controllerEpoch for partition $topicPartition due to an unexpected " +
-                s"${e.getClass.getName} exception: ${e.getMessage}")
->>>>>>> 15418db6
           }
           responseMap.put(topicPartition, Errors.forException(e))
         }
@@ -547,14 +517,15 @@
 
   /**
    * Stop the given partitions.
+   *
    * @param partitionsToStop A map from a topic partition to a boolean indicating
    *                         whether the partition should be deleted.
    * @return A map from partitions to exceptions which occurred.
    *         If no errors occurred, the map will be empty.
    */
   protected def stopPartitions(
-    partitionsToStop: Map[TopicPartition, Boolean]
-  ): Map[TopicPartition, Throwable] = {
+                                partitionsToStop: Map[TopicPartition, Boolean]
+                              ): Map[TopicPartition, Throwable] = {
     // First stop fetchers for all partitions.
     val partitions = partitionsToStop.keySet
     replicaFetcherManager.removeFetcherForPartitions(partitions)
@@ -739,18 +710,18 @@
         }
 
       def appendEntries(allEntries: Map[TopicPartition, MemoryRecords])(unverifiedEntries: Map[TopicPartition, Errors]): Unit = {
-        val verifiedEntries = 
+        val verifiedEntries =
           if (unverifiedEntries.isEmpty)
-            allEntries 
+            allEntries
           else
             allEntries.filter { case (tp, _) =>
               !unverifiedEntries.contains(tp)
             }
-        
+
         val localProduceResults = appendToLocalLog(internalTopicsAllowed = internalTopicsAllowed,
           origin, verifiedEntries, requiredAcks, requestLocal, verificationGuards.toMap)
         debug("Produce to local log in %d ms".format(time.milliseconds - sTime))
-        
+
         val unverifiedResults = unverifiedEntries.map { case (topicPartition, error) =>
           // NOTE: Older clients return INVALID_RECORD, but newer clients will return INVALID_TXN_STATE
           val message = if (error.equals(Errors.INVALID_RECORD)) "Partition was not added to the transaction" else error.message()
@@ -760,32 +731,13 @@
           )
         }
 
-<<<<<<< HEAD
-      actionQueue.add {
-        () =>
-          localProduceResults.foreach {
-            case (topicPartition, result) =>
-              val requestKey = TopicPartitionOperationKey(topicPartition)
-              result.info.leaderHwChange match {
-                case LeaderHwChange.Increased =>
-                  // some delayed operations may be unblocked after HW changed
-                  delayedProducePurgatory.checkAndComplete(requestKey)
-                  delayedFetchPurgatory.checkAndComplete(requestKey)
-                  delayedDeleteRecordsPurgatory.checkAndComplete(requestKey)
-                case LeaderHwChange.Same =>
-                  // probably unblock some follower fetch requests since log end offset has been updated
-                  delayedFetchPurgatory.checkAndComplete(requestKey)
-                case LeaderHwChange.None =>
-                // nothing
-              }
-=======
         val errorResults = errorsPerPartition.map { case (topicPartition, error) =>
           topicPartition -> LogAppendResult(
             LogAppendInfo.UNKNOWN_LOG_APPEND_INFO,
             Some(error.exception())
           )
         }
-        
+
         val allResults = localProduceResults ++ unverifiedResults ++ errorResults
 
         val produceStatus = allResults.map { case (topicPartition, result) =>
@@ -804,22 +756,22 @@
         }
 
         actionQueue.add {
-          () => allResults.foreach { case (topicPartition, result) =>
-            val requestKey = TopicPartitionOperationKey(topicPartition)
-            result.info.leaderHwChange match {
-              case LeaderHwChange.INCREASED =>
-                // some delayed operations may be unblocked after HW changed
-                delayedProducePurgatory.checkAndComplete(requestKey)
-                delayedFetchPurgatory.checkAndComplete(requestKey)
-                delayedDeleteRecordsPurgatory.checkAndComplete(requestKey)
-              case LeaderHwChange.SAME =>
-                // probably unblock some follower fetch requests since log end offset has been updated
-                delayedFetchPurgatory.checkAndComplete(requestKey)
-              case LeaderHwChange.NONE =>
-              // nothing
+          () =>
+            allResults.foreach { case (topicPartition, result) =>
+              val requestKey = TopicPartitionOperationKey(topicPartition)
+              result.info.leaderHwChange match {
+                case LeaderHwChange.INCREASED =>
+                  // some delayed operations may be unblocked after HW changed
+                  delayedProducePurgatory.checkAndComplete(requestKey)
+                  delayedFetchPurgatory.checkAndComplete(requestKey)
+                  delayedDeleteRecordsPurgatory.checkAndComplete(requestKey)
+                case LeaderHwChange.SAME =>
+                  // probably unblock some follower fetch requests since log end offset has been updated
+                  delayedFetchPurgatory.checkAndComplete(requestKey)
+                case LeaderHwChange.NONE =>
+                // nothing
+              }
             }
->>>>>>> 15418db6
-          }
         }
 
         recordConversionStatsCallback(localProduceResults.map { case (k, v) => k -> v.info.recordConversionStats })
@@ -892,7 +844,7 @@
                                               entriesPerPartition: Map[TopicPartition, MemoryRecords],
                                               verifiedEntries: mutable.Map[TopicPartition, MemoryRecords],
                                               unverifiedEntries: mutable.Map[TopicPartition, MemoryRecords],
-                                              errorEntries: mutable.Map[TopicPartition, Errors]): Unit= {
+                                              errorEntries: mutable.Map[TopicPartition, Errors]): Unit = {
     val transactionalProducerIds = mutable.HashSet[Long]()
     entriesPerPartition.foreach { case (topicPartition, records) =>
       try {
@@ -943,7 +895,7 @@
                    _: OffsetOutOfRangeException |
                    _: PolicyViolationException |
                    _: KafkaStorageException) =>
-          (topicPartition, LogDeleteRecordsResult(-1L, -1L, Some(e)))
+            (topicPartition, LogDeleteRecordsResult(-1L, -1L, Some(e)))
           case t: Throwable =>
             error("Error processing delete records operation on partition %s".format(topicPartition), t)
             (topicPartition, LogDeleteRecordsResult(-1L, -1L, Some(t)))
@@ -1314,40 +1266,7 @@
   def fetchMessages(params: FetchParams,
                     fetchInfos: Seq[(TopicIdPartition, PartitionData)],
                     quota: ReplicaQuota,
-<<<<<<< HEAD
-                    responseCallback: Seq[(TopicPartition, FetchPartitionData)] => Unit,
-                    isolationLevel: IsolationLevel,
-                    clientMetadata: Option[ClientMetadata]): Unit = {
-    val isFromFollower = Request.isValidBrokerId(replicaId)
-    val isFromConsumer = !(isFromFollower || replicaId == Request.FutureLocalReplicaId)
-    val fetchIsolation = if (!isFromConsumer)
-      FetchLogEnd
-    else if (isolationLevel == IsolationLevel.READ_COMMITTED)
-      FetchTxnCommitted
-    else
-      FetchHighWatermark
-
-    // Restrict fetching to leader if request is from follower or from a client with older version (no ClientMetadata)
-    val fetchOnlyFromLeader = isFromFollower || (isFromConsumer && clientMetadata.isEmpty)
-
-    def readFromLog(): Seq[(TopicPartition, LogReadResult)] = {
-      val result = readFromLocalLog(
-        replicaId = replicaId,
-        fetchOnlyFromLeader = fetchOnlyFromLeader,
-        fetchIsolation = fetchIsolation,
-        fetchMaxBytes = fetchMaxBytes,
-        hardMaxBytesLimit = hardMaxBytesLimit,
-        readPartitionInfo = fetchInfos,
-        quota = quota,
-        clientMetadata = clientMetadata)
-      if (isFromFollower) updateFollowerFetchState(replicaId, result)
-      else result
-    }
-
-    val logReadResults = readFromLog()
-=======
                     responseCallback: Seq[(TopicIdPartition, FetchPartitionData)] => Unit): Unit = {
->>>>>>> 15418db6
 
     // check if this fetch request can be satisfied right away
     val logReadResults = readFromLog(params, fetchInfos, quota, readFromPurgatory = false)
@@ -1436,10 +1355,10 @@
    * Read from multiple topic partitions at the given offset up to maxSize bytes
    */
   def readFromLog(
-    params: FetchParams,
-    readPartitionInfo: Seq[(TopicIdPartition, PartitionData)],
-    quota: ReplicaQuota,
-    readFromPurgatory: Boolean): Seq[(TopicIdPartition, LogReadResult)] = {
+                   params: FetchParams,
+                   readPartitionInfo: Seq[(TopicIdPartition, PartitionData)],
+                   quota: ReplicaQuota,
+                   readFromPurgatory: Boolean): Seq[(TopicIdPartition, LogReadResult)] = {
     val traceEnabled = isTraceEnabled
 
     def checkFetchDataInfo(partition: Partition, givenFetchedDataInfo: FetchDataInfo) = {
@@ -1462,7 +1381,7 @@
 
       val adjustedMaxBytes = math.min(fetchInfo.maxBytes, limitBytes)
       var log: UnifiedLog = null
-      var partition : Partition = null
+      var partition: Partition = null
       val fetchTimeMs = time.milliseconds
       try {
         if (traceEnabled)
@@ -1527,13 +1446,13 @@
       } catch {
         // NOTE: Failed fetch requests metric is not incremented for known exceptions since it
         // is supposed to indicate un-expected failure of a broker in handling a fetch request
-        case e@ (_: UnknownTopicOrPartitionException |
-                 _: NotLeaderOrFollowerException |
-                 _: UnknownLeaderEpochException |
-                 _: FencedLeaderEpochException |
-                 _: ReplicaNotAvailableException |
-                 _: KafkaStorageException |
-                 _: InconsistentTopicIdException) =>
+        case e@(_: UnknownTopicOrPartitionException |
+                _: NotLeaderOrFollowerException |
+                _: UnknownLeaderEpochException |
+                _: FencedLeaderEpochException |
+                _: ReplicaNotAvailableException |
+                _: KafkaStorageException |
+                _: InconsistentTopicIdException) =>
           createLogReadResult(e)
         case e: OffsetOutOfRangeException =>
           handleOffsetOutOfRangeError(tp, params, fetchInfo, adjustedMaxBytes, minOneMessage, log, fetchTimeMs, e)
@@ -1583,8 +1502,7 @@
     //   2) `log` instance should not be null here as that would have been caught earlier with NotLeaderForPartitionException or ReplicaNotAvailableException.
     //   3) fetch offset is within the offset range of the remote storage layer
     if (remoteLogManager.isDefined && log != null && log.remoteLogEnabled() &&
-      log.logStartOffset <= offset && offset < log.localLogStartOffset())
-    {
+      log.logStartOffset <= offset && offset < log.localLogStartOffset()) {
       val highWatermark = log.highWatermark
       val leaderLogStartOffset = log.logStartOffset
       val leaderLogEndOffset = log.logEndOffset
@@ -1618,7 +1536,7 @@
   }
 
   /**
-    * Using the configured [[ReplicaSelector]], determine the preferred read replica for a partition given the
+   * Using the configured [[ReplicaSelector]], determine the preferred read replica for a partition given the
    * client metadata, the requested offset, and the current set of replicas. If the preferred read replica is the
    * leader, return None
    */
@@ -1644,8 +1562,8 @@
             // continuously pick the lagging follower when the consumer refreshes its preferred read replica.
             // This can go on indefinitely.
             if (partition.inSyncReplicaIds.contains(replica.brokerId) &&
-                replicaState.logEndOffset >= fetchOffset &&
-                replicaState.logStartOffset <= fetchOffset) {
+              replicaState.logEndOffset >= fetchOffset &&
+              replicaState.logStartOffset <= fetchOffset) {
 
               replicaInfoSet.add(new DefaultReplicaView(
                 replicaEndpoints.getOrElse(replica.brokerId, Node.noNode()),
@@ -1719,7 +1637,6 @@
             s"epoch ${leaderAndIsrRequest.controllerEpoch}")
         }
       val topicIds = leaderAndIsrRequest.topicIds()
-
       def topicIdFromRequest(topicName: String): Option[Uuid] = {
         val topicId = topicIds.get(topicName)
         // if invalid topic ID return None
@@ -1904,14 +1821,9 @@
    * The topic ID was not inconsistent, so return true.
    * If the log does not exist or the topic ID is not yet set, logTopicIdOpt will be None.
    * In both cases, the ID is not inconsistent so return true.
-<<<<<<< HEAD
-   * @param requestTopicIdOpt the topic ID from the LeaderAndIsr request if it exists
-   * @param logTopicIdOpt     the topic ID in the log if the log and the topic ID exist
-=======
    *
    * @param requestTopicIdOpt the topic ID from the request if it exists
-   * @param logTopicIdOpt the topic ID in the log if the log and the topic ID exist
->>>>>>> 15418db6
+   * @param logTopicIdOpt     the topic ID in the log if the log and the topic ID exist
    * @return true if the request topic id is consistent, false otherwise
    */
   private def hasConsistentTopicId(requestTopicIdOpt: Option[Uuid], logTopicIdOpt: Option[Uuid]): Boolean = {
@@ -1936,8 +1848,8 @@
   }
 
   protected[server] def maybeAddLogDirFetchers(partitions: Set[Partition],
-                                       offsetCheckpoints: OffsetCheckpoints,
-                                       topicIds: String => Option[Uuid]): Unit = {
+                                               offsetCheckpoints: OffsetCheckpoints,
+                                               topicIds: String => Option[Uuid]): Unit = {
     val futureReplicasAndInitialOffset = new mutable.HashMap[TopicPartition, InitialFetchState]
     for (partition <- partitions) {
       val topicPartition = partition.topicPartition
@@ -2262,6 +2174,7 @@
 
   /**
    * The log directory failure handler for the replica
+   *
    * @param dir                the absolute path of the log directory
    * @param sendZkNotification check if we need to send notification to zookeeper node (needed for unit test)
    */
@@ -2490,8 +2403,8 @@
   /**
    * Apply a KRaft topic change delta.
    *
-   * @param delta           The delta to apply.
-   * @param newImage        The new metadata image.
+   * @param delta    The delta to apply.
+   * @param newImage The new metadata image.
    */
   def applyDelta(delta: TopicsDelta, newImage: MetadataImage): Unit = {
     // Before taking the lock, compute the local changes
@@ -2538,11 +2451,11 @@
   }
 
   private def applyLocalLeadersDelta(
-    changedPartitions: mutable.Set[Partition],
-    delta: TopicsDelta,
-    offsetCheckpoints: OffsetCheckpoints,
-    localLeaders: mutable.Map[TopicPartition, LocalReplicaChanges.PartitionInfo]
-  ): Unit = {
+                                      changedPartitions: mutable.Set[Partition],
+                                      delta: TopicsDelta,
+                                      offsetCheckpoints: OffsetCheckpoints,
+                                      localLeaders: mutable.Map[TopicPartition, LocalReplicaChanges.PartitionInfo]
+                                    ): Unit = {
     stateChangeLogger.info(s"Transitioning ${localLeaders.size} partition(s) to " +
       "local leaders.")
     replicaFetcherManager.removeFetcherForPartitions(localLeaders.keySet)
@@ -2567,12 +2480,12 @@
   }
 
   private def applyLocalFollowersDelta(
-    changedPartitions: mutable.Set[Partition],
-    newImage: MetadataImage,
-    delta: TopicsDelta,
-    offsetCheckpoints: OffsetCheckpoints,
-    localFollowers: mutable.Map[TopicPartition, LocalReplicaChanges.PartitionInfo]
-  ): Unit = {
+                                        changedPartitions: mutable.Set[Partition],
+                                        newImage: MetadataImage,
+                                        delta: TopicsDelta,
+                                        offsetCheckpoints: OffsetCheckpoints,
+                                        localFollowers: mutable.Map[TopicPartition, LocalReplicaChanges.PartitionInfo]
+                                      ): Unit = {
     stateChangeLogger.info(s"Transitioning ${localFollowers.size} partition(s) to " +
       "local followers.")
     val partitionsToStartFetching = new mutable.HashMap[TopicPartition, Partition]
@@ -2592,7 +2505,7 @@
           val isNewLeaderEpoch = partition.makeFollower(state, offsetCheckpoints, Some(info.topicId))
 
           if (isInControlledShutdown && (info.partition.leader == NO_LEADER ||
-              !info.partition.isr.contains(config.brokerId))) {
+            !info.partition.isr.contains(config.brokerId))) {
             // During controlled shutdown, replica with no leaders and replica
             // where this broker is not in the ISR are stopped.
             partitionsToStopFetching.put(tp, false)
