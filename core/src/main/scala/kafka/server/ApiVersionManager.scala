/*
 * Licensed to the Apache Software Foundation (ASF) under one or more
 * contributor license agreements. See the NOTICE file distributed with
 * this work for additional information regarding copyright ownership.
 * The ASF licenses this file to You under the Apache License, Version 2.0
 * (the "License"); you may not use this file except in compliance with
 * the License. You may obtain a copy of the License at
 *
 *    http://www.apache.org/licenses/LICENSE-2.0
 *
 * Unless required by applicable law or agreed to in writing, software
 * distributed under the License is distributed on an "AS IS" BASIS,
 * WITHOUT WARRANTIES OR CONDITIONS OF ANY KIND, either express or implied.
 * See the License for the specific language governing permissions and
 * limitations under the License.
 */
package kafka.server

import org.apache.kafka.common.feature.SupportedVersionRange
import org.apache.kafka.common.protocol.ApiKeys
import org.apache.kafka.common.requests.ApiVersionsResponse
import org.apache.kafka.network.metrics.RequestChannelMetrics
import org.apache.kafka.server.{BrokerFeatures, ClientMetricsManager}
import org.apache.kafka.server.common.FinalizedFeatures

import scala.collection.mutable
import scala.jdk.CollectionConverters._

trait ApiVersionManager {
  def enableUnstableLastVersion: Boolean

  def listenerType: ListenerType

  def enabledApis: collection.Set[ApiKeys]

  def apiVersionResponse(throttleTimeMs: Int, alterFeatureLevel0: Boolean): ApiVersionsResponse

  def isApiEnabled(apiKey: ApiKeys, apiVersion: Short): Boolean = {
    apiKey != null && apiKey.inScope(listenerType) && apiKey.isVersionEnabled(apiVersion, enableUnstableLastVersion)
  }
<<<<<<< HEAD

  def newRequestMetrics: RequestChannel.Metrics = new network.RequestChannel.Metrics(enabledApis)
=======
  def newRequestMetrics: RequestChannelMetrics = new RequestChannelMetrics(enabledApis.asJava)
>>>>>>> 9494bebe

  def features: FinalizedFeatures
}

object ApiVersionManager {
  def apply(
<<<<<<< HEAD
             listenerType: ListenerType,
             config: KafkaConfig,
             forwardingManager: Option[ForwardingManager],
             supportedFeatures: BrokerFeatures,
             metadataCache: MetadataCache
           ): ApiVersionManager = {
=======
    listenerType: ListenerType,
    config: KafkaConfig,
    forwardingManager: ForwardingManager,
    supportedFeatures: BrokerFeatures,
    metadataCache: MetadataCache,
    clientMetricsManager: Option[ClientMetricsManager]
  ): ApiVersionManager = {
>>>>>>> 9494bebe
    new DefaultApiVersionManager(
      listenerType,
      forwardingManager,
      supportedFeatures,
      metadataCache,
      config.unstableApiVersionsEnabled,
      clientMetricsManager
    )
  }
}

/**
 * A simple ApiVersionManager that does not support forwarding and does not have metadata cache, used in kraft controller.
 * its enabled apis are determined by the listener type, its finalized features are dynamically determined by the controller.
 *
 * @param listenerType              the listener type
 * @param enabledApis               the enabled apis, which are computed by the listener type
 * @param brokerFeatures            the broker features
 * @param enableUnstableLastVersion whether to enable unstable last version, see [[KafkaConfig.unstableApiVersionsEnabled]]
<<<<<<< HEAD
 * @param zkMigrationEnabled        whether to enable zk migration, see [[KafkaConfig.migrationEnabled]]
 */
class SimpleApiVersionManager(
                               val listenerType: ListenerType,
                               val enabledApis: collection.Set[ApiKeys],
                               brokerFeatures: org.apache.kafka.common.feature.Features[SupportedVersionRange],
                               val enableUnstableLastVersion: Boolean,
                               val zkMigrationEnabled: Boolean,
                               val featuresProvider: () => Features
                             ) extends ApiVersionManager {

  def this(
            listenerType: ListenerType,
            enableUnstableLastVersion: Boolean,
            zkMigrationEnabled: Boolean,
            featuresProvider: () => Features
          ) = {
=======
 * @param featuresProvider a provider to the finalized features supported
 */
class SimpleApiVersionManager(
  val listenerType: ListenerType,
  val enabledApis: collection.Set[ApiKeys],
  brokerFeatures: org.apache.kafka.common.feature.Features[SupportedVersionRange],
  val enableUnstableLastVersion: Boolean,
  val featuresProvider: () => FinalizedFeatures
) extends ApiVersionManager {

  def this(
    listenerType: ListenerType,
    enableUnstableLastVersion: Boolean,
    featuresProvider: () => FinalizedFeatures
  ) = {
>>>>>>> 9494bebe
    this(
      listenerType,
      ApiKeys.apisForListener(listenerType).asScala,
      BrokerFeatures.defaultSupportedFeatures(enableUnstableLastVersion),
      enableUnstableLastVersion,
      featuresProvider
    )
  }

  private val apiVersions = ApiVersionsResponse.collectApis(listenerType, enabledApis.asJava, enableUnstableLastVersion)

  override def apiVersionResponse(
    throttleTimeMs: Int,
    alterFeatureLevel0: Boolean
  ): ApiVersionsResponse = {
    val currentFeatures = features
    new ApiVersionsResponse.Builder().
      setThrottleTimeMs(throttleTimeMs).
      setApiVersions(apiVersions).
      setSupportedFeatures(brokerFeatures).
      setFinalizedFeatures(currentFeatures.finalizedFeatures()).
      setFinalizedFeaturesEpoch(currentFeatures.finalizedFeaturesEpoch()).
      setZkMigrationEnabled(false).
      setAlterFeatureLevel0(alterFeatureLevel0).
      build()
  }

  override def features: FinalizedFeatures = featuresProvider.apply()
}

/**
 * The default ApiVersionManager that supports forwarding and has metadata cache, used in broker and zk controller.
 * When forwarding is enabled, the enabled apis are determined by the broker listener type and the controller apis,
 * otherwise the enabled apis are determined by the broker listener type, which is the same with SimpleApiVersionManager.
 *
 * @param listenerType              the listener type
 * @param forwardingManager         the forwarding manager,
 * @param brokerFeatures            the broker features
 * @param metadataCache             the metadata cache, used to get the finalized features and the metadata version
 * @param enableUnstableLastVersion whether to enable unstable last version, see [[KafkaConfig.unstableApiVersionsEnabled]]
<<<<<<< HEAD
 * @param zkMigrationEnabled        whether to enable zk migration, see [[KafkaConfig.migrationEnabled]]
 */
class DefaultApiVersionManager(
                                val listenerType: ListenerType,
                                forwardingManager: Option[ForwardingManager],
                                brokerFeatures: BrokerFeatures,
                                metadataCache: MetadataCache,
                                val enableUnstableLastVersion: Boolean,
                                val zkMigrationEnabled: Boolean = false
                              ) extends ApiVersionManager {
=======
 * @param clientMetricsManager the client metrics manager, helps to determine whether client telemetry is enabled
 */
class DefaultApiVersionManager(
  val listenerType: ListenerType,
  forwardingManager: ForwardingManager,
  brokerFeatures: BrokerFeatures,
  metadataCache: MetadataCache,
  val enableUnstableLastVersion: Boolean,
  val clientMetricsManager: Option[ClientMetricsManager] = None
) extends ApiVersionManager {
>>>>>>> 9494bebe

  val enabledApis: mutable.Set[ApiKeys] = ApiKeys.apisForListener(listenerType).asScala

  override def apiVersionResponse(
    throttleTimeMs: Int,
    alterFeatureLevel0: Boolean
  ): ApiVersionsResponse = {
    val finalizedFeatures = metadataCache.features()
    val controllerApiVersions = forwardingManager.controllerApiVersions
    val clientTelemetryEnabled = clientMetricsManager match {
      case Some(manager) => manager.isTelemetryReceiverConfigured
      case None => false
    }
    val apiVersions = if (controllerApiVersions.isDefined) {
      ApiVersionsResponse.controllerApiVersions(
        controllerApiVersions.get,
        listenerType,
        enableUnstableLastVersion,
        clientTelemetryEnabled)
    } else {
      ApiVersionsResponse.brokerApiVersions(
        listenerType,
        enableUnstableLastVersion,
        clientTelemetryEnabled)
    }
    new ApiVersionsResponse.Builder().
      setThrottleTimeMs(throttleTimeMs).
      setApiVersions(apiVersions).
      setSupportedFeatures(brokerFeatures.supportedFeatures).
      setFinalizedFeatures(finalizedFeatures.finalizedFeatures()).
      setFinalizedFeaturesEpoch(finalizedFeatures.finalizedFeaturesEpoch()).
      setZkMigrationEnabled(false).
      setAlterFeatureLevel0(alterFeatureLevel0).
      build()
  }

  override def features: FinalizedFeatures = metadataCache.features()
}<|MERGE_RESOLUTION|>--- conflicted
+++ resolved
@@ -17,6 +17,7 @@
 package kafka.server
 
 import org.apache.kafka.common.feature.SupportedVersionRange
+import org.apache.kafka.common.message.ApiMessageType.ListenerType
 import org.apache.kafka.common.protocol.ApiKeys
 import org.apache.kafka.common.requests.ApiVersionsResponse
 import org.apache.kafka.network.metrics.RequestChannelMetrics
@@ -28,9 +29,7 @@
 
 trait ApiVersionManager {
   def enableUnstableLastVersion: Boolean
-
   def listenerType: ListenerType
-
   def enabledApis: collection.Set[ApiKeys]
 
   def apiVersionResponse(throttleTimeMs: Int, alterFeatureLevel0: Boolean): ApiVersionsResponse
@@ -38,26 +37,13 @@
   def isApiEnabled(apiKey: ApiKeys, apiVersion: Short): Boolean = {
     apiKey != null && apiKey.inScope(listenerType) && apiKey.isVersionEnabled(apiVersion, enableUnstableLastVersion)
   }
-<<<<<<< HEAD
-
-  def newRequestMetrics: RequestChannel.Metrics = new network.RequestChannel.Metrics(enabledApis)
-=======
   def newRequestMetrics: RequestChannelMetrics = new RequestChannelMetrics(enabledApis.asJava)
->>>>>>> 9494bebe
 
   def features: FinalizedFeatures
 }
 
 object ApiVersionManager {
   def apply(
-<<<<<<< HEAD
-             listenerType: ListenerType,
-             config: KafkaConfig,
-             forwardingManager: Option[ForwardingManager],
-             supportedFeatures: BrokerFeatures,
-             metadataCache: MetadataCache
-           ): ApiVersionManager = {
-=======
     listenerType: ListenerType,
     config: KafkaConfig,
     forwardingManager: ForwardingManager,
@@ -65,7 +51,6 @@
     metadataCache: MetadataCache,
     clientMetricsManager: Option[ClientMetricsManager]
   ): ApiVersionManager = {
->>>>>>> 9494bebe
     new DefaultApiVersionManager(
       listenerType,
       forwardingManager,
@@ -81,29 +66,10 @@
  * A simple ApiVersionManager that does not support forwarding and does not have metadata cache, used in kraft controller.
  * its enabled apis are determined by the listener type, its finalized features are dynamically determined by the controller.
  *
- * @param listenerType              the listener type
- * @param enabledApis               the enabled apis, which are computed by the listener type
- * @param brokerFeatures            the broker features
+ * @param listenerType the listener type
+ * @param enabledApis the enabled apis, which are computed by the listener type
+ * @param brokerFeatures the broker features
  * @param enableUnstableLastVersion whether to enable unstable last version, see [[KafkaConfig.unstableApiVersionsEnabled]]
-<<<<<<< HEAD
- * @param zkMigrationEnabled        whether to enable zk migration, see [[KafkaConfig.migrationEnabled]]
- */
-class SimpleApiVersionManager(
-                               val listenerType: ListenerType,
-                               val enabledApis: collection.Set[ApiKeys],
-                               brokerFeatures: org.apache.kafka.common.feature.Features[SupportedVersionRange],
-                               val enableUnstableLastVersion: Boolean,
-                               val zkMigrationEnabled: Boolean,
-                               val featuresProvider: () => Features
-                             ) extends ApiVersionManager {
-
-  def this(
-            listenerType: ListenerType,
-            enableUnstableLastVersion: Boolean,
-            zkMigrationEnabled: Boolean,
-            featuresProvider: () => Features
-          ) = {
-=======
  * @param featuresProvider a provider to the finalized features supported
  */
 class SimpleApiVersionManager(
@@ -119,7 +85,6 @@
     enableUnstableLastVersion: Boolean,
     featuresProvider: () => FinalizedFeatures
   ) = {
->>>>>>> 9494bebe
     this(
       listenerType,
       ApiKeys.apisForListener(listenerType).asScala,
@@ -155,23 +120,11 @@
  * When forwarding is enabled, the enabled apis are determined by the broker listener type and the controller apis,
  * otherwise the enabled apis are determined by the broker listener type, which is the same with SimpleApiVersionManager.
  *
- * @param listenerType              the listener type
- * @param forwardingManager         the forwarding manager,
- * @param brokerFeatures            the broker features
- * @param metadataCache             the metadata cache, used to get the finalized features and the metadata version
+ * @param listenerType the listener type
+ * @param forwardingManager the forwarding manager,
+ * @param brokerFeatures the broker features
+ * @param metadataCache the metadata cache, used to get the finalized features and the metadata version
  * @param enableUnstableLastVersion whether to enable unstable last version, see [[KafkaConfig.unstableApiVersionsEnabled]]
-<<<<<<< HEAD
- * @param zkMigrationEnabled        whether to enable zk migration, see [[KafkaConfig.migrationEnabled]]
- */
-class DefaultApiVersionManager(
-                                val listenerType: ListenerType,
-                                forwardingManager: Option[ForwardingManager],
-                                brokerFeatures: BrokerFeatures,
-                                metadataCache: MetadataCache,
-                                val enableUnstableLastVersion: Boolean,
-                                val zkMigrationEnabled: Boolean = false
-                              ) extends ApiVersionManager {
-=======
  * @param clientMetricsManager the client metrics manager, helps to determine whether client telemetry is enabled
  */
 class DefaultApiVersionManager(
@@ -182,7 +135,6 @@
   val enableUnstableLastVersion: Boolean,
   val clientMetricsManager: Option[ClientMetricsManager] = None
 ) extends ApiVersionManager {
->>>>>>> 9494bebe
 
   val enabledApis: mutable.Set[ApiKeys] = ApiKeys.apisForListener(listenerType).asScala
 
