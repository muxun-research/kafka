--- conflicted
+++ resolved
@@ -38,15 +38,6 @@
                                 directoryEventHandler: DirectoryEventHandler = DirectoryEventHandler.NOOP,
                                )
   extends AbstractFetcherThread(name = name,
-<<<<<<< HEAD
-    clientId = name,
-    leader = leader,
-    failedPartitions,
-    fetchTierStateMachine = new ReplicaAlterLogDirsTierStateMachine(),
-    fetchBackOffMs = fetchBackOffMs,
-    isInterruptible = false,
-    brokerTopicStats) {
-=======
                                 clientId = name,
                                 leader = leader,
                                 failedPartitions,
@@ -54,7 +45,6 @@
                                 fetchBackOffMs = fetchBackOffMs,
                                 isInterruptible = false,
                                 brokerTopicStats) {
->>>>>>> 9494bebe
 
   // Visible for testing
   private[server] val promotionStates: ConcurrentHashMap[TopicPartition, PromotionState] = new ConcurrentHashMap()
