--- conflicted
+++ resolved
@@ -17,7 +17,6 @@
 
 package kafka.server
 
-import java.util.concurrent.TimeUnit
 import org.apache.kafka.common.TopicIdPartition
 import org.apache.kafka.common.errors._
 import org.apache.kafka.common.protocol.Errors
@@ -26,6 +25,7 @@
 import org.apache.kafka.server.metrics.KafkaMetricsGroup
 import org.apache.kafka.storage.internals.log.{FetchIsolation, FetchParams, FetchPartitionData, LogOffsetMetadata}
 
+import java.util.concurrent.TimeUnit
 import scala.collection._
 import scala.jdk.CollectionConverters._
 
@@ -43,12 +43,12 @@
  * in the fetch operation purgatory
  */
 class DelayedFetch(
-  params: FetchParams,
-  fetchPartitionStatus: Seq[(TopicIdPartition, FetchPartitionStatus)],
-  replicaManager: ReplicaManager,
-  quota: ReplicaQuota,
-  responseCallback: Seq[(TopicIdPartition, FetchPartitionData)] => Unit
-) extends DelayedOperation(params.maxWaitMs) {
+                    params: FetchParams,
+                    fetchPartitionStatus: Seq[(TopicIdPartition, FetchPartitionStatus)],
+                    replicaManager: ReplicaManager,
+                    quota: ReplicaQuota,
+                    responseCallback: Seq[(TopicIdPartition, FetchPartitionData)] => Unit
+                  ) extends DelayedOperation(params.maxWaitMs) {
 
   override def toString: String = {
     s"DelayedFetch(params=$params" +
@@ -113,15 +113,9 @@
             fetchStatus.fetchInfo.lastFetchedEpoch.ifPresent { fetchEpoch =>
               val epochEndOffset = partition.lastOffsetForLeaderEpoch(fetchLeaderEpoch, fetchEpoch, fetchOnlyFromLeader = false)
               if (epochEndOffset.errorCode != Errors.NONE.code()
-<<<<<<< HEAD
                 || epochEndOffset.endOffset == UNDEFINED_EPOCH_OFFSET
                 || epochEndOffset.leaderEpoch == UNDEFINED_EPOCH) {
-                debug(s"Could not obtain last offset for leader epoch for partition $topicPartition, epochEndOffset=$epochEndOffset.")
-=======
-                  || epochEndOffset.endOffset == UNDEFINED_EPOCH_OFFSET
-                  || epochEndOffset.leaderEpoch == UNDEFINED_EPOCH) {
                 debug(s"Could not obtain last offset for leader epoch for partition $topicIdPartition, epochEndOffset=$epochEndOffset.")
->>>>>>> 15418db6
                 return forceComplete()
               } else if (epochEndOffset.leaderEpoch < fetchEpoch || epochEndOffset.endOffset < fetchStatus.fetchInfo.fetchOffset) {
                 debug(s"Satisfying fetch $this since it has diverging epoch requiring truncation for partition " +
@@ -131,13 +125,8 @@
             }
           }
         } catch {
-<<<<<<< HEAD
           case _: NotLeaderOrFollowerException => // Case A or Case B
-            debug(s"Broker is no longer the leader or follower of $topicPartition, satisfy $fetchMetadata immediately")
-=======
-          case _: NotLeaderOrFollowerException =>  // Case A or Case B
             debug(s"Broker is no longer the leader or follower of $topicIdPartition, satisfy $this immediately")
->>>>>>> 15418db6
             return forceComplete()
           case _: UnknownTopicOrPartitionException => // Case C
             debug(s"Broker no longer knows of partition $topicIdPartition, satisfy $this immediately")
@@ -154,7 +143,7 @@
 
     // Case G
     if (accumulatedSize >= params.minBytes)
-       forceComplete()
+      forceComplete()
     else
       false
   }
