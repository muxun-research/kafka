--- conflicted
+++ resolved
@@ -17,13 +17,10 @@
 
 package kafka.server
 
-<<<<<<< HEAD
-=======
 import com.yammer.metrics.core.Meter
 import kafka.utils.Logging
 
 import java.util.concurrent.TimeUnit
->>>>>>> 9494bebe
 import org.apache.kafka.common.TopicIdPartition
 import org.apache.kafka.common.errors._
 import org.apache.kafka.common.protocol.Errors
@@ -34,7 +31,6 @@
 import org.apache.kafka.server.storage.log.{FetchIsolation, FetchParams, FetchPartitionData}
 import org.apache.kafka.storage.internals.log.LogOffsetMetadata
 
-import java.util.concurrent.TimeUnit
 import scala.collection._
 import scala.jdk.CollectionConverters._
 
@@ -52,21 +48,12 @@
  * in the fetch operation purgatory
  */
 class DelayedFetch(
-<<<<<<< HEAD
-                    params: FetchParams,
-                    fetchPartitionStatus: Seq[(TopicIdPartition, FetchPartitionStatus)],
-                    replicaManager: ReplicaManager,
-                    quota: ReplicaQuota,
-                    responseCallback: Seq[(TopicIdPartition, FetchPartitionData)] => Unit
-                  ) extends DelayedOperation(params.maxWaitMs) {
-=======
   params: FetchParams,
   fetchPartitionStatus: Seq[(TopicIdPartition, FetchPartitionStatus)],
   replicaManager: ReplicaManager,
   quota: ReplicaQuota,
   responseCallback: Seq[(TopicIdPartition, FetchPartitionData)] => Unit
 ) extends DelayedOperation(params.maxWaitMs) with Logging {
->>>>>>> 9494bebe
 
   override def toString: String = {
     s"DelayedFetch(params=$params" +
@@ -131,8 +118,8 @@
             fetchStatus.fetchInfo.lastFetchedEpoch.ifPresent { fetchEpoch =>
               val epochEndOffset = partition.lastOffsetForLeaderEpoch(fetchLeaderEpoch, fetchEpoch, fetchOnlyFromLeader = false)
               if (epochEndOffset.errorCode != Errors.NONE.code()
-                || epochEndOffset.endOffset == UNDEFINED_EPOCH_OFFSET
-                || epochEndOffset.leaderEpoch == UNDEFINED_EPOCH) {
+                  || epochEndOffset.endOffset == UNDEFINED_EPOCH_OFFSET
+                  || epochEndOffset.leaderEpoch == UNDEFINED_EPOCH) {
                 debug(s"Could not obtain last offset for leader epoch for partition $topicIdPartition, epochEndOffset=$epochEndOffset.")
                 return forceComplete()
               } else if (epochEndOffset.leaderEpoch < fetchEpoch || epochEndOffset.endOffset < fetchStatus.fetchInfo.fetchOffset) {
@@ -143,7 +130,7 @@
             }
           }
         } catch {
-          case _: NotLeaderOrFollowerException => // Case A or Case B
+          case _: NotLeaderOrFollowerException =>  // Case A or Case B
             debug(s"Broker is no longer the leader or follower of $topicIdPartition, satisfy $this immediately")
             return forceComplete()
           case _: UnknownTopicOrPartitionException => // Case C
@@ -161,7 +148,7 @@
 
     // Case G
     if (accumulatedSize >= params.minBytes)
-      forceComplete()
+       forceComplete()
     else
       false
   }
