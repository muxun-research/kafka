/**
 * Licensed to the Apache Software Foundation (ASF) under one or more
 * contributor license agreements.  See the NOTICE file distributed with
 * this work for additional information regarding copyright ownership.
 * The ASF licenses this file to You under the Apache License, Version 2.0
 * (the "License"); you may not use this file except in compliance with
 * the License.  You may obtain a copy of the License at
 *
 *    http://www.apache.org/licenses/LICENSE-2.0
 *
 * Unless required by applicable law or agreed to in writing, software
 * distributed under the License is distributed on an "AS IS" BASIS,
 * WITHOUT WARRANTIES OR CONDITIONS OF ANY KIND, either express or implied.
 * See the License for the specific language governing permissions and
 * limitations under the License.
 */

package kafka.admin

import joptsimple.{ArgumentAcceptingOptionSpec, OptionSet}
import kafka.server.KafkaConfig
<<<<<<< HEAD
=======
import kafka.utils.{Exit, Logging, ToolsUtils}
>>>>>>> 15418db6
import kafka.utils.Implicits._
import kafka.utils.{CommandDefaultOptions, CommandLineUtils, Exit, Logging}
import kafka.zk.{ControllerZNode, KafkaZkClient, ZkData, ZkSecurityMigratorUtils}
import org.apache.kafka.common.security.JaasUtils
import org.apache.kafka.common.utils.{Time, Utils}
import org.apache.kafka.server.util.{CommandDefaultOptions, CommandLineUtils}
import org.apache.zookeeper.AsyncCallback.{ChildrenCallback, StatCallback}
import org.apache.zookeeper.KeeperException
import org.apache.zookeeper.KeeperException.Code
import org.apache.zookeeper.client.ZKClientConfig
import org.apache.zookeeper.data.Stat

import scala.annotation.tailrec
import scala.collection.mutable.Queue
import scala.concurrent._
import scala.concurrent.duration._
import scala.jdk.CollectionConverters._

/**
 * This tool is to be used when making access to ZooKeeper authenticated or 
 * the other way around, when removing authenticated access. The exact steps
 * to migrate a Kafka cluster from unsecure to secure with respect to ZooKeeper
 * access are the following:
 * 
 * 1- Perform a rolling upgrade of Kafka servers, setting zookeeper.set.acl to false
 * and passing a valid JAAS login file via the system property 
 * java.security.auth.login.config
 * 2- Perform a second rolling upgrade keeping the system property for the login file
 * and now setting zookeeper.set.acl to true
 * 3- Finally run this tool. There is a script under ./bin. Run 
 *   ./bin/zookeeper-security-migration.sh --help
 * to see the configuration parameters. An example of running it is the following:
 *  ./bin/zookeeper-security-migration.sh --zookeeper.acl=secure --zookeeper.connect=localhost:2181
 * 
 * To convert a cluster from secure to unsecure, we need to perform the following
 * steps:
 * 1- Perform a rolling upgrade setting zookeeper.set.acl to false for each server
 * 2- Run this migration tool, setting zookeeper.acl to unsecure
 * 3- Perform another rolling upgrade to remove the system property setting the
 * login file (java.security.auth.login.config).
 */

object ZkSecurityMigrator extends Logging {
  val usageMessage = ("ZooKeeper Migration Tool Help. This tool updates the ACLs of "
    + "znodes as part of the process of setting up ZooKeeper "
    + "authentication.")
  val tlsConfigFileOption = "zk-tls-config-file"

  def run(args: Array[String]): Unit = {
    val jaasFile = System.getProperty(JaasUtils.JAVA_LOGIN_CONFIG_PARAM)
    val opts = new ZkSecurityMigratorOptions(args)

    CommandLineUtils.maybePrintHelpOrVersion(opts, usageMessage)

    // Must have either SASL or TLS mutual authentication enabled to use this tool.
    // Instantiate the client config we will use so that we take into account config provided via the CLI option
    // and system properties passed via -D parameters if no CLI option is given.
    val zkClientConfig = createZkClientConfigFromOption(opts.options, opts.zkTlsConfigFile).getOrElse(new ZKClientConfig())
    val tlsClientAuthEnabled = KafkaConfig.zkTlsClientAuthEnabled(zkClientConfig)
    if (jaasFile == null && !tlsClientAuthEnabled) {
      val errorMsg = s"No JAAS configuration file has been specified and no TLS client certificate has been specified. Please make sure that you set " +
        s"the system property ${JaasUtils.JAVA_LOGIN_CONFIG_PARAM} or provide a ZooKeeper client TLS configuration via --$tlsConfigFileOption <filename> " +
        s"identifying at least ${KafkaConfig.ZkSslClientEnableProp}, ${KafkaConfig.ZkClientCnxnSocketProp}, and ${KafkaConfig.ZkSslKeyStoreLocationProp}"
      System.err.println("ERROR: %s".format(errorMsg))
      throw new IllegalArgumentException("Incorrect configuration")
    }

    if (!tlsClientAuthEnabled && !JaasUtils.isZkSaslEnabled()) {
      val errorMsg = "Security isn't enabled, most likely the file isn't set properly: %s".format(jaasFile)
      System.out.println("ERROR: %s".format(errorMsg))
      throw new IllegalArgumentException("Incorrect configuration")
    }

    val zkAcl = opts.options.valueOf(opts.zkAclOpt) match {
      case "secure" =>
        info("zookeeper.acl option is secure")
        true
      case "unsecure" =>
        info("zookeeper.acl option is unsecure")
        false
      case _ =>
        ToolsUtils.printUsageAndExit(opts.parser, usageMessage)
    }
    val zkUrl = opts.options.valueOf(opts.zkUrlOpt)
    val zkSessionTimeout = opts.options.valueOf(opts.zkSessionTimeoutOpt).intValue
    val zkConnectionTimeout = opts.options.valueOf(opts.zkConnectionTimeoutOpt).intValue
    val zkClient = KafkaZkClient(zkUrl, zkAcl, zkSessionTimeout, zkConnectionTimeout,
      Int.MaxValue, Time.SYSTEM, zkClientConfig = zkClientConfig, name = "ZkSecurityMigrator")
    val enablePathCheck = opts.options.has(opts.enablePathCheckOpt)
    val migrator = new ZkSecurityMigrator(zkClient)
    migrator.run(enablePathCheck)
  }

  def main(args: Array[String]): Unit = {
    try {
      run(args)
    } catch {
      case e: Exception => {
        e.printStackTrace()
        // must exit with non-zero status so system tests will know we failed
        Exit.exit(1)
      }
    }
  }

  def createZkClientConfigFromFile(filename: String): ZKClientConfig = {
    val zkTlsConfigFileProps = Utils.loadProps(filename, KafkaConfig.ZkSslConfigToSystemPropertyMap.keys.toList.asJava)
    val zkClientConfig = new ZKClientConfig() // Initializes based on any system properties that have been set
    // Now override any set system properties with explicitly-provided values from the config file
    // Emit INFO logs due to camel-case property names encouraging mistakes -- help people see mistakes they make
    info(s"Found ${zkTlsConfigFileProps.size()} ZooKeeper client configuration properties in file $filename")
    zkTlsConfigFileProps.asScala.forKeyValue { (key, value) =>
      info(s"Setting $key")
      KafkaConfig.setZooKeeperClientProperty(zkClientConfig, key, value)
    }
    zkClientConfig
  }

  private[admin] def createZkClientConfigFromOption(options: OptionSet, option: ArgumentAcceptingOptionSpec[String]): Option[ZKClientConfig] =
    if (!options.has(option))
      None
    else
      Some(createZkClientConfigFromFile(options.valueOf(option)))

  class ZkSecurityMigratorOptions(args: Array[String]) extends CommandDefaultOptions(args) {
    val zkAclOpt = parser.accepts("zookeeper.acl", "Indicates whether to make the Kafka znodes in ZooKeeper secure or unsecure."
      + " The options are 'secure' and 'unsecure'").withRequiredArg().ofType(classOf[String])
    val zkUrlOpt = parser.accepts("zookeeper.connect", "Sets the ZooKeeper connect string (ensemble). This parameter " +
      "takes a comma-separated list of host:port pairs.").withRequiredArg().defaultsTo("localhost:2181").
      ofType(classOf[String])
    val zkSessionTimeoutOpt = parser.accepts("zookeeper.session.timeout", "Sets the ZooKeeper session timeout.").
      withRequiredArg().ofType(classOf[java.lang.Integer]).defaultsTo(30000)
    val zkConnectionTimeoutOpt = parser.accepts("zookeeper.connection.timeout", "Sets the ZooKeeper connection timeout.").
      withRequiredArg().ofType(classOf[java.lang.Integer]).defaultsTo(30000)
    val enablePathCheckOpt = parser.accepts("enable.path.check", "Checks if all the root paths exist in ZooKeeper " +
      "before migration. If not, exit the command.")
    val zkTlsConfigFile = parser.accepts(tlsConfigFileOption,
      "Identifies the file where ZooKeeper client TLS connectivity properties are defined.  Any properties other than " +
        KafkaConfig.ZkSslConfigToSystemPropertyMap.keys.mkString(", ") + " are ignored.")
      .withRequiredArg().describedAs("ZooKeeper TLS configuration").ofType(classOf[String])
    options = parser.parse(args: _*)
  }
}

class ZkSecurityMigrator(zkClient: KafkaZkClient) extends Logging {
  private val zkSecurityMigratorUtils = new ZkSecurityMigratorUtils(zkClient)
  private val futures = new Queue[Future[String]]

  private def setAcl(path: String, setPromise: Promise[String]): Unit = {
    info("Setting ACL for path %s".format(path))
    zkSecurityMigratorUtils.currentZooKeeper.setACL(path, zkClient.defaultAcls(path).asJava, -1, SetACLCallback, setPromise)
  }

  private def getChildren(path: String, childrenPromise: Promise[String]): Unit = {
    info("Getting children to set ACLs for path %s".format(path))
    zkSecurityMigratorUtils.currentZooKeeper.getChildren(path, false, GetChildrenCallback, childrenPromise)
  }

  private def setAclIndividually(path: String): Unit = {
    val setPromise = Promise[String]()
    futures.synchronized {
      futures += setPromise.future
    }
    setAcl(path, setPromise)
  }

  private def setAclsRecursively(path: String): Unit = {
    val setPromise = Promise[String]()
    val childrenPromise = Promise[String]()
    futures.synchronized {
      futures += setPromise.future
      futures += childrenPromise.future
    }
    setAcl(path, setPromise)
    getChildren(path, childrenPromise)
  }

  private object GetChildrenCallback extends ChildrenCallback {
    def processResult(rc: Int,
                      path: String,
                      ctx: Object,
                      children: java.util.List[String]): Unit = {
      val zkHandle = zkSecurityMigratorUtils.currentZooKeeper
      val promise = ctx.asInstanceOf[Promise[String]]
      Code.get(rc) match {
        case Code.OK =>
          // Set ACL for each child
          children.asScala.map { child =>
            path match {
              case "/" => s"/$child"
              case path => s"$path/$child"
            }
          }.foreach(setAclsRecursively)
          promise success "done"
        case Code.CONNECTIONLOSS =>
          zkHandle.getChildren(path, false, GetChildrenCallback, ctx)
        case Code.NONODE =>
          warn("Node is gone, it could be have been legitimately deleted: %s".format(path))
          promise success "done"
        case Code.SESSIONEXPIRED =>
          // Starting a new session isn't really a problem, but it'd complicate
          // the logic of the tool, so we quit and let the user re-run it.
          System.out.println("ZooKeeper session expired while changing ACLs")
          promise failure KeeperException.create(Code.get(rc))
        case _ =>
          System.out.println("Unexpected return code: %d".format(rc))
          promise failure KeeperException.create(Code.get(rc))
      }
    }
  }

  private object SetACLCallback extends StatCallback {
    def processResult(rc: Int,
                      path: String,
                      ctx: Object,
                      stat: Stat): Unit = {
      val zkHandle = zkSecurityMigratorUtils.currentZooKeeper
      val promise = ctx.asInstanceOf[Promise[String]]

      Code.get(rc) match {
        case Code.OK =>
          info("Successfully set ACLs for %s".format(path))
          promise success "done"
        case Code.CONNECTIONLOSS =>
            zkHandle.setACL(path, zkClient.defaultAcls(path).asJava, -1, SetACLCallback, ctx)
        case Code.NONODE =>
          warn("Znode is gone, it could be have been legitimately deleted: %s".format(path))
          promise success "done"
        case Code.SESSIONEXPIRED =>
          // Starting a new session isn't really a problem, but it'd complicate
          // the logic of the tool, so we quit and let the user re-run it.
          System.out.println("ZooKeeper session expired while changing ACLs")
          promise failure KeeperException.create(Code.get(rc))
        case _ =>
          System.out.println("Unexpected return code: %d".format(rc))
          promise failure KeeperException.create(Code.get(rc))
      }
    }
  }

  private def run(enablePathCheck: Boolean): Unit = {
    try {
      setAclIndividually("/")
      checkPathExistenceAndMaybeExit(enablePathCheck)
      for (path <- ZkData.SecureRootPaths) {
        debug("Going to set ACL for %s".format(path))
        if (path == ControllerZNode.path && !zkClient.pathExists(path)) {
          debug("Ignoring to set ACL for %s, because it doesn't exist".format(path))
        } else {
          zkClient.makeSurePersistentPathExists(path)
          setAclsRecursively(path)
        }
      }

      @tailrec
      def recurse(): Unit = {
        val future = futures.synchronized { 
          futures.headOption
        }
        future match {
          case Some(a) =>
            Await.result(a, 6000 millis)
            futures.synchronized {
              futures.dequeue()
            }
            recurse()
          case None =>
        }
      }

      recurse()

    } finally {
      zkClient.close()
    }
  }

  private def checkPathExistenceAndMaybeExit(enablePathCheck: Boolean): Unit = {
    val nonExistingSecureRootPaths = ZkData.SecureRootPaths.filterNot(zkClient.pathExists)
    if (nonExistingSecureRootPaths.nonEmpty) {
      println(s"Warning: The following secure root paths do not exist in ZooKeeper: ${nonExistingSecureRootPaths.mkString(",")}")
      println("That might be due to an incorrect chroot is specified when executing the command.")
      if (enablePathCheck) {
        println("Exit the command.")
        // must exit with non-zero status so system tests will know we failed
        Exit.exit(1)
      }
    }
  }
}<|MERGE_RESOLUTION|>--- conflicted
+++ resolved
@@ -19,12 +19,8 @@
 
 import joptsimple.{ArgumentAcceptingOptionSpec, OptionSet}
 import kafka.server.KafkaConfig
-<<<<<<< HEAD
-=======
+import kafka.utils.Implicits._
 import kafka.utils.{Exit, Logging, ToolsUtils}
->>>>>>> 15418db6
-import kafka.utils.Implicits._
-import kafka.utils.{CommandDefaultOptions, CommandLineUtils, Exit, Logging}
 import kafka.zk.{ControllerZNode, KafkaZkClient, ZkData, ZkSecurityMigratorUtils}
 import org.apache.kafka.common.security.JaasUtils
 import org.apache.kafka.common.utils.{Time, Utils}
@@ -292,7 +288,6 @@
           case None =>
         }
       }
-
       recurse()
 
     } finally {
