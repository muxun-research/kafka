--- conflicted
+++ resolved
@@ -17,31 +17,16 @@
 
 package kafka.admin
 
-<<<<<<< HEAD
-=======
-import java.nio.charset.StandardCharsets
-import java.util.concurrent.TimeUnit
-import java.util.{Collections, Properties}
->>>>>>> 15418db6
 import joptsimple._
 import kafka.server.DynamicConfig.QuotaConfigs
-<<<<<<< HEAD
 import kafka.server._
-=======
-import kafka.server.{ConfigEntityName, ConfigType, Defaults, DynamicBrokerConfig, DynamicConfig, KafkaConfig}
+import kafka.utils.Implicits._
 import kafka.utils.{Exit, Logging, PasswordEncoder}
->>>>>>> 15418db6
-import kafka.utils.Implicits._
-import kafka.utils.{CommandDefaultOptions, CommandLineUtils, Exit, PasswordEncoder}
 import kafka.zk.{AdminZkClient, KafkaZkClient}
 import org.apache.kafka.clients.CommonClientConfigs
-<<<<<<< HEAD
 import org.apache.kafka.clients.admin.{Admin, AlterClientQuotasOptions, AlterConfigOp, AlterConfigsOptions, ConfigEntry, DescribeClusterOptions, DescribeConfigsOptions, ListTopicsOptions, ScramCredentialInfo, UserScramCredentialDeletion, UserScramCredentialUpsertion, Config => JConfig, ScramMechanism => PublicScramMechanism}
-import org.apache.kafka.common.config.ConfigResource
-=======
+import org.apache.kafka.common.config.types.Password
 import org.apache.kafka.common.config.{ConfigResource, TopicConfig}
->>>>>>> 15418db6
-import org.apache.kafka.common.config.types.Password
 import org.apache.kafka.common.errors.InvalidConfigurationException
 import org.apache.kafka.common.internals.Topic
 import org.apache.kafka.common.quota.{ClientQuotaAlteration, ClientQuotaEntity, ClientQuotaFilter, ClientQuotaFilterComponent}
@@ -207,9 +192,9 @@
     def scramCredential(mechanism: ScramMechanism, credentialStr: String): String = {
       val pattern = "(?:iterations=([0-9]*),)?password=(.*)".r
       val (iterations, password) = credentialStr match {
-          case pattern(iterations, password) => (if (iterations != null) iterations.toInt else DefaultScramIterations, password)
-          case _ => throw new IllegalArgumentException(s"Invalid credential property $mechanism=$credentialStr")
-        }
+        case pattern(iterations, password) => (if (iterations != null) iterations.toInt else DefaultScramIterations, password)
+        case _ => throw new IllegalArgumentException(s"Invalid credential property $mechanism=$credentialStr")
+      }
       if (iterations < mechanism.minIterations())
         throw new IllegalArgumentException(s"Iterations $iterations is less than the minimum ${mechanism.minIterations()} required for $mechanism")
       val credential = new ScramFormatter(mechanism).generateCredential(password, iterations)
@@ -670,7 +655,6 @@
       case Some(n) => entityType + "/" + n
       case None => entityType
     }
-
     override def toString: String = {
       val typeName = entityType match {
         case ConfigType.User => "user-principal"
@@ -773,12 +757,8 @@
   class ConfigCommandOptions(args: Array[String]) extends CommandDefaultOptions(args) {
 
     val zkConnectOpt = parser.accepts("zookeeper", "DEPRECATED. The connection string for the zookeeper connection in the form host:port. " +
-<<<<<<< HEAD
-      "Multiple URLS can be given to allow fail-over. Replaced by --bootstrap-server, REQUIRED unless --bootstrap-server is given.")
-=======
       "Multiple URLS can be given to allow fail-over. Required when configuring SCRAM credentials for users or " +
       "dynamic broker configs when the relevant broker(s) are down. Not allowed otherwise.")
->>>>>>> 15418db6
       .withRequiredArg
       .describedAs("urls")
       .ofType(classOf[String])
@@ -806,11 +786,7 @@
 
     val nl = System.getProperty("line.separator")
     val addConfig = parser.accepts("add-config", "Key Value pairs of configs to add. Square brackets can be used to group values which contain commas: 'k1=v1,k2=[v1,v2,v2],k3=v3'. The following is a list of valid configurations: " +
-<<<<<<< HEAD
-      "For entity-type '" + ConfigType.Topic + "': " + LogConfig.configNames.map("\t" + _).mkString(nl, nl, nl) +
-=======
       "For entity-type '" + ConfigType.Topic + "': " + LogConfig.configNames.asScala.map("\t" + _).mkString(nl, nl, nl) +
->>>>>>> 15418db6
       "For entity-type '" + ConfigType.Broker + "': " + DynamicConfig.Broker.names.asScala.toSeq.sorted.map("\t" + _).mkString(nl, nl, nl) +
       "For entity-type '" + ConfigType.User + "': " + DynamicConfig.User.names.asScala.toSeq.sorted.map("\t" + _).mkString(nl, nl, nl) +
       "For entity-type '" + ConfigType.Client + "': " + DynamicConfig.Client.names.asScala.toSeq.sorted.map("\t" + _).mkString(nl, nl, nl) +
