--- conflicted
+++ resolved
@@ -17,18 +17,9 @@
 
 package kafka.admin
 
-<<<<<<< HEAD
 import com.fasterxml.jackson.dataformat.csv.CsvMapper
 import com.fasterxml.jackson.module.scala.DefaultScalaModule
-import com.fasterxml.jackson.module.scala.experimental.ScalaObjectMapper
 import joptsimple.{OptionException, OptionSpec}
-=======
-import java.time.{Duration, Instant}
-import java.util.{Collections, Properties}
-import com.fasterxml.jackson.dataformat.csv.CsvMapper
-import com.fasterxml.jackson.module.scala.DefaultScalaModule
-import kafka.utils._
->>>>>>> 15418db6
 import kafka.utils.Implicits._
 import kafka.utils._
 import org.apache.kafka.clients.CommonClientConfigs
@@ -37,32 +28,17 @@
 import org.apache.kafka.common.protocol.Errors
 import org.apache.kafka.common.requests.ListOffsetsResponse
 import org.apache.kafka.common.utils.Utils
-<<<<<<< HEAD
 import org.apache.kafka.common.{ConsumerGroupState, KafkaException, Node, TopicPartition}
-=======
-import org.apache.kafka.common.{KafkaException, Node, TopicPartition}
 import org.apache.kafka.server.util.{CommandDefaultOptions, CommandLineUtils}
->>>>>>> 15418db6
 
 import java.time.{Duration, Instant}
-import java.util.Properties
+import java.util.{Collections, Properties}
 import scala.collection.immutable.TreeMap
 import scala.collection.mutable.ListBuffer
 import scala.collection.{Map, Seq, immutable, mutable}
-<<<<<<< HEAD
 import scala.jdk.CollectionConverters._
 import scala.reflect.ClassTag
 import scala.util.{Failure, Success, Try}
-=======
-import scala.util.{Failure, Success, Try}
-import joptsimple.{OptionException, OptionSpec}
-import org.apache.kafka.common.protocol.Errors
-
-import scala.collection.immutable.TreeMap
-import scala.reflect.ClassTag
-import org.apache.kafka.common.ConsumerGroupState
-import org.apache.kafka.common.requests.ListOffsetsResponse
->>>>>>> 15418db6
 
 object ConsumerGroupCommand extends Logging {
 
@@ -169,19 +145,16 @@
   private[admin] case class CsvUtils() {
     val mapper = new CsvMapper
     mapper.registerModule(DefaultScalaModule)
-
     def readerFor[T <: CsvRecord : ClassTag] = {
       val schema = getSchema[T]
       val clazz = implicitly[ClassTag[T]].runtimeClass
       mapper.readerFor(clazz).`with`(schema)
     }
-
     def writerFor[T <: CsvRecord : ClassTag] = {
       val schema = getSchema[T]
       val clazz = implicitly[ClassTag[T]].runtimeClass
       mapper.writerFor(clazz).`with`(schema)
     }
-
     private def getSchema[T <: CsvRecord : ClassTag] = {
       val clazz = implicitly[ClassTag[T]].runtimeClass
 
@@ -585,8 +558,10 @@
       val groupOffsets = TreeMap[String, (Option[String], Option[Seq[PartitionAssignmentState]])]() ++ (for ((groupId, consumerGroup) <- consumerGroups) yield {
         val state = consumerGroup.state
         val committedOffsets = getCommittedOffsets(groupId)
+
         // The admin client returns `null` as a value to indicate that there is not committed offset for a partition.
         def getPartitionOffset(tp: TopicPartition): Option[Long] = committedOffsets.get(tp).filter(_ != null).map(_.offset)
+
         var assignedTopicPartitions = ListBuffer[TopicPartition]()
         val rowsWithConsumer = consumerGroup.members.asScala.filterNot(_.assignment.topicPartitions.isEmpty).toSeq
           .sortBy(_.assignment.topicPartitions.size)(Ordering[Int].reverse).flatMap { consumerSummary =>
@@ -735,7 +710,6 @@
             throw new IllegalArgumentException(s"Invalid partition '$partition' specified in topic arg '$topicArg''")
         }
       }
-
       topicArg.split(":") match {
         case Array(topic, partitions) =>
           partitions.split(",").map(partition => new TopicPartition(topic, partitionNum(partition)))
@@ -1165,19 +1139,19 @@
         if (!options.has(groupOpt) && !options.has(allGroupsOpt))
           CommandLineUtils.printUsageAndExit(parser,
             s"Option $resetOffsetsOpt takes one of these options: ${allGroupSelectionScopeOpts.mkString(", ")}")
-        CommandLineUtils.checkInvalidArgs(parser, options, resetToOffsetOpt,   (allResetOffsetScenarioOpts - resetToOffsetOpt).asJava)
+        CommandLineUtils.checkInvalidArgs(parser, options, resetToOffsetOpt, (allResetOffsetScenarioOpts - resetToOffsetOpt).asJava)
         CommandLineUtils.checkInvalidArgs(parser, options, resetToDatetimeOpt, (allResetOffsetScenarioOpts - resetToDatetimeOpt).asJava)
         CommandLineUtils.checkInvalidArgs(parser, options, resetByDurationOpt, (allResetOffsetScenarioOpts - resetByDurationOpt).asJava)
         CommandLineUtils.checkInvalidArgs(parser, options, resetToEarliestOpt, (allResetOffsetScenarioOpts - resetToEarliestOpt).asJava)
-        CommandLineUtils.checkInvalidArgs(parser, options, resetToLatestOpt,   (allResetOffsetScenarioOpts - resetToLatestOpt).asJava)
-        CommandLineUtils.checkInvalidArgs(parser, options, resetToCurrentOpt,  (allResetOffsetScenarioOpts - resetToCurrentOpt).asJava)
-        CommandLineUtils.checkInvalidArgs(parser, options, resetShiftByOpt,    (allResetOffsetScenarioOpts - resetShiftByOpt).asJava)
-        CommandLineUtils.checkInvalidArgs(parser, options, resetFromFileOpt,   (allResetOffsetScenarioOpts - resetFromFileOpt).asJava)
+        CommandLineUtils.checkInvalidArgs(parser, options, resetToLatestOpt, (allResetOffsetScenarioOpts - resetToLatestOpt).asJava)
+        CommandLineUtils.checkInvalidArgs(parser, options, resetToCurrentOpt, (allResetOffsetScenarioOpts - resetToCurrentOpt).asJava)
+        CommandLineUtils.checkInvalidArgs(parser, options, resetShiftByOpt, (allResetOffsetScenarioOpts - resetShiftByOpt).asJava)
+        CommandLineUtils.checkInvalidArgs(parser, options, resetFromFileOpt, (allResetOffsetScenarioOpts - resetFromFileOpt).asJava)
       }
 
       CommandLineUtils.checkInvalidArgs(parser, options, groupOpt, (allGroupSelectionScopeOpts - groupOpt).asJava)
       CommandLineUtils.checkInvalidArgs(parser, options, groupOpt, (allConsumerGroupLevelOpts - describeOpt - deleteOpt - resetOffsetsOpt).asJava)
-      CommandLineUtils.checkInvalidArgs(parser, options, topicOpt, (allConsumerGroupLevelOpts - deleteOpt - resetOffsetsOpt).asJava )
+      CommandLineUtils.checkInvalidArgs(parser, options, topicOpt, (allConsumerGroupLevelOpts - deleteOpt - resetOffsetsOpt).asJava)
     }
   }
 }