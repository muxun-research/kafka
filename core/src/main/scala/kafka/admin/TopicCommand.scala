/**
 * Licensed to the Apache Software Foundation (ASF) under one or more
 * contributor license agreements.  See the NOTICE file distributed with
 * this work for additional information regarding copyright ownership.
 * The ASF licenses this file to You under the Apache License, Version 2.0
 * (the "License"); you may not use this file except in compliance with
 * the License.  You may obtain a copy of the License at
 *
 *    http://www.apache.org/licenses/LICENSE-2.0
 *
 * Unless required by applicable law or agreed to in writing, software
 * distributed under the License is distributed on an "AS IS" BASIS,
 * WITHOUT WARRANTIES OR CONDITIONS OF ANY KIND, either express or implied.
 * See the License for the specific language governing permissions and
 * limitations under the License.
 */

package kafka.admin

<<<<<<< HEAD
=======
import java.util
import java.util.{Collections, Optional, Properties}
>>>>>>> 15418db6
import joptsimple._
import kafka.common.AdminCommandFailedException
import kafka.utils._
import org.apache.kafka.clients.CommonClientConfigs
<<<<<<< HEAD
import org.apache.kafka.clients.admin.{Admin, ConfigEntry, CreatePartitionsOptions, CreateTopicsOptions, DeleteTopicsOptions, ListTopicsOptions, NewPartitions, NewTopic, PartitionReassignment, Config => JConfig}
=======
import org.apache.kafka.clients.admin.CreatePartitionsOptions
import org.apache.kafka.clients.admin.CreateTopicsOptions
import org.apache.kafka.clients.admin.DeleteTopicsOptions
import org.apache.kafka.clients.admin.{Admin, ListTopicsOptions, NewPartitions, NewTopic, PartitionReassignment, Config => JConfig}
import org.apache.kafka.common.{TopicCollection, TopicPartition, TopicPartitionInfo, Uuid}
>>>>>>> 15418db6
import org.apache.kafka.common.config.ConfigResource.Type
import org.apache.kafka.common.config.{ConfigResource, TopicConfig}
import org.apache.kafka.common.errors.{ClusterAuthorizationException, TopicExistsException, UnsupportedVersionException}
import org.apache.kafka.common.internals.Topic
<<<<<<< HEAD
import org.apache.kafka.common.security.JaasUtils
import org.apache.kafka.common.utils.{Time, Utils}
import org.apache.kafka.common.{Node, TopicPartition, TopicPartitionInfo, Uuid}
import org.apache.zookeeper.KeeperException.NodeExistsException

import java.util
import java.util.{Collections, Properties}
=======
import org.apache.kafka.common.utils.Utils
import org.apache.kafka.server.util.{CommandDefaultOptions, CommandLineUtils}
import org.apache.kafka.storage.internals.log.LogConfig

import scala.annotation.nowarn
import scala.jdk.CollectionConverters._
>>>>>>> 15418db6
import scala.collection._
import scala.compat.java8.OptionConverters._
import scala.concurrent.ExecutionException
import scala.jdk.CollectionConverters._

object TopicCommand extends Logging {

  def main(args: Array[String]): Unit = {
    val opts = new TopicCommandOptions(args)
    opts.checkArgs()

    val topicService = TopicService(opts.commandConfig, opts.bootstrapServer)

    var exitCode = 0
    try {
      if (opts.hasCreateOption)
        topicService.createTopic(opts)
      else if (opts.hasAlterOption)
        topicService.alterTopic(opts)
      else if (opts.hasListOption)
        topicService.listTopics(opts)
      else if (opts.hasDescribeOption)
        topicService.describeTopic(opts)
      else if (opts.hasDeleteOption)
        topicService.deleteTopic(opts)
    } catch {
      case e: ExecutionException =>
        if (e.getCause != null)
          printException(e.getCause)
        else
          printException(e)
        exitCode = 1
      case e: Throwable =>
        printException(e)
        exitCode = 1
    } finally {
      topicService.close()
      Exit.exit(exitCode)
    }
  }

  private def printException(e: Throwable): Unit = {
    println("Error while executing topic command : " + e.getMessage)
    error(Utils.stackTrace(e))
  }

  class CommandTopicPartition(opts: TopicCommandOptions) {
    val name = opts.topic.get
    val partitions = opts.partitions
    val replicationFactor = opts.replicationFactor
    val replicaAssignment = opts.replicaAssignment
    val configsToAdd = parseTopicConfigsToBeAdded(opts)

    def hasReplicaAssignment: Boolean = replicaAssignment.isDefined
<<<<<<< HEAD

    def hasPartitions: Boolean = partitions.isDefined

=======
>>>>>>> 15418db6
    def ifTopicDoesntExist(): Boolean = opts.ifNotExists
  }

  case class TopicDescription(topic: String,
                              topicId: Uuid,
                              numPartitions: Int,
                              replicationFactor: Int,
                              config: JConfig,
                              markedForDeletion: Boolean) {

    def printDescription(): Unit = {
      val configsAsString = config.entries.asScala.filterNot(_.isDefault).map { ce => s"${ce.name}=${ce.value}" }.mkString(",")
      print(s"Topic: $topic")
      if (topicId != Uuid.ZERO_UUID) print(s"\tTopicId: $topicId")
      print(s"\tPartitionCount: $numPartitions")
      print(s"\tReplicationFactor: $replicationFactor")
      print(s"\tConfigs: $configsAsString")
      print(if (markedForDeletion) "\tMarkedForDeletion: true" else "")
      println()
    }
  }

  case class PartitionDescription(topic: String,
                                  info: TopicPartitionInfo,
                                  config: Option[JConfig],
                                  markedForDeletion: Boolean,
                                  reassignment: Option[PartitionReassignment]) {

    private def minIsrCount: Option[Int] = {
      config.map(_.get(TopicConfig.MIN_IN_SYNC_REPLICAS_CONFIG).value.toInt)
    }

    def isUnderReplicated: Boolean = {
      getReplicationFactor(info, reassignment) - info.isr.size > 0
    }

    private def hasLeader: Boolean = {
      info.leader != null
    }

    def isUnderMinIsr: Boolean = {
      !hasLeader || minIsrCount.exists(info.isr.size < _)
    }

    def isAtMinIsrPartitions: Boolean =  {
      minIsrCount.contains(info.isr.size)
    }

    def hasUnavailablePartitions(liveBrokers: Set[Int]): Boolean = {
      !hasLeader || !liveBrokers.contains(info.leader.id)
    }

    def printDescription(): Unit = {
      print("\tTopic: " + topic)
      print("\tPartition: " + info.partition)
      print("\tLeader: " + (if (hasLeader) info.leader.id else "none"))
      print("\tReplicas: " + info.replicas.asScala.map(_.id).mkString(","))
      print("\tIsr: " + info.isr.asScala.map(_.id).mkString(","))
      if (reassignment.nonEmpty) {
        print("\tAdding Replicas: " + reassignment.get.addingReplicas().asScala.mkString(","))
        print("\tRemoving Replicas: " + reassignment.get.removingReplicas().asScala.mkString(","))
      }
      print(if (markedForDeletion) "\tMarkedForDeletion: true" else "")
      println()
    }

  }

  class DescribeOptions(opts: TopicCommandOptions, liveBrokers: Set[Int]) {
    val describeConfigs =
      !opts.reportUnavailablePartitions &&
        !opts.reportUnderReplicatedPartitions &&
        !opts.reportUnderMinIsrPartitions &&
        !opts.reportAtMinIsrPartitions
    val describePartitions = !opts.reportOverriddenConfigs

    private def shouldPrintUnderReplicatedPartitions(partitionDescription: PartitionDescription): Boolean = {
      opts.reportUnderReplicatedPartitions && partitionDescription.isUnderReplicated
    }
    private def shouldPrintUnavailablePartitions(partitionDescription: PartitionDescription): Boolean = {
      opts.reportUnavailablePartitions && partitionDescription.hasUnavailablePartitions(liveBrokers)
    }
    private def shouldPrintUnderMinIsrPartitions(partitionDescription: PartitionDescription): Boolean = {
      opts.reportUnderMinIsrPartitions && partitionDescription.isUnderMinIsr
    }
    private def shouldPrintAtMinIsrPartitions(partitionDescription: PartitionDescription): Boolean = {
      opts.reportAtMinIsrPartitions && partitionDescription.isAtMinIsrPartitions
    }

    private def shouldPrintTopicPartition(partitionDesc: PartitionDescription): Boolean = {
      describeConfigs ||
        shouldPrintUnderReplicatedPartitions(partitionDesc) ||
        shouldPrintUnavailablePartitions(partitionDesc) ||
        shouldPrintUnderMinIsrPartitions(partitionDesc) ||
        shouldPrintAtMinIsrPartitions(partitionDesc)
    }

    def maybePrintPartitionDescription(desc: PartitionDescription): Unit = {
      if (shouldPrintTopicPartition(desc))
        desc.printDescription()
    }
  }

<<<<<<< HEAD
  trait TopicService extends AutoCloseable {
    def createTopic(opts: TopicCommandOptions): Unit = {
      val topic = new CommandTopicPartition(opts)
      if (Topic.hasCollisionChars(topic.name))
        println("WARNING: Due to limitations in metric names, topics with a period ('.') or underscore ('_') could " +
          "collide. To avoid issues it is best to use either, but not both.")
      createTopic(topic)
    }
    def createTopic(topic: CommandTopicPartition): Unit
    def listTopics(opts: TopicCommandOptions): Unit
    def alterTopic(opts: TopicCommandOptions): Unit
    def describeTopic(opts: TopicCommandOptions): Unit

    def deleteTopic(opts: TopicCommandOptions): Unit

    def getTopics(topicIncludelist: Option[String], excludeInternalTopics: Boolean = false): Seq[String]
  }

  object AdminClientTopicService {
=======
  object TopicService {
>>>>>>> 15418db6
    def createAdminClient(commandConfig: Properties, bootstrapServer: Option[String]): Admin = {
      bootstrapServer match {
        case Some(serverList) => commandConfig.put(CommonClientConfigs.BOOTSTRAP_SERVERS_CONFIG, serverList)
        case None =>
      }
      Admin.create(commandConfig)
    }

    def apply(commandConfig: Properties, bootstrapServer: Option[String]): TopicService =
      new TopicService(createAdminClient(commandConfig, bootstrapServer))
  }

  case class TopicService private (adminClient: Admin) extends AutoCloseable {

    def createTopic(opts: TopicCommandOptions): Unit = {
      val topic = new CommandTopicPartition(opts)
      if (Topic.hasCollisionChars(topic.name))
        println("WARNING: Due to limitations in metric names, topics with a period ('.') or underscore ('_') could " +
          "collide. To avoid issues it is best to use either, but not both.")
      createTopic(topic)
    }

    def createTopic(topic: CommandTopicPartition): Unit = {
      if (topic.replicationFactor.exists(rf => rf > Short.MaxValue || rf < 1))
        throw new IllegalArgumentException(s"The replication factor must be between 1 and ${Short.MaxValue} inclusive")
      if (topic.partitions.exists(partitions => partitions < 1))
        throw new IllegalArgumentException(s"The partitions must be greater than 0")

      try {
        val newTopic = if (topic.hasReplicaAssignment)
          new NewTopic(topic.name, asJavaReplicaReassignment(topic.replicaAssignment.get))
        else {
          new NewTopic(
            topic.name,
            topic.partitions.asJava,
            topic.replicationFactor.map(_.toShort).map(Short.box).asJava)
        }

        val configsMap = topic.configsToAdd.stringPropertyNames()
          .asScala
          .map(name => name -> topic.configsToAdd.getProperty(name))
          .toMap.asJava

        newTopic.configs(configsMap)
        val createResult = adminClient.createTopics(Collections.singleton(newTopic),
          new CreateTopicsOptions().retryOnQuotaViolation(false))
        createResult.all().get()
        println(s"Created topic ${topic.name}.")
      } catch {
        case e: ExecutionException =>
          if (e.getCause == null)
            throw e
          if (!(e.getCause.isInstanceOf[TopicExistsException] && topic.ifTopicDoesntExist()))
            throw e.getCause
      }
    }

    def listTopics(opts: TopicCommandOptions): Unit = {
      println(getTopics(opts.topic, opts.excludeInternalTopics).mkString("\n"))
    }

    def alterTopic(opts: TopicCommandOptions): Unit = {
      val topic = new CommandTopicPartition(opts)
      val topics = getTopics(opts.topic, opts.excludeInternalTopics)
      ensureTopicExists(topics, opts.topic, !opts.ifExists)

      if (topics.nonEmpty) {
        val topicsInfo = adminClient.describeTopics(topics.asJavaCollection).topicNameValues()
        val newPartitions = topics.map { topicName =>
          if (topic.hasReplicaAssignment) {
            val startPartitionId = topicsInfo.get(topicName).get().partitions().size()
            val newAssignment = {
              val replicaMap = topic.replicaAssignment.get.drop(startPartitionId)
              new util.ArrayList(replicaMap.map(p => p._2.asJava).asJavaCollection).asInstanceOf[util.List[util.List[Integer]]]
            }
            topicName -> NewPartitions.increaseTo(topic.partitions.get, newAssignment)
          } else {
            topicName -> NewPartitions.increaseTo(topic.partitions.get)
          }
        }.toMap
        adminClient.createPartitions(newPartitions.asJava,
          new CreatePartitionsOptions().retryOnQuotaViolation(false)).all().get()
      }
    }

    def listAllReassignments(topicPartitions: util.Set[TopicPartition]): Map[TopicPartition, PartitionReassignment] = {
      try {
        adminClient.listPartitionReassignments(topicPartitions).reassignments().get().asScala
      } catch {
        case e: ExecutionException =>
          e.getCause match {
            case ex@(_: UnsupportedVersionException | _: ClusterAuthorizationException) =>
              logger.debug(s"Couldn't query reassignments through the AdminClient API: ${ex.getMessage}", ex)
              Map()
            case t => throw t
          }
      }
    }

    def describeTopic(opts: TopicCommandOptions): Unit = {
      // If topicId is provided and not zero, will use topicId regardless of topic name
      val inputTopicId = opts.topicId.map(Uuid.fromString).filter(uuid => uuid != Uuid.ZERO_UUID)
      val useTopicId = inputTopicId.nonEmpty

      val (topicIds, topics) = if (useTopicId)
        (getTopicIds(inputTopicId, opts.excludeInternalTopics), Seq())
      else
        (Seq(), getTopics(opts.topic, opts.excludeInternalTopics))

      // Only check topic name when topicId is not provided
      if (useTopicId)
        ensureTopicIdExists(topicIds, inputTopicId, !opts.ifExists)
      else
        ensureTopicExists(topics, opts.topic, !opts.ifExists)

      val topicDescriptions = if (topicIds.nonEmpty) {
        adminClient.describeTopics(TopicCollection.ofTopicIds(topicIds.toSeq.asJavaCollection)).allTopicIds().get().values().asScala
      } else if (topics.nonEmpty) {
        adminClient.describeTopics(TopicCollection.ofTopicNames(topics.asJavaCollection)).allTopicNames().get().values().asScala
      } else {
        Seq()
      }

      val topicNames = topicDescriptions.map(_.name())
      val allConfigs = adminClient.describeConfigs(topicNames.map(new ConfigResource(Type.TOPIC, _)).asJavaCollection).values()
      val liveBrokers = adminClient.describeCluster().nodes().get().asScala.map(_.id())
      val describeOptions = new DescribeOptions(opts, liveBrokers.toSet)
      val topicPartitions = topicDescriptions
        .flatMap(td => td.partitions.iterator().asScala.map(p => new TopicPartition(td.name(), p.partition())))
        .toSet.asJava
      val reassignments = listAllReassignments(topicPartitions)

      for (td <- topicDescriptions) {
        val topicName = td.name
        val topicId = td.topicId()
        val config = allConfigs.get(new ConfigResource(Type.TOPIC, topicName)).get()
        val sortedPartitions = td.partitions.asScala.sortBy(_.partition)

        if (describeOptions.describeConfigs) {
          val hasNonDefault = config.entries().asScala.exists(!_.isDefault)
          if (!opts.reportOverriddenConfigs || hasNonDefault) {
            val numPartitions = td.partitions().size
            val firstPartition = td.partitions.iterator.next()
            val reassignment = reassignments.get(new TopicPartition(td.name, firstPartition.partition))
            val topicDesc = TopicDescription(topicName, topicId, numPartitions, getReplicationFactor(firstPartition, reassignment), config, markedForDeletion = false)
            topicDesc.printDescription()
          }
        }

        if (describeOptions.describePartitions) {
          for (partition <- sortedPartitions) {
            val reassignment = reassignments.get(new TopicPartition(td.name, partition.partition))
            val partitionDesc = PartitionDescription(topicName, partition, Some(config), markedForDeletion = false, reassignment)
            describeOptions.maybePrintPartitionDescription(partitionDesc)
          }
        }
      }
    }

    def deleteTopic(opts: TopicCommandOptions): Unit = {
      val topics = getTopics(opts.topic, opts.excludeInternalTopics)
      ensureTopicExists(topics, opts.topic, !opts.ifExists)
      adminClient.deleteTopics(topics.asJavaCollection, new DeleteTopicsOptions().retryOnQuotaViolation(false))
        .all().get()
    }

    def getTopics(topicIncludeList: Option[String], excludeInternalTopics: Boolean = false): Seq[String] = {
      val allTopics = if (excludeInternalTopics) {
        adminClient.listTopics()
      } else {
        adminClient.listTopics(new ListTopicsOptions().listInternal(true))
      }
      doGetTopics(allTopics.names().get().asScala.toSeq.sorted, topicIncludeList, excludeInternalTopics)
    }

<<<<<<< HEAD
    override def describeTopic(opts: TopicCommandOptions): Unit = {
      val topics = getTopics(opts.topic, opts.excludeInternalTopics)
      ensureTopicExists(topics, opts.topic, !opts.ifExists)
      val liveBrokers = zkClient.getAllBrokersInCluster.map(broker => broker.id -> broker).toMap
      val liveBrokerIds = liveBrokers.keySet
      val describeOptions = new DescribeOptions(opts, liveBrokerIds)
      val adminZkClient = new AdminZkClient(zkClient)

      for (topic <- topics) {
        zkClient.getReplicaAssignmentAndTopicIdForTopics(immutable.Set(topic)).headOption match {
          case Some(replicaAssignmentAndTopicId) =>
            val markedForDeletion = zkClient.isTopicMarkedForDeletion(topic)
            if (describeOptions.describeConfigs) {
              val configs = adminZkClient.fetchEntityConfig(ConfigType.Topic, topic).asScala
              if (!opts.reportOverriddenConfigs || configs.nonEmpty) {
                val numPartitions = replicaAssignmentAndTopicId.assignment.size
                val replicationFactor = replicaAssignmentAndTopicId.assignment.head._2.replicas.size
                val config = new JConfig(configs.map { case (k, v) => new ConfigEntry(k, v) }.asJavaCollection)

                val topicDesc = TopicDescription(topic,
                  replicaAssignmentAndTopicId.topicId.getOrElse(Uuid.ZERO_UUID), numPartitions, replicationFactor, config, markedForDeletion)
                topicDesc.printDescription()
              }
            }
            if (describeOptions.describePartitions) {
              for ((tp, replicaAssignment) <- replicaAssignmentAndTopicId.assignment.toSeq.sortBy(_._1.partition())) {
                val assignedReplicas = replicaAssignment.replicas
                val (leaderOpt, isr) = zkClient.getTopicPartitionState(tp).map(_.leaderAndIsr) match {
                  case Some(leaderAndIsr) => (leaderAndIsr.leaderOpt, leaderAndIsr.isr)
                  case None => (None, Seq.empty[Int])
                }

                def asNode(brokerId: Int): Node = {
                  liveBrokers.get(brokerId) match {
                    case Some(broker) => broker.node(broker.endPoints.head.listenerName)
                    case None => new Node(brokerId, "", -1)
                  }
                }

                val info = new TopicPartitionInfo(tp.partition(), leaderOpt.map(asNode).orNull,
                  assignedReplicas.map(asNode).toList.asJava,
                  isr.map(asNode).toList.asJava)

                val partitionDesc = PartitionDescription(topic, info, config = None, markedForDeletion, reassignment = None)
                describeOptions.maybePrintPartitionDescription(partitionDesc)
              }
            }
          case None =>
            println("Topic " + topic + " doesn't exist!")
        }
      }
    }

    override def deleteTopic(opts: TopicCommandOptions): Unit = {
      val topics = getTopics(opts.topic, opts.excludeInternalTopics)
      ensureTopicExists(topics, opts.topic, !opts.ifExists)
      topics.foreach { topic =>
        try {
          if (Topic.isInternal(topic)) {
            throw new AdminOperationException(s"Topic $topic is a kafka internal topic and is not allowed to be marked for deletion.")
          } else {
            zkClient.createDeleteTopicPath(topic)
            println(s"Topic $topic is marked for deletion.")
            println("Note: This will have no impact if delete.topic.enable is not set to true.")
          }
        } catch {
          case _: NodeExistsException =>
            println(s"Topic $topic is already marked for deletion.")
          case e: AdminOperationException =>
            throw e
          case e: Throwable =>
            throw new AdminOperationException(s"Error while deleting topic $topic", e)
        }
=======
    def getTopicIds(topicIdIncludeList: Option[Uuid], excludeInternalTopics: Boolean = false): Seq[Uuid] = {
      val allTopics = if (excludeInternalTopics) {
        adminClient.listTopics()
      } else {
        adminClient.listTopics(new ListTopicsOptions().listInternal(true))
>>>>>>> 15418db6
      }
      val allTopicIds = allTopics.listings().get().asScala.map(_.topicId()).toSeq.sorted
      topicIdIncludeList.filter(allTopicIds.contains).toSeq
    }

    def close(): Unit = adminClient.close()
  }

  /**
   * ensures topic existence and throws exception if topic doesn't exist
   * @param foundTopics        Topics that were found to match the requested topic name.
   * @param requestedTopic     Name of the topic that was requested.
   * @param requireTopicExists Indicates if the topic needs to exist for the operation to be successful.
   *                           If set to true, the command will throw an exception if the topic with the
   *                           requested name does not exist.
   */
  private def ensureTopicExists(foundTopics: Seq[String], requestedTopic: Option[String], requireTopicExists: Boolean): Unit = {
    // If no topic name was mentioned, do not need to throw exception.
    if (requestedTopic.isDefined && requireTopicExists && foundTopics.isEmpty) {
      // If given topic doesn't exist then throw exception
      throw new IllegalArgumentException(s"Topic '${requestedTopic.get}' does not exist as expected")
    }
  }

  /**
   * ensures topic existence and throws exception if topic doesn't exist
   *
   * @param foundTopicIds Topics that were found to match the requested topic id.
   * @param requestedTopicId Id of the topic that was requested.
   * @param requireTopicIdExists Indicates if the topic needs to exist for the operation to be successful.
   *                             If set to true, the command will throw an exception if the topic with the
   *                             requested id does not exist.
   */
  private def ensureTopicIdExists(foundTopicIds: Seq[Uuid], requestedTopicId: Option[Uuid], requireTopicIdExists: Boolean): Unit = {
    // If no topic id was mentioned, do not need to throw exception.
    if (requestedTopicId.isDefined && requireTopicIdExists && foundTopicIds.isEmpty) {
      // If given topicId doesn't exist then throw exception
      throw new IllegalArgumentException(s"TopicId '${requestedTopicId.get}' does not exist as expected")
    }
  }

  private def doGetTopics(allTopics: Seq[String], topicIncludeList: Option[String], excludeInternalTopics: Boolean): Seq[String] = {
    if (topicIncludeList.isDefined) {
      val topicsFilter = IncludeList(topicIncludeList.get)
      allTopics.filter(topicsFilter.isTopicAllowed(_, excludeInternalTopics))
    } else
      allTopics.filterNot(Topic.isInternal(_) && excludeInternalTopics)
  }

  @nowarn("cat=deprecation")
  def parseTopicConfigsToBeAdded(opts: TopicCommandOptions): Properties = {
    val configsToBeAdded = opts.topicConfig.getOrElse(Collections.emptyList()).asScala.map(_.split("""\s*=\s*"""))
    require(configsToBeAdded.forall(config => config.length == 2),
      "Invalid topic config: all configs to be added must be in the format \"key=val\".")
    val props = new Properties
    configsToBeAdded.foreach(pair => props.setProperty(pair(0).trim, pair(1).trim))
    LogConfig.validate(props)
    if (props.containsKey(TopicConfig.MESSAGE_FORMAT_VERSION_CONFIG)) {
      println(s"WARNING: The configuration ${TopicConfig.MESSAGE_FORMAT_VERSION_CONFIG}=${props.getProperty(TopicConfig.MESSAGE_FORMAT_VERSION_CONFIG)} is specified. " +
        "This configuration will be ignored if the version is newer than the inter.broker.protocol.version specified in the broker or " +
        "if the inter.broker.protocol.version is 3.0 or newer. This configuration is deprecated and it will be removed in Apache Kafka 4.0.")
    }
    props
  }

  def parseReplicaAssignment(replicaAssignmentList: String): Map[Int, List[Int]] = {
    val partitionList = replicaAssignmentList.split(",")
    val ret = new mutable.LinkedHashMap[Int, List[Int]]()
    for (i <- 0 until partitionList.size) {
      val brokerList = partitionList(i).split(":").map(s => s.trim().toInt)
      val duplicateBrokers = CoreUtils.duplicates(brokerList)
      if (duplicateBrokers.nonEmpty)
        throw new AdminCommandFailedException(s"Partition replica lists may not contain duplicate entries: ${duplicateBrokers.mkString(",")}")
      ret.put(i, brokerList.toList)
      if (ret(i).size != ret(0).size)
        throw new AdminOperationException("Partition " + i + " has different replication factor: " + brokerList)
    }
    ret
  }

  def asJavaReplicaReassignment(original: Map[Int, List[Int]]): util.Map[Integer, util.List[Integer]] = {
    original.map(f => Integer.valueOf(f._1) -> f._2.map(e => Integer.valueOf(e)).asJava).asJava
  }

  private def getReplicationFactor(tpi: TopicPartitionInfo, reassignment: Option[PartitionReassignment]): Int = {
    // It is possible for a reassignment to complete between the time we have fetched its state and the time
    // we fetch partition metadata. In this case, we ignore the reassignment when determining replication factor.
    def isReassignmentInProgress(ra: PartitionReassignment): Boolean = {
      // Reassignment is still in progress as long as the removing and adding replicas are still present
      val allReplicaIds = tpi.replicas.asScala.map(_.id).toSet
      val changingReplicaIds = ra.removingReplicas.asScala.map(_.intValue).toSet ++ ra.addingReplicas.asScala.map(_.intValue).toSet
      allReplicaIds.exists(changingReplicaIds.contains)
    }

    reassignment match {
      case Some(ra) if isReassignmentInProgress(ra) => ra.replicas.asScala.diff(ra.addingReplicas.asScala).size
      case _ => tpi.replicas.size
    }
  }

  class TopicCommandOptions(args: Array[String]) extends CommandDefaultOptions(args) {
    private val bootstrapServerOpt = parser.accepts("bootstrap-server", "REQUIRED: The Kafka server to connect to.")
      .withRequiredArg
      .describedAs("server to connect to")
      .ofType(classOf[String])

    private val commandConfigOpt = parser.accepts("command-config", "Property file containing configs to be passed to Admin Client. " +
      "This is used only with --bootstrap-server option for describing and altering broker configs.")
      .withRequiredArg
      .describedAs("command config property file")
      .ofType(classOf[String])

    private val kafkaConfigsCanAlterTopicConfigsViaBootstrapServer =
      " (the kafka-configs CLI supports altering topic configs with a --bootstrap-server option)"

    private val listOpt = parser.accepts("list", "List all available topics.")
    private val createOpt = parser.accepts("create", "Create a new topic.")
    private val deleteOpt = parser.accepts("delete", "Delete a topic")
    private val alterOpt = parser.accepts("alter", "Alter the number of partitions and replica assignment. " +
      "Update the configuration of an existing topic via --alter is no longer supported here" + kafkaConfigsCanAlterTopicConfigsViaBootstrapServer + ".")
    private val describeOpt = parser.accepts("describe", "List details for the given topics.")
    private val topicOpt = parser.accepts("topic", "The topic to create, alter, describe or delete. It also accepts a regular " +
<<<<<<< HEAD
      "expression, except for --create option. Put topic name in double quotes and use the '\\' prefix " +
      "to escape regular expression symbols; e.g. \"test\\.topic\".")
      .withRequiredArg
      .describedAs("topic")
=======
                                           "expression, except for --create option. Put topic name in double quotes and use the '\\' prefix " +
                                           "to escape regular expression symbols; e.g. \"test\\.topic\".")
                         .withRequiredArg
                         .describedAs("topic")
                         .ofType(classOf[String])
    private val topicIdOpt = parser.accepts("topic-id", "The topic-id to describe." +
      "This is used only with --bootstrap-server option for describing topics.")
      .withRequiredArg
      .describedAs("topic-id")
>>>>>>> 15418db6
      .ofType(classOf[String])
    private val nl = System.getProperty("line.separator")
    private val configOpt = parser.accepts("config", "A topic configuration override for the topic being created or altered." +
<<<<<<< HEAD
      " The following is a list of valid configurations: " + nl + LogConfig.configNames.map("\t" + _).mkString(nl) + nl +
      "See the Kafka documentation for full details on the topic configs." +
      " It is supported only in combination with --create if --bootstrap-server option is used" +
      kafkaConfigsCanAlterTopicConfigsViaBootstrapServer + ".")
      .withRequiredArg
      .describedAs("name=value")
      .ofType(classOf[String])
=======
                                             " The following is a list of valid configurations: " + nl + LogConfig.configNames.asScala.map("\t" + _).mkString(nl) + nl +
                                             "See the Kafka documentation for full details on the topic configs." +
                                             " It is supported only in combination with --create if --bootstrap-server option is used" +
                                             kafkaConfigsCanAlterTopicConfigsViaBootstrapServer + ".")
                           .withRequiredArg
                           .describedAs("name=value")
                           .ofType(classOf[String])
>>>>>>> 15418db6
    private val deleteConfigOpt = parser.accepts("delete-config", "A topic configuration override to be removed for an existing topic (see the list of configurations under the --config option). " +
      "Not supported with the --bootstrap-server option.")
      .withRequiredArg
      .describedAs("name")
      .ofType(classOf[String])
    private val partitionsOpt = parser.accepts("partitions", "The number of partitions for the topic being created or " +
      "altered (WARNING: If partitions are increased for a topic that has a key, the partition logic or ordering of the messages will be affected). If not supplied for create, defaults to the cluster default.")
                           .withRequiredArg
                           .describedAs("# of partitions")
                           .ofType(classOf[java.lang.Integer])
    private val replicationFactorOpt = parser.accepts("replication-factor", "The replication factor for each partition in the topic being created. If not supplied, defaults to the cluster default.")
                           .withRequiredArg
                           .describedAs("replication factor")
                           .ofType(classOf[java.lang.Integer])
    private val replicaAssignmentOpt = parser.accepts("replica-assignment", "A list of manual partition-to-broker assignments for the topic being created or altered.")
                           .withRequiredArg
                           .describedAs("broker_id_for_part1_replica1 : broker_id_for_part1_replica2 , " +
                                        "broker_id_for_part2_replica1 : broker_id_for_part2_replica2 , ...")
                           .ofType(classOf[String])
    private val reportUnderReplicatedPartitionsOpt = parser.accepts("under-replicated-partitions",
      "if set when describing topics, only show under replicated partitions")
    private val reportUnavailablePartitionsOpt = parser.accepts("unavailable-partitions",
      "if set when describing topics, only show partitions whose leader is not available")
    private val reportUnderMinIsrPartitionsOpt = parser.accepts("under-min-isr-partitions",
      "if set when describing topics, only show partitions whose isr count is less than the configured minimum.")
    private val reportAtMinIsrPartitionsOpt = parser.accepts("at-min-isr-partitions",
      "if set when describing topics, only show partitions whose isr count is equal to the configured minimum.")
    private val topicsWithOverridesOpt = parser.accepts("topics-with-overrides",
      "if set when describing topics, only show topics that have overridden configs")
    private val ifExistsOpt = parser.accepts("if-exists",
      "if set when altering or deleting or describing topics, the action will only execute if the topic exists.")
    private val ifNotExistsOpt = parser.accepts("if-not-exists",
      "if set when creating topics, the action will only execute if the topic does not already exist.")

    private val excludeInternalTopicOpt = parser.accepts("exclude-internal",
      "exclude internal topics when running list or describe command. The internal topics will be listed by default")

    options = parser.parse(args : _*)

    private val allTopicLevelOpts = immutable.Set[OptionSpec[_]](alterOpt, createOpt, describeOpt, listOpt, deleteOpt)

    private val allReplicationReportOpts = Set(reportUnderReplicatedPartitionsOpt, reportUnderMinIsrPartitionsOpt, reportAtMinIsrPartitionsOpt, reportUnavailablePartitionsOpt)

    def has(builder: OptionSpec[_]): Boolean = options.has(builder)
    def valueAsOption[A](option: OptionSpec[A], defaultValue: Option[A] = None): Option[A] = if (has(option)) Some(options.valueOf(option)) else defaultValue
    def valuesAsOption[A](option: OptionSpec[A], defaultValue: Option[util.List[A]] = None): Option[util.List[A]] = if (has(option)) Some(options.valuesOf(option)) else defaultValue

    def hasCreateOption: Boolean = has(createOpt)
    def hasAlterOption: Boolean = has(alterOpt)
    def hasListOption: Boolean = has(listOpt)
    def hasDescribeOption: Boolean = has(describeOpt)
    def hasDeleteOption: Boolean = has(deleteOpt)

    def bootstrapServer: Option[String] = valueAsOption(bootstrapServerOpt)
    def commandConfig: Properties = if (has(commandConfigOpt)) Utils.loadProps(options.valueOf(commandConfigOpt)) else new Properties()
    def topic: Option[String] = valueAsOption(topicOpt)
    def topicId: Option[String] = valueAsOption(topicIdOpt)
    def partitions: Option[Integer] = valueAsOption(partitionsOpt)
    def replicationFactor: Option[Integer] = valueAsOption(replicationFactorOpt)
    def replicaAssignment: Option[Map[Int, List[Int]]] =
      if (has(replicaAssignmentOpt) && Option(options.valueOf(replicaAssignmentOpt)).getOrElse("").nonEmpty)
        Some(parseReplicaAssignment(options.valueOf(replicaAssignmentOpt)))
      else
        None
    def reportUnderReplicatedPartitions: Boolean = has(reportUnderReplicatedPartitionsOpt)
    def reportUnavailablePartitions: Boolean = has(reportUnavailablePartitionsOpt)
    def reportUnderMinIsrPartitions: Boolean = has(reportUnderMinIsrPartitionsOpt)
    def reportAtMinIsrPartitions: Boolean = has(reportAtMinIsrPartitionsOpt)
    def reportOverriddenConfigs: Boolean = has(topicsWithOverridesOpt)
    def ifExists: Boolean = has(ifExistsOpt)
    def ifNotExists: Boolean = has(ifNotExistsOpt)
    def excludeInternalTopics: Boolean = has(excludeInternalTopicOpt)
    def topicConfig: Option[util.List[String]] = valuesAsOption(configOpt)
    def configsToDelete: Option[util.List[String]] = valuesAsOption(deleteConfigOpt)

    def checkArgs(): Unit = {
      if (args.isEmpty)
        CommandLineUtils.printUsageAndExit(parser, "Create, delete, describe, or change a topic.")

      CommandLineUtils.maybePrintHelpOrVersion(this, "This tool helps to create, delete, describe, or change a topic.")

      // should have exactly one action
      val actions = Seq(createOpt, listOpt, alterOpt, describeOpt, deleteOpt).count(options.has)
      if (actions != 1)
        CommandLineUtils.printUsageAndExit(parser, "Command must include exactly one action: --list, --describe, --create, --alter or --delete")

      // check required args
      if (!has(bootstrapServerOpt))
        throw new IllegalArgumentException("--bootstrap-server must be specified")
      if (has(describeOpt) && has(ifExistsOpt)) {
        if (!has(topicOpt) && !has(topicIdOpt))
          CommandLineUtils.printUsageAndExit(parser, "--topic or --topic-id is required to describe a topic")
        if (has(topicOpt) && has(topicIdOpt))
          println("Only topic id will be used when both --topic and --topic-id are specified and topicId is not Uuid.ZERO_UUID")
      }
      if (!has(listOpt) && !has(describeOpt))
        CommandLineUtils.checkRequiredArgs(parser, options, topicOpt)
<<<<<<< HEAD
      if (has(createOpt) && !has(replicaAssignmentOpt) && has(zkConnectOpt))
        CommandLineUtils.checkRequiredArgs(parser, options, partitionsOpt, replicationFactorOpt)
      if (has(bootstrapServerOpt) && has(alterOpt)) {
        CommandLineUtils.checkInvalidArgsSet(parser, options, Set(bootstrapServerOpt, configOpt), Set(alterOpt),
          Some(kafkaConfigsCanAlterTopicConfigsViaBootstrapServer))
=======
      if (has(alterOpt)) {
        val usedOptions = immutable.Set[OptionSpec[_]](bootstrapServerOpt, configOpt)
        val invalidOptions = immutable.Set[OptionSpec[_]](alterOpt)
        CommandLineUtils.checkInvalidArgsSet(parser, options, usedOptions.asJava, invalidOptions.asJava, Optional.of(kafkaConfigsCanAlterTopicConfigsViaBootstrapServer))
>>>>>>> 15418db6
        CommandLineUtils.checkRequiredArgs(parser, options, partitionsOpt)
      }

      // check invalid args
      CommandLineUtils.checkInvalidArgs(parser, options, configOpt, (allTopicLevelOpts -- Set(alterOpt, createOpt)).asJava)
      CommandLineUtils.checkInvalidArgs(parser, options, deleteConfigOpt, (allTopicLevelOpts -- Set(alterOpt) ++ Set(bootstrapServerOpt)).asJava)
      CommandLineUtils.checkInvalidArgs(parser, options, partitionsOpt, (allTopicLevelOpts -- Set(alterOpt, createOpt)).asJava)
      CommandLineUtils.checkInvalidArgs(parser, options, replicationFactorOpt, (allTopicLevelOpts -- Set(createOpt)).asJava)
      CommandLineUtils.checkInvalidArgs(parser, options, replicaAssignmentOpt, (allTopicLevelOpts -- Set(createOpt,alterOpt)).asJava)
      if (options.has(createOpt))
        CommandLineUtils.checkInvalidArgs(parser, options, replicaAssignmentOpt, partitionsOpt, replicationFactorOpt)
      CommandLineUtils.checkInvalidArgs(parser, options, reportUnderReplicatedPartitionsOpt,
        (allTopicLevelOpts -- Set(describeOpt) ++ allReplicationReportOpts - reportUnderReplicatedPartitionsOpt + topicsWithOverridesOpt).asJava)
      CommandLineUtils.checkInvalidArgs(parser, options, reportUnderMinIsrPartitionsOpt,
        (allTopicLevelOpts -- Set(describeOpt) ++ allReplicationReportOpts - reportUnderMinIsrPartitionsOpt + topicsWithOverridesOpt).asJava)
      CommandLineUtils.checkInvalidArgs(parser, options, reportAtMinIsrPartitionsOpt,
        (allTopicLevelOpts -- Set(describeOpt) ++ allReplicationReportOpts - reportAtMinIsrPartitionsOpt + topicsWithOverridesOpt).asJava)
      CommandLineUtils.checkInvalidArgs(parser, options, reportUnavailablePartitionsOpt,
        (allTopicLevelOpts -- Set(describeOpt) ++ allReplicationReportOpts - reportUnavailablePartitionsOpt + topicsWithOverridesOpt).asJava)
      CommandLineUtils.checkInvalidArgs(parser, options, topicsWithOverridesOpt,
        (allTopicLevelOpts -- Set(describeOpt) ++ allReplicationReportOpts).asJava)
      CommandLineUtils.checkInvalidArgs(parser, options, ifExistsOpt, (allTopicLevelOpts -- Set(alterOpt, deleteOpt, describeOpt)).asJava)
      CommandLineUtils.checkInvalidArgs(parser, options, ifNotExistsOpt, (allTopicLevelOpts -- Set(createOpt)).asJava)
      CommandLineUtils.checkInvalidArgs(parser, options, excludeInternalTopicOpt, (allTopicLevelOpts -- Set(listOpt, describeOpt)).asJava)
    }
  }
}
<|MERGE_RESOLUTION|>--- conflicted
+++ resolved
@@ -17,44 +17,23 @@
 
 package kafka.admin
 
-<<<<<<< HEAD
-=======
-import java.util
-import java.util.{Collections, Optional, Properties}
->>>>>>> 15418db6
 import joptsimple._
 import kafka.common.AdminCommandFailedException
 import kafka.utils._
 import org.apache.kafka.clients.CommonClientConfigs
-<<<<<<< HEAD
-import org.apache.kafka.clients.admin.{Admin, ConfigEntry, CreatePartitionsOptions, CreateTopicsOptions, DeleteTopicsOptions, ListTopicsOptions, NewPartitions, NewTopic, PartitionReassignment, Config => JConfig}
-=======
-import org.apache.kafka.clients.admin.CreatePartitionsOptions
-import org.apache.kafka.clients.admin.CreateTopicsOptions
-import org.apache.kafka.clients.admin.DeleteTopicsOptions
-import org.apache.kafka.clients.admin.{Admin, ListTopicsOptions, NewPartitions, NewTopic, PartitionReassignment, Config => JConfig}
-import org.apache.kafka.common.{TopicCollection, TopicPartition, TopicPartitionInfo, Uuid}
->>>>>>> 15418db6
+import org.apache.kafka.clients.admin.{Admin, CreatePartitionsOptions, CreateTopicsOptions, DeleteTopicsOptions, ListTopicsOptions, NewPartitions, NewTopic, PartitionReassignment, Config => JConfig}
 import org.apache.kafka.common.config.ConfigResource.Type
 import org.apache.kafka.common.config.{ConfigResource, TopicConfig}
 import org.apache.kafka.common.errors.{ClusterAuthorizationException, TopicExistsException, UnsupportedVersionException}
 import org.apache.kafka.common.internals.Topic
-<<<<<<< HEAD
-import org.apache.kafka.common.security.JaasUtils
-import org.apache.kafka.common.utils.{Time, Utils}
-import org.apache.kafka.common.{Node, TopicPartition, TopicPartitionInfo, Uuid}
-import org.apache.zookeeper.KeeperException.NodeExistsException
-
-import java.util
-import java.util.{Collections, Properties}
-=======
 import org.apache.kafka.common.utils.Utils
+import org.apache.kafka.common.{TopicCollection, TopicPartition, TopicPartitionInfo, Uuid}
 import org.apache.kafka.server.util.{CommandDefaultOptions, CommandLineUtils}
 import org.apache.kafka.storage.internals.log.LogConfig
 
+import java.util
+import java.util.{Collections, Optional, Properties}
 import scala.annotation.nowarn
-import scala.jdk.CollectionConverters._
->>>>>>> 15418db6
 import scala.collection._
 import scala.compat.java8.OptionConverters._
 import scala.concurrent.ExecutionException
@@ -109,12 +88,6 @@
     val configsToAdd = parseTopicConfigsToBeAdded(opts)
 
     def hasReplicaAssignment: Boolean = replicaAssignment.isDefined
-<<<<<<< HEAD
-
-    def hasPartitions: Boolean = partitions.isDefined
-
-=======
->>>>>>> 15418db6
     def ifTopicDoesntExist(): Boolean = opts.ifNotExists
   }
 
@@ -218,29 +191,7 @@
     }
   }
 
-<<<<<<< HEAD
-  trait TopicService extends AutoCloseable {
-    def createTopic(opts: TopicCommandOptions): Unit = {
-      val topic = new CommandTopicPartition(opts)
-      if (Topic.hasCollisionChars(topic.name))
-        println("WARNING: Due to limitations in metric names, topics with a period ('.') or underscore ('_') could " +
-          "collide. To avoid issues it is best to use either, but not both.")
-      createTopic(topic)
-    }
-    def createTopic(topic: CommandTopicPartition): Unit
-    def listTopics(opts: TopicCommandOptions): Unit
-    def alterTopic(opts: TopicCommandOptions): Unit
-    def describeTopic(opts: TopicCommandOptions): Unit
-
-    def deleteTopic(opts: TopicCommandOptions): Unit
-
-    def getTopics(topicIncludelist: Option[String], excludeInternalTopics: Boolean = false): Seq[String]
-  }
-
-  object AdminClientTopicService {
-=======
   object TopicService {
->>>>>>> 15418db6
     def createAdminClient(commandConfig: Properties, bootstrapServer: Option[String]): Admin = {
       bootstrapServer match {
         case Some(serverList) => commandConfig.put(CommonClientConfigs.BOOTSTRAP_SERVERS_CONFIG, serverList)
@@ -253,7 +204,7 @@
       new TopicService(createAdminClient(commandConfig, bootstrapServer))
   }
 
-  case class TopicService private (adminClient: Admin) extends AutoCloseable {
+  case class TopicService private(adminClient: Admin) extends AutoCloseable {
 
     def createTopic(opts: TopicCommandOptions): Unit = {
       val topic = new CommandTopicPartition(opts)
@@ -416,87 +367,11 @@
       doGetTopics(allTopics.names().get().asScala.toSeq.sorted, topicIncludeList, excludeInternalTopics)
     }
 
-<<<<<<< HEAD
-    override def describeTopic(opts: TopicCommandOptions): Unit = {
-      val topics = getTopics(opts.topic, opts.excludeInternalTopics)
-      ensureTopicExists(topics, opts.topic, !opts.ifExists)
-      val liveBrokers = zkClient.getAllBrokersInCluster.map(broker => broker.id -> broker).toMap
-      val liveBrokerIds = liveBrokers.keySet
-      val describeOptions = new DescribeOptions(opts, liveBrokerIds)
-      val adminZkClient = new AdminZkClient(zkClient)
-
-      for (topic <- topics) {
-        zkClient.getReplicaAssignmentAndTopicIdForTopics(immutable.Set(topic)).headOption match {
-          case Some(replicaAssignmentAndTopicId) =>
-            val markedForDeletion = zkClient.isTopicMarkedForDeletion(topic)
-            if (describeOptions.describeConfigs) {
-              val configs = adminZkClient.fetchEntityConfig(ConfigType.Topic, topic).asScala
-              if (!opts.reportOverriddenConfigs || configs.nonEmpty) {
-                val numPartitions = replicaAssignmentAndTopicId.assignment.size
-                val replicationFactor = replicaAssignmentAndTopicId.assignment.head._2.replicas.size
-                val config = new JConfig(configs.map { case (k, v) => new ConfigEntry(k, v) }.asJavaCollection)
-
-                val topicDesc = TopicDescription(topic,
-                  replicaAssignmentAndTopicId.topicId.getOrElse(Uuid.ZERO_UUID), numPartitions, replicationFactor, config, markedForDeletion)
-                topicDesc.printDescription()
-              }
-            }
-            if (describeOptions.describePartitions) {
-              for ((tp, replicaAssignment) <- replicaAssignmentAndTopicId.assignment.toSeq.sortBy(_._1.partition())) {
-                val assignedReplicas = replicaAssignment.replicas
-                val (leaderOpt, isr) = zkClient.getTopicPartitionState(tp).map(_.leaderAndIsr) match {
-                  case Some(leaderAndIsr) => (leaderAndIsr.leaderOpt, leaderAndIsr.isr)
-                  case None => (None, Seq.empty[Int])
-                }
-
-                def asNode(brokerId: Int): Node = {
-                  liveBrokers.get(brokerId) match {
-                    case Some(broker) => broker.node(broker.endPoints.head.listenerName)
-                    case None => new Node(brokerId, "", -1)
-                  }
-                }
-
-                val info = new TopicPartitionInfo(tp.partition(), leaderOpt.map(asNode).orNull,
-                  assignedReplicas.map(asNode).toList.asJava,
-                  isr.map(asNode).toList.asJava)
-
-                val partitionDesc = PartitionDescription(topic, info, config = None, markedForDeletion, reassignment = None)
-                describeOptions.maybePrintPartitionDescription(partitionDesc)
-              }
-            }
-          case None =>
-            println("Topic " + topic + " doesn't exist!")
-        }
-      }
-    }
-
-    override def deleteTopic(opts: TopicCommandOptions): Unit = {
-      val topics = getTopics(opts.topic, opts.excludeInternalTopics)
-      ensureTopicExists(topics, opts.topic, !opts.ifExists)
-      topics.foreach { topic =>
-        try {
-          if (Topic.isInternal(topic)) {
-            throw new AdminOperationException(s"Topic $topic is a kafka internal topic and is not allowed to be marked for deletion.")
-          } else {
-            zkClient.createDeleteTopicPath(topic)
-            println(s"Topic $topic is marked for deletion.")
-            println("Note: This will have no impact if delete.topic.enable is not set to true.")
-          }
-        } catch {
-          case _: NodeExistsException =>
-            println(s"Topic $topic is already marked for deletion.")
-          case e: AdminOperationException =>
-            throw e
-          case e: Throwable =>
-            throw new AdminOperationException(s"Error while deleting topic $topic", e)
-        }
-=======
     def getTopicIds(topicIdIncludeList: Option[Uuid], excludeInternalTopics: Boolean = false): Seq[Uuid] = {
       val allTopics = if (excludeInternalTopics) {
         adminClient.listTopics()
       } else {
         adminClient.listTopics(new ListTopicsOptions().listInternal(true))
->>>>>>> 15418db6
       }
       val allTopicIds = allTopics.listings().get().asScala.map(_.topicId()).toSeq.sorted
       topicIdIncludeList.filter(allTopicIds.contains).toSeq
@@ -507,6 +382,7 @@
 
   /**
    * ensures topic existence and throws exception if topic doesn't exist
+   *
    * @param foundTopics        Topics that were found to match the requested topic name.
    * @param requestedTopic     Name of the topic that was requested.
    * @param requireTopicExists Indicates if the topic needs to exist for the operation to be successful.
@@ -524,8 +400,8 @@
   /**
    * ensures topic existence and throws exception if topic doesn't exist
    *
-   * @param foundTopicIds Topics that were found to match the requested topic id.
-   * @param requestedTopicId Id of the topic that was requested.
+   * @param foundTopicIds        Topics that were found to match the requested topic id.
+   * @param requestedTopicId     Id of the topic that was requested.
    * @param requireTopicIdExists Indicates if the topic needs to exist for the operation to be successful.
    *                             If set to true, the command will throw an exception if the topic with the
    *                             requested id does not exist.
@@ -619,42 +495,25 @@
       "Update the configuration of an existing topic via --alter is no longer supported here" + kafkaConfigsCanAlterTopicConfigsViaBootstrapServer + ".")
     private val describeOpt = parser.accepts("describe", "List details for the given topics.")
     private val topicOpt = parser.accepts("topic", "The topic to create, alter, describe or delete. It also accepts a regular " +
-<<<<<<< HEAD
       "expression, except for --create option. Put topic name in double quotes and use the '\\' prefix " +
       "to escape regular expression symbols; e.g. \"test\\.topic\".")
       .withRequiredArg
       .describedAs("topic")
-=======
-                                           "expression, except for --create option. Put topic name in double quotes and use the '\\' prefix " +
-                                           "to escape regular expression symbols; e.g. \"test\\.topic\".")
-                         .withRequiredArg
-                         .describedAs("topic")
-                         .ofType(classOf[String])
+      .ofType(classOf[String])
     private val topicIdOpt = parser.accepts("topic-id", "The topic-id to describe." +
       "This is used only with --bootstrap-server option for describing topics.")
       .withRequiredArg
       .describedAs("topic-id")
->>>>>>> 15418db6
       .ofType(classOf[String])
     private val nl = System.getProperty("line.separator")
     private val configOpt = parser.accepts("config", "A topic configuration override for the topic being created or altered." +
-<<<<<<< HEAD
-      " The following is a list of valid configurations: " + nl + LogConfig.configNames.map("\t" + _).mkString(nl) + nl +
+      " The following is a list of valid configurations: " + nl + LogConfig.configNames.asScala.map("\t" + _).mkString(nl) + nl +
       "See the Kafka documentation for full details on the topic configs." +
       " It is supported only in combination with --create if --bootstrap-server option is used" +
       kafkaConfigsCanAlterTopicConfigsViaBootstrapServer + ".")
       .withRequiredArg
       .describedAs("name=value")
       .ofType(classOf[String])
-=======
-                                             " The following is a list of valid configurations: " + nl + LogConfig.configNames.asScala.map("\t" + _).mkString(nl) + nl +
-                                             "See the Kafka documentation for full details on the topic configs." +
-                                             " It is supported only in combination with --create if --bootstrap-server option is used" +
-                                             kafkaConfigsCanAlterTopicConfigsViaBootstrapServer + ".")
-                           .withRequiredArg
-                           .describedAs("name=value")
-                           .ofType(classOf[String])
->>>>>>> 15418db6
     private val deleteConfigOpt = parser.accepts("delete-config", "A topic configuration override to be removed for an existing topic (see the list of configurations under the --config option). " +
       "Not supported with the --bootstrap-server option.")
       .withRequiredArg
@@ -710,8 +569,11 @@
 
     def bootstrapServer: Option[String] = valueAsOption(bootstrapServerOpt)
     def commandConfig: Properties = if (has(commandConfigOpt)) Utils.loadProps(options.valueOf(commandConfigOpt)) else new Properties()
+
     def topic: Option[String] = valueAsOption(topicOpt)
+
     def topicId: Option[String] = valueAsOption(topicIdOpt)
+
     def partitions: Option[Integer] = valueAsOption(partitionsOpt)
     def replicationFactor: Option[Integer] = valueAsOption(replicationFactorOpt)
     def replicaAssignment: Option[Map[Int, List[Int]]] =
@@ -752,18 +614,10 @@
       }
       if (!has(listOpt) && !has(describeOpt))
         CommandLineUtils.checkRequiredArgs(parser, options, topicOpt)
-<<<<<<< HEAD
-      if (has(createOpt) && !has(replicaAssignmentOpt) && has(zkConnectOpt))
-        CommandLineUtils.checkRequiredArgs(parser, options, partitionsOpt, replicationFactorOpt)
-      if (has(bootstrapServerOpt) && has(alterOpt)) {
-        CommandLineUtils.checkInvalidArgsSet(parser, options, Set(bootstrapServerOpt, configOpt), Set(alterOpt),
-          Some(kafkaConfigsCanAlterTopicConfigsViaBootstrapServer))
-=======
       if (has(alterOpt)) {
         val usedOptions = immutable.Set[OptionSpec[_]](bootstrapServerOpt, configOpt)
         val invalidOptions = immutable.Set[OptionSpec[_]](alterOpt)
         CommandLineUtils.checkInvalidArgsSet(parser, options, usedOptions.asJava, invalidOptions.asJava, Optional.of(kafkaConfigsCanAlterTopicConfigsViaBootstrapServer))
->>>>>>> 15418db6
         CommandLineUtils.checkRequiredArgs(parser, options, partitionsOpt)
       }
 
@@ -772,7 +626,7 @@
       CommandLineUtils.checkInvalidArgs(parser, options, deleteConfigOpt, (allTopicLevelOpts -- Set(alterOpt) ++ Set(bootstrapServerOpt)).asJava)
       CommandLineUtils.checkInvalidArgs(parser, options, partitionsOpt, (allTopicLevelOpts -- Set(alterOpt, createOpt)).asJava)
       CommandLineUtils.checkInvalidArgs(parser, options, replicationFactorOpt, (allTopicLevelOpts -- Set(createOpt)).asJava)
-      CommandLineUtils.checkInvalidArgs(parser, options, replicaAssignmentOpt, (allTopicLevelOpts -- Set(createOpt,alterOpt)).asJava)
+      CommandLineUtils.checkInvalidArgs(parser, options, replicaAssignmentOpt, (allTopicLevelOpts -- Set(createOpt, alterOpt)).asJava)
       if (options.has(createOpt))
         CommandLineUtils.checkInvalidArgs(parser, options, replicaAssignmentOpt, partitionsOpt, replicationFactorOpt)
       CommandLineUtils.checkInvalidArgs(parser, options, reportUnderReplicatedPartitionsOpt,
