--- conflicted
+++ resolved
@@ -17,16 +17,7 @@
 
 package kafka.controller
 
-<<<<<<< HEAD
-import kafka.metrics.{KafkaMetricsGroup, KafkaTimer}
-=======
 import com.yammer.metrics.core.Timer
-
-import java.util.ArrayList
-import java.util.concurrent.atomic.AtomicBoolean
-import java.util.concurrent.{CountDownLatch, LinkedBlockingQueue, TimeUnit}
-import java.util.concurrent.locks.ReentrantLock
->>>>>>> 15418db6
 import kafka.utils.CoreUtils.inLock
 import kafka.utils.Logging
 import org.apache.kafka.common.utils.Time
@@ -80,14 +71,9 @@
 class ControllerEventManager(controllerId: Int,
                              processor: ControllerEventProcessor,
                              time: Time,
-<<<<<<< HEAD
-                             rateAndTimeMetrics: Map[ControllerState, KafkaTimer],
-                             eventQueueTimeTimeoutMs: Long = 300000) extends KafkaMetricsGroup {
-
-=======
                              rateAndTimeMetrics: Map[ControllerState, Timer],
                              eventQueueTimeTimeoutMs: Long = 300000) {
->>>>>>> 15418db6
+
   import ControllerEventManager._
 
   private val metricsGroup = new KafkaMetricsGroup(this.getClass)
@@ -152,13 +138,7 @@
             def process(): Unit = dequeued.process(processor)
 
             rateAndTimeMetrics.get(state) match {
-<<<<<<< HEAD
-              case Some(timer) => timer.time {
-                process()
-              }
-=======
               case Some(timer) => timer.time(() => process())
->>>>>>> 15418db6
               case None => process()
             }
           } catch {
