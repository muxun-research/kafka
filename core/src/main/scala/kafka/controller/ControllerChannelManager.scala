/**
 * Licensed to the Apache Software Foundation (ASF) under one or more
 * contributor license agreements.  See the NOTICE file distributed with
 * this work for additional information regarding copyright ownership.
 * The ASF licenses this file to You under the Apache License, Version 2.0
 * (the "License"); you may not use this file except in compliance with
 * the License.  You may obtain a copy of the License at
 *
 *    http://www.apache.org/licenses/LICENSE-2.0
 *
 * Unless required by applicable law or agreed to in writing, software
 * distributed under the License is distributed on an "AS IS" BASIS,
 * WITHOUT WARRANTIES OR CONDITIONS OF ANY KIND, either express or implied.
 * See the License for the specific language governing permissions and
 * limitations under the License.
*/
package kafka.controller

import com.yammer.metrics.core.{Gauge, Timer}
import kafka.api._
import kafka.cluster.Broker
import kafka.server.KafkaConfig
import kafka.utils.Implicits._
import kafka.utils._
import org.apache.kafka.clients._
<<<<<<< HEAD
import org.apache.kafka.common.message.UpdateMetadataRequestData.UpdateMetadataPartitionState
=======
import org.apache.kafka.common._
import org.apache.kafka.common.message.LeaderAndIsrRequestData.LeaderAndIsrPartitionState
import org.apache.kafka.common.message.StopReplicaRequestData.{StopReplicaPartitionState, StopReplicaTopicState}
import org.apache.kafka.common.message.UpdateMetadataRequestData.{UpdateMetadataBroker, UpdateMetadataEndpoint, UpdateMetadataPartitionState}
>>>>>>> 15418db6
import org.apache.kafka.common.metrics.Metrics
import org.apache.kafka.common.network._
import org.apache.kafka.common.protocol.{ApiKeys, Errors}
import org.apache.kafka.common.requests._
import org.apache.kafka.common.security.JaasContext
import org.apache.kafka.common.security.auth.SecurityProtocol
import org.apache.kafka.common.utils.{LogContext, Time}
<<<<<<< HEAD
import org.apache.kafka.common._

import java.net.SocketTimeoutException
import java.util.concurrent.{BlockingQueue, LinkedBlockingQueue, TimeUnit}
import scala.collection.mutable.HashMap
=======
import org.apache.kafka.server.common.MetadataVersion
import org.apache.kafka.server.common.MetadataVersion._
import org.apache.kafka.server.metrics.KafkaMetricsGroup
import org.apache.kafka.server.util.ShutdownableThread

import java.net.SocketTimeoutException
import java.util.concurrent.{BlockingQueue, LinkedBlockingQueue, TimeUnit}
>>>>>>> 15418db6
import scala.collection.{Seq, Set, mutable}
import scala.jdk.CollectionConverters._

object ControllerChannelManager {
  val QueueSizeMetricName = "QueueSize"
  val RequestRateAndQueueTimeMetricName = "RequestRateAndQueueTimeMs"
}

class ControllerChannelManager(controllerEpoch: () => Int,
                               config: KafkaConfig,
                               time: Time,
                               metrics: Metrics,
                               stateChangeLogger: StateChangeLogger,
<<<<<<< HEAD
                               threadNamePrefix: Option[String] = None) extends Logging with KafkaMetricsGroup {

=======
                               threadNamePrefix: Option[String] = None) extends Logging {
>>>>>>> 15418db6
  import ControllerChannelManager._

  private val metricsGroup = new KafkaMetricsGroup(this.getClass)

  protected val brokerStateInfo = new mutable.HashMap[Int, ControllerBrokerStateInfo]
  private val brokerLock = new Object
  this.logIdent = "[Channel manager on controller " + config.brokerId + "]: "

  metricsGroup.newGauge("TotalQueueSize",
    () => brokerLock synchronized {
      brokerStateInfo.values.iterator.map(_.messageQueue.size).sum
    }
  )

<<<<<<< HEAD
  def startup() = {
    controllerContext.liveOrShuttingDownBrokers.foreach(addNewBroker)
    // 由于需要修改broker信息，可能此时broker已经开始工作了，所以进行同步操作
=======
  def startup(initialBrokers: Set[Broker]):Unit = {
    initialBrokers.foreach(addNewBroker)

>>>>>>> 15418db6
    brokerLock synchronized {
      // 开启所有broker的请求线程
      brokerStateInfo.foreach(brokerState => startRequestSendThread(brokerState._1))
    }
  }

  def shutdown():Unit = {
    brokerLock synchronized {
      brokerStateInfo.values.toList.foreach(removeExistingBroker)
    }
  }

  def sendRequest(brokerId: Int, request: AbstractControlRequest.Builder[_ <: AbstractControlRequest],
                  callback: AbstractResponse => Unit = null): Unit = {
    brokerLock synchronized {
      val stateInfoOpt = brokerStateInfo.get(brokerId)
      stateInfoOpt match {
        case Some(stateInfo) =>
          stateInfo.messageQueue.put(QueueItem(request.apiKey, request, callback, time.milliseconds()))
        case None =>
          warn(s"Not sending request ${request.apiKey.name} with controllerId=${request.controllerId()}, " +
            s"controllerEpoch=${request.controllerEpoch()}, brokerEpoch=${request.brokerEpoch()} " +
            s"to broker $brokerId, since it is offline.")
      }
    }
  }

  def addBroker(broker: Broker): Unit = {
    // be careful here. Maybe the startup() API has already started the request send thread
    brokerLock synchronized {
      if (!brokerStateInfo.contains(broker.id)) {
        addNewBroker(broker)
        startRequestSendThread(broker.id)
      }
    }
  }

  def removeBroker(brokerId: Int): Unit = {
    brokerLock synchronized {
      removeExistingBroker(brokerStateInfo(brokerId))
    }
  }

  /**
   * 添加新的broker
   * @param broker broker消息代理节点
   */
  private def addNewBroker(broker: Broker): Unit = {
    val messageQueue = new LinkedBlockingQueue[QueueItem]
    debug(s"Controller ${config.brokerId} trying to connect to broker ${broker.id}")
    val controllerToBrokerListenerName = config.controlPlaneListenerName.getOrElse(config.interBrokerListenerName)
    val controllerToBrokerSecurityProtocol = config.controlPlaneSecurityProtocol.getOrElse(config.interBrokerSecurityProtocol)
    val brokerNode = broker.node(controllerToBrokerListenerName)
    val logContext = new LogContext(s"[Controller id=${config.brokerId}, targetBrokerId=${brokerNode.idString}] ")
    val (networkClient, reconfigurableChannelBuilder) = {
      val channelBuilder = ChannelBuilders.clientChannelBuilder(
        controllerToBrokerSecurityProtocol,
        JaasContext.Type.SERVER,
        config,
        controllerToBrokerListenerName,
        config.saslMechanismInterBrokerProtocol,
        time,
        config.saslInterBrokerHandshakeRequestEnable,
        logContext
      )
      val reconfigurableChannelBuilder = channelBuilder match {
        case reconfigurable: Reconfigurable =>
          config.addReconfigurable(reconfigurable)
          Some(reconfigurable)
        case _ => None
      }
      val selector = new Selector(
        NetworkReceive.UNLIMITED,
        Selector.NO_IDLE_TIMEOUT_MS,
        metrics,
        time,
        "controller-channel",
        Map("broker-id" -> brokerNode.idString).asJava,
        false,
        channelBuilder,
        logContext
      )
      val networkClient = new NetworkClient(
        selector,
        new ManualMetadataUpdater(Seq(brokerNode).asJava),
        config.brokerId.toString,
        1,
        0,
        0,
        Selectable.USE_DEFAULT_BUFFER_SIZE,
        Selectable.USE_DEFAULT_BUFFER_SIZE,
        config.requestTimeoutMs,
        config.connectionSetupTimeoutMs,
        config.connectionSetupTimeoutMaxMs,
        time,
        false,
        new ApiVersions,
        logContext
      )
      (networkClient, reconfigurableChannelBuilder)
    }
    val threadName = threadNamePrefix match {
      case None => s"Controller-${config.brokerId}-to-broker-${broker.id}-send-thread"
      case Some(name) => s"$name:Controller-${config.brokerId}-to-broker-${broker.id}-send-thread"
    }

    val requestRateAndQueueTimeMetrics = metricsGroup.newTimer(
      RequestRateAndQueueTimeMetricName, TimeUnit.MILLISECONDS, TimeUnit.SECONDS, brokerMetricTags(broker.id)
    )

    val requestThread = new RequestSendThread(config.brokerId, controllerEpoch, messageQueue, networkClient,
      brokerNode, config, time, requestRateAndQueueTimeMetrics, stateChangeLogger, threadName)
    requestThread.setDaemon(false)

    val queueSizeGauge = metricsGroup.newGauge(QueueSizeMetricName, () => messageQueue.size, brokerMetricTags(broker.id))

    brokerStateInfo.put(broker.id, ControllerBrokerStateInfo(networkClient, brokerNode, messageQueue,
      requestThread, queueSizeGauge, requestRateAndQueueTimeMetrics, reconfigurableChannelBuilder))
  }

  private def brokerMetricTags(brokerId: Int) = Map("broker-id" -> brokerId.toString).asJava

  private def removeExistingBroker(brokerState: ControllerBrokerStateInfo): Unit = {
    try {
      // Shutdown the RequestSendThread before closing the NetworkClient to avoid the concurrent use of the
      // non-threadsafe classes as described in KAFKA-4959.
      // The call to shutdownLatch.await() in ShutdownableThread.shutdown() serves as a synchronization barrier that
      // hands off the NetworkClient from the RequestSendThread to the ZkEventThread.
      brokerState.reconfigurableChannelBuilder.foreach(config.removeReconfigurable)
      brokerState.requestSendThread.shutdown()
      brokerState.networkClient.close()
      brokerState.messageQueue.clear()
      metricsGroup.removeMetric(QueueSizeMetricName, brokerMetricTags(brokerState.brokerNode.id))
      metricsGroup.removeMetric(RequestRateAndQueueTimeMetricName, brokerMetricTags(brokerState.brokerNode.id))
      brokerStateInfo.remove(brokerState.brokerNode.id)
    } catch {
      case e: Throwable => error("Error while removing broker by the controller", e)
    }
  }

  protected def startRequestSendThread(brokerId: Int): Unit = {
    val requestThread = brokerStateInfo(brokerId).requestSendThread
    if (requestThread.getState == Thread.State.NEW)
      requestThread.start()
  }
}

case class QueueItem(apiKey: ApiKeys, request: AbstractControlRequest.Builder[_ <: AbstractControlRequest],
                     callback: AbstractResponse => Unit, enqueueTimeMs: Long)

class RequestSendThread(val controllerId: Int,
                        controllerEpoch: () => Int,
                        val queue: BlockingQueue[QueueItem],
                        val networkClient: NetworkClient,
                        val brokerNode: Node,
                        val config: KafkaConfig,
                        val time: Time,
                        val requestRateAndQueueTimeMetrics: Timer,
                        val stateChangeLogger: StateChangeLogger,
                        name: String)
  extends ShutdownableThread(name, true, s"[RequestSendThread controllerId=$controllerId] ")
    with Logging {

  logIdent = logPrefix

  private val socketTimeoutMs = config.controllerSocketTimeoutMs

  override def doWork(): Unit = {

    def backoff(): Unit = pause(100, TimeUnit.MILLISECONDS)

    val QueueItem(apiKey, requestBuilder, callback, enqueueTimeMs) = queue.take()
    requestRateAndQueueTimeMetrics.update(time.milliseconds() - enqueueTimeMs, TimeUnit.MILLISECONDS)

    var clientResponse: ClientResponse = null
    try {
      var isSendSuccessful = false
      while (isRunning && !isSendSuccessful) {
        // if a broker goes down for a long time, then at some point the controller's zookeeper listener will trigger a
        // removeBroker which will invoke shutdown() on this thread. At that point, we will stop retrying.
        try {
          if (!brokerReady()) {
            isSendSuccessful = false
            backoff()
          }
          else {
            val clientRequest = networkClient.newClientRequest(brokerNode.idString, requestBuilder,
              time.milliseconds(), true)
            clientResponse = NetworkClientUtils.sendAndReceive(networkClient, clientRequest, time)
            isSendSuccessful = true
          }
        } catch {
          case e: Throwable => // if the send was not successful, reconnect to broker and resend the message
            warn(s"Controller $controllerId epoch ${controllerEpoch()} fails to send request " +
              s"$requestBuilder " +
              s"to broker $brokerNode. Reconnecting to broker.", e)
            networkClient.close(brokerNode.idString)
            isSendSuccessful = false
            backoff()
        }
      }
      if (clientResponse != null) {
        val requestHeader = clientResponse.requestHeader
        val api = requestHeader.apiKey
        if (api != ApiKeys.LEADER_AND_ISR && api != ApiKeys.STOP_REPLICA && api != ApiKeys.UPDATE_METADATA)
          throw new KafkaException(s"Unexpected apiKey received: $apiKey")

        val response = clientResponse.responseBody

        stateChangeLogger.withControllerEpoch(controllerEpoch()).trace(s"Received response " +
          s"$response for request $api with correlation id " +
          s"${requestHeader.correlationId} sent to broker $brokerNode")

        if (callback != null) {
          callback(response)
        }
      }
    } catch {
      case e: Throwable =>
        error(s"Controller $controllerId fails to send a request to broker $brokerNode", e)
        // If there is any socket error (eg, socket timeout), the connection is no longer usable and needs to be recreated.
        networkClient.close(brokerNode.idString)
    }
  }

  private def brokerReady(): Boolean = {
    try {
      if (!NetworkClientUtils.isReady(networkClient, brokerNode, time.milliseconds())) {
        if (!NetworkClientUtils.awaitReady(networkClient, brokerNode, time, socketTimeoutMs))
          throw new SocketTimeoutException(s"Failed to connect within $socketTimeoutMs ms")

        info(s"Controller $controllerId connected to $brokerNode for sending state change requests")
      }

      true
    } catch {
      case e: Throwable =>
        warn(s"Controller $controllerId's connection to broker $brokerNode was unsuccessful", e)
        networkClient.close(brokerNode.idString)
        false
    }
  }

  override def initiateShutdown(): Boolean = {
    if (super.initiateShutdown()) {
      networkClient.initiateClose()
      true
    } else
      false
  }
}

class ControllerBrokerRequestBatch(
  config: KafkaConfig,
  controllerChannelManager: ControllerChannelManager,
  controllerEventManager: ControllerEventManager,
  controllerContext: ControllerContext,
  stateChangeLogger: StateChangeLogger
) extends AbstractControllerBrokerRequestBatch(
  config,
  () => controllerContext,
  () => config.interBrokerProtocolVersion,
  stateChangeLogger
) {

  def sendEvent(event: ControllerEvent): Unit = {
    controllerEventManager.put(event)
  }
  def sendRequest(brokerId: Int,
                  request: AbstractControlRequest.Builder[_ <: AbstractControlRequest],
                  callback: AbstractResponse => Unit = null): Unit = {
    controllerChannelManager.sendRequest(brokerId, request, callback)
  }

  override def handleLeaderAndIsrResponse(response: LeaderAndIsrResponse, broker: Int): Unit = {
    sendEvent(LeaderAndIsrResponseReceived(response, broker))
  }

  override def handleUpdateMetadataResponse(response: UpdateMetadataResponse, broker: Int): Unit = {
    sendEvent(UpdateMetadataResponseReceived(response, broker))
  }

  override def handleStopReplicaResponse(stopReplicaResponse: StopReplicaResponse, brokerId: Int,
                                         partitionErrorsForDeletingTopics: Map[TopicPartition, Errors]): Unit = {
    if (partitionErrorsForDeletingTopics.nonEmpty)
      sendEvent(TopicDeletionStopReplicaResponseReceived(brokerId, stopReplicaResponse.error, partitionErrorsForDeletingTopics))
  }
}

/**
 * Structure to send RPCs from controller to broker to inform about the metadata and leadership
 * changes in the system.
 * @param config Kafka config present in the controller.
 * @param metadataProvider Provider to provide the relevant metadata to build the state needed to
 *                         send RPCs
 * @param metadataVersionProvider Provider to provide the metadata version used by the controller.
 * @param stateChangeLogger logger to log the various events while sending requests and receiving
 *                          responses from the brokers
 * @param kraftController whether the controller is KRaft controller
 */
abstract class AbstractControllerBrokerRequestBatch(config: KafkaConfig,
                                                    metadataProvider: () => ControllerChannelContext,
                                                    metadataVersionProvider: () => MetadataVersion,
                                                    stateChangeLogger: StateChangeLogger,
                                                    kraftController: Boolean = false) extends Logging {
  val controllerId: Int = config.brokerId
  val leaderAndIsrRequestMap = mutable.Map.empty[Int, mutable.Map[TopicPartition, LeaderAndIsrPartitionState]]
  val stopReplicaRequestMap = mutable.Map.empty[Int, mutable.Map[TopicPartition, StopReplicaPartitionState]]
  val updateMetadataRequestBrokerSet = mutable.Set.empty[Int]
  val updateMetadataRequestPartitionInfoMap = mutable.Map.empty[TopicPartition, UpdateMetadataPartitionState]
  private var metadataInstance: ControllerChannelContext = _

  def sendRequest(brokerId: Int,
                  request: AbstractControlRequest.Builder[_ <: AbstractControlRequest],
                  callback: AbstractResponse => Unit = null): Unit

  def newBatch(): Unit = {
    // raise error if the previous batch is not empty
    if (leaderAndIsrRequestMap.nonEmpty)
      throw new IllegalStateException("Controller to broker state change requests batch is not empty while creating " +
        s"a new one. Some LeaderAndIsr state changes $leaderAndIsrRequestMap might be lost ")
    if (stopReplicaRequestMap.nonEmpty)
      throw new IllegalStateException("Controller to broker state change requests batch is not empty while creating a " +
        s"new one. Some StopReplica state changes $stopReplicaRequestMap might be lost ")
    if (updateMetadataRequestBrokerSet.nonEmpty)
      throw new IllegalStateException("Controller to broker state change requests batch is not empty while creating a " +
        s"new one. Some UpdateMetadata state changes to brokers $updateMetadataRequestBrokerSet with partition info " +
        s"$updateMetadataRequestPartitionInfoMap might be lost ")
    metadataInstance = metadataProvider()
  }

  def clear(): Unit = {
    leaderAndIsrRequestMap.clear()
    stopReplicaRequestMap.clear()
    updateMetadataRequestBrokerSet.clear()
    updateMetadataRequestPartitionInfoMap.clear()
    metadataInstance = null
  }

  def addLeaderAndIsrRequestForBrokers(brokerIds: Seq[Int],
                                       topicPartition: TopicPartition,
                                       leaderIsrAndControllerEpoch: LeaderIsrAndControllerEpoch,
                                       replicaAssignment: ReplicaAssignment,
                                       isNew: Boolean): Unit = {

    brokerIds.filter(_ >= 0).foreach { brokerId =>
      val result = leaderAndIsrRequestMap.getOrElseUpdate(brokerId, mutable.Map.empty)
      val alreadyNew = result.get(topicPartition).exists(_.isNew)
      val leaderAndIsr = leaderIsrAndControllerEpoch.leaderAndIsr
      val partitionState = new LeaderAndIsrPartitionState()
        .setTopicName(topicPartition.topic)
        .setPartitionIndex(topicPartition.partition)
        .setControllerEpoch(leaderIsrAndControllerEpoch.controllerEpoch)
        .setLeader(leaderAndIsr.leader)
        .setLeaderEpoch(leaderAndIsr.leaderEpoch)
        .setIsr(leaderAndIsr.isr.map(Integer.valueOf).asJava)
        .setPartitionEpoch(leaderAndIsr.partitionEpoch)
        .setReplicas(replicaAssignment.replicas.map(Integer.valueOf).asJava)
        .setAddingReplicas(replicaAssignment.addingReplicas.map(Integer.valueOf).asJava)
        .setRemovingReplicas(replicaAssignment.removingReplicas.map(Integer.valueOf).asJava)
        .setIsNew(isNew || alreadyNew)

      if (metadataVersionProvider.apply().isAtLeast(IBP_3_2_IV0)) {
        partitionState.setLeaderRecoveryState(leaderAndIsr.leaderRecoveryState.value)
      }

      result.put(topicPartition, partitionState)
    }

    addUpdateMetadataRequestForBrokers(metadataInstance.liveOrShuttingDownBrokerIds.toSeq, Set(topicPartition))
  }

  def addStopReplicaRequestForBrokers(brokerIds: Seq[Int],
                                      topicPartition: TopicPartition,
                                      deletePartition: Boolean): Unit = {
    // A sentinel (-2) is used as an epoch if the topic is queued for deletion. It overrides
    // any existing epoch.
    val leaderEpoch = metadataInstance.leaderEpoch(topicPartition)

    brokerIds.filter(_ >= 0).foreach { brokerId =>
      val result = stopReplicaRequestMap.getOrElseUpdate(brokerId, mutable.Map.empty)
      val alreadyDelete = result.get(topicPartition).exists(_.deletePartition)
      result.put(topicPartition, new StopReplicaPartitionState()
        .setPartitionIndex(topicPartition.partition())
        .setLeaderEpoch(leaderEpoch)
        .setDeletePartition(alreadyDelete || deletePartition))
    }
  }

  /** Send UpdateMetadataRequest to the given brokers for the given partitions and partitions that are being deleted */
  def addUpdateMetadataRequestForBrokers(brokerIds: Seq[Int],
                                         partitions: collection.Set[TopicPartition]): Unit = {
    updateMetadataRequestBrokerSet ++= brokerIds.filter(_ >= 0)
    partitions.foreach { partition =>
      val beingDeleted = metadataInstance.isTopicQueuedUpForDeletion(partition.topic())
      metadataInstance.partitionLeadershipInfo(partition) match {
        case Some(LeaderIsrAndControllerEpoch(leaderAndIsr, controllerEpoch)) =>
          val replicas = metadataInstance.partitionReplicaAssignment(partition)
          val offlineReplicas = replicas.filter(!metadataInstance.isReplicaOnline(_, partition))
          val updatedLeaderAndIsr =
            if (beingDeleted) LeaderAndIsr.duringDelete(leaderAndIsr.isr)
            else leaderAndIsr
          addUpdateMetadataRequestForBrokers(brokerIds, controllerEpoch, partition,
            updatedLeaderAndIsr.leader, updatedLeaderAndIsr.leaderEpoch, updatedLeaderAndIsr.partitionEpoch,
            updatedLeaderAndIsr.isr, replicas, offlineReplicas)
        case None =>
          info(s"Leader not yet assigned for partition $partition. Skip sending UpdateMetadataRequest.")
      }
    }
  }

  def addUpdateMetadataRequestForBrokers(brokerIds: Seq[Int]): Unit = {
    updateMetadataRequestBrokerSet ++= brokerIds.filter(_ >= 0)
  }

  def addUpdateMetadataRequestForBrokers(brokerIds: Seq[Int],
                                         controllerEpoch: Int,
                                         partition: TopicPartition,
                                         leader: Int,
                                         leaderEpoch: Int,
                                         partitionEpoch: Int,
                                         isrs: List[Int],
                                         replicas: Seq[Int],
                                         offlineReplicas: Seq[Int]): Unit = {
    updateMetadataRequestBrokerSet ++= brokerIds.filter(_ >= 0)
    val partitionStateInfo = new UpdateMetadataPartitionState()
      .setTopicName(partition.topic)
      .setPartitionIndex(partition.partition)
      .setControllerEpoch(controllerEpoch)
      .setLeader(leader)
      .setLeaderEpoch(leaderEpoch)
      .setIsr(isrs.map(Integer.valueOf).asJava)
      .setZkVersion(partitionEpoch)
      .setReplicas(replicas.map(Integer.valueOf).asJava)
      .setOfflineReplicas(offlineReplicas.map(Integer.valueOf).asJava)
    updateMetadataRequestPartitionInfoMap.put(partition, partitionStateInfo)
  }

  private def sendLeaderAndIsrRequest(controllerEpoch: Int, stateChangeLog: StateChangeLogger): Unit = {
    val metadataVersion = metadataVersionProvider.apply()
    val leaderAndIsrRequestVersion: Short =
      if (metadataVersion.isAtLeast(IBP_3_4_IV0)) 7
      else if (metadataVersion.isAtLeast(IBP_3_2_IV0)) 6
      else if (metadataVersion.isAtLeast(IBP_2_8_IV1)) 5
      else if (metadataVersion.isAtLeast(IBP_2_4_IV1)) 4
      else if (metadataVersion.isAtLeast(IBP_2_4_IV0)) 3
      else if (metadataVersion.isAtLeast(IBP_2_2_IV0)) 2
      else if (metadataVersion.isAtLeast(IBP_1_0_IV0)) 1
      else 0

    leaderAndIsrRequestMap.forKeyValue { (broker, leaderAndIsrPartitionStates) =>
      if (metadataInstance.liveOrShuttingDownBrokerIds.contains(broker)) {
        val leaderIds = mutable.Set.empty[Int]
        var numBecomeLeaders = 0
        leaderAndIsrPartitionStates.forKeyValue { (topicPartition, state) =>
          leaderIds += state.leader
          val typeOfRequest = if (broker == state.leader) {
            numBecomeLeaders += 1
            "become-leader"
          } else {
            "become-follower"
          }
          if (stateChangeLog.isTraceEnabled)
            stateChangeLog.trace(s"Sending $typeOfRequest LeaderAndIsr request $state to broker $broker for partition $topicPartition")
        }
        stateChangeLog.info(s"Sending LeaderAndIsr request to broker $broker with $numBecomeLeaders become-leader " +
          s"and ${leaderAndIsrPartitionStates.size - numBecomeLeaders} become-follower partitions")
        val leaders = metadataInstance.liveOrShuttingDownBrokers.filter(b => leaderIds.contains(b.id)).map {
          _.node(config.interBrokerListenerName)
        }
        val brokerEpoch = metadataInstance.liveBrokerIdAndEpochs(broker)
        val topicIds = leaderAndIsrPartitionStates.keys
          .map(_.topic)
          .toSet[String]
          .map(topic => (topic, metadataInstance.topicIds.getOrElse(topic, Uuid.ZERO_UUID)))
          .toMap
        val leaderAndIsrRequestBuilder = new LeaderAndIsrRequest.Builder(leaderAndIsrRequestVersion, controllerId,
          controllerEpoch, brokerEpoch, leaderAndIsrPartitionStates.values.toBuffer.asJava, topicIds.asJava, leaders.asJava, kraftController)
        sendRequest(broker, leaderAndIsrRequestBuilder, (r: AbstractResponse) => {
          val leaderAndIsrResponse = r.asInstanceOf[LeaderAndIsrResponse]
          handleLeaderAndIsrResponse(leaderAndIsrResponse, broker)
        })
      }
    }
    leaderAndIsrRequestMap.clear()
  }

  def handleLeaderAndIsrResponse(response: LeaderAndIsrResponse, broker: Int): Unit

  private def sendUpdateMetadataRequests(controllerEpoch: Int, stateChangeLog: StateChangeLogger): Unit = {
    stateChangeLog.info(s"Sending UpdateMetadata request to brokers $updateMetadataRequestBrokerSet " +
      s"for ${updateMetadataRequestPartitionInfoMap.size} partitions")

    val partitionStates = updateMetadataRequestPartitionInfoMap.values.toBuffer
    val metadataVersion = metadataVersionProvider.apply()
    val updateMetadataRequestVersion: Short =
      if (metadataVersion.isAtLeast(IBP_3_4_IV0)) 8
      else if (metadataVersion.isAtLeast(IBP_2_8_IV1)) 7
      else if (metadataVersion.isAtLeast(IBP_2_4_IV1)) 6
      else if (metadataVersion.isAtLeast(IBP_2_2_IV0)) 5
      else if (metadataVersion.isAtLeast(IBP_1_0_IV0)) 4
      else if (metadataVersion.isAtLeast(IBP_0_10_2_IV0)) 3
      else if (metadataVersion.isAtLeast(IBP_0_10_0_IV1)) 2
      else if (metadataVersion.isAtLeast(IBP_0_9_0)) 1
      else 0

    val liveBrokers = metadataInstance.liveOrShuttingDownBrokers.iterator.map { broker =>
      val endpoints = if (updateMetadataRequestVersion == 0) {
        // Version 0 of UpdateMetadataRequest only supports PLAINTEXT
        val securityProtocol = SecurityProtocol.PLAINTEXT
        val listenerName = ListenerName.forSecurityProtocol(securityProtocol)
        val node = broker.node(listenerName)
        Seq(new UpdateMetadataEndpoint()
          .setHost(node.host)
          .setPort(node.port)
          .setSecurityProtocol(securityProtocol.id)
          .setListener(listenerName.value))
      } else {
        broker.endPoints.map { endpoint =>
          new UpdateMetadataEndpoint()
            .setHost(endpoint.host)
            .setPort(endpoint.port)
            .setSecurityProtocol(endpoint.securityProtocol.id)
            .setListener(endpoint.listenerName.value)
        }
      }
      new UpdateMetadataBroker()
        .setId(broker.id)
        .setEndpoints(endpoints.asJava)
        .setRack(broker.rack.orNull)
    }.toBuffer

    updateMetadataRequestBrokerSet.intersect(metadataInstance.liveOrShuttingDownBrokerIds).foreach { broker =>
      val brokerEpoch = metadataInstance.liveBrokerIdAndEpochs(broker)
      val topicIds = partitionStates.map(_.topicName())
        .distinct
        .filter(metadataInstance.topicIds.contains)
        .map(topic => (topic, metadataInstance.topicIds(topic))).toMap
      val updateMetadataRequestBuilder = new UpdateMetadataRequest.Builder(updateMetadataRequestVersion,
        controllerId, controllerEpoch, brokerEpoch, partitionStates.asJava, liveBrokers.asJava, topicIds.asJava, kraftController)
      sendRequest(broker, updateMetadataRequestBuilder, (r: AbstractResponse) => {
        val updateMetadataResponse = r.asInstanceOf[UpdateMetadataResponse]
        handleUpdateMetadataResponse(updateMetadataResponse, broker)
      })

    }
    updateMetadataRequestBrokerSet.clear()
    updateMetadataRequestPartitionInfoMap.clear()
  }

  def handleUpdateMetadataResponse(response: UpdateMetadataResponse, broker: Int): Unit

  private def sendStopReplicaRequests(controllerEpoch: Int, stateChangeLog: StateChangeLogger): Unit = {
    val traceEnabled = stateChangeLog.isTraceEnabled
    val metadataVersion = metadataVersionProvider.apply()
    val stopReplicaRequestVersion: Short =
      if (metadataVersion.isAtLeast(IBP_3_4_IV0)) 4
      else if (metadataVersion.isAtLeast(IBP_2_6_IV0)) 3
      else if (metadataVersion.isAtLeast(IBP_2_4_IV1)) 2
      else if (metadataVersion.isAtLeast(IBP_2_2_IV0)) 1
      else 0

    def responseCallback(brokerId: Int, isPartitionDeleted: TopicPartition => Boolean)
                        (response: AbstractResponse): Unit = {
      val stopReplicaResponse = response.asInstanceOf[StopReplicaResponse]
      val partitionErrorsForDeletingTopics = mutable.Map.empty[TopicPartition, Errors]
      stopReplicaResponse.partitionErrors.forEach { pe =>
        val tp = new TopicPartition(pe.topicName, pe.partitionIndex)
<<<<<<< HEAD
        if (controllerContext.isTopicDeletionInProgress(pe.topicName) &&
          isPartitionDeleted(tp)) {
=======
        if (metadataInstance.isTopicDeletionInProgress(pe.topicName) &&
            isPartitionDeleted(tp)) {
>>>>>>> 15418db6
          partitionErrorsForDeletingTopics += tp -> Errors.forCode(pe.errorCode)
        }
      }
      if (partitionErrorsForDeletingTopics.nonEmpty)
        handleStopReplicaResponse(stopReplicaResponse, brokerId, partitionErrorsForDeletingTopics.toMap)
    }

    stopReplicaRequestMap.forKeyValue { (brokerId, partitionStates) =>
      if (metadataInstance.liveOrShuttingDownBrokerIds.contains(brokerId)) {
        if (traceEnabled)
          partitionStates.forKeyValue { (topicPartition, partitionState) =>
            stateChangeLog.trace(s"Sending StopReplica request $partitionState to " +
              s"broker $brokerId for partition $topicPartition")
          }

        val brokerEpoch = metadataInstance.liveBrokerIdAndEpochs(brokerId)
        if (stopReplicaRequestVersion >= 3) {
          val stopReplicaTopicState = mutable.Map.empty[String, StopReplicaTopicState]
          partitionStates.forKeyValue { (topicPartition, partitionState) =>
            val topicState = stopReplicaTopicState.getOrElseUpdate(topicPartition.topic,
              new StopReplicaTopicState().setTopicName(topicPartition.topic))
            topicState.partitionStates().add(partitionState)
          }

          stateChangeLog.info(s"Sending StopReplica request for ${partitionStates.size} " +
            s"replicas to broker $brokerId")
          val stopReplicaRequestBuilder = new StopReplicaRequest.Builder(
            stopReplicaRequestVersion, controllerId, controllerEpoch, brokerEpoch,
            false, stopReplicaTopicState.values.toBuffer.asJava, kraftController)
          sendRequest(brokerId, stopReplicaRequestBuilder,
            responseCallback(brokerId, tp => partitionStates.get(tp).exists(_.deletePartition)))
        } else {
          var numPartitionStateWithDelete = 0
          var numPartitionStateWithoutDelete = 0
          val topicStatesWithDelete = mutable.Map.empty[String, StopReplicaTopicState]
          val topicStatesWithoutDelete = mutable.Map.empty[String, StopReplicaTopicState]

          partitionStates.forKeyValue { (topicPartition, partitionState) =>
            val topicStates = if (partitionState.deletePartition()) {
              numPartitionStateWithDelete += 1
              topicStatesWithDelete
            } else {
              numPartitionStateWithoutDelete += 1
              topicStatesWithoutDelete
            }
            val topicState = topicStates.getOrElseUpdate(topicPartition.topic,
              new StopReplicaTopicState().setTopicName(topicPartition.topic))
            topicState.partitionStates().add(partitionState)
          }

          if (topicStatesWithDelete.nonEmpty) {
            stateChangeLog.info(s"Sending StopReplica request (delete = true) for " +
              s"$numPartitionStateWithDelete replicas to broker $brokerId")
            val stopReplicaRequestBuilder = new StopReplicaRequest.Builder(
              stopReplicaRequestVersion, controllerId, controllerEpoch, brokerEpoch,
              true, topicStatesWithDelete.values.toBuffer.asJava, kraftController)
            sendRequest(brokerId, stopReplicaRequestBuilder, responseCallback(brokerId, _ => true))
          }

          if (topicStatesWithoutDelete.nonEmpty) {
            stateChangeLog.info(s"Sending StopReplica request (delete = false) for " +
              s"$numPartitionStateWithoutDelete replicas to broker $brokerId")
            val stopReplicaRequestBuilder = new StopReplicaRequest.Builder(
              stopReplicaRequestVersion, controllerId, controllerEpoch, brokerEpoch,
              false, topicStatesWithoutDelete.values.toBuffer.asJava, kraftController)
            sendRequest(brokerId, stopReplicaRequestBuilder)
          }
        }
      }
    }

    stopReplicaRequestMap.clear()
  }

  def handleStopReplicaResponse(stopReplicaResponse: StopReplicaResponse, brokerId: Int,
                                partitionErrorsForDeletingTopics: Map[TopicPartition, Errors]): Unit

  def sendRequestsToBrokers(controllerEpoch: Int): Unit = {
    try {
      val stateChangeLog = stateChangeLogger.withControllerEpoch(controllerEpoch)
      sendLeaderAndIsrRequest(controllerEpoch, stateChangeLog)
      sendUpdateMetadataRequests(controllerEpoch, stateChangeLog)
      sendStopReplicaRequests(controllerEpoch, stateChangeLog)
    } catch {
      case e: Throwable =>
        if (leaderAndIsrRequestMap.nonEmpty) {
          error("Haven't been able to send leader and isr requests, current state of " +
            s"the map is $leaderAndIsrRequestMap. Exception message: $e")
        }
        if (updateMetadataRequestBrokerSet.nonEmpty) {
          error(s"Haven't been able to send metadata update requests to brokers $updateMetadataRequestBrokerSet, " +
            s"current state of the partition info is $updateMetadataRequestPartitionInfoMap. Exception message: $e")
        }
        if (stopReplicaRequestMap.nonEmpty) {
          error("Haven't been able to send stop replica requests, current state of " +
            s"the map is $stopReplicaRequestMap. Exception message: $e")
        }
        throw new IllegalStateException(e)
    }
  }
}

case class ControllerBrokerStateInfo(networkClient: NetworkClient,
                                     brokerNode: Node,
                                     messageQueue: BlockingQueue[QueueItem],
                                     requestSendThread: RequestSendThread,
                                     queueSizeGauge: Gauge[Int],
                                     requestRateAndTimeMetrics: Timer,
                                     reconfigurableChannelBuilder: Option[Reconfigurable])
<|MERGE_RESOLUTION|>--- conflicted
+++ resolved
@@ -23,14 +23,7 @@
 import kafka.utils.Implicits._
 import kafka.utils._
 import org.apache.kafka.clients._
-<<<<<<< HEAD
-import org.apache.kafka.common.message.UpdateMetadataRequestData.UpdateMetadataPartitionState
-=======
 import org.apache.kafka.common._
-import org.apache.kafka.common.message.LeaderAndIsrRequestData.LeaderAndIsrPartitionState
-import org.apache.kafka.common.message.StopReplicaRequestData.{StopReplicaPartitionState, StopReplicaTopicState}
-import org.apache.kafka.common.message.UpdateMetadataRequestData.{UpdateMetadataBroker, UpdateMetadataEndpoint, UpdateMetadataPartitionState}
->>>>>>> 15418db6
 import org.apache.kafka.common.metrics.Metrics
 import org.apache.kafka.common.network._
 import org.apache.kafka.common.protocol.{ApiKeys, Errors}
@@ -38,13 +31,6 @@
 import org.apache.kafka.common.security.JaasContext
 import org.apache.kafka.common.security.auth.SecurityProtocol
 import org.apache.kafka.common.utils.{LogContext, Time}
-<<<<<<< HEAD
-import org.apache.kafka.common._
-
-import java.net.SocketTimeoutException
-import java.util.concurrent.{BlockingQueue, LinkedBlockingQueue, TimeUnit}
-import scala.collection.mutable.HashMap
-=======
 import org.apache.kafka.server.common.MetadataVersion
 import org.apache.kafka.server.common.MetadataVersion._
 import org.apache.kafka.server.metrics.KafkaMetricsGroup
@@ -52,7 +38,6 @@
 
 import java.net.SocketTimeoutException
 import java.util.concurrent.{BlockingQueue, LinkedBlockingQueue, TimeUnit}
->>>>>>> 15418db6
 import scala.collection.{Seq, Set, mutable}
 import scala.jdk.CollectionConverters._
 
@@ -66,12 +51,8 @@
                                time: Time,
                                metrics: Metrics,
                                stateChangeLogger: StateChangeLogger,
-<<<<<<< HEAD
-                               threadNamePrefix: Option[String] = None) extends Logging with KafkaMetricsGroup {
-
-=======
                                threadNamePrefix: Option[String] = None) extends Logging {
->>>>>>> 15418db6
+
   import ControllerChannelManager._
 
   private val metricsGroup = new KafkaMetricsGroup(this.getClass)
@@ -86,22 +67,15 @@
     }
   )
 
-<<<<<<< HEAD
-  def startup() = {
-    controllerContext.liveOrShuttingDownBrokers.foreach(addNewBroker)
-    // 由于需要修改broker信息，可能此时broker已经开始工作了，所以进行同步操作
-=======
-  def startup(initialBrokers: Set[Broker]):Unit = {
+  def startup(initialBrokers: Set[Broker]): Unit = {
     initialBrokers.foreach(addNewBroker)
 
->>>>>>> 15418db6
     brokerLock synchronized {
-      // 开启所有broker的请求线程
       brokerStateInfo.foreach(brokerState => startRequestSendThread(brokerState._1))
     }
   }
 
-  def shutdown():Unit = {
+  def shutdown(): Unit = {
     brokerLock synchronized {
       brokerStateInfo.values.toList.foreach(removeExistingBroker)
     }
@@ -138,10 +112,6 @@
     }
   }
 
-  /**
-   * 添加新的broker
-   * @param broker broker消息代理节点
-   */
   private def addNewBroker(broker: Broker): Unit = {
     val messageQueue = new LinkedBlockingQueue[QueueItem]
     debug(s"Controller ${config.brokerId} trying to connect to broker ${broker.id}")
@@ -348,12 +318,12 @@
 }
 
 class ControllerBrokerRequestBatch(
-  config: KafkaConfig,
-  controllerChannelManager: ControllerChannelManager,
-  controllerEventManager: ControllerEventManager,
-  controllerContext: ControllerContext,
-  stateChangeLogger: StateChangeLogger
-) extends AbstractControllerBrokerRequestBatch(
+                                    config: KafkaConfig,
+                                    controllerChannelManager: ControllerChannelManager,
+                                    controllerEventManager: ControllerEventManager,
+                                    controllerContext: ControllerContext,
+                                    stateChangeLogger: StateChangeLogger
+                                  ) extends AbstractControllerBrokerRequestBatch(
   config,
   () => controllerContext,
   () => config.interBrokerProtocolVersion,
@@ -363,6 +333,7 @@
   def sendEvent(event: ControllerEvent): Unit = {
     controllerEventManager.put(event)
   }
+
   def sendRequest(brokerId: Int,
                   request: AbstractControlRequest.Builder[_ <: AbstractControlRequest],
                   callback: AbstractResponse => Unit = null): Unit = {
@@ -387,13 +358,14 @@
 /**
  * Structure to send RPCs from controller to broker to inform about the metadata and leadership
  * changes in the system.
- * @param config Kafka config present in the controller.
- * @param metadataProvider Provider to provide the relevant metadata to build the state needed to
- *                         send RPCs
+ *
+ * @param config                  Kafka config present in the controller.
+ * @param metadataProvider        Provider to provide the relevant metadata to build the state needed to
+ *                                send RPCs
  * @param metadataVersionProvider Provider to provide the metadata version used by the controller.
- * @param stateChangeLogger logger to log the various events while sending requests and receiving
- *                          responses from the brokers
- * @param kraftController whether the controller is KRaft controller
+ * @param stateChangeLogger       logger to log the various events while sending requests and receiving
+ *                                responses from the brokers
+ * @param kraftController         whether the controller is KRaft controller
  */
 abstract class AbstractControllerBrokerRequestBatch(config: KafkaConfig,
                                                     metadataProvider: () => ControllerChannelContext,
@@ -663,13 +635,8 @@
       val partitionErrorsForDeletingTopics = mutable.Map.empty[TopicPartition, Errors]
       stopReplicaResponse.partitionErrors.forEach { pe =>
         val tp = new TopicPartition(pe.topicName, pe.partitionIndex)
-<<<<<<< HEAD
-        if (controllerContext.isTopicDeletionInProgress(pe.topicName) &&
+        if (metadataInstance.isTopicDeletionInProgress(pe.topicName) &&
           isPartitionDeleted(tp)) {
-=======
-        if (metadataInstance.isTopicDeletionInProgress(pe.topicName) &&
-            isPartitionDeleted(tp)) {
->>>>>>> 15418db6
           partitionErrorsForDeletingTopics += tp -> Errors.forCode(pe.errorCode)
         }
       }
