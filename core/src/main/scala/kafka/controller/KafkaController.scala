/**
 * Licensed to the Apache Software Foundation (ASF) under one or more
 * contributor license agreements.  See the NOTICE file distributed with
 * this work for additional information regarding copyright ownership.
 * The ASF licenses this file to You under the Apache License, Version 2.0
 * (the "License"); you may not use this file except in compliance with
 * the License.  You may obtain a copy of the License at
 *
 * http://www.apache.org/licenses/LICENSE-2.0
 *
 * Unless required by applicable law or agreed to in writing, software
 * distributed under the License is distributed on an "AS IS" BASIS,
 * WITHOUT WARRANTIES OR CONDITIONS OF ANY KIND, either express or implied.
 * See the License for the specific language governing permissions and
 * limitations under the License.
 */
package kafka.controller

<<<<<<< HEAD
import kafka.admin.AdminOperationException
import kafka.api._
import kafka.cluster.Broker
import kafka.common._
import kafka.controller.KafkaController._
import kafka.metrics.{KafkaMetricsGroup, KafkaTimer}
import kafka.server._
=======
import com.yammer.metrics.core.Timer

import java.util.concurrent.TimeUnit
import kafka.admin.AdminOperationException
import kafka.api._
import kafka.common._
import kafka.cluster.Broker
import kafka.controller.KafkaController.{ActiveBrokerCountMetricName, ActiveControllerCountMetricName, AlterReassignmentsCallback, ControllerStateMetricName, ElectLeadersCallback, FencedBrokerCountMetricName, GlobalPartitionCountMetricName, GlobalTopicCountMetricName, ListReassignmentsCallback, OfflinePartitionsCountMetricName, PreferredReplicaImbalanceCountMetricName, ReplicasIneligibleToDeleteCountMetricName, ReplicasToDeleteCountMetricName, TopicsIneligibleToDeleteCountMetricName, TopicsToDeleteCountMetricName, UpdateFeaturesCallback}
import kafka.coordinator.transaction.ZkProducerIdManager
import kafka.server._
import kafka.server.metadata.ZkFinalizedFeatureCache
import kafka.utils._
>>>>>>> 15418db6
import kafka.utils.Implicits._
import kafka.utils._
import kafka.zk.KafkaZkClient.UpdateLeaderAndIsrResult
import kafka.zk.TopicZNode.TopicIdReplicaAssignment
import kafka.zk.{FeatureZNodeStatus, _}
import kafka.zookeeper.{StateChangeHandler, ZNodeChangeHandler, ZNodeChildChangeHandler}
<<<<<<< HEAD
import org.apache.kafka.common.{ElectionType, KafkaException, TopicPartition}
import org.apache.kafka.common.errors.{BrokerNotAvailableException, ControllerMovedException, StaleBrokerEpochException}
import org.apache.kafka.common.feature.{Features, FinalizedVersionRange}
=======
import org.apache.kafka.clients.admin.FeatureUpdate.UpgradeType
import org.apache.kafka.common.ElectionType
import org.apache.kafka.common.KafkaException
import org.apache.kafka.common.TopicPartition
import org.apache.kafka.common.Uuid
import org.apache.kafka.common.errors.{BrokerNotAvailableException, ControllerMovedException, StaleBrokerEpochException}
import org.apache.kafka.common.message.{AllocateProducerIdsRequestData, AllocateProducerIdsResponseData, AlterPartitionRequestData, AlterPartitionResponseData}
>>>>>>> 15418db6
import org.apache.kafka.common.metrics.Metrics
import org.apache.kafka.common.protocol.Errors
import org.apache.kafka.common.requests._
import org.apache.kafka.common.utils.{Time, Utils}
import org.apache.kafka.metadata.LeaderRecoveryState
import org.apache.kafka.server.common.ProducerIdsBlock
import org.apache.kafka.server.metrics.KafkaMetricsGroup
import org.apache.kafka.server.util.KafkaScheduler
import org.apache.zookeeper.KeeperException
import org.apache.zookeeper.KeeperException.Code

import java.util
import java.util.concurrent.TimeUnit
import scala.collection.mutable.ArrayBuffer
import scala.collection.{Map, Seq, Set, immutable, mutable}
import scala.jdk.CollectionConverters._
import scala.util.{Failure, Success, Try}

sealed trait ElectionTrigger

final case object AutoTriggered extends ElectionTrigger

final case object ZkTriggered extends ElectionTrigger

final case object AdminClientTriggered extends ElectionTrigger

object KafkaController extends Logging {
  val InitialControllerEpoch = 0
  val InitialControllerEpochZkVersion = 0

  type ElectLeadersCallback = Map[TopicPartition, Either[ApiError, Int]] => Unit
  type ListReassignmentsCallback = Either[Map[TopicPartition, ReplicaAssignment], ApiError] => Unit
  type AlterReassignmentsCallback = Either[Map[TopicPartition, ApiError], ApiError] => Unit
  type UpdateFeaturesCallback = Either[ApiError, Map[String, ApiError]] => Unit

  private val ActiveControllerCountMetricName = "ActiveControllerCount"
  private val OfflinePartitionsCountMetricName = "OfflinePartitionsCount"
  private val PreferredReplicaImbalanceCountMetricName = "PreferredReplicaImbalanceCount"
  private val ControllerStateMetricName = "ControllerState"
  private val GlobalTopicCountMetricName = "GlobalTopicCount"
  private val GlobalPartitionCountMetricName = "GlobalPartitionCount"
  private val TopicsToDeleteCountMetricName = "TopicsToDeleteCount"
  private val ReplicasToDeleteCountMetricName = "ReplicasToDeleteCount"
  private val TopicsIneligibleToDeleteCountMetricName = "TopicsIneligibleToDeleteCount"
  private val ReplicasIneligibleToDeleteCountMetricName = "ReplicasIneligibleToDeleteCount"
  private val ActiveBrokerCountMetricName = "ActiveBrokerCount"
  private val FencedBrokerCountMetricName = "FencedBrokerCount"

  // package private for testing
  private[controller] val MetricNames = Set(
    ActiveControllerCountMetricName,
    OfflinePartitionsCountMetricName,
    PreferredReplicaImbalanceCountMetricName,
    ControllerStateMetricName,
    GlobalTopicCountMetricName,
    GlobalPartitionCountMetricName,
    TopicsToDeleteCountMetricName,
    ReplicasToDeleteCountMetricName,
    TopicsIneligibleToDeleteCountMetricName,
    ReplicasIneligibleToDeleteCountMetricName,
    ActiveBrokerCountMetricName,
    FencedBrokerCountMetricName
  )
}

class KafkaController(val config: KafkaConfig,
                      zkClient: KafkaZkClient,
                      time: Time,
                      metrics: Metrics,
                      initialBrokerInfo: BrokerInfo,
                      initialBrokerEpoch: Long,
                      tokenManager: DelegationTokenManager,
                      brokerFeatures: BrokerFeatures,
                      featureCache: ZkFinalizedFeatureCache,
                      threadNamePrefix: Option[String] = None)
  extends ControllerEventProcessor with Logging {

  private val metricsGroup = new KafkaMetricsGroup(this.getClass)

  this.logIdent = s"[Controller id=${config.brokerId}] "

  @volatile private var brokerInfo = initialBrokerInfo
  @volatile private var _brokerEpoch = initialBrokerEpoch

  private val isAlterPartitionEnabled = config.interBrokerProtocolVersion.isAlterPartitionSupported
  private val stateChangeLogger = new StateChangeLogger(config.brokerId, inControllerContext = true, None)
  val controllerContext = new ControllerContext
  var controllerChannelManager = new ControllerChannelManager(
    () => controllerContext.epoch,
    config,
    time,
    metrics,
    stateChangeLogger,
    threadNamePrefix
  )

  // have a separate scheduler for the controller to be able to start and stop independently of the kafka server
  // visible for testing
  private[controller] val kafkaScheduler = new KafkaScheduler(1)

  // visible for testing
  private[controller] val eventManager = new ControllerEventManager(config.brokerId, this, time,
    controllerContext.stats.rateAndTimeMetrics)

  private val brokerRequestBatch = new ControllerBrokerRequestBatch(config, controllerChannelManager,
    eventManager, controllerContext, stateChangeLogger)
  val replicaStateMachine: ReplicaStateMachine = new ZkReplicaStateMachine(config, stateChangeLogger, controllerContext, zkClient,
    new ControllerBrokerRequestBatch(config, controllerChannelManager, eventManager, controllerContext, stateChangeLogger))
  val partitionStateMachine: PartitionStateMachine = new ZkPartitionStateMachine(config, stateChangeLogger, controllerContext, zkClient,
    new ControllerBrokerRequestBatch(config, controllerChannelManager, eventManager, controllerContext, stateChangeLogger))
  private val topicDeletionManager = new TopicDeletionManager(config, controllerContext, replicaStateMachine,
    partitionStateMachine, new ControllerDeletionClient(this, zkClient))

  private val controllerChangeHandler = new ControllerChangeHandler(eventManager)
  private val brokerChangeHandler = new BrokerChangeHandler(eventManager)
  private val brokerModificationsHandlers: mutable.Map[Int, BrokerModificationsHandler] = mutable.Map.empty
  private val topicChangeHandler = new TopicChangeHandler(eventManager)
  private val topicDeletionHandler = new TopicDeletionHandler(eventManager)
  private val partitionModificationsHandlers: mutable.Map[String, PartitionModificationsHandler] = mutable.Map.empty
  private val partitionReassignmentHandler = new PartitionReassignmentHandler(eventManager)
  private val preferredReplicaElectionHandler = new PreferredReplicaElectionHandler(eventManager)
  private val isrChangeNotificationHandler = new IsrChangeNotificationHandler(eventManager)
  private val logDirEventNotificationHandler = new LogDirEventNotificationHandler(eventManager)

  @volatile private var activeControllerId = -1
  @volatile private var offlinePartitionCount = 0
  @volatile private var preferredReplicaImbalanceCount = 0
  @volatile private var globalTopicCount = 0
  @volatile private var globalPartitionCount = 0
  @volatile private var topicsToDeleteCount = 0
  @volatile private var replicasToDeleteCount = 0
  @volatile private var ineligibleTopicsToDeleteCount = 0
  @volatile private var ineligibleReplicasToDeleteCount = 0
  @volatile private var activeBrokerCount = 0

  /* single-thread scheduler to clean expired tokens */
  private val tokenCleanScheduler = new KafkaScheduler(1, true, "delegation-token-cleaner")

  metricsGroup.newGauge(ActiveControllerCountMetricName, () => if (isActive) 1 else 0)
  metricsGroup.newGauge(OfflinePartitionsCountMetricName, () => offlinePartitionCount)
  metricsGroup.newGauge(PreferredReplicaImbalanceCountMetricName, () => preferredReplicaImbalanceCount)
  metricsGroup.newGauge(ControllerStateMetricName, () => state.value)
  metricsGroup.newGauge(GlobalTopicCountMetricName, () => globalTopicCount)
  metricsGroup.newGauge(GlobalPartitionCountMetricName, () => globalPartitionCount)
  metricsGroup.newGauge(TopicsToDeleteCountMetricName, () => topicsToDeleteCount)
  metricsGroup.newGauge(ReplicasToDeleteCountMetricName, () => replicasToDeleteCount)
  metricsGroup.newGauge(TopicsIneligibleToDeleteCountMetricName, () => ineligibleTopicsToDeleteCount)
  metricsGroup.newGauge(ReplicasIneligibleToDeleteCountMetricName, () => ineligibleReplicasToDeleteCount)
  metricsGroup.newGauge(ActiveBrokerCountMetricName, () => activeBrokerCount)
  // FencedBrokerCount metric is always 0 in the ZK controller.
  metricsGroup.newGauge(FencedBrokerCountMetricName, () => 0)

  /**
   * Returns true if this broker is the current controller.
   */
  def isActive: Boolean = activeControllerId == config.brokerId

  def brokerEpoch: Long = _brokerEpoch

  def epoch: Int = controllerContext.epoch

  /**
   * Invoked when the controller module of a Kafka server is started up. This does not assume that the current broker
   * is the controller. It merely registers the session expiration listener and starts the controller leader
   * elector
   */
  def startup() = {
    zkClient.registerStateChangeHandler(new StateChangeHandler {
      override val name: String = StateChangeHandlers.ControllerHandler
      override def afterInitializingSession(): Unit = {
        eventManager.put(RegisterBrokerAndReelect)
      }
      override def beforeInitializingSession(): Unit = {
        val queuedEvent = eventManager.clearAndPut(Expire)

        // Block initialization of the new session until the expiration event is being handled,
        // which ensures that all pending events have been processed before creating the new session
        queuedEvent.awaitProcessing()
      }
    })
    eventManager.put(Startup)
    eventManager.start()
  }

  /**
   * Invoked when the controller module of a Kafka server is shutting down. If the broker was the current controller,
   * it shuts down the partition and replica state machines. If not, those are a no-op. In addition to that, it also
   * shuts down the controller channel manager, if one exists (i.e. if it was the current controller)
   */
  def shutdown(): Unit = {
    try {
      eventManager.close()
      onControllerResignation()
    } finally {
      removeMetrics()
    }
  }

  /**
   * On controlled shutdown, the controller first determines the partitions that the
   * shutting down broker leads, and moves leadership of those partitions to another broker
   * that is in that partition's ISR.
   * @param id          Id of the broker to shutdown.
   * @param brokerEpoch The broker epoch in the controlled shutdown request
   * @return The number of partitions that the broker still leads.
   */
  def controlledShutdown(id: Int, brokerEpoch: Long, controlledShutdownCallback: Try[Set[TopicPartition]] => Unit): Unit = {
    val controlledShutdownEvent = ControlledShutdown(id, brokerEpoch, controlledShutdownCallback)
    eventManager.put(controlledShutdownEvent)
  }

  private[kafka] def updateBrokerInfo(newBrokerInfo: BrokerInfo): Unit = {
    this.brokerInfo = newBrokerInfo
    zkClient.updateBrokerInfo(newBrokerInfo)
  }

  private[kafka] def enableDefaultUncleanLeaderElection(): Unit = {
    eventManager.put(UncleanLeaderElectionEnable)
  }

  private[kafka] def enableTopicUncleanLeaderElection(topic: String): Unit = {
    if (isActive) {
      eventManager.put(TopicUncleanLeaderElectionEnable(topic))
    }
  }

  def isTopicQueuedForDeletion(topic: String): Boolean = {
    topicDeletionManager.isTopicQueuedUpForDeletion(topic)
  }

  private def state: ControllerState = eventManager.state

  /**
   * This callback is invoked by the zookeeper leader elector on electing the current broker as the new controller.
   * It does the following things on the become-controller state change -
   * 1. Initializes the controller's context object that holds cache objects for current topics, live brokers and
   * leaders for all existing partitions.
   * 2. Starts the controller's channel manager
   * 3. Starts the replica state machine
   * 4. Starts the partition state machine
   * If it encounters any unexpected exception/error while becoming controller, it resigns as the current controller.
   * This ensures another controller election will be triggered and there will always be an actively serving controller
   */
  private def onControllerFailover(): Unit = {
    maybeSetupFeatureVersioning()

    info("Registering handlers")

    // before reading source of truth from zookeeper, register the listeners to get broker/topic callbacks
    val childChangeHandlers = Seq(brokerChangeHandler, topicChangeHandler, topicDeletionHandler, logDirEventNotificationHandler,
      isrChangeNotificationHandler)
    childChangeHandlers.foreach(zkClient.registerZNodeChildChangeHandler)

    val nodeChangeHandlers = Seq(preferredReplicaElectionHandler, partitionReassignmentHandler)
    nodeChangeHandlers.foreach(zkClient.registerZNodeChangeHandlerAndCheckExistence)

    info("Deleting log dir event notifications")
    zkClient.deleteLogDirEventNotifications(controllerContext.epochZkVersion)
    info("Deleting isr change notifications")
    zkClient.deleteIsrChangeNotifications(controllerContext.epochZkVersion)
    info("Initializing controller context")
    initializeControllerContext()
    info("Fetching topic deletions in progress")
    val (topicsToBeDeleted, topicsIneligibleForDeletion) = fetchTopicDeletionsInProgress()
    info("Initializing topic deletion manager")
    topicDeletionManager.init(topicsToBeDeleted, topicsIneligibleForDeletion)

    // We need to send UpdateMetadataRequest after the controller context is initialized and before the state machines
    // are started. The is because brokers need to receive the list of live brokers from UpdateMetadataRequest before
    // they can process the LeaderAndIsrRequests that are generated by replicaStateMachine.startup() and
    // partitionStateMachine.startup().
    info("Sending update metadata request")
    sendUpdateMetadataRequest(controllerContext.liveOrShuttingDownBrokerIds.toSeq, Set.empty)

    replicaStateMachine.startup()
    partitionStateMachine.startup()

    info(s"Ready to serve as the new controller with epoch $epoch")

    initializePartitionReassignments()
    topicDeletionManager.tryTopicDeletion()
    val pendingPreferredReplicaElections = fetchPendingPreferredReplicaElections()
    onReplicaElection(pendingPreferredReplicaElections, ElectionType.PREFERRED, ZkTriggered)
    info("Starting the controller scheduler")
    kafkaScheduler.startup()
    if (config.autoLeaderRebalanceEnable) {
      scheduleAutoLeaderRebalanceTask(delay = 5, unit = TimeUnit.SECONDS)
    }

    if (config.tokenAuthEnabled) {
      info("starting the token expiry check scheduler")
      tokenCleanScheduler.startup()
      tokenCleanScheduler.schedule("delete-expired-tokens",
        () => tokenManager.expireTokens(),
        0L,
        config.delegationTokenExpiryCheckIntervalMs)
    }
  }

  private def createFeatureZNode(newNode: FeatureZNode): Int = {
    info(s"Creating FeatureZNode at path: ${FeatureZNode.path} with contents: $newNode")
    zkClient.createFeatureZNode(newNode)
    val (_, newVersion) = zkClient.getDataAndVersion(FeatureZNode.path)
    newVersion
  }

  private def updateFeatureZNode(updatedNode: FeatureZNode): Int = {
    info(s"Updating FeatureZNode at path: ${FeatureZNode.path} with contents: $updatedNode")
    zkClient.updateFeatureZNode(updatedNode)
  }

  /**
   * This method enables the feature versioning system (KIP-584).
   *
   * Development in Kafka (from a high level) is organized into features. Each feature is tracked by
   * a name and a range of version numbers or a version number. A feature can be of two types:
   *
   * 1. Supported feature:
   * A supported feature is represented by a name (string) and a range of versions (defined by a
   * SupportedVersionRange). It refers to a feature that a particular broker advertises support for.
   * Each broker advertises the version ranges of its own supported features in its own
   * BrokerIdZNode. The contents of the advertisement are specific to the particular broker and
   * do not represent any guarantee of a cluster-wide availability of the feature for any particular
   * range of versions.
   *
   * 2. Finalized feature:
   * A finalized feature is represented by a name (string) and a specified version level (defined
   * by a Short). Whenever the feature versioning system (KIP-584) is
   * enabled, the finalized features are stored in the cluster-wide common FeatureZNode.
   * In comparison to a supported feature, the key difference is that a finalized feature exists
   * in ZK only when it is guaranteed to be supported by any random broker in the cluster for a
   * specified range of version levels. Also, the controller is the only entity modifying the
   * information about finalized features.
   *
   * This method sets up the FeatureZNode with enabled status, which means that the finalized
   * features stored in the FeatureZNode are active. The enabled status should be written by the
   * controller to the FeatureZNode only when the broker IBP config is greater than or equal to
   * IBP_2_7_IV0.
   *
   * There are multiple cases handled here:
   *
   * 1. New cluster bootstrap:
<<<<<<< HEAD
   * A new Kafka cluster (i.e. it is deployed first time) is almost always started with IBP config
   * setting greater than or equal to KAFKA_2_7_IV0. We would like to start the cluster with all
   * the possible supported features finalized immediately. Assuming this is the case, the
   * controller will start up and notice that the FeatureZNode is absent in the new cluster,
   * it will then create a FeatureZNode (with enabled status) containing the entire list of
   * supported features as its finalized features.
   *
   * 2. Broker binary upgraded, but IBP config set to lower than KAFKA_2_7_IV0:
   * Imagine there was an existing Kafka cluster with IBP config less than KAFKA_2_7_IV0, and the
   * broker binary has now been upgraded to a newer version that supports the feature versioning
   * system (KIP-584). But the IBP config is still set to lower than KAFKA_2_7_IV0, and may be
   * set to a higher value later. In this case, we want to start with no finalized features and
   * allow the user to finalize them whenever they are ready i.e. in the future whenever the
   * user sets IBP config to be greater than or equal to KAFKA_2_7_IV0, then the user could start
   * finalizing the features. This process ensures we do not enable all the possible features
   * immediately after an upgrade, which could be harmful to Kafka.
   * This is how we handle such a case:
   *      - Before the IBP config upgrade (i.e. IBP config set to less than KAFKA_2_7_IV0), the
=======
   *    A new Kafka cluster (i.e. it is deployed first time) is almost always started with IBP config
   *    setting greater than or equal to IBP_2_7_IV0. We would like to start the cluster with all
   *    the possible supported features finalized immediately. Assuming this is the case, the
   *    controller will start up and notice that the FeatureZNode is absent in the new cluster,
   *    it will then create a FeatureZNode (with enabled status) containing the entire list of
   *    supported features as its finalized features.
   *
   * 2. Broker binary upgraded, but IBP config set to lower than IBP_2_7_IV0:
   *    Imagine there was an existing Kafka cluster with IBP config less than IBP_2_7_IV0, and the
   *    broker binary has now been upgraded to a newer version that supports the feature versioning
   *    system (KIP-584). But the IBP config is still set to lower than IBP_2_7_IV0, and may be
   *    set to a higher value later. In this case, we want to start with no finalized features and
   *    allow the user to finalize them whenever they are ready i.e. in the future whenever the
   *    user sets IBP config to be greater than or equal to IBP_2_7_IV0, then the user could start
   *    finalizing the features. This process ensures we do not enable all the possible features
   *    immediately after an upgrade, which could be harmful to Kafka.
   *    This is how we handle such a case:
   *      - Before the IBP config upgrade (i.e. IBP config set to less than IBP_2_7_IV0), the
>>>>>>> 15418db6
   *        controller will start up and check if the FeatureZNode is absent.
   *        - If the node is absent, it will react by creating a FeatureZNode with disabled status
   *          and empty finalized features.
   *        - Otherwise, if a node already exists in enabled status then the controller will just
   *          flip the status to disabled and clear the finalized features.
   *      - After the IBP config upgrade (i.e. IBP config set to greater than or equal to
   *        IBP_2_7_IV0), when the controller starts up it will check if the FeatureZNode exists
   *        and whether it is disabled.
   *         - If the node is in disabled status, the controller won’t upgrade all features immediately.
   *           Instead it will just switch the FeatureZNode status to enabled status. This lets the
   *           user finalize the features later.
   *         - Otherwise, if a node already exists in enabled status then the controller will leave
   *           the node umodified.
   *
<<<<<<< HEAD
   * 3. Broker binary upgraded, with existing cluster IBP config >= KAFKA_2_7_IV0:
   * Imagine there was an existing Kafka cluster with IBP config >= KAFKA_2_7_IV0, and the broker
   * binary has just been upgraded to a newer version (that supports IBP config KAFKA_2_7_IV0 and
   * higher). The controller will start up and find that a FeatureZNode is already present with
   * enabled status and existing finalized features. In such a case, the controller leaves the node
   * unmodified.
   *
   * 4. Broker downgrade:
   * Imagine that a Kafka cluster exists already and the IBP config is greater than or equal to
   * KAFKA_2_7_IV0. Then, the user decided to downgrade the cluster by setting IBP config to a
   * value less than KAFKA_2_7_IV0. This means the user is also disabling the feature versioning
   * system (KIP-584). In this case, when the controller starts up with the lower IBP config, it
   * will switch the FeatureZNode status to disabled with empty features.
=======
   * 3. Broker binary upgraded, with existing cluster IBP config >= IBP_2_7_IV0:
   *    Imagine there was an existing Kafka cluster with IBP config >= IBP_2_7_IV0, and the broker
   *    binary has just been upgraded to a newer version (that supports IBP config IBP_2_7_IV0 and
   *    higher). The controller will start up and find that a FeatureZNode is already present with
   *    enabled status and existing finalized features. In such a case, the controller leaves the node
   *    unmodified.
   *
   * 4. Broker downgrade:
   *    Imagine that a Kafka cluster exists already and the IBP config is greater than or equal to
   *    IBP_2_7_IV0. Then, the user decided to downgrade the cluster by setting IBP config to a
   *    value less than IBP_2_7_IV0. This means the user is also disabling the feature versioning
   *    system (KIP-584). In this case, when the controller starts up with the lower IBP config, it
   *    will switch the FeatureZNode status to disabled with empty features.
>>>>>>> 15418db6
   */
  private def enableFeatureVersioning(): Unit = {
    val (mayBeFeatureZNodeBytes, version) = zkClient.getDataAndVersion(FeatureZNode.path)
    if (version == ZkVersion.UnknownVersion) {
<<<<<<< HEAD
      val newVersion = createFeatureZNode(new FeatureZNode(FeatureZNodeStatus.Enabled,
        brokerFeatures.defaultFinalizedFeatures))
      featureCache.waitUntilEpochOrThrow(newVersion, config.zkConnectionTimeoutMs)
=======
      val newVersion = createFeatureZNode(
        FeatureZNode(config.interBrokerProtocolVersion,
          FeatureZNodeStatus.Enabled,
          brokerFeatures.defaultFinalizedFeatures
        ))
      featureCache.waitUntilFeatureEpochOrThrow(newVersion, config.zkConnectionTimeoutMs)
>>>>>>> 15418db6
    } else {
      val existingFeatureZNode = FeatureZNode.decode(mayBeFeatureZNodeBytes.get)
      val newFeatures = existingFeatureZNode.status match {
        case FeatureZNodeStatus.Enabled => existingFeatureZNode.features
        case FeatureZNodeStatus.Disabled =>
          if (existingFeatureZNode.features.nonEmpty) {
            warn(s"FeatureZNode at path: ${FeatureZNode.path} with disabled status" +
              s" contains non-empty features: ${existingFeatureZNode.features}")
          }
          Map.empty[String, Short]
      }
      val newFeatureZNode = FeatureZNode(config.interBrokerProtocolVersion, FeatureZNodeStatus.Enabled, newFeatures)
      if (!newFeatureZNode.equals(existingFeatureZNode)) {
        val newVersion = updateFeatureZNode(newFeatureZNode)
        featureCache.waitUntilFeatureEpochOrThrow(newVersion, config.zkConnectionTimeoutMs)
      }
    }
  }

  /**
   * Disables the feature versioning system (KIP-584).
   *
   * Sets up the FeatureZNode with disabled status. This status means the feature versioning system
   * (KIP-584) is disabled, and, the finalized features stored in the FeatureZNode are not relevant.
   * This status should be written by the controller to the FeatureZNode only when the broker
   * IBP config is less than IBP_2_7_IV0.
   *
   * NOTE:
   * 1. When this method returns, existing finalized features (if any) will be cleared from the
   * FeatureZNode.
   * 2. This method, unlike enableFeatureVersioning() need not wait for the FinalizedFeatureCache
<<<<<<< HEAD
   * to be updated, because, such updates to the cache (via FinalizedFeatureChangeListener)
   * are disabled when IBP config is < than KAFKA_2_7_IV0.
=======
   *    to be updated, because, such updates to the cache (via FinalizedFeatureChangeListener)
   *    are disabled when IBP config is < than IBP_2_7_IV0.
>>>>>>> 15418db6
   */
  private def disableFeatureVersioning(): Unit = {
    val newNode = FeatureZNode(config.interBrokerProtocolVersion, FeatureZNodeStatus.Disabled, Map.empty[String, Short])
    val (mayBeFeatureZNodeBytes, version) = zkClient.getDataAndVersion(FeatureZNode.path)
    if (version == ZkVersion.UnknownVersion) {
      createFeatureZNode(newNode)
    } else {
      val existingFeatureZNode = FeatureZNode.decode(mayBeFeatureZNodeBytes.get)
      if (existingFeatureZNode.status == FeatureZNodeStatus.Disabled &&
<<<<<<< HEAD
        !existingFeatureZNode.features.empty()) {
=======
          existingFeatureZNode.features.nonEmpty) {
>>>>>>> 15418db6
        warn(s"FeatureZNode at path: ${FeatureZNode.path} with disabled status" +
          s" contains non-empty features: ${existingFeatureZNode.features}")
      }
      if (!newNode.equals(existingFeatureZNode)) {
        updateFeatureZNode(newNode)
      }
    }
  }

  private def maybeSetupFeatureVersioning(): Unit = {
    if (config.isFeatureVersioningSupported) {
      enableFeatureVersioning()
    } else {
      disableFeatureVersioning()
    }
  }

  private def scheduleAutoLeaderRebalanceTask(delay: Long, unit: TimeUnit): Unit = {
    kafkaScheduler.scheduleOnce("auto-leader-rebalance-task",
      () => eventManager.put(AutoPreferredReplicaLeaderElection),
      unit.toMillis(delay))
  }

  /**
   * This callback is invoked by the zookeeper leader elector when the current broker resigns as the controller. This is
   * required to clean up internal controller data structures
   */
  private def onControllerResignation(): Unit = {
    debug("Resigning")
    // de-register listeners
    zkClient.unregisterZNodeChildChangeHandler(isrChangeNotificationHandler.path)
    zkClient.unregisterZNodeChangeHandler(partitionReassignmentHandler.path)
    zkClient.unregisterZNodeChangeHandler(preferredReplicaElectionHandler.path)
    zkClient.unregisterZNodeChildChangeHandler(logDirEventNotificationHandler.path)
    unregisterBrokerModificationsHandler(brokerModificationsHandlers.keySet)

    // shutdown leader rebalance scheduler
    kafkaScheduler.shutdown()

    // stop token expiry check scheduler
    tokenCleanScheduler.shutdown()

    // de-register partition ISR listener for on-going partition reassignment task
    unregisterPartitionReassignmentIsrChangeHandlers()
    // shutdown partition state machine
    partitionStateMachine.shutdown()
    zkClient.unregisterZNodeChildChangeHandler(topicChangeHandler.path)
    unregisterPartitionModificationsHandlers(partitionModificationsHandlers.keys.toSeq)
    zkClient.unregisterZNodeChildChangeHandler(topicDeletionHandler.path)
    // shutdown replica state machine
    replicaStateMachine.shutdown()
    zkClient.unregisterZNodeChildChangeHandler(brokerChangeHandler.path)

    controllerChannelManager.shutdown()
    controllerContext.resetContext()

    info("Resigned")
  }

  private def removeMetrics(): Unit = {
    KafkaController.MetricNames.foreach(metricsGroup.removeMetric)
  }

  /*
   * This callback is invoked by the controller's LogDirEventNotificationListener with the list of broker ids who
   * have experienced new log directory failures. In response the controller should send LeaderAndIsrRequest
   * to all these brokers to query the state of their replicas. Replicas with an offline log directory respond with
   * KAFKA_STORAGE_ERROR, which will be handled by the LeaderAndIsrResponseReceived event.
   */
  private def onBrokerLogDirFailure(brokerIds: Seq[Int]): Unit = {
    // send LeaderAndIsrRequest for all replicas on those brokers to see if they are still online.
    info(s"Handling log directory failure for brokers ${brokerIds.mkString(",")}")
    val replicasOnBrokers = controllerContext.replicasOnBrokers(brokerIds.toSet)
    replicaStateMachine.handleStateChanges(replicasOnBrokers.toSeq, OnlineReplica)
  }

  /**
   * This callback is invoked by the replica state machine's broker change listener, with the list of newly started
   * brokers as input. It does the following -
   * 1. Sends update metadata request to all live and shutting down brokers
   * 2. Triggers the OnlinePartition state change for all new/offline partitions
   * 3. It checks whether there are reassigned replicas assigned to any newly started brokers. If
   * so, it performs the reassignment logic for each topic/partition.
   *
   * Note that we don't need to refresh the leader/isr cache for all topic/partitions at this point for two reasons:
   * 1. The partition state machine, when triggering online state change, will refresh leader and ISR for only those
   * partitions currently new or offline (rather than every partition this controller is aware of)
   * 2. Even if we do refresh the cache, there is no guarantee that by the time the leader and ISR request reaches
   * every broker that it is still valid.  Brokers check the leader epoch to determine validity of the request.
   */
  private def onBrokerStartup(newBrokers: Seq[Int]): Unit = {
    info(s"New broker startup callback for ${newBrokers.mkString(",")}")
    newBrokers.foreach(controllerContext.replicasOnOfflineDirs.remove)
    val newBrokersSet = newBrokers.toSet
    val existingBrokers = controllerContext.liveOrShuttingDownBrokerIds.diff(newBrokersSet)
    // Send update metadata request to all the existing brokers in the cluster so that they know about the new brokers
    // via this update. No need to include any partition states in the request since there are no partition state changes.
    sendUpdateMetadataRequest(existingBrokers.toSeq, Set.empty)
    // Send update metadata request to all the new brokers in the cluster with a full set of partition states for initialization.
    // In cases of controlled shutdown leaders will not be elected when a new broker comes up. So at least in the
    // common controlled shutdown case, the metadata will reach the new brokers faster.
    sendUpdateMetadataRequest(newBrokers, controllerContext.partitionsWithLeaders)
    // the very first thing to do when a new broker comes up is send it the entire list of partitions that it is
    // supposed to host. Based on that the broker starts the high watermark threads for the input list of partitions
    val allReplicasOnNewBrokers = controllerContext.replicasOnBrokers(newBrokersSet)
    replicaStateMachine.handleStateChanges(allReplicasOnNewBrokers.toSeq, OnlineReplica)
    // when a new broker comes up, the controller needs to trigger leader election for all new and offline partitions
    // to see if these brokers can become leaders for some/all of those
    partitionStateMachine.triggerOnlinePartitionStateChange()
    // check if reassignment of some partitions need to be restarted
    maybeResumeReassignments { (_, assignment) =>
      assignment.targetReplicas.exists(newBrokersSet.contains)
    }
    // check if topic deletion needs to be resumed. If at least one replica that belongs to the topic being deleted exists
    // on the newly restarted brokers, there is a chance that topic deletion can resume
    val replicasForTopicsToBeDeleted = allReplicasOnNewBrokers.filter(p => topicDeletionManager.isTopicQueuedUpForDeletion(p.topic))
    if (replicasForTopicsToBeDeleted.nonEmpty) {
      info(s"Some replicas ${replicasForTopicsToBeDeleted.mkString(",")} for topics scheduled for deletion " +
        s"${controllerContext.topicsToBeDeleted.mkString(",")} are on the newly restarted brokers " +
        s"${newBrokers.mkString(",")}. Signaling restart of topic deletion for these topics")
      topicDeletionManager.resumeDeletionForTopics(replicasForTopicsToBeDeleted.map(_.topic))
    }
    registerBrokerModificationsHandler(newBrokers)
  }

  private def maybeResumeReassignments(shouldResume: (TopicPartition, ReplicaAssignment) => Boolean): Unit = {
    controllerContext.partitionsBeingReassigned.foreach { tp =>
      val currentAssignment = controllerContext.partitionFullReplicaAssignment(tp)
      if (shouldResume(tp, currentAssignment))
        onPartitionReassignment(tp, currentAssignment)
    }
  }

  private def registerBrokerModificationsHandler(brokerIds: Iterable[Int]): Unit = {
    debug(s"Register BrokerModifications handler for $brokerIds")
    brokerIds.foreach { brokerId =>
      val brokerModificationsHandler = new BrokerModificationsHandler(eventManager, brokerId)
      zkClient.registerZNodeChangeHandlerAndCheckExistence(brokerModificationsHandler)
      brokerModificationsHandlers.put(brokerId, brokerModificationsHandler)
    }
  }

  private def unregisterBrokerModificationsHandler(brokerIds: Iterable[Int]): Unit = {
    debug(s"Unregister BrokerModifications handler for $brokerIds")
    brokerIds.foreach { brokerId =>
      brokerModificationsHandlers.remove(brokerId).foreach(handler => zkClient.unregisterZNodeChangeHandler(handler.path))
    }
  }

  /*
   * This callback is invoked by the replica state machine's broker change listener with the list of failed brokers
   * as input. It will call onReplicaBecomeOffline(...) with the list of replicas on those failed brokers as input.
   */
  private def onBrokerFailure(deadBrokers: Seq[Int]): Unit = {
    info(s"Broker failure callback for ${deadBrokers.mkString(",")}")
    deadBrokers.foreach(controllerContext.replicasOnOfflineDirs.remove)
    val deadBrokersThatWereShuttingDown =
      deadBrokers.filter(id => controllerContext.shuttingDownBrokerIds.remove(id))
    if (deadBrokersThatWereShuttingDown.nonEmpty)
      info(s"Removed ${deadBrokersThatWereShuttingDown.mkString(",")} from list of shutting down brokers.")
    val allReplicasOnDeadBrokers = controllerContext.replicasOnBrokers(deadBrokers.toSet)
    onReplicasBecomeOffline(allReplicasOnDeadBrokers)

    unregisterBrokerModificationsHandler(deadBrokers)
  }

  private def onBrokerUpdate(updatedBrokerId: Int): Unit = {
    info(s"Broker info update callback for $updatedBrokerId")
    sendUpdateMetadataRequest(controllerContext.liveOrShuttingDownBrokerIds.toSeq, Set.empty)
  }

  /**
   * This method marks the given replicas as offline. It does the following -
   * 1. Marks the given partitions as offline
   * 2. Triggers the OnlinePartition state change for all new/offline partitions
   * 3. Invokes the OfflineReplica state change on the input list of newly offline replicas
   * 4. If no partitions are affected then send UpdateMetadataRequest to live or shutting down brokers
   *
   * Note that we don't need to refresh the leader/isr cache for all topic/partitions at this point. This is because
   * the partition state machine will refresh our cache for us when performing leader election for all new/offline
   * partitions coming online.
   */
  private def onReplicasBecomeOffline(newOfflineReplicas: Set[PartitionAndReplica]): Unit = {
    val (newOfflineReplicasForDeletion, newOfflineReplicasNotForDeletion) =
      newOfflineReplicas.partition(p => topicDeletionManager.isTopicQueuedUpForDeletion(p.topic))

    val partitionsWithOfflineLeader = controllerContext.partitionsWithOfflineLeader

    // trigger OfflinePartition state for all partitions whose current leader is one amongst the newOfflineReplicas
    partitionStateMachine.handleStateChanges(partitionsWithOfflineLeader.toSeq, OfflinePartition)
    // trigger OnlinePartition state changes for offline or new partitions
    val onlineStateChangeResults = partitionStateMachine.triggerOnlinePartitionStateChange()
    // trigger OfflineReplica state change for those newly offline replicas
    replicaStateMachine.handleStateChanges(newOfflineReplicasNotForDeletion.toSeq, OfflineReplica)

    // fail deletion of topics that are affected by the offline replicas
    if (newOfflineReplicasForDeletion.nonEmpty) {
      // it is required to mark the respective replicas in TopicDeletionFailed state since the replica cannot be
      // deleted when its log directory is offline. This will prevent the replica from being in TopicDeletionStarted state indefinitely
      // since topic deletion cannot be retried until at least one replica is in TopicDeletionStarted state
      topicDeletionManager.failReplicaDeletion(newOfflineReplicasForDeletion)
    }

    // If no partition has changed leader or ISR, no UpdateMetadataRequest is sent through PartitionStateMachine
    // and ReplicaStateMachine. In that case, we want to send an UpdateMetadataRequest explicitly to
    // propagate the information about the new offline brokers.
    if (newOfflineReplicasNotForDeletion.isEmpty && onlineStateChangeResults.values.forall(_.isLeft)) {
      sendUpdateMetadataRequest(controllerContext.liveOrShuttingDownBrokerIds.toSeq, Set.empty)
    }
  }

  /**
   * This callback is invoked by the topic change callback with the list of failed brokers as input.
   * It does the following -
   * 1. Move the newly created partitions to the NewPartition state
   * 2. Move the newly created partitions from NewPartition->OnlinePartition state
   */
  private def onNewPartitionCreation(newPartitions: Set[TopicPartition]): Unit = {
    info(s"New partition creation callback for ${newPartitions.mkString(",")}")
    partitionStateMachine.handleStateChanges(newPartitions.toSeq, NewPartition)
    replicaStateMachine.handleStateChanges(controllerContext.replicasForPartition(newPartitions).toSeq, NewReplica)
    partitionStateMachine.handleStateChanges(
      newPartitions.toSeq,
      OnlinePartition,
      Some(OfflinePartitionLeaderElectionStrategy(false))
    )
    replicaStateMachine.handleStateChanges(controllerContext.replicasForPartition(newPartitions).toSeq, OnlineReplica)
  }

  /**
   * This callback is invoked:
   * 1. By the AlterPartitionReassignments API
   * 2. By the reassigned partitions listener which is triggered when the /admin/reassign/partitions znode is created
   * 3. When an ongoing reassignment finishes - this is detected by a change in the partition's ISR znode
   * 4. Whenever a new broker comes up which is part of an ongoing reassignment
   * 5. On controller startup/failover
   *
   * Reassigning replicas for a partition goes through a few steps listed in the code.
   * RS = current assigned replica set
   * ORS = Original replica set for partition
   * TRS = Reassigned (target) replica set
   * AR = The replicas we are adding as part of this reassignment
   * RR = The replicas we are removing as part of this reassignment
   *
   * A reassignment may have up to three phases, each with its own steps:
   *
   * Phase U (Assignment update): Regardless of the trigger, the first step is in the reassignment process
   * is to update the existing assignment state. We always update the state in Zookeeper before
   * we update memory so that it can be resumed upon controller fail-over.
   *
   * U1. Update ZK with RS = ORS + TRS, AR = TRS - ORS, RR = ORS - TRS.
   * U2. Update memory with RS = ORS + TRS, AR = TRS - ORS and RR = ORS - TRS
   * U3. If we are cancelling or replacing an existing reassignment, send StopReplica to all members
   * of AR in the original reassignment if they are not in TRS from the new assignment
   *
   * To complete the reassignment, we need to bring the new replicas into sync, so depending on the state
   * of the ISR, we will execute one of the following steps.
   *
   * Phase A (when TRS != ISR): The reassignment is not yet complete
   *
   * A1. Bump the leader epoch for the partition and send LeaderAndIsr updates to RS.
   * A2. Start new replicas AR by moving replicas in AR to NewReplica state.
   *
   * Phase B (when TRS = ISR): The reassignment is complete
   *
   * B1. Move all replicas in AR to OnlineReplica state.
   * B2. Set RS = TRS, AR = [], RR = [] in memory.
   * B3. Send a LeaderAndIsr request with RS = TRS. This will prevent the leader from adding any replica in TRS - ORS back in the isr.
   * If the current leader is not in TRS or isn't alive, we move the leader to a new replica in TRS.
   * We may send the LeaderAndIsr to more than the TRS replicas due to the
   * way the partition state machine works (it reads replicas from ZK)
   * B4. Move all replicas in RR to OfflineReplica state. As part of OfflineReplica state change, we shrink the
   * isr to remove RR in ZooKeeper and send a LeaderAndIsr ONLY to the Leader to notify it of the shrunk isr.
   * After that, we send a StopReplica (delete = false) to the replicas in RR.
   * B5. Move all replicas in RR to NonExistentReplica state. This will send a StopReplica (delete = true) to
   * the replicas in RR to physically delete the replicas on disk.
   * B6. Update ZK with RS=TRS, AR=[], RR=[].
   * B7. Remove the ISR reassign listener and maybe update the /admin/reassign_partitions path in ZK to remove this partition from it if present.
   * B8. After electing leader, the replicas and isr information changes. So resend the update metadata request to every broker.
   *
   * In general, there are two goals we want to aim for:
   * 1. Every replica present in the replica set of a LeaderAndIsrRequest gets the request sent to it
   * 2. Replicas that are removed from a partition's assignment get StopReplica sent to them
   *
   * For example, if ORS = {1,2,3} and TRS = {4,5,6}, the values in the topic and leader/isr paths in ZK
   * may go through the following transitions.
   * RS                AR          RR          leader     isr
   * {1,2,3}           {}          {}          1          {1,2,3}           (initial state)
   * {4,5,6,1,2,3}     {4,5,6}     {1,2,3}     1          {1,2,3}           (step A2)
   * {4,5,6,1,2,3}     {4,5,6}     {1,2,3}     1          {1,2,3,4,5,6}     (phase B)
   * {4,5,6,1,2,3}     {4,5,6}     {1,2,3}     4          {1,2,3,4,5,6}     (step B3)
   * {4,5,6,1,2,3}     {4,5,6}     {1,2,3}     4          {4,5,6}           (step B4)
   * {4,5,6}           {}          {}          4          {4,5,6}           (step B6)
   *
   * Note that we have to update RS in ZK with TRS last since it's the only place where we store ORS persistently.
   * This way, if the controller crashes before that step, we can still recover.
   */
  private def onPartitionReassignment(topicPartition: TopicPartition, reassignment: ReplicaAssignment): Unit = {
    // While a reassignment is in progress, deletion is not allowed
    topicDeletionManager.markTopicIneligibleForDeletion(Set(topicPartition.topic), reason = "topic reassignment in progress")

    updateCurrentReassignment(topicPartition, reassignment)

    val addingReplicas = reassignment.addingReplicas
    val removingReplicas = reassignment.removingReplicas

    if (!isReassignmentComplete(topicPartition, reassignment)) {
      // A1. Send LeaderAndIsr request to every replica in ORS + TRS (with the new RS, AR and RR).
      updateLeaderEpochAndSendRequest(topicPartition, reassignment)
      // A2. replicas in AR -> NewReplica
      startNewReplicasForReassignedPartition(topicPartition, addingReplicas)
    } else {
      // B1. replicas in AR -> OnlineReplica
      replicaStateMachine.handleStateChanges(addingReplicas.map(PartitionAndReplica(topicPartition, _)), OnlineReplica)
      // B2. Set RS = TRS, AR = [], RR = [] in memory.
      val completedReassignment = ReplicaAssignment(reassignment.targetReplicas)
      controllerContext.updatePartitionFullReplicaAssignment(topicPartition, completedReassignment)
      // B3. Send LeaderAndIsr request with a potential new leader (if current leader not in TRS) and
      //   a new RS (using TRS) and same isr to every broker in ORS + TRS or TRS
      moveReassignedPartitionLeaderIfRequired(topicPartition, completedReassignment)
      // B4. replicas in RR -> Offline (force those replicas out of isr)
      // B5. replicas in RR -> NonExistentReplica (force those replicas to be deleted)
      stopRemovedReplicasOfReassignedPartition(topicPartition, removingReplicas)
      // B6. Update ZK with RS = TRS, AR = [], RR = [].
      updateReplicaAssignmentForPartition(topicPartition, completedReassignment)
      // B7. Remove the ISR reassign listener and maybe update the /admin/reassign_partitions path in ZK to remove this partition from it.
      removePartitionFromReassigningPartitions(topicPartition, completedReassignment)
      // B8. After electing a leader in B3, the replicas and isr information changes, so resend the update metadata request to every broker
      sendUpdateMetadataRequest(controllerContext.liveOrShuttingDownBrokerIds.toSeq, Set(topicPartition))
      // signal delete topic thread if reassignment for some partitions belonging to topics being deleted just completed
      topicDeletionManager.resumeDeletionForTopics(Set(topicPartition.topic))
    }
  }

  /**
   * Update the current assignment state in Zookeeper and in memory. If a reassignment is already in
   * progress, then the new reassignment will supplant it and some replicas will be shutdown.
   *
   * Note that due to the way we compute the original replica set, we cannot guarantee that a
   * cancellation will restore the original replica order. Target replicas are always listed
   * first in the replica set in the desired order, which means we have no way to get to the
   * original order if the reassignment overlaps with the current assignment. For example,
   * with an initial assignment of [1, 2, 3] and a reassignment of [3, 4, 2], then the replicas
   * will be encoded as [3, 4, 2, 1] while the reassignment is in progress. If the reassignment
   * is cancelled, there is no way to restore the original order.
   * @param topicPartition The reassigning partition
   * @param reassignment   The new reassignment
   */
  private def updateCurrentReassignment(topicPartition: TopicPartition, reassignment: ReplicaAssignment): Unit = {
    val currentAssignment = controllerContext.partitionFullReplicaAssignment(topicPartition)

    if (currentAssignment != reassignment) {
      debug(s"Updating assignment of partition $topicPartition from $currentAssignment to $reassignment")

      // U1. Update assignment state in zookeeper
      updateReplicaAssignmentForPartition(topicPartition, reassignment)
      // U2. Update assignment state in memory
      controllerContext.updatePartitionFullReplicaAssignment(topicPartition, reassignment)

      // If there is a reassignment already in progress, then some of the currently adding replicas
      // may be eligible for immediate removal, in which case we need to stop the replicas.
      val unneededReplicas = currentAssignment.replicas.diff(reassignment.replicas)
      if (unneededReplicas.nonEmpty)
        stopRemovedReplicasOfReassignedPartition(topicPartition, unneededReplicas)
    }

    if (!isAlterPartitionEnabled) {
      val reassignIsrChangeHandler = new PartitionReassignmentIsrChangeHandler(eventManager, topicPartition)
      zkClient.registerZNodeChangeHandler(reassignIsrChangeHandler)
    }

    controllerContext.partitionsBeingReassigned.add(topicPartition)
  }

  /**
   * Trigger a partition reassignment provided that the topic exists and is not being deleted.
   *
   * This is called when a reassignment is initially received either through Zookeeper or through the
   * AlterPartitionReassignments API
   *
   * The `partitionsBeingReassigned` field in the controller context will be updated by this
   * call after the reassignment completes validation and is successfully stored in the topic
   * assignment zNode.
   * @param reassignments The reassignments to begin processing
   * @return A map of any errors in the reassignment. If the error is NONE for a given partition,
   *         then the reassignment was submitted successfully.
   */
  private def maybeTriggerPartitionReassignment(reassignments: Map[TopicPartition, ReplicaAssignment]): Map[TopicPartition, ApiError] = {
    reassignments.map { case (tp, reassignment) =>
      val topic = tp.topic

      val apiError = if (topicDeletionManager.isTopicQueuedUpForDeletion(topic)) {
        info(s"Skipping reassignment of $tp since the topic is currently being deleted")
        new ApiError(Errors.UNKNOWN_TOPIC_OR_PARTITION, "The partition does not exist.")
      } else {
        val assignedReplicas = controllerContext.partitionReplicaAssignment(tp)
        if (assignedReplicas.nonEmpty) {
          try {
            onPartitionReassignment(tp, reassignment)
            ApiError.NONE
          } catch {
            case e: ControllerMovedException =>
              info(s"Failed completing reassignment of partition $tp because controller has moved to another broker")
              throw e
            case e: Throwable =>
              error(s"Error completing reassignment of partition $tp", e)
              new ApiError(Errors.UNKNOWN_SERVER_ERROR)
          }
        } else {
          new ApiError(Errors.UNKNOWN_TOPIC_OR_PARTITION, "The partition does not exist.")
        }
      }

      tp -> apiError
    }
  }

  /**
    * Attempt to elect a replica as leader for each of the given partitions.
<<<<<<< HEAD
   * @param partitions      The partitions to have a new leader elected
   * @param electionType    The type of election to perform
   * @param electionTrigger The reason for tigger this election
   * @return A map of failed and successful elections. The keys are the topic partitions and the corresponding values are
   *         either the exception that was thrown or new leader & ISR.
   */
=======
    * @param partitions The partitions to have a new leader elected
    * @param electionType The type of election to perform
    * @param electionTrigger The reason for trigger this election
    * @return A map of failed and successful elections. The keys are the topic partitions and the corresponding values are
    *         either the exception that was thrown or new leader & ISR.
    */
>>>>>>> 15418db6
  private[this] def onReplicaElection(
                                       partitions: Set[TopicPartition],
                                       electionType: ElectionType,
                                       electionTrigger: ElectionTrigger
                                     ): Map[TopicPartition, Either[Throwable, LeaderAndIsr]] = {
    info(s"Starting replica leader election ($electionType) for partitions ${partitions.mkString(",")} triggered by $electionTrigger")
    try {
      val strategy = electionType match {
        case ElectionType.PREFERRED => PreferredReplicaPartitionLeaderElectionStrategy
        case ElectionType.UNCLEAN =>
          /* Let's be conservative and only trigger unclean election if the election type is unclean and it was
           * triggered by the admin client
           */
          OfflinePartitionLeaderElectionStrategy(allowUnclean = electionTrigger == AdminClientTriggered)
      }

      val results = partitionStateMachine.handleStateChanges(
        partitions.toSeq,
        OnlinePartition,
        Some(strategy)
      )
      if (electionTrigger != AdminClientTriggered) {
        results.foreach {
          case (tp, Left(throwable)) =>
            if (throwable.isInstanceOf[ControllerMovedException]) {
              info(s"Error completing replica leader election ($electionType) for partition $tp because controller has moved to another broker.", throwable)
              throw throwable
            } else {
              error(s"Error completing replica leader election ($electionType) for partition $tp", throwable)
            }
          case (_, Right(_)) => // Ignored; No need to log or throw exception for the success cases
        }
      }

      results
    } finally {
      if (electionTrigger != AdminClientTriggered) {
        removePartitionsFromPreferredReplicaElection(partitions, electionTrigger == AutoTriggered)
      }
    }
  }

  private def initializeControllerContext(): Unit = {
    // update controller cache with delete topic information
    val curBrokerAndEpochs = zkClient.getAllBrokerAndEpochsInCluster
    val (compatibleBrokerAndEpochs, incompatibleBrokerAndEpochs) = partitionOnFeatureCompatibility(curBrokerAndEpochs)
    if (incompatibleBrokerAndEpochs.nonEmpty) {
      warn("Ignoring registration of new brokers due to incompatibilities with finalized features: " +
        incompatibleBrokerAndEpochs.map { case (broker, _) => broker.id }.toSeq.sorted.mkString(","))
    }
    controllerContext.setLiveBrokers(compatibleBrokerAndEpochs)
    info(s"Initialized broker epochs cache: ${controllerContext.liveBrokerIdAndEpochs}")
    controllerContext.setAllTopics(zkClient.getAllTopicsInCluster(true))
    registerPartitionModificationsHandlers(controllerContext.allTopics.toSeq)
    val replicaAssignmentAndTopicIds = zkClient.getReplicaAssignmentAndTopicIdForTopics(controllerContext.allTopics.toSet)
    processTopicIds(replicaAssignmentAndTopicIds)

    replicaAssignmentAndTopicIds.foreach { case TopicIdReplicaAssignment(_, _, assignments) =>
      assignments.foreach { case (topicPartition, replicaAssignment) =>
        controllerContext.updatePartitionFullReplicaAssignment(topicPartition, replicaAssignment)
        if (replicaAssignment.isBeingReassigned)
          controllerContext.partitionsBeingReassigned.add(topicPartition)
      }
    }
    controllerContext.clearPartitionLeadershipInfo()
    controllerContext.shuttingDownBrokerIds.clear()
    // register broker modifications handlers
    registerBrokerModificationsHandler(controllerContext.liveOrShuttingDownBrokerIds)
    // update the leader and isr cache for all existing partitions from Zookeeper
    updateLeaderAndIsrCache()
    // start the channel manager
    controllerChannelManager.startup(controllerContext.liveOrShuttingDownBrokers)
    info(s"Currently active brokers in the cluster: ${controllerContext.liveBrokerIds}")
    info(s"Currently shutting brokers in the cluster: ${controllerContext.shuttingDownBrokerIds}")
    info(s"Current list of topics in the cluster: ${controllerContext.allTopics}")
  }

  private def fetchPendingPreferredReplicaElections(): Set[TopicPartition] = {
    val partitionsUndergoingPreferredReplicaElection = zkClient.getPreferredReplicaElection
    // check if they are already completed or topic was deleted
    val partitionsThatCompletedPreferredReplicaElection = partitionsUndergoingPreferredReplicaElection.filter { partition =>
      val replicas = controllerContext.partitionReplicaAssignment(partition)
      val topicDeleted = replicas.isEmpty
      val successful =
        if (!topicDeleted) controllerContext.partitionLeadershipInfo(partition).get.leaderAndIsr.leader == replicas.head else false
      successful || topicDeleted
    }
    val pendingPreferredReplicaElectionsIgnoringTopicDeletion = partitionsUndergoingPreferredReplicaElection -- partitionsThatCompletedPreferredReplicaElection
    val pendingPreferredReplicaElectionsSkippedFromTopicDeletion = pendingPreferredReplicaElectionsIgnoringTopicDeletion.filter(partition => topicDeletionManager.isTopicQueuedUpForDeletion(partition.topic))
    val pendingPreferredReplicaElections = pendingPreferredReplicaElectionsIgnoringTopicDeletion -- pendingPreferredReplicaElectionsSkippedFromTopicDeletion
    info(s"Partitions undergoing preferred replica election: ${partitionsUndergoingPreferredReplicaElection.mkString(",")}")
    info(s"Partitions that completed preferred replica election: ${partitionsThatCompletedPreferredReplicaElection.mkString(",")}")
    info(s"Skipping preferred replica election for partitions due to topic deletion: ${pendingPreferredReplicaElectionsSkippedFromTopicDeletion.mkString(",")}")
    info(s"Resuming preferred replica election for partitions: ${pendingPreferredReplicaElections.mkString(",")}")
    pendingPreferredReplicaElections
  }

  /**
   * Initialize pending reassignments. This includes reassignments sent through /admin/reassign_partitions,
   * which will supplant any API reassignments already in progress.
   */
  private def initializePartitionReassignments(): Unit = {
    // New reassignments may have been submitted through Zookeeper while the controller was failing over
    val zkPartitionsResumed = processZkPartitionReassignment()
    // We may also have some API-based reassignments that need to be restarted
    maybeResumeReassignments { (tp, _) =>
      !zkPartitionsResumed.contains(tp)
    }
  }

  private def fetchTopicDeletionsInProgress(): (Set[String], Set[String]) = {
    val topicsToBeDeleted = zkClient.getTopicDeletions.toSet
    val topicsWithOfflineReplicas = controllerContext.allTopics.filter { topic => {
      val replicasForTopic = controllerContext.replicasForTopic(topic)
      replicasForTopic.exists(r => !controllerContext.isReplicaOnline(r.replica, r.topicPartition))
    }
    }
    val topicsForWhichPartitionReassignmentIsInProgress = controllerContext.partitionsBeingReassigned.map(_.topic)
    val topicsIneligibleForDeletion = topicsWithOfflineReplicas | topicsForWhichPartitionReassignmentIsInProgress
    info(s"List of topics to be deleted: ${topicsToBeDeleted.mkString(",")}")
    info(s"List of topics ineligible for deletion: ${topicsIneligibleForDeletion.mkString(",")}")
    (topicsToBeDeleted, topicsIneligibleForDeletion)
  }

  private def updateLeaderAndIsrCache(partitions: Seq[TopicPartition] = controllerContext.allPartitions.toSeq): Unit = {
    val leaderIsrAndControllerEpochs = zkClient.getTopicPartitionStates(partitions)
    leaderIsrAndControllerEpochs.forKeyValue { (partition, leaderIsrAndControllerEpoch) =>
      controllerContext.putPartitionLeadershipInfo(partition, leaderIsrAndControllerEpoch)
    }
  }

  private def isReassignmentComplete(partition: TopicPartition, assignment: ReplicaAssignment): Boolean = {
    if (!assignment.isBeingReassigned) {
      true
    } else {
      zkClient.getTopicPartitionStates(Seq(partition)).get(partition).exists { leaderIsrAndControllerEpoch =>
        val isr = leaderIsrAndControllerEpoch.leaderAndIsr.isr.toSet
        val targetReplicas = assignment.targetReplicas.toSet
        targetReplicas.subsetOf(isr)
      }
    }
  }

  private def moveReassignedPartitionLeaderIfRequired(topicPartition: TopicPartition,
                                                      newAssignment: ReplicaAssignment): Unit = {
    val reassignedReplicas = newAssignment.replicas
    val currentLeader = controllerContext.partitionLeadershipInfo(topicPartition).get.leaderAndIsr.leader

    if (!reassignedReplicas.contains(currentLeader)) {
      info(s"Leader $currentLeader for partition $topicPartition being reassigned, " +
        s"is not in the new list of replicas ${reassignedReplicas.mkString(",")}. Re-electing leader")
      // move the leader to one of the alive and caught up new replicas
      partitionStateMachine.handleStateChanges(Seq(topicPartition), OnlinePartition, Some(ReassignPartitionLeaderElectionStrategy))
    } else if (controllerContext.isReplicaOnline(currentLeader, topicPartition)) {
      info(s"Leader $currentLeader for partition $topicPartition being reassigned, " +
        s"is already in the new list of replicas ${reassignedReplicas.mkString(",")} and is alive")
      // shrink replication factor and update the leader epoch in zookeeper to use on the next LeaderAndIsrRequest
      updateLeaderEpochAndSendRequest(topicPartition, newAssignment)
    } else {
      info(s"Leader $currentLeader for partition $topicPartition being reassigned, " +
        s"is already in the new list of replicas ${reassignedReplicas.mkString(",")} but is dead")
      partitionStateMachine.handleStateChanges(Seq(topicPartition), OnlinePartition, Some(ReassignPartitionLeaderElectionStrategy))
    }
  }

  private def stopRemovedReplicasOfReassignedPartition(topicPartition: TopicPartition,
                                                       removedReplicas: Seq[Int]): Unit = {
    // first move the replica to offline state (the controller removes it from the ISR)
    val replicasToBeDeleted = removedReplicas.map(PartitionAndReplica(topicPartition, _))
    replicaStateMachine.handleStateChanges(replicasToBeDeleted, OfflineReplica)
    // send stop replica command to the old replicas
    replicaStateMachine.handleStateChanges(replicasToBeDeleted, ReplicaDeletionStarted)
    // TODO: Eventually partition reassignment could use a callback that does retries if deletion failed
    replicaStateMachine.handleStateChanges(replicasToBeDeleted, ReplicaDeletionSuccessful)
    replicaStateMachine.handleStateChanges(replicasToBeDeleted, NonExistentReplica)
  }

  private def updateReplicaAssignmentForPartition(topicPartition: TopicPartition, assignment: ReplicaAssignment): Unit = {
    val topicAssignment = mutable.Map() ++=
      controllerContext.partitionFullReplicaAssignmentForTopic(topicPartition.topic) +=
      (topicPartition -> assignment)

    val setDataResponse = zkClient.setTopicAssignmentRaw(topicPartition.topic,
      controllerContext.topicIds.get(topicPartition.topic),
      topicAssignment, controllerContext.epochZkVersion)
    setDataResponse.resultCode match {
      case Code.OK =>
        info(s"Successfully updated assignment of partition $topicPartition to $assignment")
      case Code.NONODE =>
        throw new IllegalStateException(s"Failed to update assignment for $topicPartition since the topic " +
          "has no current assignment")
      case _ => throw new KafkaException(setDataResponse.resultException.get)
    }
  }

  private def startNewReplicasForReassignedPartition(topicPartition: TopicPartition, newReplicas: Seq[Int]): Unit = {
    // send the start replica request to the brokers in the reassigned replicas list that are not in the assigned
    // replicas list
    newReplicas.foreach { replica =>
      replicaStateMachine.handleStateChanges(Seq(PartitionAndReplica(topicPartition, replica)), NewReplica)
    }
  }

  private def updateLeaderEpochAndSendRequest(topicPartition: TopicPartition,
                                              assignment: ReplicaAssignment): Unit = {
    val stateChangeLog = stateChangeLogger.withControllerEpoch(controllerContext.epoch)
    updateLeaderEpoch(topicPartition) match {
      case Some(updatedLeaderIsrAndControllerEpoch) =>
        try {
          brokerRequestBatch.newBatch()
          // the isNew flag, when set to true, makes sure that when a replica possibly resided
          // in a logDir that is offline, we refrain from just creating a new replica in a good
          // logDir. This is exactly the behavior we want for the original replicas, but not
          // for the replicas we add in this reassignment. For new replicas, want to be able
          // to assign to one of the good logDirs.
          brokerRequestBatch.addLeaderAndIsrRequestForBrokers(assignment.originReplicas, topicPartition,
            updatedLeaderIsrAndControllerEpoch, assignment, isNew = false)
          brokerRequestBatch.addLeaderAndIsrRequestForBrokers(assignment.addingReplicas, topicPartition,
            updatedLeaderIsrAndControllerEpoch, assignment, isNew = true)
          brokerRequestBatch.sendRequestsToBrokers(controllerContext.epoch)
        } catch {
          case e: IllegalStateException =>
            handleIllegalState(e)
        }
        stateChangeLog.info(s"Sent LeaderAndIsr request $updatedLeaderIsrAndControllerEpoch with " +
          s"new replica assignment $assignment to leader ${updatedLeaderIsrAndControllerEpoch.leaderAndIsr.leader} " +
          s"for partition being reassigned $topicPartition")

      case None => // fail the reassignment
        stateChangeLog.error(s"Failed to send LeaderAndIsr request with new replica assignment " +
          s"$assignment to leader for partition being reassigned $topicPartition")
    }
  }

  private def registerPartitionModificationsHandlers(topics: Seq[String]): Unit = {
    topics.foreach { topic =>
      val partitionModificationsHandler = new PartitionModificationsHandler(eventManager, topic)
      partitionModificationsHandlers.put(topic, partitionModificationsHandler)
    }
    partitionModificationsHandlers.values.foreach(zkClient.registerZNodeChangeHandler)
  }

  private[controller] def unregisterPartitionModificationsHandlers(topics: Seq[String]): Unit = {
    topics.foreach { topic =>
      partitionModificationsHandlers.remove(topic).foreach(handler => zkClient.unregisterZNodeChangeHandler(handler.path))
    }
  }

  private def unregisterPartitionReassignmentIsrChangeHandlers(): Unit = {
    if (!isAlterPartitionEnabled) {
      controllerContext.partitionsBeingReassigned.foreach { tp =>
        val path = TopicPartitionStateZNode.path(tp)
        zkClient.unregisterZNodeChangeHandler(path)
      }
    }
  }

  private def removePartitionFromReassigningPartitions(topicPartition: TopicPartition,
                                                       assignment: ReplicaAssignment): Unit = {
    if (controllerContext.partitionsBeingReassigned.contains(topicPartition)) {
      if (!isAlterPartitionEnabled) {
        val path = TopicPartitionStateZNode.path(topicPartition)
        zkClient.unregisterZNodeChangeHandler(path)
      }
      maybeRemoveFromZkReassignment((tp, replicas) => tp == topicPartition && replicas == assignment.replicas)
      controllerContext.partitionsBeingReassigned.remove(topicPartition)
    } else {
      throw new IllegalStateException("Cannot remove a reassigning partition because it is not present in memory")
    }
  }

  /**
   * Remove partitions from an active zk-based reassignment (if one exists).
   * @param shouldRemoveReassignment Predicate indicating which partition reassignments should be removed
   */
  private def maybeRemoveFromZkReassignment(shouldRemoveReassignment: (TopicPartition, Seq[Int]) => Boolean): Unit = {
    if (!zkClient.reassignPartitionsInProgress)
      return

    val reassigningPartitions = zkClient.getPartitionReassignment
    val (removingPartitions, updatedPartitionsBeingReassigned) = reassigningPartitions.partition { case (tp, replicas) =>
      shouldRemoveReassignment(tp, replicas)
    }
    info(s"Removing partitions $removingPartitions from the list of reassigned partitions in zookeeper")

    // write the new list to zookeeper
    if (updatedPartitionsBeingReassigned.isEmpty) {
      info(s"No more partitions need to be reassigned. Deleting zk path ${ReassignPartitionsZNode.path}")
      zkClient.deletePartitionReassignment(controllerContext.epochZkVersion)
      // Ensure we detect future reassignments
      eventManager.put(ZkPartitionReassignment)
    } else {
      try {
        zkClient.setOrCreatePartitionReassignment(updatedPartitionsBeingReassigned, controllerContext.epochZkVersion)
      } catch {
        case e: KeeperException => throw new AdminOperationException(e)
      }
    }
  }

  private def removePartitionsFromPreferredReplicaElection(partitionsToBeRemoved: Set[TopicPartition],
                                                           isTriggeredByAutoRebalance: Boolean): Unit = {
    for (partition <- partitionsToBeRemoved) {
      // check the status
      val currentLeader = controllerContext.partitionLeadershipInfo(partition).get.leaderAndIsr.leader
      val preferredReplica = controllerContext.partitionReplicaAssignment(partition).head
      if (currentLeader == preferredReplica) {
        info(s"Partition $partition completed preferred replica leader election. New leader is $preferredReplica")
      } else {
        warn(s"Partition $partition failed to complete preferred replica leader election to $preferredReplica. " +
          s"Leader is still $currentLeader")
      }
    }
    if (!isTriggeredByAutoRebalance) {
      zkClient.deletePreferredReplicaElection(controllerContext.epochZkVersion)
      // Ensure we detect future preferred replica leader elections
      eventManager.put(ReplicaLeaderElection(None, ElectionType.PREFERRED, ZkTriggered))
    }
  }

  /**
   * Send the leader information for selected partitions to selected brokers so that they can correctly respond to
   * metadata requests
   * @param brokers The brokers that the update metadata request should be sent to
   */
  private[controller] def sendUpdateMetadataRequest(brokers: Seq[Int], partitions: Set[TopicPartition]): Unit = {
    try {
      brokerRequestBatch.newBatch()
      brokerRequestBatch.addUpdateMetadataRequestForBrokers(brokers, partitions)
      brokerRequestBatch.sendRequestsToBrokers(epoch)
    } catch {
      case e: IllegalStateException =>
        handleIllegalState(e)
    }
  }

  /**
   * Does not change leader or isr, but just increments the leader epoch
   * @param partition partition
   * @return the new leaderAndIsr with an incremented leader epoch, or None if leaderAndIsr is empty.
   */
  private def updateLeaderEpoch(partition: TopicPartition): Option[LeaderIsrAndControllerEpoch] = {
    debug(s"Updating leader epoch for partition $partition")
    var finalLeaderIsrAndControllerEpoch: Option[LeaderIsrAndControllerEpoch] = None
    var zkWriteCompleteOrUnnecessary = false
    while (!zkWriteCompleteOrUnnecessary) {
      // refresh leader and isr from zookeeper again
      zkWriteCompleteOrUnnecessary = zkClient.getTopicPartitionStates(Seq(partition)).get(partition) match {
        case Some(leaderIsrAndControllerEpoch) =>
          val leaderAndIsr = leaderIsrAndControllerEpoch.leaderAndIsr
          val controllerEpoch = leaderIsrAndControllerEpoch.controllerEpoch
          if (controllerEpoch > epoch)
            throw new StateChangeFailedException("Leader and isr path written by another controller. This probably " +
              s"means the current controller with epoch $epoch went through a soft failure and another " +
              s"controller was elected with epoch $controllerEpoch. Aborting state change by this controller")
          // increment the leader epoch even if there are no leader or isr changes to allow the leader to cache the expanded
          // assigned replica list
          val newLeaderAndIsr = leaderAndIsr.newEpoch
          // update the new leadership decision in zookeeper or retry
          val UpdateLeaderAndIsrResult(finishedUpdates, _) =
            zkClient.updateLeaderAndIsr(immutable.Map(partition -> newLeaderAndIsr), epoch, controllerContext.epochZkVersion)

          finishedUpdates.get(partition) match {
            case Some(Right(leaderAndIsr)) =>
              val leaderIsrAndControllerEpoch = LeaderIsrAndControllerEpoch(leaderAndIsr, epoch)
              controllerContext.putPartitionLeadershipInfo(partition, leaderIsrAndControllerEpoch)
              finalLeaderIsrAndControllerEpoch = Some(leaderIsrAndControllerEpoch)
              info(s"Updated leader epoch for partition $partition to ${leaderAndIsr.leaderEpoch}, zkVersion=${leaderAndIsr.partitionEpoch}")
              true
            case Some(Left(e)) => throw e
            case None => false
          }
        case None =>
          throw new IllegalStateException(s"Cannot update leader epoch for partition $partition as " +
            "leaderAndIsr path is empty. This could mean we somehow tried to reassign a partition that doesn't exist")
      }
    }
    finalLeaderIsrAndControllerEpoch
  }

  private def checkAndTriggerAutoLeaderRebalance(): Unit = {
    trace("Checking need to trigger auto leader balancing")
    val preferredReplicasForTopicsByBrokers: Map[Int, Map[TopicPartition, Seq[Int]]] =
      controllerContext.allPartitions.filterNot {
        tp => topicDeletionManager.isTopicQueuedUpForDeletion(tp.topic)
      }.map { tp =>
        (tp, controllerContext.partitionReplicaAssignment(tp))
      }.toMap.groupBy { case (_, assignedReplicas) => assignedReplicas.head }

    // for each broker, check if a preferred replica election needs to be triggered
    preferredReplicasForTopicsByBrokers.forKeyValue { (leaderBroker, topicPartitionsForBroker) =>
      val topicsNotInPreferredReplica = topicPartitionsForBroker.filter { case (topicPartition, _) =>
        val leadershipInfo = controllerContext.partitionLeadershipInfo(topicPartition)
        leadershipInfo.exists(_.leaderAndIsr.leader != leaderBroker)
      }
      debug(s"Topics not in preferred replica for broker $leaderBroker $topicsNotInPreferredReplica")

      val imbalanceRatio = topicsNotInPreferredReplica.size.toDouble / topicPartitionsForBroker.size
      trace(s"Leader imbalance ratio for broker $leaderBroker is $imbalanceRatio")

      // check ratio and if greater than desired ratio, trigger a rebalance for the topic partitions
      // that need to be on this broker
      if (imbalanceRatio > (config.leaderImbalancePerBrokerPercentage.toDouble / 100)) {
        val candidatePartitions = topicsNotInPreferredReplica.keys.filter(tp =>
<<<<<<< HEAD
          controllerContext.partitionsBeingReassigned.isEmpty &&
            !topicDeletionManager.isTopicQueuedUpForDeletion(tp.topic) &&
            controllerContext.allTopics.contains(tp.topic) &&
            canPreferredReplicaBeLeader(tp)
        )
=======
          !topicDeletionManager.isTopicQueuedUpForDeletion(tp.topic) &&
          controllerContext.allTopics.contains(tp.topic) &&
          canPreferredReplicaBeLeader(tp)
       )
>>>>>>> 15418db6
        onReplicaElection(candidatePartitions.toSet, ElectionType.PREFERRED, AutoTriggered)
      }
    }
  }

  private def canPreferredReplicaBeLeader(tp: TopicPartition): Boolean = {
    val assignment = controllerContext.partitionReplicaAssignment(tp)
    val liveReplicas = assignment.filter(replica => controllerContext.isReplicaOnline(replica, tp))
    val isr = controllerContext.partitionLeadershipInfo(tp).get.leaderAndIsr.isr
    PartitionLeaderElectionAlgorithms
      .preferredReplicaPartitionLeaderElection(assignment, isr, liveReplicas.toSet)
      .nonEmpty
  }

  private def processAutoPreferredReplicaLeaderElection(): Unit = {
    if (!isActive) return
    try {
      info("Processing automatic preferred replica leader election")
      checkAndTriggerAutoLeaderRebalance()
    } finally {
      scheduleAutoLeaderRebalanceTask(delay = config.leaderImbalanceCheckIntervalSeconds, unit = TimeUnit.SECONDS)
    }
  }

  private def processUncleanLeaderElectionEnable(): Unit = {
    if (!isActive) return
    info("Unclean leader election has been enabled by default")
    partitionStateMachine.triggerOnlinePartitionStateChange()
  }

  private def processTopicUncleanLeaderElectionEnable(topic: String): Unit = {
    if (!isActive) return
    info(s"Unclean leader election has been enabled for topic $topic")
    partitionStateMachine.triggerOnlinePartitionStateChange(topic)
  }

  private def processControlledShutdown(id: Int, brokerEpoch: Long, controlledShutdownCallback: Try[Set[TopicPartition]] => Unit): Unit = {
    val controlledShutdownResult = Try {
      doControlledShutdown(id, brokerEpoch)
    }
    controlledShutdownCallback(controlledShutdownResult)
  }

  private def doControlledShutdown(id: Int, brokerEpoch: Long): Set[TopicPartition] = {
    if (!isActive) {
      throw new ControllerMovedException("Controller moved to another broker. Aborting controlled shutdown")
    }

    // broker epoch in the request is unknown if the controller hasn't been upgraded to use KIP-380
    // so we will keep the previous behavior and don't reject the request
    if (brokerEpoch != AbstractControlRequest.UNKNOWN_BROKER_EPOCH) {
      val cachedBrokerEpoch = controllerContext.liveBrokerIdAndEpochs(id)
      if (brokerEpoch < cachedBrokerEpoch) {
        val stateBrokerEpochErrorMessage = "Received controlled shutdown request from an old broker epoch " +
          s"$brokerEpoch for broker $id. Current broker epoch is $cachedBrokerEpoch."
        info(stateBrokerEpochErrorMessage)
        throw new StaleBrokerEpochException(stateBrokerEpochErrorMessage)
      }
    }

    info(s"Shutting down broker $id")

    if (!controllerContext.liveOrShuttingDownBrokerIds.contains(id))
      throw new BrokerNotAvailableException(s"Broker id $id does not exist.")

    controllerContext.shuttingDownBrokerIds.add(id)
    debug(s"All shutting down brokers: ${controllerContext.shuttingDownBrokerIds.mkString(",")}")
    debug(s"Live brokers: ${controllerContext.liveBrokerIds.mkString(",")}")

    val partitionsToActOn = controllerContext.partitionsOnBroker(id).filter { partition =>
      controllerContext.partitionReplicaAssignment(partition).size > 1 &&
        controllerContext.partitionLeadershipInfo(partition).isDefined &&
        !topicDeletionManager.isTopicQueuedUpForDeletion(partition.topic)
    }
    val (partitionsLedByBroker, partitionsFollowedByBroker) = partitionsToActOn.partition { partition =>
      controllerContext.partitionLeadershipInfo(partition).get.leaderAndIsr.leader == id
    }
    partitionStateMachine.handleStateChanges(partitionsLedByBroker.toSeq, OnlinePartition, Some(ControlledShutdownPartitionLeaderElectionStrategy))
    try {
      brokerRequestBatch.newBatch()
      partitionsFollowedByBroker.foreach { partition =>
        brokerRequestBatch.addStopReplicaRequestForBrokers(Seq(id), partition, deletePartition = false)
      }
      brokerRequestBatch.sendRequestsToBrokers(epoch)
    } catch {
      case e: IllegalStateException =>
        handleIllegalState(e)
    }
    // If the broker is a follower, updates the isr in ZK and notifies the current leader
    replicaStateMachine.handleStateChanges(partitionsFollowedByBroker.map(partition =>
      PartitionAndReplica(partition, id)).toSeq, OfflineReplica)
    trace(s"All leaders = ${controllerContext.partitionsLeadershipInfo.mkString(",")}")
    controllerContext.partitionLeadersOnBroker(id)
  }

  private def processUpdateMetadataResponseReceived(updateMetadataResponse: UpdateMetadataResponse, brokerId: Int): Unit = {
    if (!isActive) return

    if (updateMetadataResponse.error != Errors.NONE) {
      stateChangeLogger.error(s"Received error ${updateMetadataResponse.error} in UpdateMetadata " +
        s"response $updateMetadataResponse from broker $brokerId")
    }
  }

  private def processLeaderAndIsrResponseReceived(leaderAndIsrResponse: LeaderAndIsrResponse, brokerId: Int): Unit = {
    if (!isActive) return

    if (leaderAndIsrResponse.error != Errors.NONE) {
      stateChangeLogger.error(s"Received error ${leaderAndIsrResponse.error} in LeaderAndIsr " +
        s"response $leaderAndIsrResponse from broker $brokerId")
      return
    }

    val offlineReplicas = new ArrayBuffer[TopicPartition]()
    val onlineReplicas = new ArrayBuffer[TopicPartition]()

    leaderAndIsrResponse.partitionErrors(controllerContext.topicNames.asJava).forEach { case (tp, error) =>
      if (error.code() == Errors.KAFKA_STORAGE_ERROR.code)
        offlineReplicas += tp
      else if (error.code() == Errors.NONE.code)
        onlineReplicas += tp
    }

    val previousOfflineReplicas = controllerContext.replicasOnOfflineDirs.getOrElse(brokerId, Set.empty[TopicPartition])
    val currentOfflineReplicas = mutable.Set() ++= previousOfflineReplicas --= onlineReplicas ++= offlineReplicas
    controllerContext.replicasOnOfflineDirs.put(brokerId, currentOfflineReplicas)
    val newOfflineReplicas = currentOfflineReplicas.diff(previousOfflineReplicas)

    if (newOfflineReplicas.nonEmpty) {
      stateChangeLogger.info(s"Mark replicas ${newOfflineReplicas.mkString(",")} on broker $brokerId as offline")
      onReplicasBecomeOffline(newOfflineReplicas.map(PartitionAndReplica(_, brokerId)))
    }
  }

  private def processTopicDeletionStopReplicaResponseReceived(replicaId: Int,
                                                              requestError: Errors,
                                                              partitionErrors: Map[TopicPartition, Errors]): Unit = {
    if (!isActive) return
    debug(s"Delete topic callback invoked on StopReplica response received from broker $replicaId: " +
      s"request error = $requestError, partition errors = $partitionErrors")

    val partitionsInError = if (requestError != Errors.NONE)
      partitionErrors.keySet
    else
      partitionErrors.filter { case (_, error) => error != Errors.NONE }.keySet

    val replicasInError = partitionsInError.map(PartitionAndReplica(_, replicaId))
    // move all the failed replicas to ReplicaDeletionIneligible
    topicDeletionManager.failReplicaDeletion(replicasInError)
    if (replicasInError.size != partitionErrors.size) {
      // some replicas could have been successfully deleted
      val deletedReplicas = partitionErrors.keySet.diff(partitionsInError)
      topicDeletionManager.completeReplicaDeletion(deletedReplicas.map(PartitionAndReplica(_, replicaId)))
    }
  }

  private def processStartup(): Unit = {
    zkClient.registerZNodeChangeHandlerAndCheckExistence(controllerChangeHandler)
    elect()
  }

  private def updateMetrics(): Unit = {
    if (isActive) {
      offlinePartitionCount = controllerContext.offlinePartitionCount
      preferredReplicaImbalanceCount = controllerContext.preferredReplicaImbalanceCount
      globalTopicCount = controllerContext.allTopics.size
      globalPartitionCount = controllerContext.partitionWithLeadersCount
      topicsToDeleteCount = controllerContext.topicsToBeDeleted.size
      replicasToDeleteCount = controllerContext.topicsToBeDeleted.map { topic =>
        // For each enqueued topic, count the number of replicas that are not yet deleted
        controllerContext.replicasForTopic(topic).count { replica =>
          controllerContext.replicaState(replica) != ReplicaDeletionSuccessful
        }
      }.sum
      ineligibleTopicsToDeleteCount = controllerContext.topicsIneligibleForDeletion.size
      ineligibleReplicasToDeleteCount = controllerContext.topicsToBeDeleted.map { topic =>
        // For each enqueued topic, count the number of replicas that are ineligible
        controllerContext.replicasForTopic(topic).count { replica =>
          controllerContext.replicaState(replica) == ReplicaDeletionIneligible
        }
      }.sum
      activeBrokerCount = controllerContext.liveOrShuttingDownBrokerIds.size
    } else {
      offlinePartitionCount = 0
      preferredReplicaImbalanceCount = 0
      globalTopicCount = 0
      globalPartitionCount = 0
      topicsToDeleteCount = 0
      replicasToDeleteCount = 0
      ineligibleTopicsToDeleteCount = 0
      ineligibleReplicasToDeleteCount = 0
      activeBrokerCount = 0
    }
  }

  // visible for testing
  private[controller] def handleIllegalState(e: IllegalStateException): Nothing = {
    // Resign if the controller is in an illegal state
    error("Forcing the controller to resign")
    brokerRequestBatch.clear()
    triggerControllerMove()
    throw e
  }

  private def triggerControllerMove(): Unit = {
    activeControllerId = zkClient.getControllerId.getOrElse(-1)
    if (!isActive) {
      warn("Controller has already moved when trying to trigger controller movement")
      return
    }
    try {
      val expectedControllerEpochZkVersion = controllerContext.epochZkVersion
      activeControllerId = -1
      onControllerResignation()
      zkClient.deleteController(expectedControllerEpochZkVersion)
    } catch {
      case _: ControllerMovedException =>
        warn("Controller has already moved when trying to trigger controller movement")
    }
  }

  private def maybeResign(): Unit = {
    val wasActiveBeforeChange = isActive
    zkClient.registerZNodeChangeHandlerAndCheckExistence(controllerChangeHandler)
    activeControllerId = zkClient.getControllerId.getOrElse(-1)
    if (wasActiveBeforeChange && !isActive) {
      onControllerResignation()
    }
  }

  private def elect(): Unit = {
    activeControllerId = zkClient.getControllerId.getOrElse(-1)
    /*
     * We can get here during the initial startup and the handleDeleted ZK callback. Because of the potential race condition,
     * it's possible that the controller has already been elected when we get here. This check will prevent the following
     * createEphemeralPath method from getting into an infinite loop if this broker is already the controller.
     */
    if (activeControllerId != -1) {
      debug(s"Broker $activeControllerId has been elected as the controller, so stopping the election process.")
      return
    }

    try {
      val (epoch, epochZkVersion) = zkClient.registerControllerAndIncrementControllerEpoch(config.brokerId)
      controllerContext.epoch = epoch
      controllerContext.epochZkVersion = epochZkVersion
      activeControllerId = config.brokerId

      info(s"${config.brokerId} successfully elected as the controller. Epoch incremented to ${controllerContext.epoch} " +
        s"and epoch zk version is now ${controllerContext.epochZkVersion}")

      onControllerFailover()
    } catch {
      case e: ControllerMovedException =>
        maybeResign()

        if (activeControllerId != -1)
          debug(s"Broker $activeControllerId was elected as controller instead of broker ${config.brokerId}", e)
        else
          warn("A controller has been elected but just resigned, this will result in another round of election", e)
      case t: Throwable =>
        error(s"Error while electing or becoming controller on broker ${config.brokerId}. " +
          s"Trigger controller movement immediately", t)
        triggerControllerMove()
    }
  }

  /**
   * Partitions the provided map of brokers and epochs into 2 new maps:
   *  - The first map contains only those brokers whose features were found to be compatible with
   *    the existing finalized features.
   *  - The second map contains only those brokers whose features were found to be incompatible with
   *    the existing finalized features.
   * @param brokersAndEpochs the map to be partitioned
   * @return two maps: first contains compatible brokers and second contains
   *         incompatible brokers as explained above
   */
  private def partitionOnFeatureCompatibility(brokersAndEpochs: Map[Broker, Long]): (Map[Broker, Long], Map[Broker, Long]) = {
    // There can not be any feature incompatibilities when the feature versioning system is disabled
    // or when the finalized feature cache is empty. Otherwise, we check if the non-empty contents
    //  of the cache are compatible with the supported features of each broker.
    brokersAndEpochs.partition {
      case (broker, _) =>
        !config.isFeatureVersioningSupported ||
<<<<<<< HEAD
          !featureCache.get.exists(
            latestFinalizedFeatures =>
              BrokerFeatures.hasIncompatibleFeatures(broker.features, latestFinalizedFeatures.features))
=======
        !featureCache.getFeatureOption.exists(
          latestFinalizedFeatures =>
            BrokerFeatures.hasIncompatibleFeatures(broker.features,
              latestFinalizedFeatures.finalizedFeatures().asScala.
                map(kv => (kv._1, kv._2.toShort)).toMap))
>>>>>>> 15418db6
    }
  }

  private def processBrokerChange(): Unit = {
    if (!isActive) return
    val curBrokerAndEpochs = zkClient.getAllBrokerAndEpochsInCluster
    val curBrokerIdAndEpochs = curBrokerAndEpochs map { case (broker, epoch) => (broker.id, epoch) }
    val curBrokerIds = curBrokerIdAndEpochs.keySet
    val liveOrShuttingDownBrokerIds = controllerContext.liveOrShuttingDownBrokerIds
    val newBrokerIds = curBrokerIds.diff(liveOrShuttingDownBrokerIds)
    val deadBrokerIds = liveOrShuttingDownBrokerIds.diff(curBrokerIds)
    val bouncedBrokerIds = (curBrokerIds & liveOrShuttingDownBrokerIds)
      .filter(brokerId => curBrokerIdAndEpochs(brokerId) > controllerContext.liveBrokerIdAndEpochs(brokerId))
    val newBrokerAndEpochs = curBrokerAndEpochs.filter { case (broker, _) => newBrokerIds.contains(broker.id) }
    val bouncedBrokerAndEpochs = curBrokerAndEpochs.filter { case (broker, _) => bouncedBrokerIds.contains(broker.id) }
    val newBrokerIdsSorted = newBrokerIds.toSeq.sorted
    val deadBrokerIdsSorted = deadBrokerIds.toSeq.sorted
    val liveBrokerIdsSorted = curBrokerIds.toSeq.sorted
    val bouncedBrokerIdsSorted = bouncedBrokerIds.toSeq.sorted
    info(s"Newly added brokers: ${newBrokerIdsSorted.mkString(",")}, " +
      s"deleted brokers: ${deadBrokerIdsSorted.mkString(",")}, " +
      s"bounced brokers: ${bouncedBrokerIdsSorted.mkString(",")}, " +
      s"all live brokers: ${liveBrokerIdsSorted.mkString(",")}")

    newBrokerAndEpochs.keySet.foreach(controllerChannelManager.addBroker)
    bouncedBrokerIds.foreach(controllerChannelManager.removeBroker)
    bouncedBrokerAndEpochs.keySet.foreach(controllerChannelManager.addBroker)
    deadBrokerIds.foreach(controllerChannelManager.removeBroker)

    if (newBrokerIds.nonEmpty) {
      val (newCompatibleBrokerAndEpochs, newIncompatibleBrokerAndEpochs) =
        partitionOnFeatureCompatibility(newBrokerAndEpochs)
      if (newIncompatibleBrokerAndEpochs.nonEmpty) {
        warn("Ignoring registration of new brokers due to incompatibilities with finalized features: " +
          newIncompatibleBrokerAndEpochs.map { case (broker, _) => broker.id }.toSeq.sorted.mkString(","))
      }
      controllerContext.addLiveBrokers(newCompatibleBrokerAndEpochs)
      onBrokerStartup(newBrokerIdsSorted)
    }
    if (bouncedBrokerIds.nonEmpty) {
      controllerContext.removeLiveBrokers(bouncedBrokerIds)
      onBrokerFailure(bouncedBrokerIdsSorted)
      val (bouncedCompatibleBrokerAndEpochs, bouncedIncompatibleBrokerAndEpochs) =
        partitionOnFeatureCompatibility(bouncedBrokerAndEpochs)
      if (bouncedIncompatibleBrokerAndEpochs.nonEmpty) {
        warn("Ignoring registration of bounced brokers due to incompatibilities with finalized features: " +
          bouncedIncompatibleBrokerAndEpochs.map { case (broker, _) => broker.id }.toSeq.sorted.mkString(","))
      }
      controllerContext.addLiveBrokers(bouncedCompatibleBrokerAndEpochs)
      onBrokerStartup(bouncedBrokerIdsSorted)
    }
    if (deadBrokerIds.nonEmpty) {
      controllerContext.removeLiveBrokers(deadBrokerIds)
      onBrokerFailure(deadBrokerIdsSorted)
    }

    if (newBrokerIds.nonEmpty || deadBrokerIds.nonEmpty || bouncedBrokerIds.nonEmpty) {
      info(s"Updated broker epochs cache: ${controllerContext.liveBrokerIdAndEpochs}")
    }
  }

  private def processBrokerModification(brokerId: Int): Unit = {
    if (!isActive) return
    val newMetadataOpt = zkClient.getBroker(brokerId)
    val oldMetadataOpt = controllerContext.liveOrShuttingDownBroker(brokerId)
    if (newMetadataOpt.nonEmpty && oldMetadataOpt.nonEmpty) {
      val oldMetadata = oldMetadataOpt.get
      val newMetadata = newMetadataOpt.get
      if (newMetadata.endPoints != oldMetadata.endPoints || !oldMetadata.features.equals(newMetadata.features)) {
        info(s"Updated broker metadata: $oldMetadata -> $newMetadata")
        controllerContext.updateBrokerMetadata(oldMetadata, newMetadata)
        onBrokerUpdate(brokerId)
      }
    }
  }

  private def processTopicChange(): Unit = {
    if (!isActive) return
    val topics = zkClient.getAllTopicsInCluster(true)
    val newTopics = topics -- controllerContext.allTopics
    val deletedTopics = controllerContext.allTopics.diff(topics)
    controllerContext.setAllTopics(topics)

    registerPartitionModificationsHandlers(newTopics.toSeq)
    val addedPartitionReplicaAssignment = zkClient.getReplicaAssignmentAndTopicIdForTopics(newTopics)
    deletedTopics.foreach(controllerContext.removeTopic)
    processTopicIds(addedPartitionReplicaAssignment)

    addedPartitionReplicaAssignment.foreach { case TopicIdReplicaAssignment(_, _, newAssignments) =>
      newAssignments.foreach { case (topicAndPartition, newReplicaAssignment) =>
        controllerContext.updatePartitionFullReplicaAssignment(topicAndPartition, newReplicaAssignment)
      }
    }
    info(s"New topics: [$newTopics], deleted topics: [$deletedTopics], new partition replica assignment " +
      s"[$addedPartitionReplicaAssignment]")
    if (addedPartitionReplicaAssignment.nonEmpty) {
      val partitionAssignments = addedPartitionReplicaAssignment
        .map { case TopicIdReplicaAssignment(_, _, partitionsReplicas) => partitionsReplicas.keySet }
        .reduce((s1, s2) => s1.union(s2))
      onNewPartitionCreation(partitionAssignments)
    }
  }

  private def processTopicIds(topicIdAssignments: Set[TopicIdReplicaAssignment]): Unit = {
    // Create topic IDs for topics missing them if we are using topic IDs
    // Otherwise, maintain what we have in the topicZNode
    val updatedTopicIdAssignments = if (config.usesTopicId) {
      val (withTopicIds, withoutTopicIds) = topicIdAssignments.partition(_.topicId.isDefined)
      withTopicIds ++ zkClient.setTopicIds(withoutTopicIds, controllerContext.epochZkVersion)
    } else {
      topicIdAssignments
    }

    // Add topic IDs to controller context
    // If we don't have IBP 2.8, but are running 2.8 code, put any topic IDs from the ZNode in controller context
    // This is to avoid losing topic IDs during operations like partition reassignments while the cluster is in a mixed state
    updatedTopicIdAssignments.foreach { topicIdAssignment =>
      topicIdAssignment.topicId.foreach { topicId =>
        controllerContext.addTopicId(topicIdAssignment.topic, topicId)
    }
    }
  }

  private def processLogDirEventNotification(): Unit = {
    if (!isActive) return
    val sequenceNumbers = zkClient.getAllLogDirEventNotifications
    try {
      val brokerIds = zkClient.getBrokerIdsFromLogDirEvents(sequenceNumbers)
      onBrokerLogDirFailure(brokerIds)
    } finally {
      // delete processed children
      zkClient.deleteLogDirEventNotifications(sequenceNumbers, controllerContext.epochZkVersion)
    }
  }

  private def processPartitionModifications(topic: String): Unit = {
    def restorePartitionReplicaAssignment(
                                           topic: String,
                                           newPartitionReplicaAssignment: Map[TopicPartition, ReplicaAssignment]
                                         ): Unit = {
      info("Restoring the partition replica assignment for topic %s".format(topic))

      val existingPartitions = zkClient.getChildren(TopicPartitionsZNode.path(topic))
      val existingPartitionReplicaAssignment = newPartitionReplicaAssignment
        .filter(p => existingPartitions.contains(p._1.partition.toString))
        .map { case (tp, _) =>
          tp -> controllerContext.partitionFullReplicaAssignment(tp)
        }.toMap

      zkClient.setTopicAssignment(topic,
        controllerContext.topicIds.get(topic),
        existingPartitionReplicaAssignment,
        controllerContext.epochZkVersion)
    }

    if (!isActive) return
    val partitionReplicaAssignment = zkClient.getFullReplicaAssignmentForTopics(immutable.Set(topic))
    val partitionsToBeAdded = partitionReplicaAssignment.filter { case (topicPartition, _) =>
      controllerContext.partitionReplicaAssignment(topicPartition).isEmpty
    }

    if (topicDeletionManager.isTopicQueuedUpForDeletion(topic)) {
      if (partitionsToBeAdded.nonEmpty) {
        warn("Skipping adding partitions %s for topic %s since it is currently being deleted"
          .format(partitionsToBeAdded.map(_._1.partition).mkString(","), topic))

        restorePartitionReplicaAssignment(topic, partitionReplicaAssignment)
      } else {
        // This can happen if existing partition replica assignment are restored to prevent increasing partition count during topic deletion
        info("Ignoring partition change during topic deletion as no new partitions are added")
      }
    } else if (partitionsToBeAdded.nonEmpty) {
      info(s"New partitions to be added $partitionsToBeAdded")
      partitionsToBeAdded.forKeyValue { (topicPartition, assignedReplicas) =>
        controllerContext.updatePartitionFullReplicaAssignment(topicPartition, assignedReplicas)
      }
      onNewPartitionCreation(partitionsToBeAdded.keySet)
    }
  }

  private def processTopicDeletion(): Unit = {
    if (!isActive) return
    var topicsToBeDeleted = zkClient.getTopicDeletions.toSet
    debug(s"Delete topics listener fired for topics ${topicsToBeDeleted.mkString(",")} to be deleted")
    val nonExistentTopics = topicsToBeDeleted -- controllerContext.allTopics
    if (nonExistentTopics.nonEmpty) {
      warn(s"Ignoring request to delete non-existing topics ${nonExistentTopics.mkString(",")}")
      zkClient.deleteTopicDeletions(nonExistentTopics.toSeq, controllerContext.epochZkVersion)
    }
    topicsToBeDeleted --= nonExistentTopics
    if (config.deleteTopicEnable) {
      if (topicsToBeDeleted.nonEmpty) {
        info(s"Starting topic deletion for topics ${topicsToBeDeleted.mkString(",")}")
        // mark topic ineligible for deletion if other state changes are in progress
        topicsToBeDeleted.foreach { topic =>
          val partitionReassignmentInProgress =
            controllerContext.partitionsBeingReassigned.map(_.topic).contains(topic)
          if (partitionReassignmentInProgress)
            topicDeletionManager.markTopicIneligibleForDeletion(Set(topic),
              reason = "topic reassignment in progress")
        }
        // add topic to deletion list
        topicDeletionManager.enqueueTopicsForDeletion(topicsToBeDeleted)
      }
    } else {
      // If delete topic is disabled remove entries under zookeeper path : /admin/delete_topics
      info(s"Removing $topicsToBeDeleted since delete topic is disabled")
      zkClient.deleteTopicDeletions(topicsToBeDeleted.toSeq, controllerContext.epochZkVersion)
    }
  }

  private def processZkPartitionReassignment(): Set[TopicPartition] = {
    // We need to register the watcher if the path doesn't exist in order to detect future
    // reassignments and we get the `path exists` check for free
    if (isActive && zkClient.registerZNodeChangeHandlerAndCheckExistence(partitionReassignmentHandler)) {
      val reassignmentResults = mutable.Map.empty[TopicPartition, ApiError]
      val partitionsToReassign = mutable.Map.empty[TopicPartition, ReplicaAssignment]

      zkClient.getPartitionReassignment.forKeyValue { (tp, targetReplicas) =>
        maybeBuildReassignment(tp, Some(targetReplicas)) match {
          case Some(context) => partitionsToReassign.put(tp, context)
          case None => reassignmentResults.put(tp, new ApiError(Errors.NO_REASSIGNMENT_IN_PROGRESS))
        }
      }

      reassignmentResults ++= maybeTriggerPartitionReassignment(partitionsToReassign)
      val (partitionsReassigned, partitionsFailed) = reassignmentResults.partition(_._2.error == Errors.NONE)
      if (partitionsFailed.nonEmpty) {
        warn(s"Failed reassignment through zk with the following errors: $partitionsFailed")
        maybeRemoveFromZkReassignment((tp, _) => partitionsFailed.contains(tp))
      }
      partitionsReassigned.keySet
    } else {
      Set.empty
    }
  }

  /**
   * Process a partition reassignment from the AlterPartitionReassignment API. If there is an
   * existing reassignment through zookeeper for any of the requested partitions, they will be
   * cancelled prior to beginning the new reassignment. Any zk-based reassignment for partitions
   * which are NOT included in this call will not be affected.
   * @param reassignments Map of reassignments passed through the AlterReassignments API. A null value
   *                      means that we should cancel an in-progress reassignment.
   * @param callback      Callback to send AlterReassignments response
   */
  private def processApiPartitionReassignment(reassignments: Map[TopicPartition, Option[Seq[Int]]],
                                              callback: AlterReassignmentsCallback): Unit = {
    if (!isActive) {
      callback(Right(new ApiError(Errors.NOT_CONTROLLER)))
    } else {
      val reassignmentResults = mutable.Map.empty[TopicPartition, ApiError]
      val partitionsToReassign = mutable.Map.empty[TopicPartition, ReplicaAssignment]

      reassignments.forKeyValue { (tp, targetReplicas) =>
        val maybeApiError = targetReplicas.flatMap(validateReplicas(tp, _))
        maybeApiError match {
          case None =>
            maybeBuildReassignment(tp, targetReplicas) match {
              case Some(context) => partitionsToReassign.put(tp, context)
              case None => reassignmentResults.put(tp, new ApiError(Errors.NO_REASSIGNMENT_IN_PROGRESS))
            }
          case Some(err) =>
            reassignmentResults.put(tp, err)
        }
      }

      // The latest reassignment (whether by API or through zk) always takes precedence,
      // so remove from active zk reassignment (if one exists)
      maybeRemoveFromZkReassignment((tp, _) => partitionsToReassign.contains(tp))

      reassignmentResults ++= maybeTriggerPartitionReassignment(partitionsToReassign)
      callback(Left(reassignmentResults))
    }
  }

  private def validateReplicas(topicPartition: TopicPartition, replicas: Seq[Int]): Option[ApiError] = {
    val replicaSet = replicas.toSet
    if (replicas.isEmpty)
      Some(new ApiError(Errors.INVALID_REPLICA_ASSIGNMENT,
        s"Empty replica list specified in partition reassignment."))
    else if (replicas.size != replicaSet.size) {
      Some(new ApiError(Errors.INVALID_REPLICA_ASSIGNMENT,
        s"Duplicate replica ids in partition reassignment replica list: $replicas"))
    } else if (replicas.exists(_ < 0))
      Some(new ApiError(Errors.INVALID_REPLICA_ASSIGNMENT,
        s"Invalid broker id in replica list: $replicas"))
    else {
      // Ensure that any new replicas are among the live brokers
      val currentAssignment = controllerContext.partitionFullReplicaAssignment(topicPartition)
      val newAssignment = currentAssignment.reassignTo(replicas)
      val areNewReplicasAlive = newAssignment.addingReplicas.toSet.subsetOf(controllerContext.liveBrokerIds)
      if (!areNewReplicasAlive)
        Some(new ApiError(Errors.INVALID_REPLICA_ASSIGNMENT,
          s"Replica assignment has brokers that are not alive. Replica list: " +
            s"${newAssignment.addingReplicas}, live broker list: ${controllerContext.liveBrokerIds}"))
      else None
    }
  }

  private def maybeBuildReassignment(topicPartition: TopicPartition,
                                     targetReplicasOpt: Option[Seq[Int]]): Option[ReplicaAssignment] = {
    val replicaAssignment = controllerContext.partitionFullReplicaAssignment(topicPartition)
    if (replicaAssignment.isBeingReassigned) {
      val targetReplicas = targetReplicasOpt.getOrElse(replicaAssignment.originReplicas)
      Some(replicaAssignment.reassignTo(targetReplicas))
    } else {
      targetReplicasOpt.map { targetReplicas =>
        replicaAssignment.reassignTo(targetReplicas)
      }
    }
  }

  private def processPartitionReassignmentIsrChange(topicPartition: TopicPartition): Unit = {
    if (!isActive) return

    if (controllerContext.partitionsBeingReassigned.contains(topicPartition)) {
      maybeCompleteReassignment(topicPartition)
    }
  }

  private def maybeCompleteReassignment(topicPartition: TopicPartition): Unit = {
    val reassignment = controllerContext.partitionFullReplicaAssignment(topicPartition)
    if (isReassignmentComplete(topicPartition, reassignment)) {
      // resume the partition reassignment process
      info(s"Target replicas ${reassignment.targetReplicas} have all caught up with the leader for " +
        s"reassigning partition $topicPartition")
      onPartitionReassignment(topicPartition, reassignment)
    }
  }

  private def processListPartitionReassignments(partitionsOpt: Option[Set[TopicPartition]], callback: ListReassignmentsCallback): Unit = {
    if (!isActive) {
      callback(Right(new ApiError(Errors.NOT_CONTROLLER)))
    } else {
      val results: mutable.Map[TopicPartition, ReplicaAssignment] = mutable.Map.empty
      val partitionsToList = partitionsOpt match {
        case Some(partitions) => partitions
        case None => controllerContext.partitionsBeingReassigned
      }

      partitionsToList.foreach { tp =>
        val assignment = controllerContext.partitionFullReplicaAssignment(tp)
        if (assignment.isBeingReassigned) {
          results += tp -> assignment
        }
      }

      callback(Left(results))
    }
  }

  /**
   * Returns the new finalized version for the feature, if there are no feature
   * incompatibilities seen with all known brokers for the provided feature update.
   * Otherwise returns an ApiError object containing Errors.INVALID_REQUEST.
<<<<<<< HEAD
   * @param update the feature update to be processed (this can not be meant to delete the feature)
   * @return the new FinalizedVersionRange or error, as described above.
=======
   *
   * @param update   the feature update to be processed (this can not be meant to delete the feature)
   *
   * @return         the new finalized version or error, as described above.
>>>>>>> 15418db6
   */
  private def newFinalizedVersionOrIncompatibilityError(update: UpdateFeaturesRequest.FeatureUpdateItem):
      Either[Short, ApiError] = {
    if (update.isDeleteRequest) {
      throw new IllegalArgumentException(s"Provided feature update can not be meant to delete the feature: $update")
    }

    val supportedVersionRange = brokerFeatures.supportedFeatures.get(update.feature)
    if (supportedVersionRange == null) {
      Right(new ApiError(Errors.INVALID_REQUEST,
        "Could not apply finalized feature update because the provided feature" +
          " is not supported."))
    } else {
      val newVersion = update.versionLevel()
      if (supportedVersionRange.isIncompatibleWith(newVersion)) {
        Right(new ApiError(Errors.INVALID_REQUEST,
          "Could not apply finalized feature update because the provided" +
<<<<<<< HEAD
            s" maxVersionLevel:${update.maxVersionLevel} is lower than the" +
            s" supported minVersion:${supportedVersionRange.min}."))
=======
          s" versionLevel:${update.versionLevel} is lower than the" +
          s" supported minVersion:${supportedVersionRange.min}."))
>>>>>>> 15418db6
      } else {
        val newFinalizedFeature = Utils.mkMap(Utils.mkEntry(update.feature, newVersion)).asScala.toMap
        val numIncompatibleBrokers = controllerContext.liveOrShuttingDownBrokers.count(broker => {
          BrokerFeatures.hasIncompatibleFeatures(broker.features, newFinalizedFeature)
        })
        if (numIncompatibleBrokers == 0) {
          Left(newVersion)
        } else {
          Right(new ApiError(Errors.INVALID_REQUEST,
            "Could not apply finalized feature update because" +
              " brokers were found to have incompatible versions for the feature."))
        }
      }
    }
  }

  /**
   * Validates a feature update on an existing finalized version.
   * If the validation succeeds, then, the return value contains:
   * 1. the new finalized version for the feature, if the feature update was not meant to delete the feature.
   * 2. Option.empty, if the feature update was meant to delete the feature.
   *
   * If the validation fails, then returned value contains a suitable ApiError.
<<<<<<< HEAD
   * @param update               the feature update to be processed.
   * @param existingVersionRange the existing FinalizedVersionRange which can be empty when no
   *                             FinalizedVersionRange exists for the associated feature
   * @return the new FinalizedVersionRange to be updated into ZK or error
   *         as described above.
=======
   *
   * @param update             the feature update to be processed.
   * @param existingVersion    the existing finalized version which can be empty when no
   *                           finalized version exists for the associated feature
   *
   * @return                   the new finalized version to be updated into ZK or error
   *                           as described above.
>>>>>>> 15418db6
   */
  private def validateFeatureUpdate(update: UpdateFeaturesRequest.FeatureUpdateItem,
                                    existingVersion: Option[Short]): Either[Option[Short], ApiError] = {
    def newVersionRangeOrError(update: UpdateFeaturesRequest.FeatureUpdateItem): Either[Option[Short], ApiError] = {
      newFinalizedVersionOrIncompatibilityError(update)
        .fold(versionRange => Left(Some(versionRange)), error => Right(error))
    }

    if (update.feature.isEmpty) {
      // Check that the feature name is not empty.
      Right(new ApiError(Errors.INVALID_REQUEST, "Feature name can not be empty."))
    } else if (update.upgradeType.equals(UpgradeType.UNKNOWN)) {
      Right(new ApiError(Errors.INVALID_REQUEST, "Received unknown upgrade type."))
    } else {

      // We handle deletion requests separately from non-deletion requests.
      if (update.isDeleteRequest) {
        if (existingVersion.isEmpty) {
          // Disallow deletion of a non-existing finalized feature.
          Right(new ApiError(Errors.INVALID_REQUEST,
            "Can not delete non-existing finalized feature."))
        } else {
          Left(Option.empty)
        }
      } else if (update.versionLevel() < 1) {
        // Disallow deletion of a finalized feature without SAFE downgrade type.
        Right(new ApiError(Errors.INVALID_REQUEST,
<<<<<<< HEAD
          s"Can not provide maxVersionLevel: ${update.maxVersionLevel} less" +
            s" than 1 without setting the allowDowngrade flag to true in the request."))
=======
                           s"Can not provide versionLevel: ${update.versionLevel} less" +
                           s" than 1 without setting the SAFE downgradeType in the request."))
>>>>>>> 15418db6
      } else {
        existingVersion.map(existing =>
          if (update.versionLevel == existing) {
            // Disallow a case where target versionLevel matches existing versionLevel.
            Right(new ApiError(Errors.INVALID_REQUEST,
<<<<<<< HEAD
              s"Can not ${if (update.allowDowngrade) "downgrade" else "upgrade"}" +
                s" a finalized feature from existing maxVersionLevel:${existing.max}" +
                " to the same value."))
          } else if (update.maxVersionLevel < existing.max && !update.allowDowngrade) {
            // Disallow downgrade of a finalized feature without the allowDowngrade flag set.
            Right(new ApiError(Errors.INVALID_REQUEST,
              s"Can not downgrade finalized feature from existing" +
                s" maxVersionLevel:${existing.max} to provided" +
                s" maxVersionLevel:${update.maxVersionLevel} without setting the" +
                " allowDowngrade flag in the request."))
          } else if (update.allowDowngrade && update.maxVersionLevel > existing.max) {
            // Disallow a request that sets allowDowngrade flag without specifying a
            // maxVersionLevel that's lower than the existing maxVersionLevel.
            Right(new ApiError(Errors.INVALID_REQUEST,
              s"When the allowDowngrade flag set in the request, the provided" +
                s" maxVersionLevel:${update.maxVersionLevel} can not be greater than" +
                s" existing maxVersionLevel:${existing.max}."))
          } else if (update.maxVersionLevel < existing.min) {
            // Disallow downgrade of a finalized feature below the existing finalized
            // minVersionLevel.
            Right(new ApiError(Errors.INVALID_REQUEST,
              s"Can not downgrade finalized feature to maxVersionLevel:${update.maxVersionLevel}" +
                s" because it's lower than the existing minVersionLevel:${existing.min}."))
=======
                               s"Can not ${if (update.upgradeType.equals(UpgradeType.SAFE_DOWNGRADE)) "downgrade" else "upgrade"}" +
                               s" a finalized feature from existing versionLevel:$existing" +
                               " to the same value."))
          } else if (update.versionLevel < existing && !update.upgradeType.equals(UpgradeType.SAFE_DOWNGRADE)) {
            // Disallow downgrade of a finalized feature without the downgradeType set.
            Right(new ApiError(Errors.INVALID_REQUEST,
                               s"Can not downgrade finalized feature from existing" +
                               s" versionLevel:$existing to provided" +
                               s" versionLevel:${update.versionLevel} without setting the" +
                               " downgradeType to SAFE in the request."))
          } else if (!update.upgradeType.equals(UpgradeType.UPGRADE) && update.versionLevel > existing) {
            // Disallow a request that sets downgradeType without specifying a
            // versionLevel that's lower than the existing versionLevel.
            Right(new ApiError(Errors.INVALID_REQUEST,
                               s"When the downgradeType is set to SAFE in the request, the provided" +
                               s" versionLevel:${update.versionLevel} can not be greater than" +
                               s" existing versionLevel:$existing."))
>>>>>>> 15418db6
          } else {
            newVersionRangeOrError(update)
          }
        ).getOrElse(newVersionRangeOrError(update))
      }
    }
  }

  private def processFeatureUpdates(request: UpdateFeaturesRequest,
                                    callback: UpdateFeaturesCallback): Unit = {
    if (isActive) {
      processFeatureUpdatesWithActiveController(request, callback)
    } else {
      callback(Left(new ApiError(Errors.NOT_CONTROLLER)))
    }
  }

  private def processFeatureUpdatesWithActiveController(request: UpdateFeaturesRequest,
                                                        callback: UpdateFeaturesCallback): Unit = {
    val updates = request.featureUpdates
    val existingFeatures = featureCache.getFeatureOption
      .map(featuresAndEpoch => featuresAndEpoch.finalizedFeatures().asScala.map(kv => (kv._1, kv._2.toShort)).toMap)
    .getOrElse(Map[String, Short]())
    // A map with key being feature name and value being finalized version.
    // This contains the target features to be eventually written to FeatureZNode.
    val targetFeatures = scala.collection.mutable.Map[String, Short]() ++ existingFeatures
    // A map with key being feature name and value being error encountered when the FeatureUpdate
    // was applied.
    val errors = scala.collection.mutable.Map[String, ApiError]()

    // Below we process each FeatureUpdate using the following logic:
    //  - If a FeatureUpdate is found to be valid, then:
    //    - The corresponding entry in errors map would be updated to contain Errors.NONE.
    //    - If the FeatureUpdate is an add or update request, then the targetFeatures map is updated
    //      to contain the new finalized version for the feature.
    //    - Otherwise if the FeatureUpdate is a delete request, then the feature is removed from the
    //      targetFeatures map.
    //  - Otherwise if a FeatureUpdate is found to be invalid, then:
    //    - The corresponding entry in errors map would be updated with the appropriate ApiError.
    //    - The entry in targetFeatures map is left untouched.
    updates.asScala.iterator.foreach { update =>
      validateFeatureUpdate(update, existingFeatures.get(update.feature())) match {
        case Left(newVersionRangeOrNone) =>
          newVersionRangeOrNone match {
            case Some(newVersionRange) => targetFeatures += (update.feature() -> newVersionRange)
            case None => targetFeatures -= update.feature()
          }
          errors += (update.feature() -> new ApiError(Errors.NONE))
        case Right(featureUpdateFailureReason) =>
          errors += (update.feature() -> featureUpdateFailureReason)
      }
    }

    // If the existing and target features are the same, then, we skip the update to the
    // FeatureZNode as no changes to the node are required. Otherwise, we replace the contents
    // of the FeatureZNode with the new features. This may result in partial or full modification
    // of the existing finalized features in ZK.
    try {
      if (!existingFeatures.equals(targetFeatures)) {
        val newNode = FeatureZNode(config.interBrokerProtocolVersion, FeatureZNodeStatus.Enabled, targetFeatures)
        val newVersion = updateFeatureZNode(newNode)
        featureCache.waitUntilFeatureEpochOrThrow(newVersion, request.data().timeoutMs())
      }
    } catch {
      // For all features that correspond to valid FeatureUpdate (i.e. error is Errors.NONE),
      // we set the error as Errors.FEATURE_UPDATE_FAILED since the FeatureZNode update has failed
      // for these. For the rest, the existing error is left untouched.
      case e: Exception =>
        warn(s"Processing of feature updates: $request failed due to error: $e")
        errors.foreach { case (feature, apiError) =>
          if (apiError.error() == Errors.NONE) {
            errors(feature) = new ApiError(Errors.FEATURE_UPDATE_FAILED)
          }
        }
    } finally {
      callback(Right(errors))
    }
  }

  private def processIsrChangeNotification(): Unit = {
    def processUpdateNotifications(partitions: Seq[TopicPartition]): Unit = {
      val liveBrokers: Seq[Int] = controllerContext.liveOrShuttingDownBrokerIds.toSeq
      debug(s"Sending MetadataRequest to Brokers: $liveBrokers for TopicPartitions: $partitions")
      sendUpdateMetadataRequest(liveBrokers, partitions.toSet)
    }

    if (!isActive) return
    val sequenceNumbers = zkClient.getAllIsrChangeNotifications
    try {
      val partitions = zkClient.getPartitionsFromIsrChangeNotifications(sequenceNumbers)
      if (partitions.nonEmpty) {
        updateLeaderAndIsrCache(partitions)
        processUpdateNotifications(partitions)

        // During a partial upgrade, the controller may be on an IBP which assumes
        // ISR changes through the `AlterPartition` API while some brokers are on an older
        // IBP which assumes notification through Zookeeper. In this case, since the
        // controller will not have registered watches for reassigning partitions, we
        // can still rely on the batch ISR change notification path in order to
        // complete the reassignment.
        partitions.filter(controllerContext.partitionsBeingReassigned.contains).foreach { topicPartition =>
          maybeCompleteReassignment(topicPartition)
        }
      }
    } finally {
      // delete the notifications
      zkClient.deleteIsrChangeNotifications(sequenceNumbers, controllerContext.epochZkVersion)
    }
  }

  def electLeaders(
                    partitions: Set[TopicPartition],
                    electionType: ElectionType,
                    callback: ElectLeadersCallback
                  ): Unit = {
    eventManager.put(ReplicaLeaderElection(Some(partitions), electionType, AdminClientTriggered, callback))
  }

  def listPartitionReassignments(partitions: Option[Set[TopicPartition]],
                                 callback: ListReassignmentsCallback): Unit = {
    eventManager.put(ListPartitionReassignments(partitions, callback))
  }

  def updateFeatures(request: UpdateFeaturesRequest,
                     callback: UpdateFeaturesCallback): Unit = {
    eventManager.put(UpdateFeatures(request, callback))
  }

  def alterPartitionReassignments(partitions: Map[TopicPartition, Option[Seq[Int]]],
                                  callback: AlterReassignmentsCallback): Unit = {
    eventManager.put(ApiPartitionReassignment(partitions, callback))
  }

  private def processReplicaLeaderElection(
                                            partitionsFromAdminClientOpt: Option[Set[TopicPartition]],
                                            electionType: ElectionType,
                                            electionTrigger: ElectionTrigger,
                                            callback: ElectLeadersCallback
                                          ): Unit = {
    if (!isActive) {
      callback(partitionsFromAdminClientOpt.fold(Map.empty[TopicPartition, Either[ApiError, Int]]) { partitions =>
        partitions.iterator.map(partition => partition -> Left(new ApiError(Errors.NOT_CONTROLLER, null))).toMap
      })
    } else {
      // We need to register the watcher if the path doesn't exist in order to detect future preferred replica
      // leader elections and we get the `path exists` check for free
      if (electionTrigger == AdminClientTriggered || zkClient.registerZNodeChangeHandlerAndCheckExistence(preferredReplicaElectionHandler)) {
        val partitions = partitionsFromAdminClientOpt match {
          case Some(partitions) => partitions
          case None => zkClient.getPreferredReplicaElection
        }

        val allPartitions = controllerContext.allPartitions
        val (knownPartitions, unknownPartitions) = partitions.partition(tp => allPartitions.contains(tp))
        unknownPartitions.foreach { p =>
          info(s"Skipping replica leader election ($electionType) for partition $p by $electionTrigger since it doesn't exist.")
        }

        val (partitionsBeingDeleted, livePartitions) = knownPartitions.partition(partition =>
          topicDeletionManager.isTopicQueuedUpForDeletion(partition.topic))
        if (partitionsBeingDeleted.nonEmpty) {
          warn(s"Skipping replica leader election ($electionType) for partitions $partitionsBeingDeleted " +
            s"by $electionTrigger since the respective topics are being deleted")
        }

        // partition those that have a valid leader
        val (electablePartitions, alreadyValidLeader) = livePartitions.partition { partition =>
          electionType match {
            case ElectionType.PREFERRED =>
              val assignedReplicas = controllerContext.partitionReplicaAssignment(partition)
              val preferredReplica = assignedReplicas.head
              val currentLeader = controllerContext.partitionLeadershipInfo(partition).get.leaderAndIsr.leader
              currentLeader != preferredReplica

            case ElectionType.UNCLEAN =>
              val currentLeader = controllerContext.partitionLeadershipInfo(partition).get.leaderAndIsr.leader
              currentLeader == LeaderAndIsr.NoLeader || !controllerContext.liveBrokerIds.contains(currentLeader)
          }
        }

        val results = onReplicaElection(electablePartitions, electionType, electionTrigger).map {
          case (k, Left(ex)) =>
            if (ex.isInstanceOf[StateChangeFailedException]) {
              val error = if (electionType == ElectionType.PREFERRED) {
                Errors.PREFERRED_LEADER_NOT_AVAILABLE
              } else {
                Errors.ELIGIBLE_LEADERS_NOT_AVAILABLE
              }
              k -> Left(new ApiError(error, ex.getMessage))
            } else {
              k -> Left(ApiError.fromThrowable(ex))
            }
          case (k, Right(leaderAndIsr)) => k -> Right(leaderAndIsr.leader)
        } ++
          alreadyValidLeader.map(_ -> Left(new ApiError(Errors.ELECTION_NOT_NEEDED))) ++
          partitionsBeingDeleted.map(
            _ -> Left(new ApiError(Errors.INVALID_TOPIC_EXCEPTION, "The topic is being deleted"))
          ) ++
          unknownPartitions.map(
            _ -> Left(new ApiError(Errors.UNKNOWN_TOPIC_OR_PARTITION, "The partition does not exist."))
          )

        debug(s"Waiting for any successful result for election type ($electionType) by $electionTrigger for partitions: $results")
        callback(results)
      }
    }
  }

  def alterPartitions(
    alterPartitionRequest: AlterPartitionRequestData,
    alterPartitionRequestVersion: Short,
    callback: AlterPartitionResponseData => Unit
  ): Unit = {
    eventManager.put(AlterPartitionReceived(
      alterPartitionRequest,
      alterPartitionRequestVersion,
      callback
    ))
  }

  private def processAlterPartition(
    alterPartitionRequest: AlterPartitionRequestData,
    alterPartitionRequestVersion: Short,
    callback: AlterPartitionResponseData => Unit
  ): Unit = {
    val partitionResponses = try {
      tryProcessAlterPartition(
        alterPartitionRequest,
        alterPartitionRequestVersion,
        callback
      )
    } catch {
      case e: Throwable =>
        error(s"Error when processing AlterPartition: $alterPartitionRequest", e)
        callback(new AlterPartitionResponseData().setErrorCode(Errors.UNKNOWN_SERVER_ERROR.code))
        mutable.Map.empty
    }

<<<<<<< HEAD
    def responseCallback(results: Either[Map[TopicPartition, Either[Errors, LeaderAndIsr]], Errors]): Unit = {
      val resp = new AlterIsrResponseData()
      results match {
        case Right(error) =>
          resp.setErrorCode(error.code)
        case Left(partitionResults) =>
          resp.setTopics(new util.ArrayList())
          partitionResults
            .groupBy { case (tp, _) => tp.topic } // Group by topic
            .foreach { case (topic, partitions) =>
              // Add each topic part to the response
              val topicResp = new AlterIsrResponseData.TopicData()
                .setName(topic)
                .setPartitions(new util.ArrayList())
              resp.topics.add(topicResp)
              partitions.foreach { case (tp, errorOrIsr) =>
                // Add each partition part to the response (new ISR or error)
                errorOrIsr match {
                  case Left(error) => topicResp.partitions.add(
                    new AlterIsrResponseData.PartitionData()
                      .setPartitionIndex(tp.partition)
                      .setErrorCode(error.code))
                  case Right(leaderAndIsr) => topicResp.partitions.add(
                    new AlterIsrResponseData.PartitionData()
                      .setPartitionIndex(tp.partition)
                      .setLeaderId(leaderAndIsr.leader)
                      .setLeaderEpoch(leaderAndIsr.leaderEpoch)
                      .setIsr(leaderAndIsr.isr.map(Integer.valueOf).asJava)
                      .setCurrentIsrVersion(leaderAndIsr.zkVersion))
                }
              }
            }
=======
    // After we have returned the result of the `AlterPartition` request, we should check whether
    // there are any reassignments which can be completed by a successful ISR expansion.
    partitionResponses.forKeyValue { (topicPartition, partitionResponse) =>
      if (controllerContext.partitionsBeingReassigned.contains(topicPartition)) {
        val isSuccessfulUpdate = partitionResponse.isRight
        if (isSuccessfulUpdate) {
          maybeCompleteReassignment(topicPartition)
        }
>>>>>>> 15418db6
      }
    }
  }

  private def tryProcessAlterPartition(
    alterPartitionRequest: AlterPartitionRequestData,
    alterPartitionRequestVersion: Short,
    callback: AlterPartitionResponseData => Unit
  ): mutable.Map[TopicPartition, Either[Errors, LeaderAndIsr]] = {
    val useTopicsIds = alterPartitionRequestVersion > 1

    // Handle a few short-circuits
    if (!isActive) {
      callback(new AlterPartitionResponseData().setErrorCode(Errors.NOT_CONTROLLER.code))
      return mutable.Map.empty
    }

    val brokerId = alterPartitionRequest.brokerId
    val brokerEpoch = alterPartitionRequest.brokerEpoch
    val brokerEpochOpt = controllerContext.liveBrokerIdAndEpochs.get(brokerId)
    if (brokerEpochOpt.isEmpty) {
      info(s"Ignoring AlterPartition due to unknown broker $brokerId")
      callback(new AlterPartitionResponseData().setErrorCode(Errors.STALE_BROKER_EPOCH.code))
      return mutable.Map.empty
    }

    if (!brokerEpochOpt.contains(brokerEpoch)) {
      info(s"Ignoring AlterPartition due to stale broker epoch $brokerEpoch and local broker epoch $brokerEpochOpt for broker $brokerId")
      callback(new AlterPartitionResponseData().setErrorCode(Errors.STALE_BROKER_EPOCH.code))
      return mutable.Map.empty
    }

    val partitionsToAlter = new mutable.HashMap[TopicPartition, LeaderAndIsr]()
    val alterPartitionResponse = new AlterPartitionResponseData()

    alterPartitionRequest.topics.forEach { topicReq =>
      val topicNameOpt = if (useTopicsIds) {
        controllerContext.topicName(topicReq.topicId)
      } else {
        Some(topicReq.topicName)
      }

      topicNameOpt match {
        case None =>
          val topicResponse = new AlterPartitionResponseData.TopicData()
            .setTopicId(topicReq.topicId)
          alterPartitionResponse.topics.add(topicResponse)
          topicReq.partitions.forEach { partitionReq =>
            topicResponse.partitions.add(new AlterPartitionResponseData.PartitionData()
              .setPartitionIndex(partitionReq.partitionIndex)
              .setErrorCode(Errors.UNKNOWN_TOPIC_ID.code))
          }

        case Some(topicName) =>
          topicReq.partitions.forEach { partitionReq =>
            val isr = if (alterPartitionRequestVersion >= 3) {
              partitionReq.newIsrWithEpochs.asScala.toList.map(brokerState => brokerState.brokerId())
            } else {
              partitionReq.newIsr.asScala.toList.map(_.toInt)
            }
            partitionsToAlter.put(
              new TopicPartition(topicName, partitionReq.partitionIndex),
              LeaderAndIsr(
                alterPartitionRequest.brokerId,
                partitionReq.leaderEpoch,
                isr,
                LeaderRecoveryState.of(partitionReq.leaderRecoveryState),
                partitionReq.partitionEpoch
              )
            )
          }
      }
    }

    val partitionResponses = mutable.HashMap[TopicPartition, Either[Errors, LeaderAndIsr]]()
    // Determine which partitions we will accept the new ISR for
    val adjustedIsrs = partitionsToAlter.flatMap { case (tp, newLeaderAndIsr) =>
      controllerContext.partitionLeadershipInfo(tp) match {
        case Some(leaderIsrAndControllerEpoch) =>
          val currentLeaderAndIsr = leaderIsrAndControllerEpoch.leaderAndIsr
          if (newLeaderAndIsr.partitionEpoch > currentLeaderAndIsr.partitionEpoch
              || newLeaderAndIsr.leaderEpoch > currentLeaderAndIsr.leaderEpoch) {
            // If the partition leader has a higher partition/leader epoch, then it is likely
            // that this node is no longer the active controller. We return NOT_CONTROLLER in
            // this case to give the leader an opportunity to find the new controller.
            partitionResponses(tp) = Left(Errors.NOT_CONTROLLER)
            None
          } else if (newLeaderAndIsr.leaderEpoch < currentLeaderAndIsr.leaderEpoch) {
            partitionResponses(tp) = Left(Errors.FENCED_LEADER_EPOCH)
            None
          } else if (newLeaderAndIsr.equalsAllowStalePartitionEpoch(currentLeaderAndIsr)) {
            // If a partition is already in the desired state, just return it
            // this check must be done before fencing based on partition epoch to maintain idempotency
            partitionResponses(tp) = Right(currentLeaderAndIsr)
            None
          } else if (newLeaderAndIsr.partitionEpoch < currentLeaderAndIsr.partitionEpoch) {
            partitionResponses(tp) = Left(Errors.INVALID_UPDATE_VERSION)
            None
          }  else if (newLeaderAndIsr.leaderRecoveryState == LeaderRecoveryState.RECOVERING && newLeaderAndIsr.isr.length > 1) {
            partitionResponses(tp) = Left(Errors.INVALID_REQUEST)
            info(
              s"Rejecting AlterPartition from node $brokerId for $tp because leader is recovering and ISR is greater than 1: " +
              s"$newLeaderAndIsr"
            )
            None
          } else if (currentLeaderAndIsr.leaderRecoveryState == LeaderRecoveryState.RECOVERED &&
            newLeaderAndIsr.leaderRecoveryState == LeaderRecoveryState.RECOVERING) {

            partitionResponses(tp) = Left(Errors.INVALID_REQUEST)
            info(
              s"Rejecting AlterPartition from node $brokerId for $tp because the leader recovery state cannot change from " +
              s"RECOVERED to RECOVERING: $newLeaderAndIsr"
            )
            None
          } else {
            // Pull out replicas being added to ISR and verify they are all online.
            // If a replica is not online, reject the update as specified in KIP-841.
            val ineligibleReplicas = newLeaderAndIsr.isr.toSet -- controllerContext.liveBrokerIds
            if (ineligibleReplicas.nonEmpty) {
              info(s"Rejecting AlterPartition request from node $brokerId for $tp because " +
                s"it specified ineligible replicas $ineligibleReplicas in the new ISR ${newLeaderAndIsr.isr}."
              )

              if (alterPartitionRequestVersion > 1) {
                partitionResponses(tp) = Left(Errors.INELIGIBLE_REPLICA)
              } else {
                partitionResponses(tp) = Left(Errors.OPERATION_NOT_ATTEMPTED)
              }
              None
            } else {
              Some(tp -> newLeaderAndIsr)
            }
          }

        case None =>
          partitionResponses(tp) = Left(Errors.UNKNOWN_TOPIC_OR_PARTITION)
          None
      }
    }

    // Do the updates in ZK
    debug(s"Updating ISRs for partitions: ${adjustedIsrs.keySet}.")
    val UpdateLeaderAndIsrResult(finishedUpdates, badVersionUpdates) = zkClient.updateLeaderAndIsr(
      adjustedIsrs, controllerContext.epoch, controllerContext.epochZkVersion)

    val successfulUpdates = finishedUpdates.flatMap { case (partition, isrOrError) =>
      isrOrError match {
        case Right(updatedIsr) =>
          debug(s"ISR for partition $partition updated to $updatedIsr.")
          partitionResponses(partition) = Right(updatedIsr)
          Some(partition -> updatedIsr)
        case Left(e) =>
          error(s"Failed to update ISR for partition $partition", e)
          partitionResponses(partition) = Left(Errors.forException(e))
          None
      }
    }

    badVersionUpdates.foreach { partition =>
      info(s"Failed to update ISR to ${adjustedIsrs(partition)} for partition $partition, bad ZK version.")
      partitionResponses(partition) = Left(Errors.INVALID_UPDATE_VERSION)
    }

    // Update our cache and send out metadata updates
    updateLeaderAndIsrCache(successfulUpdates.keys.toSeq)
    sendUpdateMetadataRequest(
      controllerContext.liveOrShuttingDownBrokerIds.toSeq,
      partitionsToAlter.keySet
    )

    partitionResponses.groupBy(_._1.topic).forKeyValue { (topicName, partitionResponses) =>
      // Add each topic part to the response
      val topicResponse = if (useTopicsIds) {
        new AlterPartitionResponseData.TopicData()
          .setTopicId(controllerContext.topicIds.getOrElse(topicName, Uuid.ZERO_UUID))
      } else {
        new AlterPartitionResponseData.TopicData()
          .setTopicName(topicName)
      }
      alterPartitionResponse.topics.add(topicResponse)

      partitionResponses.forKeyValue { (tp, errorOrIsr) =>
        // Add each partition part to the response (new ISR or error)
        errorOrIsr match {
          case Left(error) =>
            topicResponse.partitions.add(
              new AlterPartitionResponseData.PartitionData()
                .setPartitionIndex(tp.partition)
                .setErrorCode(error.code))
          case Right(leaderAndIsr) =>
            /* Setting the LeaderRecoveryState field is always safe because it will always be the same
             * as the value set in the request. For version 0, that is always the default RECOVERED
             * which is ignored when serializing to version 0. For any other version, the
             * LeaderRecoveryState field is supported.
             */
            topicResponse.partitions.add(
              new AlterPartitionResponseData.PartitionData()
                .setPartitionIndex(tp.partition)
                .setLeaderId(leaderAndIsr.leader)
                .setLeaderEpoch(leaderAndIsr.leaderEpoch)
                .setIsr(leaderAndIsr.isr.map(Integer.valueOf).asJava)
                .setLeaderRecoveryState(leaderAndIsr.leaderRecoveryState.value)
                .setPartitionEpoch(leaderAndIsr.partitionEpoch)
            )
        }
      }
    }

    callback(alterPartitionResponse)

    partitionResponses
  }

  def allocateProducerIds(allocateProducerIdsRequest: AllocateProducerIdsRequestData,
                          callback: AllocateProducerIdsResponseData => Unit): Unit = {

    def eventManagerCallback(results: Either[Errors, ProducerIdsBlock]): Unit = {
      results match {
        case Left(error) => callback.apply(new AllocateProducerIdsResponseData().setErrorCode(error.code))
        case Right(pidBlock) => callback.apply(
          new AllocateProducerIdsResponseData()
            .setProducerIdStart(pidBlock.firstProducerId())
            .setProducerIdLen(pidBlock.size()))
      }
    }
    eventManager.put(AllocateProducerIds(allocateProducerIdsRequest.brokerId,
      allocateProducerIdsRequest.brokerEpoch, eventManagerCallback))
  }

  def processAllocateProducerIds(brokerId: Int, brokerEpoch: Long, callback: Either[Errors, ProducerIdsBlock] => Unit): Unit = {
    // Handle a few short-circuits
    if (!isActive) {
      callback.apply(Left(Errors.NOT_CONTROLLER))
      return
    }

    val brokerEpochOpt = controllerContext.liveBrokerIdAndEpochs.get(brokerId)
    if (brokerEpochOpt.isEmpty) {
      warn(s"Ignoring AllocateProducerIds due to unknown broker $brokerId")
      callback.apply(Left(Errors.BROKER_ID_NOT_REGISTERED))
      return
    }

    if (!brokerEpochOpt.contains(brokerEpoch)) {
      warn(s"Ignoring AllocateProducerIds due to stale broker epoch $brokerEpoch for broker $brokerId")
      callback.apply(Left(Errors.STALE_BROKER_EPOCH))
      return
    }

    val maybeNewProducerIdsBlock = try {
      Try(ZkProducerIdManager.getNewProducerIdBlock(brokerId, zkClient, this))
    } catch {
      case ke: KafkaException => Failure(ke)
    }

    maybeNewProducerIdsBlock match {
      case Failure(exception) => callback.apply(Left(Errors.forException(exception)))
      case Success(newProducerIdBlock) => callback.apply(Right(newProducerIdBlock))
    }
  }

  private def processControllerChange(): Unit = {
    maybeResign()
  }

  private def processReelect(): Unit = {
    maybeResign()
    elect()
  }

  private def processRegisterBrokerAndReelect(): Unit = {
    _brokerEpoch = zkClient.registerBroker(brokerInfo)
    processReelect()
  }

  private def processExpire(): Unit = {
    activeControllerId = -1
    onControllerResignation()
  }


  override def process(event: ControllerEvent): Unit = {
    try {
      event match {
        case event: MockEvent =>
          // Used only in test cases
          event.process()
        case ShutdownEventThread =>
          error("Received a ShutdownEventThread event. This type of event is supposed to be handle by ControllerEventThread")
        case AutoPreferredReplicaLeaderElection =>
          processAutoPreferredReplicaLeaderElection()
        case ReplicaLeaderElection(partitions, electionType, electionTrigger, callback) =>
          processReplicaLeaderElection(partitions, electionType, electionTrigger, callback)
        case UncleanLeaderElectionEnable =>
          processUncleanLeaderElectionEnable()
        case TopicUncleanLeaderElectionEnable(topic) =>
          processTopicUncleanLeaderElectionEnable(topic)
        case ControlledShutdown(id, brokerEpoch, callback) =>
          processControlledShutdown(id, brokerEpoch, callback)
        case LeaderAndIsrResponseReceived(response, brokerId) =>
          processLeaderAndIsrResponseReceived(response, brokerId)
        case UpdateMetadataResponseReceived(response, brokerId) =>
          processUpdateMetadataResponseReceived(response, brokerId)
        case TopicDeletionStopReplicaResponseReceived(replicaId, requestError, partitionErrors) =>
          processTopicDeletionStopReplicaResponseReceived(replicaId, requestError, partitionErrors)
        case BrokerChange =>
          processBrokerChange()
        case BrokerModifications(brokerId) =>
          processBrokerModification(brokerId)
        case ControllerChange =>
          processControllerChange()
        case Reelect =>
          processReelect()
        case RegisterBrokerAndReelect =>
          processRegisterBrokerAndReelect()
        case Expire =>
          processExpire()
        case TopicChange =>
          processTopicChange()
        case LogDirEventNotification =>
          processLogDirEventNotification()
        case PartitionModifications(topic) =>
          processPartitionModifications(topic)
        case TopicDeletion =>
          processTopicDeletion()
        case ApiPartitionReassignment(reassignments, callback) =>
          processApiPartitionReassignment(reassignments, callback)
        case ZkPartitionReassignment =>
          processZkPartitionReassignment()
        case ListPartitionReassignments(partitions, callback) =>
          processListPartitionReassignments(partitions, callback)
        case UpdateFeatures(request, callback) =>
          processFeatureUpdates(request, callback)
        case PartitionReassignmentIsrChange(partition) =>
          processPartitionReassignmentIsrChange(partition)
        case IsrChangeNotification =>
          processIsrChangeNotification()
        case AlterPartitionReceived(alterPartitionRequest, alterPartitionRequestVersion, callback) =>
          processAlterPartition(alterPartitionRequest, alterPartitionRequestVersion, callback)
        case AllocateProducerIds(brokerId, brokerEpoch, callback) =>
          processAllocateProducerIds(brokerId, brokerEpoch, callback)
        case Startup =>
          processStartup()
      }
    } catch {
      case e: ControllerMovedException =>
        info(s"Controller moved to another broker when processing $event.", e)
        maybeResign()
      case e: Throwable =>
        error(s"Error processing event $event", e)
    } finally {
      updateMetrics()
    }
  }

  override def preempt(event: ControllerEvent): Unit = {
    event.preempt()
  }
}

class BrokerChangeHandler(eventManager: ControllerEventManager) extends ZNodeChildChangeHandler {
  override val path: String = BrokerIdsZNode.path

  override def handleChildChange(): Unit = {
    eventManager.put(BrokerChange)
  }
}

class BrokerModificationsHandler(eventManager: ControllerEventManager, brokerId: Int) extends ZNodeChangeHandler {
  override val path: String = BrokerIdZNode.path(brokerId)

  override def handleDataChange(): Unit = {
    eventManager.put(BrokerModifications(brokerId))
  }
}

class TopicChangeHandler(eventManager: ControllerEventManager) extends ZNodeChildChangeHandler {
  override val path: String = TopicsZNode.path

  override def handleChildChange(): Unit = eventManager.put(TopicChange)
}

class LogDirEventNotificationHandler(eventManager: ControllerEventManager) extends ZNodeChildChangeHandler {
  override val path: String = LogDirEventNotificationZNode.path

  override def handleChildChange(): Unit = eventManager.put(LogDirEventNotification)
}

object LogDirEventNotificationHandler {
  val Version: Long = 1L
}

class PartitionModificationsHandler(eventManager: ControllerEventManager, topic: String) extends ZNodeChangeHandler {
  override val path: String = TopicZNode.path(topic)

  override def handleDataChange(): Unit = eventManager.put(PartitionModifications(topic))
}

class TopicDeletionHandler(eventManager: ControllerEventManager) extends ZNodeChildChangeHandler {
  override val path: String = DeleteTopicsZNode.path

  override def handleChildChange(): Unit = eventManager.put(TopicDeletion)
}

class PartitionReassignmentHandler(eventManager: ControllerEventManager) extends ZNodeChangeHandler {
  override val path: String = ReassignPartitionsZNode.path

  // Note that the event is also enqueued when the znode is deleted, but we do it explicitly instead of relying on
  // handleDeletion(). This approach is more robust as it doesn't depend on the watcher being re-registered after
  // it's consumed during data changes (we ensure re-registration when the znode is deleted).
  override def handleCreation(): Unit = eventManager.put(ZkPartitionReassignment)
}

class PartitionReassignmentIsrChangeHandler(eventManager: ControllerEventManager, partition: TopicPartition) extends ZNodeChangeHandler {
  override val path: String = TopicPartitionStateZNode.path(partition)

  override def handleDataChange(): Unit = eventManager.put(PartitionReassignmentIsrChange(partition))
}

class IsrChangeNotificationHandler(eventManager: ControllerEventManager) extends ZNodeChildChangeHandler {
  override val path: String = IsrChangeNotificationZNode.path

  override def handleChildChange(): Unit = eventManager.put(IsrChangeNotification)
}

object IsrChangeNotificationHandler {
  val Version: Long = 1L
}

class PreferredReplicaElectionHandler(eventManager: ControllerEventManager) extends ZNodeChangeHandler {
  override val path: String = PreferredReplicaElectionZNode.path

  override def handleCreation(): Unit = eventManager.put(ReplicaLeaderElection(None, ElectionType.PREFERRED, ZkTriggered))
}

class ControllerChangeHandler(eventManager: ControllerEventManager) extends ZNodeChangeHandler {
  override val path: String = ControllerZNode.path

  override def handleCreation(): Unit = eventManager.put(ControllerChange)
  override def handleDeletion(): Unit = eventManager.put(Reelect)
  override def handleDataChange(): Unit = eventManager.put(ControllerChange)
}

case class PartitionAndReplica(topicPartition: TopicPartition, replica: Int) {
  def topic: String = topicPartition.topic
  def partition: Int = topicPartition.partition

  override def toString: String = {
    s"[Topic=$topic,Partition=$partition,Replica=$replica]"
  }
}

case class LeaderIsrAndControllerEpoch(leaderAndIsr: LeaderAndIsr, controllerEpoch: Int) {
  override def toString: String = {
    val leaderAndIsrInfo = new StringBuilder
    leaderAndIsrInfo.append("(Leader:" + leaderAndIsr.leader)
    leaderAndIsrInfo.append(",ISR:" + leaderAndIsr.isr.mkString(","))
    leaderAndIsrInfo.append(",LeaderRecoveryState:" + leaderAndIsr.leaderRecoveryState)
    leaderAndIsrInfo.append(",LeaderEpoch:" + leaderAndIsr.leaderEpoch)
    leaderAndIsrInfo.append(",ZkVersion:" + leaderAndIsr.partitionEpoch)
    leaderAndIsrInfo.append(",ControllerEpoch:" + controllerEpoch + ")")
    leaderAndIsrInfo.toString()
  }
}

private[controller] class ControllerStats {
  private val metricsGroup = new KafkaMetricsGroup(this.getClass)

  val uncleanLeaderElectionRate = metricsGroup.newMeter("UncleanLeaderElectionsPerSec", "elections", TimeUnit.SECONDS)

  val rateAndTimeMetrics: Map[ControllerState, Timer] = ControllerState.values.flatMap { state =>
    state.rateAndTimeMetricName.map { metricName =>
      state -> metricsGroup.newTimer(metricName, TimeUnit.MILLISECONDS, TimeUnit.SECONDS)
    }
  }.toMap

  // For test.
  def removeMetric(name: String): Unit = {
    metricsGroup.removeMetric(name)
  }
}

sealed trait ControllerEvent {
  def state: ControllerState
  // preempt() is not executed by `ControllerEventThread` but by the main thread.
  def preempt(): Unit
}

case object ControllerChange extends ControllerEvent {
  override def state: ControllerState = ControllerState.ControllerChange

  override def preempt(): Unit = {}
}

case object Reelect extends ControllerEvent {
  override def state: ControllerState = ControllerState.ControllerChange

  override def preempt(): Unit = {}
}

case object RegisterBrokerAndReelect extends ControllerEvent {
  override def state: ControllerState = ControllerState.ControllerChange

  override def preempt(): Unit = {}
}

case object Expire extends ControllerEvent {
  override def state: ControllerState = ControllerState.ControllerChange

  override def preempt(): Unit = {}
}

case object ShutdownEventThread extends ControllerEvent {
  override def state: ControllerState = ControllerState.ControllerShutdown

  override def preempt(): Unit = {}
}

case object AutoPreferredReplicaLeaderElection extends ControllerEvent {
  override def state: ControllerState = ControllerState.AutoLeaderBalance

  override def preempt(): Unit = {}
}

case object UncleanLeaderElectionEnable extends ControllerEvent {
  override def state: ControllerState = ControllerState.UncleanLeaderElectionEnable

  override def preempt(): Unit = {}
}

case class TopicUncleanLeaderElectionEnable(topic: String) extends ControllerEvent {
  override def state: ControllerState = ControllerState.TopicUncleanLeaderElectionEnable

  override def preempt(): Unit = {}
}

case class ControlledShutdown(id: Int, brokerEpoch: Long, controlledShutdownCallback: Try[Set[TopicPartition]] => Unit) extends ControllerEvent {
  override def state: ControllerState = ControllerState.ControlledShutdown

  override def preempt(): Unit = controlledShutdownCallback(Failure(new ControllerMovedException("Controller moved to another broker")))
}

case class LeaderAndIsrResponseReceived(leaderAndIsrResponse: LeaderAndIsrResponse, brokerId: Int) extends ControllerEvent {
  override def state: ControllerState = ControllerState.LeaderAndIsrResponseReceived

  override def preempt(): Unit = {}
}

case class UpdateMetadataResponseReceived(updateMetadataResponse: UpdateMetadataResponse, brokerId: Int) extends ControllerEvent {
  override def state: ControllerState = ControllerState.UpdateMetadataResponseReceived

  override def preempt(): Unit = {}
}

case class TopicDeletionStopReplicaResponseReceived(replicaId: Int,
                                                    requestError: Errors,
                                                    partitionErrors: Map[TopicPartition, Errors]) extends ControllerEvent {
  override def state: ControllerState = ControllerState.TopicDeletion

  override def preempt(): Unit = {}
}

case object Startup extends ControllerEvent {
  override def state: ControllerState = ControllerState.ControllerChange

  override def preempt(): Unit = {}
}

case object BrokerChange extends ControllerEvent {
  override def state: ControllerState = ControllerState.BrokerChange

  override def preempt(): Unit = {}
}

case class BrokerModifications(brokerId: Int) extends ControllerEvent {
  override def state: ControllerState = ControllerState.BrokerChange

  override def preempt(): Unit = {}
}

case object TopicChange extends ControllerEvent {
  override def state: ControllerState = ControllerState.TopicChange

  override def preempt(): Unit = {}
}

case object LogDirEventNotification extends ControllerEvent {
  override def state: ControllerState = ControllerState.LogDirChange

  override def preempt(): Unit = {}
}

case class PartitionModifications(topic: String) extends ControllerEvent {
  override def state: ControllerState = ControllerState.TopicChange

  override def preempt(): Unit = {}
}

case object TopicDeletion extends ControllerEvent {
  override def state: ControllerState = ControllerState.TopicDeletion

  override def preempt(): Unit = {}
}

case object ZkPartitionReassignment extends ControllerEvent {
  override def state: ControllerState = ControllerState.AlterPartitionReassignment

  override def preempt(): Unit = {}
}

case class ApiPartitionReassignment(reassignments: Map[TopicPartition, Option[Seq[Int]]],
                                    callback: AlterReassignmentsCallback) extends ControllerEvent {
  override def state: ControllerState = ControllerState.AlterPartitionReassignment

  override def preempt(): Unit = callback(Right(new ApiError(Errors.NOT_CONTROLLER)))
}

case class PartitionReassignmentIsrChange(partition: TopicPartition) extends ControllerEvent {
  override def state: ControllerState = ControllerState.AlterPartitionReassignment

  override def preempt(): Unit = {}
}

case object IsrChangeNotification extends ControllerEvent {
  override def state: ControllerState = ControllerState.IsrChange

  override def preempt(): Unit = {}
}

case class AlterPartitionReceived(
  alterPartitionRequest: AlterPartitionRequestData,
  alterPartitionRequestVersion: Short,
  callback: AlterPartitionResponseData => Unit
) extends ControllerEvent {
  override def state: ControllerState = ControllerState.IsrChange

  override def preempt(): Unit = {}
}

case class ReplicaLeaderElection(
                                  partitionsFromAdminClientOpt: Option[Set[TopicPartition]],
                                  electionType: ElectionType,
                                  electionTrigger: ElectionTrigger,
                                  callback: ElectLeadersCallback = _ => {}
                                ) extends ControllerEvent {
  override def state: ControllerState = ControllerState.ManualLeaderBalance

  override def preempt(): Unit = callback(
    partitionsFromAdminClientOpt.fold(Map.empty[TopicPartition, Either[ApiError, Int]]) { partitions =>
      partitions.iterator.map(partition => partition -> Left(new ApiError(Errors.NOT_CONTROLLER, null))).toMap
    }
  )
}

/**
 * @param partitionsOpt - an Optional set of partitions. If not present, all reassigning partitions are to be listed
 */
case class ListPartitionReassignments(partitionsOpt: Option[Set[TopicPartition]],
                                      callback: ListReassignmentsCallback) extends ControllerEvent {
  override def state: ControllerState = ControllerState.ListPartitionReassignment

  override def preempt(): Unit = callback(Right(new ApiError(Errors.NOT_CONTROLLER, null)))
}

case class UpdateFeatures(request: UpdateFeaturesRequest,
                          callback: UpdateFeaturesCallback) extends ControllerEvent {
  override def state: ControllerState = ControllerState.UpdateFeatures

  override def preempt(): Unit = {}
}

case class AllocateProducerIds(brokerId: Int, brokerEpoch: Long, callback: Either[Errors, ProducerIdsBlock] => Unit)
    extends ControllerEvent {
  override def state: ControllerState = ControllerState.Idle
  override def preempt(): Unit = {}
}


// Used only in test cases
abstract class MockEvent(val state: ControllerState) extends ControllerEvent {
  def process(): Unit

  def preempt(): Unit
}<|MERGE_RESOLUTION|>--- conflicted
+++ resolved
@@ -16,47 +16,24 @@
  */
 package kafka.controller
 
-<<<<<<< HEAD
+import com.yammer.metrics.core.Timer
 import kafka.admin.AdminOperationException
 import kafka.api._
 import kafka.cluster.Broker
 import kafka.common._
 import kafka.controller.KafkaController._
-import kafka.metrics.{KafkaMetricsGroup, KafkaTimer}
-import kafka.server._
-=======
-import com.yammer.metrics.core.Timer
-
-import java.util.concurrent.TimeUnit
-import kafka.admin.AdminOperationException
-import kafka.api._
-import kafka.common._
-import kafka.cluster.Broker
-import kafka.controller.KafkaController.{ActiveBrokerCountMetricName, ActiveControllerCountMetricName, AlterReassignmentsCallback, ControllerStateMetricName, ElectLeadersCallback, FencedBrokerCountMetricName, GlobalPartitionCountMetricName, GlobalTopicCountMetricName, ListReassignmentsCallback, OfflinePartitionsCountMetricName, PreferredReplicaImbalanceCountMetricName, ReplicasIneligibleToDeleteCountMetricName, ReplicasToDeleteCountMetricName, TopicsIneligibleToDeleteCountMetricName, TopicsToDeleteCountMetricName, UpdateFeaturesCallback}
 import kafka.coordinator.transaction.ZkProducerIdManager
 import kafka.server._
 import kafka.server.metadata.ZkFinalizedFeatureCache
-import kafka.utils._
->>>>>>> 15418db6
 import kafka.utils.Implicits._
 import kafka.utils._
 import kafka.zk.KafkaZkClient.UpdateLeaderAndIsrResult
 import kafka.zk.TopicZNode.TopicIdReplicaAssignment
-import kafka.zk.{FeatureZNodeStatus, _}
+import kafka.zk._
 import kafka.zookeeper.{StateChangeHandler, ZNodeChangeHandler, ZNodeChildChangeHandler}
-<<<<<<< HEAD
-import org.apache.kafka.common.{ElectionType, KafkaException, TopicPartition}
+import org.apache.kafka.clients.admin.FeatureUpdate.UpgradeType
+import org.apache.kafka.common.{ElectionType, KafkaException, TopicPartition, Uuid}
 import org.apache.kafka.common.errors.{BrokerNotAvailableException, ControllerMovedException, StaleBrokerEpochException}
-import org.apache.kafka.common.feature.{Features, FinalizedVersionRange}
-=======
-import org.apache.kafka.clients.admin.FeatureUpdate.UpgradeType
-import org.apache.kafka.common.ElectionType
-import org.apache.kafka.common.KafkaException
-import org.apache.kafka.common.TopicPartition
-import org.apache.kafka.common.Uuid
-import org.apache.kafka.common.errors.{BrokerNotAvailableException, ControllerMovedException, StaleBrokerEpochException}
-import org.apache.kafka.common.message.{AllocateProducerIdsRequestData, AllocateProducerIdsResponseData, AlterPartitionRequestData, AlterPartitionResponseData}
->>>>>>> 15418db6
 import org.apache.kafka.common.metrics.Metrics
 import org.apache.kafka.common.protocol.Errors
 import org.apache.kafka.common.requests._
@@ -68,7 +45,6 @@
 import org.apache.zookeeper.KeeperException
 import org.apache.zookeeper.KeeperException.Code
 
-import java.util
 import java.util.concurrent.TimeUnit
 import scala.collection.mutable.ArrayBuffer
 import scala.collection.{Map, Seq, Set, immutable, mutable}
@@ -78,9 +54,7 @@
 sealed trait ElectionTrigger
 
 final case object AutoTriggered extends ElectionTrigger
-
 final case object ZkTriggered extends ElectionTrigger
-
 final case object AdminClientTriggered extends ElectionTrigger
 
 object KafkaController extends Logging {
@@ -259,6 +233,7 @@
    * On controlled shutdown, the controller first determines the partitions that the
    * shutting down broker leads, and moves leadership of those partitions to another broker
    * that is in that partition's ISR.
+   *
    * @param id          Id of the broker to shutdown.
    * @param brokerEpoch The broker epoch in the controlled shutdown request
    * @return The number of partitions that the broker still leads.
@@ -399,45 +374,24 @@
    * There are multiple cases handled here:
    *
    * 1. New cluster bootstrap:
-<<<<<<< HEAD
    * A new Kafka cluster (i.e. it is deployed first time) is almost always started with IBP config
-   * setting greater than or equal to KAFKA_2_7_IV0. We would like to start the cluster with all
+   * setting greater than or equal to IBP_2_7_IV0. We would like to start the cluster with all
    * the possible supported features finalized immediately. Assuming this is the case, the
    * controller will start up and notice that the FeatureZNode is absent in the new cluster,
    * it will then create a FeatureZNode (with enabled status) containing the entire list of
    * supported features as its finalized features.
    *
-   * 2. Broker binary upgraded, but IBP config set to lower than KAFKA_2_7_IV0:
-   * Imagine there was an existing Kafka cluster with IBP config less than KAFKA_2_7_IV0, and the
+   * 2. Broker binary upgraded, but IBP config set to lower than IBP_2_7_IV0:
+   * Imagine there was an existing Kafka cluster with IBP config less than IBP_2_7_IV0, and the
    * broker binary has now been upgraded to a newer version that supports the feature versioning
-   * system (KIP-584). But the IBP config is still set to lower than KAFKA_2_7_IV0, and may be
+   * system (KIP-584). But the IBP config is still set to lower than IBP_2_7_IV0, and may be
    * set to a higher value later. In this case, we want to start with no finalized features and
    * allow the user to finalize them whenever they are ready i.e. in the future whenever the
-   * user sets IBP config to be greater than or equal to KAFKA_2_7_IV0, then the user could start
+   * user sets IBP config to be greater than or equal to IBP_2_7_IV0, then the user could start
    * finalizing the features. This process ensures we do not enable all the possible features
    * immediately after an upgrade, which could be harmful to Kafka.
    * This is how we handle such a case:
-   *      - Before the IBP config upgrade (i.e. IBP config set to less than KAFKA_2_7_IV0), the
-=======
-   *    A new Kafka cluster (i.e. it is deployed first time) is almost always started with IBP config
-   *    setting greater than or equal to IBP_2_7_IV0. We would like to start the cluster with all
-   *    the possible supported features finalized immediately. Assuming this is the case, the
-   *    controller will start up and notice that the FeatureZNode is absent in the new cluster,
-   *    it will then create a FeatureZNode (with enabled status) containing the entire list of
-   *    supported features as its finalized features.
-   *
-   * 2. Broker binary upgraded, but IBP config set to lower than IBP_2_7_IV0:
-   *    Imagine there was an existing Kafka cluster with IBP config less than IBP_2_7_IV0, and the
-   *    broker binary has now been upgraded to a newer version that supports the feature versioning
-   *    system (KIP-584). But the IBP config is still set to lower than IBP_2_7_IV0, and may be
-   *    set to a higher value later. In this case, we want to start with no finalized features and
-   *    allow the user to finalize them whenever they are ready i.e. in the future whenever the
-   *    user sets IBP config to be greater than or equal to IBP_2_7_IV0, then the user could start
-   *    finalizing the features. This process ensures we do not enable all the possible features
-   *    immediately after an upgrade, which could be harmful to Kafka.
-   *    This is how we handle such a case:
    *      - Before the IBP config upgrade (i.e. IBP config set to less than IBP_2_7_IV0), the
->>>>>>> 15418db6
    *        controller will start up and check if the FeatureZNode is absent.
    *        - If the node is absent, it will react by creating a FeatureZNode with disabled status
    *          and empty finalized features.
@@ -452,51 +406,29 @@
    *         - Otherwise, if a node already exists in enabled status then the controller will leave
    *           the node umodified.
    *
-<<<<<<< HEAD
-   * 3. Broker binary upgraded, with existing cluster IBP config >= KAFKA_2_7_IV0:
-   * Imagine there was an existing Kafka cluster with IBP config >= KAFKA_2_7_IV0, and the broker
-   * binary has just been upgraded to a newer version (that supports IBP config KAFKA_2_7_IV0 and
+   * 3. Broker binary upgraded, with existing cluster IBP config >= IBP_2_7_IV0:
+   * Imagine there was an existing Kafka cluster with IBP config >= IBP_2_7_IV0, and the broker
+   * binary has just been upgraded to a newer version (that supports IBP config IBP_2_7_IV0 and
    * higher). The controller will start up and find that a FeatureZNode is already present with
    * enabled status and existing finalized features. In such a case, the controller leaves the node
    * unmodified.
    *
    * 4. Broker downgrade:
    * Imagine that a Kafka cluster exists already and the IBP config is greater than or equal to
-   * KAFKA_2_7_IV0. Then, the user decided to downgrade the cluster by setting IBP config to a
-   * value less than KAFKA_2_7_IV0. This means the user is also disabling the feature versioning
+   * IBP_2_7_IV0. Then, the user decided to downgrade the cluster by setting IBP config to a
+   * value less than IBP_2_7_IV0. This means the user is also disabling the feature versioning
    * system (KIP-584). In this case, when the controller starts up with the lower IBP config, it
    * will switch the FeatureZNode status to disabled with empty features.
-=======
-   * 3. Broker binary upgraded, with existing cluster IBP config >= IBP_2_7_IV0:
-   *    Imagine there was an existing Kafka cluster with IBP config >= IBP_2_7_IV0, and the broker
-   *    binary has just been upgraded to a newer version (that supports IBP config IBP_2_7_IV0 and
-   *    higher). The controller will start up and find that a FeatureZNode is already present with
-   *    enabled status and existing finalized features. In such a case, the controller leaves the node
-   *    unmodified.
-   *
-   * 4. Broker downgrade:
-   *    Imagine that a Kafka cluster exists already and the IBP config is greater than or equal to
-   *    IBP_2_7_IV0. Then, the user decided to downgrade the cluster by setting IBP config to a
-   *    value less than IBP_2_7_IV0. This means the user is also disabling the feature versioning
-   *    system (KIP-584). In this case, when the controller starts up with the lower IBP config, it
-   *    will switch the FeatureZNode status to disabled with empty features.
->>>>>>> 15418db6
    */
   private def enableFeatureVersioning(): Unit = {
     val (mayBeFeatureZNodeBytes, version) = zkClient.getDataAndVersion(FeatureZNode.path)
     if (version == ZkVersion.UnknownVersion) {
-<<<<<<< HEAD
-      val newVersion = createFeatureZNode(new FeatureZNode(FeatureZNodeStatus.Enabled,
-        brokerFeatures.defaultFinalizedFeatures))
-      featureCache.waitUntilEpochOrThrow(newVersion, config.zkConnectionTimeoutMs)
-=======
       val newVersion = createFeatureZNode(
         FeatureZNode(config.interBrokerProtocolVersion,
           FeatureZNodeStatus.Enabled,
           brokerFeatures.defaultFinalizedFeatures
         ))
       featureCache.waitUntilFeatureEpochOrThrow(newVersion, config.zkConnectionTimeoutMs)
->>>>>>> 15418db6
     } else {
       val existingFeatureZNode = FeatureZNode.decode(mayBeFeatureZNodeBytes.get)
       val newFeatures = existingFeatureZNode.status match {
@@ -528,13 +460,8 @@
    * 1. When this method returns, existing finalized features (if any) will be cleared from the
    * FeatureZNode.
    * 2. This method, unlike enableFeatureVersioning() need not wait for the FinalizedFeatureCache
-<<<<<<< HEAD
    * to be updated, because, such updates to the cache (via FinalizedFeatureChangeListener)
-   * are disabled when IBP config is < than KAFKA_2_7_IV0.
-=======
-   *    to be updated, because, such updates to the cache (via FinalizedFeatureChangeListener)
-   *    are disabled when IBP config is < than IBP_2_7_IV0.
->>>>>>> 15418db6
+   * are disabled when IBP config is < than IBP_2_7_IV0.
    */
   private def disableFeatureVersioning(): Unit = {
     val newNode = FeatureZNode(config.interBrokerProtocolVersion, FeatureZNodeStatus.Disabled, Map.empty[String, Short])
@@ -544,11 +471,7 @@
     } else {
       val existingFeatureZNode = FeatureZNode.decode(mayBeFeatureZNodeBytes.get)
       if (existingFeatureZNode.status == FeatureZNodeStatus.Disabled &&
-<<<<<<< HEAD
-        !existingFeatureZNode.features.empty()) {
-=======
-          existingFeatureZNode.features.nonEmpty) {
->>>>>>> 15418db6
+        existingFeatureZNode.features.nonEmpty) {
         warn(s"FeatureZNode at path: ${FeatureZNode.path} with disabled status" +
           s" contains non-empty features: ${existingFeatureZNode.features}")
       }
@@ -894,6 +817,7 @@
    * with an initial assignment of [1, 2, 3] and a reassignment of [3, 4, 2], then the replicas
    * will be encoded as [3, 4, 2, 1] while the reassignment is in progress. If the reassignment
    * is cancelled, there is no way to restore the original order.
+   *
    * @param topicPartition The reassigning partition
    * @param reassignment   The new reassignment
    */
@@ -932,6 +856,7 @@
    * The `partitionsBeingReassigned` field in the controller context will be updated by this
    * call after the reassignment completes validation and is successfully stored in the topic
    * assignment zNode.
+   *
    * @param reassignments The reassignments to begin processing
    * @return A map of any errors in the reassignment. If the error is NONE for a given partition,
    *         then the reassignment was submitted successfully.
@@ -967,22 +892,14 @@
   }
 
   /**
-    * Attempt to elect a replica as leader for each of the given partitions.
-<<<<<<< HEAD
+   * Attempt to elect a replica as leader for each of the given partitions.
+   *
    * @param partitions      The partitions to have a new leader elected
    * @param electionType    The type of election to perform
-   * @param electionTrigger The reason for tigger this election
+   * @param electionTrigger The reason for trigger this election
    * @return A map of failed and successful elections. The keys are the topic partitions and the corresponding values are
    *         either the exception that was thrown or new leader & ISR.
    */
-=======
-    * @param partitions The partitions to have a new leader elected
-    * @param electionType The type of election to perform
-    * @param electionTrigger The reason for trigger this election
-    * @return A map of failed and successful elections. The keys are the topic partitions and the corresponding values are
-    *         either the exception that was thrown or new leader & ISR.
-    */
->>>>>>> 15418db6
   private[this] def onReplicaElection(
                                        partitions: Set[TopicPartition],
                                        electionType: ElectionType,
@@ -1098,8 +1015,7 @@
     val topicsWithOfflineReplicas = controllerContext.allTopics.filter { topic => {
       val replicasForTopic = controllerContext.replicasForTopic(topic)
       replicasForTopic.exists(r => !controllerContext.isReplicaOnline(r.replica, r.topicPartition))
-    }
-    }
+    }}
     val topicsForWhichPartitionReassignmentIsInProgress = controllerContext.partitionsBeingReassigned.map(_.topic)
     val topicsIneligibleForDeletion = topicsWithOfflineReplicas | topicsForWhichPartitionReassignmentIsInProgress
     info(s"List of topics to be deleted: ${topicsToBeDeleted.mkString(",")}")
@@ -1256,6 +1172,7 @@
 
   /**
    * Remove partitions from an active zk-based reassignment (if one exists).
+   *
    * @param shouldRemoveReassignment Predicate indicating which partition reassignments should be removed
    */
   private def maybeRemoveFromZkReassignment(shouldRemoveReassignment: (TopicPartition, Seq[Int]) => Boolean): Unit = {
@@ -1306,6 +1223,7 @@
   /**
    * Send the leader information for selected partitions to selected brokers so that they can correctly respond to
    * metadata requests
+   *
    * @param brokers The brokers that the update metadata request should be sent to
    */
   private[controller] def sendUpdateMetadataRequest(brokers: Seq[Int], partitions: Set[TopicPartition]): Unit = {
@@ -1321,6 +1239,7 @@
 
   /**
    * Does not change leader or isr, but just increments the leader epoch
+   *
    * @param partition partition
    * @return the new leaderAndIsr with an incremented leader epoch, or None if leaderAndIsr is empty.
    */
@@ -1369,7 +1288,7 @@
       controllerContext.allPartitions.filterNot {
         tp => topicDeletionManager.isTopicQueuedUpForDeletion(tp.topic)
       }.map { tp =>
-        (tp, controllerContext.partitionReplicaAssignment(tp))
+        (tp, controllerContext.partitionReplicaAssignment(tp) )
       }.toMap.groupBy { case (_, assignedReplicas) => assignedReplicas.head }
 
     // for each broker, check if a preferred replica election needs to be triggered
@@ -1387,18 +1306,10 @@
       // that need to be on this broker
       if (imbalanceRatio > (config.leaderImbalancePerBrokerPercentage.toDouble / 100)) {
         val candidatePartitions = topicsNotInPreferredReplica.keys.filter(tp =>
-<<<<<<< HEAD
-          controllerContext.partitionsBeingReassigned.isEmpty &&
-            !topicDeletionManager.isTopicQueuedUpForDeletion(tp.topic) &&
+          !topicDeletionManager.isTopicQueuedUpForDeletion(tp.topic) &&
             controllerContext.allTopics.contains(tp.topic) &&
             canPreferredReplicaBeLeader(tp)
         )
-=======
-          !topicDeletionManager.isTopicQueuedUpForDeletion(tp.topic) &&
-          controllerContext.allTopics.contains(tp.topic) &&
-          canPreferredReplicaBeLeader(tp)
-       )
->>>>>>> 15418db6
         onReplicaElection(candidatePartitions.toSet, ElectionType.PREFERRED, AutoTriggered)
       }
     }
@@ -1437,8 +1348,7 @@
 
   private def processControlledShutdown(id: Int, brokerEpoch: Long, controlledShutdownCallback: Try[Set[TopicPartition]] => Unit): Unit = {
     val controlledShutdownResult = Try {
-      doControlledShutdown(id, brokerEpoch)
-    }
+      doControlledShutdown(id, brokerEpoch) }
     controlledShutdownCallback(controlledShutdownResult)
   }
 
@@ -1672,6 +1582,7 @@
    *    the existing finalized features.
    *  - The second map contains only those brokers whose features were found to be incompatible with
    *    the existing finalized features.
+   *
    * @param brokersAndEpochs the map to be partitioned
    * @return two maps: first contains compatible brokers and second contains
    *         incompatible brokers as explained above
@@ -1683,17 +1594,11 @@
     brokersAndEpochs.partition {
       case (broker, _) =>
         !config.isFeatureVersioningSupported ||
-<<<<<<< HEAD
-          !featureCache.get.exists(
+          !featureCache.getFeatureOption.exists(
             latestFinalizedFeatures =>
-              BrokerFeatures.hasIncompatibleFeatures(broker.features, latestFinalizedFeatures.features))
-=======
-        !featureCache.getFeatureOption.exists(
-          latestFinalizedFeatures =>
-            BrokerFeatures.hasIncompatibleFeatures(broker.features,
-              latestFinalizedFeatures.finalizedFeatures().asScala.
-                map(kv => (kv._1, kv._2.toShort)).toMap))
->>>>>>> 15418db6
+              BrokerFeatures.hasIncompatibleFeatures(broker.features,
+                latestFinalizedFeatures.finalizedFeatures().asScala.
+                  map(kv => (kv._1, kv._2.toShort)).toMap))
     }
   }
 
@@ -1813,7 +1718,7 @@
     updatedTopicIdAssignments.foreach { topicIdAssignment =>
       topicIdAssignment.topicId.foreach { topicId =>
         controllerContext.addTopicId(topicIdAssignment.topic, topicId)
-    }
+      }
     }
   }
 
@@ -1936,6 +1841,7 @@
    * existing reassignment through zookeeper for any of the requested partitions, they will be
    * cancelled prior to beginning the new reassignment. Any zk-based reassignment for partitions
    * which are NOT included in this call will not be affected.
+   *
    * @param reassignments Map of reassignments passed through the AlterReassignments API. A null value
    *                      means that we should cancel an in-progress reassignment.
    * @param callback      Callback to send AlterReassignments response
@@ -2050,18 +1956,12 @@
    * Returns the new finalized version for the feature, if there are no feature
    * incompatibilities seen with all known brokers for the provided feature update.
    * Otherwise returns an ApiError object containing Errors.INVALID_REQUEST.
-<<<<<<< HEAD
+   *
    * @param update the feature update to be processed (this can not be meant to delete the feature)
-   * @return the new FinalizedVersionRange or error, as described above.
-=======
-   *
-   * @param update   the feature update to be processed (this can not be meant to delete the feature)
-   *
-   * @return         the new finalized version or error, as described above.
->>>>>>> 15418db6
+   * @return the new finalized version or error, as described above.
    */
   private def newFinalizedVersionOrIncompatibilityError(update: UpdateFeaturesRequest.FeatureUpdateItem):
-      Either[Short, ApiError] = {
+  Either[Short, ApiError] = {
     if (update.isDeleteRequest) {
       throw new IllegalArgumentException(s"Provided feature update can not be meant to delete the feature: $update")
     }
@@ -2076,13 +1976,8 @@
       if (supportedVersionRange.isIncompatibleWith(newVersion)) {
         Right(new ApiError(Errors.INVALID_REQUEST,
           "Could not apply finalized feature update because the provided" +
-<<<<<<< HEAD
-            s" maxVersionLevel:${update.maxVersionLevel} is lower than the" +
+            s" versionLevel:${update.versionLevel} is lower than the" +
             s" supported minVersion:${supportedVersionRange.min}."))
-=======
-          s" versionLevel:${update.versionLevel} is lower than the" +
-          s" supported minVersion:${supportedVersionRange.min}."))
->>>>>>> 15418db6
       } else {
         val newFinalizedFeature = Utils.mkMap(Utils.mkEntry(update.feature, newVersion)).asScala.toMap
         val numIncompatibleBrokers = controllerContext.liveOrShuttingDownBrokers.count(broker => {
@@ -2106,21 +2001,12 @@
    * 2. Option.empty, if the feature update was meant to delete the feature.
    *
    * If the validation fails, then returned value contains a suitable ApiError.
-<<<<<<< HEAD
-   * @param update               the feature update to be processed.
-   * @param existingVersionRange the existing FinalizedVersionRange which can be empty when no
-   *                             FinalizedVersionRange exists for the associated feature
-   * @return the new FinalizedVersionRange to be updated into ZK or error
+   *
+   * @param update          the feature update to be processed.
+   * @param existingVersion the existing finalized version which can be empty when no
+   *                        finalized version exists for the associated feature
+   * @return the new finalized version to be updated into ZK or error
    *         as described above.
-=======
-   *
-   * @param update             the feature update to be processed.
-   * @param existingVersion    the existing finalized version which can be empty when no
-   *                           finalized version exists for the associated feature
-   *
-   * @return                   the new finalized version to be updated into ZK or error
-   *                           as described above.
->>>>>>> 15418db6
    */
   private def validateFeatureUpdate(update: UpdateFeaturesRequest.FeatureUpdateItem,
                                     existingVersion: Option[Short]): Either[Option[Short], ApiError] = {
@@ -2148,61 +2034,30 @@
       } else if (update.versionLevel() < 1) {
         // Disallow deletion of a finalized feature without SAFE downgrade type.
         Right(new ApiError(Errors.INVALID_REQUEST,
-<<<<<<< HEAD
-          s"Can not provide maxVersionLevel: ${update.maxVersionLevel} less" +
-            s" than 1 without setting the allowDowngrade flag to true in the request."))
-=======
-                           s"Can not provide versionLevel: ${update.versionLevel} less" +
-                           s" than 1 without setting the SAFE downgradeType in the request."))
->>>>>>> 15418db6
+          s"Can not provide versionLevel: ${update.versionLevel} less" +
+            s" than 1 without setting the SAFE downgradeType in the request."))
       } else {
         existingVersion.map(existing =>
           if (update.versionLevel == existing) {
             // Disallow a case where target versionLevel matches existing versionLevel.
             Right(new ApiError(Errors.INVALID_REQUEST,
-<<<<<<< HEAD
-              s"Can not ${if (update.allowDowngrade) "downgrade" else "upgrade"}" +
-                s" a finalized feature from existing maxVersionLevel:${existing.max}" +
+              s"Can not ${if (update.upgradeType.equals(UpgradeType.SAFE_DOWNGRADE)) "downgrade" else "upgrade"}" +
+                s" a finalized feature from existing versionLevel:$existing" +
                 " to the same value."))
-          } else if (update.maxVersionLevel < existing.max && !update.allowDowngrade) {
-            // Disallow downgrade of a finalized feature without the allowDowngrade flag set.
-            Right(new ApiError(Errors.INVALID_REQUEST,
-              s"Can not downgrade finalized feature from existing" +
-                s" maxVersionLevel:${existing.max} to provided" +
-                s" maxVersionLevel:${update.maxVersionLevel} without setting the" +
-                " allowDowngrade flag in the request."))
-          } else if (update.allowDowngrade && update.maxVersionLevel > existing.max) {
-            // Disallow a request that sets allowDowngrade flag without specifying a
-            // maxVersionLevel that's lower than the existing maxVersionLevel.
-            Right(new ApiError(Errors.INVALID_REQUEST,
-              s"When the allowDowngrade flag set in the request, the provided" +
-                s" maxVersionLevel:${update.maxVersionLevel} can not be greater than" +
-                s" existing maxVersionLevel:${existing.max}."))
-          } else if (update.maxVersionLevel < existing.min) {
-            // Disallow downgrade of a finalized feature below the existing finalized
-            // minVersionLevel.
-            Right(new ApiError(Errors.INVALID_REQUEST,
-              s"Can not downgrade finalized feature to maxVersionLevel:${update.maxVersionLevel}" +
-                s" because it's lower than the existing minVersionLevel:${existing.min}."))
-=======
-                               s"Can not ${if (update.upgradeType.equals(UpgradeType.SAFE_DOWNGRADE)) "downgrade" else "upgrade"}" +
-                               s" a finalized feature from existing versionLevel:$existing" +
-                               " to the same value."))
           } else if (update.versionLevel < existing && !update.upgradeType.equals(UpgradeType.SAFE_DOWNGRADE)) {
             // Disallow downgrade of a finalized feature without the downgradeType set.
             Right(new ApiError(Errors.INVALID_REQUEST,
-                               s"Can not downgrade finalized feature from existing" +
-                               s" versionLevel:$existing to provided" +
-                               s" versionLevel:${update.versionLevel} without setting the" +
-                               " downgradeType to SAFE in the request."))
+              s"Can not downgrade finalized feature from existing" +
+                s" versionLevel:$existing to provided" +
+                s" versionLevel:${update.versionLevel} without setting the" +
+                " downgradeType to SAFE in the request."))
           } else if (!update.upgradeType.equals(UpgradeType.UPGRADE) && update.versionLevel > existing) {
             // Disallow a request that sets downgradeType without specifying a
             // versionLevel that's lower than the existing versionLevel.
             Right(new ApiError(Errors.INVALID_REQUEST,
-                               s"When the downgradeType is set to SAFE in the request, the provided" +
-                               s" versionLevel:${update.versionLevel} can not be greater than" +
-                               s" existing versionLevel:$existing."))
->>>>>>> 15418db6
+              s"When the downgradeType is set to SAFE in the request, the provided" +
+                s" versionLevel:${update.versionLevel} can not be greater than" +
+                s" existing versionLevel:$existing."))
           } else {
             newVersionRangeOrError(update)
           }
@@ -2225,7 +2080,7 @@
     val updates = request.featureUpdates
     val existingFeatures = featureCache.getFeatureOption
       .map(featuresAndEpoch => featuresAndEpoch.finalizedFeatures().asScala.map(kv => (kv._1, kv._2.toShort)).toMap)
-    .getOrElse(Map[String, Short]())
+      .getOrElse(Map[String, Short]())
     // A map with key being feature name and value being finalized version.
     // This contains the target features to be eventually written to FeatureZNode.
     val targetFeatures = scala.collection.mutable.Map[String, Short]() ++ existingFeatures
@@ -2412,10 +2267,10 @@
   }
 
   def alterPartitions(
-    alterPartitionRequest: AlterPartitionRequestData,
-    alterPartitionRequestVersion: Short,
-    callback: AlterPartitionResponseData => Unit
-  ): Unit = {
+                       alterPartitionRequest: AlterPartitionRequestData,
+                       alterPartitionRequestVersion: Short,
+                       callback: AlterPartitionResponseData => Unit
+                     ): Unit = {
     eventManager.put(AlterPartitionReceived(
       alterPartitionRequest,
       alterPartitionRequestVersion,
@@ -2424,10 +2279,10 @@
   }
 
   private def processAlterPartition(
-    alterPartitionRequest: AlterPartitionRequestData,
-    alterPartitionRequestVersion: Short,
-    callback: AlterPartitionResponseData => Unit
-  ): Unit = {
+                                     alterPartitionRequest: AlterPartitionRequestData,
+                                     alterPartitionRequestVersion: Short,
+                                     callback: AlterPartitionResponseData => Unit
+                                   ): Unit = {
     val partitionResponses = try {
       tryProcessAlterPartition(
         alterPartitionRequest,
@@ -2441,40 +2296,6 @@
         mutable.Map.empty
     }
 
-<<<<<<< HEAD
-    def responseCallback(results: Either[Map[TopicPartition, Either[Errors, LeaderAndIsr]], Errors]): Unit = {
-      val resp = new AlterIsrResponseData()
-      results match {
-        case Right(error) =>
-          resp.setErrorCode(error.code)
-        case Left(partitionResults) =>
-          resp.setTopics(new util.ArrayList())
-          partitionResults
-            .groupBy { case (tp, _) => tp.topic } // Group by topic
-            .foreach { case (topic, partitions) =>
-              // Add each topic part to the response
-              val topicResp = new AlterIsrResponseData.TopicData()
-                .setName(topic)
-                .setPartitions(new util.ArrayList())
-              resp.topics.add(topicResp)
-              partitions.foreach { case (tp, errorOrIsr) =>
-                // Add each partition part to the response (new ISR or error)
-                errorOrIsr match {
-                  case Left(error) => topicResp.partitions.add(
-                    new AlterIsrResponseData.PartitionData()
-                      .setPartitionIndex(tp.partition)
-                      .setErrorCode(error.code))
-                  case Right(leaderAndIsr) => topicResp.partitions.add(
-                    new AlterIsrResponseData.PartitionData()
-                      .setPartitionIndex(tp.partition)
-                      .setLeaderId(leaderAndIsr.leader)
-                      .setLeaderEpoch(leaderAndIsr.leaderEpoch)
-                      .setIsr(leaderAndIsr.isr.map(Integer.valueOf).asJava)
-                      .setCurrentIsrVersion(leaderAndIsr.zkVersion))
-                }
-              }
-            }
-=======
     // After we have returned the result of the `AlterPartition` request, we should check whether
     // there are any reassignments which can be completed by a successful ISR expansion.
     partitionResponses.forKeyValue { (topicPartition, partitionResponse) =>
@@ -2483,16 +2304,15 @@
         if (isSuccessfulUpdate) {
           maybeCompleteReassignment(topicPartition)
         }
->>>>>>> 15418db6
       }
     }
   }
 
   private def tryProcessAlterPartition(
-    alterPartitionRequest: AlterPartitionRequestData,
-    alterPartitionRequestVersion: Short,
-    callback: AlterPartitionResponseData => Unit
-  ): mutable.Map[TopicPartition, Either[Errors, LeaderAndIsr]] = {
+                                        alterPartitionRequest: AlterPartitionRequestData,
+                                        alterPartitionRequestVersion: Short,
+                                        callback: AlterPartitionResponseData => Unit
+                                      ): mutable.Map[TopicPartition, Either[Errors, LeaderAndIsr]] = {
     val useTopicsIds = alterPartitionRequestVersion > 1
 
     // Handle a few short-circuits
@@ -2565,7 +2385,7 @@
         case Some(leaderIsrAndControllerEpoch) =>
           val currentLeaderAndIsr = leaderIsrAndControllerEpoch.leaderAndIsr
           if (newLeaderAndIsr.partitionEpoch > currentLeaderAndIsr.partitionEpoch
-              || newLeaderAndIsr.leaderEpoch > currentLeaderAndIsr.leaderEpoch) {
+            || newLeaderAndIsr.leaderEpoch > currentLeaderAndIsr.leaderEpoch) {
             // If the partition leader has a higher partition/leader epoch, then it is likely
             // that this node is no longer the active controller. We return NOT_CONTROLLER in
             // this case to give the leader an opportunity to find the new controller.
@@ -2582,11 +2402,11 @@
           } else if (newLeaderAndIsr.partitionEpoch < currentLeaderAndIsr.partitionEpoch) {
             partitionResponses(tp) = Left(Errors.INVALID_UPDATE_VERSION)
             None
-          }  else if (newLeaderAndIsr.leaderRecoveryState == LeaderRecoveryState.RECOVERING && newLeaderAndIsr.isr.length > 1) {
+          } else if (newLeaderAndIsr.leaderRecoveryState == LeaderRecoveryState.RECOVERING && newLeaderAndIsr.isr.length > 1) {
             partitionResponses(tp) = Left(Errors.INVALID_REQUEST)
             info(
               s"Rejecting AlterPartition from node $brokerId for $tp because leader is recovering and ISR is greater than 1: " +
-              s"$newLeaderAndIsr"
+                s"$newLeaderAndIsr"
             )
             None
           } else if (currentLeaderAndIsr.leaderRecoveryState == LeaderRecoveryState.RECOVERED &&
@@ -2595,7 +2415,7 @@
             partitionResponses(tp) = Left(Errors.INVALID_REQUEST)
             info(
               s"Rejecting AlterPartition from node $brokerId for $tp because the leader recovery state cannot change from " +
-              s"RECOVERED to RECOVERING: $newLeaderAndIsr"
+                s"RECOVERED to RECOVERING: $newLeaderAndIsr"
             )
             None
           } else {
@@ -2709,6 +2529,7 @@
             .setProducerIdLen(pidBlock.size()))
       }
     }
+
     eventManager.put(AllocateProducerIds(allocateProducerIdsRequest.brokerId,
       allocateProducerIdsRequest.brokerEpoch, eventManagerCallback))
   }
@@ -2974,67 +2795,56 @@
 
 case object ControllerChange extends ControllerEvent {
   override def state: ControllerState = ControllerState.ControllerChange
-
   override def preempt(): Unit = {}
 }
 
 case object Reelect extends ControllerEvent {
   override def state: ControllerState = ControllerState.ControllerChange
-
   override def preempt(): Unit = {}
 }
 
 case object RegisterBrokerAndReelect extends ControllerEvent {
   override def state: ControllerState = ControllerState.ControllerChange
-
   override def preempt(): Unit = {}
 }
 
 case object Expire extends ControllerEvent {
   override def state: ControllerState = ControllerState.ControllerChange
-
   override def preempt(): Unit = {}
 }
 
 case object ShutdownEventThread extends ControllerEvent {
   override def state: ControllerState = ControllerState.ControllerShutdown
-
   override def preempt(): Unit = {}
 }
 
 case object AutoPreferredReplicaLeaderElection extends ControllerEvent {
   override def state: ControllerState = ControllerState.AutoLeaderBalance
-
   override def preempt(): Unit = {}
 }
 
 case object UncleanLeaderElectionEnable extends ControllerEvent {
   override def state: ControllerState = ControllerState.UncleanLeaderElectionEnable
-
   override def preempt(): Unit = {}
 }
 
 case class TopicUncleanLeaderElectionEnable(topic: String) extends ControllerEvent {
   override def state: ControllerState = ControllerState.TopicUncleanLeaderElectionEnable
-
   override def preempt(): Unit = {}
 }
 
 case class ControlledShutdown(id: Int, brokerEpoch: Long, controlledShutdownCallback: Try[Set[TopicPartition]] => Unit) extends ControllerEvent {
   override def state: ControllerState = ControllerState.ControlledShutdown
-
   override def preempt(): Unit = controlledShutdownCallback(Failure(new ControllerMovedException("Controller moved to another broker")))
 }
 
 case class LeaderAndIsrResponseReceived(leaderAndIsrResponse: LeaderAndIsrResponse, brokerId: Int) extends ControllerEvent {
   override def state: ControllerState = ControllerState.LeaderAndIsrResponseReceived
-
   override def preempt(): Unit = {}
 }
 
 case class UpdateMetadataResponseReceived(updateMetadataResponse: UpdateMetadataResponse, brokerId: Int) extends ControllerEvent {
   override def state: ControllerState = ControllerState.UpdateMetadataResponseReceived
-
   override def preempt(): Unit = {}
 }
 
@@ -3042,82 +2852,70 @@
                                                     requestError: Errors,
                                                     partitionErrors: Map[TopicPartition, Errors]) extends ControllerEvent {
   override def state: ControllerState = ControllerState.TopicDeletion
-
   override def preempt(): Unit = {}
 }
 
 case object Startup extends ControllerEvent {
   override def state: ControllerState = ControllerState.ControllerChange
-
   override def preempt(): Unit = {}
 }
 
 case object BrokerChange extends ControllerEvent {
   override def state: ControllerState = ControllerState.BrokerChange
-
   override def preempt(): Unit = {}
 }
 
 case class BrokerModifications(brokerId: Int) extends ControllerEvent {
   override def state: ControllerState = ControllerState.BrokerChange
-
   override def preempt(): Unit = {}
 }
 
 case object TopicChange extends ControllerEvent {
   override def state: ControllerState = ControllerState.TopicChange
-
   override def preempt(): Unit = {}
 }
 
 case object LogDirEventNotification extends ControllerEvent {
   override def state: ControllerState = ControllerState.LogDirChange
-
   override def preempt(): Unit = {}
 }
 
 case class PartitionModifications(topic: String) extends ControllerEvent {
   override def state: ControllerState = ControllerState.TopicChange
-
   override def preempt(): Unit = {}
 }
 
 case object TopicDeletion extends ControllerEvent {
   override def state: ControllerState = ControllerState.TopicDeletion
-
   override def preempt(): Unit = {}
 }
 
 case object ZkPartitionReassignment extends ControllerEvent {
   override def state: ControllerState = ControllerState.AlterPartitionReassignment
-
   override def preempt(): Unit = {}
 }
 
 case class ApiPartitionReassignment(reassignments: Map[TopicPartition, Option[Seq[Int]]],
                                     callback: AlterReassignmentsCallback) extends ControllerEvent {
   override def state: ControllerState = ControllerState.AlterPartitionReassignment
-
   override def preempt(): Unit = callback(Right(new ApiError(Errors.NOT_CONTROLLER)))
 }
 
 case class PartitionReassignmentIsrChange(partition: TopicPartition) extends ControllerEvent {
   override def state: ControllerState = ControllerState.AlterPartitionReassignment
-
   override def preempt(): Unit = {}
 }
 
 case object IsrChangeNotification extends ControllerEvent {
   override def state: ControllerState = ControllerState.IsrChange
-
   override def preempt(): Unit = {}
 }
 
 case class AlterPartitionReceived(
-  alterPartitionRequest: AlterPartitionRequestData,
-  alterPartitionRequestVersion: Short,
-  callback: AlterPartitionResponseData => Unit
-) extends ControllerEvent {
+                                   alterPartitionRequest: AlterPartitionRequestData,
+                                   alterPartitionRequestVersion: Short,
+                                   callback: AlterPartitionResponseData => Unit
+                                 ) extends ControllerEvent {
   override def state: ControllerState = ControllerState.IsrChange
 
   override def preempt(): Unit = {}
@@ -3144,7 +2942,6 @@
 case class ListPartitionReassignments(partitionsOpt: Option[Set[TopicPartition]],
                                       callback: ListReassignmentsCallback) extends ControllerEvent {
   override def state: ControllerState = ControllerState.ListPartitionReassignment
-
   override def preempt(): Unit = callback(Right(new ApiError(Errors.NOT_CONTROLLER, null)))
 }
 
@@ -3156,8 +2953,9 @@
 }
 
 case class AllocateProducerIds(brokerId: Int, brokerEpoch: Long, callback: Either[Errors, ProducerIdsBlock] => Unit)
-    extends ControllerEvent {
+  extends ControllerEvent {
   override def state: ControllerState = ControllerState.Idle
+
   override def preempt(): Unit = {}
 }
 
@@ -3165,6 +2963,5 @@
 // Used only in test cases
 abstract class MockEvent(val state: ControllerState) extends ControllerEvent {
   def process(): Unit
-
   def preempt(): Unit
 }