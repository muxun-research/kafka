/**
 * Licensed to the Apache Software Foundation (ASF) under one or more
 * contributor license agreements.  See the NOTICE file distributed with
 * this work for additional information regarding copyright ownership.
 * The ASF licenses this file to You under the Apache License, Version 2.0
 * (the "License"); you may not use this file except in compliance with
 * the License.  You may obtain a copy of the License at
 *
 *    http://www.apache.org/licenses/LICENSE-2.0
 *
 * Unless required by applicable law or agreed to in writing, software
 * distributed under the License is distributed on an "AS IS" BASIS,
 * WITHOUT WARRANTIES OR CONDITIONS OF ANY KIND, either express or implied.
 * See the License for the specific language governing permissions and
 * limitations under the License.
 */

package kafka.cluster

<<<<<<< HEAD
=======
import java.util
>>>>>>> 15418db6
import kafka.common.BrokerEndPointNotAvailableException
import kafka.server.KafkaConfig
import org.apache.kafka.common.feature.Features._
import org.apache.kafka.common.feature.{Features, SupportedVersionRange}
import org.apache.kafka.common.network.ListenerName
import org.apache.kafka.common.security.auth.SecurityProtocol
<<<<<<< HEAD
import org.apache.kafka.common.{ClusterResource, Endpoint, Node}
=======
import org.apache.kafka.metadata.{BrokerRegistration, VersionRange}
>>>>>>> 15418db6
import org.apache.kafka.server.authorizer.AuthorizerServerInfo

import java.util
import scala.collection.Seq
import scala.compat.java8.OptionConverters._
import scala.jdk.CollectionConverters._

object Broker {
  private[kafka] case class ServerInfo(clusterResource: ClusterResource,
<<<<<<< HEAD
                                       brokerId: Int,
                                       endpoints: util.List[Endpoint],
                                       interBrokerEndpoint: Endpoint) extends AuthorizerServerInfo
=======
                                         brokerId: Int,
                                         endpoints: util.List[Endpoint],
                                         interBrokerEndpoint: Endpoint,
                                         earlyStartListeners: util.Set[String]) extends AuthorizerServerInfo
>>>>>>> 15418db6

  def apply(id: Int, endPoints: Seq[EndPoint], rack: Option[String]): Broker = {
    new Broker(id, endPoints, rack, emptySupportedFeatures)
  }

  private def supportedFeatures(features: java.util.Map[String, VersionRange]): java.util
  .Map[String, SupportedVersionRange] = {
    features.asScala.map { case (name, range) =>
      name -> new SupportedVersionRange(range.min(), range.max())
    }.asJava
  }

  def fromBrokerRegistration(registration: BrokerRegistration): Broker = {
    new Broker(
      registration.id(),
      registration.listeners().values().asScala.map(EndPoint.fromJava).toSeq,
      registration.rack().asScala,
      Features.supportedFeatures(supportedFeatures(registration.supportedFeatures()))
    )
  }
}

/**
 * A Kafka broker.
 * @param id        a broker id
 * @param endPoints a collection of EndPoint. Each end-point is (host, port, listener name, security protocol).
 * @param rack      an optional rack
 * @param features  supported features
 */
case class Broker(id: Int, endPoints: Seq[EndPoint], rack: Option[String], features: Features[SupportedVersionRange]) {

  private val endPointsMap = endPoints.map { endPoint =>
    endPoint.listenerName -> endPoint
  }.toMap

  if (endPointsMap.size != endPoints.size)
    throw new IllegalArgumentException(s"There is more than one end point with the same listener name: ${endPoints.mkString(",")}")

  override def toString: String =
    s"$id : ${endPointsMap.values.mkString("(", ",", ")")} : ${rack.orNull} : $features"

  def this(id: Int, host: String, port: Int, listenerName: ListenerName, protocol: SecurityProtocol) = {
    this(id, Seq(EndPoint(host, port, listenerName, protocol)), None, emptySupportedFeatures)
  }

  def this(bep: BrokerEndPoint, listenerName: ListenerName, protocol: SecurityProtocol) = {
    this(bep.id, bep.host, bep.port, listenerName, protocol)
  }

  def node(listenerName: ListenerName): Node =
    getNode(listenerName).getOrElse {
      throw new BrokerEndPointNotAvailableException(s"End point with listener name ${listenerName.value} not found " +
        s"for broker $id")
    }

  def getNode(listenerName: ListenerName): Option[Node] =
    endPointsMap.get(listenerName).map(endpoint => new Node(id, endpoint.host, endpoint.port, rack.orNull))

  def brokerEndPoint(listenerName: ListenerName): BrokerEndPoint = {
    val endpoint = endPoint(listenerName)
    new BrokerEndPoint(id, endpoint.host, endpoint.port)
  }

  def endPoint(listenerName: ListenerName): EndPoint = {
    endPointsMap.getOrElse(listenerName,
      throw new BrokerEndPointNotAvailableException(s"End point with listener name ${listenerName.value} not found for broker $id"))
  }

  def toServerInfo(clusterId: String, config: KafkaConfig): AuthorizerServerInfo = {
    val clusterResource: ClusterResource = new ClusterResource(clusterId)
    val interBrokerEndpoint: Endpoint = endPoint(config.interBrokerListenerName).toJava
    val brokerEndpoints: util.List[Endpoint] = endPoints.toList.map(_.toJava).asJava
    Broker.ServerInfo(clusterResource, id, brokerEndpoints, interBrokerEndpoint,
      config.earlyStartListeners.map(_.value()).asJava)
  }
}<|MERGE_RESOLUTION|>--- conflicted
+++ resolved
@@ -17,40 +17,26 @@
 
 package kafka.cluster
 
-<<<<<<< HEAD
-=======
-import java.util
->>>>>>> 15418db6
 import kafka.common.BrokerEndPointNotAvailableException
 import kafka.server.KafkaConfig
 import org.apache.kafka.common.feature.Features._
 import org.apache.kafka.common.feature.{Features, SupportedVersionRange}
 import org.apache.kafka.common.network.ListenerName
 import org.apache.kafka.common.security.auth.SecurityProtocol
-<<<<<<< HEAD
 import org.apache.kafka.common.{ClusterResource, Endpoint, Node}
-=======
 import org.apache.kafka.metadata.{BrokerRegistration, VersionRange}
->>>>>>> 15418db6
 import org.apache.kafka.server.authorizer.AuthorizerServerInfo
 
 import java.util
-import scala.collection.Seq
 import scala.compat.java8.OptionConverters._
 import scala.jdk.CollectionConverters._
 
 object Broker {
   private[kafka] case class ServerInfo(clusterResource: ClusterResource,
-<<<<<<< HEAD
                                        brokerId: Int,
                                        endpoints: util.List[Endpoint],
-                                       interBrokerEndpoint: Endpoint) extends AuthorizerServerInfo
-=======
-                                         brokerId: Int,
-                                         endpoints: util.List[Endpoint],
-                                         interBrokerEndpoint: Endpoint,
-                                         earlyStartListeners: util.Set[String]) extends AuthorizerServerInfo
->>>>>>> 15418db6
+                                       interBrokerEndpoint: Endpoint,
+                                       earlyStartListeners: util.Set[String]) extends AuthorizerServerInfo
 
   def apply(id: Int, endPoints: Seq[EndPoint], rack: Option[String]): Broker = {
     new Broker(id, endPoints, rack, emptySupportedFeatures)
@@ -75,6 +61,7 @@
 
 /**
  * A Kafka broker.
+ *
  * @param id        a broker id
  * @param endPoints a collection of EndPoint. Each end-point is (host, port, listener name, security protocol).
  * @param rack      an optional rack
