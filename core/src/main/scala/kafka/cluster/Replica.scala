/**
 * Licensed to the Apache Software Foundation (ASF) under one or more
 * contributor license agreements.  See the NOTICE file distributed with
 * this work for additional information regarding copyright ownership.
 * The ASF licenses this file to You under the Apache License, Version 2.0
 * (the "License"); you may not use this file except in compliance with
 * the License.  You may obtain a copy of the License at
 *
 * http://www.apache.org/licenses/LICENSE-2.0
 *
 * Unless required by applicable law or agreed to in writing, software
 * distributed under the License is distributed on an "AS IS" BASIS,
 * WITHOUT WARRANTIES OR CONDITIONS OF ANY KIND, either express or implied.
 * See the License for the specific language governing permissions and
 * limitations under the License.
 */

package kafka.cluster

import kafka.server.MetadataCache
import kafka.utils.Logging
import org.apache.kafka.common.TopicPartition
import org.apache.kafka.common.errors.NotLeaderOrFollowerException
import org.apache.kafka.storage.internals.log.{LogOffsetMetadata, UnifiedLog}

import java.util.concurrent.atomic.AtomicReference

case class ReplicaState(
                         // The log start offset value, kept in all replicas; for local replica it is the
                         // log's start offset, for remote replicas its value is only updated by follower fetch.
                         logStartOffset: Long,

                         // The log end offset value, kept in all replicas; for local replica it is the
                         // log's end offset, for remote replicas its value is only updated by follower fetch.
                         logEndOffsetMetadata: LogOffsetMetadata,

                         // The log end offset value at the time the leader received the last FetchRequest from this follower.
                         // This is used to determine the lastCaughtUpTimeMs of the follower. It is reset by the leader
                         // when a LeaderAndIsr request is received and might be reset when the leader appends a record
                         // to its log.
                         lastFetchLeaderLogEndOffset: Long,

                         // The time when the leader received the last FetchRequest from this follower.
                         // This is used to determine the lastCaughtUpTimeMs of the follower.
                         lastFetchTimeMs: Long,

                         // lastCaughtUpTimeMs is the largest time t such that the offset of most recent FetchRequest from this follower >=
                         // the LEO of leader at time t. This is used to determine the lag of this follower and ISR of this partition.
                         lastCaughtUpTimeMs: Long,

                         // The brokerEpoch is the epoch from the Fetch request.
                         brokerEpoch: Option[Long]
                       ) {
  /**
   * Returns the current log end offset of the replica.
   */
  def logEndOffset: Long = logEndOffsetMetadata.messageOffset

  /**
   * Returns true when the replica is considered as "caught-up". A replica is
   * considered "caught-up" when its log end offset is equals to the log end
   * offset of the leader OR when its last caught up time minus the current
   * time is smaller than the max replica lag.
   */
  def isCaughtUp(
                  leaderEndOffset: Long,
                  currentTimeMs: Long,
                  replicaMaxLagMs: Long
                ): Boolean = {
    leaderEndOffset == logEndOffset || currentTimeMs - lastCaughtUpTimeMs <= replicaMaxLagMs
  }
}

object ReplicaState {
  val Empty: ReplicaState = ReplicaState(
    logEndOffsetMetadata = LogOffsetMetadata.UNKNOWN_OFFSET_METADATA,
    logStartOffset = UnifiedLog.UNKNOWN_OFFSET,
    lastFetchLeaderLogEndOffset = 0L,
    lastFetchTimeMs = 0L,
    lastCaughtUpTimeMs = 0L,
    brokerEpoch = None: Option[Long],
  )
}

class Replica(val brokerId: Int, val topicPartition: TopicPartition, val metadataCache: MetadataCache) extends Logging {
  private val replicaState = new AtomicReference[ReplicaState](ReplicaState.Empty)

  def stateSnapshot: ReplicaState = replicaState.get

  /**
   * Update the replica's fetch state only if the broker epoch is -1 or it is larger or equal to the current broker
   * epoch. Otherwise, NOT_LEADER_OR_FOLLOWER exception will be thrown. This can fence fetch state update from a
   * stale request.
   *
   * If the FetchRequest reads up to the log end offset of the leader when the current fetch request is received,
   * set `lastCaughtUpTimeMs` to the time when the current fetch request was received.
   *
   * Else if the FetchRequest reads up to the log end offset of the leader when the previous fetch request was received,
   * set `lastCaughtUpTimeMs` to the time when the previous fetch request was received.
   *
   * This is needed to enforce the semantics of ISR, i.e. a replica is in ISR if and only if it lags behind leader's LEO
   * by at most `replicaLagTimeMaxMs`. These semantics allow a follower to be added to the ISR even if the offset of its
   * fetch request is always smaller than the leader's LEO, which can happen if small produce requests are received at
   * high frequency.
   */
<<<<<<< HEAD
  def updateFetchState(
                        followerFetchOffsetMetadata: LogOffsetMetadata,
                        followerStartOffset: Long,
                        followerFetchTimeMs: Long,
                        leaderEndOffset: Long,
                        brokerEpoch: Long
                      ): Unit = {
=======
  def updateFetchStateOrThrow(
    followerFetchOffsetMetadata: LogOffsetMetadata,
    followerStartOffset: Long,
    followerFetchTimeMs: Long,
    leaderEndOffset: Long,
    brokerEpoch: Long
  ): Unit = {
>>>>>>> 9494bebe
    replicaState.updateAndGet { currentReplicaState =>
      val cachedBrokerEpoch = metadataCache.getAliveBrokerEpoch(brokerId)
      // Fence the update if it provides a stale broker epoch.
      if (brokerEpoch != -1 && cachedBrokerEpoch.exists(_ > brokerEpoch)) {
        throw new NotLeaderOrFollowerException(s"Received stale fetch state update. broker epoch=$brokerEpoch " +
          s"vs expected=${currentReplicaState.brokerEpoch.get}")
      }

      val lastCaughtUpTime = if (followerFetchOffsetMetadata.messageOffset >= leaderEndOffset) {
        math.max(currentReplicaState.lastCaughtUpTimeMs, followerFetchTimeMs)
      } else if (followerFetchOffsetMetadata.messageOffset >= currentReplicaState.lastFetchLeaderLogEndOffset) {
        math.max(currentReplicaState.lastCaughtUpTimeMs, currentReplicaState.lastFetchTimeMs)
      } else {
        currentReplicaState.lastCaughtUpTimeMs
      }

      ReplicaState(
        logStartOffset = followerStartOffset,
        logEndOffsetMetadata = followerFetchOffsetMetadata,
        lastFetchLeaderLogEndOffset = math.max(leaderEndOffset, currentReplicaState.lastFetchLeaderLogEndOffset),
        lastFetchTimeMs = followerFetchTimeMs,
        lastCaughtUpTimeMs = lastCaughtUpTime,
        brokerEpoch = Option(brokerEpoch)
      )
    }
  }

  /**
   * When the leader is elected or re-elected, the state of the follower is reinitialized
   * accordingly.
   */
  def resetReplicaState(
                         currentTimeMs: Long,
                         leaderEndOffset: Long,
                         isNewLeader: Boolean,
                         isFollowerInSync: Boolean
                       ): Unit = {
    replicaState.updateAndGet { currentReplicaState =>
      // When the leader is elected or re-elected, the follower's last caught up time
      // is set to the current time if the follower is in the ISR, else to 0. The latter
      // is done to ensure that the high watermark is not hold back unnecessarily for
      // a follower which is not in the ISR anymore.
      val lastCaughtUpTimeMs = if (isFollowerInSync) currentTimeMs else 0L

      if (isNewLeader) {
        ReplicaState(
          logStartOffset = UnifiedLog.UNKNOWN_OFFSET,
          logEndOffsetMetadata = LogOffsetMetadata.UNKNOWN_OFFSET_METADATA,
          lastFetchLeaderLogEndOffset = UnifiedLog.UNKNOWN_OFFSET,
          lastFetchTimeMs = 0L,
          lastCaughtUpTimeMs = lastCaughtUpTimeMs,
          brokerEpoch = Option.empty
        )
      } else {
        ReplicaState(
          logStartOffset = currentReplicaState.logStartOffset,
          logEndOffsetMetadata = currentReplicaState.logEndOffsetMetadata,
          lastFetchLeaderLogEndOffset = leaderEndOffset,
          // When the leader is re-elected, the follower's last fetch time is
          // set to the current time if the follower is in the ISR, else to 0.
          // The latter is done to ensure that the follower is not brought back
          // into the ISR before a fetch is received.
          lastFetchTimeMs = if (isFollowerInSync) currentTimeMs else 0L,
          lastCaughtUpTimeMs = lastCaughtUpTimeMs,
          brokerEpoch = currentReplicaState.brokerEpoch
        )
      }
    }
    trace(s"Reset state of replica to $this")
  }

  override def toString: String = {
    val replicaState = this.replicaState.get
    val replicaString = new StringBuilder
    replicaString.append(s"Replica(replicaId=$brokerId")
    replicaString.append(s", topic=${topicPartition.topic}")
    replicaString.append(s", partition=${topicPartition.partition}")
    replicaString.append(s", lastCaughtUpTimeMs=${replicaState.lastCaughtUpTimeMs}")
    replicaString.append(s", logStartOffset=${replicaState.logStartOffset}")
    replicaString.append(s", logEndOffset=${replicaState.logEndOffsetMetadata.messageOffset}")
    replicaString.append(s", logEndOffsetMetadata=${replicaState.logEndOffsetMetadata}")
    replicaString.append(s", lastFetchLeaderLogEndOffset=${replicaState.lastFetchLeaderLogEndOffset}")
    replicaString.append(s", brokerEpoch=${replicaState.brokerEpoch.getOrElse(-2L)}")
    replicaString.append(s", lastFetchTimeMs=${replicaState.lastFetchTimeMs}")
    replicaString.append(")")
    replicaString.toString
  }

  override def equals(that: Any): Boolean = that match {
    case other: Replica => brokerId == other.brokerId && topicPartition == other.topicPartition
    case _ => false
  }

  override def hashCode: Int = 31 + topicPartition.hashCode + 17 * brokerId
}<|MERGE_RESOLUTION|>--- conflicted
+++ resolved
@@ -6,7 +6,7 @@
  * (the "License"); you may not use this file except in compliance with
  * the License.  You may obtain a copy of the License at
  *
- * http://www.apache.org/licenses/LICENSE-2.0
+ *    http://www.apache.org/licenses/LICENSE-2.0
  *
  * Unless required by applicable law or agreed to in writing, software
  * distributed under the License is distributed on an "AS IS" BASIS,
@@ -26,31 +26,31 @@
 import java.util.concurrent.atomic.AtomicReference
 
 case class ReplicaState(
-                         // The log start offset value, kept in all replicas; for local replica it is the
-                         // log's start offset, for remote replicas its value is only updated by follower fetch.
-                         logStartOffset: Long,
-
-                         // The log end offset value, kept in all replicas; for local replica it is the
-                         // log's end offset, for remote replicas its value is only updated by follower fetch.
-                         logEndOffsetMetadata: LogOffsetMetadata,
-
-                         // The log end offset value at the time the leader received the last FetchRequest from this follower.
-                         // This is used to determine the lastCaughtUpTimeMs of the follower. It is reset by the leader
-                         // when a LeaderAndIsr request is received and might be reset when the leader appends a record
-                         // to its log.
-                         lastFetchLeaderLogEndOffset: Long,
-
-                         // The time when the leader received the last FetchRequest from this follower.
-                         // This is used to determine the lastCaughtUpTimeMs of the follower.
-                         lastFetchTimeMs: Long,
-
-                         // lastCaughtUpTimeMs is the largest time t such that the offset of most recent FetchRequest from this follower >=
-                         // the LEO of leader at time t. This is used to determine the lag of this follower and ISR of this partition.
-                         lastCaughtUpTimeMs: Long,
-
-                         // The brokerEpoch is the epoch from the Fetch request.
-                         brokerEpoch: Option[Long]
-                       ) {
+  // The log start offset value, kept in all replicas; for local replica it is the
+  // log's start offset, for remote replicas its value is only updated by follower fetch.
+  logStartOffset: Long,
+
+  // The log end offset value, kept in all replicas; for local replica it is the
+  // log's end offset, for remote replicas its value is only updated by follower fetch.
+  logEndOffsetMetadata: LogOffsetMetadata,
+
+  // The log end offset value at the time the leader received the last FetchRequest from this follower.
+  // This is used to determine the lastCaughtUpTimeMs of the follower. It is reset by the leader
+  // when a LeaderAndIsr request is received and might be reset when the leader appends a record
+  // to its log.
+  lastFetchLeaderLogEndOffset: Long,
+
+  // The time when the leader received the last FetchRequest from this follower.
+  // This is used to determine the lastCaughtUpTimeMs of the follower.
+  lastFetchTimeMs: Long,
+
+  // lastCaughtUpTimeMs is the largest time t such that the offset of most recent FetchRequest from this follower >=
+  // the LEO of leader at time t. This is used to determine the lag of this follower and ISR of this partition.
+  lastCaughtUpTimeMs: Long,
+
+  // The brokerEpoch is the epoch from the Fetch request.
+  brokerEpoch: Option[Long]
+) {
   /**
    * Returns the current log end offset of the replica.
    */
@@ -63,10 +63,10 @@
    * time is smaller than the max replica lag.
    */
   def isCaughtUp(
-                  leaderEndOffset: Long,
-                  currentTimeMs: Long,
-                  replicaMaxLagMs: Long
-                ): Boolean = {
+    leaderEndOffset: Long,
+    currentTimeMs: Long,
+    replicaMaxLagMs: Long
+  ): Boolean = {
     leaderEndOffset == logEndOffset || currentTimeMs - lastCaughtUpTimeMs <= replicaMaxLagMs
   }
 }
@@ -78,7 +78,7 @@
     lastFetchLeaderLogEndOffset = 0L,
     lastFetchTimeMs = 0L,
     lastCaughtUpTimeMs = 0L,
-    brokerEpoch = None: Option[Long],
+    brokerEpoch = None : Option[Long],
   )
 }
 
@@ -103,15 +103,6 @@
    * fetch request is always smaller than the leader's LEO, which can happen if small produce requests are received at
    * high frequency.
    */
-<<<<<<< HEAD
-  def updateFetchState(
-                        followerFetchOffsetMetadata: LogOffsetMetadata,
-                        followerStartOffset: Long,
-                        followerFetchTimeMs: Long,
-                        leaderEndOffset: Long,
-                        brokerEpoch: Long
-                      ): Unit = {
-=======
   def updateFetchStateOrThrow(
     followerFetchOffsetMetadata: LogOffsetMetadata,
     followerStartOffset: Long,
@@ -119,7 +110,6 @@
     leaderEndOffset: Long,
     brokerEpoch: Long
   ): Unit = {
->>>>>>> 9494bebe
     replicaState.updateAndGet { currentReplicaState =>
       val cachedBrokerEpoch = metadataCache.getAliveBrokerEpoch(brokerId)
       // Fence the update if it provides a stale broker epoch.
@@ -152,11 +142,11 @@
    * accordingly.
    */
   def resetReplicaState(
-                         currentTimeMs: Long,
-                         leaderEndOffset: Long,
-                         isNewLeader: Boolean,
-                         isFollowerInSync: Boolean
-                       ): Unit = {
+    currentTimeMs: Long,
+    leaderEndOffset: Long,
+    isNewLeader: Boolean,
+    isFollowerInSync: Boolean
+  ): Unit = {
     replicaState.updateAndGet { currentReplicaState =>
       // When the leader is elected or re-elected, the follower's last caught up time
       // is set to the current time if the follower is in the ISR, else to 0. The latter
