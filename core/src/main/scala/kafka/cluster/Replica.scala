/**
 * Licensed to the Apache Software Foundation (ASF) under one or more
 * contributor license agreements.  See the NOTICE file distributed with
 * this work for additional information regarding copyright ownership.
 * The ASF licenses this file to You under the Apache License, Version 2.0
 * (the "License"); you may not use this file except in compliance with
 * the License.  You may obtain a copy of the License at
 *
 * http://www.apache.org/licenses/LICENSE-2.0
 *
 * Unless required by applicable law or agreed to in writing, software
 * distributed under the License is distributed on an "AS IS" BASIS,
 * WITHOUT WARRANTIES OR CONDITIONS OF ANY KIND, either express or implied.
 * See the License for the specific language governing permissions and
 * limitations under the License.
 */

package kafka.cluster

import kafka.log.Log
import kafka.server.LogOffsetMetadata
import kafka.utils.Logging
import org.apache.kafka.common.TopicPartition

class Replica(val brokerId: Int, val topicPartition: TopicPartition) extends Logging {
  /**
   * 偏移量元数据，在所有节点中都会进行存储
   * 对于本地副本来说，是日志文件的结束偏移量
   * 对于远程副本来说，只会由follower拉取时进行更新
   */
  @volatile private[this] var _logEndOffsetMetadata = LogOffsetMetadata.UnknownOffsetMetadata
  // for local replica it is the log's start offset, for remote replicas its value is only updated by follower fetch
  /**
   * log起始偏移量，在所有节点中都会进行存储
   * 对于本地副本，是日志的起始偏移量
   * 对于远程副本，只会在follower拉取时进行更新
   */
  @volatile private[this] var _logStartOffset = Log.UnknownOffset

  /**
   * 当前leader节点收到follower最近一次的FetchRequest的logEndOffset
   * 用于确认follower节点的"lastCaughtUpTimeMs"
   */
  @volatile private[this] var lastFetchLeaderLogEndOffset = 0L

  /**
   * leader节点收到此follower节点最近一次FetchRequest的时间戳
   * 用于确认follower节点的"lastCaughtUpTimeMs"
   */
  @volatile private[this] var lastFetchTimeMs = 0L

  /**
   * 是此follower节点大多数FetchRequest的offset ≥ leader节点的logEndOffset的最大时间
   * 用于确认follower滞后的进度和分区的ISR
   */
  @volatile private[this] var _lastCaughtUpTimeMs = 0L

<<<<<<< HEAD
  /**
   * 最高水位是在follower节点的大多数FetchRequest之后，leader节点的最高水位
   * 用于确认follower已知的最大高水位
   * 请看KIP-392
   */
  @volatile private[this] var _lastSentHighWatermark = 0L

=======
>>>>>>> 031b7208
  def logStartOffset: Long = _logStartOffset

  def logEndOffsetMetadata: LogOffsetMetadata = _logEndOffsetMetadata

  def logEndOffset: Long = logEndOffsetMetadata.messageOffset

  def lastCaughtUpTimeMs: Long = _lastCaughtUpTimeMs

  /*
   * 如果在收到当前FetchRequest时，FetchRequest读取到leader节点的logEndOffset位置，设置"lastCaughtUpTimeMs"时间为收到当前FetchRequest的时间
   *
   * 或者如果在收到上一个FetchRequest时，FetchRequest读取到leader节点的logEndOffset位置，设置"lastCaughtUpTimeMs"时间为收到上一个FetchRequest的时间
   *
   * 用于强制执行ISR，比如，当且仅当副本节点最多落后于leader节点的logEndOffset（LEO）达到"replicaLagTimeMaxMs"时，副本节点才处于ISR
   * 这些语义允许将关注者添加到ISR，即使它的FetchRequest的offset总是比leader的logEndOffset小，这可以发生在高频次接收生产请求时
   */
  def updateFetchState(followerFetchOffsetMetadata: LogOffsetMetadata,
                       followerStartOffset: Long,
                       followerFetchTimeMs: Long,
                       leaderEndOffset: Long): Unit = {
    // 如果follower节点发送的FetchRequest请求的offset ≥ leader节点的logEndOffset
    if (followerFetchOffsetMetadata.messageOffset >= leaderEndOffset)
    // 设置"lastCaughtUpTimeMs" ＝ "_lastCaughtUpTimeMs"和"follower节点FetchRequest时间"的最大值
      _lastCaughtUpTimeMs = math.max(_lastCaughtUpTimeMs, followerFetchTimeMs)
    else if (followerFetchOffsetMetadata.messageOffset >= lastFetchLeaderLogEndOffset)
    // 如果follower节点发送的FetchRequest请求的offset ≥ leader节点收到follower最近一次的FetchRequest的logEndOffset
    // 设置"lastCaughtUpTimeMs" ＝ "_lastCaughtUpTimeMs"和"lastFetchTimeMs"的最大值
      _lastCaughtUpTimeMs = math.max(_lastCaughtUpTimeMs, lastFetchTimeMs)
    // 更新logStartOffset、logEndOffsetMetadata
    // lastFetchLeaderLogEndOffset、lastFetchTimeMs
    _logStartOffset = followerStartOffset
    _logEndOffsetMetadata = followerFetchOffsetMetadata
    lastFetchLeaderLogEndOffset = leaderEndOffset
    lastFetchTimeMs = followerFetchTimeMs
<<<<<<< HEAD
    trace(s"Updated state of replica to $this")
  }

  /**
   * 更新本地副本中远程副本的高水位
   * 用于追踪已知最新的远程副本的高水位
   * 当发送响应时进行记录，并不保证follower节点实际会收到高水位，所以可以认为这是一个follower节点已知的上限水位
   *
   * 在处理拉取请求时，回去检查最近一次发送的高水位来得出是否需要立即返回响应，为了迅速的传播高水位
   * 具体请看KIP-392
   */
  def updateLastSentHighWatermark(highWatermark: Long): Unit = {
    // 更新为最近一次发送的高水位
    _lastSentHighWatermark = highWatermark
    trace(s"Updated HW of replica to $highWatermark")
=======
>>>>>>> 031b7208
  }

  /**
   * 重置_lastCaughtUpTimeMs
   * @param curLeaderLogEndOffset 进行更新的最近一次FetchRequest的logEndOffset
   * @param curTimeMs             当前时间戳
   * @param lastCaughtUpTimeMs    follower节点 ≥ leader节点的logEndOffset的最大时间
   */
  def resetLastCaughtUpTime(curLeaderLogEndOffset: Long, curTimeMs: Long, lastCaughtUpTimeMs: Long): Unit = {
    // 更新leader节点收到follower最近一次的FetchRequest的logEndOffset
    lastFetchLeaderLogEndOffset = curLeaderLogEndOffset
    // 更新leader节点收到此follower节点最近一次FetchRequest的时间戳
    // 为当前时间戳
    lastFetchTimeMs = curTimeMs
    // 更新大多数FetchRequest的offset ≥ leader节点的logEndOffset的最大时间
    _lastCaughtUpTimeMs = lastCaughtUpTimeMs
    trace(s"Reset state of replica to $this")
  }

  override def toString: String = {
    val replicaString = new StringBuilder
    replicaString.append("Replica(replicaId=" + brokerId)
    replicaString.append(s", topic=${topicPartition.topic}")
    replicaString.append(s", partition=${topicPartition.partition}")
    replicaString.append(s", lastCaughtUpTimeMs=$lastCaughtUpTimeMs")
    replicaString.append(s", logStartOffset=$logStartOffset")
    replicaString.append(s", logEndOffset=$logEndOffset")
    replicaString.append(s", logEndOffsetMetadata=$logEndOffsetMetadata")
    replicaString.append(s", lastFetchLeaderLogEndOffset=$lastFetchLeaderLogEndOffset")
    replicaString.append(s", lastFetchTimeMs=$lastFetchTimeMs")
    replicaString.append(")")
    replicaString.toString
  }

  override def equals(that: Any): Boolean = that match {
    case other: Replica => brokerId == other.brokerId && topicPartition == other.topicPartition
    case _ => false
  }

  override def hashCode: Int = 31 + topicPartition.hashCode + 17 * brokerId
}<|MERGE_RESOLUTION|>--- conflicted
+++ resolved
@@ -23,48 +23,25 @@
 import org.apache.kafka.common.TopicPartition
 
 class Replica(val brokerId: Int, val topicPartition: TopicPartition) extends Logging {
-  /**
-   * 偏移量元数据，在所有节点中都会进行存储
-   * 对于本地副本来说，是日志文件的结束偏移量
-   * 对于远程副本来说，只会由follower拉取时进行更新
-   */
+  // the log end offset value, kept in all replicas;
+  // for local replica it is the log's end offset, for remote replicas its value is only updated by follower fetch
   @volatile private[this] var _logEndOffsetMetadata = LogOffsetMetadata.UnknownOffsetMetadata
+  // the log start offset value, kept in all replicas;
   // for local replica it is the log's start offset, for remote replicas its value is only updated by follower fetch
-  /**
-   * log起始偏移量，在所有节点中都会进行存储
-   * 对于本地副本，是日志的起始偏移量
-   * 对于远程副本，只会在follower拉取时进行更新
-   */
   @volatile private[this] var _logStartOffset = Log.UnknownOffset
 
-  /**
-   * 当前leader节点收到follower最近一次的FetchRequest的logEndOffset
-   * 用于确认follower节点的"lastCaughtUpTimeMs"
-   */
+  // The log end offset value at the time the leader received the last FetchRequest from this follower
+  // This is used to determine the lastCaughtUpTimeMs of the follower
   @volatile private[this] var lastFetchLeaderLogEndOffset = 0L
 
-  /**
-   * leader节点收到此follower节点最近一次FetchRequest的时间戳
-   * 用于确认follower节点的"lastCaughtUpTimeMs"
-   */
+  // The time when the leader received the last FetchRequest from this follower
+  // This is used to determine the lastCaughtUpTimeMs of the follower
   @volatile private[this] var lastFetchTimeMs = 0L
 
-  /**
-   * 是此follower节点大多数FetchRequest的offset ≥ leader节点的logEndOffset的最大时间
-   * 用于确认follower滞后的进度和分区的ISR
-   */
+  // lastCaughtUpTimeMs is the largest time t such that the offset of most recent FetchRequest from this follower >=
+  // the LEO of leader at time t. This is used to determine the lag of this follower and ISR of this partition.
   @volatile private[this] var _lastCaughtUpTimeMs = 0L
 
-<<<<<<< HEAD
-  /**
-   * 最高水位是在follower节点的大多数FetchRequest之后，leader节点的最高水位
-   * 用于确认follower已知的最大高水位
-   * 请看KIP-392
-   */
-  @volatile private[this] var _lastSentHighWatermark = 0L
-
-=======
->>>>>>> 031b7208
   def logStartOffset: Long = _logStartOffset
 
   def logEndOffsetMetadata: LogOffsetMetadata = _logEndOffsetMetadata
@@ -74,64 +51,35 @@
   def lastCaughtUpTimeMs: Long = _lastCaughtUpTimeMs
 
   /*
-   * 如果在收到当前FetchRequest时，FetchRequest读取到leader节点的logEndOffset位置，设置"lastCaughtUpTimeMs"时间为收到当前FetchRequest的时间
+   * If the FetchRequest reads up to the log end offset of the leader when the current fetch request is received,
+   * set `lastCaughtUpTimeMs` to the time when the current fetch request was received.
    *
-   * 或者如果在收到上一个FetchRequest时，FetchRequest读取到leader节点的logEndOffset位置，设置"lastCaughtUpTimeMs"时间为收到上一个FetchRequest的时间
+   * Else if the FetchRequest reads up to the log end offset of the leader when the previous fetch request was received,
+   * set `lastCaughtUpTimeMs` to the time when the previous fetch request was received.
    *
-   * 用于强制执行ISR，比如，当且仅当副本节点最多落后于leader节点的logEndOffset（LEO）达到"replicaLagTimeMaxMs"时，副本节点才处于ISR
-   * 这些语义允许将关注者添加到ISR，即使它的FetchRequest的offset总是比leader的logEndOffset小，这可以发生在高频次接收生产请求时
+   * This is needed to enforce the semantics of ISR, i.e. a replica is in ISR if and only if it lags behind leader's LEO
+   * by at most `replicaLagTimeMaxMs`. These semantics allow a follower to be added to the ISR even if the offset of its
+   * fetch request is always smaller than the leader's LEO, which can happen if small produce requests are received at
+   * high frequency.
    */
   def updateFetchState(followerFetchOffsetMetadata: LogOffsetMetadata,
                        followerStartOffset: Long,
                        followerFetchTimeMs: Long,
                        leaderEndOffset: Long): Unit = {
-    // 如果follower节点发送的FetchRequest请求的offset ≥ leader节点的logEndOffset
     if (followerFetchOffsetMetadata.messageOffset >= leaderEndOffset)
-    // 设置"lastCaughtUpTimeMs" ＝ "_lastCaughtUpTimeMs"和"follower节点FetchRequest时间"的最大值
       _lastCaughtUpTimeMs = math.max(_lastCaughtUpTimeMs, followerFetchTimeMs)
     else if (followerFetchOffsetMetadata.messageOffset >= lastFetchLeaderLogEndOffset)
-    // 如果follower节点发送的FetchRequest请求的offset ≥ leader节点收到follower最近一次的FetchRequest的logEndOffset
-    // 设置"lastCaughtUpTimeMs" ＝ "_lastCaughtUpTimeMs"和"lastFetchTimeMs"的最大值
       _lastCaughtUpTimeMs = math.max(_lastCaughtUpTimeMs, lastFetchTimeMs)
-    // 更新logStartOffset、logEndOffsetMetadata
-    // lastFetchLeaderLogEndOffset、lastFetchTimeMs
+
     _logStartOffset = followerStartOffset
     _logEndOffsetMetadata = followerFetchOffsetMetadata
     lastFetchLeaderLogEndOffset = leaderEndOffset
     lastFetchTimeMs = followerFetchTimeMs
-<<<<<<< HEAD
-    trace(s"Updated state of replica to $this")
   }
 
-  /**
-   * 更新本地副本中远程副本的高水位
-   * 用于追踪已知最新的远程副本的高水位
-   * 当发送响应时进行记录，并不保证follower节点实际会收到高水位，所以可以认为这是一个follower节点已知的上限水位
-   *
-   * 在处理拉取请求时，回去检查最近一次发送的高水位来得出是否需要立即返回响应，为了迅速的传播高水位
-   * 具体请看KIP-392
-   */
-  def updateLastSentHighWatermark(highWatermark: Long): Unit = {
-    // 更新为最近一次发送的高水位
-    _lastSentHighWatermark = highWatermark
-    trace(s"Updated HW of replica to $highWatermark")
-=======
->>>>>>> 031b7208
-  }
-
-  /**
-   * 重置_lastCaughtUpTimeMs
-   * @param curLeaderLogEndOffset 进行更新的最近一次FetchRequest的logEndOffset
-   * @param curTimeMs             当前时间戳
-   * @param lastCaughtUpTimeMs    follower节点 ≥ leader节点的logEndOffset的最大时间
-   */
   def resetLastCaughtUpTime(curLeaderLogEndOffset: Long, curTimeMs: Long, lastCaughtUpTimeMs: Long): Unit = {
-    // 更新leader节点收到follower最近一次的FetchRequest的logEndOffset
     lastFetchLeaderLogEndOffset = curLeaderLogEndOffset
-    // 更新leader节点收到此follower节点最近一次FetchRequest的时间戳
-    // 为当前时间戳
     lastFetchTimeMs = curTimeMs
-    // 更新大多数FetchRequest的offset ≥ leader节点的logEndOffset的最大时间
     _lastCaughtUpTimeMs = lastCaughtUpTimeMs
     trace(s"Reset state of replica to $this")
   }
