/*
 * Licensed to the Apache Software Foundation (ASF) under one or more
 * contributor license agreements. See the NOTICE file distributed with
 * this work for additional information regarding copyright ownership.
 * The ASF licenses this file to You under the Apache License, Version 2.0
 * (the "License"); you may not use this file except in compliance with
 * the License. You may obtain a copy of the License at
 *
 *    http://www.apache.org/licenses/LICENSE-2.0
 *
 * Unless required by applicable law or agreed to in writing, software
 * distributed under the License is distributed on an "AS IS" BASIS,
 * WITHOUT WARRANTIES OR CONDITIONS OF ANY KIND, either express or implied.
 * See the License for the specific language governing permissions and
 * limitations under the License.
 */
package kafka.raft

<<<<<<< HEAD
import kafka.utils.ShutdownableThread
import kafka.utils.timer.{Timer, TimerTask}
=======
import java.util.concurrent.CompletableFuture
>>>>>>> 15418db6
import org.apache.kafka.common.errors.TimeoutException
import org.apache.kafka.raft.ExpirationService
import org.apache.kafka.server.util.ShutdownableThread
import org.apache.kafka.server.util.timer.{Timer, TimerTask}

import java.util.concurrent.CompletableFuture

object TimingWheelExpirationService {
  private val WorkTimeoutMs: Long = 200L

  class TimerTaskCompletableFuture[T](delayMs: Long) extends TimerTask(delayMs) {
    val future = new CompletableFuture[T]
    override def run(): Unit = {
      future.completeExceptionally(new TimeoutException(
        s"Future failed to be completed before timeout of $delayMs ms was reached"))
    }
  }
}

class TimingWheelExpirationService(timer: Timer) extends ExpirationService {

  import TimingWheelExpirationService._

  private val expirationReaper = new ExpiredOperationReaper()

  expirationReaper.start()

  override def failAfter[T](timeoutMs: Long): CompletableFuture[T] = {
    val task = new TimerTaskCompletableFuture[T](timeoutMs)
    task.future.whenComplete { (_, _) =>
      task.cancel()
    }
    timer.add(task)
    task.future
  }

  private class ExpiredOperationReaper extends ShutdownableThread("raft-expiration-reaper", false) {

    override def doWork(): Unit = {
      timer.advanceClock(WorkTimeoutMs)
    }
  }

  def shutdown(): Unit = {
    expirationReaper.shutdown()
  }
}<|MERGE_RESOLUTION|>--- conflicted
+++ resolved
@@ -16,12 +16,6 @@
  */
 package kafka.raft
 
-<<<<<<< HEAD
-import kafka.utils.ShutdownableThread
-import kafka.utils.timer.{Timer, TimerTask}
-=======
-import java.util.concurrent.CompletableFuture
->>>>>>> 15418db6
 import org.apache.kafka.common.errors.TimeoutException
 import org.apache.kafka.raft.ExpirationService
 import org.apache.kafka.server.util.ShutdownableThread
@@ -34,6 +28,7 @@
 
   class TimerTaskCompletableFuture[T](delayMs: Long) extends TimerTask(delayMs) {
     val future = new CompletableFuture[T]
+
     override def run(): Unit = {
       future.completeExceptionally(new TimeoutException(
         s"Future failed to be completed before timeout of $delayMs ms was reached"))
@@ -42,7 +37,6 @@
 }
 
 class TimingWheelExpirationService(timer: Timer) extends ExpirationService {
-
   import TimingWheelExpirationService._
 
   private val expirationReaper = new ExpiredOperationReaper()
