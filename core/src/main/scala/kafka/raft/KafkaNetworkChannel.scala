/*
 * Licensed to the Apache Software Foundation (ASF) under one or more
 * contributor license agreements. See the NOTICE file distributed with
 * this work for additional information regarding copyright ownership.
 * The ASF licenses this file to You under the Apache License, Version 2.0
 * (the "License"); you may not use this file except in compliance with
 * the License. You may obtain a copy of the License at
 *
 *    http://www.apache.org/licenses/LICENSE-2.0
 *
 * Unless required by applicable law or agreed to in writing, software
 * distributed under the License is distributed on an "AS IS" BASIS,
 * WITHOUT WARRANTIES OR CONDITIONS OF ANY KIND, either express or implied.
 * See the License for the specific language governing permissions and
 * limitations under the License.
 */
package kafka.raft

import kafka.utils.Logging
import org.apache.kafka.clients.{ClientResponse, KafkaClient}
import org.apache.kafka.common.Node
import org.apache.kafka.common.message._
import org.apache.kafka.common.protocol.{ApiKeys, ApiMessage, Errors}
import org.apache.kafka.common.requests._
import org.apache.kafka.common.utils.Time
import org.apache.kafka.raft.RaftConfig.InetAddressSpec
import org.apache.kafka.raft.{NetworkChannel, RaftRequest, RaftResponse, RaftUtil}
import org.apache.kafka.server.util.{InterBrokerSendThread, RequestAndCompletionHandler}

import java.util
import java.util.concurrent.ConcurrentLinkedQueue
import java.util.concurrent.atomic.AtomicInteger
import scala.collection.mutable

object KafkaNetworkChannel {

  private[raft] def buildRequest(requestData: ApiMessage): AbstractRequest.Builder[_ <: AbstractRequest] = {
    requestData match {
      case voteRequest: VoteRequestData =>
        new VoteRequest.Builder(voteRequest)
      case beginEpochRequest: BeginQuorumEpochRequestData =>
        new BeginQuorumEpochRequest.Builder(beginEpochRequest)
      case endEpochRequest: EndQuorumEpochRequestData =>
        new EndQuorumEpochRequest.Builder(endEpochRequest)
      case fetchRequest: FetchRequestData =>
<<<<<<< HEAD
        // Since we already have the request, we go through a simplified builder
        new AbstractRequest.Builder[FetchRequest](ApiKeys.FETCH) {
          override def build(version: Short): FetchRequest = new FetchRequest(fetchRequest, version)

          override def toString(): String = fetchRequest.toString
        }
=======
        new FetchRequest.SimpleBuilder(fetchRequest)
>>>>>>> 15418db6
      case fetchSnapshotRequest: FetchSnapshotRequestData =>
        new FetchSnapshotRequest.Builder(fetchSnapshotRequest)
      case _ =>
        throw new IllegalArgumentException(s"Unexpected type for requestData: $requestData")
    }
  }

}

private[raft] class RaftSendThread(
                                    name: String,
                                    networkClient: KafkaClient,
                                    requestTimeoutMs: Int,
                                    time: Time,
                                    isInterruptible: Boolean = true
                                  ) extends InterBrokerSendThread(
  name,
  networkClient,
  requestTimeoutMs,
  time,
  isInterruptible
) {
  private val queue = new ConcurrentLinkedQueue[RequestAndCompletionHandler]()

<<<<<<< HEAD
  def generateRequests(): Iterable[RequestAndCompletionHandler] = {
    val buffer = mutable.Buffer[RequestAndCompletionHandler]()
=======
  def generateRequests(): util.Collection[RequestAndCompletionHandler] = {
    val list =  new util.ArrayList[RequestAndCompletionHandler]()
>>>>>>> 15418db6
    while (true) {
      val request = queue.poll()
      if (request == null) {
        return list
      } else {
        list.add(request)
      }
    }
    list
  }

  def sendRequest(request: RequestAndCompletionHandler): Unit = {
    queue.add(request)
    wakeup()
  }

}


class KafkaNetworkChannel(
                           time: Time,
                           client: KafkaClient,
                           requestTimeoutMs: Int,
                           threadNamePrefix: String
                         ) extends NetworkChannel with Logging {

  import KafkaNetworkChannel._

  type ResponseHandler = AbstractResponse => Unit

  private val correlationIdCounter = new AtomicInteger(0)
  private val endpoints = mutable.HashMap.empty[Int, Node]

  private val requestThread = new RaftSendThread(
    name = threadNamePrefix + "-outbound-request-thread",
    networkClient = client,
    requestTimeoutMs = requestTimeoutMs,
    time = time,
    isInterruptible = false
  )

  override def send(request: RaftRequest.Outbound): Unit = {
    def completeFuture(message: ApiMessage): Unit = {
      val response = new RaftResponse.Inbound(
        request.correlationId,
        message,
        request.destinationId
      )
      request.completion.complete(response)
    }

    def onComplete(clientResponse: ClientResponse): Unit = {
      val response = if (clientResponse.versionMismatch != null) {
        error(s"Request $request failed due to unsupported version error",
          clientResponse.versionMismatch)
        errorResponse(request.data, Errors.UNSUPPORTED_VERSION)
      } else if (clientResponse.authenticationException != null) {
        // For now we treat authentication errors as retriable. We use the
        // `NETWORK_EXCEPTION` error code for lack of a good alternative.
        // Note that `BrokerToControllerChannelManager` will still log the
        // authentication errors so that users have a chance to fix the problem.
        error(s"Request $request failed due to authentication error",
          clientResponse.authenticationException)
        errorResponse(request.data, Errors.NETWORK_EXCEPTION)
      } else if (clientResponse.wasDisconnected()) {
        errorResponse(request.data, Errors.BROKER_NOT_AVAILABLE)
      } else {
        clientResponse.responseBody.data
      }
      completeFuture(response)
    }

    endpoints.get(request.destinationId) match {
      case Some(node) =>
        requestThread.sendRequest(new RequestAndCompletionHandler(
          request.createdTimeMs,
          node,
          buildRequest(request.data),
          onComplete
        ))

      case None =>
        completeFuture(errorResponse(request.data, Errors.BROKER_NOT_AVAILABLE))
    }
  }

  // Visible for testing
  private[raft] def pollOnce(): Unit = {
    requestThread.doWork()
  }

  override def newCorrelationId(): Int = {
    correlationIdCounter.getAndIncrement()
  }

  private def errorResponse(
                             request: ApiMessage,
                             error: Errors
                           ): ApiMessage = {
    val apiKey = ApiKeys.forId(request.apiKey)
    RaftUtil.errorResponse(apiKey, error)
  }

  override def updateEndpoint(id: Int, spec: InetAddressSpec): Unit = {
    val node = new Node(id, spec.address.getHostString, spec.address.getPort)
    endpoints.put(id, node)
  }

  def start(): Unit = {
    requestThread.start()
  }

  def initiateShutdown(): Unit = {
    requestThread.initiateShutdown()
  }

  override def close(): Unit = {
    requestThread.shutdown()
  }
}<|MERGE_RESOLUTION|>--- conflicted
+++ resolved
@@ -19,7 +19,6 @@
 import kafka.utils.Logging
 import org.apache.kafka.clients.{ClientResponse, KafkaClient}
 import org.apache.kafka.common.Node
-import org.apache.kafka.common.message._
 import org.apache.kafka.common.protocol.{ApiKeys, ApiMessage, Errors}
 import org.apache.kafka.common.requests._
 import org.apache.kafka.common.utils.Time
@@ -43,16 +42,7 @@
       case endEpochRequest: EndQuorumEpochRequestData =>
         new EndQuorumEpochRequest.Builder(endEpochRequest)
       case fetchRequest: FetchRequestData =>
-<<<<<<< HEAD
-        // Since we already have the request, we go through a simplified builder
-        new AbstractRequest.Builder[FetchRequest](ApiKeys.FETCH) {
-          override def build(version: Short): FetchRequest = new FetchRequest(fetchRequest, version)
-
-          override def toString(): String = fetchRequest.toString
-        }
-=======
         new FetchRequest.SimpleBuilder(fetchRequest)
->>>>>>> 15418db6
       case fetchSnapshotRequest: FetchSnapshotRequestData =>
         new FetchSnapshotRequest.Builder(fetchSnapshotRequest)
       case _ =>
@@ -77,13 +67,8 @@
 ) {
   private val queue = new ConcurrentLinkedQueue[RequestAndCompletionHandler]()
 
-<<<<<<< HEAD
-  def generateRequests(): Iterable[RequestAndCompletionHandler] = {
-    val buffer = mutable.Buffer[RequestAndCompletionHandler]()
-=======
   def generateRequests(): util.Collection[RequestAndCompletionHandler] = {
-    val list =  new util.ArrayList[RequestAndCompletionHandler]()
->>>>>>> 15418db6
+    val list = new util.ArrayList[RequestAndCompletionHandler]()
     while (true) {
       val request = queue.poll()
       if (request == null) {
