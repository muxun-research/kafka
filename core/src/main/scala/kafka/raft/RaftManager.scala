--- conflicted
+++ resolved
@@ -16,31 +16,13 @@
  */
 package kafka.raft
 
-<<<<<<< HEAD
-import kafka.log.Log
-=======
-import java.io.File
-import java.nio.file.Files
-import java.nio.file.Paths
-import java.util
-import java.util.OptionalInt
-import java.util.concurrent.CompletableFuture
-import kafka.log.LogManager
-import kafka.log.UnifiedLog
->>>>>>> 15418db6
+import kafka.log.{LogManager, UnifiedLog}
 import kafka.raft.KafkaRaftManager.RaftIoThread
 import kafka.server.KafkaRaftServer.ControllerRole
 import kafka.server.{KafkaConfig, MetaProperties}
-import kafka.utils.CoreUtils
-import kafka.utils.FileLock
-import kafka.utils.Logging
+import kafka.utils.{CoreUtils, FileLock, Logging}
 import org.apache.kafka.clients.{ApiVersions, ManualMetadataUpdater, NetworkClient}
-<<<<<<< HEAD
-=======
-import org.apache.kafka.common.KafkaException
-import org.apache.kafka.common.TopicPartition
-import org.apache.kafka.common.Uuid
->>>>>>> 15418db6
+import org.apache.kafka.common.{KafkaException, TopicPartition, Uuid}
 import org.apache.kafka.common.metrics.Metrics
 import org.apache.kafka.common.network._
 import org.apache.kafka.common.protocol.ApiMessage
@@ -48,20 +30,15 @@
 import org.apache.kafka.common.security.JaasContext
 import org.apache.kafka.common.security.auth.SecurityProtocol
 import org.apache.kafka.common.utils.{LogContext, Time}
-import org.apache.kafka.common.{TopicPartition, Uuid}
 import org.apache.kafka.raft.RaftConfig.{AddressSpec, InetAddressSpec, NON_ROUTABLE_ADDRESS, UnknownAddressSpec}
-<<<<<<< HEAD
 import org.apache.kafka.raft._
-=======
-import org.apache.kafka.raft.{FileBasedStateStore, KafkaRaftClient, LeaderAndEpoch, RaftClient, RaftConfig, RaftRequest, ReplicatedLog}
 import org.apache.kafka.server.common.serialization.RecordSerde
-import org.apache.kafka.server.util.{KafkaScheduler, ShutdownableThread}
 import org.apache.kafka.server.fault.FaultHandler
 import org.apache.kafka.server.util.timer.SystemTimer
->>>>>>> 15418db6
+import org.apache.kafka.server.util.{KafkaScheduler, ShutdownableThread}
 
 import java.io.File
-import java.nio.file.Files
+import java.nio.file.{Files, Paths}
 import java.util
 import java.util.OptionalInt
 import java.util.concurrent.CompletableFuture
@@ -69,22 +46,13 @@
 
 object KafkaRaftManager {
   class RaftIoThread(
-<<<<<<< HEAD
                       client: KafkaRaftClient[_],
-                      threadNamePrefix: String
-                    ) extends ShutdownableThread(
-    name = threadNamePrefix + "-io-thread",
-    isInterruptible = false
-  ) {
-=======
-    client: KafkaRaftClient[_],
-    threadNamePrefix: String,
-    fatalFaultHandler: FaultHandler
-  ) extends ShutdownableThread(threadNamePrefix + "-io-thread", false) with Logging {
+                      threadNamePrefix: String,
+                      fatalFaultHandler: FaultHandler
+                    ) extends ShutdownableThread(threadNamePrefix + "-io-thread", false) with Logging {
 
     this.logIdent = logPrefix
 
->>>>>>> 15418db6
     override def doWork(): Unit = {
       try {
         client.poll()
@@ -127,7 +95,7 @@
     if (!lock.tryLock()) {
       throw new KafkaException(
         s"Failed to acquire lock on file .lock in ${lock.file.getParent}. A Kafka instance in another process or " +
-        "thread is using this directory."
+          "thread is using this directory."
       )
     }
 
@@ -146,16 +114,11 @@
                 listener: RaftClient.Listener[T]
               ): Unit
 
-<<<<<<< HEAD
-  def scheduleAtomicAppend(
-                            epoch: Int,
-                            records: Seq[T]
-                          ): Option[Long]
-
-  def scheduleAppend(
-                      epoch: Int,
-                      records: Seq[T]
-                    ): Option[Long]
+  def leaderAndEpoch: LeaderAndEpoch
+
+  def client: RaftClient[T]
+
+  def replicatedLog: ReplicatedLog
 }
 
 class KafkaRaftManager[T](
@@ -167,29 +130,9 @@
                            time: Time,
                            metrics: Metrics,
                            threadNamePrefixOpt: Option[String],
-                           val controllerQuorumVotersFuture: CompletableFuture[util.Map[Integer, AddressSpec]]
+                           val controllerQuorumVotersFuture: CompletableFuture[util.Map[Integer, AddressSpec]],
+                           fatalFaultHandler: FaultHandler
                          ) extends RaftManager[T] with Logging {
-=======
-  def leaderAndEpoch: LeaderAndEpoch
-
-  def client: RaftClient[T]
-
-  def replicatedLog: ReplicatedLog
-}
-
-class KafkaRaftManager[T](
-  metaProperties: MetaProperties,
-  config: KafkaConfig,
-  recordSerde: RecordSerde[T],
-  topicPartition: TopicPartition,
-  topicId: Uuid,
-  time: Time,
-  metrics: Metrics,
-  threadNamePrefixOpt: Option[String],
-  val controllerQuorumVotersFuture: CompletableFuture[util.Map[Integer, AddressSpec]],
-  fatalFaultHandler: FaultHandler
-) extends RaftManager[T] with Logging {
->>>>>>> 15418db6
 
   val apiVersions = new ApiVersions()
   private val raftConfig = new RaftConfig(config)
@@ -256,43 +199,9 @@
   }
 
   override def register(
-<<<<<<< HEAD
                          listener: RaftClient.Listener[T]
                        ): Unit = {
-    raftClient.register(listener)
-  }
-
-  override def scheduleAtomicAppend(
-                                     epoch: Int,
-                                     records: Seq[T]
-                                   ): Option[Long] = {
-    append(epoch, records, true)
-  }
-
-  override def scheduleAppend(
-                               epoch: Int,
-                               records: Seq[T]
-                             ): Option[Long] = {
-    append(epoch, records, false)
-  }
-
-  private def append(
-                      epoch: Int,
-                      records: Seq[T],
-                      isAtomic: Boolean
-                    ): Option[Long] = {
-    val offset = if (isAtomic) {
-      raftClient.scheduleAtomicAppend(epoch, records.asJava)
-    } else {
-      raftClient.scheduleAppend(epoch, records.asJava)
-    }
-
-    Option(offset).map(Long.unbox)
-=======
-    listener: RaftClient.Listener[T]
-  ): Unit = {
     client.register(listener)
->>>>>>> 15418db6
   }
 
   override def handleRequest(
