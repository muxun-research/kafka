/**
 * Licensed to the Apache Software Foundation (ASF) under one or more
 * contributor license agreements.  See the NOTICE file distributed with
 * this work for additional information regarding copyright ownership.
 * The ASF licenses this file to You under the Apache License, Version 2.0
 * (the "License"); you may not use this file except in compliance with
 * the License.  You may obtain a copy of the License at
 *
 *    http://www.apache.org/licenses/LICENSE-2.0
 *
 * Unless required by applicable law or agreed to in writing, software
 * distributed under the License is distributed on an "AS IS" BASIS,
 * WITHOUT WARRANTIES OR CONDITIONS OF ANY KIND, either express or implied.
 * See the License for the specific language governing permissions and
 * limitations under the License.
 */

package kafka.network

<<<<<<< HEAD
=======
import java.nio.ByteBuffer
import java.util.concurrent._
>>>>>>> 9494bebe
import com.fasterxml.jackson.databind.JsonNode
import com.typesafe.scalalogging.Logger
import kafka.network
import kafka.server.KafkaConfig
<<<<<<< HEAD
import kafka.utils.Implicits._
import kafka.utils.{Logging, NotNothing, Pool}
import org.apache.kafka.common.config.ConfigResource
import org.apache.kafka.common.memory.MemoryPool
=======
import kafka.utils.Logging
import org.apache.kafka.common.config.ConfigResource
import org.apache.kafka.common.memory.MemoryPool
import org.apache.kafka.common.message.EnvelopeResponseData
>>>>>>> 9494bebe
import org.apache.kafka.common.network.Send
import org.apache.kafka.common.protocol.{ApiKeys, Errors}
import org.apache.kafka.common.requests._
import org.apache.kafka.common.utils.Time
import org.apache.kafka.network.Session
import org.apache.kafka.network.metrics.{RequestChannelMetrics, RequestMetrics}
import org.apache.kafka.server.common.RequestLocal
import org.apache.kafka.server.metrics.KafkaMetricsGroup
import org.apache.kafka.network.RequestConvertToJson

<<<<<<< HEAD
import java.net.InetAddress
import java.nio.ByteBuffer
import java.util
import java.util.concurrent._
import scala.annotation.nowarn
import scala.collection.mutable
=======
>>>>>>> 9494bebe
import scala.jdk.CollectionConverters._
import scala.jdk.OptionConverters.RichOption
import scala.reflect.ClassTag

object RequestChannel extends Logging {
  private val requestLogger = Logger("kafka.request.logger")

  private val RequestQueueSizeMetric = "RequestQueueSize"
  private val ResponseQueueSizeMetric = "ResponseQueueSize"
  val ProcessorMetricTag = "processor"

  /**
    * Deprecated protocol apis are logged at info level while the rest are logged at debug level.
    * That makes it possible to enable the former without enabling latter.
    */
  private def isRequestLoggingEnabled(header: RequestHeader): Boolean = requestLogger.underlying.isDebugEnabled ||
    (requestLogger.underlying.isInfoEnabled && header.isApiVersionDeprecated())

  sealed trait BaseRequest

  case object ShutdownRequest extends BaseRequest

  case object WakeupRequest extends BaseRequest

<<<<<<< HEAD
  case class Session(principal: KafkaPrincipal, clientAddress: InetAddress) {
    val sanitizedUser: String = Sanitizer.sanitize(principal.getName)
  }

  class Metrics(enabledApis: Iterable[ApiKeys]) {
    def this(scope: ListenerType) = {
      this(ApiKeys.apisForListener(scope).asScala)
    }

    private val metricsMap = mutable.Map[String, RequestMetrics]()

    (enabledApis.map(_.name) ++
      Seq(RequestMetrics.consumerFetchMetricName, RequestMetrics.followFetchMetricName, RequestMetrics.verifyPartitionsInTxnMetricName)).foreach { name =>
      metricsMap.put(name, new RequestMetrics(name))
    }

    def apply(metricName: String): RequestMetrics = metricsMap(metricName)

    def close(): Unit = {
      metricsMap.values.foreach(_.removeMetrics())
    }
  }

  case class CallbackRequest(fun: () => Unit,
=======
  case class CallbackRequest(fun: RequestLocal => Unit,
>>>>>>> 9494bebe
                             originalRequest: Request) extends BaseRequest

  class Request(val processor: Int,
                val context: RequestContext,
                val startTimeNanos: Long,
                val memoryPool: MemoryPool,
                @volatile var buffer: ByteBuffer,
                metrics: RequestChannelMetrics,
                val envelope: Option[RequestChannel.Request] = None) extends BaseRequest {
    // These need to be volatile because the readers are in the network thread and the writers are in the request
    // handler threads or the purgatory threads
    @volatile var requestDequeueTimeNanos: Long = -1L
    @volatile var apiLocalCompleteTimeNanos: Long = -1L
    @volatile var responseCompleteTimeNanos: Long = -1L
    @volatile var responseDequeueTimeNanos: Long = -1L
    @volatile var messageConversionsTimeNanos: Long = 0L
    @volatile var apiThrottleTimeMs: Long = 0L
    @volatile var temporaryMemoryBytes: Long = 0L
    @volatile var recordNetworkThreadTimeCallback: Option[java.util.function.Consumer[java.lang.Long]] = None
    @volatile var callbackRequestDequeueTimeNanos: Option[Long] = None
    @volatile var callbackRequestCompleteTimeNanos: Option[Long] = None

    val session: Session = new Session(context.principal, context.clientAddress)

    private val bodyAndSize: RequestAndSize = context.parseRequest(buffer)

    // This is constructed on creation of a Request so that the JSON representation is computed before the request is
    // processed by the api layer. Otherwise, a ProduceRequest can occur without its data (ie. it goes into purgatory).
    val requestLog: Option[JsonNode] =
<<<<<<< HEAD
    if (RequestChannel.isRequestLoggingEnabled) Some(RequestConvertToJson.request(loggableRequest))
    else None
=======
      if (RequestChannel.isRequestLoggingEnabled(context.header)) Some(RequestConvertToJson.request(loggableRequest))
      else None
>>>>>>> 9494bebe

    def header: RequestHeader = context.header

    private def sizeOfBodyInBytes: Int = bodyAndSize.size

    def sizeInBytes: Int = header.size + sizeOfBodyInBytes

    //most request types are parsed entirely into objects at this point. for those we can release the underlying buffer.
    //some (like produce, or any time the schema contains fields of types BYTES or NULLABLE_BYTES) retain a reference
    //to the buffer. for those requests we cannot release the buffer early, but only when request processing is done.
    if (!header.apiKey.requiresDelayedAllocation) {
      releaseBuffer()
    }

    def isForwarded: Boolean = envelope.isDefined

    private def shouldReturnNotController(response: AbstractResponse): Boolean = {
      response match {
        case _: DescribeQuorumResponse => response.errorCounts.containsKey(Errors.NOT_LEADER_OR_FOLLOWER)
        case _ => response.errorCounts.containsKey(Errors.NOT_CONTROLLER)
      }
    }

    def buildResponseSend(abstractResponse: AbstractResponse): Send = {
      envelope match {
        case Some(request) =>
          val envelopeResponse = if (shouldReturnNotController(abstractResponse)) {
            // Since it's a NOT_CONTROLLER error response, we need to make envelope response with NOT_CONTROLLER error
            // to notify the requester (i.e. NodeToControllerRequestThread) to update active controller
            new EnvelopeResponse(new EnvelopeResponseData()
              .setErrorCode(Errors.NOT_CONTROLLER.code()))
          } else {
            val responseBytes = context.buildResponseEnvelopePayload(abstractResponse)
            new EnvelopeResponse(responseBytes, Errors.NONE)
          }
          request.context.buildResponseSend(envelopeResponse)
        case None =>
          context.buildResponseSend(abstractResponse)
      }
    }

    def responseNode(response: AbstractResponse): Option[JsonNode] = {
      if (RequestChannel.isRequestLoggingEnabled(context.header))
        Some(RequestConvertToJson.response(response, context.apiVersion))
      else
        None
    }

    def headerForLoggingOrThrottling(): RequestHeader = {
      envelope match {
        case Some(request) =>
          request.context.header
        case None =>
          context.header
      }
    }

    def requestDesc(details: Boolean): String = {
      val forwardDescription = envelope.map { request =>
        s"Forwarded request: ${request.context} "
      }.getOrElse("")
      s"$forwardDescription$header -- ${loggableRequest.toString(details)}"
    }

    def body[T <: AbstractRequest](implicit classTag: ClassTag[T]): T = {
      bodyAndSize.request match {
        case r: T => r
        case r =>
          throw new ClassCastException(s"Expected request with type ${classTag.runtimeClass}, but found ${r.getClass}")
      }
    }

    def loggableRequest: AbstractRequest = {

      bodyAndSize.request match {
        case alterConfigs: AlterConfigsRequest =>
          val newData = alterConfigs.data().duplicate()
          newData.resources().forEach(resource => {
            val resourceType = ConfigResource.Type.forId(resource.resourceType())
            resource.configs().forEach(config => {
              config.setValue(KafkaConfig.loggableValue(resourceType, config.name(), config.value()))
            })
          })
          new AlterConfigsRequest(newData, alterConfigs.version())

        case alterConfigs: IncrementalAlterConfigsRequest =>
          val newData = alterConfigs.data().duplicate()
          newData.resources().forEach(resource => {
            val resourceType = ConfigResource.Type.forId(resource.resourceType())
            resource.configs().forEach(config => {
              config.setValue(KafkaConfig.loggableValue(resourceType, config.name(), config.value()))
            })
          })
          new IncrementalAlterConfigsRequest.Builder(newData).build(alterConfigs.version())

        case _ =>
          bodyAndSize.request
      }
    }

    trace(s"Processor $processor received request: ${requestDesc(true)}")

    def requestThreadTimeNanos: Long = {
      if (apiLocalCompleteTimeNanos == -1L) apiLocalCompleteTimeNanos = Time.SYSTEM.nanoseconds
      math.max(apiLocalCompleteTimeNanos - requestDequeueTimeNanos, 0L)
    }

    def updateRequestMetrics(networkThreadTimeNanos: Long, response: Response): Unit = {
      val endTimeNanos = Time.SYSTEM.nanoseconds

      /**
       * Converts nanos to millis with micros precision as additional decimal places in the request log have low
       * signal to noise ratio. When it comes to metrics, there is little difference either way as we round the value
       * to the nearest long.
       */
      def nanosToMs(nanos: Long): Double = {
        val positiveNanos = math.max(nanos, 0)
        TimeUnit.NANOSECONDS.toMicros(positiveNanos).toDouble / TimeUnit.MILLISECONDS.toMicros(1)
      }

      val requestQueueTimeMs = nanosToMs(requestDequeueTimeNanos - startTimeNanos)
      val callbackRequestTimeNanos = callbackRequestCompleteTimeNanos.getOrElse(0L) - callbackRequestDequeueTimeNanos.getOrElse(0L)
      val apiLocalTimeMs = nanosToMs(apiLocalCompleteTimeNanos - requestDequeueTimeNanos + callbackRequestTimeNanos)
      val apiRemoteTimeMs = nanosToMs(responseCompleteTimeNanos - apiLocalCompleteTimeNanos - callbackRequestTimeNanos)
      val responseQueueTimeMs = nanosToMs(responseDequeueTimeNanos - responseCompleteTimeNanos)
      val responseSendTimeMs = nanosToMs(endTimeNanos - responseDequeueTimeNanos)
      val messageConversionsTimeMs = nanosToMs(messageConversionsTimeNanos)
      val totalTimeMs = nanosToMs(endTimeNanos - startTimeNanos)
      val overrideMetricNames =
        if (header.apiKey == ApiKeys.FETCH) {
          val specifiedMetricName =
            if (body[FetchRequest].isFromFollower) RequestMetrics.FOLLOW_FETCH_METRIC_NAME
            else RequestMetrics.CONSUMER_FETCH_METRIC_NAME
          Seq(specifiedMetricName, header.apiKey.name)
        } else if (header.apiKey == ApiKeys.ADD_PARTITIONS_TO_TXN && body[AddPartitionsToTxnRequest].allVerifyOnlyRequest) {
<<<<<<< HEAD
          Seq(RequestMetrics.verifyPartitionsInTxnMetricName)
=======
            Seq(RequestMetrics.VERIFY_PARTITIONS_IN_TXN_METRIC_NAME)
>>>>>>> 9494bebe
        } else {
          Seq(header.apiKey.name)
        }
      overrideMetricNames.foreach { metricName =>
        val m = metrics(metricName)
        m.requestRate(header.apiVersion).mark()
        m.deprecatedRequestRate(header.apiKey, header.apiVersion, context.clientInformation).ifPresent(_.mark())
        m.requestQueueTimeHist.update(Math.round(requestQueueTimeMs))
        m.localTimeHist.update(Math.round(apiLocalTimeMs))
        m.remoteTimeHist.update(Math.round(apiRemoteTimeMs))
        m.throttleTimeHist.update(apiThrottleTimeMs)
        m.responseQueueTimeHist.update(Math.round(responseQueueTimeMs))
        m.responseSendTimeHist.update(Math.round(responseSendTimeMs))
        m.totalTimeHist.update(Math.round(totalTimeMs))
        m.requestBytesHist.update(sizeOfBodyInBytes)
        m.messageConversionsTimeHist.ifPresent(_.update(Math.round(messageConversionsTimeMs)))
        m.tempMemoryBytesHist.ifPresent(_.update(temporaryMemoryBytes))
      }

      // Records network handler thread usage. This is included towards the request quota for the
      // user/client. Throttling is only performed when request handler thread usage
      // is recorded, just before responses are queued for delivery.
      // The time recorded here is the time spent on the network thread for receiving this request
      // and sending the response. Note that for the first request on a connection, the time includes
      // the total time spent on authentication, which may be significant for SASL/SSL.
      recordNetworkThreadTimeCallback.foreach(record => record.accept(networkThreadTimeNanos))

      if (isRequestLoggingEnabled(header)) {
        val desc = RequestConvertToJson.requestDescMetrics(header, requestLog.toJava, response.responseLog.toJava,
          context, session, isForwarded,
          totalTimeMs, requestQueueTimeMs, apiLocalTimeMs,
          apiRemoteTimeMs, apiThrottleTimeMs, responseQueueTimeMs,
          responseSendTimeMs, temporaryMemoryBytes,
          messageConversionsTimeMs)
        val logPrefix = "Completed request: {}"
        // log deprecated apis at `info` level to allow them to be selectively enabled
        if (header.isApiVersionDeprecated())
          requestLogger.info(logPrefix, desc)
        else
          requestLogger.debug(logPrefix, desc)
      }
    }

    def releaseBuffer(): Unit = {
      envelope match {
        case Some(request) =>
          request.releaseBuffer()
        case None =>
          if (buffer != null) {
            memoryPool.release(buffer)
            buffer = null
          }
      }
    }

    def setRecordNetworkThreadTimeCallback(callback: java.util.function.Consumer[java.lang.Long]): Unit = {
      recordNetworkThreadTimeCallback = Some(callback)
    }

    override def toString: String = s"Request(processor=$processor, " +
      s"connectionId=${context.connectionId}, " +
      s"session=$session, " +
      s"listenerName=${context.listenerName}, " +
      s"securityProtocol=${context.securityProtocol}, " +
      s"buffer=$buffer, " +
      s"envelope=$envelope)"

  }

  sealed abstract class Response(val request: Request) {

    def processor: Int = request.processor

    def responseLog: Option[JsonNode] = None

    def onComplete: Option[Send => Unit] = None
  }

  /** responseLogValue should only be defined if request logging is enabled */
  class SendResponse(request: Request,
                     val responseSend: Send,
                     val responseLogValue: Option[JsonNode],
                     val onCompleteCallback: Option[Send => Unit]) extends Response(request) {
    override def responseLog: Option[JsonNode] = responseLogValue

    override def onComplete: Option[Send => Unit] = onCompleteCallback

    override def toString: String =
      s"Response(type=Send, request=$request, send=$responseSend, asString=$responseLogValue)"
  }

  class NoOpResponse(request: Request) extends Response(request) {
    override def toString: String =
      s"Response(type=NoOp, request=$request)"
  }

  class CloseConnectionResponse(request: Request) extends Response(request) {
    override def toString: String =
      s"Response(type=CloseConnection, request=$request)"
  }

  class StartThrottlingResponse(request: Request) extends Response(request) {
    override def toString: String =
      s"Response(type=StartThrottling, request=$request)"
  }

  class EndThrottlingResponse(request: Request) extends Response(request) {
    override def toString: String =
      s"Response(type=EndThrottling, request=$request)"
  }
}

class RequestChannel(val queueSize: Int,
                     val metricNamePrefix: String,
                     time: Time,
<<<<<<< HEAD
                     val metrics: RequestChannel.Metrics) {

=======
                     val metrics: RequestChannelMetrics) {
>>>>>>> 9494bebe
  import RequestChannel._

  private val metricsGroup = new KafkaMetricsGroup(this.getClass)

  private val requestQueue = new ArrayBlockingQueue[BaseRequest](queueSize)
  private val processors = new ConcurrentHashMap[Int, Processor]()
  private val requestQueueSizeMetricName = metricNamePrefix.concat(RequestQueueSizeMetric)
  private val responseQueueSizeMetricName = metricNamePrefix.concat(ResponseQueueSizeMetric)
  private val callbackQueue = new ArrayBlockingQueue[BaseRequest](queueSize)

  metricsGroup.newGauge(requestQueueSizeMetricName, () => requestQueue.size)

  metricsGroup.newGauge(responseQueueSizeMetricName, () => {
    processors.values.asScala.foldLeft(0) { (total, processor) =>
      total + processor.responseQueueSize
    }
  })

  def addProcessor(processor: Processor): Unit = {
    if (processors.putIfAbsent(processor.id, processor) != null)
      warn(s"Unexpected processor with processorId ${processor.id}")

    metricsGroup.newGauge(responseQueueSizeMetricName, () => processor.responseQueueSize,
      Map(ProcessorMetricTag -> processor.id.toString).asJava)
  }

  def removeProcessor(processorId: Int): Unit = {
    processors.remove(processorId)
    metricsGroup.removeMetric(responseQueueSizeMetricName, Map(ProcessorMetricTag -> processorId.toString).asJava)
  }

  /** Send a request to be handled, potentially blocking until there is room in the queue for the request */
  def sendRequest(request: RequestChannel.Request): Unit = {
    requestQueue.put(request)
  }

  def closeConnection(
                       request: RequestChannel.Request,
                       errorCounts: java.util.Map[Errors, Integer]
                     ): Unit = {
    // This case is used when the request handler has encountered an error, but the client
    // does not expect a response (e.g. when produce request has acks set to 0)
    updateErrorMetrics(request.header.apiKey, errorCounts.asScala)
    sendResponse(new RequestChannel.CloseConnectionResponse(request))
  }

  def sendResponse(
                    request: RequestChannel.Request,
                    response: AbstractResponse,
                    onComplete: Option[Send => Unit]
                  ): Unit = {
    updateErrorMetrics(request.header.apiKey, response.errorCounts.asScala)
    sendResponse(new RequestChannel.SendResponse(
      request,
      request.buildResponseSend(response),
      request.responseNode(response),
      onComplete
    ))
  }

  def sendNoOpResponse(request: RequestChannel.Request): Unit = {
    sendResponse(new network.RequestChannel.NoOpResponse(request))
  }

  def startThrottling(request: RequestChannel.Request): Unit = {
    sendResponse(new RequestChannel.StartThrottlingResponse(request))
  }

  def endThrottling(request: RequestChannel.Request): Unit = {
    sendResponse(new EndThrottlingResponse(request))
  }

  /** Send a response back to the socket server to be sent over the network */
  private[network] def sendResponse(response: RequestChannel.Response): Unit = {
    if (isTraceEnabled) {
      val requestHeader = response.request.headerForLoggingOrThrottling()
      val message = response match {
        case sendResponse: SendResponse =>
          s"Sending ${requestHeader.apiKey} response to client ${requestHeader.clientId} of ${sendResponse.responseSend.size} bytes."
        case _: NoOpResponse =>
          s"Not sending ${requestHeader.apiKey} response to client ${requestHeader.clientId} as it's not required."
        case _: CloseConnectionResponse =>
          s"Closing connection for client ${requestHeader.clientId} due to error during ${requestHeader.apiKey}."
        case _: StartThrottlingResponse =>
          s"Notifying channel throttling has started for client ${requestHeader.clientId} for ${requestHeader.apiKey}"
        case _: EndThrottlingResponse =>
          s"Notifying channel throttling has ended for client ${requestHeader.clientId} for ${requestHeader.apiKey}"
      }
      trace(message)
    }

    response match {
      // We should only send one of the following per request
      case _: SendResponse | _: NoOpResponse | _: CloseConnectionResponse =>
        val request = response.request
        val timeNanos = time.nanoseconds()
        request.responseCompleteTimeNanos = timeNanos
        if (request.apiLocalCompleteTimeNanos == -1L)
          request.apiLocalCompleteTimeNanos = timeNanos
        // If this callback was executed after KafkaApis returned we will need to adjust the callback completion time here.
        if (request.callbackRequestDequeueTimeNanos.isDefined && request.callbackRequestCompleteTimeNanos.isEmpty)
          request.callbackRequestCompleteTimeNanos = Some(time.nanoseconds())
      // For a given request, these may happen in addition to one in the previous section, skip updating the metrics
      case _: StartThrottlingResponse | _: EndThrottlingResponse => ()
    }

    val processor = processors.get(response.processor)
    // The processor may be null if it was shutdown. In this case, the connections
    // are closed, so the response is dropped.
    if (processor != null) {
      processor.enqueueResponse(response)
    }
  }

<<<<<<< HEAD
  /** Get the next request or block until specified time has elapsed 
   * Check the callback queue and execute first if present since these
   * requests have already waited in line. */
=======
  /** Get the next request or block until specified time has elapsed
   *  Check the callback queue and execute first if present since these
   *  requests have already waited in line. */
>>>>>>> 9494bebe
  def receiveRequest(timeout: Long): RequestChannel.BaseRequest = {
    val callbackRequest = callbackQueue.poll()
    if (callbackRequest != null)
      callbackRequest
    else {
      val request = requestQueue.poll(timeout, TimeUnit.MILLISECONDS)
      request match {
        case WakeupRequest => callbackQueue.poll()
        case _ => request
      }
    }
  }

  /** Get the next request or block until there is one */
  def receiveRequest(): RequestChannel.BaseRequest =
    requestQueue.take()

  def updateErrorMetrics(apiKey: ApiKeys, errors: collection.Map[Errors, Integer]): Unit = {
    errors.foreachEntry { (error, count) =>
      metrics(apiKey.name).markErrorMeter(error, count)
    }
  }

  def clear(): Unit = {
    requestQueue.clear()
    callbackQueue.clear()
  }

  def shutdown(): Unit = {
    clear()
    metrics.close()
  }

  def sendShutdownRequest(): Unit = requestQueue.put(ShutdownRequest)

  def sendCallbackRequest(request: CallbackRequest): Unit = {
    callbackQueue.put(request)
    if (!requestQueue.offer(RequestChannel.WakeupRequest))
      trace("Wakeup request could not be added to queue. This means queue is full, so we will still process callback.")
  }

<<<<<<< HEAD
}

object RequestMetrics {
  val consumerFetchMetricName = ApiKeys.FETCH.name + "Consumer"
  val followFetchMetricName = ApiKeys.FETCH.name + "Follower"

  val verifyPartitionsInTxnMetricName = ApiKeys.ADD_PARTITIONS_TO_TXN.name + "Verification"

  val RequestsPerSec = "RequestsPerSec"
  val RequestQueueTimeMs = "RequestQueueTimeMs"
  val LocalTimeMs = "LocalTimeMs"
  val RemoteTimeMs = "RemoteTimeMs"
  val ThrottleTimeMs = "ThrottleTimeMs"
  val ResponseQueueTimeMs = "ResponseQueueTimeMs"
  val ResponseSendTimeMs = "ResponseSendTimeMs"
  val TotalTimeMs = "TotalTimeMs"
  val RequestBytes = "RequestBytes"
  val MessageConversionsTimeMs = "MessageConversionsTimeMs"
  val TemporaryMemoryBytes = "TemporaryMemoryBytes"
  val ErrorsPerSec = "ErrorsPerSec"
}

class RequestMetrics(name: String) {

  import RequestMetrics._

  private val metricsGroup = new KafkaMetricsGroup(this.getClass)

  val tags = Map("request" -> name).asJava
  val requestRateInternal = new Pool[Short, Meter]()
  // time a request spent in a request queue
  val requestQueueTimeHist = metricsGroup.newHistogram(RequestQueueTimeMs, true, tags)
  // time a request takes to be processed at the local broker
  val localTimeHist = metricsGroup.newHistogram(LocalTimeMs, true, tags)
  // time a request takes to wait on remote brokers (currently only relevant to fetch and produce requests)
  val remoteTimeHist = metricsGroup.newHistogram(RemoteTimeMs, true, tags)
  // time a request is throttled, not part of the request processing time (throttling is done at the client level
  // for clients that support KIP-219 and by muting the channel for the rest)
  val throttleTimeHist = metricsGroup.newHistogram(ThrottleTimeMs, true, tags)
  // time a response spent in a response queue
  val responseQueueTimeHist = metricsGroup.newHistogram(ResponseQueueTimeMs, true, tags)
  // time to send the response to the requester
  val responseSendTimeHist = metricsGroup.newHistogram(ResponseSendTimeMs, true, tags)
  val totalTimeHist = metricsGroup.newHistogram(TotalTimeMs, true, tags)
  // request size in bytes
  val requestBytesHist = metricsGroup.newHistogram(RequestBytes, true, tags)
  // time for message conversions (only relevant to fetch and produce requests)
  val messageConversionsTimeHist =
    if (name == ApiKeys.FETCH.name || name == ApiKeys.PRODUCE.name)
      Some(metricsGroup.newHistogram(MessageConversionsTimeMs, true, tags))
    else
      None
  // Temporary memory allocated for processing request (only populated for fetch and produce requests)
  // This shows the memory allocated for compression/conversions excluding the actual request size
  val tempMemoryBytesHist =
  if (name == ApiKeys.FETCH.name || name == ApiKeys.PRODUCE.name)
    Some(metricsGroup.newHistogram(TemporaryMemoryBytes, true, tags))
  else
    None

  private val errorMeters = mutable.Map[Errors, ErrorMeter]()
  Errors.values.foreach(error => errorMeters.put(error, new ErrorMeter(name, error)))

  def requestRate(version: Short): Meter =
    requestRateInternal.getAndMaybePut(version, metricsGroup.newMeter(RequestsPerSec, "requests", TimeUnit.SECONDS, tagsWithVersion(version)))

  private def tagsWithVersion(version: Short): java.util.Map[String, String] = {
    val nameAndVersionTags = new util.HashMap[String, String](tags.size() + 1)
    nameAndVersionTags.putAll(tags)
    nameAndVersionTags.put("version", version.toString)
    nameAndVersionTags
  }

  class ErrorMeter(name: String, error: Errors) {
    private val tags = Map("request" -> name, "error" -> error.name).asJava

    @volatile private var meter: Meter = _

    def getOrCreateMeter(): Meter = {
      if (meter != null)
        meter
      else {
        synchronized {
          if (meter == null)
            meter = metricsGroup.newMeter(ErrorsPerSec, "requests", TimeUnit.SECONDS, tags)
          meter
        }
      }
    }

    def removeMeter(): Unit = {
      synchronized {
        if (meter != null) {
          metricsGroup.removeMetric(ErrorsPerSec, tags)
          meter = null
        }
      }
    }
  }

  def markErrorMeter(error: Errors, count: Int): Unit = {
    errorMeters(error).getOrCreateMeter().mark(count.toLong)
  }

  def removeMetrics(): Unit = {
    for (version <- requestRateInternal.keys) {
      metricsGroup.removeMetric(RequestsPerSec, tagsWithVersion(version))
    }
    metricsGroup.removeMetric(RequestQueueTimeMs, tags)
    metricsGroup.removeMetric(LocalTimeMs, tags)
    metricsGroup.removeMetric(RemoteTimeMs, tags)
    metricsGroup.removeMetric(RequestsPerSec, tags)
    metricsGroup.removeMetric(ThrottleTimeMs, tags)
    metricsGroup.removeMetric(ResponseQueueTimeMs, tags)
    metricsGroup.removeMetric(TotalTimeMs, tags)
    metricsGroup.removeMetric(ResponseSendTimeMs, tags)
    metricsGroup.removeMetric(RequestBytes, tags)
    if (name == ApiKeys.FETCH.name || name == ApiKeys.PRODUCE.name) {
      metricsGroup.removeMetric(MessageConversionsTimeMs, tags)
      metricsGroup.removeMetric(TemporaryMemoryBytes, tags)
    }
    errorMeters.values.foreach(_.removeMeter())
    errorMeters.clear()
  }
=======
>>>>>>> 9494bebe
}<|MERGE_RESOLUTION|>--- conflicted
+++ resolved
@@ -17,26 +17,16 @@
 
 package kafka.network
 
-<<<<<<< HEAD
-=======
 import java.nio.ByteBuffer
 import java.util.concurrent._
->>>>>>> 9494bebe
 import com.fasterxml.jackson.databind.JsonNode
 import com.typesafe.scalalogging.Logger
 import kafka.network
 import kafka.server.KafkaConfig
-<<<<<<< HEAD
-import kafka.utils.Implicits._
-import kafka.utils.{Logging, NotNothing, Pool}
-import org.apache.kafka.common.config.ConfigResource
-import org.apache.kafka.common.memory.MemoryPool
-=======
 import kafka.utils.Logging
 import org.apache.kafka.common.config.ConfigResource
 import org.apache.kafka.common.memory.MemoryPool
 import org.apache.kafka.common.message.EnvelopeResponseData
->>>>>>> 9494bebe
 import org.apache.kafka.common.network.Send
 import org.apache.kafka.common.protocol.{ApiKeys, Errors}
 import org.apache.kafka.common.requests._
@@ -47,15 +37,6 @@
 import org.apache.kafka.server.metrics.KafkaMetricsGroup
 import org.apache.kafka.network.RequestConvertToJson
 
-<<<<<<< HEAD
-import java.net.InetAddress
-import java.nio.ByteBuffer
-import java.util
-import java.util.concurrent._
-import scala.annotation.nowarn
-import scala.collection.mutable
-=======
->>>>>>> 9494bebe
 import scala.jdk.CollectionConverters._
 import scala.jdk.OptionConverters.RichOption
 import scala.reflect.ClassTag
@@ -75,39 +56,10 @@
     (requestLogger.underlying.isInfoEnabled && header.isApiVersionDeprecated())
 
   sealed trait BaseRequest
-
   case object ShutdownRequest extends BaseRequest
-
   case object WakeupRequest extends BaseRequest
 
-<<<<<<< HEAD
-  case class Session(principal: KafkaPrincipal, clientAddress: InetAddress) {
-    val sanitizedUser: String = Sanitizer.sanitize(principal.getName)
-  }
-
-  class Metrics(enabledApis: Iterable[ApiKeys]) {
-    def this(scope: ListenerType) = {
-      this(ApiKeys.apisForListener(scope).asScala)
-    }
-
-    private val metricsMap = mutable.Map[String, RequestMetrics]()
-
-    (enabledApis.map(_.name) ++
-      Seq(RequestMetrics.consumerFetchMetricName, RequestMetrics.followFetchMetricName, RequestMetrics.verifyPartitionsInTxnMetricName)).foreach { name =>
-      metricsMap.put(name, new RequestMetrics(name))
-    }
-
-    def apply(metricName: String): RequestMetrics = metricsMap(metricName)
-
-    def close(): Unit = {
-      metricsMap.values.foreach(_.removeMetrics())
-    }
-  }
-
-  case class CallbackRequest(fun: () => Unit,
-=======
   case class CallbackRequest(fun: RequestLocal => Unit,
->>>>>>> 9494bebe
                              originalRequest: Request) extends BaseRequest
 
   class Request(val processor: Int,
@@ -137,13 +89,8 @@
     // This is constructed on creation of a Request so that the JSON representation is computed before the request is
     // processed by the api layer. Otherwise, a ProduceRequest can occur without its data (ie. it goes into purgatory).
     val requestLog: Option[JsonNode] =
-<<<<<<< HEAD
-    if (RequestChannel.isRequestLoggingEnabled) Some(RequestConvertToJson.request(loggableRequest))
-    else None
-=======
       if (RequestChannel.isRequestLoggingEnabled(context.header)) Some(RequestConvertToJson.request(loggableRequest))
       else None
->>>>>>> 9494bebe
 
     def header: RequestHeader = context.header
 
@@ -279,11 +226,7 @@
             else RequestMetrics.CONSUMER_FETCH_METRIC_NAME
           Seq(specifiedMetricName, header.apiKey.name)
         } else if (header.apiKey == ApiKeys.ADD_PARTITIONS_TO_TXN && body[AddPartitionsToTxnRequest].allVerifyOnlyRequest) {
-<<<<<<< HEAD
-          Seq(RequestMetrics.verifyPartitionsInTxnMetricName)
-=======
             Seq(RequestMetrics.VERIFY_PARTITIONS_IN_TXN_METRIC_NAME)
->>>>>>> 9494bebe
         } else {
           Seq(header.apiKey.name)
         }
@@ -399,12 +342,7 @@
 class RequestChannel(val queueSize: Int,
                      val metricNamePrefix: String,
                      time: Time,
-<<<<<<< HEAD
-                     val metrics: RequestChannel.Metrics) {
-
-=======
                      val metrics: RequestChannelMetrics) {
->>>>>>> 9494bebe
   import RequestChannel._
 
   private val metricsGroup = new KafkaMetricsGroup(this.getClass)
@@ -418,7 +356,7 @@
   metricsGroup.newGauge(requestQueueSizeMetricName, () => requestQueue.size)
 
   metricsGroup.newGauge(responseQueueSizeMetricName, () => {
-    processors.values.asScala.foldLeft(0) { (total, processor) =>
+    processors.values.asScala.foldLeft(0) {(total, processor) =>
       total + processor.responseQueueSize
     }
   })
@@ -442,9 +380,9 @@
   }
 
   def closeConnection(
-                       request: RequestChannel.Request,
-                       errorCounts: java.util.Map[Errors, Integer]
-                     ): Unit = {
+    request: RequestChannel.Request,
+    errorCounts: java.util.Map[Errors, Integer]
+  ): Unit = {
     // This case is used when the request handler has encountered an error, but the client
     // does not expect a response (e.g. when produce request has acks set to 0)
     updateErrorMetrics(request.header.apiKey, errorCounts.asScala)
@@ -452,10 +390,10 @@
   }
 
   def sendResponse(
-                    request: RequestChannel.Request,
-                    response: AbstractResponse,
-                    onComplete: Option[Send => Unit]
-                  ): Unit = {
+    request: RequestChannel.Request,
+    response: AbstractResponse,
+    onComplete: Option[Send => Unit]
+  ): Unit = {
     updateErrorMetrics(request.header.apiKey, response.errorCounts.asScala)
     sendResponse(new RequestChannel.SendResponse(
       request,
@@ -519,15 +457,9 @@
     }
   }
 
-<<<<<<< HEAD
-  /** Get the next request or block until specified time has elapsed 
-   * Check the callback queue and execute first if present since these
-   * requests have already waited in line. */
-=======
   /** Get the next request or block until specified time has elapsed
    *  Check the callback queue and execute first if present since these
    *  requests have already waited in line. */
->>>>>>> 9494bebe
   def receiveRequest(timeout: Long): RequestChannel.BaseRequest = {
     val callbackRequest = callbackQueue.poll()
     if (callbackRequest != null)
@@ -569,131 +501,4 @@
       trace("Wakeup request could not be added to queue. This means queue is full, so we will still process callback.")
   }
 
-<<<<<<< HEAD
-}
-
-object RequestMetrics {
-  val consumerFetchMetricName = ApiKeys.FETCH.name + "Consumer"
-  val followFetchMetricName = ApiKeys.FETCH.name + "Follower"
-
-  val verifyPartitionsInTxnMetricName = ApiKeys.ADD_PARTITIONS_TO_TXN.name + "Verification"
-
-  val RequestsPerSec = "RequestsPerSec"
-  val RequestQueueTimeMs = "RequestQueueTimeMs"
-  val LocalTimeMs = "LocalTimeMs"
-  val RemoteTimeMs = "RemoteTimeMs"
-  val ThrottleTimeMs = "ThrottleTimeMs"
-  val ResponseQueueTimeMs = "ResponseQueueTimeMs"
-  val ResponseSendTimeMs = "ResponseSendTimeMs"
-  val TotalTimeMs = "TotalTimeMs"
-  val RequestBytes = "RequestBytes"
-  val MessageConversionsTimeMs = "MessageConversionsTimeMs"
-  val TemporaryMemoryBytes = "TemporaryMemoryBytes"
-  val ErrorsPerSec = "ErrorsPerSec"
-}
-
-class RequestMetrics(name: String) {
-
-  import RequestMetrics._
-
-  private val metricsGroup = new KafkaMetricsGroup(this.getClass)
-
-  val tags = Map("request" -> name).asJava
-  val requestRateInternal = new Pool[Short, Meter]()
-  // time a request spent in a request queue
-  val requestQueueTimeHist = metricsGroup.newHistogram(RequestQueueTimeMs, true, tags)
-  // time a request takes to be processed at the local broker
-  val localTimeHist = metricsGroup.newHistogram(LocalTimeMs, true, tags)
-  // time a request takes to wait on remote brokers (currently only relevant to fetch and produce requests)
-  val remoteTimeHist = metricsGroup.newHistogram(RemoteTimeMs, true, tags)
-  // time a request is throttled, not part of the request processing time (throttling is done at the client level
-  // for clients that support KIP-219 and by muting the channel for the rest)
-  val throttleTimeHist = metricsGroup.newHistogram(ThrottleTimeMs, true, tags)
-  // time a response spent in a response queue
-  val responseQueueTimeHist = metricsGroup.newHistogram(ResponseQueueTimeMs, true, tags)
-  // time to send the response to the requester
-  val responseSendTimeHist = metricsGroup.newHistogram(ResponseSendTimeMs, true, tags)
-  val totalTimeHist = metricsGroup.newHistogram(TotalTimeMs, true, tags)
-  // request size in bytes
-  val requestBytesHist = metricsGroup.newHistogram(RequestBytes, true, tags)
-  // time for message conversions (only relevant to fetch and produce requests)
-  val messageConversionsTimeHist =
-    if (name == ApiKeys.FETCH.name || name == ApiKeys.PRODUCE.name)
-      Some(metricsGroup.newHistogram(MessageConversionsTimeMs, true, tags))
-    else
-      None
-  // Temporary memory allocated for processing request (only populated for fetch and produce requests)
-  // This shows the memory allocated for compression/conversions excluding the actual request size
-  val tempMemoryBytesHist =
-  if (name == ApiKeys.FETCH.name || name == ApiKeys.PRODUCE.name)
-    Some(metricsGroup.newHistogram(TemporaryMemoryBytes, true, tags))
-  else
-    None
-
-  private val errorMeters = mutable.Map[Errors, ErrorMeter]()
-  Errors.values.foreach(error => errorMeters.put(error, new ErrorMeter(name, error)))
-
-  def requestRate(version: Short): Meter =
-    requestRateInternal.getAndMaybePut(version, metricsGroup.newMeter(RequestsPerSec, "requests", TimeUnit.SECONDS, tagsWithVersion(version)))
-
-  private def tagsWithVersion(version: Short): java.util.Map[String, String] = {
-    val nameAndVersionTags = new util.HashMap[String, String](tags.size() + 1)
-    nameAndVersionTags.putAll(tags)
-    nameAndVersionTags.put("version", version.toString)
-    nameAndVersionTags
-  }
-
-  class ErrorMeter(name: String, error: Errors) {
-    private val tags = Map("request" -> name, "error" -> error.name).asJava
-
-    @volatile private var meter: Meter = _
-
-    def getOrCreateMeter(): Meter = {
-      if (meter != null)
-        meter
-      else {
-        synchronized {
-          if (meter == null)
-            meter = metricsGroup.newMeter(ErrorsPerSec, "requests", TimeUnit.SECONDS, tags)
-          meter
-        }
-      }
-    }
-
-    def removeMeter(): Unit = {
-      synchronized {
-        if (meter != null) {
-          metricsGroup.removeMetric(ErrorsPerSec, tags)
-          meter = null
-        }
-      }
-    }
-  }
-
-  def markErrorMeter(error: Errors, count: Int): Unit = {
-    errorMeters(error).getOrCreateMeter().mark(count.toLong)
-  }
-
-  def removeMetrics(): Unit = {
-    for (version <- requestRateInternal.keys) {
-      metricsGroup.removeMetric(RequestsPerSec, tagsWithVersion(version))
-    }
-    metricsGroup.removeMetric(RequestQueueTimeMs, tags)
-    metricsGroup.removeMetric(LocalTimeMs, tags)
-    metricsGroup.removeMetric(RemoteTimeMs, tags)
-    metricsGroup.removeMetric(RequestsPerSec, tags)
-    metricsGroup.removeMetric(ThrottleTimeMs, tags)
-    metricsGroup.removeMetric(ResponseQueueTimeMs, tags)
-    metricsGroup.removeMetric(TotalTimeMs, tags)
-    metricsGroup.removeMetric(ResponseSendTimeMs, tags)
-    metricsGroup.removeMetric(RequestBytes, tags)
-    if (name == ApiKeys.FETCH.name || name == ApiKeys.PRODUCE.name) {
-      metricsGroup.removeMetric(MessageConversionsTimeMs, tags)
-      metricsGroup.removeMetric(TemporaryMemoryBytes, tags)
-    }
-    errorMeters.values.foreach(_.removeMeter())
-    errorMeters.clear()
-  }
-=======
->>>>>>> 9494bebe
 }