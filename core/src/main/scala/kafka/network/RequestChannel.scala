/**
 * Licensed to the Apache Software Foundation (ASF) under one or more
 * contributor license agreements.  See the NOTICE file distributed with
 * this work for additional information regarding copyright ownership.
 * The ASF licenses this file to You under the Apache License, Version 2.0
 * (the "License"); you may not use this file except in compliance with
 * the License.  You may obtain a copy of the License at
 *
 *    http://www.apache.org/licenses/LICENSE-2.0
 *
 * Unless required by applicable law or agreed to in writing, software
 * distributed under the License is distributed on an "AS IS" BASIS,
 * WITHOUT WARRANTIES OR CONDITIONS OF ANY KIND, either express or implied.
 * See the License for the specific language governing permissions and
 * limitations under the License.
 */

package kafka.network

<<<<<<< HEAD
=======
import java.net.InetAddress
import java.nio.ByteBuffer
import java.util.concurrent._
>>>>>>> 15418db6
import com.fasterxml.jackson.databind.JsonNode
import com.typesafe.scalalogging.Logger
import com.yammer.metrics.core.Meter
import kafka.network
import kafka.server.KafkaConfig
import kafka.utils.Implicits._
import kafka.utils.{Logging, NotNothing, Pool}
import org.apache.kafka.common.config.ConfigResource
import org.apache.kafka.common.memory.MemoryPool
<<<<<<< HEAD
=======
import org.apache.kafka.common.message.ApiMessageType.ListenerType
import org.apache.kafka.common.message.EnvelopeResponseData
>>>>>>> 15418db6
import org.apache.kafka.common.network.Send
import org.apache.kafka.common.protocol.{ApiKeys, Errors}
import org.apache.kafka.common.requests._
import org.apache.kafka.common.security.auth.KafkaPrincipal
import org.apache.kafka.common.utils.{Sanitizer, Time}
import org.apache.kafka.server.metrics.KafkaMetricsGroup

<<<<<<< HEAD
import java.net.InetAddress
import java.nio.ByteBuffer
import java.util.concurrent._
=======
import java.util
>>>>>>> 15418db6
import scala.annotation.nowarn
import scala.collection.mutable
import scala.jdk.CollectionConverters._
import scala.reflect.ClassTag

object RequestChannel extends Logging {
  private val requestLogger = Logger("kafka.request.logger")

  val RequestQueueSizeMetric = "RequestQueueSize"
  val ResponseQueueSizeMetric = "ResponseQueueSize"
  val ProcessorMetricTag = "processor"

  def isRequestLoggingEnabled: Boolean = requestLogger.underlying.isDebugEnabled

  sealed trait BaseRequest

  case object ShutdownRequest extends BaseRequest
  case object WakeupRequest extends BaseRequest

  case class Session(principal: KafkaPrincipal, clientAddress: InetAddress) {
    val sanitizedUser: String = Sanitizer.sanitize(principal.getName)
  }

  class Metrics(enabledApis: Iterable[ApiKeys]) {
    def this(scope: ListenerType) = {
      this(ApiKeys.apisForListener(scope).asScala)
    }

    private val metricsMap = mutable.Map[String, RequestMetrics]()

    (enabledApis.map(_.name) ++
      Seq(RequestMetrics.consumerFetchMetricName, RequestMetrics.followFetchMetricName, RequestMetrics.verifyPartitionsInTxnMetricName)).foreach { name =>
      metricsMap.put(name, new RequestMetrics(name))
    }

    def apply(metricName: String): RequestMetrics = metricsMap(metricName)

    def close(): Unit = {
      metricsMap.values.foreach(_.removeMetrics())
    }
  }

  case class CallbackRequest(fun: () => Unit,
                             originalRequest: Request) extends BaseRequest

  class Request(val processor: Int,
                val context: RequestContext,
                val startTimeNanos: Long,
                val memoryPool: MemoryPool,
                @volatile var buffer: ByteBuffer,
                metrics: RequestChannel.Metrics,
                val envelope: Option[RequestChannel.Request] = None) extends BaseRequest {
    // These need to be volatile because the readers are in the network thread and the writers are in the request
    // handler threads or the purgatory threads
    @volatile var requestDequeueTimeNanos = -1L
    @volatile var apiLocalCompleteTimeNanos = -1L
    @volatile var responseCompleteTimeNanos = -1L
    @volatile var responseDequeueTimeNanos = -1L
    @volatile var messageConversionsTimeNanos = 0L
    @volatile var apiThrottleTimeMs = 0L
    @volatile var temporaryMemoryBytes = 0L
    @volatile var recordNetworkThreadTimeCallback: Option[Long => Unit] = None
    @volatile var callbackRequestDequeueTimeNanos: Option[Long] = None
    @volatile var callbackRequestCompleteTimeNanos: Option[Long] = None

    val session = Session(context.principal, context.clientAddress)

    private val bodyAndSize: RequestAndSize = context.parseRequest(buffer)

    // This is constructed on creation of a Request so that the JSON representation is computed before the request is
    // processed by the api layer. Otherwise, a ProduceRequest can occur without its data (ie. it goes into purgatory).
    val requestLog: Option[JsonNode] =
    if (RequestChannel.isRequestLoggingEnabled) Some(RequestConvertToJson.request(loggableRequest))
    else None

    def header: RequestHeader = context.header

    def sizeOfBodyInBytes: Int = bodyAndSize.size

    def sizeInBytes: Int = header.size + sizeOfBodyInBytes

    //most request types are parsed entirely into objects at this point. for those we can release the underlying buffer.
    //some (like produce, or any time the schema contains fields of types BYTES or NULLABLE_BYTES) retain a reference
    //to the buffer. for those requests we cannot release the buffer early, but only when request processing is done.
    if (!header.apiKey.requiresDelayedAllocation) {
      releaseBuffer()
    }

    def isForwarded: Boolean = envelope.isDefined

    private def shouldReturnNotController(response: AbstractResponse): Boolean = {
      response match {
        case _: DescribeQuorumResponse => response.errorCounts.containsKey(Errors.NOT_LEADER_OR_FOLLOWER)
        case _ => response.errorCounts.containsKey(Errors.NOT_CONTROLLER)
      }
    }

    def buildResponseSend(abstractResponse: AbstractResponse): Send = {
      envelope match {
        case Some(request) =>
          val envelopeResponse = if (shouldReturnNotController(abstractResponse)) {
            // Since it's a NOT_CONTROLLER error response, we need to make envelope response with NOT_CONTROLLER error
            // to notify the requester (i.e. BrokerToControllerRequestThread) to update active controller
            new EnvelopeResponse(new EnvelopeResponseData()
              .setErrorCode(Errors.NOT_CONTROLLER.code()))
          } else {
            val responseBytes = context.buildResponseEnvelopePayload(abstractResponse)
            new EnvelopeResponse(responseBytes, Errors.NONE)
          }
          request.context.buildResponseSend(envelopeResponse)
        case None =>
          context.buildResponseSend(abstractResponse)
      }
    }

    def responseNode(response: AbstractResponse): Option[JsonNode] = {
      if (RequestChannel.isRequestLoggingEnabled)
        Some(RequestConvertToJson.response(response, context.apiVersion))
      else
        None
    }

    def headerForLoggingOrThrottling(): RequestHeader = {
      envelope match {
        case Some(request) =>
          request.context.header
        case None =>
          context.header
      }
    }

    def requestDesc(details: Boolean): String = {
      val forwardDescription = envelope.map { request =>
        s"Forwarded request: ${request.context} "
      }.getOrElse("")
      s"$forwardDescription$header -- ${loggableRequest.toString(details)}"
    }

    def body[T <: AbstractRequest](implicit classTag: ClassTag[T], @nowarn("cat=unused") nn: NotNothing[T]): T = {
      bodyAndSize.request match {
        case r: T => r
        case r =>
          throw new ClassCastException(s"Expected request with type ${classTag.runtimeClass}, but found ${r.getClass}")
      }
    }

    def loggableRequest: AbstractRequest = {

      bodyAndSize.request match {
        case alterConfigs: AlterConfigsRequest =>
          val newData = alterConfigs.data().duplicate()
          newData.resources().forEach(resource => {
            val resourceType = ConfigResource.Type.forId(resource.resourceType())
            resource.configs().forEach(config => {
              config.setValue(KafkaConfig.loggableValue(resourceType, config.name(), config.value()))
            })
          })
          new AlterConfigsRequest(newData, alterConfigs.version())

        case alterConfigs: IncrementalAlterConfigsRequest =>
          val newData = alterConfigs.data().duplicate()
          newData.resources().forEach(resource => {
            val resourceType = ConfigResource.Type.forId(resource.resourceType())
            resource.configs().forEach(config => {
              config.setValue(KafkaConfig.loggableValue(resourceType, config.name(), config.value()))
            })
          })
          new IncrementalAlterConfigsRequest.Builder(newData).build(alterConfigs.version())

        case _ =>
          bodyAndSize.request
      }
    }

    trace(s"Processor $processor received request: ${requestDesc(true)}")

    def requestThreadTimeNanos: Long = {
      if (apiLocalCompleteTimeNanos == -1L) apiLocalCompleteTimeNanos = Time.SYSTEM.nanoseconds
      math.max(apiLocalCompleteTimeNanos - requestDequeueTimeNanos, 0L)
    }

    def updateRequestMetrics(networkThreadTimeNanos: Long, response: Response): Unit = {
      val endTimeNanos = Time.SYSTEM.nanoseconds

      /**
       * Converts nanos to millis with micros precision as additional decimal places in the request log have low
       * signal to noise ratio. When it comes to metrics, there is little difference either way as we round the value
       * to the nearest long.
       */
      def nanosToMs(nanos: Long): Double = {
        val positiveNanos = math.max(nanos, 0)
        TimeUnit.NANOSECONDS.toMicros(positiveNanos).toDouble / TimeUnit.MILLISECONDS.toMicros(1)
      }

      val requestQueueTimeMs = nanosToMs(requestDequeueTimeNanos - startTimeNanos)
      val callbackRequestTimeNanos = callbackRequestCompleteTimeNanos.getOrElse(0L) - callbackRequestDequeueTimeNanos.getOrElse(0L)
      val apiLocalTimeMs = nanosToMs(apiLocalCompleteTimeNanos - requestDequeueTimeNanos + callbackRequestTimeNanos)
      val apiRemoteTimeMs = nanosToMs(responseCompleteTimeNanos - apiLocalCompleteTimeNanos - callbackRequestTimeNanos)
      val responseQueueTimeMs = nanosToMs(responseDequeueTimeNanos - responseCompleteTimeNanos)
      val responseSendTimeMs = nanosToMs(endTimeNanos - responseDequeueTimeNanos)
      val messageConversionsTimeMs = nanosToMs(messageConversionsTimeNanos)
      val totalTimeMs = nanosToMs(endTimeNanos - startTimeNanos)
      val overrideMetricNames =
        if (header.apiKey == ApiKeys.FETCH) {
          val specifiedMetricName =
            if (body[FetchRequest].isFromFollower) RequestMetrics.followFetchMetricName
            else RequestMetrics.consumerFetchMetricName
          Seq(specifiedMetricName, header.apiKey.name)
        } else if (header.apiKey == ApiKeys.ADD_PARTITIONS_TO_TXN && body[AddPartitionsToTxnRequest].allVerifyOnlyRequest) {
            Seq(RequestMetrics.verifyPartitionsInTxnMetricName)
        } else {
          Seq(header.apiKey.name)
        }
      overrideMetricNames.foreach { metricName =>
        val m = metrics(metricName)
        m.requestRate(header.apiVersion).mark()
        m.requestQueueTimeHist.update(Math.round(requestQueueTimeMs))
        m.localTimeHist.update(Math.round(apiLocalTimeMs))
        m.remoteTimeHist.update(Math.round(apiRemoteTimeMs))
        m.throttleTimeHist.update(apiThrottleTimeMs)
        m.responseQueueTimeHist.update(Math.round(responseQueueTimeMs))
        m.responseSendTimeHist.update(Math.round(responseSendTimeMs))
        m.totalTimeHist.update(Math.round(totalTimeMs))
        m.requestBytesHist.update(sizeOfBodyInBytes)
        m.messageConversionsTimeHist.foreach(_.update(Math.round(messageConversionsTimeMs)))
        m.tempMemoryBytesHist.foreach(_.update(temporaryMemoryBytes))
      }

      // Records network handler thread usage. This is included towards the request quota for the
      // user/client. Throttling is only performed when request handler thread usage
      // is recorded, just before responses are queued for delivery.
      // The time recorded here is the time spent on the network thread for receiving this request
      // and sending the response. Note that for the first request on a connection, the time includes
      // the total time spent on authentication, which may be significant for SASL/SSL.
      recordNetworkThreadTimeCallback.foreach(record => record(networkThreadTimeNanos))

      if (isRequestLoggingEnabled) {
        val desc = RequestConvertToJson.requestDescMetrics(header, requestLog, response.responseLog,
          context, session, isForwarded,
          totalTimeMs, requestQueueTimeMs, apiLocalTimeMs,
          apiRemoteTimeMs, apiThrottleTimeMs, responseQueueTimeMs,
          responseSendTimeMs, temporaryMemoryBytes,
          messageConversionsTimeMs)
        requestLogger.debug("Completed request:" + desc.toString)
      }
    }

    def releaseBuffer(): Unit = {
      envelope match {
        case Some(request) =>
          request.releaseBuffer()
        case None =>
          if (buffer != null) {
            memoryPool.release(buffer)
            buffer = null
          }
      }
    }

    override def toString = s"Request(processor=$processor, " +
      s"connectionId=${context.connectionId}, " +
      s"session=$session, " +
      s"listenerName=${context.listenerName}, " +
      s"securityProtocol=${context.securityProtocol}, " +
      s"buffer=$buffer, " +
      s"envelope=$envelope)"

  }

  sealed abstract class Response(val request: Request) {

    def processor: Int = request.processor

    def responseLog: Option[JsonNode] = None

    def onComplete: Option[Send => Unit] = None
  }

  /** responseLogValue should only be defined if request logging is enabled */
  class SendResponse(request: Request,
                     val responseSend: Send,
                     val responseLogValue: Option[JsonNode],
                     val onCompleteCallback: Option[Send => Unit]) extends Response(request) {
    override def responseLog: Option[JsonNode] = responseLogValue

    override def onComplete: Option[Send => Unit] = onCompleteCallback

    override def toString: String =
      s"Response(type=Send, request=$request, send=$responseSend, asString=$responseLogValue)"
  }

  class NoOpResponse(request: Request) extends Response(request) {
    override def toString: String =
      s"Response(type=NoOp, request=$request)"
  }

  class CloseConnectionResponse(request: Request) extends Response(request) {
    override def toString: String =
      s"Response(type=CloseConnection, request=$request)"
  }

  class StartThrottlingResponse(request: Request) extends Response(request) {
    override def toString: String =
      s"Response(type=StartThrottling, request=$request)"
  }

  class EndThrottlingResponse(request: Request) extends Response(request) {
    override def toString: String =
      s"Response(type=EndThrottling, request=$request)"
  }
}

class RequestChannel(val queueSize: Int,
                     val metricNamePrefix: String,
                     time: Time,
<<<<<<< HEAD
                     val metrics: RequestChannel.Metrics) extends KafkaMetricsGroup {

  import RequestChannel._

=======
                     val metrics: RequestChannel.Metrics) {
  import RequestChannel._

  private val metricsGroup = new KafkaMetricsGroup(this.getClass)

>>>>>>> 15418db6
  private val requestQueue = new ArrayBlockingQueue[BaseRequest](queueSize)
  private val processors = new ConcurrentHashMap[Int, Processor]()
  val requestQueueSizeMetricName = metricNamePrefix.concat(RequestQueueSizeMetric)
  val responseQueueSizeMetricName = metricNamePrefix.concat(ResponseQueueSizeMetric)
  private val callbackQueue = new ArrayBlockingQueue[BaseRequest](queueSize)

  metricsGroup.newGauge(requestQueueSizeMetricName, () => requestQueue.size)

<<<<<<< HEAD
  newGauge(responseQueueSizeMetricName, () => {
    processors.values.asScala.foldLeft(0) { (total, processor) =>
=======
  metricsGroup.newGauge(responseQueueSizeMetricName, () => {
    processors.values.asScala.foldLeft(0) {(total, processor) =>
>>>>>>> 15418db6
      total + processor.responseQueueSize
    }
  })

  def addProcessor(processor: Processor): Unit = {
    if (processors.putIfAbsent(processor.id, processor) != null)
      warn(s"Unexpected processor with processorId ${processor.id}")

    metricsGroup.newGauge(responseQueueSizeMetricName, () => processor.responseQueueSize,
      Map(ProcessorMetricTag -> processor.id.toString).asJava)
  }

  def removeProcessor(processorId: Int): Unit = {
    processors.remove(processorId)
    metricsGroup.removeMetric(responseQueueSizeMetricName, Map(ProcessorMetricTag -> processorId.toString).asJava)
  }

  /** Send a request to be handled, potentially blocking until there is room in the queue for the request */
  def sendRequest(request: RequestChannel.Request): Unit = {
    requestQueue.put(request)
  }

  def closeConnection(
                       request: RequestChannel.Request,
                       errorCounts: java.util.Map[Errors, Integer]
                     ): Unit = {
    // This case is used when the request handler has encountered an error, but the client
    // does not expect a response (e.g. when produce request has acks set to 0)
    updateErrorMetrics(request.header.apiKey, errorCounts.asScala)
    sendResponse(new RequestChannel.CloseConnectionResponse(request))
  }

  def sendResponse(
                    request: RequestChannel.Request,
                    response: AbstractResponse,
                    onComplete: Option[Send => Unit]
                  ): Unit = {
    updateErrorMetrics(request.header.apiKey, response.errorCounts.asScala)
    sendResponse(new RequestChannel.SendResponse(
      request,
      request.buildResponseSend(response),
      request.responseNode(response),
      onComplete
    ))
  }

  def sendNoOpResponse(request: RequestChannel.Request): Unit = {
    sendResponse(new network.RequestChannel.NoOpResponse(request))
  }

  def startThrottling(request: RequestChannel.Request): Unit = {
    sendResponse(new RequestChannel.StartThrottlingResponse(request))
  }

  def endThrottling(request: RequestChannel.Request): Unit = {
    sendResponse(new EndThrottlingResponse(request))
  }

  /** Send a response back to the socket server to be sent over the network */
  private[network] def sendResponse(response: RequestChannel.Response): Unit = {
    if (isTraceEnabled) {
      val requestHeader = response.request.headerForLoggingOrThrottling()
      val message = response match {
        case sendResponse: SendResponse =>
          s"Sending ${requestHeader.apiKey} response to client ${requestHeader.clientId} of ${sendResponse.responseSend.size} bytes."
        case _: NoOpResponse =>
          s"Not sending ${requestHeader.apiKey} response to client ${requestHeader.clientId} as it's not required."
        case _: CloseConnectionResponse =>
          s"Closing connection for client ${requestHeader.clientId} due to error during ${requestHeader.apiKey}."
        case _: StartThrottlingResponse =>
          s"Notifying channel throttling has started for client ${requestHeader.clientId} for ${requestHeader.apiKey}"
        case _: EndThrottlingResponse =>
          s"Notifying channel throttling has ended for client ${requestHeader.clientId} for ${requestHeader.apiKey}"
      }
      trace(message)
    }

    response match {
      // We should only send one of the following per request
      case _: SendResponse | _: NoOpResponse | _: CloseConnectionResponse =>
        val request = response.request
        val timeNanos = time.nanoseconds()
        request.responseCompleteTimeNanos = timeNanos
        if (request.apiLocalCompleteTimeNanos == -1L)
          request.apiLocalCompleteTimeNanos = timeNanos
        // If this callback was executed after KafkaApis returned we will need to adjust the callback completion time here.
        if (request.callbackRequestDequeueTimeNanos.isDefined && request.callbackRequestCompleteTimeNanos.isEmpty)
          request.callbackRequestCompleteTimeNanos = Some(time.nanoseconds())
      // For a given request, these may happen in addition to one in the previous section, skip updating the metrics
      case _: StartThrottlingResponse | _: EndThrottlingResponse => ()
    }

    val processor = processors.get(response.processor)
    // The processor may be null if it was shutdown. In this case, the connections
    // are closed, so the response is dropped.
    if (processor != null) {
      processor.enqueueResponse(response)
    }
  }

  /** Get the next request or block until specified time has elapsed 
   *  Check the callback queue and execute first if present since these
   *  requests have already waited in line. */
  def receiveRequest(timeout: Long): RequestChannel.BaseRequest = {
    val callbackRequest = callbackQueue.poll()
    if (callbackRequest != null)
      callbackRequest
    else {
      val request = requestQueue.poll(timeout, TimeUnit.MILLISECONDS)
      request match {
        case WakeupRequest => callbackQueue.poll()
        case _ => request
      }
    }
  }

  /** Get the next request or block until there is one */
  def receiveRequest(): RequestChannel.BaseRequest =
    requestQueue.take()

  def updateErrorMetrics(apiKey: ApiKeys, errors: collection.Map[Errors, Integer]): Unit = {
    errors.forKeyValue { (error, count) =>
      metrics(apiKey.name).markErrorMeter(error, count)
    }
  }

  def clear(): Unit = {
    requestQueue.clear()
    callbackQueue.clear()
  }

  def shutdown(): Unit = {
    clear()
    metrics.close()
  }

  def sendShutdownRequest(): Unit = requestQueue.put(ShutdownRequest)

  def sendCallbackRequest(request: CallbackRequest): Unit = {
    callbackQueue.put(request)
    if (!requestQueue.offer(RequestChannel.WakeupRequest))
      trace("Wakeup request could not be added to queue. This means queue is full, so we will still process callback.")
  }

}

object RequestMetrics {
  val consumerFetchMetricName = ApiKeys.FETCH.name + "Consumer"
  val followFetchMetricName = ApiKeys.FETCH.name + "Follower"

  val verifyPartitionsInTxnMetricName = ApiKeys.ADD_PARTITIONS_TO_TXN.name + "Verification"

  val RequestsPerSec = "RequestsPerSec"
  val RequestQueueTimeMs = "RequestQueueTimeMs"
  val LocalTimeMs = "LocalTimeMs"
  val RemoteTimeMs = "RemoteTimeMs"
  val ThrottleTimeMs = "ThrottleTimeMs"
  val ResponseQueueTimeMs = "ResponseQueueTimeMs"
  val ResponseSendTimeMs = "ResponseSendTimeMs"
  val TotalTimeMs = "TotalTimeMs"
  val RequestBytes = "RequestBytes"
  val MessageConversionsTimeMs = "MessageConversionsTimeMs"
  val TemporaryMemoryBytes = "TemporaryMemoryBytes"
  val ErrorsPerSec = "ErrorsPerSec"
}

class RequestMetrics(name: String) {

  import RequestMetrics._

  private val metricsGroup = new KafkaMetricsGroup(this.getClass)

  val tags = Map("request" -> name).asJava
  val requestRateInternal = new Pool[Short, Meter]()
  // time a request spent in a request queue
  val requestQueueTimeHist = metricsGroup.newHistogram(RequestQueueTimeMs, true, tags)
  // time a request takes to be processed at the local broker
  val localTimeHist = metricsGroup.newHistogram(LocalTimeMs, true, tags)
  // time a request takes to wait on remote brokers (currently only relevant to fetch and produce requests)
  val remoteTimeHist = metricsGroup.newHistogram(RemoteTimeMs, true, tags)
  // time a request is throttled, not part of the request processing time (throttling is done at the client level
  // for clients that support KIP-219 and by muting the channel for the rest)
  val throttleTimeHist = metricsGroup.newHistogram(ThrottleTimeMs, true, tags)
  // time a response spent in a response queue
  val responseQueueTimeHist = metricsGroup.newHistogram(ResponseQueueTimeMs, true, tags)
  // time to send the response to the requester
  val responseSendTimeHist = metricsGroup.newHistogram(ResponseSendTimeMs, true, tags)
  val totalTimeHist = metricsGroup.newHistogram(TotalTimeMs, true, tags)
  // request size in bytes
  val requestBytesHist = metricsGroup.newHistogram(RequestBytes, true, tags)
  // time for message conversions (only relevant to fetch and produce requests)
  val messageConversionsTimeHist =
    if (name == ApiKeys.FETCH.name || name == ApiKeys.PRODUCE.name)
      Some(metricsGroup.newHistogram(MessageConversionsTimeMs, true, tags))
    else
      None
  // Temporary memory allocated for processing request (only populated for fetch and produce requests)
  // This shows the memory allocated for compression/conversions excluding the actual request size
  val tempMemoryBytesHist =
    if (name == ApiKeys.FETCH.name || name == ApiKeys.PRODUCE.name)
      Some(metricsGroup.newHistogram(TemporaryMemoryBytes, true, tags))
    else
      None

  private val errorMeters = mutable.Map[Errors, ErrorMeter]()
  Errors.values.foreach(error => errorMeters.put(error, new ErrorMeter(name, error)))

  def requestRate(version: Short): Meter =
    requestRateInternal.getAndMaybePut(version, metricsGroup.newMeter(RequestsPerSec, "requests", TimeUnit.SECONDS, tagsWithVersion(version)))

  private def tagsWithVersion(version: Short): java.util.Map[String, String] = {
    val nameAndVersionTags = new util.HashMap[String, String](tags.size() + 1)
    nameAndVersionTags.putAll(tags)
    nameAndVersionTags.put("version", version.toString)
    nameAndVersionTags
  }

  class ErrorMeter(name: String, error: Errors) {
    private val tags = Map("request" -> name, "error" -> error.name).asJava

    @volatile private var meter: Meter = _

    def getOrCreateMeter(): Meter = {
      if (meter != null)
        meter
      else {
        synchronized {
          if (meter == null)
             meter = metricsGroup.newMeter(ErrorsPerSec, "requests", TimeUnit.SECONDS, tags)
          meter
        }
      }
    }

    def removeMeter(): Unit = {
      synchronized {
        if (meter != null) {
          metricsGroup.removeMetric(ErrorsPerSec, tags)
          meter = null
        }
      }
    }
  }

  def markErrorMeter(error: Errors, count: Int): Unit = {
    errorMeters(error).getOrCreateMeter().mark(count.toLong)
  }

  def removeMetrics(): Unit = {
    for (version <- requestRateInternal.keys) {
      metricsGroup.removeMetric(RequestsPerSec, tagsWithVersion(version))
    }
    metricsGroup.removeMetric(RequestQueueTimeMs, tags)
    metricsGroup.removeMetric(LocalTimeMs, tags)
    metricsGroup.removeMetric(RemoteTimeMs, tags)
    metricsGroup.removeMetric(RequestsPerSec, tags)
    metricsGroup.removeMetric(ThrottleTimeMs, tags)
    metricsGroup.removeMetric(ResponseQueueTimeMs, tags)
    metricsGroup.removeMetric(TotalTimeMs, tags)
    metricsGroup.removeMetric(ResponseSendTimeMs, tags)
    metricsGroup.removeMetric(RequestBytes, tags)
    if (name == ApiKeys.FETCH.name || name == ApiKeys.PRODUCE.name) {
      metricsGroup.removeMetric(MessageConversionsTimeMs, tags)
      metricsGroup.removeMetric(TemporaryMemoryBytes, tags)
    }
    errorMeters.values.foreach(_.removeMeter())
    errorMeters.clear()
  }
}<|MERGE_RESOLUTION|>--- conflicted
+++ resolved
@@ -17,12 +17,6 @@
 
 package kafka.network
 
-<<<<<<< HEAD
-=======
-import java.net.InetAddress
-import java.nio.ByteBuffer
-import java.util.concurrent._
->>>>>>> 15418db6
 import com.fasterxml.jackson.databind.JsonNode
 import com.typesafe.scalalogging.Logger
 import com.yammer.metrics.core.Meter
@@ -32,11 +26,6 @@
 import kafka.utils.{Logging, NotNothing, Pool}
 import org.apache.kafka.common.config.ConfigResource
 import org.apache.kafka.common.memory.MemoryPool
-<<<<<<< HEAD
-=======
-import org.apache.kafka.common.message.ApiMessageType.ListenerType
-import org.apache.kafka.common.message.EnvelopeResponseData
->>>>>>> 15418db6
 import org.apache.kafka.common.network.Send
 import org.apache.kafka.common.protocol.{ApiKeys, Errors}
 import org.apache.kafka.common.requests._
@@ -44,13 +33,10 @@
 import org.apache.kafka.common.utils.{Sanitizer, Time}
 import org.apache.kafka.server.metrics.KafkaMetricsGroup
 
-<<<<<<< HEAD
 import java.net.InetAddress
 import java.nio.ByteBuffer
+import java.util
 import java.util.concurrent._
-=======
-import java.util
->>>>>>> 15418db6
 import scala.annotation.nowarn
 import scala.collection.mutable
 import scala.jdk.CollectionConverters._
@@ -68,6 +54,7 @@
   sealed trait BaseRequest
 
   case object ShutdownRequest extends BaseRequest
+
   case object WakeupRequest extends BaseRequest
 
   case class Session(principal: KafkaPrincipal, clientAddress: InetAddress) {
@@ -260,7 +247,7 @@
             else RequestMetrics.consumerFetchMetricName
           Seq(specifiedMetricName, header.apiKey.name)
         } else if (header.apiKey == ApiKeys.ADD_PARTITIONS_TO_TXN && body[AddPartitionsToTxnRequest].allVerifyOnlyRequest) {
-            Seq(RequestMetrics.verifyPartitionsInTxnMetricName)
+          Seq(RequestMetrics.verifyPartitionsInTxnMetricName)
         } else {
           Seq(header.apiKey.name)
         }
@@ -366,18 +353,12 @@
 class RequestChannel(val queueSize: Int,
                      val metricNamePrefix: String,
                      time: Time,
-<<<<<<< HEAD
-                     val metrics: RequestChannel.Metrics) extends KafkaMetricsGroup {
+                     val metrics: RequestChannel.Metrics) {
 
   import RequestChannel._
 
-=======
-                     val metrics: RequestChannel.Metrics) {
-  import RequestChannel._
-
   private val metricsGroup = new KafkaMetricsGroup(this.getClass)
 
->>>>>>> 15418db6
   private val requestQueue = new ArrayBlockingQueue[BaseRequest](queueSize)
   private val processors = new ConcurrentHashMap[Int, Processor]()
   val requestQueueSizeMetricName = metricNamePrefix.concat(RequestQueueSizeMetric)
@@ -386,13 +367,8 @@
 
   metricsGroup.newGauge(requestQueueSizeMetricName, () => requestQueue.size)
 
-<<<<<<< HEAD
-  newGauge(responseQueueSizeMetricName, () => {
+  metricsGroup.newGauge(responseQueueSizeMetricName, () => {
     processors.values.asScala.foldLeft(0) { (total, processor) =>
-=======
-  metricsGroup.newGauge(responseQueueSizeMetricName, () => {
-    processors.values.asScala.foldLeft(0) {(total, processor) =>
->>>>>>> 15418db6
       total + processor.responseQueueSize
     }
   })
@@ -494,8 +470,8 @@
   }
 
   /** Get the next request or block until specified time has elapsed 
-   *  Check the callback queue and execute first if present since these
-   *  requests have already waited in line. */
+   * Check the callback queue and execute first if present since these
+   * requests have already waited in line. */
   def receiveRequest(timeout: Long): RequestChannel.BaseRequest = {
     val callbackRequest = callbackQueue.poll()
     if (callbackRequest != null)
@@ -592,10 +568,10 @@
   // Temporary memory allocated for processing request (only populated for fetch and produce requests)
   // This shows the memory allocated for compression/conversions excluding the actual request size
   val tempMemoryBytesHist =
-    if (name == ApiKeys.FETCH.name || name == ApiKeys.PRODUCE.name)
-      Some(metricsGroup.newHistogram(TemporaryMemoryBytes, true, tags))
-    else
-      None
+  if (name == ApiKeys.FETCH.name || name == ApiKeys.PRODUCE.name)
+    Some(metricsGroup.newHistogram(TemporaryMemoryBytes, true, tags))
+  else
+    None
 
   private val errorMeters = mutable.Map[Errors, ErrorMeter]()
   Errors.values.foreach(error => errorMeters.put(error, new ErrorMeter(name, error)))
@@ -621,7 +597,7 @@
       else {
         synchronized {
           if (meter == null)
-             meter = metricsGroup.newMeter(ErrorsPerSec, "requests", TimeUnit.SECONDS, tags)
+            meter = metricsGroup.newMeter(ErrorsPerSec, "requests", TimeUnit.SECONDS, tags)
           meter
         }
       }
