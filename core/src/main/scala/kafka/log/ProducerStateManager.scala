/*
 * Licensed to the Apache Software Foundation (ASF) under one or more
 * contributor license agreements. See the NOTICE file distributed with
 * this work for additional information regarding copyright ownership.
 * The ASF licenses this file to You under the Apache License, Version 2.0
 * (the "License"); you may not use this file except in compliance with
 * the License. You may obtain a copy of the License at
 *
 *    http://www.apache.org/licenses/LICENSE-2.0
 *
 * Unless required by applicable law or agreed to in writing, software
 * distributed under the License is distributed on an "AS IS" BASIS,
 * WITHOUT WARRANTIES OR CONDITIONS OF ANY KIND, either express or implied.
 * See the License for the specific language governing permissions and
 * limitations under the License.
 */
package kafka.log

import java.io.File
import java.nio.ByteBuffer
import java.nio.channels.FileChannel
import java.nio.file.{Files, StandardOpenOption}
import java.util.concurrent.ConcurrentSkipListMap

import kafka.log.Log.offsetFromFile
import kafka.server.LogOffsetMetadata
import kafka.utils.{Logging, nonthreadsafe, threadsafe}
import org.apache.kafka.common.errors._
import org.apache.kafka.common.protocol.types._
import org.apache.kafka.common.record.{ControlRecordType, DefaultRecordBatch, EndTransactionMarker, RecordBatch}
import org.apache.kafka.common.utils.{ByteUtils, Crc32C}
import org.apache.kafka.common.{KafkaException, TopicPartition}

import scala.jdk.CollectionConverters._
import scala.collection.mutable.ListBuffer
import scala.collection.{immutable, mutable}

class CorruptSnapshotException(msg: String) extends KafkaException(msg)

/**
 * The last written record for a given producer. The last data offset may be undefined
 * if the only log entry for a producer is a transaction marker.
 */
case class LastRecord(lastDataOffset: Option[Long], producerEpoch: Short)


private[log] case class TxnMetadata(
  producerId: Long,
  firstOffset: LogOffsetMetadata,
  var lastOffset: Option[Long] = None
) {
  def this(producerId: Long, firstOffset: Long) = this(producerId, LogOffsetMetadata(firstOffset))

  override def toString: String = {
    "TxnMetadata(" +
      s"producerId=$producerId, " +
      s"firstOffset=$firstOffset, " +
      s"lastOffset=$lastOffset)"
  }
}

private[log] object ProducerStateEntry {
  private[log] val NumBatchesToRetain = 5

  def empty(producerId: Long) = new ProducerStateEntry(producerId,
    batchMetadata = mutable.Queue[BatchMetadata](),
    producerEpoch = RecordBatch.NO_PRODUCER_EPOCH,
    coordinatorEpoch = -1,
    lastTimestamp = RecordBatch.NO_TIMESTAMP,
    currentTxnFirstOffset = None)
}

private[log] case class BatchMetadata(lastSeq: Int, lastOffset: Long, offsetDelta: Int, timestamp: Long) {
  def firstSeq: Int =  DefaultRecordBatch.decrementSequence(lastSeq, offsetDelta)
  def firstOffset: Long = lastOffset - offsetDelta

  override def toString: String = {
    "BatchMetadata(" +
      s"firstSeq=$firstSeq, " +
      s"lastSeq=$lastSeq, " +
      s"firstOffset=$firstOffset, " +
      s"lastOffset=$lastOffset, " +
      s"timestamp=$timestamp)"
  }
}

// the batchMetadata is ordered such that the batch with the lowest sequence is at the head of the queue while the
// batch with the highest sequence is at the tail of the queue. We will retain at most ProducerStateEntry.NumBatchesToRetain
// elements in the queue. When the queue is at capacity, we remove the first element to make space for the incoming batch.
private[log] class ProducerStateEntry(val producerId: Long,
                                      val batchMetadata: mutable.Queue[BatchMetadata],
                                      var producerEpoch: Short,
                                      var coordinatorEpoch: Int,
                                      var lastTimestamp: Long,
                                      var currentTxnFirstOffset: Option[Long]) {

  def firstSeq: Int = if (isEmpty) RecordBatch.NO_SEQUENCE else batchMetadata.front.firstSeq

  def firstDataOffset: Long = if (isEmpty) -1L else batchMetadata.front.firstOffset

  def lastSeq: Int = if (isEmpty) RecordBatch.NO_SEQUENCE else batchMetadata.last.lastSeq

  def lastDataOffset: Long = if (isEmpty) -1L else batchMetadata.last.lastOffset

  def lastOffsetDelta : Int = if (isEmpty) 0 else batchMetadata.last.offsetDelta

  def isEmpty: Boolean = batchMetadata.isEmpty

  def addBatch(producerEpoch: Short, lastSeq: Int, lastOffset: Long, offsetDelta: Int, timestamp: Long): Unit = {
    maybeUpdateProducerEpoch(producerEpoch)
    addBatchMetadata(BatchMetadata(lastSeq, lastOffset, offsetDelta, timestamp))
    this.lastTimestamp = timestamp
  }

  def maybeUpdateProducerEpoch(producerEpoch: Short): Boolean = {
    if (this.producerEpoch != producerEpoch) {
      batchMetadata.clear()
      this.producerEpoch = producerEpoch
      true
    } else {
      false
    }
  }

  private def addBatchMetadata(batch: BatchMetadata): Unit = {
    if (batchMetadata.size == ProducerStateEntry.NumBatchesToRetain)
      batchMetadata.dequeue()
    batchMetadata.enqueue(batch)
  }

  def update(nextEntry: ProducerStateEntry): Unit = {
    maybeUpdateProducerEpoch(nextEntry.producerEpoch)
    while (nextEntry.batchMetadata.nonEmpty)
      addBatchMetadata(nextEntry.batchMetadata.dequeue())
    this.coordinatorEpoch = nextEntry.coordinatorEpoch
    this.currentTxnFirstOffset = nextEntry.currentTxnFirstOffset
    this.lastTimestamp = nextEntry.lastTimestamp
  }

  def findDuplicateBatch(batch: RecordBatch): Option[BatchMetadata] = {
    if (batch.producerEpoch != producerEpoch)
       None
    else
      batchWithSequenceRange(batch.baseSequence, batch.lastSequence)
  }

  // Return the batch metadata of the cached batch having the exact sequence range, if any.
  def batchWithSequenceRange(firstSeq: Int, lastSeq: Int): Option[BatchMetadata] = {
    val duplicate = batchMetadata.filter { metadata =>
      firstSeq == metadata.firstSeq && lastSeq == metadata.lastSeq
    }
    duplicate.headOption
  }

  override def toString: String = {
    "ProducerStateEntry(" +
      s"producerId=$producerId, " +
      s"producerEpoch=$producerEpoch, " +
      s"currentTxnFirstOffset=$currentTxnFirstOffset, " +
      s"coordinatorEpoch=$coordinatorEpoch, " +
      s"lastTimestamp=$lastTimestamp, " +
      s"batchMetadata=$batchMetadata"
  }
}

/**
 * This class is used to validate the records appended by a given producer before they are written to the log.
 * It is initialized with the producer's state after the last successful append, and transitively validates the
 * sequence numbers and epochs of each new record. Additionally, this class accumulates transaction metadata
 * as the incoming records are validated.
 *
 * @param producerId The id of the producer appending to the log
 * @param currentEntry  The current entry associated with the producer id which contains metadata for a fixed number of
 *                      the most recent appends made by the producer. Validation of the first incoming append will
 *                      be made against the latest append in the current entry. New appends will replace older appends
 *                      in the current entry so that the space overhead is constant.
 * @param origin Indicates the origin of the append which implies the extent of validation. For example, offset
 *               commits, which originate from the group coordinator, do not have sequence numbers and therefore
 *               only producer epoch validation is done. Appends which come through replication are not validated
 *               (we assume the validation has already been done) and appends from clients require full validation.
 */
private[log] class ProducerAppendInfo(val topicPartition: TopicPartition,
                                      val producerId: Long,
                                      val currentEntry: ProducerStateEntry,
                                      val origin: AppendOrigin) extends Logging {

  private val transactions = ListBuffer.empty[TxnMetadata]
  private val updatedEntry = ProducerStateEntry.empty(producerId)

  updatedEntry.producerEpoch = currentEntry.producerEpoch
  updatedEntry.coordinatorEpoch = currentEntry.coordinatorEpoch
  updatedEntry.lastTimestamp = currentEntry.lastTimestamp
  updatedEntry.currentTxnFirstOffset = currentEntry.currentTxnFirstOffset

  private def maybeValidateDataBatch(producerEpoch: Short, firstSeq: Int, offset: Long): Unit = {
    checkProducerEpoch(producerEpoch, offset)
    if (origin == AppendOrigin.Client) {
      checkSequence(producerEpoch, firstSeq, offset)
    }
  }

  private def checkProducerEpoch(producerEpoch: Short, offset: Long): Unit = {
    if (producerEpoch < updatedEntry.producerEpoch) {
      val message = s"Epoch of producer $producerId at offset $offset in $topicPartition is $producerEpoch, " +
        s"which is smaller than the last seen epoch ${updatedEntry.producerEpoch}"

      if (origin == AppendOrigin.Replication) {
        warn(message)
      } else {
        // Starting from 2.7, we replaced ProducerFenced error with InvalidProducerEpoch in the
        // producer send response callback to differentiate from the former fatal exception,
        // letting client abort the ongoing transaction and retry.
        throw new InvalidProducerEpochException(message)
      }
    }
  }

  private def checkSequence(producerEpoch: Short, appendFirstSeq: Int, offset: Long): Unit = {
    if (producerEpoch != updatedEntry.producerEpoch) {
      if (appendFirstSeq != 0) {
        if (updatedEntry.producerEpoch != RecordBatch.NO_PRODUCER_EPOCH) {
          throw new OutOfOrderSequenceException(s"Invalid sequence number for new epoch of producer $producerId " +
            s"at offset $offset in partition $topicPartition: $producerEpoch (request epoch), $appendFirstSeq (seq. number), " +
            s"${updatedEntry.producerEpoch} (current producer epoch)")
        }
      }
    } else {
      val currentLastSeq = if (!updatedEntry.isEmpty)
        updatedEntry.lastSeq
      else if (producerEpoch == currentEntry.producerEpoch)
        currentEntry.lastSeq
      else
        RecordBatch.NO_SEQUENCE

      // If there is no current producer epoch (possibly because all producer records have been deleted due to
      // retention or the DeleteRecords API) accept writes with any sequence number
      if (!(currentEntry.producerEpoch == RecordBatch.NO_PRODUCER_EPOCH || inSequence(currentLastSeq, appendFirstSeq))) {
        throw new OutOfOrderSequenceException(s"Out of order sequence number for producer $producerId at " +
          s"offset $offset in partition $topicPartition: $appendFirstSeq (incoming seq. number), " +
          s"$currentLastSeq (current end sequence number)")
      }
    }
  }

  private def inSequence(lastSeq: Int, nextSeq: Int): Boolean = {
    nextSeq == lastSeq + 1L || (nextSeq == 0 && lastSeq == Int.MaxValue)
  }

  def append(batch: RecordBatch, firstOffsetMetadataOpt: Option[LogOffsetMetadata]): Option[CompletedTxn] = {
    if (batch.isControlBatch) {
      val recordIterator = batch.iterator
      if (recordIterator.hasNext) {
        val record = recordIterator.next()
        val endTxnMarker = EndTransactionMarker.deserialize(record)
        appendEndTxnMarker(endTxnMarker, batch.producerEpoch, batch.baseOffset, record.timestamp)
      } else {
        // An empty control batch means the entire transaction has been cleaned from the log, so no need to append
        None
      }
    } else {
      val firstOffsetMetadata = firstOffsetMetadataOpt.getOrElse(LogOffsetMetadata(batch.baseOffset))
      appendDataBatch(batch.producerEpoch, batch.baseSequence, batch.lastSequence, batch.maxTimestamp,
        firstOffsetMetadata, batch.lastOffset, batch.isTransactional)
      None
    }
  }

  def appendDataBatch(epoch: Short,
                      firstSeq: Int,
                      lastSeq: Int,
                      lastTimestamp: Long,
                      firstOffsetMetadata: LogOffsetMetadata,
                      lastOffset: Long,
                      isTransactional: Boolean): Unit = {
    val firstOffset = firstOffsetMetadata.messageOffset
    maybeValidateDataBatch(epoch, firstSeq, firstOffset)
    updatedEntry.addBatch(epoch, lastSeq, lastOffset, (lastOffset - firstOffset).toInt, lastTimestamp)

    updatedEntry.currentTxnFirstOffset match {
      case Some(_) if !isTransactional =>
        // Received a non-transactional message while a transaction is active
        throw new InvalidTxnStateException(s"Expected transactional write from producer $producerId at " +
          s"offset $firstOffsetMetadata in partition $topicPartition")

      case None if isTransactional =>
        // Began a new transaction
        updatedEntry.currentTxnFirstOffset = Some(firstOffset)
        transactions += TxnMetadata(producerId, firstOffsetMetadata)

      case _ => // nothing to do
    }
  }

  private def checkCoordinatorEpoch(endTxnMarker: EndTransactionMarker, offset: Long): Unit = {
    if (updatedEntry.coordinatorEpoch > endTxnMarker.coordinatorEpoch) {
      if (origin == AppendOrigin.Replication) {
        info(s"Detected invalid coordinator epoch for producerId $producerId at " +
          s"offset $offset in partition $topicPartition: ${endTxnMarker.coordinatorEpoch} " +
          s"is older than previously known coordinator epoch ${updatedEntry.coordinatorEpoch}")
      } else {
        throw new TransactionCoordinatorFencedException(s"Invalid coordinator epoch for producerId $producerId at " +
          s"offset $offset in partition $topicPartition: ${endTxnMarker.coordinatorEpoch} " +
          s"(zombie), ${updatedEntry.coordinatorEpoch} (current)")
      }
    }
  }

  def appendEndTxnMarker(
    endTxnMarker: EndTransactionMarker,
    producerEpoch: Short,
    offset: Long,
    timestamp: Long
  ): Option[CompletedTxn] = {
    checkProducerEpoch(producerEpoch, offset)
    checkCoordinatorEpoch(endTxnMarker, offset)

    // Only emit the `CompletedTxn` for non-empty transactions. A transaction marker
    // without any associated data will not have any impact on the last stable offset
    // and would not need to be reflected in the transaction index.
    val completedTxn = updatedEntry.currentTxnFirstOffset.map { firstOffset =>
      CompletedTxn(producerId, firstOffset, offset, endTxnMarker.controlType == ControlRecordType.ABORT)
    }

    updatedEntry.maybeUpdateProducerEpoch(producerEpoch)
    updatedEntry.currentTxnFirstOffset = None
    updatedEntry.coordinatorEpoch = endTxnMarker.coordinatorEpoch
    updatedEntry.lastTimestamp = timestamp

    completedTxn
  }

  def toEntry: ProducerStateEntry = updatedEntry

  def startedTransactions: List[TxnMetadata] = transactions.toList

  override def toString: String = {
    "ProducerAppendInfo(" +
      s"producerId=$producerId, " +
      s"producerEpoch=${updatedEntry.producerEpoch}, " +
      s"firstSequence=${updatedEntry.firstSeq}, " +
      s"lastSequence=${updatedEntry.lastSeq}, " +
      s"currentTxnFirstOffset=${updatedEntry.currentTxnFirstOffset}, " +
      s"coordinatorEpoch=${updatedEntry.coordinatorEpoch}, " +
      s"lastTimestamp=${updatedEntry.lastTimestamp}, " +
      s"startedTransactions=$transactions)"
  }
}

object ProducerStateManager {
  private val ProducerSnapshotVersion: Short = 1
  private val VersionField = "version"
  private val CrcField = "crc"
  private val ProducerIdField = "producer_id"
  private val LastSequenceField = "last_sequence"
  private val ProducerEpochField = "epoch"
  private val LastOffsetField = "last_offset"
  private val OffsetDeltaField = "offset_delta"
  private val TimestampField = "timestamp"
  private val ProducerEntriesField = "producer_entries"
  private val CoordinatorEpochField = "coordinator_epoch"
  private val CurrentTxnFirstOffsetField = "current_txn_first_offset"

  private val VersionOffset = 0
  private val CrcOffset = VersionOffset + 2
  private val ProducerEntriesOffset = CrcOffset + 4

  val ProducerSnapshotEntrySchema = new Schema(
    new Field(ProducerIdField, Type.INT64, "The producer ID"),
    new Field(ProducerEpochField, Type.INT16, "Current epoch of the producer"),
    new Field(LastSequenceField, Type.INT32, "Last written sequence of the producer"),
    new Field(LastOffsetField, Type.INT64, "Last written offset of the producer"),
    new Field(OffsetDeltaField, Type.INT32, "The difference of the last sequence and first sequence in the last written batch"),
    new Field(TimestampField, Type.INT64, "Max timestamp from the last written entry"),
    new Field(CoordinatorEpochField, Type.INT32, "The epoch of the last transaction coordinator to send an end transaction marker"),
    new Field(CurrentTxnFirstOffsetField, Type.INT64, "The first offset of the on-going transaction (-1 if there is none)"))
  val PidSnapshotMapSchema = new Schema(
    new Field(VersionField, Type.INT16, "Version of the snapshot file"),
    new Field(CrcField, Type.UNSIGNED_INT32, "CRC of the snapshot data"),
    new Field(ProducerEntriesField, new ArrayOf(ProducerSnapshotEntrySchema), "The entries in the producer table"))

  def readSnapshot(file: File): Iterable[ProducerStateEntry] = {
    try {
      val buffer = Files.readAllBytes(file.toPath)
      val struct = PidSnapshotMapSchema.read(ByteBuffer.wrap(buffer))

      val version = struct.getShort(VersionField)
      if (version != ProducerSnapshotVersion)
        throw new CorruptSnapshotException(s"Snapshot contained an unknown file version $version")

      val crc = struct.getUnsignedInt(CrcField)
      val computedCrc =  Crc32C.compute(buffer, ProducerEntriesOffset, buffer.length - ProducerEntriesOffset)
      if (crc != computedCrc)
        throw new CorruptSnapshotException(s"Snapshot is corrupt (CRC is no longer valid). " +
          s"Stored crc: $crc. Computed crc: $computedCrc")

      struct.getArray(ProducerEntriesField).map { producerEntryObj =>
        val producerEntryStruct = producerEntryObj.asInstanceOf[Struct]
        val producerId = producerEntryStruct.getLong(ProducerIdField)
        val producerEpoch = producerEntryStruct.getShort(ProducerEpochField)
        val seq = producerEntryStruct.getInt(LastSequenceField)
        val offset = producerEntryStruct.getLong(LastOffsetField)
        val timestamp = producerEntryStruct.getLong(TimestampField)
        val offsetDelta = producerEntryStruct.getInt(OffsetDeltaField)
        val coordinatorEpoch = producerEntryStruct.getInt(CoordinatorEpochField)
        val currentTxnFirstOffset = producerEntryStruct.getLong(CurrentTxnFirstOffsetField)
        val lastAppendedDataBatches = mutable.Queue.empty[BatchMetadata]
        if (offset >= 0)
          lastAppendedDataBatches += BatchMetadata(seq, offset, offsetDelta, timestamp)

        val newEntry = new ProducerStateEntry(producerId, lastAppendedDataBatches, producerEpoch,
          coordinatorEpoch, timestamp, if (currentTxnFirstOffset >= 0) Some(currentTxnFirstOffset) else None)
        newEntry
      }
    } catch {
      case e: SchemaException =>
        throw new CorruptSnapshotException(s"Snapshot failed schema validation: ${e.getMessage}")
    }
  }

  private def writeSnapshot(file: File, entries: mutable.Map[Long, ProducerStateEntry]): Unit = {
    val struct = new Struct(PidSnapshotMapSchema)
    struct.set(VersionField, ProducerSnapshotVersion)
    struct.set(CrcField, 0L) // we'll fill this after writing the entries
    val entriesArray = entries.map {
      case (producerId, entry) =>
        val producerEntryStruct = struct.instance(ProducerEntriesField)
        producerEntryStruct.set(ProducerIdField, producerId)
          .set(ProducerEpochField, entry.producerEpoch)
          .set(LastSequenceField, entry.lastSeq)
          .set(LastOffsetField, entry.lastDataOffset)
          .set(OffsetDeltaField, entry.lastOffsetDelta)
          .set(TimestampField, entry.lastTimestamp)
          .set(CoordinatorEpochField, entry.coordinatorEpoch)
          .set(CurrentTxnFirstOffsetField, entry.currentTxnFirstOffset.getOrElse(-1L))
        producerEntryStruct
    }.toArray
    struct.set(ProducerEntriesField, entriesArray)

    val buffer = ByteBuffer.allocate(struct.sizeOf)
    struct.writeTo(buffer)
    buffer.flip()

    // now fill in the CRC
    val crc = Crc32C.compute(buffer, ProducerEntriesOffset, buffer.limit() - ProducerEntriesOffset)
    ByteUtils.writeUnsignedInt(buffer, CrcOffset, crc)

    val fileChannel = FileChannel.open(file.toPath, StandardOpenOption.CREATE, StandardOpenOption.WRITE)
    try {
      fileChannel.write(buffer)
      fileChannel.force(true)
    } finally {
      fileChannel.close()
    }
  }

  private def isSnapshotFile(file: File): Boolean = file.getName.endsWith(Log.ProducerSnapshotFileSuffix)

  // visible for testing
  private[log] def listSnapshotFiles(dir: File): Seq[SnapshotFile] = {
    if (dir.exists && dir.isDirectory) {
      Option(dir.listFiles).map { files =>
        files.filter(f => f.isFile && isSnapshotFile(f)).map(SnapshotFile(_)).toSeq
      }.getOrElse(Seq.empty)
    } else Seq.empty
  }
}

/**
 * Maintains a mapping from ProducerIds to metadata about the last appended entries (e.g.
 * epoch, sequence number, last offset, etc.)
 *
 * The sequence number is the last number successfully appended to the partition for the given identifier.
 * The epoch is used for fencing against zombie writers. The offset is the one of the last successful message
 * appended to the partition.
 *
 * As long as a producer id is contained in the map, the corresponding producer can continue to write data.
 * However, producer ids can be expired due to lack of recent use or if the last written entry has been deleted from
 * the log (e.g. if the retention policy is "delete"). For compacted topics, the log cleaner will ensure
 * that the most recent entry from a given producer id is retained in the log provided it hasn't expired due to
 * age. This ensures that producer ids will not be expired until either the max expiration time has been reached,
 * or if the topic also is configured for deletion, the segment containing the last written offset has
 * been deleted.
 */
@nonthreadsafe
class ProducerStateManager(val topicPartition: TopicPartition,
                           @volatile var _logDir: File,
                           val maxProducerIdExpirationMs: Int = 60 * 60 * 1000) extends Logging {
  import java.util

  import ProducerStateManager._

  this.logIdent = s"[ProducerStateManager partition=$topicPartition] "

  private var snapshots: ConcurrentSkipListMap[java.lang.Long, SnapshotFile] = locally {
    loadSnapshots()
  }

  private val producers = mutable.Map.empty[Long, ProducerStateEntry]
  /**
   * 最后一次映射的offset
   */
  private var lastMapOffset = 0L
  /**
   * 最后一次快照的offset
   */
  private var lastSnapOffset = 0L

  /**
   * 进行中的事务，按第一次提交的事务进行排序，是有序的
   */
  private val ongoingTxns = new util.TreeMap[Long, TxnMetadata]

  /**
   * 在highWatermark之上，完成的事务，是有序的
   */
  private val unreplicatedTxns = new util.TreeMap[Long, TxnMetadata]

  /**
<<<<<<< HEAD
   * 一个不稳定的offset是没有决定（比如：它的无限值还没有被可知），或者已经确定，但是还没有被复制（比如任何一个拥有COMMIT/ABORT的事务写入了一个比当前highWatermark还要大的offset）
=======
   * Load producer state snapshots by scanning the _logDir.
   */
  private def loadSnapshots(): ConcurrentSkipListMap[java.lang.Long, SnapshotFile] = {
    val tm = new ConcurrentSkipListMap[java.lang.Long, SnapshotFile]()
    for (f <- listSnapshotFiles(_logDir)) {
      tm.put(f.offset, f)
    }
    tm
  }

  /**
   * Scans the log directory, gathering all producer state snapshot files. Snapshot files which do not have an offset
   * corresponding to one of the provided offsets in segmentBaseOffsets will be removed, except in the case that there
   * is a snapshot file at a higher offset than any offset in segmentBaseOffsets.
   *
   * The goal here is to remove any snapshot files which do not have an associated segment file, but not to remove the
   * largest stray snapshot file which was emitted during clean shutdown.
   */
  private[log] def removeStraySnapshots(segmentBaseOffsets: Seq[Long]): Unit = {
    val maxSegmentBaseOffset = if (segmentBaseOffsets.isEmpty) None else Some(segmentBaseOffsets.max)
    val baseOffsets = segmentBaseOffsets.toSet
    var latestStraySnapshot: Option[SnapshotFile] = None

    val ss = loadSnapshots()
    for (snapshot <- ss.values().asScala) {
      val key = snapshot.offset
      latestStraySnapshot match {
        case Some(prev) =>
          if (!baseOffsets.contains(key)) {
            // this snapshot is now the largest stray snapshot.
            prev.deleteIfExists()
            ss.remove(prev.offset)
            latestStraySnapshot = Some(snapshot)
          }
        case None =>
          if (!baseOffsets.contains(key)) {
            latestStraySnapshot = Some(snapshot)
          }
      }
    }

    // Check to see if the latestStraySnapshot is larger than the largest segment base offset, if it is not,
    // delete the largestStraySnapshot.
    for (strayOffset <- latestStraySnapshot.map(_.offset); maxOffset <- maxSegmentBaseOffset) {
      if (strayOffset < maxOffset) {
        Option(ss.remove(strayOffset)).foreach(_.deleteIfExists())
      }
    }

    this.snapshots = ss
  }

  /**
   * An unstable offset is one which is either undecided (i.e. its ultimate outcome is not yet known),
   * or one that is decided, but may not have been replicated (i.e. any transaction which has a COMMIT/ABORT
   * marker written at a higher offset than the current high watermark).
>>>>>>> 031b7208
   */
  def firstUnstableOffset: Option[LogOffsetMetadata] = {
    // 获取第一个未进行同步的事务metadata
    val unreplicatedFirstOffset = Option(unreplicatedTxns.firstEntry).map(_.getValue.firstOffset)
    // 获取第一个还未确认的事务的metadata
    val undecidedFirstOffset = Option(ongoingTxns.firstEntry).map(_.getValue.firstOffset)
    if (unreplicatedFirstOffset.isEmpty)
    // 如果没有未同步的事务metadata，返回未确认的事务metadata
      undecidedFirstOffset
    else if (undecidedFirstOffset.isEmpty)
    // 如果没有未确认的事务metadata，返回未同步的事务metadata
      unreplicatedFirstOffset
    else if (undecidedFirstOffset.get.messageOffset < unreplicatedFirstOffset.get.messageOffset)
    // 如果未确认的事务metadata的offset小于未同步的事务metadata的offset，返回未确认的事务metadata
      undecidedFirstOffset
    else
    // 其他情况下，均返回未同步的事务metadata
      unreplicatedFirstOffset
  }

  /**
   * Acknowledge all transactions which have been completed before a given offset. This allows the LSO
   * to advance to the next unstable offset.
   *
   */
  def onHighWatermarkUpdated(highWatermark: Long): Unit = {
    removeUnreplicatedTransactions(highWatermark)
  }

  /**
   * The first undecided offset is the earliest transactional message which has not yet been committed
   * or aborted. Unlike [[firstUnstableOffset]], this does not reflect the state of replication (i.e.
   * whether a completed transaction marker is beyond the high watermark).
   */
  private[log] def firstUndecidedOffset: Option[Long] = Option(ongoingTxns.firstEntry).map(_.getValue.firstOffset.messageOffset)

  /**
   * Returns the last offset of this map
   */
  def mapEndOffset: Long = lastMapOffset

  /**
   * Get a copy of the active producers
   */
  def activeProducers: immutable.Map[Long, ProducerStateEntry] = producers.toMap

  def isEmpty: Boolean = producers.isEmpty && unreplicatedTxns.isEmpty

  private def loadFromSnapshot(logStartOffset: Long, currentTime: Long): Unit = {
    while (true) {
      latestSnapshotFile match {
        case Some(snapshot) =>
          try {
            info(s"Loading producer state from snapshot file '$snapshot'")
            val loadedProducers = readSnapshot(snapshot.file).filter { producerEntry => !isProducerExpired(currentTime, producerEntry) }
            loadedProducers.foreach(loadProducerEntry)
            lastSnapOffset = snapshot.offset
            lastMapOffset = lastSnapOffset
            return
          } catch {
            case e: CorruptSnapshotException =>
              warn(s"Failed to load producer snapshot from '${snapshot.file}': ${e.getMessage}")
              removeAndDeleteSnapshot(snapshot.offset)
          }
        case None =>
          lastSnapOffset = logStartOffset
          lastMapOffset = logStartOffset
          return
      }
    }
  }

  // visible for testing
  private[log] def loadProducerEntry(entry: ProducerStateEntry): Unit = {
    val producerId = entry.producerId
    producers.put(producerId, entry)
    entry.currentTxnFirstOffset.foreach { offset =>
      ongoingTxns.put(offset, new TxnMetadata(producerId, offset))
    }
  }

  private def isProducerExpired(currentTimeMs: Long, producerState: ProducerStateEntry): Boolean =
    producerState.currentTxnFirstOffset.isEmpty && currentTimeMs - producerState.lastTimestamp >= maxProducerIdExpirationMs

  /**
   * Expire any producer ids which have been idle longer than the configured maximum expiration timeout.
   */
  def removeExpiredProducers(currentTimeMs: Long): Unit = {
    producers --= producers.filter { case (_, lastEntry) => isProducerExpired(currentTimeMs, lastEntry) }.keySet
  }

  /**
   * Truncate the producer id mapping to the given offset range and reload the entries from the most recent
   * snapshot in range (if there is one). We delete snapshot files prior to the logStartOffset but do not remove
   * producer state from the map. This means that in-memory and on-disk state can diverge, and in the case of
   * broker failover or unclean shutdown, any in-memory state not persisted in the snapshots will be lost, which
   * would lead to UNKNOWN_PRODUCER_ID errors. Note that the log end offset is assumed to be less than or equal
   * to the high watermark.
   */
  def truncateAndReload(logStartOffset: Long, logEndOffset: Long, currentTimeMs: Long): Unit = {
    // remove all out of range snapshots
    snapshots.values().asScala.foreach { snapshot =>
      if (snapshot.offset > logEndOffset || snapshot.offset <= logStartOffset) {
        removeAndDeleteSnapshot(snapshot.offset)
      }
    }

    if (logEndOffset != mapEndOffset) {
      producers.clear()
      ongoingTxns.clear()

      // since we assume that the offset is less than or equal to the high watermark, it is
      // safe to clear the unreplicated transactions
      unreplicatedTxns.clear()
      loadFromSnapshot(logStartOffset, currentTimeMs)
    } else {
      onLogStartOffsetIncremented(logStartOffset)
    }
  }

  def prepareUpdate(producerId: Long, origin: AppendOrigin): ProducerAppendInfo = {
    val currentEntry = lastEntry(producerId).getOrElse(ProducerStateEntry.empty(producerId))
    new ProducerAppendInfo(topicPartition, producerId, currentEntry, origin)
  }

  /**
   * Update the mapping with the given append information
   */
  def update(appendInfo: ProducerAppendInfo): Unit = {
    if (appendInfo.producerId == RecordBatch.NO_PRODUCER_ID)
      throw new IllegalArgumentException(s"Invalid producer id ${appendInfo.producerId} passed to update " +
        s"for partition $topicPartition")

    trace(s"Updated producer ${appendInfo.producerId} state to $appendInfo")
    val updatedEntry = appendInfo.toEntry
    producers.get(appendInfo.producerId) match {
      case Some(currentEntry) =>
        currentEntry.update(updatedEntry)

      case None =>
        producers.put(appendInfo.producerId, updatedEntry)
    }

    appendInfo.startedTransactions.foreach { txn =>
      ongoingTxns.put(txn.firstOffset.messageOffset, txn)
    }
  }

  /**
   * 更新最后一次映射的偏移量
   * @param lastOffset 更新的最后一次映射的偏移量
   */
  def updateMapEndOffset(lastOffset: Long): Unit = {
    lastMapOffset = lastOffset
  }

  /**
   * Get the last written entry for the given producer id.
   */
  def lastEntry(producerId: Long): Option[ProducerStateEntry] = producers.get(producerId)

  /**
   * Take a snapshot at the current end offset if one does not already exist.
   */
  def takeSnapshot(): Unit = {
    // If not a new offset, then it is not worth taking another snapshot
    if (lastMapOffset > lastSnapOffset) {
      val snapshotFile = SnapshotFile(Log.producerSnapshotFile(_logDir, lastMapOffset))
      info(s"Writing producer snapshot at offset $lastMapOffset")
      writeSnapshot(snapshotFile.file, producers)
      snapshots.put(snapshotFile.offset, snapshotFile)

      // Update the last snap offset according to the serialized map
      lastSnapOffset = lastMapOffset
    }
  }

  /**
   * Update the parentDir for this ProducerStateManager and all of the snapshot files which it manages.
   */
  def updateParentDir(parentDir: File): Unit ={
    _logDir = parentDir
    snapshots.forEach((_, s) => s.updateParentDir(parentDir))
  }

  /**
   * Get the last offset (exclusive) of the latest snapshot file.
   */
  def latestSnapshotOffset: Option[Long] = latestSnapshotFile.map(_.offset)

  /**
   * Get the last offset (exclusive) of the oldest snapshot file.
   */
<<<<<<< HEAD
  def oldestSnapshotOffset: Option[Long] = oldestSnapshotFile.map(file => offsetFromFile(file))

  /**
   * producer是否保留
   * @param producerStateEntry producer状态
   * @param logStartOffset     logStartOffset
   * @return 是否保留producer
   */
  private def isProducerRetained(producerStateEntry: ProducerStateEntry, logStartOffset: Long): Boolean = {
    producerStateEntry.removeBatchesOlderThan(logStartOffset)
    // producer的最新offset是否比logStartOffset大
    producerStateEntry.lastDataOffset >= logStartOffset
  }

  /**
   * 当由于保留而移除日志头时，需要清理id的映射集合，这个方法会使用新的logStartOffset，并移除所有的producerIds，这些producerId都具有较小的已写入的offset
   * 除此之外，我们会移除比新logStartOffset更老的快照版本
   * 需要注意的是，offset的快照版本如果比LogStartOffset大的情况下，可能会有包含步骤保留的producer：在我们需要从快照中加载状态时，将删除这些producer
   */
  def truncateHead(logStartOffset: Long): Unit = {
    val evictedProducerEntries = producers.filter { case (_, producerState) =>
      // 过滤没有保留的producer
      !isProducerRetained(producerState, logStartOffset)
    }
    //
    val evictedProducerIds = evictedProducerEntries.keySet
    // 去除掉这部分producer
    producers --= evictedProducerIds
    //
    removeEvictedOngoingTransactions(evictedProducerIds)
=======
  def oldestSnapshotOffset: Option[Long] = oldestSnapshotFile.map(_.offset)

  /**
   * Remove any unreplicated transactions lower than the provided logStartOffset and bring the lastMapOffset forward
   * if necessary.
   */
  def onLogStartOffsetIncremented(logStartOffset: Long): Unit = {
>>>>>>> 031b7208
    removeUnreplicatedTransactions(logStartOffset)
    //
    if (lastMapOffset < logStartOffset)
      lastMapOffset = logStartOffset
<<<<<<< HEAD
    // 删除旧快照
    deleteSnapshotsBefore(logStartOffset)
=======
>>>>>>> 031b7208

    lastSnapOffset = latestSnapshotOffset.getOrElse(logStartOffset)
  }

  private def removeUnreplicatedTransactions(offset: Long): Unit = {
    val iterator = unreplicatedTxns.entrySet.iterator
    while (iterator.hasNext) {
      val txnEntry = iterator.next()
      val lastOffset = txnEntry.getValue.lastOffset
      if (lastOffset.exists(_ < offset))
        iterator.remove()
    }
  }

  /**
   * 截断producer id映射，并移除所有快照，重置了映射的状态
   */
  def truncateFullyAndStartAt(offset: Long): Unit = {
    producers.clear()
    ongoingTxns.clear()
    unreplicatedTxns.clear()
    snapshots.values().asScala.foreach { snapshot =>
      removeAndDeleteSnapshot(snapshot.offset)
    }
    lastSnapOffset = 0L
    lastMapOffset = offset
  }

  /**
   * Compute the last stable offset of a completed transaction, but do not yet mark the transaction complete.
   * That will be done in `completeTxn` below. This is used to compute the LSO that will be appended to the
   * transaction index, but the completion must be done only after successfully appending to the index.
   */
  def lastStableOffset(completedTxn: CompletedTxn): Long = {
    val nextIncompleteTxn = ongoingTxns.values.asScala.find(_.producerId != completedTxn.producerId)
    nextIncompleteTxn.map(_.firstOffset.messageOffset).getOrElse(completedTxn.lastOffset  + 1)
  }

  /**
   * Mark a transaction as completed. We will still await advancement of the high watermark before
   * advancing the first unstable offset.
   */
  def completeTxn(completedTxn: CompletedTxn): Unit = {
    val txnMetadata = ongoingTxns.remove(completedTxn.firstOffset)
    if (txnMetadata == null)
      throw new IllegalArgumentException(s"Attempted to complete transaction $completedTxn on partition $topicPartition " +
        s"which was not started")

    txnMetadata.lastOffset = Some(completedTxn.lastOffset)
    unreplicatedTxns.put(completedTxn.firstOffset, txnMetadata)
  }

  @threadsafe
  def deleteSnapshotsBefore(offset: Long): Unit = {
    snapshots.subMap(0, offset).values().asScala.foreach { snapshot =>
      removeAndDeleteSnapshot(snapshot.offset)
    }
  }

  private def oldestSnapshotFile: Option[SnapshotFile] = {
    Option(snapshots.firstEntry()).map(_.getValue)
  }

  private def latestSnapshotFile: Option[SnapshotFile] = {
    Option(snapshots.lastEntry()).map(_.getValue)
  }

  /**
   * Removes the producer state snapshot file metadata corresponding to the provided offset if it exists from this
   * ProducerStateManager, and deletes the backing snapshot file.
   */
  private[log] def removeAndDeleteSnapshot(snapshotOffset: Long): Unit = {
    Option(snapshots.remove(snapshotOffset)).foreach(_.deleteIfExists())
  }
}

case class SnapshotFile private[log] (private var _file: File,
                                      offset: Long) {
  def deleteIfExists(): Boolean = {
    Files.deleteIfExists(file.toPath)
  }

  def updateParentDir(parentDir: File): Unit = {
    _file = new File(parentDir, _file.getName)
  }

  def file: File = {
    _file
  }
}

object SnapshotFile {
  def apply(file: File): SnapshotFile = {
    val offset = offsetFromFile(file)
    SnapshotFile(file, offset)
  }
}<|MERGE_RESOLUTION|>--- conflicted
+++ resolved
@@ -16,12 +16,6 @@
  */
 package kafka.log
 
-import java.io.File
-import java.nio.ByteBuffer
-import java.nio.channels.FileChannel
-import java.nio.file.{Files, StandardOpenOption}
-import java.util.concurrent.ConcurrentSkipListMap
-
 import kafka.log.Log.offsetFromFile
 import kafka.server.LogOffsetMetadata
 import kafka.utils.{Logging, nonthreadsafe, threadsafe}
@@ -31,9 +25,14 @@
 import org.apache.kafka.common.utils.{ByteUtils, Crc32C}
 import org.apache.kafka.common.{KafkaException, TopicPartition}
 
-import scala.jdk.CollectionConverters._
+import java.io.File
+import java.nio.ByteBuffer
+import java.nio.channels.FileChannel
+import java.nio.file.{Files, StandardOpenOption}
+import java.util.concurrent.ConcurrentSkipListMap
 import scala.collection.mutable.ListBuffer
 import scala.collection.{immutable, mutable}
+import scala.jdk.CollectionConverters._
 
 class CorruptSnapshotException(msg: String) extends KafkaException(msg)
 
@@ -45,10 +44,10 @@
 
 
 private[log] case class TxnMetadata(
-  producerId: Long,
-  firstOffset: LogOffsetMetadata,
-  var lastOffset: Option[Long] = None
-) {
+                                     producerId: Long,
+                                     firstOffset: LogOffsetMetadata,
+                                     var lastOffset: Option[Long] = None
+                                   ) {
   def this(producerId: Long, firstOffset: Long) = this(producerId, LogOffsetMetadata(firstOffset))
 
   override def toString: String = {
@@ -71,7 +70,8 @@
 }
 
 private[log] case class BatchMetadata(lastSeq: Int, lastOffset: Long, offsetDelta: Int, timestamp: Long) {
-  def firstSeq: Int =  DefaultRecordBatch.decrementSequence(lastSeq, offsetDelta)
+  def firstSeq: Int = DefaultRecordBatch.decrementSequence(lastSeq, offsetDelta)
+
   def firstOffset: Long = lastOffset - offsetDelta
 
   override def toString: String = {
@@ -168,16 +168,15 @@
  * It is initialized with the producer's state after the last successful append, and transitively validates the
  * sequence numbers and epochs of each new record. Additionally, this class accumulates transaction metadata
  * as the incoming records are validated.
- *
- * @param producerId The id of the producer appending to the log
- * @param currentEntry  The current entry associated with the producer id which contains metadata for a fixed number of
- *                      the most recent appends made by the producer. Validation of the first incoming append will
- *                      be made against the latest append in the current entry. New appends will replace older appends
- *                      in the current entry so that the space overhead is constant.
- * @param origin Indicates the origin of the append which implies the extent of validation. For example, offset
- *               commits, which originate from the group coordinator, do not have sequence numbers and therefore
- *               only producer epoch validation is done. Appends which come through replication are not validated
- *               (we assume the validation has already been done) and appends from clients require full validation.
+ * @param producerId   The id of the producer appending to the log
+ * @param currentEntry The current entry associated with the producer id which contains metadata for a fixed number of
+ *                     the most recent appends made by the producer. Validation of the first incoming append will
+ *                     be made against the latest append in the current entry. New appends will replace older appends
+ *                     in the current entry so that the space overhead is constant.
+ * @param origin       Indicates the origin of the append which implies the extent of validation. For example, offset
+ *                     commits, which originate from the group coordinator, do not have sequence numbers and therefore
+ *                     only producer epoch validation is done. Appends which come through replication are not validated
+ *                     (we assume the validation has already been done) and appends from clients require full validation.
  */
 private[log] class ProducerAppendInfo(val topicPartition: TopicPartition,
                                       val producerId: Long,
@@ -306,11 +305,11 @@
   }
 
   def appendEndTxnMarker(
-    endTxnMarker: EndTransactionMarker,
-    producerEpoch: Short,
-    offset: Long,
-    timestamp: Long
-  ): Option[CompletedTxn] = {
+                          endTxnMarker: EndTransactionMarker,
+                          producerEpoch: Short,
+                          offset: Long,
+                          timestamp: Long
+                        ): Option[CompletedTxn] = {
     checkProducerEpoch(producerEpoch, offset)
     checkCoordinatorEpoch(endTxnMarker, offset)
 
@@ -485,9 +484,10 @@
 class ProducerStateManager(val topicPartition: TopicPartition,
                            @volatile var _logDir: File,
                            val maxProducerIdExpirationMs: Int = 60 * 60 * 1000) extends Logging {
+
+  import ProducerStateManager._
+
   import java.util
-
-  import ProducerStateManager._
 
   this.logIdent = s"[ProducerStateManager partition=$topicPartition] "
 
@@ -496,29 +496,16 @@
   }
 
   private val producers = mutable.Map.empty[Long, ProducerStateEntry]
-  /**
-   * 最后一次映射的offset
-   */
   private var lastMapOffset = 0L
-  /**
-   * 最后一次快照的offset
-   */
   private var lastSnapOffset = 0L
 
-  /**
-   * 进行中的事务，按第一次提交的事务进行排序，是有序的
-   */
+  // ongoing transactions sorted by the first offset of the transaction
   private val ongoingTxns = new util.TreeMap[Long, TxnMetadata]
 
-  /**
-   * 在highWatermark之上，完成的事务，是有序的
-   */
+  // completed transactions whose markers are at offsets above the high watermark
   private val unreplicatedTxns = new util.TreeMap[Long, TxnMetadata]
 
   /**
-<<<<<<< HEAD
-   * 一个不稳定的offset是没有决定（比如：它的无限值还没有被可知），或者已经确定，但是还没有被复制（比如任何一个拥有COMMIT/ABORT的事务写入了一个比当前highWatermark还要大的offset）
-=======
    * Load producer state snapshots by scanning the _logDir.
    */
   private def loadSnapshots(): ConcurrentSkipListMap[java.lang.Long, SnapshotFile] = {
@@ -575,31 +562,23 @@
    * An unstable offset is one which is either undecided (i.e. its ultimate outcome is not yet known),
    * or one that is decided, but may not have been replicated (i.e. any transaction which has a COMMIT/ABORT
    * marker written at a higher offset than the current high watermark).
->>>>>>> 031b7208
    */
   def firstUnstableOffset: Option[LogOffsetMetadata] = {
-    // 获取第一个未进行同步的事务metadata
     val unreplicatedFirstOffset = Option(unreplicatedTxns.firstEntry).map(_.getValue.firstOffset)
-    // 获取第一个还未确认的事务的metadata
     val undecidedFirstOffset = Option(ongoingTxns.firstEntry).map(_.getValue.firstOffset)
     if (unreplicatedFirstOffset.isEmpty)
-    // 如果没有未同步的事务metadata，返回未确认的事务metadata
       undecidedFirstOffset
     else if (undecidedFirstOffset.isEmpty)
-    // 如果没有未确认的事务metadata，返回未同步的事务metadata
       unreplicatedFirstOffset
     else if (undecidedFirstOffset.get.messageOffset < unreplicatedFirstOffset.get.messageOffset)
-    // 如果未确认的事务metadata的offset小于未同步的事务metadata的offset，返回未确认的事务metadata
       undecidedFirstOffset
     else
-    // 其他情况下，均返回未同步的事务metadata
       unreplicatedFirstOffset
   }
 
   /**
    * Acknowledge all transactions which have been completed before a given offset. This allows the LSO
    * to advance to the next unstable offset.
-   *
    */
   def onHighWatermarkUpdated(highWatermark: Long): Unit = {
     removeUnreplicatedTransactions(highWatermark)
@@ -724,10 +703,6 @@
     }
   }
 
-  /**
-   * 更新最后一次映射的偏移量
-   * @param lastOffset 更新的最后一次映射的偏移量
-   */
   def updateMapEndOffset(lastOffset: Long): Unit = {
     lastMapOffset = lastOffset
   }
@@ -756,7 +731,7 @@
   /**
    * Update the parentDir for this ProducerStateManager and all of the snapshot files which it manages.
    */
-  def updateParentDir(parentDir: File): Unit ={
+  def updateParentDir(parentDir: File): Unit = {
     _logDir = parentDir
     snapshots.forEach((_, s) => s.updateParentDir(parentDir))
   }
@@ -769,38 +744,6 @@
   /**
    * Get the last offset (exclusive) of the oldest snapshot file.
    */
-<<<<<<< HEAD
-  def oldestSnapshotOffset: Option[Long] = oldestSnapshotFile.map(file => offsetFromFile(file))
-
-  /**
-   * producer是否保留
-   * @param producerStateEntry producer状态
-   * @param logStartOffset     logStartOffset
-   * @return 是否保留producer
-   */
-  private def isProducerRetained(producerStateEntry: ProducerStateEntry, logStartOffset: Long): Boolean = {
-    producerStateEntry.removeBatchesOlderThan(logStartOffset)
-    // producer的最新offset是否比logStartOffset大
-    producerStateEntry.lastDataOffset >= logStartOffset
-  }
-
-  /**
-   * 当由于保留而移除日志头时，需要清理id的映射集合，这个方法会使用新的logStartOffset，并移除所有的producerIds，这些producerId都具有较小的已写入的offset
-   * 除此之外，我们会移除比新logStartOffset更老的快照版本
-   * 需要注意的是，offset的快照版本如果比LogStartOffset大的情况下，可能会有包含步骤保留的producer：在我们需要从快照中加载状态时，将删除这些producer
-   */
-  def truncateHead(logStartOffset: Long): Unit = {
-    val evictedProducerEntries = producers.filter { case (_, producerState) =>
-      // 过滤没有保留的producer
-      !isProducerRetained(producerState, logStartOffset)
-    }
-    //
-    val evictedProducerIds = evictedProducerEntries.keySet
-    // 去除掉这部分producer
-    producers --= evictedProducerIds
-    //
-    removeEvictedOngoingTransactions(evictedProducerIds)
-=======
   def oldestSnapshotOffset: Option[Long] = oldestSnapshotFile.map(_.offset)
 
   /**
@@ -808,16 +751,10 @@
    * if necessary.
    */
   def onLogStartOffsetIncremented(logStartOffset: Long): Unit = {
->>>>>>> 031b7208
     removeUnreplicatedTransactions(logStartOffset)
-    //
+
     if (lastMapOffset < logStartOffset)
       lastMapOffset = logStartOffset
-<<<<<<< HEAD
-    // 删除旧快照
-    deleteSnapshotsBefore(logStartOffset)
-=======
->>>>>>> 031b7208
 
     lastSnapOffset = latestSnapshotOffset.getOrElse(logStartOffset)
   }
@@ -833,7 +770,7 @@
   }
 
   /**
-   * 截断producer id映射，并移除所有快照，重置了映射的状态
+   * Truncate the producer id mapping and remove all snapshots. This resets the state of the mapping.
    */
   def truncateFullyAndStartAt(offset: Long): Unit = {
     producers.clear()
@@ -894,8 +831,8 @@
   }
 }
 
-case class SnapshotFile private[log] (private var _file: File,
-                                      offset: Long) {
+case class SnapshotFile private[log](private var _file: File,
+                                     offset: Long) {
   def deleteIfExists(): Boolean = {
     Files.deleteIfExists(file.toPath)
   }
