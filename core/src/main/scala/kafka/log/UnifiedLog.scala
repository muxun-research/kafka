--- conflicted
+++ resolved
@@ -6,7 +6,7 @@
  * (the "License"); you may not use this file except in compliance with
  * the License.  You may obtain a copy of the License at
  *
- * http://www.apache.org/licenses/LICENSE-2.0
+ *    http://www.apache.org/licenses/LICENSE-2.0
  *
  * Unless required by applicable law or agreed to in writing, software
  * distributed under the License is distributed on an "AS IS" BASIS,
@@ -20,11 +20,7 @@
 import kafka.log.remote.RemoteLogManager
 import kafka.utils._
 import org.apache.kafka.common.errors._
-<<<<<<< HEAD
-import org.apache.kafka.common.internals.Topic
-=======
 import org.apache.kafka.common.message.DescribeProducersResponseData
->>>>>>> 9494bebe
 import org.apache.kafka.common.record.FileRecords.TimestampAndOffset
 import org.apache.kafka.common.record._
 import org.apache.kafka.common.requests.ListOffsetsRequest
@@ -32,25 +28,15 @@
 import org.apache.kafka.common.requests.ProduceResponse.RecordError
 import org.apache.kafka.common.utils.{PrimitiveRef, Time, Utils}
 import org.apache.kafka.common.{InvalidRecordException, KafkaException, TopicPartition, Uuid}
-<<<<<<< HEAD
-import org.apache.kafka.server.common.MetadataVersion.IBP_0_10_0_IV0
-import org.apache.kafka.server.common.{MetadataVersion, OffsetAndEpoch}
-import org.apache.kafka.server.log.remote.metadata.storage.TopicBasedRemoteLogMetadataManagerConfig
-=======
 import org.apache.kafka.server.common.{OffsetAndEpoch, RequestLocal}
->>>>>>> 9494bebe
 import org.apache.kafka.server.metrics.KafkaMetricsGroup
 import org.apache.kafka.server.record.BrokerCompressionType
 import org.apache.kafka.server.storage.log.{FetchIsolation, UnexpectedAppendOffsetException}
 import org.apache.kafka.server.util.Scheduler
 import org.apache.kafka.storage.internals.checkpoint.PartitionMetadataFile
 import org.apache.kafka.storage.internals.epoch.LeaderEpochFileCache
-<<<<<<< HEAD
-import org.apache.kafka.storage.internals.log._
-=======
 import org.apache.kafka.storage.internals.log.{AbortedTxn, AppendOrigin, BatchMetadata, CompletedTxn, FetchDataInfo, LastRecord, LeaderHwChange, LocalLog, LogAppendInfo, LogConfig, LogDirFailureChannel, LogLoader, LogMetricNames, LogOffsetMetadata, LogOffsetSnapshot, LogOffsetsListener, LogSegment, LogSegments, LogStartOffsetIncrementReason, LogValidator, OffsetResultHolder, OffsetsOutOfOrderException, ProducerAppendInfo, ProducerStateManager, ProducerStateManagerConfig, RollParams, SegmentDeletionReason, VerificationGuard, UnifiedLog => JUnifiedLog}
 import org.apache.kafka.storage.log.metrics.BrokerTopicStats
->>>>>>> 9494bebe
 
 import java.io.{File, IOException}
 import java.lang.{Long => JLong}
@@ -75,37 +61,21 @@
  * NOTE: this class handles state and behavior specific to tiered segments as well as any behavior combining both tiered
  * and local segments. The state and behavior specific to local segments are handled by the encapsulated LocalLog instance.
  *
- * @param logStartOffset                      The earliest offset allowed to be exposed to kafka client.
- *                                            The logStartOffset can be updated by :
+ * @param logStartOffset The earliest offset allowed to be exposed to kafka client.
+ *                       The logStartOffset can be updated by :
  *                       - user's DeleteRecordsRequest
  *                       - broker's log retention
  *                       - broker's log truncation
  *                       - broker's log recovery
- *                         The logStartOffset is used to decide the following:
+ *                       The logStartOffset is used to decide the following:
  *                       - Log deletion. LogSegment whose nextOffset <= log's logStartOffset can be deleted.
  *                         It may trigger log rolling if the active segment is deleted.
  *                       - Earliest offset of the log in response to ListOffsetRequest. To avoid OffsetOutOfRange exception after user seeks to earliest offset,
  *                         we make sure that logStartOffset <= log's highWatermark
- *                         Other activities such as log cleaning are not affected by logStartOffset.
- * @param localLog                            The LocalLog instance containing non-empty log segments recovered from disk
- * @param brokerTopicStats                    Container for Broker Topic Yammer Metrics
+ *                       Other activities such as log cleaning are not affected by logStartOffset.
+ * @param localLog The LocalLog instance containing non-empty log segments recovered from disk
+ * @param brokerTopicStats Container for Broker Topic Yammer Metrics
  * @param producerIdExpirationCheckIntervalMs How often to check for producer ids which need to be expired
-<<<<<<< HEAD
- * @param leaderEpochCache                    The LeaderEpochFileCache instance (if any) containing state associated
- *                                            with the provided logStartOffset and nextOffsetMetadata
- * @param producerStateManager                The ProducerStateManager instance containing state associated with the provided segments
- * @param _topicId                            optional Uuid to specify the topic ID for the topic if it exists. Should only be specified when
- *                                            first creating the log through Partition.makeLeader or Partition.makeFollower. When reloading a log,
- *                                            this field will be populated by reading the topic ID value from partition.metadata if it exists.
- * @param keepPartitionMetadataFile           boolean flag to indicate whether the partition.metadata file should be kept in the
- *                                            log directory. A partition.metadata file is only created when the raft controller is used
- *                                            or the ZK controller and this broker's inter-broker protocol version is at least 2.8.
- *                                            This file will persist the topic ID on the broker. If inter-broker protocol for a ZK controller
- *                                            is downgraded below 2.8, a topic ID may be lost and a new ID generated upon re-upgrade.
- *                                            If the inter-broker protocol version on a ZK cluster is below 2.8, partition.metadata
- *                                            will be deleted to avoid ID conflicts upon re-upgrade.
- * @param remoteStorageSystemEnable           flag to indicate whether the system level remote log storage is enabled or not.
-=======
  * @param leaderEpochCache The LeaderEpochFileCache instance (if any) containing state associated
  *                         with the provided logStartOffset and nextOffsetMetadata
  * @param producerStateManager The ProducerStateManager instance containing state associated with the provided segments
@@ -113,7 +83,6 @@
  *                first creating the log through Partition.makeLeader or Partition.makeFollower. When reloading a log,
  *                this field will be populated by reading the topic ID value from partition.metadata if it exists.
  * @param remoteStorageSystemEnable flag to indicate whether the system level remote log storage is enabled or not.
->>>>>>> 9494bebe
  */
 @threadsafe
 class UnifiedLog(@volatile var logStartOffset: Long,
@@ -216,11 +185,7 @@
    *   - If we were provided a topic ID when creating the log and one does not yet exist
    *     set _topicId and write to the partition metadata file.
    */
-<<<<<<< HEAD
-  def initializeTopicId(): Unit = {
-=======
   private def initializeTopicId(): Unit =  {
->>>>>>> 9494bebe
     val partMetadataFile = partitionMetadataFile.getOrElse(
       throw new KafkaException("The partitionMetadataFile should have been initialized"))
 
@@ -434,10 +399,10 @@
   def lastStableOffsetLag: Long = highWatermark - lastStableOffset
 
   /**
-   * Fully materialize and return an offset snapshot including segment position info. This method will update
-   * the LogOffsetMetadata for the high watermark and last stable offset if they are message-only. Throws an
-   * offset out of range error if the segment info cannot be loaded.
-   */
+    * Fully materialize and return an offset snapshot including segment position info. This method will update
+    * the LogOffsetMetadata for the high watermark and last stable offset if they are message-only. Throws an
+    * offset out of range error if the segment info cannot be loaded.
+    */
   def fetchOffsetSnapshot: LogOffsetSnapshot = {
     val lastStable = fetchLastStableOffsetMetadata
     val highWatermark = fetchHighWatermarkMetadata
@@ -454,7 +419,6 @@
   private var metricNames: Map[String, java.util.Map[String, String]] = Map.empty
 
   newMetrics()
-
   private[log] def newMetrics(): Unit = {
     val tags = (Map("topic" -> topicPartition.topic, "partition" -> topicPartition.partition.toString) ++
       (if (isFuture) Map("is-future" -> "true") else Map.empty)).asJava
@@ -667,7 +631,7 @@
    * Rename the directory of the local log. If the log's directory is being renamed for async deletion due to a
    * StopReplica request, then the shouldReinitialize parameter should be set to false, otherwise it should be set to true.
    *
-   * @param name               The new name that this log's directory is being renamed to
+   * @param name The new name that this log's directory is being renamed to
    * @param shouldReinitialize Whether the log's metadata should be reinitialized after renaming
    * @throws KafkaStorageException if rename fails
    */
@@ -705,16 +669,9 @@
   /**
    * Append this message set to the active segment of the local log, assigning offsets and Partition Leader Epochs
    *
-<<<<<<< HEAD
-   * @param records                    The records to append
-   * @param origin                     Declares the origin of the append which affects required validations
-   * @param interBrokerProtocolVersion Inter-broker message protocol version
-   * @param requestLocal               request local instance
-=======
    * @param records The records to append
    * @param origin Declares the origin of the append which affects required validations
    * @param requestLocal request local instance
->>>>>>> 9494bebe
    * @throws KafkaStorageException If the append fails due to an I/O error.
    * @return Information about the appended messages including the first and last offset.
    */
@@ -763,17 +720,6 @@
    * This method will generally be responsible for assigning offsets to the messages,
    * however if the assignOffsets=false flag is passed we will only check that the existing offsets are valid.
    *
-<<<<<<< HEAD
-   * @param records                    The log records to append
-   * @param origin                     Declares the origin of the append which affects required validations
-   * @param interBrokerProtocolVersion Inter-broker message protocol version
-   * @param validateAndAssignOffsets   Should the log assign offsets to this message set or blindly apply what it is given
-   * @param leaderEpoch                The partition's leader epoch which will be applied to messages when offsets are assigned on the leader
-   * @param requestLocal               The request local instance if validateAndAssignOffsets is true
-   * @param ignoreRecordSize           true to skip validation of record size.
-   * @throws KafkaStorageException           If the append fails due to an I/O error.
-   * @throws OffsetsOutOfOrderException      If out of order offsets found in 'records'
-=======
    * @param records The log records to append
    * @param origin Declares the origin of the append which affects required validations
    * @param validateAndAssignOffsets Should the log assign offsets to this message set or blindly apply what it is given
@@ -782,7 +728,6 @@
    * @param ignoreRecordSize true to skip validation of record size.
    * @throws KafkaStorageException If the append fails due to an I/O error.
    * @throws OffsetsOutOfOrderException If out of order offsets found in 'records'
->>>>>>> 9494bebe
    * @throws UnexpectedAppendOffsetException If the first or last offset in append is less than next offset
    * @return Information about the appended messages including the first and last offset.
    */
@@ -1218,7 +1163,7 @@
    * Trim any invalid bytes from the end of this message set (if there are any)
    *
    * @param records The records to trim
-   * @param info    The general information of the message set
+   * @param info The general information of the message set
    * @return A trimmed message set. This may be the same as what was passed in or it may not.
    */
   private def trimInvalidBytes(records: MemoryRecords, info: LogAppendInfo): MemoryRecords = {
@@ -1245,9 +1190,9 @@
   /**
    * Read messages from the log.
    *
-   * @param startOffset   The offset to begin reading at
-   * @param maxLength     The maximum number of bytes to read
-   * @param isolation     The fetch isolation, which controls the maximum offset we are allowed to read
+   * @param startOffset The offset to begin reading at
+   * @param maxLength The maximum number of bytes to read
+   * @param isolation The fetch isolation, which controls the maximum offset we are allowed to read
    * @param minOneMessage If this is true, the first message will be returned even if it exceeds `maxLength` (if one exists)
    * @throws OffsetOutOfRangeException If startOffset is beyond the log end offset or before the log start offset
    * @return The fetch data information including fetch starting offset metadata and messages read.
@@ -1279,7 +1224,7 @@
    * `NOTE:` OffsetRequest V0 does not use this method, the behavior of OffsetRequest V0 remains the same as before
    * , i.e. it only gives back the timestamp based on the last modification time of the log segments.
    *
-   * @param targetTimestamp  The given timestamp for offset fetching.
+   * @param targetTimestamp The given timestamp for offset fetching.
    * @param remoteLogManager Optional RemoteLogManager instance if it exists.
    * @return the offset-result holder
    *         <ul>
@@ -1380,14 +1325,6 @@
   }
 
   /**
-<<<<<<< HEAD
-   * Given a message offset, find its corresponding offset metadata in the log.
-   * If the message offset is out of range, throw an OffsetOutOfRangeException
-   */
-  private def convertToOffsetMetadataOrThrow(offset: Long): LogOffsetMetadata = {
-    checkLogStartOffset(offset)
-    localLog.convertToOffsetMetadataOrThrow(offset)
-=======
     * Given a message offset, find its corresponding offset metadata in the log.
     * 1. If the message offset is less than the log-start-offset (or) local-log-start-offset, then it returns the
    *     message-only metadata.
@@ -1401,7 +1338,6 @@
       case _: OffsetOutOfRangeException =>
         new LogOffsetMetadata(offset)
     }
->>>>>>> 9494bebe
   }
 
   /**
@@ -1413,19 +1349,11 @@
    *
    * @param predicate A function that takes in a candidate log segment and the next higher segment
    *                  (if there is one) and returns true iff it is deletable
-   * @param reason    The reason for the segment deletion
+   * @param reason The reason for the segment deletion
    * @return The number of segments deleted
    */
   private def deleteOldSegments(predicate: (LogSegment, Option[LogSegment]) => Boolean,
                                 reason: SegmentDeletionReason): Int = {
-<<<<<<< HEAD
-    def shouldDelete(segment: LogSegment, nextSegmentOpt: Option[LogSegment]): Boolean = {
-      highWatermark >= nextSegmentOpt.map(_.baseOffset).getOrElse(localLog.logEndOffset) &&
-        predicate(segment, nextSegmentOpt)
-    }
-
-=======
->>>>>>> 9494bebe
     lock synchronized {
       val deletable = deletableSegments(predicate)
       if (deletable.nonEmpty)
@@ -1564,15 +1492,9 @@
   }
 
   private def deleteRetentionSizeBreachedSegments(): Int = {
-<<<<<<< HEAD
-    if (config.retentionSize < 0 || size < config.retentionSize) return 0
-    var diff = size - config.retentionSize
-
-=======
     val retentionSize: Long = JUnifiedLog.localRetentionSize(config, remoteLogEnabledAndRemoteCopyEnabled())
     if (retentionSize < 0 || size < retentionSize) return 0
     var diff = size - retentionSize
->>>>>>> 9494bebe
     def shouldDelete(segment: LogSegment, nextSegmentOpt: Option[LogSegment]): Boolean = {
       val segmentSize = segment.size
       val shouldDelete = diff - segmentSize >= 0
@@ -1621,7 +1543,7 @@
   /**
    * The offset of the next message that will be appended to the log
    */
-  def logEndOffset: Long = localLog.logEndOffset
+  def logEndOffset: Long =  localLog.logEndOffset
 
   /**
    * The offset metadata of the next message that will be appended to the log
@@ -1633,12 +1555,13 @@
    * The segment will be rolled if one of the following conditions met:
    * 1. The logSegment is full
    * 2. The maxTime has elapsed since the timestamp of first message in the segment (or since the
-   * create time if the first message does not have a timestamp)
+   *    create time if the first message does not have a timestamp)
    * 3. The index is full
    *
    * @param messagesSize The messages set size in bytes.
-   * @param appendInfo   log append information
-   * @return The currently active segment after (perhaps) rolling to a new segment
+   * @param appendInfo log append information
+   *
+   * @return  The currently active segment after (perhaps) rolling to a new segment
    */
   private def maybeRoll(messagesSize: Int, appendInfo: LogAppendInfo): LogSegment = lock synchronized {
     val segment = localLog.segments.activeSegment
@@ -1712,9 +1635,9 @@
    * Flush all local log segments
    *
    * @param forceFlushActiveSegment should be true during a clean shutdown, and false otherwise. The reason is that
-   *                                we have to pass logEndOffset + 1 to the `localLog.flush(offset: Long): Unit` function to flush empty
-   *                                active segments, which is important to make sure we persist the active segment file during shutdown, particularly
-   *                                when it's empty.
+   * we have to pass logEndOffset + 1 to the `localLog.flush(offset: Long): Unit` function to flush empty
+   * active segments, which is important to make sure we persist the active segment file during shutdown, particularly
+   * when it's empty.
    */
   def flush(forceFlushActiveSegment: Boolean): Unit = flush(logEndOffset, forceFlushActiveSegment)
 
@@ -1729,13 +1652,13 @@
    * Flush local log segments for all offsets up to offset-1 if includingOffset=false; up to offset
    * if includingOffset=true. The recovery point is set to offset.
    *
-   * @param offset          The offset to flush up to; the new recovery point
+   * @param offset The offset to flush up to; the new recovery point
    * @param includingOffset Whether the flush includes the provided offset.
    */
   private def flush(offset: Long, includingOffset: Boolean): Unit = {
-    val flushOffset = if (includingOffset) offset + 1 else offset
+    val flushOffset = if (includingOffset) offset + 1  else offset
     val newRecoveryPoint = offset
-    val includingOffsetStr = if (includingOffset) "inclusive" else "exclusive"
+    val includingOffsetStr =  if (includingOffset) "inclusive" else "exclusive"
     maybeHandleIOException(s"Error while flushing log for $topicPartition in dir ${dir.getParent} with offset $offset " +
       s"($includingOffsetStr) and recovery point $newRecoveryPoint") {
       if (flushOffset > localLog.recoveryPoint) {
@@ -1837,14 +1760,10 @@
   }
 
   /**
-   * Delete all data in the log and start at the new offset
-   *
-<<<<<<< HEAD
-   * @param newOffset The new offset to start the log with
-=======
+   *  Delete all data in the log and start at the new offset
+   *
    *  @param newOffset The new offset to start the log with
    *  @param logStartOffsetOpt The log start offset to set for the log. If None, the new offset will be used.
->>>>>>> 9494bebe
    */
   def truncateFullyAndStartAt(newOffset: Long,
                               logStartOffsetOpt: Option[Long] = None): Unit = {
@@ -1935,7 +1854,6 @@
 
   /**
    * Add the given segment to the segments in this log. If this segment replaces an existing segment, delete it.
-   *
    * @param segment The segment to add
    */
   @threadsafe
