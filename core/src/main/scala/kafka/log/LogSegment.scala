/**
 * Licensed to the Apache Software Foundation (ASF) under one or more
 * contributor license agreements.  See the NOTICE file distributed with
 * this work for additional information regarding copyright ownership.
 * The ASF licenses this file to You under the Apache License, Version 2.0
 * (the "License"); you may not use this file except in compliance with
 * the License.  You may obtain a copy of the License at
 *
 *    http://www.apache.org/licenses/LICENSE-2.0
 *
 * Unless required by applicable law or agreed to in writing, software
 * distributed under the License is distributed on an "AS IS" BASIS,
 * WITHOUT WARRANTIES OR CONDITIONS OF ANY KIND, either express or implied.
 * See the License for the specific language governing permissions and
 * limitations under the License.
 */
package kafka.log

import java.io.{File, IOException}
import java.nio.file.attribute.FileTime
import java.nio.file.{Files, NoSuchFileException}
import java.util.concurrent.TimeUnit
import java.util.concurrent.atomic.AtomicBoolean
import kafka.common.LogSegmentOffsetOverflowException
import kafka.metrics.{KafkaMetricsGroup, KafkaTimer}
import kafka.server.epoch.LeaderEpochFileCache
import kafka.server.{FetchDataInfo, LogOffsetMetadata}
import kafka.utils._
import org.apache.kafka.common.InvalidRecordException
import org.apache.kafka.common.errors.CorruptRecordException
import org.apache.kafka.common.record.FileRecords.{LogOffsetPosition, TimestampAndOffset}
import org.apache.kafka.common.record._
import org.apache.kafka.common.utils.{BufferSupplier, Time}

import scala.jdk.CollectionConverters._
import scala.math._

/**
 * log段，每个段包含两个部分，log和log索引，log是一个包含真实消息的FileRecords，index是offset index，映射了逻辑offset到物理文件位置
 * 每个段都有一个基准offset，这个基准offset将会小于当前端中最小的offset，但是大于上一个段的任何一个offset
 *
<<<<<<< HEAD
 * 基准offset的段会保存在两个文件中，a [base_offset].index和a [base_offset].log文件
 * @param log                包含log的FileRecords
 * @param lazyOffsetIndex    The offset index
 * @param lazyTimeIndex      The timestamp index
 * @param txnIndex           事务索引
 * @param baseOffset         段中最小的offset
 * @param indexIntervalBytes 索引元素之间大致的字节数
 * @param rollJitterMs       从计划的分段滚动时间中减去最大随机抖动
 * @param time               time实例
=======
 * @param log The file records containing log entries
 * @param lazyOffsetIndex The offset index
 * @param lazyTimeIndex The timestamp index
 * @param txnIndex The transaction index
 * @param baseOffset A lower bound on the offsets in this segment
 * @param indexIntervalBytes The approximate number of bytes between entries in the index
 * @param rollJitterMs The maximum random jitter subtracted from the scheduled segment roll time
 * @param time The time instance
 * @param needsFlushParentDir Whether or not we need to flush the parent directory during the first flush
>>>>>>> 031b7208
 */
@nonthreadsafe
class LogSegment private[log] (val log: FileRecords,
                               val lazyOffsetIndex: LazyIndex[OffsetIndex],
                               val lazyTimeIndex: LazyIndex[TimeIndex],
                               val txnIndex: TransactionIndex,
                               val baseOffset: Long,
                               val indexIntervalBytes: Int,
                               val rollJitterMs: Long,
                               val time: Time,
                               val needsFlushParentDir: Boolean = false) extends Logging {

  def offsetIndex: OffsetIndex = lazyOffsetIndex.get

  def timeIndex: TimeIndex = lazyTimeIndex.get

  /**
   * 判断日志段是否需要滚动
   * @param rollParams 判断参数
   * @return 是否需要滚动
   */
  def shouldRoll(rollParams: RollParams): Boolean = {
    // 判断是否已经到达需要滚动log段的时间
    val reachedRollMs = timeWaitedForRoll(rollParams.now, rollParams.maxTimestampInMessages) > rollParams.maxSegmentMs - rollJitterMs
    // 如果日志大小已经超出，或者时间时间已经超出，或者index索引已经满了，或者时间索引已经满了，或者不能将转换为相对的offset
    // 上述情况视为可以进行日志滚动了
    size > rollParams.maxSegmentBytes - rollParams.messagesSize ||
      (size > 0 && reachedRollMs) ||
      offsetIndex.isFull || timeIndex.isFull || !canConvertToRelativeOffset(rollParams.maxOffsetInMessages)
  }

  def resizeIndexes(size: Int): Unit = {
    offsetIndex.resize(size)
    timeIndex.resize(size)
  }

  def sanityCheck(timeIndexFileNewlyCreated: Boolean): Unit = {
    if (lazyOffsetIndex.file.exists) {
      // Resize the time index file to 0 if it is newly created.
      if (timeIndexFileNewlyCreated)
        timeIndex.resize(0)
      // Sanity checks for time index and offset index are skipped because
      // we will recover the segments above the recovery point in recoverLog()
      // in any case so sanity checking them here is redundant.
      txnIndex.sanityCheck()
    }
    else throw new NoSuchFileException(s"Offset index file ${lazyOffsetIndex.file.getAbsolutePath} does not exist")
  }

  private var created = time.milliseconds

  /* the number of bytes since we last added an entry in the offset index */
  private var bytesSinceLastIndexEntry = 0

  /* whether or not we need to flush the parent dir during the next flush */
  private val atomicNeedsFlushParentDir = new AtomicBoolean(needsFlushParentDir)

  // The timestamp we used for time based log rolling and for ensuring max compaction delay
  // volatile for LogCleaner to see the update
  @volatile private var rollingBasedTimestamp: Option[Long] = None

  /* The maximum timestamp we see so far */
  @volatile private var _maxTimestampSoFar: Option[Long] = None
  def maxTimestampSoFar_=(timestamp: Long): Unit = _maxTimestampSoFar = Some(timestamp)

  /**
   * 当前为止，最大的时间戳
   * @return
   */
  def maxTimestampSoFar: Long = {
    if (_maxTimestampSoFar.isEmpty)
      _maxTimestampSoFar = Some(timeIndex.lastEntry.timestamp)
    _maxTimestampSoFar.get
  }

  @volatile private var _offsetOfMaxTimestampSoFar: Option[Long] = None
  def offsetOfMaxTimestampSoFar_=(offset: Long): Unit = _offsetOfMaxTimestampSoFar = Some(offset)
  def offsetOfMaxTimestampSoFar: Long = {
    if (_offsetOfMaxTimestampSoFar.isEmpty)
      _offsetOfMaxTimestampSoFar = Some(timeIndex.lastEntry.offset)
    _offsetOfMaxTimestampSoFar.get
  }

  /* Return the size in bytes of this log segment */
  def size: Int = log.sizeInBytes()

  /**
   * 校验offset是否可以是转换成一个基于基础offset的相对offset
   */
  def canConvertToRelativeOffset(offset: Long): Boolean = {
    offsetIndex.canAppendOffset(offset)
  }

  /**
   * 使用给定的offset，追加给定的消息，需要的情况下添加元素到索引中
   * 非线程安全的
   * @param largestOffset               消息集中最近一次的offset
   * @param largestTimestamp            消息集中最大的时间戳
   * @param shallowOffsetOfMaxTimestamp 拥有最大时间戳的消息的offset
   * @param records                     需要追加的record
   * @return 追加的record的文件物理地址
   * @throws LogSegmentOffsetOverflowException 索引溢出异常
   */
  @nonthreadsafe
  def append(largestOffset: Long,
             largestTimestamp: Long,
             shallowOffsetOfMaxTimestamp: Long,
             records: MemoryRecords): Unit = {
    if (records.sizeInBytes > 0) {
      // records需要写入
      trace(s"Inserting ${records.sizeInBytes} bytes at end offset $largestOffset at position ${log.sizeInBytes} " +
            s"with largest timestamp $largestTimestamp at shallow offset $shallowOffsetOfMaxTimestamp")
      // 物理位置，也就是当前log段所在的file的文件大小
      val physicalPosition = log.sizeInBytes()
      if (physicalPosition == 0)
        rollingBasedTimestamp = Some(largestTimestamp)
      // 确认offset属于offsetIndex范围内
      ensureOffsetInRange(largestOffset)

      // 追加消息集
      val appendedBytes = log.append(records)
      trace(s"Appended $appendedBytes to ${log.file} at end offset $largestOffset")
      // 更新最大时间戳
      if (largestTimestamp > maxTimestampSoFar) {
        maxTimestampSoFar = largestTimestamp
        offsetOfMaxTimestampSoFar = shallowOffsetOfMaxTimestamp
      }
      // 在需要的情况下，追加索引
      if (bytesSinceLastIndexEntry > indexIntervalBytes) {
        offsetIndex.append(largestOffset, physicalPosition)
        timeIndex.maybeAppend(maxTimestampSoFar, offsetOfMaxTimestampSoFar)
        bytesSinceLastIndexEntry = 0
      }
      bytesSinceLastIndexEntry += records.sizeInBytes
    }
  }

  /**
   * 确认范围内的offset
   * @param offset 偏移量
   */
  private def ensureOffsetInRange(offset: Long): Unit = {
    // 是否可追加到offsetIndex中
    if (!canConvertToRelativeOffset(offset))
      throw new LogSegmentOffsetOverflowException(this, offset)
  }

  private def appendChunkFromFile(records: FileRecords, position: Int, bufferSupplier: BufferSupplier): Int = {
    var bytesToAppend = 0
    var maxTimestamp = Long.MinValue
    var offsetOfMaxTimestamp = Long.MinValue
    var maxOffset = Long.MinValue
    var readBuffer = bufferSupplier.get(1024 * 1024)

    def canAppend(batch: RecordBatch) =
      canConvertToRelativeOffset(batch.lastOffset) &&
        (bytesToAppend == 0 || bytesToAppend + batch.sizeInBytes < readBuffer.capacity)

    // find all batches that are valid to be appended to the current log segment and
    // determine the maximum offset and timestamp
    val nextBatches = records.batchesFrom(position).asScala.iterator
    for (batch <- nextBatches.takeWhile(canAppend)) {
      if (batch.maxTimestamp > maxTimestamp) {
        maxTimestamp = batch.maxTimestamp
        offsetOfMaxTimestamp = batch.lastOffset
      }
      maxOffset = batch.lastOffset
      bytesToAppend += batch.sizeInBytes
    }

    if (bytesToAppend > 0) {
      // Grow buffer if needed to ensure we copy at least one batch
      if (readBuffer.capacity < bytesToAppend)
        readBuffer = bufferSupplier.get(bytesToAppend)

      readBuffer.limit(bytesToAppend)
      records.readInto(readBuffer, position)

      append(maxOffset, maxTimestamp, offsetOfMaxTimestamp, MemoryRecords.readableRecords(readBuffer))
    }

    bufferSupplier.release(readBuffer)
    bytesToAppend
  }

  /**
   * Append records from a file beginning at the given position until either the end of the file
   * is reached or an offset is found which is too large to convert to a relative offset for the indexes.
   *
   * @return the number of bytes appended to the log (may be less than the size of the input if an
   *         offset is encountered which would overflow this segment)
   */
  def appendFromFile(records: FileRecords, start: Int): Int = {
    var position = start
    val bufferSupplier: BufferSupplier = new BufferSupplier.GrowableBufferSupplier
    while (position < start + records.sizeInBytes) {
      val bytesAppended = appendChunkFromFile(records, position, bufferSupplier)
      if (bytesAppended == 0)
        return position - start
      position += bytesAppended
    }
    position - start
  }

  @nonthreadsafe
  def updateTxnIndex(completedTxn: CompletedTxn, lastStableOffset: Long): Unit = {
    if (completedTxn.isAborted) {
      trace(s"Writing aborted transaction $completedTxn to transaction index, last stable offset is $lastStableOffset")
      txnIndex.append(new AbortedTxn(completedTxn, lastStableOffset))
    }
  }

  private def updateProducerState(producerStateManager: ProducerStateManager, batch: RecordBatch): Unit = {
    if (batch.hasProducerId) {
      val producerId = batch.producerId
      val appendInfo = producerStateManager.prepareUpdate(producerId, origin = AppendOrigin.Replication)
      val maybeCompletedTxn = appendInfo.append(batch, firstOffsetMetadataOpt = None)
      producerStateManager.update(appendInfo)
      maybeCompletedTxn.foreach { completedTxn =>
        val lastStableOffset = producerStateManager.lastStableOffset(completedTxn)
        updateTxnIndex(completedTxn, lastStableOffset)
        producerStateManager.completeTxn(completedTxn)
      }
    }
    producerStateManager.updateMapEndOffset(batch.lastOffset + 1)
  }

  /**
   * 根据第一条消息的offset查找物理文件地址，这个offset要＞请求的offset
   * 开始文件位置参数是一个正整数，可以让我知道已经有一个合法的起始位置，这个合法的起始位置将要比索引文件中的最低边界要高
   * @param offset               我们需要转换的offset
   * @param startingFilePosition 开始进行查找的最低边界文件位置，这纯粹是一种优化，如果省略，搜索将从偏移索引中的位置开始
   * @return log中的position位置存储了带有最小offset的消息，这个offset将会≥请求的offset，以及消息的大小
   */
  @threadsafe
  private[log] def translateOffset(offset: Long, startingFilePosition: Int = 0): LogOffsetPosition = {
    // 从索引文件中查找对应的映射关系，返回值包括offset和物理位置，但不一定准确对应到起始offset
    val mapping = offsetIndex.lookup(offset)
    // 查找物理文件起始位置，返回值包括offset和物理位置，而且一定准确的对应到起始offset
    log.searchForOffsetWithSize(offset, max(mapping.position, startingFilePosition))
  }

  /**
   * 从当前log段中读取消息集，将以first offset开始，而first offset ≥ startOffset
   * 消息集将会包含不超过maxSize的字节数，如果指定了maxOffset，也不会超过maxOffset
   * @param startOffset   需要读取的消息集的最低边界
   * @param maxSize       可以读取的最大字节数
   * @param maxPosition   log段中公开读取的最大位置
   * @param minOneMessage 如果是true，代表第一条消息将会返回，即使已经超过了maxSize阈值
   * @return 拉取的数据，以及第一条消息的offset metadata，这个offset需要＞startOffset
   *         如果null，代表startOffset要比此log中最大的offset还要大
   */
  @threadsafe
  def read(startOffset: Long,
           maxSize: Int,
           maxPosition: Long = size,
           minOneMessage: Boolean = false): FetchDataInfo = {
    if (maxSize < 0)
      throw new IllegalArgumentException(s"Invalid max size $maxSize for log read from segment $log")
    // 确认结束的offset和大小
    val startOffsetAndSize = translateOffset(startOffset)

    // 如果其实position位置已经超过log的尾部，直接返回null
    if (startOffsetAndSize == null)
      return null
    // 获取读取的起始文件位置
    val startPosition = startOffsetAndSize.position
    // 构建读取的offset的metadata
    val offsetMetadata = LogOffsetMetadata(startOffset, this.baseOffset, startPosition)

    val adjustedMaxSize =
    // 如果开启了最少一条消息的策略，从给定的读取大小和batch的最大大小中取出一个最大值
      if (minOneMessage) math.max(maxSize, startOffsetAndSize.size)
      // 否则使用给定的读取最大字节数
      else maxSize

    if (adjustedMaxSize == 0)
    // 如果经过计算后的最大字节读取数是0，则直接返回空数据
      return FetchDataInfo(offsetMetadata, MemoryRecords.EMPTY)

    // 计算读取消息集的长度，基于是否给定了maxOffset参数
    val fetchSize: Int = min((maxPosition - startPosition).toInt, adjustedMaxSize)
    // 构建拉取的数据
    FetchDataInfo(offsetMetadata, log.slice(startPosition, fetchSize),
      // 是否从第一个batch中已经拉取到指定大小的数据
      firstEntryIncomplete = adjustedMaxSize < startOffsetAndSize.size)
  }

   def fetchUpperBoundOffset(startOffsetPosition: OffsetPosition, fetchSize: Int): Option[Long] =
     offsetIndex.fetchUpperBoundOffset(startOffsetPosition, fetchSize).map(_.offset)

  /**
   * Run recovery on the given segment. This will rebuild the index from the log file and lop off any invalid bytes
   * from the end of the log and index.
   *
   * @param producerStateManager Producer state corresponding to the segment's base offset. This is needed to recover
   *                             the transaction index.
   * @param leaderEpochCache Optionally a cache for updating the leader epoch during recovery.
   * @return The number of bytes truncated from the log
   * @throws LogSegmentOffsetOverflowException if the log segment contains an offset that causes the index offset to overflow
   */
  @nonthreadsafe
  def recover(producerStateManager: ProducerStateManager, leaderEpochCache: Option[LeaderEpochFileCache] = None): Int = {
    offsetIndex.reset()
    timeIndex.reset()
    txnIndex.reset()
    var validBytes = 0
    var lastIndexEntry = 0
    maxTimestampSoFar = RecordBatch.NO_TIMESTAMP
    try {
      for (batch <- log.batches.asScala) {
        batch.ensureValid()
        ensureOffsetInRange(batch.lastOffset)

        // The max timestamp is exposed at the batch level, so no need to iterate the records
        if (batch.maxTimestamp > maxTimestampSoFar) {
          maxTimestampSoFar = batch.maxTimestamp
          offsetOfMaxTimestampSoFar = batch.lastOffset
        }

        // Build offset index
        if (validBytes - lastIndexEntry > indexIntervalBytes) {
          offsetIndex.append(batch.lastOffset, validBytes)
          timeIndex.maybeAppend(maxTimestampSoFar, offsetOfMaxTimestampSoFar)
          lastIndexEntry = validBytes
        }
        validBytes += batch.sizeInBytes()

        if (batch.magic >= RecordBatch.MAGIC_VALUE_V2) {
          leaderEpochCache.foreach { cache =>
            if (batch.partitionLeaderEpoch >= 0 && cache.latestEpoch.forall(batch.partitionLeaderEpoch > _))
              cache.assign(batch.partitionLeaderEpoch, batch.baseOffset)
          }
          updateProducerState(producerStateManager, batch)
        }
      }
    } catch {
      case e@ (_: CorruptRecordException | _: InvalidRecordException) =>
        warn("Found invalid messages in log segment %s at byte offset %d: %s. %s"
          .format(log.file.getAbsolutePath, validBytes, e.getMessage, e.getCause))
    }
    val truncated = log.sizeInBytes - validBytes
    if (truncated > 0)
      debug(s"Truncated $truncated invalid bytes at the end of segment ${log.file.getAbsoluteFile} during recovery")

    log.truncateTo(validBytes)
    offsetIndex.trimToValidSize()
    // A normally closed segment always appends the biggest timestamp ever seen into log segment, we do this as well.
    timeIndex.maybeAppend(maxTimestampSoFar, offsetOfMaxTimestampSoFar, skipFullCheck = true)
    timeIndex.trimToValidSize()
    truncated
  }

  private def loadLargestTimestamp(): Unit = {
    // Get the last time index entry. If the time index is empty, it will return (-1, baseOffset)
    val lastTimeIndexEntry = timeIndex.lastEntry
    maxTimestampSoFar = lastTimeIndexEntry.timestamp
    offsetOfMaxTimestampSoFar = lastTimeIndexEntry.offset

    val offsetPosition = offsetIndex.lookup(lastTimeIndexEntry.offset)
    // Scan the rest of the messages to see if there is a larger timestamp after the last time index entry.
    val maxTimestampOffsetAfterLastEntry = log.largestTimestampAfter(offsetPosition.position)
    if (maxTimestampOffsetAfterLastEntry.timestamp > lastTimeIndexEntry.timestamp) {
      maxTimestampSoFar = maxTimestampOffsetAfterLastEntry.timestamp
      offsetOfMaxTimestampSoFar = maxTimestampOffsetAfterLastEntry.offset
    }
  }

  /**
   * Check whether the last offset of the last batch in this segment overflows the indexes.
   */
  def hasOverflow: Boolean = {
    val nextOffset = readNextOffset
    nextOffset > baseOffset && !canConvertToRelativeOffset(nextOffset - 1)
  }

  def collectAbortedTxns(fetchOffset: Long, upperBoundOffset: Long): TxnIndexSearchResult =
    txnIndex.collectAbortedTxns(fetchOffset, upperBoundOffset)

  override def toString: String = "LogSegment(baseOffset=" + baseOffset +
    ", size=" + size +
    ", lastModifiedTime=" + lastModified +
    ", largestRecordTimestamp=" + largestRecordTimestamp +
    ")"

  /**
   * Truncate off all index and log entries with offsets >= the given offset.
   * If the given offset is larger than the largest message in this segment, do nothing.
   *
   * @param offset The offset to truncate to
   * @return The number of log bytes truncated
   */
  @nonthreadsafe
  def truncateTo(offset: Long): Int = {
    // Do offset translation before truncating the index to avoid needless scanning
    // in case we truncate the full index
    val mapping = translateOffset(offset)
    offsetIndex.truncateTo(offset)
    timeIndex.truncateTo(offset)
    txnIndex.truncateTo(offset)

    // After truncation, reset and allocate more space for the (new currently active) index
    offsetIndex.resize(offsetIndex.maxIndexSize)
    timeIndex.resize(timeIndex.maxIndexSize)

    val bytesTruncated = if (mapping == null) 0 else log.truncateTo(mapping.position)
    if (log.sizeInBytes == 0) {
      created = time.milliseconds
      rollingBasedTimestamp = None
    }

    bytesSinceLastIndexEntry = 0
    if (maxTimestampSoFar >= 0)
      loadLargestTimestamp()
    bytesTruncated
  }

  /**
   * 计算下一条追加到此log段中的消息的offset
   * 需要注意的是，这方法代价很高
   */
  @threadsafe
  def readNextOffset: Long = {
    val fetchData = read(offsetIndex.lastOffset, log.sizeInBytes)
    if (fetchData == null)
      baseOffset
    else
      fetchData.records.batches.asScala.lastOption
        .map(_.nextOffset)
        .getOrElse(baseOffset)
  }

  /**
   * 将log段落地到磁盘上
   */
  @threadsafe
  def flush(): Unit = {
    LogFlushStats.logFlushTimer.time {
      // log刷入
      log.flush()
      // offset索引刷入
      offsetIndex.flush()
      // 时间戳索引刷入
      timeIndex.flush()
      // 事务索引刷入
      txnIndex.flush()
      // We only need to flush the parent of the log file because all other files share the same parent
      if (atomicNeedsFlushParentDir.getAndSet(false))
        log.flushParentDir()
    }
  }

  /**
   * Update the directory reference for the log and indices in this segment. This would typically be called after a
   * directory is renamed.
   */
  def updateParentDir(dir: File): Unit = {
    log.updateParentDir(dir)
    lazyOffsetIndex.updateParentDir(dir)
    lazyTimeIndex.updateParentDir(dir)
    txnIndex.updateParentDir(dir)
  }

  /**
   * Change the suffix for the index and log files for this log segment
   * IOException from this method should be handled by the caller
   */
  def changeFileSuffixes(oldSuffix: String, newSuffix: String, needsFlushParentDir: Boolean = true): Unit = {
    log.renameTo(new File(CoreUtils.replaceSuffix(log.file.getPath, oldSuffix, newSuffix)))
    lazyOffsetIndex.renameTo(new File(CoreUtils.replaceSuffix(lazyOffsetIndex.file.getPath, oldSuffix, newSuffix)))
    lazyTimeIndex.renameTo(new File(CoreUtils.replaceSuffix(lazyTimeIndex.file.getPath, oldSuffix, newSuffix)))
    txnIndex.renameTo(new File(CoreUtils.replaceSuffix(txnIndex.file.getPath, oldSuffix, newSuffix)))
    // We only need to flush the parent of the log file because all other files share the same parent
    if (needsFlushParentDir)
      log.flushParentDir()
  }

  /**
   * Append the largest time index entry to the time index and trim the log and indexes.
   *
   * The time index entry appended will be used to decide when to delete the segment.
   */
  def onBecomeInactiveSegment(): Unit = {
    timeIndex.maybeAppend(maxTimestampSoFar, offsetOfMaxTimestampSoFar, skipFullCheck = true)
    offsetIndex.trimToValidSize()
    timeIndex.trimToValidSize()
    log.trim()
  }

  /**
    * If not previously loaded,
    * load the timestamp of the first message into memory.
    */
  private def loadFirstBatchTimestamp(): Unit = {
    if (rollingBasedTimestamp.isEmpty) {
      val iter = log.batches.iterator()
      if (iter.hasNext)
        rollingBasedTimestamp = Some(iter.next().maxTimestamp)
    }
  }

  /**
   * The time this segment has waited to be rolled.
   * If the first message batch has a timestamp we use its timestamp to determine when to roll a segment. A segment
   * is rolled if the difference between the new batch's timestamp and the first batch's timestamp exceeds the
   * segment rolling time.
   * If the first batch does not have a timestamp, we use the wall clock time to determine when to roll a segment. A
   * segment is rolled if the difference between the current wall clock time and the segment create time exceeds the
   * segment rolling time.
   */
  def timeWaitedForRoll(now: Long, messageTimestamp: Long) : Long = {
    // Load the timestamp of the first message into memory
    loadFirstBatchTimestamp()
    rollingBasedTimestamp match {
      case Some(t) if t >= 0 => messageTimestamp - t
      case _ => now - created
    }
  }

  /**
    * @return the first batch timestamp if the timestamp is available. Otherwise return Long.MaxValue
    */
  def getFirstBatchTimestamp() : Long = {
    loadFirstBatchTimestamp()
    rollingBasedTimestamp match {
      case Some(t) if t >= 0 => t
      case _ => Long.MaxValue
    }
  }

  /**
   * Search the message offset based on timestamp and offset.
   *
   * This method returns an option of TimestampOffset. The returned value is determined using the following ordered list of rules:
   *
   * - If all the messages in the segment have smaller offsets, return None
   * - If all the messages in the segment have smaller timestamps, return None
   * - If all the messages in the segment have larger timestamps, or no message in the segment has a timestamp
   *   the returned the offset will be max(the base offset of the segment, startingOffset) and the timestamp will be Message.NoTimestamp.
   * - Otherwise, return an option of TimestampOffset. The offset is the offset of the first message whose timestamp
   *   is greater than or equals to the target timestamp and whose offset is greater than or equals to the startingOffset.
   *
   * This methods only returns None when 1) all messages' offset < startOffing or 2) the log is not empty but we did not
   * see any message when scanning the log from the indexed position. The latter could happen if the log is truncated
   * after we get the indexed position but before we scan the log from there. In this case we simply return None and the
   * caller will need to check on the truncated log and maybe retry or even do the search on another log segment.
   *
   * @param timestamp The timestamp to search for.
   * @param startingOffset The starting offset to search.
   * @return the timestamp and offset of the first message that meets the requirements. None will be returned if there is no such message.
   */
  def findOffsetByTimestamp(timestamp: Long, startingOffset: Long = baseOffset): Option[TimestampAndOffset] = {
    // Get the index entry with a timestamp less than or equal to the target timestamp
    val timestampOffset = timeIndex.lookup(timestamp)
    val position = offsetIndex.lookup(math.max(timestampOffset.offset, startingOffset)).position

    // Search the timestamp
    Option(log.searchForTimestamp(timestamp, position, startingOffset))
  }

  /**
   * Close this log segment
   */
  def close(): Unit = {
    if (_maxTimestampSoFar.nonEmpty || _offsetOfMaxTimestampSoFar.nonEmpty)
      CoreUtils.swallow(timeIndex.maybeAppend(maxTimestampSoFar, offsetOfMaxTimestampSoFar,
        skipFullCheck = true), this)
    CoreUtils.swallow(lazyOffsetIndex.close(), this)
    CoreUtils.swallow(lazyTimeIndex.close(), this)
    CoreUtils.swallow(log.close(), this)
    CoreUtils.swallow(txnIndex.close(), this)
  }

  /**
    * Close file handlers used by the log segment but don't write to disk. This is used when the disk may have failed
    */
  def closeHandlers(): Unit = {
    CoreUtils.swallow(lazyOffsetIndex.closeHandler(), this)
    CoreUtils.swallow(lazyTimeIndex.closeHandler(), this)
    CoreUtils.swallow(log.closeHandlers(), this)
    CoreUtils.swallow(txnIndex.close(), this)
  }

  /**
   * 从文件系统中删除log段
   */
  def deleteIfExists(): Unit = {
    // 删除文件的处理逻辑，核心的删除逻辑驶入参delete决定的
    def delete(delete: () => Boolean, fileType: String, file: File, logIfMissing: Boolean): Unit = {
      try {
        if (delete())
          info(s"Deleted $fileType ${file.getAbsolutePath}.")
        else if (logIfMissing)
          info(s"Failed to delete $fileType ${file.getAbsolutePath} because it does not exist.")
      }
      catch {
        case e: IOException => throw new IOException(s"Delete of $fileType ${file.getAbsolutePath} failed.", e)
      }
    }

    CoreUtils.tryAll(Seq(
      // 分别对log文件，offset索引文件，时间戳索引文件，事务索引文件进行删除
      () => delete(log.deleteIfExists _, "log", log.file, logIfMissing = true),
      () => delete(lazyOffsetIndex.deleteIfExists _, "offset index", lazyOffsetIndex.file, logIfMissing = true),
      () => delete(lazyTimeIndex.deleteIfExists _, "time index", lazyTimeIndex.file, logIfMissing = true),
      () => delete(txnIndex.deleteIfExists _, "transaction index", txnIndex.file, logIfMissing = false)
    ))
  }

  /**
   * The last modified time of this log segment as a unix time stamp
   */
  def lastModified = log.file.lastModified

  /**
   * The largest timestamp this segment contains, if maxTimestampSoFar >= 0, otherwise None.
   */
  def largestRecordTimestamp: Option[Long] = if (maxTimestampSoFar >= 0) Some(maxTimestampSoFar) else None

  /**
   * The largest timestamp this segment contains.
   */
  def largestTimestamp = if (maxTimestampSoFar >= 0) maxTimestampSoFar else lastModified

  /**
   * Change the last modified time for this log segment
   */
  def lastModified_=(ms: Long) = {
    val fileTime = FileTime.fromMillis(ms)
    Files.setLastModifiedTime(log.file.toPath, fileTime)
    Files.setLastModifiedTime(lazyOffsetIndex.file.toPath, fileTime)
    Files.setLastModifiedTime(lazyTimeIndex.file.toPath, fileTime)
  }

}

object LogSegment {

  def open(dir: File, baseOffset: Long, config: LogConfig, time: Time, fileAlreadyExists: Boolean = false,
           initFileSize: Int = 0, preallocate: Boolean = false, fileSuffix: String = "",
           needsRecovery: Boolean = false): LogSegment = {
    val maxIndexSize = config.maxIndexSize
    new LogSegment(
      FileRecords.open(Log.logFile(dir, baseOffset, fileSuffix), fileAlreadyExists, initFileSize, preallocate),
      LazyIndex.forOffset(Log.offsetIndexFile(dir, baseOffset, fileSuffix), baseOffset = baseOffset, maxIndexSize = maxIndexSize),
      LazyIndex.forTime(Log.timeIndexFile(dir, baseOffset, fileSuffix), baseOffset = baseOffset, maxIndexSize = maxIndexSize),
      new TransactionIndex(baseOffset, Log.transactionIndexFile(dir, baseOffset, fileSuffix)),
      baseOffset,
      indexIntervalBytes = config.indexInterval,
      rollJitterMs = config.randomSegmentJitter,
      time,
      needsFlushParentDir = needsRecovery || !fileAlreadyExists)
  }

  def deleteIfExists(dir: File, baseOffset: Long, fileSuffix: String = ""): Unit = {
    Log.deleteFileIfExists(Log.offsetIndexFile(dir, baseOffset, fileSuffix))
    Log.deleteFileIfExists(Log.timeIndexFile(dir, baseOffset, fileSuffix))
    Log.deleteFileIfExists(Log.transactionIndexFile(dir, baseOffset, fileSuffix))
    Log.deleteFileIfExists(Log.logFile(dir, baseOffset, fileSuffix))
  }
}

object LogFlushStats extends KafkaMetricsGroup {
  val logFlushTimer = new KafkaTimer(newTimer("LogFlushRateAndTimeMs", TimeUnit.MILLISECONDS, TimeUnit.SECONDS))
}<|MERGE_RESOLUTION|>--- conflicted
+++ resolved
@@ -16,11 +16,6 @@
  */
 package kafka.log
 
-import java.io.{File, IOException}
-import java.nio.file.attribute.FileTime
-import java.nio.file.{Files, NoSuchFileException}
-import java.util.concurrent.TimeUnit
-import java.util.concurrent.atomic.AtomicBoolean
 import kafka.common.LogSegmentOffsetOverflowException
 import kafka.metrics.{KafkaMetricsGroup, KafkaTimer}
 import kafka.server.epoch.LeaderEpochFileCache
@@ -32,60 +27,48 @@
 import org.apache.kafka.common.record._
 import org.apache.kafka.common.utils.{BufferSupplier, Time}
 
+import java.io.{File, IOException}
+import java.nio.file.attribute.FileTime
+import java.nio.file.{Files, NoSuchFileException}
+import java.util.concurrent.TimeUnit
+import java.util.concurrent.atomic.AtomicBoolean
 import scala.jdk.CollectionConverters._
 import scala.math._
 
 /**
- * log段，每个段包含两个部分，log和log索引，log是一个包含真实消息的FileRecords，index是offset index，映射了逻辑offset到物理文件位置
- * 每个段都有一个基准offset，这个基准offset将会小于当前端中最小的offset，但是大于上一个段的任何一个offset
+ * A segment of the log. Each segment has two components: a log and an index. The log is a FileRecords containing
+ * the actual messages. The index is an OffsetIndex that maps from logical offsets to physical file positions. Each
+ * segment has a base offset which is an offset <= the least offset of any message in this segment and > any offset in
+ * any previous segment.
  *
-<<<<<<< HEAD
- * 基准offset的段会保存在两个文件中，a [base_offset].index和a [base_offset].log文件
- * @param log                包含log的FileRecords
- * @param lazyOffsetIndex    The offset index
- * @param lazyTimeIndex      The timestamp index
- * @param txnIndex           事务索引
- * @param baseOffset         段中最小的offset
- * @param indexIntervalBytes 索引元素之间大致的字节数
- * @param rollJitterMs       从计划的分段滚动时间中减去最大随机抖动
- * @param time               time实例
-=======
- * @param log The file records containing log entries
- * @param lazyOffsetIndex The offset index
- * @param lazyTimeIndex The timestamp index
- * @param txnIndex The transaction index
- * @param baseOffset A lower bound on the offsets in this segment
- * @param indexIntervalBytes The approximate number of bytes between entries in the index
- * @param rollJitterMs The maximum random jitter subtracted from the scheduled segment roll time
- * @param time The time instance
+ * A segment with a base offset of [base_offset] would be stored in two files, a [base_offset].index and a [base_offset].log file.
+ * @param log                 The file records containing log entries
+ * @param lazyOffsetIndex     The offset index
+ * @param lazyTimeIndex       The timestamp index
+ * @param txnIndex            The transaction index
+ * @param baseOffset          A lower bound on the offsets in this segment
+ * @param indexIntervalBytes  The approximate number of bytes between entries in the index
+ * @param rollJitterMs        The maximum random jitter subtracted from the scheduled segment roll time
+ * @param time                The time instance
  * @param needsFlushParentDir Whether or not we need to flush the parent directory during the first flush
->>>>>>> 031b7208
  */
 @nonthreadsafe
-class LogSegment private[log] (val log: FileRecords,
-                               val lazyOffsetIndex: LazyIndex[OffsetIndex],
-                               val lazyTimeIndex: LazyIndex[TimeIndex],
-                               val txnIndex: TransactionIndex,
-                               val baseOffset: Long,
-                               val indexIntervalBytes: Int,
-                               val rollJitterMs: Long,
-                               val time: Time,
-                               val needsFlushParentDir: Boolean = false) extends Logging {
+class LogSegment private[log](val log: FileRecords,
+                              val lazyOffsetIndex: LazyIndex[OffsetIndex],
+                              val lazyTimeIndex: LazyIndex[TimeIndex],
+                              val txnIndex: TransactionIndex,
+                              val baseOffset: Long,
+                              val indexIntervalBytes: Int,
+                              val rollJitterMs: Long,
+                              val time: Time,
+                              val needsFlushParentDir: Boolean = false) extends Logging {
 
   def offsetIndex: OffsetIndex = lazyOffsetIndex.get
 
   def timeIndex: TimeIndex = lazyTimeIndex.get
 
-  /**
-   * 判断日志段是否需要滚动
-   * @param rollParams 判断参数
-   * @return 是否需要滚动
-   */
   def shouldRoll(rollParams: RollParams): Boolean = {
-    // 判断是否已经到达需要滚动log段的时间
     val reachedRollMs = timeWaitedForRoll(rollParams.now, rollParams.maxTimestampInMessages) > rollParams.maxSegmentMs - rollJitterMs
-    // 如果日志大小已经超出，或者时间时间已经超出，或者index索引已经满了，或者时间索引已经满了，或者不能将转换为相对的offset
-    // 上述情况视为可以进行日志滚动了
     size > rollParams.maxSegmentBytes - rollParams.messagesSize ||
       (size > 0 && reachedRollMs) ||
       offsetIndex.isFull || timeIndex.isFull || !canConvertToRelativeOffset(rollParams.maxOffsetInMessages)
@@ -123,12 +106,9 @@
 
   /* The maximum timestamp we see so far */
   @volatile private var _maxTimestampSoFar: Option[Long] = None
+
   def maxTimestampSoFar_=(timestamp: Long): Unit = _maxTimestampSoFar = Some(timestamp)
 
-  /**
-   * 当前为止，最大的时间戳
-   * @return
-   */
   def maxTimestampSoFar: Long = {
     if (_maxTimestampSoFar.isEmpty)
       _maxTimestampSoFar = Some(timeIndex.lastEntry.timestamp)
@@ -147,21 +127,23 @@
   def size: Int = log.sizeInBytes()
 
   /**
-   * 校验offset是否可以是转换成一个基于基础offset的相对offset
+   * checks that the argument offset can be represented as an integer offset relative to the baseOffset.
    */
   def canConvertToRelativeOffset(offset: Long): Boolean = {
     offsetIndex.canAppendOffset(offset)
   }
 
   /**
-   * 使用给定的offset，追加给定的消息，需要的情况下添加元素到索引中
-   * 非线程安全的
-   * @param largestOffset               消息集中最近一次的offset
-   * @param largestTimestamp            消息集中最大的时间戳
-   * @param shallowOffsetOfMaxTimestamp 拥有最大时间戳的消息的offset
-   * @param records                     需要追加的record
-   * @return 追加的record的文件物理地址
-   * @throws LogSegmentOffsetOverflowException 索引溢出异常
+   * Append the given messages starting with the given offset. Add
+   * an entry to the index if needed.
+   *
+   * It is assumed this method is being called from within a lock.
+   * @param largestOffset               The last offset in the message set
+   * @param largestTimestamp            The largest timestamp in the message set.
+   * @param shallowOffsetOfMaxTimestamp The offset of the message that has the largest timestamp in the messages to append.
+   * @param records                     The log entries to append.
+   * @return the physical position in the file of the appended records
+   * @throws LogSegmentOffsetOverflowException if the largest offset causes index offset overflow
    */
   @nonthreadsafe
   def append(largestOffset: Long,
@@ -169,25 +151,23 @@
              shallowOffsetOfMaxTimestamp: Long,
              records: MemoryRecords): Unit = {
     if (records.sizeInBytes > 0) {
-      // records需要写入
       trace(s"Inserting ${records.sizeInBytes} bytes at end offset $largestOffset at position ${log.sizeInBytes} " +
             s"with largest timestamp $largestTimestamp at shallow offset $shallowOffsetOfMaxTimestamp")
-      // 物理位置，也就是当前log段所在的file的文件大小
       val physicalPosition = log.sizeInBytes()
       if (physicalPosition == 0)
         rollingBasedTimestamp = Some(largestTimestamp)
-      // 确认offset属于offsetIndex范围内
+
       ensureOffsetInRange(largestOffset)
 
-      // 追加消息集
+      // append the messages
       val appendedBytes = log.append(records)
       trace(s"Appended $appendedBytes to ${log.file} at end offset $largestOffset")
-      // 更新最大时间戳
+      // Update the in memory max timestamp and corresponding offset.
       if (largestTimestamp > maxTimestampSoFar) {
         maxTimestampSoFar = largestTimestamp
         offsetOfMaxTimestampSoFar = shallowOffsetOfMaxTimestamp
       }
-      // 在需要的情况下，追加索引
+      // append an entry to the index (if needed)
       if (bytesSinceLastIndexEntry > indexIntervalBytes) {
         offsetIndex.append(largestOffset, physicalPosition)
         timeIndex.maybeAppend(maxTimestampSoFar, offsetOfMaxTimestampSoFar)
@@ -197,12 +177,7 @@
     }
   }
 
-  /**
-   * 确认范围内的offset
-   * @param offset 偏移量
-   */
   private def ensureOffsetInRange(offset: Long): Unit = {
-    // 是否可追加到offsetIndex中
     if (!canConvertToRelativeOffset(offset))
       throw new LogSegmentOffsetOverflowException(this, offset)
   }
@@ -288,29 +263,31 @@
   }
 
   /**
-   * 根据第一条消息的offset查找物理文件地址，这个offset要＞请求的offset
-   * 开始文件位置参数是一个正整数，可以让我知道已经有一个合法的起始位置，这个合法的起始位置将要比索引文件中的最低边界要高
-   * @param offset               我们需要转换的offset
-   * @param startingFilePosition 开始进行查找的最低边界文件位置，这纯粹是一种优化，如果省略，搜索将从偏移索引中的位置开始
-   * @return log中的position位置存储了带有最小offset的消息，这个offset将会≥请求的offset，以及消息的大小
+   * Find the physical file position for the first message with offset >= the requested offset.
+   *
+   * The startingFilePosition argument is an optimization that can be used if we already know a valid starting position
+   * in the file higher than the greatest-lower-bound from the index.
+   * @param offset               The offset we want to translate
+   * @param startingFilePosition A lower bound on the file position from which to begin the search. This is purely an optimization and
+   *                             when omitted, the search will begin at the position in the offset index.
+   * @return The position in the log storing the message with the least offset >= the requested offset and the size of the
+   *         message or null if no message meets this criteria.
    */
   @threadsafe
   private[log] def translateOffset(offset: Long, startingFilePosition: Int = 0): LogOffsetPosition = {
-    // 从索引文件中查找对应的映射关系，返回值包括offset和物理位置，但不一定准确对应到起始offset
     val mapping = offsetIndex.lookup(offset)
-    // 查找物理文件起始位置，返回值包括offset和物理位置，而且一定准确的对应到起始offset
     log.searchForOffsetWithSize(offset, max(mapping.position, startingFilePosition))
   }
 
   /**
-   * 从当前log段中读取消息集，将以first offset开始，而first offset ≥ startOffset
-   * 消息集将会包含不超过maxSize的字节数，如果指定了maxOffset，也不会超过maxOffset
-   * @param startOffset   需要读取的消息集的最低边界
-   * @param maxSize       可以读取的最大字节数
-   * @param maxPosition   log段中公开读取的最大位置
-   * @param minOneMessage 如果是true，代表第一条消息将会返回，即使已经超过了maxSize阈值
-   * @return 拉取的数据，以及第一条消息的offset metadata，这个offset需要＞startOffset
-   *         如果null，代表startOffset要比此log中最大的offset还要大
+   * Read a message set from this segment beginning with the first offset >= startOffset. The message set will include
+   * no more than maxSize bytes and will end before maxOffset if a maxOffset is specified.
+   * @param startOffset   A lower bound on the first offset to include in the message set we read
+   * @param maxSize       The maximum number of bytes to include in the message set we read
+   * @param maxPosition   The maximum position in the log segment that should be exposed for read
+   * @param minOneMessage If this is true, the first message will be returned even if it exceeds `maxSize` (if one exists)
+   * @return The fetched data and the offset metadata of the first message whose offset is >= startOffset,
+   *         or null if the startOffset is larger than the largest offset in this log
    */
   @threadsafe
   def read(startOffset: Long,
@@ -319,32 +296,28 @@
            minOneMessage: Boolean = false): FetchDataInfo = {
     if (maxSize < 0)
       throw new IllegalArgumentException(s"Invalid max size $maxSize for log read from segment $log")
-    // 确认结束的offset和大小
+
     val startOffsetAndSize = translateOffset(startOffset)
 
-    // 如果其实position位置已经超过log的尾部，直接返回null
+    // if the start position is already off the end of the log, return null
     if (startOffsetAndSize == null)
       return null
-    // 获取读取的起始文件位置
+
     val startPosition = startOffsetAndSize.position
-    // 构建读取的offset的metadata
     val offsetMetadata = LogOffsetMetadata(startOffset, this.baseOffset, startPosition)
 
     val adjustedMaxSize =
-    // 如果开启了最少一条消息的策略，从给定的读取大小和batch的最大大小中取出一个最大值
       if (minOneMessage) math.max(maxSize, startOffsetAndSize.size)
-      // 否则使用给定的读取最大字节数
       else maxSize
 
+    // return a log segment but with zero size in the case below
     if (adjustedMaxSize == 0)
-    // 如果经过计算后的最大字节读取数是0，则直接返回空数据
       return FetchDataInfo(offsetMetadata, MemoryRecords.EMPTY)
 
-    // 计算读取消息集的长度，基于是否给定了maxOffset参数
+    // calculate the length of the message set to read based on whether or not they gave us a maxOffset
     val fetchSize: Int = min((maxPosition - startPosition).toInt, adjustedMaxSize)
-    // 构建拉取的数据
+
     FetchDataInfo(offsetMetadata, log.slice(startPosition, fetchSize),
-      // 是否从第一个batch中已经拉取到指定大小的数据
       firstEntryIncomplete = adjustedMaxSize < startOffsetAndSize.size)
   }
 
@@ -448,7 +421,6 @@
   /**
    * Truncate off all index and log entries with offsets >= the given offset.
    * If the given offset is larger than the largest message in this segment, do nothing.
-   *
    * @param offset The offset to truncate to
    * @return The number of log bytes truncated
    */
@@ -478,8 +450,8 @@
   }
 
   /**
-   * 计算下一条追加到此log段中的消息的offset
-   * 需要注意的是，这方法代价很高
+   * Calculate the offset that would be used for the next message to be append to this segment.
+   * Note that this is expensive.
    */
   @threadsafe
   def readNextOffset: Long = {
@@ -493,18 +465,14 @@
   }
 
   /**
-   * 将log段落地到磁盘上
+   * Flush this log segment to disk
    */
   @threadsafe
   def flush(): Unit = {
     LogFlushStats.logFlushTimer.time {
-      // log刷入
       log.flush()
-      // offset索引刷入
       offsetIndex.flush()
-      // 时间戳索引刷入
       timeIndex.flush()
-      // 事务索引刷入
       txnIndex.flush()
       // We only need to flush the parent of the log file because all other files share the same parent
       if (atomicNeedsFlushParentDir.getAndSet(false))
@@ -634,7 +602,7 @@
   }
 
   /**
-    * Close file handlers used by the log segment but don't write to disk. This is used when the disk may have failed
+   * Close file handlers used by the log segment but don't write to disk. This is used when the disk may have failed
     */
   def closeHandlers(): Unit = {
     CoreUtils.swallow(lazyOffsetIndex.closeHandler(), this)
@@ -644,10 +612,9 @@
   }
 
   /**
-   * 从文件系统中删除log段
+   * Delete this log segment from the filesystem.
    */
   def deleteIfExists(): Unit = {
-    // 删除文件的处理逻辑，核心的删除逻辑驶入参delete决定的
     def delete(delete: () => Boolean, fileType: String, file: File, logIfMissing: Boolean): Unit = {
       try {
         if (delete())
@@ -661,7 +628,6 @@
     }
 
     CoreUtils.tryAll(Seq(
-      // 分别对log文件，offset索引文件，时间戳索引文件，事务索引文件进行删除
       () => delete(log.deleteIfExists _, "log", log.file, logIfMissing = true),
       () => delete(lazyOffsetIndex.deleteIfExists _, "offset index", lazyOffsetIndex.file, logIfMissing = true),
       () => delete(lazyTimeIndex.deleteIfExists _, "time index", lazyTimeIndex.file, logIfMissing = true),
