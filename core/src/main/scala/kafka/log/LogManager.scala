/**
 * Licensed to the Apache Software Foundation (ASF) under one or more
 * contributor license agreements.  See the NOTICE file distributed with
 * this work for additional information regarding copyright ownership.
 * The ASF licenses this file to You under the Apache License, Version 2.0
 * (the "License"); you may not use this file except in compliance with
 * the License.  You may obtain a copy of the License at
 *
 *    http://www.apache.org/licenses/LICENSE-2.0
 *
 * Unless required by applicable law or agreed to in writing, software
 * distributed under the License is distributed on an "AS IS" BASIS,
 * WITHOUT WARRANTIES OR CONDITIONS OF ANY KIND, either express or implied.
 * See the License for the specific language governing permissions and
 * limitations under the License.
 */

package kafka.log

<<<<<<< HEAD
import kafka.server._
import kafka.server.checkpoints.OffsetCheckpointFile
import kafka.server.metadata.ConfigRepository
import kafka.utils.Implicits._
import kafka.utils._
import org.apache.kafka.common.config.TopicConfig
import org.apache.kafka.common.errors.{InconsistentTopicIdException, KafkaStorageException, LogDirNotFoundException}
import org.apache.kafka.common.utils.{KafkaThread, Time, Utils}
import org.apache.kafka.common.{KafkaException, TopicPartition, Uuid}
import org.apache.kafka.server.common.MetadataVersion
import org.apache.kafka.server.metrics.KafkaMetricsGroup
import org.apache.kafka.server.util.Scheduler
import org.apache.kafka.storage.internals.log.LogConfig.MessageFormatVersion
import org.apache.kafka.storage.internals.log._

import java.io._
import java.nio.file.Files
import java.util.Properties
import java.util.concurrent._
import java.util.concurrent.atomic.AtomicInteger
import scala.annotation.nowarn
import scala.collection._
import scala.collection.mutable.ArrayBuffer
import scala.jdk.CollectionConverters._
import scala.util.{Failure, Success, Try}
=======
import java.lang.{Long => JLong}
import java.io.{File, IOException}
import java.nio.file.{Files, NoSuchFileException}
import java.util.concurrent._
import java.util.concurrent.atomic.AtomicInteger
import kafka.server.{KafkaConfig, KafkaRaftServer}
import kafka.server.metadata.BrokerMetadataPublisher.info
import kafka.utils.threadsafe
import kafka.utils.{CoreUtils, Logging, Pool}
import org.apache.kafka.common.{DirectoryId, KafkaException, TopicPartition, Uuid}
import org.apache.kafka.common.utils.{Exit, KafkaThread, Time, Utils}
import org.apache.kafka.common.errors.{InconsistentTopicIdException, KafkaStorageException, LogDirNotFoundException}

import scala.jdk.CollectionConverters._
import scala.collection._
import scala.collection.mutable.ArrayBuffer
import scala.util.{Failure, Success, Try}
import org.apache.kafka.image.TopicsImage
import org.apache.kafka.metadata.ConfigRepository
import org.apache.kafka.metadata.properties.{MetaProperties, MetaPropertiesEnsemble, PropertiesUtils}

import java.util.{Collections, OptionalLong, Properties}
import org.apache.kafka.server.metrics.KafkaMetricsGroup
import org.apache.kafka.server.util.{FileLock, Scheduler}
import org.apache.kafka.storage.internals.log.{CleanerConfig, LogConfig, LogDirFailureChannel, ProducerStateManagerConfig, UnifiedLog => JUnifiedLog, RemoteIndexCache}
import org.apache.kafka.storage.internals.checkpoint.{CleanShutdownFileHandler, OffsetCheckpointFile}
import org.apache.kafka.storage.log.metrics.BrokerTopicStats

import java.util
>>>>>>> 9494bebe

/**
 * The entry point to the kafka log management subsystem. The log manager is responsible for log creation, retrieval, and cleaning.
 * All read and write operations are delegated to the individual log instances.
 *
 * The log manager maintains logs in one or more directories. New logs are created in the data directory
 * with the fewest logs. No attempt is made to move partitions after the fact or balance based on
 * size or I/O rate.
 *
 * A background thread handles log retention by periodically truncating excess log segments.
 */
@threadsafe
class LogManager(logDirs: Seq[File],
                 initialOfflineDirs: Seq[File],
                 configRepository: ConfigRepository,
                 val initialDefaultConfig: LogConfig,
                 val cleanerConfig: CleanerConfig,
                 recoveryThreadsPerDataDir: Int,
                 val flushCheckMs: Long,
                 val flushRecoveryOffsetCheckpointMs: Long,
                 val flushStartOffsetCheckpointMs: Long,
                 val retentionCheckMs: Long,
                 val maxTransactionTimeoutMs: Int,
                 val producerStateManagerConfig: ProducerStateManagerConfig,
                 val producerIdExpirationCheckIntervalMs: Int,
                 scheduler: Scheduler,
                 brokerTopicStats: BrokerTopicStats,
                 logDirFailureChannel: LogDirFailureChannel,
                 time: Time,
                 remoteStorageSystemEnable: Boolean,
                 val initialTaskDelayMs: Long) extends Logging {

  import LogManager._

  private val metricsGroup = new KafkaMetricsGroup(this.getClass)

  private val logCreationOrDeletionLock = new Object
  private val currentLogs = new Pool[TopicPartition, UnifiedLog]()
  // Future logs are put in the directory with "-future" suffix. Future log is created when user wants to move replica
  // from one log directory to another log directory on the same broker. The directory of the future log will be renamed
  // to replace the current log of the partition after the future log catches up with the current log
  private val futureLogs = new Pool[TopicPartition, UnifiedLog]()
  // Each element in the queue contains the log object to be deleted and the time it is scheduled for deletion.
  private val logsToBeDeleted = new LinkedBlockingQueue[(UnifiedLog, Long)]()

  // Map of stray partition to stray log. This holds all stray logs detected on the broker.
  // Visible for testing
  private val strayLogs = new Pool[TopicPartition, UnifiedLog]()

  private val _liveLogDirs: ConcurrentLinkedQueue[File] = createAndValidateLogDirs(logDirs, initialOfflineDirs)
  @volatile private var _currentDefaultConfig = initialDefaultConfig
  @volatile private var numRecoveryThreadsPerDataDir = recoveryThreadsPerDataDir

  // This map contains all partitions whose logs are getting loaded and initialized. If log configuration
  // of these partitions get updated at the same time, the corresponding entry in this map is set to "true",
  // which triggers a config reload after initialization is finished (to get the latest config value).
  // See KAFKA-8813 for more detail on the race condition
  // Visible for testing
  private[log] val partitionsInitializing = new ConcurrentHashMap[TopicPartition, Boolean]().asScala

  def reconfigureDefaultLogConfig(logConfig: LogConfig): Unit = {
    this._currentDefaultConfig = logConfig
  }

  def currentDefaultConfig: LogConfig = _currentDefaultConfig

  def liveLogDirs: Seq[File] = {
    if (_liveLogDirs.size == logDirs.size)
      logDirs
    else
      _liveLogDirs.asScala.toBuffer
  }

  // visible for testing
  private[log] val dirLocks = lockLogDirs(liveLogDirs)
  private val directoryIds: mutable.Map[String, Uuid] = loadDirectoryIds(liveLogDirs)
  def directoryIdsSet: Predef.Set[Uuid] = directoryIds.values.toSet

  @volatile private var recoveryPointCheckpoints = liveLogDirs.map(dir =>
    (dir, new OffsetCheckpointFile(new File(dir, RecoveryPointCheckpointFile), logDirFailureChannel))).toMap
  @volatile private var logStartOffsetCheckpoints = liveLogDirs.map(dir =>
    (dir, new OffsetCheckpointFile(new File(dir, LogStartOffsetCheckpointFile), logDirFailureChannel))).toMap

  private val preferredLogDirs = new ConcurrentHashMap[TopicPartition, String]()

  def hasOfflineLogDirs(): Boolean = offlineLogDirs.nonEmpty
  def onlineLogDirId(uuid: Uuid): Boolean = directoryIds.exists(_._2 == uuid)

  private def offlineLogDirs: Iterable[File] = {
    val logDirsSet = mutable.Set[File]() ++= logDirs
    _liveLogDirs.forEach(dir => logDirsSet -= dir)
    logDirsSet
  }

  // A map that stores hadCleanShutdown flag for each log dir.
  private val hadCleanShutdownFlags = new ConcurrentHashMap[String, Boolean]()

  // A map that tells whether all logs in a log dir had been loaded or not at startup time.
  private val loadLogsCompletedFlags = new ConcurrentHashMap[String, Boolean]()

  @volatile private var _cleaner: LogCleaner = _
  private[kafka] def cleaner: LogCleaner = _cleaner

  metricsGroup.newGauge("OfflineLogDirectoryCount", () => offlineLogDirs.size)

  for (dir <- logDirs) {
    metricsGroup.newGauge("LogDirectoryOffline",
      () => if (_liveLogDirs.contains(dir)) 0 else 1,
      Map("logDirectory" -> dir.getAbsolutePath).asJava)
  }

  /**
   * Create and check validity of the given directories that are not in the given offline directories, specifically:
   * <ol>
   * <li> Ensure that there are no duplicates in the directory list
   * <li> Create each directory if it doesn't exist
   * <li> Check that each path is a readable directory
   * </ol>
   */
  private def createAndValidateLogDirs(dirs: Seq[File], initialOfflineDirs: Seq[File]): ConcurrentLinkedQueue[File] = {
    val liveLogDirs = new ConcurrentLinkedQueue[File]()
    val canonicalPaths = mutable.HashSet.empty[String]

    for (dir <- dirs) {
      try {
        if (initialOfflineDirs.contains(dir))
          throw new IOException(s"Failed to load ${dir.getAbsolutePath} during broker startup")

        if (!dir.exists) {
          info(s"Log directory ${dir.getAbsolutePath} not found, creating it.")
          val created = dir.mkdirs()
          if (!created)
            throw new IOException(s"Failed to create data directory ${dir.getAbsolutePath}")
          Utils.flushDir(dir.toPath.toAbsolutePath.normalize.getParent)
        }
        if (!dir.isDirectory || !dir.canRead)
          throw new IOException(s"${dir.getAbsolutePath} is not a readable log directory.")

        // getCanonicalPath() throws IOException if a file system query fails or if the path is invalid (e.g. contains
        // the Nul character). Since there's no easy way to distinguish between the two cases, we treat them the same
        // and mark the log directory as offline.
        if (!canonicalPaths.add(dir.getCanonicalPath))
          throw new KafkaException(s"Duplicate log directory found: ${dirs.mkString(", ")}")


        liveLogDirs.add(dir)
      } catch {
        case e: IOException =>
          logDirFailureChannel.maybeAddOfflineLogDir(dir.getAbsolutePath, s"Failed to create or validate data directory ${dir.getAbsolutePath}", e)
      }
    }
    if (liveLogDirs.isEmpty) {
      fatal(s"Shutdown broker because none of the specified log dirs from ${dirs.mkString(", ")} can be created or validated")
      Exit.halt(1)
    }

    liveLogDirs
  }

  def resizeRecoveryThreadPool(newSize: Int): Unit = {
    info(s"Resizing recovery thread pool size for each data dir from $numRecoveryThreadsPerDataDir to $newSize")
    numRecoveryThreadsPerDataDir = newSize
  }

  /**
   * The log directory failure handler. It will stop log cleaning in that directory.
   *
   * @param dir the absolute path of the log directory
   */
  def handleLogDirFailure(dir: String): Unit = {
    warn(s"Stopping serving logs in dir $dir")
    logCreationOrDeletionLock synchronized {
      _liveLogDirs.remove(new File(dir))
      directoryIds.remove(dir)
      if (_liveLogDirs.isEmpty) {
        fatal(s"Shutdown broker because all log dirs in ${logDirs.mkString(", ")} have failed")
        Exit.halt(1)
      }

      recoveryPointCheckpoints = recoveryPointCheckpoints.filter { case (file, _) => file.getAbsolutePath != dir }
      logStartOffsetCheckpoints = logStartOffsetCheckpoints.filter { case (file, _) => file.getAbsolutePath != dir }
      if (cleaner != null)
        cleaner.handleLogDirFailure(dir)

      def removeOfflineLogs(logs: Pool[TopicPartition, UnifiedLog]): Iterable[TopicPartition] = {
        val offlineTopicPartitions: Iterable[TopicPartition] = logs.collect {
          case (tp, log) if log.parentDir == dir => tp
        }
        offlineTopicPartitions.foreach { topicPartition => {
          val removedLog = removeLogAndMetrics(logs, topicPartition)
          removedLog.foreach {
            log => log.closeHandlers()
          }
        }
        }

        offlineTopicPartitions
      }

      val offlineCurrentTopicPartitions = removeOfflineLogs(currentLogs)
      val offlineFutureTopicPartitions = removeOfflineLogs(futureLogs)

      warn(s"Logs for partitions ${offlineCurrentTopicPartitions.mkString(",")} are offline and " +
        s"logs for future partitions ${offlineFutureTopicPartitions.mkString(",")} are offline due to failure on log directory $dir")
      dirLocks.filter(_.file.getParent == dir).foreach(dir => CoreUtils.swallow(dir.destroy(), this))
    }
  }

  /**
   * Lock all the given directories
   */
  private def lockLogDirs(dirs: Seq[File]): Seq[FileLock] = {
    dirs.flatMap { dir =>
      try {
        val lock = new FileLock(new File(dir, LockFileName))
        if (!lock.tryLock())
          throw new KafkaException("Failed to acquire lock on file .lock in " + lock.file.getParent +
            ". A Kafka instance in another process or thread is using this directory.")
        Some(lock)
      } catch {
        case e: IOException =>
          logDirFailureChannel.maybeAddOfflineLogDir(dir.getAbsolutePath, s"Disk error while locking directory $dir", e)
          None
      }
    }
  }

  /**
   * Retrieves the Uuid for the directory, given its absolute path.
   */
  def directoryId(dir: String): Option[Uuid] = directoryIds.get(dir)

  def directoryPath(uuid: Uuid): Option[String] = directoryIds.find(_._2 == uuid).map(_._1)

  /**
   * Determine directory ID for each directory with a meta.properties.
   * If meta.properties does not include a directory ID, one is generated and persisted back to meta.properties.
   * Directories without a meta.properties don't get a directory ID assigned.
   */
  private def loadDirectoryIds(logDirs: Seq[File]): mutable.Map[String, Uuid] = {
    val result = mutable.HashMap[String, Uuid]()
    logDirs.foreach(logDir => {
      try {
        val props = PropertiesUtils.readPropertiesFile(
          new File(logDir, MetaPropertiesEnsemble.META_PROPERTIES_NAME).getAbsolutePath)
        val metaProps = new MetaProperties.Builder(props).build()
        metaProps.directoryId().ifPresent(directoryId => {
          result += (logDir.getAbsolutePath -> directoryId)
        })
      } catch {
        case _: NoSuchFileException =>
          info(s"No meta.properties file found in $logDir.")
         case e: IOException =>
          logDirFailureChannel.maybeAddOfflineLogDir(logDir.getAbsolutePath, s"Disk error while loading ID $logDir", e)
       }
    })
    result
  }

  private def addLogToBeDeleted(log: UnifiedLog): Unit = {
    this.logsToBeDeleted.add((log, time.milliseconds()))
  }

  def addStrayLog(strayPartition: TopicPartition, strayLog: UnifiedLog): Unit = {
    this.strayLogs.put(strayPartition, strayLog)
  }

  // Only for testing
  private[log] def hasLogsToBeDeleted: Boolean = !logsToBeDeleted.isEmpty

  private[log] def loadLog(logDir: File,
                           hadCleanShutdown: Boolean,
                           recoveryPoints: util.Map[TopicPartition, JLong],
                           logStartOffsets: util.Map[TopicPartition, JLong],
                           defaultConfig: LogConfig,
                           topicConfigOverrides: Map[String, LogConfig],
                           numRemainingSegments: ConcurrentMap[String, Integer],
                           isStray: UnifiedLog => Boolean): UnifiedLog = {
    val topicPartition = JUnifiedLog.parseTopicPartitionName(logDir)
    val config = topicConfigOverrides.getOrElse(topicPartition.topic, defaultConfig)
    val logRecoveryPoint = recoveryPoints.getOrDefault(topicPartition, 0L)
    val logStartOffset = logStartOffsets.getOrDefault(topicPartition, 0L)

    val log = UnifiedLog(
      dir = logDir,
      config = config,
      logStartOffset = logStartOffset,
      recoveryPoint = logRecoveryPoint,
      maxTransactionTimeoutMs = maxTransactionTimeoutMs,
      producerStateManagerConfig = producerStateManagerConfig,
      producerIdExpirationCheckIntervalMs = producerIdExpirationCheckIntervalMs,
      scheduler = scheduler,
      time = time,
      brokerTopicStats = brokerTopicStats,
      logDirFailureChannel = logDirFailureChannel,
      lastShutdownClean = hadCleanShutdown,
      topicId = None,
      numRemainingSegments = numRemainingSegments,
      remoteStorageSystemEnable = remoteStorageSystemEnable)

    if (logDir.getName.endsWith(JUnifiedLog.DELETE_DIR_SUFFIX)) {
      addLogToBeDeleted(log)
    } else if (logDir.getName.endsWith(JUnifiedLog.STRAY_DIR_SUFFIX)) {
      addStrayLog(topicPartition, log)
      warn(s"Loaded stray log: $logDir")
    } else if (isStray(log)) {
      // We are unable to prevent a topic from being recreated before every replica has been deleted.
      // Broker with an offline directory may be unable to detect it still holds a to-be-deleted replica,
      // and can create a conflicting topic partition for a new incarnation of the topic in one of the remaining online directories.
      // So upon a restart in which the offline directory is back online we need to clean up the old replica directory.
      log.renameDir(JUnifiedLog.logStrayDirName(log.topicPartition), shouldReinitialize = false)
      addStrayLog(log.topicPartition, log)
      warn(s"Log in ${logDir.getAbsolutePath} marked stray and renamed to ${log.dir.getAbsolutePath}")
    } else {
      val previous = {
        if (log.isFuture)
          this.futureLogs.put(topicPartition, log)
        else
          this.currentLogs.put(topicPartition, log)
      }
      if (previous != null) {
        if (log.isFuture)
          throw new IllegalStateException(s"Duplicate log directories found: ${log.dir.getAbsolutePath}, ${previous.dir.getAbsolutePath}")
        else
          throw new IllegalStateException(s"Duplicate log directories for $topicPartition are found in both ${log.dir.getAbsolutePath} " +
            s"and ${previous.dir.getAbsolutePath}. It is likely because log directory failure happened while broker was " +
            s"replacing current replica with future replica. Recover broker from this failure by manually deleting one of the two directories " +
            s"for this partition. It is recommended to delete the partition in the log directory that is known to have failed recently.")
      }
    }

    log
  }

  // factory class for naming the log recovery threads used in metrics
   private class LogRecoveryThreadFactory(val dirPath: String) extends ThreadFactory {
    val threadNum = new AtomicInteger(0)

    override def newThread(runnable: Runnable): Thread = {
      KafkaThread.nonDaemon(logRecoveryThreadName(dirPath, threadNum.getAndIncrement()), runnable)
    }
  }

  // create a unique log recovery thread name for each log dir as the format: prefix-dirPath-threadNum, ex: "log-recovery-/tmp/kafkaLogs-0"
  private def logRecoveryThreadName(dirPath: String, threadNum: Int, prefix: String = "log-recovery"): String = s"$prefix-$dirPath-$threadNum"

  /*
   * decrement the number of remaining logs
   * @return the number of remaining logs after decremented 1
   */
  private[log] def decNumRemainingLogs(numRemainingLogs: ConcurrentMap[String, Int], path: String): Int = {
    require(path != null, "path cannot be null to update remaining logs metric.")
    numRemainingLogs.compute(path, (_, oldVal) => oldVal - 1)
  }

  /**
   * Recover and load all logs in the given data directories
   */
  private[log] def loadLogs(defaultConfig: LogConfig, topicConfigOverrides: Map[String, LogConfig], isStray: UnifiedLog => Boolean): Unit = {
    info(s"Loading logs from log dirs $liveLogDirs")
    val startMs = time.hiResClockMs()
    val threadPools = ArrayBuffer.empty[ExecutorService]
    val offlineDirs = mutable.Set.empty[(String, IOException)]
    val jobs = ArrayBuffer.empty[Seq[Future[_]]]
    var numTotalLogs = 0
    // log dir path -> number of Remaining logs map for remainingLogsToRecover metric
    val numRemainingLogs: ConcurrentMap[String, Int] = new ConcurrentHashMap[String, Int]
    // log recovery thread name -> number of remaining segments map for remainingSegmentsToRecover metric
    val numRemainingSegments: ConcurrentMap[String, Integer] = new ConcurrentHashMap[String, Integer]

    def handleIOException(logDirAbsolutePath: String, e: IOException): Unit = {
      offlineDirs.add((logDirAbsolutePath, e))
      error(s"Error while loading log dir $logDirAbsolutePath", e)
    }

    val uncleanLogDirs = mutable.Buffer.empty[String]
    for (dir <- liveLogDirs) {
      val logDirAbsolutePath = dir.getAbsolutePath
      var hadCleanShutdown: Boolean = false
      try {
        val pool = Executors.newFixedThreadPool(numRecoveryThreadsPerDataDir,
          new LogRecoveryThreadFactory(logDirAbsolutePath))
        threadPools.append(pool)

        val cleanShutdownFileHandler = new CleanShutdownFileHandler(dir.getPath)
        if (cleanShutdownFileHandler.exists()) {
          // Cache the clean shutdown status and use that for rest of log loading workflow. Delete the CleanShutdownFile
          // so that if broker crashes while loading the log, it is considered hard shutdown during the next boot up. KAFKA-10471
          cleanShutdownFileHandler.delete()
          hadCleanShutdown = true
        }
        hadCleanShutdownFlags.put(logDirAbsolutePath, hadCleanShutdown)

        val recoveryPoints: util.Map[TopicPartition, JLong] = try {
          this.recoveryPointCheckpoints(dir).read()
        } catch {
          case e: Exception =>
            warn(s"Error occurred while reading recovery-point-offset-checkpoint file of directory " +
              s"$logDirAbsolutePath, resetting the recovery checkpoint to 0", e)
            Collections.emptyMap[TopicPartition, JLong]
        }

        val logStartOffsets: util.Map[TopicPartition, JLong] = try {
          this.logStartOffsetCheckpoints(dir).read()
        } catch {
          case e: Exception =>
            warn(s"Error occurred while reading log-start-offset-checkpoint file of directory " +
              s"$logDirAbsolutePath, resetting to the base offset of the first segment", e)
            Collections.emptyMap[TopicPartition, JLong]
        }

        val logsToLoad = Option(dir.listFiles).getOrElse(Array.empty).filter(logDir =>
          logDir.isDirectory &&
            // Ignore remote-log-index-cache directory as that is index cache maintained by tiered storage subsystem
            // but not any topic-partition dir.
            !logDir.getName.equals(RemoteIndexCache.DIR_NAME) &&
            JUnifiedLog.parseTopicPartitionName(logDir).topic != KafkaRaftServer.MetadataTopic)
        numTotalLogs += logsToLoad.length
        numRemainingLogs.put(logDirAbsolutePath, logsToLoad.length)
        loadLogsCompletedFlags.put(logDirAbsolutePath, logsToLoad.isEmpty)

        if (logsToLoad.isEmpty) {
          info(s"No logs found to be loaded in $logDirAbsolutePath")
        } else if (hadCleanShutdown) {
          info(s"Skipping recovery of ${logsToLoad.length} logs from $logDirAbsolutePath since " +
            "clean shutdown file was found")
        } else {
          info(s"Recovering ${logsToLoad.length} logs from $logDirAbsolutePath since no " +
            "clean shutdown file was found")
          uncleanLogDirs.append(logDirAbsolutePath)
        }

        val jobsForDir = logsToLoad.map { logDir =>
          val runnable: Runnable = () => {
            debug(s"Loading log $logDir")
            var log = None: Option[UnifiedLog]
            val logLoadStartMs = time.hiResClockMs()
            try {
              log = Some(loadLog(logDir, hadCleanShutdown, recoveryPoints, logStartOffsets,
                defaultConfig, topicConfigOverrides, numRemainingSegments, isStray))
            } catch {
              case e: IOException =>
                handleIOException(logDirAbsolutePath, e)
              case e: KafkaStorageException if e.getCause.isInstanceOf[IOException] =>
              // KafkaStorageException might be thrown, ex: during writing LeaderEpochFileCache
              // And while converting IOException to KafkaStorageException, we've already handled the exception. So we can ignore it here.
            } finally {
              val logLoadDurationMs = time.hiResClockMs() - logLoadStartMs
              val remainingLogs = decNumRemainingLogs(numRemainingLogs, logDirAbsolutePath)
              val currentNumLoaded = logsToLoad.length - remainingLogs
              log match {
                case Some(loadedLog) => info(s"Completed load of $loadedLog with ${loadedLog.numberOfSegments} segments, " +
                  s"local-log-start-offset ${loadedLog.localLogStartOffset()} and log-end-offset ${loadedLog.logEndOffset} in ${logLoadDurationMs}ms " +
                  s"($currentNumLoaded/${logsToLoad.length} completed in $logDirAbsolutePath)")
                case None => info(s"Error while loading logs in $logDir in ${logLoadDurationMs}ms ($currentNumLoaded/${logsToLoad.length} completed in $logDirAbsolutePath)")
              }

              if (remainingLogs == 0) {
                // loadLog is completed for all logs under the logDir, mark it.
                loadLogsCompletedFlags.put(logDirAbsolutePath, true)
              }
            }
          }
          runnable
        }

        jobs += jobsForDir.map(pool.submit)
      } catch {
        case e: IOException =>
          handleIOException(logDirAbsolutePath, e)
      }
    }

    try {
      addLogRecoveryMetrics(numRemainingLogs, numRemainingSegments)
      for (dirJobs <- jobs) {
        dirJobs.foreach(_.get)
      }

      offlineDirs.foreach { case (dir, e) =>
        logDirFailureChannel.maybeAddOfflineLogDir(dir, s"Error while loading log dir $dir", e)
      }
    } catch {
      case e: ExecutionException =>
        error(s"There was an error in one of the threads during logs loading: ${e.getCause}")
        throw e.getCause
    } finally {
      removeLogRecoveryMetrics()
      threadPools.foreach(_.shutdown())
    }

    val elapsedMs = time.hiResClockMs() - startMs
    val printedUncleanLogDirs = if (uncleanLogDirs.isEmpty) "" else s" (unclean log dirs = $uncleanLogDirs)"
    info(s"Loaded $numTotalLogs logs in ${elapsedMs}ms$printedUncleanLogDirs")
  }

  private[log] def addLogRecoveryMetrics(numRemainingLogs: ConcurrentMap[String, Int],
                                         numRemainingSegments: ConcurrentMap[String, Integer]): Unit = {
    debug("Adding log recovery metrics")
    for (dir <- logDirs) {
      metricsGroup.newGauge("remainingLogsToRecover", () => numRemainingLogs.get(dir.getAbsolutePath),
        Map("dir" -> dir.getAbsolutePath).asJava)
      for (i <- 0 until numRecoveryThreadsPerDataDir) {
        val threadName = logRecoveryThreadName(dir.getAbsolutePath, i)
        metricsGroup.newGauge("remainingSegmentsToRecover", () => numRemainingSegments.get(threadName),
          Map("dir" -> dir.getAbsolutePath, "threadNum" -> i.toString).asJava)
      }
    }
  }

  private[log] def removeLogRecoveryMetrics(): Unit = {
    debug("Removing log recovery metrics")
    for (dir <- logDirs) {
      metricsGroup.removeMetric("remainingLogsToRecover", Map("dir" -> dir.getAbsolutePath).asJava)
      for (i <- 0 until numRecoveryThreadsPerDataDir) {
        metricsGroup.removeMetric("remainingSegmentsToRecover", Map("dir" -> dir.getAbsolutePath, "threadNum" -> i.toString).asJava)
      }
    }
  }

  /**
   * Start the background threads to flush logs and do log cleanup
   */
  def startup(topicNames: Set[String], isStray: UnifiedLog => Boolean = _ => false): Unit = {
    // ensure consistency between default config and overrides
    val defaultConfig = currentDefaultConfig
    startupWithConfigOverrides(defaultConfig, fetchTopicConfigOverrides(defaultConfig, topicNames), isStray)
  }

  // visible for testing
  private[log] def fetchTopicConfigOverrides(defaultConfig: LogConfig, topicNames: Set[String]): Map[String, LogConfig] = {
    val topicConfigOverrides = mutable.Map[String, LogConfig]()
    val defaultProps = defaultConfig.originals()
    topicNames.foreach { topicName =>
      val overrides = configRepository.topicConfig(topicName)
      // save memory by only including configs for topics with overrides
      if (!overrides.isEmpty) {
        val logConfig = LogConfig.fromProps(defaultProps, overrides)
        topicConfigOverrides(topicName) = logConfig
      }
    }
    topicConfigOverrides
  }

  private def fetchLogConfig(topicName: String): LogConfig = {
    // ensure consistency between default config and overrides
    val defaultConfig = currentDefaultConfig
    fetchTopicConfigOverrides(defaultConfig, Set(topicName)).values.headOption.getOrElse(defaultConfig)
  }

  // visible for testing
  private[log] def startupWithConfigOverrides(
    defaultConfig: LogConfig,
    topicConfigOverrides: Map[String, LogConfig],
    isStray: UnifiedLog => Boolean): Unit = {
    loadLogs(defaultConfig, topicConfigOverrides, isStray) // this could take a while if shutdown was not clean

    /* Schedule the cleanup task to delete old logs */
    if (scheduler != null) {
      info("Starting log cleanup with a period of %d ms.".format(retentionCheckMs))
      scheduler.schedule("kafka-log-retention",
<<<<<<< HEAD
        () => cleanupLogs(),
        InitialTaskDelayMs,
        retentionCheckMs)
      info("Starting log flusher with a default period of %d ms.".format(flushCheckMs))
      scheduler.schedule("kafka-log-flusher",
        () => flushDirtyLogs(),
        InitialTaskDelayMs,
        flushCheckMs)
      scheduler.schedule("kafka-recovery-point-checkpoint",
        () => checkpointLogRecoveryOffsets(),
        InitialTaskDelayMs,
        flushRecoveryOffsetCheckpointMs)
      scheduler.schedule("kafka-log-start-offset-checkpoint",
        () => checkpointLogStartOffsets(),
        InitialTaskDelayMs,
        flushStartOffsetCheckpointMs)
      scheduler.scheduleOnce("kafka-delete-logs", // will be rescheduled after each delete logs with a dynamic period
        () => deleteLogs(),
        InitialTaskDelayMs)
=======
                         () => cleanupLogs(),
                         initialTaskDelayMs,
                         retentionCheckMs)
      info("Starting log flusher with a default period of %d ms.".format(flushCheckMs))
      scheduler.schedule("kafka-log-flusher",
                         () => flushDirtyLogs(),
                         initialTaskDelayMs,
                         flushCheckMs)
      scheduler.schedule("kafka-recovery-point-checkpoint",
                         () => checkpointLogRecoveryOffsets(),
                         initialTaskDelayMs,
                         flushRecoveryOffsetCheckpointMs)
      scheduler.schedule("kafka-log-start-offset-checkpoint",
                         () => checkpointLogStartOffsets(),
                         initialTaskDelayMs,
                         flushStartOffsetCheckpointMs)
      scheduler.scheduleOnce("kafka-delete-logs", // will be rescheduled after each delete logs with a dynamic period
                         () => deleteLogs(),
                         initialTaskDelayMs)
>>>>>>> 9494bebe
    }
    if (cleanerConfig.enableCleaner) {
      _cleaner = new LogCleaner(cleanerConfig, liveLogDirs, currentLogs, logDirFailureChannel, time = time)
      _cleaner.startup()
    }
  }

  /**
   * Close all the logs
   */
  def shutdown(brokerEpoch: Long = -1): Unit = {
    info("Shutting down.")

    metricsGroup.removeMetric("OfflineLogDirectoryCount")
    for (dir <- logDirs) {
      metricsGroup.removeMetric("LogDirectoryOffline", Map("logDirectory" -> dir.getAbsolutePath).asJava)
    }

    val threadPools = ArrayBuffer.empty[ExecutorService]
    val jobs = mutable.Map.empty[File, Seq[Future[_]]]

    // stop the cleaner first
    if (cleaner != null) {
      CoreUtils.swallow(cleaner.shutdown(), this)
    }

    val localLogsByDir = logsByDir

    // close logs in each dir
    for (dir <- liveLogDirs) {
      debug(s"Flushing and closing logs at $dir")

      val pool = Executors.newFixedThreadPool(numRecoveryThreadsPerDataDir,
        KafkaThread.nonDaemon(s"log-closing-${dir.getAbsolutePath}", _))
      threadPools.append(pool)

      val logs = logsInDir(localLogsByDir, dir).values

      val jobsForDir = logs.map { log =>
        val runnable: Runnable = () => {
          // flush the log to ensure latest possible recovery point
          log.flush(true)
          log.close()
        }
        runnable
      }

      jobs(dir) = jobsForDir.map(pool.submit).toSeq
    }

    try {
      jobs.foreachEntry { (dir, dirJobs) =>
        if (waitForAllToComplete(dirJobs,
          e => warn(s"There was an error in one of the threads during LogManager shutdown: ${e.getCause}"))) {
          val logs = logsInDir(localLogsByDir, dir)

          // update the last flush point
          debug(s"Updating recovery points at $dir")
          checkpointRecoveryOffsetsInDir(dir, logs)

          debug(s"Updating log start offsets at $dir")
          checkpointLogStartOffsetsInDir(dir, logs)

          // mark that the shutdown was clean by creating marker file for log dirs that:
          //  1. had clean shutdown marker file; or
          //  2. had no clean shutdown marker file, but all logs under it have been recovered at startup time
          val logDirAbsolutePath = dir.getAbsolutePath
          if (hadCleanShutdownFlags.getOrDefault(logDirAbsolutePath, false) ||
              loadLogsCompletedFlags.getOrDefault(logDirAbsolutePath, false)) {
            val cleanShutdownFileHandler = new CleanShutdownFileHandler(dir.getPath)
            debug(s"Writing clean shutdown marker at $dir with broker epoch=$brokerEpoch")
            CoreUtils.swallow(cleanShutdownFileHandler.write(brokerEpoch), this)
          }
        }
      }
    } finally {
      threadPools.foreach(_.shutdown())
      // regardless of whether the close succeeded, we need to unlock the data directories
      dirLocks.foreach(_.destroy())
    }

    info("Shutdown complete.")
  }

  /**
   * Truncate the partition logs to the specified offsets and checkpoint the recovery point to this offset
   *
   * @param partitionOffsets Partition logs that need to be truncated
   * @param isFuture True iff the truncation should be performed on the future log of the specified partitions
   */
  def truncateTo(partitionOffsets: Map[TopicPartition, Long], isFuture: Boolean): Unit = {
    val affectedLogs = ArrayBuffer.empty[UnifiedLog]
    for ((topicPartition, truncateOffset) <- partitionOffsets) {
      val log = {
        if (isFuture)
          futureLogs.get(topicPartition)
        else
          currentLogs.get(topicPartition)
      }
      // If the log does not exist, skip it
      if (log != null) {
        // May need to abort and pause the cleaning of the log, and resume after truncation is done.
        val needToStopCleaner = truncateOffset < log.activeSegment.baseOffset
        if (needToStopCleaner && !isFuture)
          abortAndPauseCleaning(topicPartition)
        try {
          if (log.truncateTo(truncateOffset))
            affectedLogs += log
          if (needToStopCleaner && !isFuture)
            maybeTruncateCleanerCheckpointToActiveSegmentBaseOffset(log, topicPartition)
        } finally {
          if (needToStopCleaner && !isFuture)
            resumeCleaning(topicPartition)
        }
      }
    }

    for (dir <- affectedLogs.map(_.parentDirFile).distinct) {
      checkpointRecoveryOffsetsInDir(dir)
    }
  }

  /**
   * Delete all data in a partition and start the log at the new offset
   *
   * @param topicPartition The partition whose log needs to be truncated
<<<<<<< HEAD
   * @param newOffset      The new offset to start the log with
   * @param isFuture       True iff the truncation should be performed on the future log of the specified partition
=======
   * @param newOffset The new offset to start the log with
   * @param isFuture True iff the truncation should be performed on the future log of the specified partition
   * @param logStartOffsetOpt The log start offset to set for the log. If None, the new offset will be used.
>>>>>>> 9494bebe
   */
  def truncateFullyAndStartAt(topicPartition: TopicPartition,
                              newOffset: Long,
                              isFuture: Boolean,
                              logStartOffsetOpt: Option[Long] = None): Unit = {
    val log = {
      if (isFuture)
        futureLogs.get(topicPartition)
      else
        currentLogs.get(topicPartition)
    }
    // If the log does not exist, skip it
    if (log != null) {
      // Abort and pause the cleaning of the log, and resume after truncation is done.
      if (!isFuture)
        abortAndPauseCleaning(topicPartition)
      try {
        log.truncateFullyAndStartAt(newOffset, logStartOffsetOpt)
        if (!isFuture)
          maybeTruncateCleanerCheckpointToActiveSegmentBaseOffset(log, topicPartition)
      } finally {
        if (!isFuture)
          resumeCleaning(topicPartition)
      }
      checkpointRecoveryOffsetsInDir(log.parentDirFile)
    }
  }

  /**
   * Write out the current recovery point for all logs to a text file in the log directory
   * to avoid recovering the whole log on startup.
   */
  def checkpointLogRecoveryOffsets(): Unit = {
    val logsByDirCached = logsByDir
    liveLogDirs.foreach { logDir =>
      val logsToCheckpoint = logsInDir(logsByDirCached, logDir)
      checkpointRecoveryOffsetsInDir(logDir, logsToCheckpoint)
    }
  }

  /**
   * Write out the current log start offset for all logs to a text file in the log directory
   * to avoid exposing data that have been deleted by DeleteRecordsRequest
   */
  def checkpointLogStartOffsets(): Unit = {
    val logsByDirCached = logsByDir
    liveLogDirs.foreach { logDir =>
      checkpointLogStartOffsetsInDir(logDir, logsInDir(logsByDirCached, logDir))
    }
  }

  /**
   * Checkpoint recovery offsets for all the logs in logDir.
   *
   * @param logDir the directory in which the logs to be checkpointed are
   */
  // Only for testing
  private[log] def checkpointRecoveryOffsetsInDir(logDir: File): Unit = {
    checkpointRecoveryOffsetsInDir(logDir, logsInDir(logDir))
  }

  /**
   * Checkpoint recovery offsets for all the provided logs.
   *
   * @param logDir           the directory in which the logs are
   * @param logsToCheckpoint the logs to be checkpointed
   */
  private def checkpointRecoveryOffsetsInDir(logDir: File, logsToCheckpoint: Map[TopicPartition, UnifiedLog]): Unit = {
    try {
      recoveryPointCheckpoints.get(logDir).foreach { checkpoint =>
        val recoveryOffsets: Map[TopicPartition, JLong] = logsToCheckpoint.map { case (tp, log) => tp -> long2Long(log.recoveryPoint) }
        // checkpoint.write calls Utils.atomicMoveWithFallback, which flushes the parent
        // directory and guarantees crash consistency.
        checkpoint.write(recoveryOffsets.asJava)
      }
    } catch {
      case e: KafkaStorageException =>
        error(s"Disk error while writing recovery offsets checkpoint in directory $logDir: ${e.getMessage}")
      case e: IOException =>
        logDirFailureChannel.maybeAddOfflineLogDir(logDir.getAbsolutePath,
          s"Disk error while writing recovery offsets checkpoint in directory $logDir: ${e.getMessage}", e)
    }
  }

  /**
   * Checkpoint log start offsets for all the provided logs in the provided directory.
   *
   * @param logDir           the directory in which logs are checkpointed
   * @param logsToCheckpoint the logs to be checkpointed
   */
  private def checkpointLogStartOffsetsInDir(logDir: File, logsToCheckpoint: Map[TopicPartition, UnifiedLog]): Unit = {
    try {
      logStartOffsetCheckpoints.get(logDir).foreach { checkpoint =>
        val logStartOffsets: Map[TopicPartition, JLong] = logsToCheckpoint.collect {
          case (tp, log) if log.remoteLogEnabled() || log.logStartOffset > log.logSegments.asScala.head.baseOffset =>
            tp -> long2Long(log.logStartOffset)
        }
        checkpoint.write(logStartOffsets.asJava)
      }
    } catch {
      case e: KafkaStorageException =>
        error(s"Disk error while writing log start offsets checkpoint in directory $logDir: ${e.getMessage}")
    }
  }

  // The logDir should be an absolute path
  def maybeUpdatePreferredLogDir(topicPartition: TopicPartition, logDir: String): Unit = {
    // Do not cache the preferred log directory if either the current log or the future log for this partition exists in the specified logDir
    if (!getLog(topicPartition).exists(_.parentDir == logDir) &&
      !getLog(topicPartition, isFuture = true).exists(_.parentDir == logDir))
      preferredLogDirs.put(topicPartition, logDir)
  }

  /**
   * Abort and pause cleaning of the provided partition and log a message about it.
   */
  def abortAndPauseCleaning(topicPartition: TopicPartition): Unit = {
    if (cleaner != null) {
      cleaner.abortAndPauseCleaning(topicPartition)
      info(s"The cleaning for partition $topicPartition is aborted and paused")
    }
  }

  /**
   * Abort cleaning of the provided partition and log a message about it.
   */
  def abortCleaning(topicPartition: TopicPartition): Unit = {
    if (cleaner != null) {
      cleaner.abortCleaning(topicPartition)
      info(s"The cleaning for partition $topicPartition is aborted")
    }
  }

  /**
   * Resume cleaning of the provided partition and log a message about it.
   */
  private def resumeCleaning(topicPartition: TopicPartition): Unit = {
    if (cleaner != null) {
      cleaner.resumeCleaning(Seq(topicPartition))
      info(s"Cleaning for partition $topicPartition is resumed")
    }
  }

  /**
   * Truncate the cleaner's checkpoint to the based offset of the active segment of
   * the provided log.
   */
  private def maybeTruncateCleanerCheckpointToActiveSegmentBaseOffset(log: UnifiedLog, topicPartition: TopicPartition): Unit = {
    if (cleaner != null) {
      cleaner.maybeTruncateCheckpoint(log.parentDirFile, topicPartition, log.activeSegment.baseOffset)
    }
  }

  /**
   * Get the log if it exists, otherwise return None
   *
   * @param topicPartition the partition of the log
   * @param isFuture       True iff the future log of the specified partition should be returned
   */
  def getLog(topicPartition: TopicPartition, isFuture: Boolean = false): Option[UnifiedLog] = {
    if (isFuture)
      Option(futureLogs.get(topicPartition))
    else
      Option(currentLogs.get(topicPartition))
  }

  /**
   * Method to indicate that logs are getting initialized for the partition passed in as argument.
   * This method should always be followed by [[kafka.log.LogManager#finishedInitializingLog]] to indicate that log
   * initialization is done.
   */
  def initializingLog(topicPartition: TopicPartition): Unit = {
    partitionsInitializing(topicPartition) = false
  }

  /**
   * Mark the partition configuration for all partitions that are getting initialized for topic
   * as dirty. That will result in reloading of configuration once initialization is done.
   */
  def topicConfigUpdated(topic: String): Unit = {
    partitionsInitializing.keys.filter(_.topic() == topic).foreach {
      topicPartition => partitionsInitializing.replace(topicPartition, false, true)
    }
  }

  /**
   * Update the configuration of the provided topic.
   */
  def updateTopicConfig(topic: String,
                        newTopicConfig: Properties,
                        isRemoteLogStorageSystemEnabled: Boolean,
                        wasRemoteLogEnabled: Boolean): Unit = {
    topicConfigUpdated(topic)
    val logs = logsByTopic(topic)
    val newLogConfig = LogConfig.fromProps(currentDefaultConfig.originals, newTopicConfig)
    val isRemoteLogStorageEnabled = newLogConfig.remoteStorageEnable()
    // We would like to validate the configuration no matter whether the logs have materialised on disk or not.
    // Otherwise we risk someone creating a tiered-topic, disabling Tiered Storage cluster-wide and the check
    // failing since the logs for the topic are non-existent.
    LogConfig.validateRemoteStorageOnlyIfSystemEnabled(newLogConfig.values(), isRemoteLogStorageSystemEnabled, true)
    LogConfig.validateTurningOffRemoteStorageWithDelete(newLogConfig.values(), wasRemoteLogEnabled, isRemoteLogStorageEnabled)
    LogConfig.validateRetentionConfigsWhenRemoteCopyDisabled(newLogConfig.values(), isRemoteLogStorageEnabled)
    if (logs.nonEmpty) {
      logs.foreach { log =>
        val oldLogConfig = log.updateConfig(newLogConfig)
        if (oldLogConfig.compact && !newLogConfig.compact) {
          abortCleaning(log.topicPartition)
        }
      }
    }
  }

  /**
   * Mark all in progress partitions having dirty configuration if broker configuration is updated.
   */
  def brokerConfigUpdated(): Unit = {
    partitionsInitializing.keys.foreach {
      topicPartition => partitionsInitializing.replace(topicPartition, false, true)
    }
  }

  /**
   * Method to indicate that the log initialization for the partition passed in as argument is
   * finished. This method should follow a call to [[kafka.log.LogManager#initializingLog]].
   *
   * It will retrieve the topic configs a second time if they were updated while the
   * relevant log was being loaded.
   */
  def finishedInitializingLog(topicPartition: TopicPartition,
                              maybeLog: Option[UnifiedLog]): Unit = {
    val removedValue = partitionsInitializing.remove(topicPartition)
    if (removedValue.contains(true))
      maybeLog.foreach(_.updateConfig(fetchLogConfig(topicPartition.topic)))
  }

  /**
   * If the log already exists, just return a copy of the existing log
   * Otherwise if isNew=true or if there is no offline log directory, create a log for the given topic and the given partition
   * Otherwise throw KafkaStorageException
   *
   * @param topicPartition The partition whose log needs to be returned or created
<<<<<<< HEAD
   * @param isNew          Whether the replica should have existed on the broker or not
   * @param isFuture       True if the future log of the specified partition should be returned or created
   * @param topicId        The topic ID of the partition's topic
   * @throws KafkaStorageException        if isNew=false, log is not found in the cache and there is offline log directory on the broker
=======
   * @param isNew Whether the replica should have existed on the broker or not
   * @param isFuture True if the future log of the specified partition should be returned or created
   * @param topicId The topic ID of the partition's topic
   * @param targetLogDirectoryId The directory Id that should host the partition's topic.
   *                             The next selected directory will be picked up if it None or equal {@link DirectoryId.UNASSIGNED}.
   *                             The method assumes provided Id belong to online directory.
   * @throws KafkaStorageException if isNew=false, log is not found in the cache and there is offline log directory on the broker
>>>>>>> 9494bebe
   * @throws InconsistentTopicIdException if the topic ID in the log does not match the topic ID provided
   */
  def getOrCreateLog(topicPartition: TopicPartition, isNew: Boolean = false, isFuture: Boolean = false,
                     topicId: Option[Uuid], targetLogDirectoryId: Option[Uuid] = Option.empty): UnifiedLog = {
    logCreationOrDeletionLock synchronized {
      val log = getLog(topicPartition, isFuture).getOrElse {
        // create the log if it has not already been created in another thread
        if (!isNew && offlineLogDirs.nonEmpty)
          throw new KafkaStorageException(s"Can not create log for $topicPartition because log directories ${offlineLogDirs.mkString(",")} are offline")

        val logDirs: List[File] = {
          val preferredLogDir = targetLogDirectoryId.filterNot(Seq(DirectoryId.UNASSIGNED,DirectoryId.LOST).contains) match {
            case Some(targetId) if !preferredLogDirs.containsKey(topicPartition) =>
              // If partition is configured with both targetLogDirectoryId and preferredLogDirs, then
              // preferredLogDirs will be respected, otherwise targetLogDirectoryId will be respected
              directoryIds.find(_._2 == targetId).map(_._1).orNull
            case _ =>
              preferredLogDirs.get(topicPartition)
          }

          if (isFuture) {
            if (preferredLogDir == null)
              throw new IllegalStateException(s"Can not create the future log for $topicPartition without having a preferred log directory")
            else if (getLog(topicPartition).get.parentDir == preferredLogDir)
              throw new IllegalStateException(s"Can not create the future log for $topicPartition in the current log directory of this partition")
          }

          if (preferredLogDir != null)
            List(new File(preferredLogDir))
          else
            nextLogDirs()
        }

        val logDirName = {
          if (isFuture)
            JUnifiedLog.logFutureDirName(topicPartition)
          else
            JUnifiedLog.logDirName(topicPartition)
        }

        val logDir = logDirs
          .iterator // to prevent actually mapping the whole list, lazy map
          .map(createLogDirectory(_, logDirName))
          .find(_.isSuccess)
          .getOrElse(Failure(new KafkaStorageException("No log directories available. Tried " + logDirs.map(_.getAbsolutePath).mkString(", "))))
          .get // If Failure, will throw

        val config = fetchLogConfig(topicPartition.topic)
        val log = UnifiedLog(
          dir = logDir,
          config = config,
          logStartOffset = 0L,
          recoveryPoint = 0L,
          maxTransactionTimeoutMs = maxTransactionTimeoutMs,
          producerStateManagerConfig = producerStateManagerConfig,
          producerIdExpirationCheckIntervalMs = producerIdExpirationCheckIntervalMs,
          scheduler = scheduler,
          time = time,
          brokerTopicStats = brokerTopicStats,
          logDirFailureChannel = logDirFailureChannel,
          topicId = topicId,
          remoteStorageSystemEnable = remoteStorageSystemEnable)

        if (isFuture)
          futureLogs.put(topicPartition, log)
        else
          currentLogs.put(topicPartition, log)

        info(s"Created log for partition $topicPartition in $logDir with properties ${config.overriddenConfigsAsLoggableString}")
        // Remove the preferred log dir since it has already been satisfied
        preferredLogDirs.remove(topicPartition)

        log
      }
      
      // Ensure topic IDs are consistent
      topicId.foreach { topicId =>
        log.topicId.foreach { logTopicId =>
          if (topicId != logTopicId)
            throw new InconsistentTopicIdException(s"Tried to assign topic ID $topicId to log for topic partition $topicPartition," +
              s"but log already contained topic ID $logTopicId")
        }
      }
      log
    }
  }

  private[log] def createLogDirectory(logDir: File, logDirName: String): Try[File] = {
    val logDirPath = logDir.getAbsolutePath
    if (isLogDirOnline(logDirPath)) {
      val dir = new File(logDirPath, logDirName)
      try {
        Files.createDirectories(dir.toPath)
        Success(dir)
      } catch {
        case e: IOException =>
          val msg = s"Error while creating log for $logDirName in dir $logDirPath"
          logDirFailureChannel.maybeAddOfflineLogDir(logDirPath, msg, e)
          warn(msg, e)
          Failure(new KafkaStorageException(msg, e))
      }
    } else {
      Failure(new KafkaStorageException(s"Can not create log $logDirName because log directory $logDirPath is offline"))
    }
  }

  /**
   *  Delete logs marked for deletion. Delete all logs for which `currentDefaultConfig.fileDeleteDelayMs`
   *  has elapsed after the delete was scheduled. Logs for which this interval has not yet elapsed will be
   *  considered for deletion in the next iteration of `deleteLogs`. The next iteration will be executed
   *  after the remaining time for the first log that is not deleted. If there are no more `logsToBeDeleted`,
   *  `deleteLogs` will be executed after `max(currentDefaultConfig.fileDeleteDelayMs, 1)`.
   */
  private def deleteLogs(): Unit = {
    var nextDelayMs = 0L
    val fileDeleteDelayMs = currentDefaultConfig.fileDeleteDelayMs
    try {
      def nextDeleteDelayMs: Long = {
        if (!logsToBeDeleted.isEmpty) {
          val (_, scheduleTimeMs) = logsToBeDeleted.peek()
          scheduleTimeMs + fileDeleteDelayMs - time.milliseconds()
        } else {
          // avoid the case: fileDeleteDelayMs is 0 with empty logsToBeDeleted
          // in this case, logsToBeDeleted.take() will block forever
          Math.max(fileDeleteDelayMs, 1)
        }
      }

      while ({nextDelayMs = nextDeleteDelayMs; nextDelayMs <= 0}) {
        val (removedLog, _) = logsToBeDeleted.take()
        if (removedLog != null) {
          try {
            removedLog.delete()
            info(s"Deleted log for partition ${removedLog.topicPartition} in ${removedLog.dir.getAbsolutePath}.")
          } catch {
            case e: KafkaStorageException =>
              error(s"Exception while deleting $removedLog in dir ${removedLog.parentDir}.", e)
          }
        }
      }
    } catch {
      case e: Throwable =>
        error(s"Exception in kafka-delete-logs thread.", e)
    } finally {
      try {
        scheduler.scheduleOnce("kafka-delete-logs",
          () => deleteLogs(),
          nextDelayMs)
      } catch {
        case e: Throwable =>
          // No errors should occur unless scheduler has been shutdown
          error(s"Failed to schedule next delete in kafka-delete-logs thread", e)
      }
    }
  }

  def recoverAbandonedFutureLogs(brokerId: Int, newTopicsImage: TopicsImage): Unit = {
    val abandonedFutureLogs = findAbandonedFutureLogs(brokerId, newTopicsImage)
    abandonedFutureLogs.foreach { case (futureLog, currentLog) =>
      val tp = futureLog.topicPartition
      // We invoke abortAndPauseCleaning here because log cleaner runs asynchronously and replaceCurrentWithFutureLog
      // invokes resumeCleaning which requires log cleaner's internal state to have a key for the given topic partition.
      abortAndPauseCleaning(tp)

      if (currentLog.isDefined)
        info(s"Attempting to recover abandoned future log for $tp at $futureLog and removing ${currentLog.get}")
      else
        info(s"Attempting to recover abandoned future log for $tp at $futureLog")
      replaceCurrentWithFutureLog(currentLog, futureLog)
      info(s"Successfully recovered abandoned future log for $tp")
    }
  }

  private def findAbandonedFutureLogs(brokerId: Int, newTopicsImage: TopicsImage): Iterable[(UnifiedLog, Option[UnifiedLog])] = {
    futureLogs.values.flatMap { futureLog =>
      val topicId = futureLog.topicId.getOrElse {
        throw new RuntimeException(s"The log dir $futureLog does not have a topic ID, " +
          "which is not allowed when running in KRaft mode.")
      }
      val partitionId = futureLog.topicPartition.partition()
      Option(newTopicsImage.getPartition(topicId, partitionId))
        .filter(pr => directoryId(futureLog.parentDir).contains(pr.directory(brokerId)))
        .map(_ => (futureLog, Option(currentLogs.get(futureLog.topicPartition)).filter(currentLog => currentLog.topicId.contains(topicId))))
    }
  }

  /**
    * Mark the partition directory in the source log directory for deletion and
    * rename the future log of this partition in the destination log directory to be the current log
    *
    * @param topicPartition TopicPartition that needs to be swapped
    */
  def replaceCurrentWithFutureLog(topicPartition: TopicPartition): Unit = {
    logCreationOrDeletionLock synchronized {
      val sourceLog = currentLogs.get(topicPartition)
      val destLog = futureLogs.get(topicPartition)

      if (sourceLog == null)
        throw new KafkaStorageException(s"The current replica for $topicPartition is offline")
      if (destLog == null)
        throw new KafkaStorageException(s"The future replica for $topicPartition is offline")

      info(s"Attempting to replace current log $sourceLog with $destLog for $topicPartition")
      replaceCurrentWithFutureLog(Option(sourceLog), destLog, updateHighWatermark = true)
      info(s"The current replica is successfully replaced with the future replica for $topicPartition")
    }
  }

  def replaceCurrentWithFutureLog(sourceLog: Option[UnifiedLog], destLog: UnifiedLog, updateHighWatermark: Boolean = false): Unit = {
    val topicPartition = destLog.topicPartition

    destLog.renameDir(JUnifiedLog.logDirName(topicPartition), shouldReinitialize = true)
    // the metrics tags still contain "future", so we have to remove it.
    // we will add metrics back after sourceLog remove the metrics
    destLog.removeLogMetrics()
    if (updateHighWatermark && sourceLog.isDefined) {
      destLog.updateHighWatermark(sourceLog.get.highWatermark)
    }

    // Now that future replica has been successfully renamed to be the current replica
    // Update the cached map and log cleaner as appropriate.
    futureLogs.remove(topicPartition)
    currentLogs.put(topicPartition, destLog)
    if (cleaner != null) {
      sourceLog.foreach { srcLog =>
        cleaner.alterCheckpointDir(topicPartition, srcLog.parentDirFile, destLog.parentDirFile)
      }
      resumeCleaning(topicPartition)
    }

    try {
      sourceLog.foreach { srcLog =>
        srcLog.renameDir(JUnifiedLog.logDeleteDirName(topicPartition), shouldReinitialize = true)
        // Now that replica in source log directory has been successfully renamed for deletion.
        // Close the log, update checkpoint files, and enqueue this log to be deleted.
        srcLog.close()
        val logDir = srcLog.parentDirFile
        val logsToCheckpoint = logsInDir(logDir)
        checkpointRecoveryOffsetsInDir(logDir, logsToCheckpoint)
        checkpointLogStartOffsetsInDir(logDir, logsToCheckpoint)
        srcLog.removeLogMetrics()
        addLogToBeDeleted(srcLog)
      }
      destLog.newMetrics()
    } catch {
      case e: KafkaStorageException =>
        // If sourceLog's log directory is offline, we need close its handlers here.
        // handleLogDirFailure() will not close handlers of sourceLog because it has been removed from currentLogs map
        sourceLog.foreach { srcLog =>
          srcLog.closeHandlers()
          srcLog.removeLogMetrics()
        }
        throw e
    }
  }

  /**
   * Rename the directory of the given topic-partition "logdir" as "logdir.uuid.delete" and
   * add it in the queue for deletion.
   *
   * @param topicPartition TopicPartition that needs to be deleted
   * @param isFuture       True iff the future log of the specified partition should be deleted
   * @param checkpoint     True if checkpoints must be written
   * @return the removed log
   */
  def asyncDelete(topicPartition: TopicPartition,
                  isFuture: Boolean = false,
                  checkpoint: Boolean = true,
                  isStray: Boolean = false): Option[UnifiedLog] = {
    val removedLog: Option[UnifiedLog] = logCreationOrDeletionLock synchronized {
      removeLogAndMetrics(if (isFuture) futureLogs else currentLogs, topicPartition)
    }
    removedLog match {
      case Some(removedLog) =>
        // We need to wait until there is no more cleaning task on the log to be deleted before actually deleting it.
        if (cleaner != null && !isFuture) {
          cleaner.abortCleaning(topicPartition)
          if (checkpoint) {
            cleaner.updateCheckpoints(removedLog.parentDirFile, partitionToRemove = Option(topicPartition))
          }
        }
        if (isStray) {
          // Move aside stray partitions, don't delete them
          removedLog.renameDir(JUnifiedLog.logStrayDirName(topicPartition), shouldReinitialize = false)
          warn(s"Log for partition ${removedLog.topicPartition} is marked as stray and renamed to ${removedLog.dir.getAbsolutePath}")
        } else {
          removedLog.renameDir(JUnifiedLog.logDeleteDirName(topicPartition), shouldReinitialize = false)
          addLogToBeDeleted(removedLog)
          info(s"Log for partition ${removedLog.topicPartition} is renamed to ${removedLog.dir.getAbsolutePath} and is scheduled for deletion")
        }
        if (checkpoint) {
          val logDir = removedLog.parentDirFile
          val logsToCheckpoint = logsInDir(logDir)
          checkpointRecoveryOffsetsInDir(logDir, logsToCheckpoint)
          checkpointLogStartOffsetsInDir(logDir, logsToCheckpoint)
        }

      case None =>
        if (offlineLogDirs.nonEmpty) {
          throw new KafkaStorageException(s"Failed to delete log for ${if (isFuture) "future" else ""} $topicPartition because it may be in one of the offline directories ${offlineLogDirs.mkString(",")}")
        }
    }

    removedLog
  }

  /**
   * Rename the directories of the given topic-partitions and add them in the queue for
   * deletion. Checkpoints are updated once all the directories have been renamed.
   *
   * @param topicPartitions The set of topic-partitions to delete asynchronously
<<<<<<< HEAD
   * @param errorHandler    The error handler that will be called when a exception for a particular
   *                        topic-partition is raised
=======
   * @param errorHandler The error handler that will be called when an exception for a particular
   *                     topic-partition is raised
>>>>>>> 9494bebe
   */
  def asyncDelete(topicPartitions: Iterable[TopicPartition],
                  isStray: Boolean,
                  errorHandler: (TopicPartition, Throwable) => Unit): Unit = {
    val logDirs = mutable.Set.empty[File]

    topicPartitions.foreach { topicPartition =>
      try {
        getLog(topicPartition).foreach { log =>
          logDirs += log.parentDirFile
          asyncDelete(topicPartition, checkpoint = false, isStray = isStray)
        }
        getLog(topicPartition, isFuture = true).foreach { log =>
          logDirs += log.parentDirFile
          asyncDelete(topicPartition, isFuture = true, checkpoint = false, isStray = isStray)
        }
      } catch {
        case e: Throwable => errorHandler(topicPartition, e)
      }
    }

    val logsByDirCached = logsByDir
    logDirs.foreach { logDir =>
      if (cleaner != null) cleaner.updateCheckpoints(logDir)
      val logsToCheckpoint = logsInDir(logsByDirCached, logDir)
      checkpointRecoveryOffsetsInDir(logDir, logsToCheckpoint)
      checkpointLogStartOffsetsInDir(logDir, logsToCheckpoint)
    }
  }

  /**
   * Provides the full ordered list of suggested directories for the next partition.
   * Currently this is done by calculating the number of partitions in each directory and then sorting the
   * data directories by fewest partitions.
   */
  private def nextLogDirs(): List[File] = {
    if (_liveLogDirs.size == 1) {
      List(_liveLogDirs.peek())
    } else {
      // count the number of logs in each parent directory (including 0 for empty directories
      val logCounts = allLogs.groupBy(_.parentDir).map { case (parent, logs) => parent -> logs.size }
      val zeros = _liveLogDirs.asScala.map(dir => (dir.getPath, 0)).toMap
      val dirCounts = (zeros ++ logCounts).toBuffer

      // choose the directory with the least logs in it
      dirCounts.sortBy(_._2).map {
        case (path: String, _: Int) => new File(path)
      }.toList
    }
  }

  /**
   * Delete any eligible logs. Return the number of segments deleted.
   * Only consider logs that are not compacted.
   */
  private def cleanupLogs(): Unit = {
    debug("Beginning log cleanup...")
    var total = 0
    val startMs = time.milliseconds

    // clean current logs.
    val deletableLogs = {
      if (cleaner != null) {
        // prevent cleaner from working on same partitions when changing cleanup policy
        cleaner.pauseCleaningForNonCompactedPartitions()
      } else {
        currentLogs.filter {
          case (_, log) => !log.config.compact
        }
      }
    }

    try {
      deletableLogs.foreach {
        case (topicPartition, log) =>
          debug(s"Garbage collecting '${log.name}'")
          total += log.deleteOldSegments()

          val futureLog = futureLogs.get(topicPartition)
          if (futureLog != null) {
            // clean future logs
            debug(s"Garbage collecting future log '${futureLog.name}'")
            total += futureLog.deleteOldSegments()
          }
      }
    } finally {
      if (cleaner != null) {
        cleaner.resumeCleaning(deletableLogs.map(_._1))
      }
    }

    debug(s"Log cleanup completed. $total files deleted in " +
      (time.milliseconds - startMs) / 1000 + " seconds")
  }

  /**
   * Get all the partition logs
   */
  def allLogs: Iterable[UnifiedLog] = currentLogs.values ++ futureLogs.values

  def logsByTopic(topic: String): Seq[UnifiedLog] = {
    (currentLogs.toList ++ futureLogs.toList).collect {
      case (topicPartition, log) if topicPartition.topic == topic => log
    }
  }

  /**
   * Map of log dir to logs by topic and partitions in that dir
   */
  private def logsByDir: Map[String, Map[TopicPartition, UnifiedLog]] = {
    // This code is called often by checkpoint processes and is written in a way that reduces
    // allocations and CPU with many topic partitions.
    // When changing this code please measure the changes with org.apache.kafka.jmh.server.CheckpointBench
    val byDir = new mutable.AnyRefMap[String, mutable.AnyRefMap[TopicPartition, UnifiedLog]]()

    def addToDir(tp: TopicPartition, log: UnifiedLog): Unit = {
      byDir.getOrElseUpdate(log.parentDir, new mutable.AnyRefMap[TopicPartition, UnifiedLog]()).put(tp, log)
    }

    currentLogs.foreachEntry(addToDir)
    futureLogs.foreachEntry(addToDir)
    byDir
  }

  private def logsInDir(dir: File): Map[TopicPartition, UnifiedLog] = {
    logsByDir.getOrElse(dir.getAbsolutePath, Map.empty)
  }

  private def logsInDir(cachedLogsByDir: Map[String, Map[TopicPartition, UnifiedLog]],
                        dir: File): Map[TopicPartition, UnifiedLog] = {
    cachedLogsByDir.getOrElse(dir.getAbsolutePath, Map.empty)
  }

  // logDir should be an absolute path
  def isLogDirOnline(logDir: String): Boolean = {
    // The logDir should be an absolute path
    if (!logDirs.exists(_.getAbsolutePath == logDir))
      throw new LogDirNotFoundException(s"Log dir $logDir is not found in the config.")

    _liveLogDirs.contains(new File(logDir))
  }

  /**
   * Flush any log which has exceeded its flush interval and has unwritten messages.
   */
  private def flushDirtyLogs(): Unit = {
    debug("Checking for dirty logs to flush...")

    for ((topicPartition, log) <- currentLogs.toList ++ futureLogs.toList) {
      try {
        val timeSinceLastFlush = time.milliseconds - log.lastFlushTime
        debug(s"Checking if flush is needed on ${topicPartition.topic} flush interval ${log.config.flushMs}" +
<<<<<<< HEAD
          s" last flushed ${log.lastFlushTime} time since last flush: $timeSinceLastFlush")
=======
              s" last flushed ${log.lastFlushTime} time since last flush: $timeSinceLastFlush")
>>>>>>> 9494bebe
        if (timeSinceLastFlush >= log.config.flushMs)
          log.flush(false)
      } catch {
        case e: Throwable =>
          error(s"Error flushing topic ${topicPartition.topic}", e)
      }
    }
  }

  private def removeLogAndMetrics(logs: Pool[TopicPartition, UnifiedLog], tp: TopicPartition): Option[UnifiedLog] = {
    val removedLog = logs.remove(tp)
    if (removedLog != null) {
      removedLog.removeLogMetrics()
      Some(removedLog)
    } else {
      None
    }
  }

  def readBrokerEpochFromCleanShutdownFiles(): OptionalLong = {
    // Verify whether all the log dirs have the same broker epoch in their clean shutdown files. If there is any dir not
    // live, fail the broker epoch check.
    if (liveLogDirs.size < logDirs.size) {
      return OptionalLong.empty()
    }
    var brokerEpoch = -1L
    for (dir <- liveLogDirs) {
      val cleanShutdownFileHandler = new CleanShutdownFileHandler(dir.getPath)
      val currentBrokerEpoch = cleanShutdownFileHandler.read
      if (!currentBrokerEpoch.isPresent) {
        info(s"Unable to read the broker epoch in ${dir.toString}.")
        return OptionalLong.empty()
      }
      if (brokerEpoch != -1 && currentBrokerEpoch.getAsLong != brokerEpoch) {
        info(s"Found different broker epochs in ${dir.toString}. Other=$brokerEpoch vs current=$currentBrokerEpoch.")
        return OptionalLong.empty()
      }
      brokerEpoch = currentBrokerEpoch.getAsLong
    }
    OptionalLong.of(brokerEpoch)
  }
}

object LogManager {
  val LockFileName = ".lock"

  /**
   * Wait all jobs to complete
   *
   * @param jobs     jobs
   * @param callback this will be called to handle the exception caused by each Future#get
   * @return true if all pass. Otherwise, false
   */
  private[log] def waitForAllToComplete(jobs: Seq[Future[_]], callback: Throwable => Unit): Boolean = {
    jobs.count(future => Try(future.get) match {
      case Success(_) => false
      case Failure(e) =>
        callback(e)
        true
    }) == 0
  }

  val RecoveryPointCheckpointFile = "recovery-point-offset-checkpoint"
  val LogStartOffsetCheckpointFile = "log-start-offset-checkpoint"

  def apply(config: KafkaConfig,
            initialOfflineDirs: Seq[String],
            configRepository: ConfigRepository,
            kafkaScheduler: Scheduler,
            time: Time,
            brokerTopicStats: BrokerTopicStats,
            logDirFailureChannel: LogDirFailureChannel): LogManager = {
    val defaultProps = config.extractLogConfigMap

    LogConfig.validateBrokerLogConfigValues(defaultProps, config.remoteLogManagerConfig.isRemoteStorageSystemEnabled())
    val defaultLogConfig = new LogConfig(defaultProps)

    val cleanerConfig = LogCleaner.cleanerConfig(config)

    new LogManager(logDirs = config.logDirs.map(new File(_).getAbsoluteFile),
      initialOfflineDirs = initialOfflineDirs.map(new File(_).getAbsoluteFile),
      configRepository = configRepository,
      initialDefaultConfig = defaultLogConfig,
      cleanerConfig = cleanerConfig,
      recoveryThreadsPerDataDir = config.numRecoveryThreadsPerDataDir,
      flushCheckMs = config.logFlushSchedulerIntervalMs,
      flushRecoveryOffsetCheckpointMs = config.logFlushOffsetCheckpointIntervalMs,
      flushStartOffsetCheckpointMs = config.logFlushStartOffsetCheckpointIntervalMs,
      retentionCheckMs = config.logCleanupIntervalMs,
      maxTransactionTimeoutMs = config.transactionStateManagerConfig.transactionMaxTimeoutMs,
      producerStateManagerConfig = new ProducerStateManagerConfig(config.transactionLogConfig.producerIdExpirationMs, config.transactionLogConfig.transactionPartitionVerificationEnable),
      producerIdExpirationCheckIntervalMs = config.transactionLogConfig.producerIdExpirationCheckIntervalMs,
      scheduler = kafkaScheduler,
      brokerTopicStats = brokerTopicStats,
      logDirFailureChannel = logDirFailureChannel,
      time = time,
      remoteStorageSystemEnable = config.remoteLogManagerConfig.isRemoteStorageSystemEnabled(),
      initialTaskDelayMs = config.logInitialTaskDelayMs)
  }

  /**
   * Returns true if the given log should not be on the current broker
   * according to the metadata image.
   *
   * @param brokerId       The ID of the current broker.
   * @param newTopicsImage The new topics image after broker has been reloaded
   * @param log            The log object to check
   * @return true if the log should not exist on the broker, false otherwise.
   */
  def isStrayKraftReplica(
   brokerId: Int,
   newTopicsImage: TopicsImage,
   log: UnifiedLog
  ): Boolean = {
    if (log.topicId.isEmpty) {
      // Missing topic ID could result from storage failure or unclean shutdown after topic creation but before flushing
      // data to the `partition.metadata` file. And before appending data to the log, the `partition.metadata` is always
      // flushed to disk. So if the topic ID is missing, it mostly means no data was appended, and we can treat this as
      // a stray log.
      info(s"The topicId does not exist in $log, treat it as a stray log")
      return true
    }

    val topicId = log.topicId.get
    val partitionId = log.topicPartition.partition()
    Option(newTopicsImage.getPartition(topicId, partitionId)) match {
      case Some(partition) =>
        if (!partition.replicas.contains(brokerId)) {
          info(s"Found stray log dir $log: the current replica assignment ${partition.replicas.mkString("[", ", ", "]")} " +
            s"does not contain the local brokerId $brokerId.")
          true
        } else {
          false
        }

      case None =>
        info(s"Found stray log dir $log: the topicId $topicId does not exist in the metadata image")
        true
    }
  }
}<|MERGE_RESOLUTION|>--- conflicted
+++ resolved
@@ -17,33 +17,6 @@
 
 package kafka.log
 
-<<<<<<< HEAD
-import kafka.server._
-import kafka.server.checkpoints.OffsetCheckpointFile
-import kafka.server.metadata.ConfigRepository
-import kafka.utils.Implicits._
-import kafka.utils._
-import org.apache.kafka.common.config.TopicConfig
-import org.apache.kafka.common.errors.{InconsistentTopicIdException, KafkaStorageException, LogDirNotFoundException}
-import org.apache.kafka.common.utils.{KafkaThread, Time, Utils}
-import org.apache.kafka.common.{KafkaException, TopicPartition, Uuid}
-import org.apache.kafka.server.common.MetadataVersion
-import org.apache.kafka.server.metrics.KafkaMetricsGroup
-import org.apache.kafka.server.util.Scheduler
-import org.apache.kafka.storage.internals.log.LogConfig.MessageFormatVersion
-import org.apache.kafka.storage.internals.log._
-
-import java.io._
-import java.nio.file.Files
-import java.util.Properties
-import java.util.concurrent._
-import java.util.concurrent.atomic.AtomicInteger
-import scala.annotation.nowarn
-import scala.collection._
-import scala.collection.mutable.ArrayBuffer
-import scala.jdk.CollectionConverters._
-import scala.util.{Failure, Success, Try}
-=======
 import java.lang.{Long => JLong}
 import java.io.{File, IOException}
 import java.nio.file.{Files, NoSuchFileException}
@@ -73,7 +46,6 @@
 import org.apache.kafka.storage.log.metrics.BrokerTopicStats
 
 import java.util
->>>>>>> 9494bebe
 
 /**
  * The entry point to the kafka log management subsystem. The log manager is responsible for log creation, retrieval, and cleaning.
@@ -241,7 +213,7 @@
   /**
    * The log directory failure handler. It will stop log cleaning in that directory.
    *
-   * @param dir the absolute path of the log directory
+   * @param dir        the absolute path of the log directory
    */
   def handleLogDirFailure(dir: String): Unit = {
     warn(s"Stopping serving logs in dir $dir")
@@ -267,8 +239,7 @@
           removedLog.foreach {
             log => log.closeHandlers()
           }
-        }
-        }
+        }}
 
         offlineTopicPartitions
       }
@@ -277,7 +248,7 @@
       val offlineFutureTopicPartitions = removeOfflineLogs(futureLogs)
 
       warn(s"Logs for partitions ${offlineCurrentTopicPartitions.mkString(",")} are offline and " +
-        s"logs for future partitions ${offlineFutureTopicPartitions.mkString(",")} are offline due to failure on log directory $dir")
+           s"logs for future partitions ${offlineFutureTopicPartitions.mkString(",")} are offline due to failure on log directory $dir")
       dirLocks.filter(_.file.getParent == dir).foreach(dir => CoreUtils.swallow(dir.destroy(), this))
     }
   }
@@ -518,8 +489,8 @@
               case e: IOException =>
                 handleIOException(logDirAbsolutePath, e)
               case e: KafkaStorageException if e.getCause.isInstanceOf[IOException] =>
-              // KafkaStorageException might be thrown, ex: during writing LeaderEpochFileCache
-              // And while converting IOException to KafkaStorageException, we've already handled the exception. So we can ignore it here.
+                // KafkaStorageException might be thrown, ex: during writing LeaderEpochFileCache
+                // And while converting IOException to KafkaStorageException, we've already handled the exception. So we can ignore it here.
             } finally {
               val logLoadDurationMs = time.hiResClockMs() - logLoadStartMs
               val remainingLogs = decNumRemainingLogs(numRemainingLogs, logDirAbsolutePath)
@@ -595,7 +566,7 @@
   }
 
   /**
-   * Start the background threads to flush logs and do log cleanup
+   *  Start the background threads to flush logs and do log cleanup
    */
   def startup(topicNames: Set[String], isStray: UnifiedLog => Boolean = _ => false): Unit = {
     // ensure consistency between default config and overrides
@@ -635,27 +606,6 @@
     if (scheduler != null) {
       info("Starting log cleanup with a period of %d ms.".format(retentionCheckMs))
       scheduler.schedule("kafka-log-retention",
-<<<<<<< HEAD
-        () => cleanupLogs(),
-        InitialTaskDelayMs,
-        retentionCheckMs)
-      info("Starting log flusher with a default period of %d ms.".format(flushCheckMs))
-      scheduler.schedule("kafka-log-flusher",
-        () => flushDirtyLogs(),
-        InitialTaskDelayMs,
-        flushCheckMs)
-      scheduler.schedule("kafka-recovery-point-checkpoint",
-        () => checkpointLogRecoveryOffsets(),
-        InitialTaskDelayMs,
-        flushRecoveryOffsetCheckpointMs)
-      scheduler.schedule("kafka-log-start-offset-checkpoint",
-        () => checkpointLogStartOffsets(),
-        InitialTaskDelayMs,
-        flushStartOffsetCheckpointMs)
-      scheduler.scheduleOnce("kafka-delete-logs", // will be rescheduled after each delete logs with a dynamic period
-        () => deleteLogs(),
-        InitialTaskDelayMs)
-=======
                          () => cleanupLogs(),
                          initialTaskDelayMs,
                          retentionCheckMs)
@@ -675,7 +625,6 @@
       scheduler.scheduleOnce("kafka-delete-logs", // will be rescheduled after each delete logs with a dynamic period
                          () => deleteLogs(),
                          initialTaskDelayMs)
->>>>>>> 9494bebe
     }
     if (cleanerConfig.enableCleaner) {
       _cleaner = new LogCleaner(cleanerConfig, liveLogDirs, currentLogs, logDirFailureChannel, time = time)
@@ -802,14 +751,9 @@
    * Delete all data in a partition and start the log at the new offset
    *
    * @param topicPartition The partition whose log needs to be truncated
-<<<<<<< HEAD
-   * @param newOffset      The new offset to start the log with
-   * @param isFuture       True iff the truncation should be performed on the future log of the specified partition
-=======
    * @param newOffset The new offset to start the log with
    * @param isFuture True iff the truncation should be performed on the future log of the specified partition
    * @param logStartOffsetOpt The log start offset to set for the log. If None, the new offset will be used.
->>>>>>> 9494bebe
    */
   def truncateFullyAndStartAt(topicPartition: TopicPartition,
                               newOffset: Long,
@@ -874,7 +818,7 @@
   /**
    * Checkpoint recovery offsets for all the provided logs.
    *
-   * @param logDir           the directory in which the logs are
+   * @param logDir the directory in which the logs are
    * @param logsToCheckpoint the logs to be checkpointed
    */
   private def checkpointRecoveryOffsetsInDir(logDir: File, logsToCheckpoint: Map[TopicPartition, UnifiedLog]): Unit = {
@@ -897,7 +841,7 @@
   /**
    * Checkpoint log start offsets for all the provided logs in the provided directory.
    *
-   * @param logDir           the directory in which logs are checkpointed
+   * @param logDir the directory in which logs are checkpointed
    * @param logsToCheckpoint the logs to be checkpointed
    */
   private def checkpointLogStartOffsetsInDir(logDir: File, logsToCheckpoint: Map[TopicPartition, UnifiedLog]): Unit = {
@@ -919,7 +863,7 @@
   def maybeUpdatePreferredLogDir(topicPartition: TopicPartition, logDir: String): Unit = {
     // Do not cache the preferred log directory if either the current log or the future log for this partition exists in the specified logDir
     if (!getLog(topicPartition).exists(_.parentDir == logDir) &&
-      !getLog(topicPartition, isFuture = true).exists(_.parentDir == logDir))
+        !getLog(topicPartition, isFuture = true).exists(_.parentDir == logDir))
       preferredLogDirs.put(topicPartition, logDir)
   }
 
@@ -967,7 +911,7 @@
    * Get the log if it exists, otherwise return None
    *
    * @param topicPartition the partition of the log
-   * @param isFuture       True iff the future log of the specified partition should be returned
+   * @param isFuture True iff the future log of the specified partition should be returned
    */
   def getLog(topicPartition: TopicPartition, isFuture: Boolean = false): Option[UnifiedLog] = {
     if (isFuture)
@@ -1051,12 +995,6 @@
    * Otherwise throw KafkaStorageException
    *
    * @param topicPartition The partition whose log needs to be returned or created
-<<<<<<< HEAD
-   * @param isNew          Whether the replica should have existed on the broker or not
-   * @param isFuture       True if the future log of the specified partition should be returned or created
-   * @param topicId        The topic ID of the partition's topic
-   * @throws KafkaStorageException        if isNew=false, log is not found in the cache and there is offline log directory on the broker
-=======
    * @param isNew Whether the replica should have existed on the broker or not
    * @param isFuture True if the future log of the specified partition should be returned or created
    * @param topicId The topic ID of the partition's topic
@@ -1064,7 +1002,6 @@
    *                             The next selected directory will be picked up if it None or equal {@link DirectoryId.UNASSIGNED}.
    *                             The method assumes provided Id belong to online directory.
    * @throws KafkaStorageException if isNew=false, log is not found in the cache and there is offline log directory on the broker
->>>>>>> 9494bebe
    * @throws InconsistentTopicIdException if the topic ID in the log does not match the topic ID provided
    */
   def getOrCreateLog(topicPartition: TopicPartition, isNew: Boolean = false, isFuture: Boolean = false,
@@ -1322,14 +1259,14 @@
   }
 
   /**
-   * Rename the directory of the given topic-partition "logdir" as "logdir.uuid.delete" and
-   * add it in the queue for deletion.
-   *
-   * @param topicPartition TopicPartition that needs to be deleted
-   * @param isFuture       True iff the future log of the specified partition should be deleted
-   * @param checkpoint     True if checkpoints must be written
-   * @return the removed log
-   */
+    * Rename the directory of the given topic-partition "logdir" as "logdir.uuid.delete" and
+    * add it in the queue for deletion.
+    *
+    * @param topicPartition TopicPartition that needs to be deleted
+    * @param isFuture True iff the future log of the specified partition should be deleted
+    * @param checkpoint True if checkpoints must be written
+    * @return the removed log
+    */
   def asyncDelete(topicPartition: TopicPartition,
                   isFuture: Boolean = false,
                   checkpoint: Boolean = true,
@@ -1376,13 +1313,8 @@
    * deletion. Checkpoints are updated once all the directories have been renamed.
    *
    * @param topicPartitions The set of topic-partitions to delete asynchronously
-<<<<<<< HEAD
-   * @param errorHandler    The error handler that will be called when a exception for a particular
-   *                        topic-partition is raised
-=======
    * @param errorHandler The error handler that will be called when an exception for a particular
    *                     topic-partition is raised
->>>>>>> 9494bebe
    */
   def asyncDelete(topicPartitions: Iterable[TopicPartition],
                   isStray: Boolean,
@@ -1475,7 +1407,7 @@
     }
 
     debug(s"Log cleanup completed. $total files deleted in " +
-      (time.milliseconds - startMs) / 1000 + " seconds")
+                  (time.milliseconds - startMs) / 1000 + " seconds")
   }
 
   /**
@@ -1497,11 +1429,9 @@
     // allocations and CPU with many topic partitions.
     // When changing this code please measure the changes with org.apache.kafka.jmh.server.CheckpointBench
     val byDir = new mutable.AnyRefMap[String, mutable.AnyRefMap[TopicPartition, UnifiedLog]]()
-
     def addToDir(tp: TopicPartition, log: UnifiedLog): Unit = {
       byDir.getOrElseUpdate(log.parentDir, new mutable.AnyRefMap[TopicPartition, UnifiedLog]()).put(tp, log)
     }
-
     currentLogs.foreachEntry(addToDir)
     futureLogs.foreachEntry(addToDir)
     byDir
@@ -1535,11 +1465,7 @@
       try {
         val timeSinceLastFlush = time.milliseconds - log.lastFlushTime
         debug(s"Checking if flush is needed on ${topicPartition.topic} flush interval ${log.config.flushMs}" +
-<<<<<<< HEAD
-          s" last flushed ${log.lastFlushTime} time since last flush: $timeSinceLastFlush")
-=======
               s" last flushed ${log.lastFlushTime} time since last flush: $timeSinceLastFlush")
->>>>>>> 9494bebe
         if (timeSinceLastFlush >= log.config.flushMs)
           log.flush(false)
       } catch {
@@ -1588,8 +1514,7 @@
 
   /**
    * Wait all jobs to complete
-   *
-   * @param jobs     jobs
+   * @param jobs jobs
    * @param callback this will be called to handle the exception caused by each Future#get
    * @return true if all pass. Otherwise, false
    */
