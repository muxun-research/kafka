/**
 * Licensed to the Apache Software Foundation (ASF) under one or more
 * contributor license agreements.  See the NOTICE file distributed with
 * this work for additional information regarding copyright ownership.
 * The ASF licenses this file to You under the Apache License, Version 2.0
 * (the "License"); you may not use this file except in compliance with
 * the License.  You may obtain a copy of the License at
 *
 *    http://www.apache.org/licenses/LICENSE-2.0
 *
 * Unless required by applicable law or agreed to in writing, software
 * distributed under the License is distributed on an "AS IS" BASIS,
 * WITHOUT WARRANTIES OR CONDITIONS OF ANY KIND, either express or implied.
 * See the License for the specific language governing permissions and
 * limitations under the License.
 */

package kafka.log

<<<<<<< HEAD
import kafka.metrics.KafkaMetricsGroup
import kafka.server._
=======
import java.io._
import java.nio.file.Files
import java.util.concurrent._
import java.util.concurrent.atomic.AtomicInteger
>>>>>>> 15418db6
import kafka.server.checkpoints.OffsetCheckpointFile
import kafka.server.metadata.ConfigRepository
import kafka.utils.Implicits._
import kafka.utils._
<<<<<<< HEAD
=======
import org.apache.kafka.common.{KafkaException, TopicPartition, Uuid}
import org.apache.kafka.common.utils.{KafkaThread, Time, Utils}
>>>>>>> 15418db6
import org.apache.kafka.common.errors.{InconsistentTopicIdException, KafkaStorageException, LogDirNotFoundException}
import org.apache.kafka.common.utils.{Time, Utils}
import org.apache.kafka.common.{KafkaException, TopicPartition, Uuid}

import java.io._
import java.nio.file.Files
import java.util.concurrent._
import java.util.concurrent.atomic.AtomicInteger
import scala.collection._
import scala.collection.mutable.ArrayBuffer
import scala.jdk.CollectionConverters._
import scala.util.{Failure, Success, Try}
<<<<<<< HEAD
=======
import kafka.utils.Implicits._
import org.apache.kafka.common.config.TopicConfig

import java.util.Properties
import org.apache.kafka.server.common.MetadataVersion
import org.apache.kafka.storage.internals.log.LogConfig.MessageFormatVersion
import org.apache.kafka.server.metrics.KafkaMetricsGroup
import org.apache.kafka.server.util.Scheduler
import org.apache.kafka.storage.internals.log.{CleanerConfig, LogConfig, LogDirFailureChannel, ProducerStateManagerConfig, RemoteIndexCache}

import scala.annotation.nowarn
>>>>>>> 15418db6

/**
 * The entry point to the kafka log management subsystem. The log manager is responsible for log creation, retrieval, and cleaning.
 * All read and write operations are delegated to the individual log instances.
 *
 * The log manager maintains logs in one or more directories. New logs are created in the data directory
 * with the fewest logs. No attempt is made to move partitions after the fact or balance based on
 * size or I/O rate.
 *
 * A background thread handles log retention by periodically truncating excess log segments.
 */
@threadsafe
class LogManager(logDirs: Seq[File],
                 initialOfflineDirs: Seq[File],
                 configRepository: ConfigRepository,
                 val initialDefaultConfig: LogConfig,
                 val cleanerConfig: CleanerConfig,
                 recoveryThreadsPerDataDir: Int,
                 val flushCheckMs: Long,
                 val flushRecoveryOffsetCheckpointMs: Long,
                 val flushStartOffsetCheckpointMs: Long,
                 val retentionCheckMs: Long,
                 val maxTransactionTimeoutMs: Int,
                 val producerStateManagerConfig: ProducerStateManagerConfig,
                 val producerIdExpirationCheckIntervalMs: Int,
                 interBrokerProtocolVersion: MetadataVersion,
                 scheduler: Scheduler,
                 brokerTopicStats: BrokerTopicStats,
                 logDirFailureChannel: LogDirFailureChannel,
                 time: Time,
                 val keepPartitionMetadataFile: Boolean,
                 remoteStorageSystemEnable: Boolean) extends Logging {

  import LogManager._

  private val metricsGroup = new KafkaMetricsGroup(this.getClass)

  val InitialTaskDelayMs = 30 * 1000

  private val logCreationOrDeletionLock = new Object
  private val currentLogs = new Pool[TopicPartition, UnifiedLog]()
  // Future logs are put in the directory with "-future" suffix. Future log is created when user wants to move replica
  // from one log directory to another log directory on the same broker. The directory of the future log will be renamed
  // to replace the current log of the partition after the future log catches up with the current log
  private val futureLogs = new Pool[TopicPartition, UnifiedLog]()
  // Each element in the queue contains the log object to be deleted and the time it is scheduled for deletion.
  private val logsToBeDeleted = new LinkedBlockingQueue[(UnifiedLog, Long)]()

  private val _liveLogDirs: ConcurrentLinkedQueue[File] = createAndValidateLogDirs(logDirs, initialOfflineDirs)
  @volatile private var _currentDefaultConfig = initialDefaultConfig
  @volatile private var numRecoveryThreadsPerDataDir = recoveryThreadsPerDataDir

  // This map contains all partitions whose logs are getting loaded and initialized. If log configuration
  // of these partitions get updated at the same time, the corresponding entry in this map is set to "true",
  // which triggers a config reload after initialization is finished (to get the latest config value).
  // See KAFKA-8813 for more detail on the race condition
  // Visible for testing
  private[log] val partitionsInitializing = new ConcurrentHashMap[TopicPartition, Boolean]().asScala

  def reconfigureDefaultLogConfig(logConfig: LogConfig): Unit = {
    this._currentDefaultConfig = logConfig
  }

  def currentDefaultConfig: LogConfig = _currentDefaultConfig

  def liveLogDirs: Seq[File] = {
    if (_liveLogDirs.size == logDirs.size)
      logDirs
    else
      _liveLogDirs.asScala.toBuffer
  }

  private val dirLocks = lockLogDirs(liveLogDirs)
  @volatile private var recoveryPointCheckpoints = liveLogDirs.map(dir =>
    (dir, new OffsetCheckpointFile(new File(dir, RecoveryPointCheckpointFile), logDirFailureChannel))).toMap
  @volatile private var logStartOffsetCheckpoints = liveLogDirs.map(dir =>
    (dir, new OffsetCheckpointFile(new File(dir, LogStartOffsetCheckpointFile), logDirFailureChannel))).toMap

  private val preferredLogDirs = new ConcurrentHashMap[TopicPartition, String]()

  private def offlineLogDirs: Iterable[File] = {
    val logDirsSet = mutable.Set[File]() ++= logDirs
    _liveLogDirs.forEach(dir => logDirsSet -= dir)
    logDirsSet
  }

  @volatile private var _cleaner: LogCleaner = _

  private[kafka] def cleaner: LogCleaner = _cleaner

  metricsGroup.newGauge("OfflineLogDirectoryCount", () => offlineLogDirs.size)

  for (dir <- logDirs) {
    metricsGroup.newGauge("LogDirectoryOffline",
      () => if (_liveLogDirs.contains(dir)) 0 else 1,
      Map("logDirectory" -> dir.getAbsolutePath).asJava)
  }

  /**
   * Create and check validity of the given directories that are not in the given offline directories, specifically:
   * <ol>
   * <li> Ensure that there are no duplicates in the directory list
   * <li> Create each directory if it doesn't exist
   * <li> Check that each path is a readable directory
   * </ol>
   */
  private def createAndValidateLogDirs(dirs: Seq[File], initialOfflineDirs: Seq[File]): ConcurrentLinkedQueue[File] = {
    val liveLogDirs = new ConcurrentLinkedQueue[File]()
    val canonicalPaths = mutable.HashSet.empty[String]

    for (dir <- dirs) {
      try {
        if (initialOfflineDirs.contains(dir))
          throw new IOException(s"Failed to load ${dir.getAbsolutePath} during broker startup")

        if (!dir.exists) {
          info(s"Log directory ${dir.getAbsolutePath} not found, creating it.")
          val created = dir.mkdirs()
          if (!created)
            throw new IOException(s"Failed to create data directory ${dir.getAbsolutePath}")
          Utils.flushDir(dir.toPath.toAbsolutePath.normalize.getParent)
        }
        if (!dir.isDirectory || !dir.canRead)
          throw new IOException(s"${dir.getAbsolutePath} is not a readable log directory.")

        // getCanonicalPath() throws IOException if a file system query fails or if the path is invalid (e.g. contains
        // the Nul character). Since there's no easy way to distinguish between the two cases, we treat them the same
        // and mark the log directory as offline.
        if (!canonicalPaths.add(dir.getCanonicalPath))
          throw new KafkaException(s"Duplicate log directory found: ${dirs.mkString(", ")}")


        liveLogDirs.add(dir)
      } catch {
        case e: IOException =>
          logDirFailureChannel.maybeAddOfflineLogDir(dir.getAbsolutePath, s"Failed to create or validate data directory ${dir.getAbsolutePath}", e)
      }
    }
    if (liveLogDirs.isEmpty) {
      fatal(s"Shutdown broker because none of the specified log dirs from ${dirs.mkString(", ")} can be created or validated")
      Exit.halt(1)
    }

    liveLogDirs
  }

  def resizeRecoveryThreadPool(newSize: Int): Unit = {
    info(s"Resizing recovery thread pool size for each data dir from $numRecoveryThreadsPerDataDir to $newSize")
    numRecoveryThreadsPerDataDir = newSize
  }

  /**
   * The log directory failure handler. It will stop log cleaning in that directory.
   * @param dir the absolute path of the log directory
   */
  def handleLogDirFailure(dir: String): Unit = {
    warn(s"Stopping serving logs in dir $dir")
    logCreationOrDeletionLock synchronized {
      _liveLogDirs.remove(new File(dir))
      if (_liveLogDirs.isEmpty) {
        fatal(s"Shutdown broker because all log dirs in ${logDirs.mkString(", ")} have failed")
        Exit.halt(1)
      }

      recoveryPointCheckpoints = recoveryPointCheckpoints.filter { case (file, _) => file.getAbsolutePath != dir }
      logStartOffsetCheckpoints = logStartOffsetCheckpoints.filter { case (file, _) => file.getAbsolutePath != dir }
      if (cleaner != null)
        cleaner.handleLogDirFailure(dir)

      def removeOfflineLogs(logs: Pool[TopicPartition, UnifiedLog]): Iterable[TopicPartition] = {
        val offlineTopicPartitions: Iterable[TopicPartition] = logs.collect {
          case (tp, log) if log.parentDir == dir => tp
        }
        offlineTopicPartitions.foreach { topicPartition => {
          val removedLog = removeLogAndMetrics(logs, topicPartition)
          removedLog.foreach {
            log => log.closeHandlers()
          }
        }
        }

        offlineTopicPartitions
      }

      val offlineCurrentTopicPartitions = removeOfflineLogs(currentLogs)
      val offlineFutureTopicPartitions = removeOfflineLogs(futureLogs)

      warn(s"Logs for partitions ${offlineCurrentTopicPartitions.mkString(",")} are offline and " +
        s"logs for future partitions ${offlineFutureTopicPartitions.mkString(",")} are offline due to failure on log directory $dir")
      dirLocks.filter(_.file.getParent == dir).foreach(dir => CoreUtils.swallow(dir.destroy(), this))
    }
  }

  /**
   * Lock all the given directories
   */
  private def lockLogDirs(dirs: Seq[File]): Seq[FileLock] = {
    dirs.flatMap { dir =>
      try {
        val lock = new FileLock(new File(dir, LockFileName))
        if (!lock.tryLock())
          throw new KafkaException("Failed to acquire lock on file .lock in " + lock.file.getParent +
            ". A Kafka instance in another process or thread is using this directory.")
        Some(lock)
      } catch {
        case e: IOException =>
          logDirFailureChannel.maybeAddOfflineLogDir(dir.getAbsolutePath, s"Disk error while locking directory $dir", e)
          None
      }
    }
  }

  private def addLogToBeDeleted(log: UnifiedLog): Unit = {
    this.logsToBeDeleted.add((log, time.milliseconds()))
  }

  // Only for testing
  private[log] def hasLogsToBeDeleted: Boolean = !logsToBeDeleted.isEmpty

  private[log] def loadLog(logDir: File,
                           hadCleanShutdown: Boolean,
                           recoveryPoints: Map[TopicPartition, Long],
                           logStartOffsets: Map[TopicPartition, Long],
                           defaultConfig: LogConfig,
                           topicConfigOverrides: Map[String, LogConfig],
                           numRemainingSegments: ConcurrentMap[String, Int]): UnifiedLog = {
    val topicPartition = UnifiedLog.parseTopicPartitionName(logDir)
    val config = topicConfigOverrides.getOrElse(topicPartition.topic, defaultConfig)
    val logRecoveryPoint = recoveryPoints.getOrElse(topicPartition, 0L)
    val logStartOffset = logStartOffsets.getOrElse(topicPartition, 0L)

    val log = UnifiedLog(
      dir = logDir,
      config = config,
      logStartOffset = logStartOffset,
      recoveryPoint = logRecoveryPoint,
      maxTransactionTimeoutMs = maxTransactionTimeoutMs,
      producerStateManagerConfig = producerStateManagerConfig,
      producerIdExpirationCheckIntervalMs = producerIdExpirationCheckIntervalMs,
      scheduler = scheduler,
      time = time,
      brokerTopicStats = brokerTopicStats,
      logDirFailureChannel = logDirFailureChannel,
      lastShutdownClean = hadCleanShutdown,
      topicId = None,
      keepPartitionMetadataFile = keepPartitionMetadataFile,
      numRemainingSegments = numRemainingSegments,
      remoteStorageSystemEnable = remoteStorageSystemEnable)

    if (logDir.getName.endsWith(UnifiedLog.DeleteDirSuffix)) {
      addLogToBeDeleted(log)
    } else {
      val previous = {
        if (log.isFuture)
          this.futureLogs.put(topicPartition, log)
        else
          this.currentLogs.put(topicPartition, log)
      }
      if (previous != null) {
        if (log.isFuture)
          throw new IllegalStateException(s"Duplicate log directories found: ${log.dir.getAbsolutePath}, ${previous.dir.getAbsolutePath}")
        else
          throw new IllegalStateException(s"Duplicate log directories for $topicPartition are found in both ${log.dir.getAbsolutePath} " +
            s"and ${previous.dir.getAbsolutePath}. It is likely because log directory failure happened while broker was " +
            s"replacing current replica with future replica. Recover broker from this failure by manually deleting one of the two directories " +
            s"for this partition. It is recommended to delete the partition in the log directory that is known to have failed recently.")
      }
    }

    log
  }

  // factory class for naming the log recovery threads used in metrics
  class LogRecoveryThreadFactory(val dirPath: String) extends ThreadFactory {
    val threadNum = new AtomicInteger(0)

    override def newThread(runnable: Runnable): Thread = {
      KafkaThread.nonDaemon(logRecoveryThreadName(dirPath, threadNum.getAndIncrement()), runnable)
    }
  }

  // create a unique log recovery thread name for each log dir as the format: prefix-dirPath-threadNum, ex: "log-recovery-/tmp/kafkaLogs-0"
  private def logRecoveryThreadName(dirPath: String, threadNum: Int, prefix: String = "log-recovery"): String = s"$prefix-$dirPath-$threadNum"

  /*
   * decrement the number of remaining logs
   * @return the number of remaining logs after decremented 1
   */
  private[log] def decNumRemainingLogs(numRemainingLogs: ConcurrentMap[String, Int], path: String): Int = {
    require(path != null, "path cannot be null to update remaining logs metric.")
    numRemainingLogs.compute(path, (_, oldVal) => oldVal - 1)
  }

  /**
   * Recover and load all logs in the given data directories
   */
  private[log] def loadLogs(defaultConfig: LogConfig, topicConfigOverrides: Map[String, LogConfig]): Unit = {
    info(s"Loading logs from log dirs $liveLogDirs")
    val startMs = time.hiResClockMs()
    val threadPools = ArrayBuffer.empty[ExecutorService]
    val offlineDirs = mutable.Set.empty[(String, IOException)]
    val jobs = ArrayBuffer.empty[Seq[Future[_]]]
    var numTotalLogs = 0
    // log dir path -> number of Remaining logs map for remainingLogsToRecover metric
    val numRemainingLogs: ConcurrentMap[String, Int] = new ConcurrentHashMap[String, Int]
    // log recovery thread name -> number of remaining segments map for remainingSegmentsToRecover metric
    val numRemainingSegments: ConcurrentMap[String, Int] = new ConcurrentHashMap[String, Int]

    def handleIOException(logDirAbsolutePath: String, e: IOException): Unit = {
      offlineDirs.add((logDirAbsolutePath, e))
      error(s"Error while loading log dir $logDirAbsolutePath", e)
    }

    val uncleanLogDirs = mutable.Buffer.empty[String]
    for (dir <- liveLogDirs) {
      val logDirAbsolutePath = dir.getAbsolutePath
      var hadCleanShutdown: Boolean = false
      try {
        val pool = Executors.newFixedThreadPool(numRecoveryThreadsPerDataDir,
          new LogRecoveryThreadFactory(logDirAbsolutePath))
        threadPools.append(pool)

        val cleanShutdownFile = new File(dir, LogLoader.CleanShutdownFile)
        if (cleanShutdownFile.exists) {
          // Cache the clean shutdown status and use that for rest of log loading workflow. Delete the CleanShutdownFile
          // so that if broker crashes while loading the log, it is considered hard shutdown during the next boot up. KAFKA-10471
          Files.deleteIfExists(cleanShutdownFile.toPath)
          hadCleanShutdown = true
        }

        var recoveryPoints = Map[TopicPartition, Long]()
        try {
          recoveryPoints = this.recoveryPointCheckpoints(dir).read()
        } catch {
          case e: Exception =>
            warn(s"Error occurred while reading recovery-point-offset-checkpoint file of directory " +
              s"$logDirAbsolutePath, resetting the recovery checkpoint to 0", e)
        }

        var logStartOffsets = Map[TopicPartition, Long]()
        try {
          logStartOffsets = this.logStartOffsetCheckpoints(dir).read()
        } catch {
          case e: Exception =>
            warn(s"Error occurred while reading log-start-offset-checkpoint file of directory " +
              s"$logDirAbsolutePath, resetting to the base offset of the first segment", e)
        }

        val logsToLoad = Option(dir.listFiles).getOrElse(Array.empty).filter(logDir =>
          logDir.isDirectory &&
            // Ignore remote-log-index-cache directory as that is index cache maintained by tiered storage subsystem
            // but not any topic-partition dir.
            !logDir.getName.equals(RemoteIndexCache.DIR_NAME) &&
            UnifiedLog.parseTopicPartitionName(logDir).topic != KafkaRaftServer.MetadataTopic)
        numTotalLogs += logsToLoad.length
        numRemainingLogs.put(dir.getAbsolutePath, logsToLoad.length)

        if (logsToLoad.isEmpty) {
          info(s"No logs found to be loaded in $logDirAbsolutePath")
        } else if (hadCleanShutdown) {
          info(s"Skipping recovery of ${logsToLoad.length} logs from $logDirAbsolutePath since " +
            "clean shutdown file was found")
        } else {
          info(s"Recovering ${logsToLoad.length} logs from $logDirAbsolutePath since no " +
            "clean shutdown file was found")
          uncleanLogDirs.append(logDirAbsolutePath)
        }

        val jobsForDir = logsToLoad.map { logDir =>
          val runnable: Runnable = () => {
            debug(s"Loading log $logDir")
            var log = None: Option[UnifiedLog]
            val logLoadStartMs = time.hiResClockMs()
            try {
              log = Some(loadLog(logDir, hadCleanShutdown, recoveryPoints, logStartOffsets,
                defaultConfig, topicConfigOverrides, numRemainingSegments))
            } catch {
              case e: IOException =>
                handleIOException(logDirAbsolutePath, e)
              case e: KafkaStorageException if e.getCause.isInstanceOf[IOException] =>
                // KafkaStorageException might be thrown, ex: during writing LeaderEpochFileCache
                // And while converting IOException to KafkaStorageException, we've already handled the exception. So we can ignore it here.
            } finally {
              val logLoadDurationMs = time.hiResClockMs() - logLoadStartMs
              val remainingLogs = decNumRemainingLogs(numRemainingLogs, dir.getAbsolutePath)
              val currentNumLoaded = logsToLoad.length - remainingLogs
              log match {
                case Some(loadedLog) => info(s"Completed load of $loadedLog with ${loadedLog.numberOfSegments} segments in ${logLoadDurationMs}ms " +
                  s"($currentNumLoaded/${logsToLoad.length} completed in $logDirAbsolutePath)")
                case None => info(s"Error while loading logs in $logDir in ${logLoadDurationMs}ms ($currentNumLoaded/${logsToLoad.length} completed in $logDirAbsolutePath)")
              }
            }
          }
          runnable
        }

        jobs += jobsForDir.map(pool.submit)
      } catch {
        case e: IOException =>
          handleIOException(logDirAbsolutePath, e)
      }
    }

    try {
      addLogRecoveryMetrics(numRemainingLogs, numRemainingSegments)
      for (dirJobs <- jobs) {
        dirJobs.foreach(_.get)
      }

      offlineDirs.foreach { case (dir, e) =>
        logDirFailureChannel.maybeAddOfflineLogDir(dir, s"Error while loading log dir $dir", e)
      }
    } catch {
      case e: ExecutionException =>
        error(s"There was an error in one of the threads during logs loading: ${e.getCause}")
        throw e.getCause
    } finally {
      removeLogRecoveryMetrics()
      threadPools.foreach(_.shutdown())
    }

    val elapsedMs = time.hiResClockMs() - startMs
    val printedUncleanLogDirs = if (uncleanLogDirs.isEmpty) "" else s" (unclean log dirs = $uncleanLogDirs)"
    info(s"Loaded $numTotalLogs logs in ${elapsedMs}ms$printedUncleanLogDirs")
  }

  private[log] def addLogRecoveryMetrics(numRemainingLogs: ConcurrentMap[String, Int],
                                         numRemainingSegments: ConcurrentMap[String, Int]): Unit = {
    debug("Adding log recovery metrics")
    for (dir <- logDirs) {
      metricsGroup.newGauge("remainingLogsToRecover", () => numRemainingLogs.get(dir.getAbsolutePath),
        Map("dir" -> dir.getAbsolutePath).asJava)
      for (i <- 0 until numRecoveryThreadsPerDataDir) {
        val threadName = logRecoveryThreadName(dir.getAbsolutePath, i)
        metricsGroup.newGauge("remainingSegmentsToRecover", () => numRemainingSegments.get(threadName),
          Map("dir" -> dir.getAbsolutePath, "threadNum" -> i.toString).asJava)
      }
    }
  }

  private[log] def removeLogRecoveryMetrics(): Unit = {
    debug("Removing log recovery metrics")
    for (dir <- logDirs) {
      metricsGroup.removeMetric("remainingLogsToRecover", Map("dir" -> dir.getAbsolutePath).asJava)
      for (i <- 0 until numRecoveryThreadsPerDataDir) {
        metricsGroup.removeMetric("remainingSegmentsToRecover", Map("dir" -> dir.getAbsolutePath, "threadNum" -> i.toString).asJava)
      }
    }
  }

  /**
   * Start the background threads to flush logs and do log cleanup
   */
  def startup(topicNames: Set[String]): Unit = {
    // ensure consistency between default config and overrides
    val defaultConfig = currentDefaultConfig
    startupWithConfigOverrides(defaultConfig, fetchTopicConfigOverrides(defaultConfig, topicNames))
  }

  // visible for testing
  @nowarn("cat=deprecation")
  private[log] def fetchTopicConfigOverrides(defaultConfig: LogConfig, topicNames: Set[String]): Map[String, LogConfig] = {
    val topicConfigOverrides = mutable.Map[String, LogConfig]()
    val defaultProps = defaultConfig.originals()
    topicNames.foreach { topicName =>
      var overrides = configRepository.topicConfig(topicName)
      // save memory by only including configs for topics with overrides
      if (!overrides.isEmpty) {
        Option(overrides.getProperty(TopicConfig.MESSAGE_FORMAT_VERSION_CONFIG)).foreach { versionString =>
          val messageFormatVersion = new MessageFormatVersion(versionString, interBrokerProtocolVersion.version)
          if (messageFormatVersion.shouldIgnore) {
            val copy = new Properties()
            copy.putAll(overrides)
            copy.remove(TopicConfig.MESSAGE_FORMAT_VERSION_CONFIG)
            overrides = copy

            if (messageFormatVersion.shouldWarn)
              warn(messageFormatVersion.topicWarningMessage(topicName))
          }
        }

        val logConfig = LogConfig.fromProps(defaultProps, overrides)
        topicConfigOverrides(topicName) = logConfig
      }
    }
    topicConfigOverrides
  }

  private def fetchLogConfig(topicName: String): LogConfig = {
    // ensure consistency between default config and overrides
    val defaultConfig = currentDefaultConfig
    fetchTopicConfigOverrides(defaultConfig, Set(topicName)).values.headOption.getOrElse(defaultConfig)
  }

  // visible for testing
  private[log] def startupWithConfigOverrides(defaultConfig: LogConfig, topicConfigOverrides: Map[String, LogConfig]): Unit = {
    loadLogs(defaultConfig, topicConfigOverrides) // this could take a while if shutdown was not clean

    /* Schedule the cleanup task to delete old logs */
    if (scheduler != null) {
      info("Starting log cleanup with a period of %d ms.".format(retentionCheckMs))
      scheduler.schedule("kafka-log-retention",
<<<<<<< HEAD
        cleanupLogs _,
        delay = InitialTaskDelayMs,
        period = retentionCheckMs,
        TimeUnit.MILLISECONDS)
      info("Starting log flusher with a default period of %d ms.".format(flushCheckMs))
      scheduler.schedule("kafka-log-flusher",
        flushDirtyLogs _,
        delay = InitialTaskDelayMs,
                         period = flushCheckMs,
                         TimeUnit.MILLISECONDS)
=======
                         () => cleanupLogs(),
                         InitialTaskDelayMs,
                         retentionCheckMs)
      info("Starting log flusher with a default period of %d ms.".format(flushCheckMs))
      scheduler.schedule("kafka-log-flusher",
                         () => flushDirtyLogs(),
                         InitialTaskDelayMs,
                         flushCheckMs)
>>>>>>> 15418db6
      scheduler.schedule("kafka-recovery-point-checkpoint",
                         () => checkpointLogRecoveryOffsets(),
                         InitialTaskDelayMs,
                         flushRecoveryOffsetCheckpointMs)
      scheduler.schedule("kafka-log-start-offset-checkpoint",
<<<<<<< HEAD
        checkpointLogStartOffsets _,
        delay = InitialTaskDelayMs,
        period = flushStartOffsetCheckpointMs,
        TimeUnit.MILLISECONDS)
      scheduler.schedule("kafka-delete-logs", // will be rescheduled after each delete logs with a dynamic period
        deleteLogs _,
        delay = InitialTaskDelayMs,
        unit = TimeUnit.MILLISECONDS)
=======
                         () => checkpointLogStartOffsets(),
                         InitialTaskDelayMs,
                         flushStartOffsetCheckpointMs)
      scheduler.scheduleOnce("kafka-delete-logs", // will be rescheduled after each delete logs with a dynamic period
                         () => deleteLogs(),
                         InitialTaskDelayMs)
>>>>>>> 15418db6
    }
    if (cleanerConfig.enableCleaner) {
      _cleaner = new LogCleaner(cleanerConfig, liveLogDirs, currentLogs, logDirFailureChannel, time = time)
      _cleaner.startup()
    }
  }

  /**
   * Close all the logs
   */
  def shutdown(): Unit = {
    info("Shutting down.")

    metricsGroup.removeMetric("OfflineLogDirectoryCount")
    for (dir <- logDirs) {
      metricsGroup.removeMetric("LogDirectoryOffline", Map("logDirectory" -> dir.getAbsolutePath).asJava)
    }

    val threadPools = ArrayBuffer.empty[ExecutorService]
    val jobs = mutable.Map.empty[File, Seq[Future[_]]]

    // stop the cleaner first
    if (cleaner != null) {
      CoreUtils.swallow(cleaner.shutdown(), this)
    }

    val localLogsByDir = logsByDir

    // close logs in each dir
    for (dir <- liveLogDirs) {
      debug(s"Flushing and closing logs at $dir")

      val pool = Executors.newFixedThreadPool(numRecoveryThreadsPerDataDir,
        KafkaThread.nonDaemon(s"log-closing-${dir.getAbsolutePath}", _))
      threadPools.append(pool)

      val logs = logsInDir(localLogsByDir, dir).values

      val jobsForDir = logs.map { log =>
        val runnable: Runnable = () => {
          // flush the log to ensure latest possible recovery point
          log.flush(true)
          log.close()
        }
        runnable
      }

      jobs(dir) = jobsForDir.map(pool.submit).toSeq
    }

    try {
      jobs.forKeyValue { (dir, dirJobs) =>
        if (waitForAllToComplete(dirJobs,
          e => warn(s"There was an error in one of the threads during LogManager shutdown: ${e.getCause}"))) {
          val logs = logsInDir(localLogsByDir, dir)

          // update the last flush point
          debug(s"Updating recovery points at $dir")
          checkpointRecoveryOffsetsInDir(dir, logs)

          debug(s"Updating log start offsets at $dir")
          checkpointLogStartOffsetsInDir(dir, logs)

          // mark that the shutdown was clean by creating marker file
          debug(s"Writing clean shutdown marker at $dir")
          CoreUtils.swallow(Files.createFile(new File(dir, LogLoader.CleanShutdownFile).toPath), this)
        }
      }
    } finally {
      threadPools.foreach(_.shutdown())
      // regardless of whether the close succeeded, we need to unlock the data directories
      dirLocks.foreach(_.destroy())
    }

    info("Shutdown complete.")
  }

  /**
   * Truncate the partition logs to the specified offsets and checkpoint the recovery point to this offset
   *
   * @param partitionOffsets Partition logs that need to be truncated
   * @param isFuture True iff the truncation should be performed on the future log of the specified partitions
   */
  def truncateTo(partitionOffsets: Map[TopicPartition, Long], isFuture: Boolean): Unit = {
    val affectedLogs = ArrayBuffer.empty[UnifiedLog]
    for ((topicPartition, truncateOffset) <- partitionOffsets) {
      val log = {
        if (isFuture)
          futureLogs.get(topicPartition)
        else
          currentLogs.get(topicPartition)
      }
      // If the log does not exist, skip it
      if (log != null) {
        // May need to abort and pause the cleaning of the log, and resume after truncation is done.
        val needToStopCleaner = truncateOffset < log.activeSegment.baseOffset
        if (needToStopCleaner && !isFuture)
          abortAndPauseCleaning(topicPartition)
        try {
          if (log.truncateTo(truncateOffset))
            affectedLogs += log
          if (needToStopCleaner && !isFuture)
            maybeTruncateCleanerCheckpointToActiveSegmentBaseOffset(log, topicPartition)
        } finally {
          if (needToStopCleaner && !isFuture)
            resumeCleaning(topicPartition)
        }
      }
    }

    for (dir <- affectedLogs.map(_.parentDirFile).distinct) {
      checkpointRecoveryOffsetsInDir(dir)
    }
  }

  /**
   * Delete all data in a partition and start the log at the new offset
   * @param topicPartition The partition whose log needs to be truncated
   * @param newOffset      The new offset to start the log with
   * @param isFuture       True iff the truncation should be performed on the future log of the specified partition
   */
  def truncateFullyAndStartAt(topicPartition: TopicPartition, newOffset: Long, isFuture: Boolean): Unit = {
    val log = {
      if (isFuture)
        futureLogs.get(topicPartition)
      else
        currentLogs.get(topicPartition)
    }
    // If the log does not exist, skip it
    if (log != null) {
      // Abort and pause the cleaning of the log, and resume after truncation is done.
      if (!isFuture)
        abortAndPauseCleaning(topicPartition)
      try {
        log.truncateFullyAndStartAt(newOffset)
        if (!isFuture)
          maybeTruncateCleanerCheckpointToActiveSegmentBaseOffset(log, topicPartition)
      } finally {
        if (!isFuture)
          resumeCleaning(topicPartition)
      }
      checkpointRecoveryOffsetsInDir(log.parentDirFile)
    }
  }

  /**
   * Write out the current recovery point for all logs to a text file in the log directory
   * to avoid recovering the whole log on startup.
   */
  def checkpointLogRecoveryOffsets(): Unit = {
    val logsByDirCached = logsByDir
    liveLogDirs.foreach { logDir =>
      val logsToCheckpoint = logsInDir(logsByDirCached, logDir)
      checkpointRecoveryOffsetsInDir(logDir, logsToCheckpoint)
    }
  }

  /**
   * Write out the current log start offset for all logs to a text file in the log directory
   * to avoid exposing data that have been deleted by DeleteRecordsRequest
   */
  def checkpointLogStartOffsets(): Unit = {
    val logsByDirCached = logsByDir
    liveLogDirs.foreach { logDir =>
      checkpointLogStartOffsetsInDir(logDir, logsInDir(logsByDirCached, logDir))
    }
  }

  /**
   * Checkpoint recovery offsets for all the logs in logDir.
   * @param logDir the directory in which the logs to be checkpointed are
   */
  // Only for testing
  private[log] def checkpointRecoveryOffsetsInDir(logDir: File): Unit = {
    checkpointRecoveryOffsetsInDir(logDir, logsInDir(logDir))
  }

  /**
   * Checkpoint recovery offsets for all the provided logs.
   * @param logDir           the directory in which the logs are
   * @param logsToCheckpoint the logs to be checkpointed
   */
  private def checkpointRecoveryOffsetsInDir(logDir: File, logsToCheckpoint: Map[TopicPartition, UnifiedLog]): Unit = {
    try {
      recoveryPointCheckpoints.get(logDir).foreach { checkpoint =>
        val recoveryOffsets = logsToCheckpoint.map { case (tp, log) => tp -> log.recoveryPoint }
        // checkpoint.write calls Utils.atomicMoveWithFallback, which flushes the parent
        // directory and guarantees crash consistency.
        checkpoint.write(recoveryOffsets)
      }
    } catch {
      case e: KafkaStorageException =>
        error(s"Disk error while writing recovery offsets checkpoint in directory $logDir: ${e.getMessage}")
      case e: IOException =>
        logDirFailureChannel.maybeAddOfflineLogDir(logDir.getAbsolutePath,
          s"Disk error while writing recovery offsets checkpoint in directory $logDir: ${e.getMessage}", e)
    }
  }

  /**
   * Checkpoint log start offsets for all the provided logs in the provided directory.
   * @param logDir           the directory in which logs are checkpointed
   * @param logsToCheckpoint the logs to be checkpointed
   */
  private def checkpointLogStartOffsetsInDir(logDir: File, logsToCheckpoint: Map[TopicPartition, UnifiedLog]): Unit = {
    try {
      logStartOffsetCheckpoints.get(logDir).foreach { checkpoint =>
        val logStartOffsets = logsToCheckpoint.collect {
          case (tp, log) if log.logStartOffset > log.logSegments.head.baseOffset => tp -> log.logStartOffset
        }
        checkpoint.write(logStartOffsets)
      }
    } catch {
      case e: KafkaStorageException =>
        error(s"Disk error while writing log start offsets checkpoint in directory $logDir: ${e.getMessage}")
    }
  }

  // The logDir should be an absolute path
  def maybeUpdatePreferredLogDir(topicPartition: TopicPartition, logDir: String): Unit = {
    // Do not cache the preferred log directory if either the current log or the future log for this partition exists in the specified logDir
    if (!getLog(topicPartition).exists(_.parentDir == logDir) &&
      !getLog(topicPartition, isFuture = true).exists(_.parentDir == logDir))
      preferredLogDirs.put(topicPartition, logDir)
  }

  /**
   * Abort and pause cleaning of the provided partition and log a message about it.
   */
  def abortAndPauseCleaning(topicPartition: TopicPartition): Unit = {
    if (cleaner != null) {
      cleaner.abortAndPauseCleaning(topicPartition)
      info(s"The cleaning for partition $topicPartition is aborted and paused")
    }
  }

  /**
   * Abort cleaning of the provided partition and log a message about it.
   */
  def abortCleaning(topicPartition: TopicPartition): Unit = {
    if (cleaner != null) {
      cleaner.abortCleaning(topicPartition)
      info(s"The cleaning for partition $topicPartition is aborted")
    }
  }

  /**
   * Resume cleaning of the provided partition and log a message about it.
   */
  private def resumeCleaning(topicPartition: TopicPartition): Unit = {
    if (cleaner != null) {
      cleaner.resumeCleaning(Seq(topicPartition))
      info(s"Cleaning for partition $topicPartition is resumed")
    }
  }

  /**
   * Truncate the cleaner's checkpoint to the based offset of the active segment of
   * the provided log.
   */
  private def maybeTruncateCleanerCheckpointToActiveSegmentBaseOffset(log: UnifiedLog, topicPartition: TopicPartition): Unit = {
    if (cleaner != null) {
      cleaner.maybeTruncateCheckpoint(log.parentDirFile, topicPartition, log.activeSegment.baseOffset)
    }
  }

  /**
   * Get the log if it exists, otherwise return None
   * @param topicPartition the partition of the log
   * @param isFuture       True iff the future log of the specified partition should be returned
   */
  def getLog(topicPartition: TopicPartition, isFuture: Boolean = false): Option[UnifiedLog] = {
    if (isFuture)
      Option(futureLogs.get(topicPartition))
    else
      Option(currentLogs.get(topicPartition))
  }

  /**
   * Method to indicate that logs are getting initialized for the partition passed in as argument.
   * This method should always be followed by [[kafka.log.LogManager#finishedInitializingLog]] to indicate that log
   * initialization is done.
   */
  def initializingLog(topicPartition: TopicPartition): Unit = {
    partitionsInitializing(topicPartition) = false
  }

  /**
   * Mark the partition configuration for all partitions that are getting initialized for topic
   * as dirty. That will result in reloading of configuration once initialization is done.
   */
  def topicConfigUpdated(topic: String): Unit = {
    partitionsInitializing.keys.filter(_.topic() == topic).foreach {
      topicPartition => partitionsInitializing.replace(topicPartition, false, true)
    }
  }

  /**
   * Update the configuration of the provided topic.
   */
  def updateTopicConfig(topic: String,
                        newTopicConfig: Properties): Unit = {
    topicConfigUpdated(topic)
    val logs = logsByTopic(topic)
    if (logs.nonEmpty) {
      // Combine the default properties with the overrides in zk to create the new LogConfig
      val newLogConfig = LogConfig.fromProps(currentDefaultConfig.originals, newTopicConfig)
      logs.foreach { log =>
        val oldLogConfig = log.updateConfig(newLogConfig)
        if (oldLogConfig.compact && !newLogConfig.compact) {
          abortCleaning(log.topicPartition)
        }
      }
    }
  }

  /**
   * Mark all in progress partitions having dirty configuration if broker configuration is updated.
   */
  def brokerConfigUpdated(): Unit = {
    partitionsInitializing.keys.foreach {
      topicPartition => partitionsInitializing.replace(topicPartition, false, true)
    }
  }

  /**
   * Method to indicate that the log initialization for the partition passed in as argument is
   * finished. This method should follow a call to [[kafka.log.LogManager#initializingLog]].
   *
   * It will retrieve the topic configs a second time if they were updated while the
   * relevant log was being loaded.
   */
  def finishedInitializingLog(topicPartition: TopicPartition,
                              maybeLog: Option[UnifiedLog]): Unit = {
    val removedValue = partitionsInitializing.remove(topicPartition)
    if (removedValue.contains(true))
      maybeLog.foreach(_.updateConfig(fetchLogConfig(topicPartition.topic)))
  }

  /**
   * If the log already exists, just return a copy of the existing log
   * Otherwise if isNew=true or if there is no offline log directory, create a log for the given topic and the given partition
   * Otherwise throw KafkaStorageException
   * @param topicPartition The partition whose log needs to be returned or created
   * @param isNew          Whether the replica should have existed on the broker or not
   * @param isFuture       True if the future log of the specified partition should be returned or created
   * @param topicId        The topic ID of the partition's topic
   * @throws KafkaStorageException        if isNew=false, log is not found in the cache and there is offline log directory on the broker
   * @throws InconsistentTopicIdException if the topic ID in the log does not match the topic ID provided
   */
  def getOrCreateLog(topicPartition: TopicPartition, isNew: Boolean = false, isFuture: Boolean = false, topicId: Option[Uuid]): UnifiedLog = {
    logCreationOrDeletionLock synchronized {
      val log = getLog(topicPartition, isFuture).getOrElse {
        // create the log if it has not already been created in another thread
        if (!isNew && offlineLogDirs.nonEmpty)
          throw new KafkaStorageException(s"Can not create log for $topicPartition because log directories ${offlineLogDirs.mkString(",")} are offline")

        val logDirs: List[File] = {
          val preferredLogDir = preferredLogDirs.get(topicPartition)

          if (isFuture) {
            if (preferredLogDir == null)
              throw new IllegalStateException(s"Can not create the future log for $topicPartition without having a preferred log directory")
            else if (getLog(topicPartition).get.parentDir == preferredLogDir)
              throw new IllegalStateException(s"Can not create the future log for $topicPartition in the current log directory of this partition")
          }

          if (preferredLogDir != null)
            List(new File(preferredLogDir))
          else
            nextLogDirs()
        }

        val logDirName = {
          if (isFuture)
            UnifiedLog.logFutureDirName(topicPartition)
          else
            UnifiedLog.logDirName(topicPartition)
        }

        val logDir = logDirs
          .iterator // to prevent actually mapping the whole list, lazy map
          .map(createLogDirectory(_, logDirName))
          .find(_.isSuccess)
          .getOrElse(Failure(new KafkaStorageException("No log directories available. Tried " + logDirs.map(_.getAbsolutePath).mkString(", "))))
          .get // If Failure, will throw

        val config = fetchLogConfig(topicPartition.topic)
        val log = UnifiedLog(
          dir = logDir,
          config = config,
          logStartOffset = 0L,
          recoveryPoint = 0L,
          maxTransactionTimeoutMs = maxTransactionTimeoutMs,
          producerStateManagerConfig = producerStateManagerConfig,
          producerIdExpirationCheckIntervalMs = producerIdExpirationCheckIntervalMs,
          scheduler = scheduler,
          time = time,
          brokerTopicStats = brokerTopicStats,
          logDirFailureChannel = logDirFailureChannel,
          topicId = topicId,
          keepPartitionMetadataFile = keepPartitionMetadataFile,
          remoteStorageSystemEnable = remoteStorageSystemEnable)

        if (isFuture)
          futureLogs.put(topicPartition, log)
        else
          currentLogs.put(topicPartition, log)

        info(s"Created log for partition $topicPartition in $logDir with properties ${config.overriddenConfigsAsLoggableString}")
        // Remove the preferred log dir since it has already been satisfied
        preferredLogDirs.remove(topicPartition)

        log
      }
      // When running a ZK controller, we may get a log that does not have a topic ID. Assign it here.
      if (log.topicId.isEmpty) {
        topicId.foreach(log.assignTopicId)
      }

      // Ensure topic IDs are consistent
      topicId.foreach { topicId =>
        log.topicId.foreach { logTopicId =>
          if (topicId != logTopicId)
            throw new InconsistentTopicIdException(s"Tried to assign topic ID $topicId to log for topic partition $topicPartition," +
              s"but log already contained topic ID $logTopicId")
        }
      }
      log
    }
  }

  private[log] def createLogDirectory(logDir: File, logDirName: String): Try[File] = {
    val logDirPath = logDir.getAbsolutePath
    if (isLogDirOnline(logDirPath)) {
      val dir = new File(logDirPath, logDirName)
      try {
        Files.createDirectories(dir.toPath)
        Success(dir)
      } catch {
        case e: IOException =>
          val msg = s"Error while creating log for $logDirName in dir $logDirPath"
          logDirFailureChannel.maybeAddOfflineLogDir(logDirPath, msg, e)
          warn(msg, e)
          Failure(new KafkaStorageException(msg, e))
      }
    } else {
      Failure(new KafkaStorageException(s"Can not create log $logDirName because log directory $logDirPath is offline"))
    }
  }

  /**
   *  Delete logs marked for deletion. Delete all logs for which `currentDefaultConfig.fileDeleteDelayMs`
   *  has elapsed after the delete was scheduled. Logs for which this interval has not yet elapsed will be
   *  considered for deletion in the next iteration of `deleteLogs`. The next iteration will be executed
   *  after the remaining time for the first log that is not deleted. If there are no more `logsToBeDeleted`,
   *  `deleteLogs` will be executed after `currentDefaultConfig.fileDeleteDelayMs`.
   */
  private def deleteLogs(): Unit = {
    var nextDelayMs = 0L
    val fileDeleteDelayMs = currentDefaultConfig.fileDeleteDelayMs
    try {
      def nextDeleteDelayMs: Long = {
        if (!logsToBeDeleted.isEmpty) {
          val (_, scheduleTimeMs) = logsToBeDeleted.peek()
          scheduleTimeMs + fileDeleteDelayMs - time.milliseconds()
        } else
          fileDeleteDelayMs
      }

      while ({nextDelayMs = nextDeleteDelayMs; nextDelayMs <= 0}) {
        val (removedLog, _) = logsToBeDeleted.take()
        if (removedLog != null) {
          try {
            removedLog.delete()
            info(s"Deleted log for partition ${removedLog.topicPartition} in ${removedLog.dir.getAbsolutePath}.")
          } catch {
            case e: KafkaStorageException =>
              error(s"Exception while deleting $removedLog in dir ${removedLog.parentDir}.", e)
          }
        }
      }
    } catch {
      case e: Throwable =>
        error(s"Exception in kafka-delete-logs thread.", e)
    } finally {
      try {
        scheduler.scheduleOnce("kafka-delete-logs",
          () => deleteLogs(),
          nextDelayMs)
      } catch {
        case e: Throwable =>
          // No errors should occur unless scheduler has been shutdown
          error(s"Failed to schedule next delete in kafka-delete-logs thread", e)
      }
    }
  }

  /**
    * Mark the partition directory in the source log directory for deletion and
    * rename the future log of this partition in the destination log directory to be the current log
    *
    * @param topicPartition TopicPartition that needs to be swapped
    */
  def replaceCurrentWithFutureLog(topicPartition: TopicPartition): Unit = {
    logCreationOrDeletionLock synchronized {
      val sourceLog = currentLogs.get(topicPartition)
      val destLog = futureLogs.get(topicPartition)

      info(s"Attempting to replace current log $sourceLog with $destLog for $topicPartition")
      if (sourceLog == null)
        throw new KafkaStorageException(s"The current replica for $topicPartition is offline")
      if (destLog == null)
        throw new KafkaStorageException(s"The future replica for $topicPartition is offline")

      destLog.renameDir(UnifiedLog.logDirName(topicPartition), true)
      // the metrics tags still contain "future", so we have to remove it.
      // we will add metrics back after sourceLog remove the metrics
      destLog.removeLogMetrics()
      destLog.updateHighWatermark(sourceLog.highWatermark)

      // Now that future replica has been successfully renamed to be the current replica
      // Update the cached map and log cleaner as appropriate.
      futureLogs.remove(topicPartition)
      currentLogs.put(topicPartition, destLog)
      if (cleaner != null) {
        cleaner.alterCheckpointDir(topicPartition, sourceLog.parentDirFile, destLog.parentDirFile)
        resumeCleaning(topicPartition)
      }

      try {
        sourceLog.renameDir(UnifiedLog.logDeleteDirName(topicPartition), true)
        // Now that replica in source log directory has been successfully renamed for deletion.
        // Close the log, update checkpoint files, and enqueue this log to be deleted.
        sourceLog.close()
        val logDir = sourceLog.parentDirFile
        val logsToCheckpoint = logsInDir(logDir)
        checkpointRecoveryOffsetsInDir(logDir, logsToCheckpoint)
        checkpointLogStartOffsetsInDir(logDir, logsToCheckpoint)
        sourceLog.removeLogMetrics()
        destLog.newMetrics()
        addLogToBeDeleted(sourceLog)
      } catch {
        case e: KafkaStorageException =>
          // If sourceLog's log directory is offline, we need close its handlers here.
          // handleLogDirFailure() will not close handlers of sourceLog because it has been removed from currentLogs map
          sourceLog.closeHandlers()
          sourceLog.removeLogMetrics()
          throw e
      }

      info(s"The current replica is successfully replaced with the future replica for $topicPartition")
    }
  }

  /**
    * Rename the directory of the given topic-partition "logdir" as "logdir.uuid.delete" and
   * add it in the queue for deletion.
   * @param topicPartition TopicPartition that needs to be deleted
   * @param isFuture       True iff the future log of the specified partition should be deleted
   * @param checkpoint     True if checkpoints must be written
   * @return the removed log
   */
  def asyncDelete(topicPartition: TopicPartition,
                  isFuture: Boolean = false,
                  checkpoint: Boolean = true): Option[UnifiedLog] = {
    val removedLog: Option[UnifiedLog] = logCreationOrDeletionLock synchronized {
      removeLogAndMetrics(if (isFuture) futureLogs else currentLogs, topicPartition)
    }
    removedLog match {
      case Some(removedLog) =>
        // We need to wait until there is no more cleaning task on the log to be deleted before actually deleting it.
        if (cleaner != null && !isFuture) {
          cleaner.abortCleaning(topicPartition)
          if (checkpoint) {
            cleaner.updateCheckpoints(removedLog.parentDirFile, partitionToRemove = Option(topicPartition))
          }
        }
        removedLog.renameDir(UnifiedLog.logDeleteDirName(topicPartition), false)
        if (checkpoint) {
          val logDir = removedLog.parentDirFile
          val logsToCheckpoint = logsInDir(logDir)
          checkpointRecoveryOffsetsInDir(logDir, logsToCheckpoint)
          checkpointLogStartOffsetsInDir(logDir, logsToCheckpoint)
        }
        addLogToBeDeleted(removedLog)
        info(s"Log for partition ${removedLog.topicPartition} is renamed to ${removedLog.dir.getAbsolutePath} and is scheduled for deletion")

      case None =>
        if (offlineLogDirs.nonEmpty) {
          throw new KafkaStorageException(s"Failed to delete log for ${if (isFuture) "future" else ""} $topicPartition because it may be in one of the offline directories ${offlineLogDirs.mkString(",")}")
        }
    }

    removedLog
  }

  /**
   * Rename the directories of the given topic-partitions and add them in the queue for
   * deletion. Checkpoints are updated once all the directories have been renamed.
   * @param topicPartitions The set of topic-partitions to delete asynchronously
   * @param errorHandler    The error handler that will be called when a exception for a particular
   *                        topic-partition is raised
   */
  def asyncDelete(topicPartitions: Set[TopicPartition],
                  errorHandler: (TopicPartition, Throwable) => Unit): Unit = {
    val logDirs = mutable.Set.empty[File]

    topicPartitions.foreach { topicPartition =>
      try {
        getLog(topicPartition).foreach { log =>
          logDirs += log.parentDirFile
          asyncDelete(topicPartition, checkpoint = false)
        }
        getLog(topicPartition, isFuture = true).foreach { log =>
          logDirs += log.parentDirFile
          asyncDelete(topicPartition, isFuture = true, checkpoint = false)
        }
      } catch {
        case e: Throwable => errorHandler(topicPartition, e)
      }
    }

    val logsByDirCached = logsByDir
    logDirs.foreach { logDir =>
      if (cleaner != null) cleaner.updateCheckpoints(logDir)
      val logsToCheckpoint = logsInDir(logsByDirCached, logDir)
      checkpointRecoveryOffsetsInDir(logDir, logsToCheckpoint)
      checkpointLogStartOffsetsInDir(logDir, logsToCheckpoint)
    }
  }

  /**
   * Provides the full ordered list of suggested directories for the next partition.
   * Currently this is done by calculating the number of partitions in each directory and then sorting the
   * data directories by fewest partitions.
   */
  private def nextLogDirs(): List[File] = {
    if (_liveLogDirs.size == 1) {
      List(_liveLogDirs.peek())
    } else {
      // count the number of logs in each parent directory (including 0 for empty directories
      val logCounts = allLogs.groupBy(_.parentDir).map { case (parent, logs) => parent -> logs.size }
      val zeros = _liveLogDirs.asScala.map(dir => (dir.getPath, 0)).toMap
      val dirCounts = (zeros ++ logCounts).toBuffer

      // choose the directory with the least logs in it
      dirCounts.sortBy(_._2).map {
        case (path: String, _: Int) => new File(path)
      }.toList
    }
  }

  /**
   * Delete any eligible logs. Return the number of segments deleted.
   * Only consider logs that are not compacted.
   */
  def cleanupLogs(): Unit = {
    debug("Beginning log cleanup...")
    var total = 0
    val startMs = time.milliseconds

    // clean current logs.
    val deletableLogs = {
      if (cleaner != null) {
        // prevent cleaner from working on same partitions when changing cleanup policy
        cleaner.pauseCleaningForNonCompactedPartitions()
      } else {
        currentLogs.filter {
          case (_, log) => !log.config.compact
        }
      }
    }

    try {
      deletableLogs.foreach {
        case (topicPartition, log) =>
          debug(s"Garbage collecting '${log.name}'")
          total += log.deleteOldSegments()

          val futureLog = futureLogs.get(topicPartition)
          if (futureLog != null) {
            // clean future logs
            debug(s"Garbage collecting future log '${futureLog.name}'")
            total += futureLog.deleteOldSegments()
          }
      }
    } finally {
      if (cleaner != null) {
        cleaner.resumeCleaning(deletableLogs.map(_._1))
      }
    }

    debug(s"Log cleanup completed. $total files deleted in " +
      (time.milliseconds - startMs) / 1000 + " seconds")
  }

  /**
   * Get all the partition logs
   */
  def allLogs: Iterable[UnifiedLog] = currentLogs.values ++ futureLogs.values

  def logsByTopic(topic: String): Seq[UnifiedLog] = {
    (currentLogs.toList ++ futureLogs.toList).collect {
      case (topicPartition, log) if topicPartition.topic == topic => log
    }
  }

  /**
   * Map of log dir to logs by topic and partitions in that dir
   */
  private def logsByDir: Map[String, Map[TopicPartition, UnifiedLog]] = {
    // This code is called often by checkpoint processes and is written in a way that reduces
    // allocations and CPU with many topic partitions.
    // When changing this code please measure the changes with org.apache.kafka.jmh.server.CheckpointBench
<<<<<<< HEAD
    val byDir = new mutable.AnyRefMap[String, mutable.AnyRefMap[TopicPartition, Log]]()

    def addToDir(tp: TopicPartition, log: Log): Unit = {
      byDir.getOrElseUpdate(log.parentDir, new mutable.AnyRefMap[TopicPartition, Log]()).put(tp, log)
=======
    val byDir = new mutable.AnyRefMap[String, mutable.AnyRefMap[TopicPartition, UnifiedLog]]()
    def addToDir(tp: TopicPartition, log: UnifiedLog): Unit = {
      byDir.getOrElseUpdate(log.parentDir, new mutable.AnyRefMap[TopicPartition, UnifiedLog]()).put(tp, log)
>>>>>>> 15418db6
    }

    currentLogs.foreachEntry(addToDir)
    futureLogs.foreachEntry(addToDir)
    byDir
  }

  private def logsInDir(dir: File): Map[TopicPartition, UnifiedLog] = {
    logsByDir.getOrElse(dir.getAbsolutePath, Map.empty)
  }

  private def logsInDir(cachedLogsByDir: Map[String, Map[TopicPartition, UnifiedLog]],
                        dir: File): Map[TopicPartition, UnifiedLog] = {
    cachedLogsByDir.getOrElse(dir.getAbsolutePath, Map.empty)
  }

  // logDir should be an absolute path
  def isLogDirOnline(logDir: String): Boolean = {
    // The logDir should be an absolute path
    if (!logDirs.exists(_.getAbsolutePath == logDir))
      throw new LogDirNotFoundException(s"Log dir $logDir is not found in the config.")

    _liveLogDirs.contains(new File(logDir))
  }

  /**
   * Flush any log which has exceeded its flush interval and has unwritten messages.
   */
  private def flushDirtyLogs(): Unit = {
    debug("Checking for dirty logs to flush...")

    for ((topicPartition, log) <- currentLogs.toList ++ futureLogs.toList) {
      try {
        val timeSinceLastFlush = time.milliseconds - log.lastFlushTime
        debug(s"Checking if flush is needed on ${topicPartition.topic} flush interval ${log.config.flushMs}" +
<<<<<<< HEAD
          s" last flushed ${log.lastFlushTime} time since last flush: $timeSinceLastFlush")
        if (timeSinceLastFlush >= log.config.flushMs)
          log.flush()
=======
              s" last flushed ${log.lastFlushTime} time since last flush: $timeSinceLastFlush")
        if(timeSinceLastFlush >= log.config.flushMs)
          log.flush(false)
>>>>>>> 15418db6
      } catch {
        case e: Throwable =>
          error(s"Error flushing topic ${topicPartition.topic}", e)
      }
    }
  }

  private def removeLogAndMetrics(logs: Pool[TopicPartition, UnifiedLog], tp: TopicPartition): Option[UnifiedLog] = {
    val removedLog = logs.remove(tp)
    if (removedLog != null) {
      removedLog.removeLogMetrics()
      Some(removedLog)
    } else {
      None
    }
  }
}

object LogManager {
  val LockFileName = ".lock"

  /**
   * Wait all jobs to complete
   * @param jobs     jobs
   * @param callback this will be called to handle the exception caused by each Future#get
   * @return true if all pass. Otherwise, false
   */
  private[log] def waitForAllToComplete(jobs: Seq[Future[_]], callback: Throwable => Unit): Boolean = {
    jobs.count(future => Try(future.get) match {
      case Success(_) => false
      case Failure(e) =>
        callback(e)
        true
    }) == 0
  }

  val RecoveryPointCheckpointFile = "recovery-point-offset-checkpoint"
  val LogStartOffsetCheckpointFile = "log-start-offset-checkpoint"

  def apply(config: KafkaConfig,
            initialOfflineDirs: Seq[String],
            configRepository: ConfigRepository,
            kafkaScheduler: Scheduler,
            time: Time,
            brokerTopicStats: BrokerTopicStats,
            logDirFailureChannel: LogDirFailureChannel,
            keepPartitionMetadataFile: Boolean): LogManager = {
    val defaultProps = config.extractLogConfigMap

    LogConfig.validateValues(defaultProps)
    val defaultLogConfig = new LogConfig(defaultProps)

    val cleanerConfig = LogCleaner.cleanerConfig(config)

    new LogManager(logDirs = config.logDirs.map(new File(_).getAbsoluteFile),
      initialOfflineDirs = initialOfflineDirs.map(new File(_).getAbsoluteFile),
      configRepository = configRepository,
      initialDefaultConfig = defaultLogConfig,
      cleanerConfig = cleanerConfig,
      recoveryThreadsPerDataDir = config.numRecoveryThreadsPerDataDir,
      flushCheckMs = config.logFlushSchedulerIntervalMs,
      flushRecoveryOffsetCheckpointMs = config.logFlushOffsetCheckpointIntervalMs,
      flushStartOffsetCheckpointMs = config.logFlushStartOffsetCheckpointIntervalMs,
      retentionCheckMs = config.logCleanupIntervalMs,
      maxTransactionTimeoutMs = config.transactionMaxTimeoutMs,
      producerStateManagerConfig = new ProducerStateManagerConfig(config.producerIdExpirationMs, config.transactionPartitionVerificationEnable),
      producerIdExpirationCheckIntervalMs = config.producerIdExpirationCheckIntervalMs,
      scheduler = kafkaScheduler,
      brokerTopicStats = brokerTopicStats,
      logDirFailureChannel = logDirFailureChannel,
      time = time,
      keepPartitionMetadataFile = keepPartitionMetadataFile,
      interBrokerProtocolVersion = config.interBrokerProtocolVersion,
      remoteStorageSystemEnable = config.remoteLogManagerConfig.enableRemoteStorageSystem())
  }

}<|MERGE_RESOLUTION|>--- conflicted
+++ resolved
@@ -17,50 +17,31 @@
 
 package kafka.log
 
-<<<<<<< HEAD
-import kafka.metrics.KafkaMetricsGroup
 import kafka.server._
-=======
-import java.io._
-import java.nio.file.Files
-import java.util.concurrent._
-import java.util.concurrent.atomic.AtomicInteger
->>>>>>> 15418db6
 import kafka.server.checkpoints.OffsetCheckpointFile
 import kafka.server.metadata.ConfigRepository
 import kafka.utils.Implicits._
 import kafka.utils._
-<<<<<<< HEAD
-=======
+import org.apache.kafka.common.config.TopicConfig
+import org.apache.kafka.common.errors.{InconsistentTopicIdException, KafkaStorageException, LogDirNotFoundException}
+import org.apache.kafka.common.utils.{KafkaThread, Time, Utils}
 import org.apache.kafka.common.{KafkaException, TopicPartition, Uuid}
-import org.apache.kafka.common.utils.{KafkaThread, Time, Utils}
->>>>>>> 15418db6
-import org.apache.kafka.common.errors.{InconsistentTopicIdException, KafkaStorageException, LogDirNotFoundException}
-import org.apache.kafka.common.utils.{Time, Utils}
-import org.apache.kafka.common.{KafkaException, TopicPartition, Uuid}
+import org.apache.kafka.server.common.MetadataVersion
+import org.apache.kafka.server.metrics.KafkaMetricsGroup
+import org.apache.kafka.server.util.Scheduler
+import org.apache.kafka.storage.internals.log.LogConfig.MessageFormatVersion
+import org.apache.kafka.storage.internals.log._
 
 import java.io._
 import java.nio.file.Files
+import java.util.Properties
 import java.util.concurrent._
 import java.util.concurrent.atomic.AtomicInteger
+import scala.annotation.nowarn
 import scala.collection._
 import scala.collection.mutable.ArrayBuffer
 import scala.jdk.CollectionConverters._
 import scala.util.{Failure, Success, Try}
-<<<<<<< HEAD
-=======
-import kafka.utils.Implicits._
-import org.apache.kafka.common.config.TopicConfig
-
-import java.util.Properties
-import org.apache.kafka.server.common.MetadataVersion
-import org.apache.kafka.storage.internals.log.LogConfig.MessageFormatVersion
-import org.apache.kafka.server.metrics.KafkaMetricsGroup
-import org.apache.kafka.server.util.Scheduler
-import org.apache.kafka.storage.internals.log.{CleanerConfig, LogConfig, LogDirFailureChannel, ProducerStateManagerConfig, RemoteIndexCache}
-
-import scala.annotation.nowarn
->>>>>>> 15418db6
 
 /**
  * The entry point to the kafka log management subsystem. The log manager is responsible for log creation, retrieval, and cleaning.
@@ -148,7 +129,6 @@
   }
 
   @volatile private var _cleaner: LogCleaner = _
-
   private[kafka] def cleaner: LogCleaner = _cleaner
 
   metricsGroup.newGauge("OfflineLogDirectoryCount", () => offlineLogDirs.size)
@@ -214,6 +194,7 @@
 
   /**
    * The log directory failure handler. It will stop log cleaning in that directory.
+   *
    * @param dir the absolute path of the log directory
    */
   def handleLogDirFailure(dir: String): Unit = {
@@ -441,8 +422,8 @@
               case e: IOException =>
                 handleIOException(logDirAbsolutePath, e)
               case e: KafkaStorageException if e.getCause.isInstanceOf[IOException] =>
-                // KafkaStorageException might be thrown, ex: during writing LeaderEpochFileCache
-                // And while converting IOException to KafkaStorageException, we've already handled the exception. So we can ignore it here.
+              // KafkaStorageException might be thrown, ex: during writing LeaderEpochFileCache
+              // And while converting IOException to KafkaStorageException, we've already handled the exception. So we can ignore it here.
             } finally {
               val logLoadDurationMs = time.hiResClockMs() - logLoadStartMs
               val remainingLogs = decNumRemainingLogs(numRemainingLogs, dir.getAbsolutePath)
@@ -563,49 +544,25 @@
     if (scheduler != null) {
       info("Starting log cleanup with a period of %d ms.".format(retentionCheckMs))
       scheduler.schedule("kafka-log-retention",
-<<<<<<< HEAD
-        cleanupLogs _,
-        delay = InitialTaskDelayMs,
-        period = retentionCheckMs,
-        TimeUnit.MILLISECONDS)
+        () => cleanupLogs(),
+        InitialTaskDelayMs,
+        retentionCheckMs)
       info("Starting log flusher with a default period of %d ms.".format(flushCheckMs))
       scheduler.schedule("kafka-log-flusher",
-        flushDirtyLogs _,
-        delay = InitialTaskDelayMs,
-                         period = flushCheckMs,
-                         TimeUnit.MILLISECONDS)
-=======
-                         () => cleanupLogs(),
-                         InitialTaskDelayMs,
-                         retentionCheckMs)
-      info("Starting log flusher with a default period of %d ms.".format(flushCheckMs))
-      scheduler.schedule("kafka-log-flusher",
-                         () => flushDirtyLogs(),
-                         InitialTaskDelayMs,
-                         flushCheckMs)
->>>>>>> 15418db6
+        () => flushDirtyLogs(),
+        InitialTaskDelayMs,
+        flushCheckMs)
       scheduler.schedule("kafka-recovery-point-checkpoint",
-                         () => checkpointLogRecoveryOffsets(),
-                         InitialTaskDelayMs,
-                         flushRecoveryOffsetCheckpointMs)
+        () => checkpointLogRecoveryOffsets(),
+        InitialTaskDelayMs,
+        flushRecoveryOffsetCheckpointMs)
       scheduler.schedule("kafka-log-start-offset-checkpoint",
-<<<<<<< HEAD
-        checkpointLogStartOffsets _,
-        delay = InitialTaskDelayMs,
-        period = flushStartOffsetCheckpointMs,
-        TimeUnit.MILLISECONDS)
-      scheduler.schedule("kafka-delete-logs", // will be rescheduled after each delete logs with a dynamic period
-        deleteLogs _,
-        delay = InitialTaskDelayMs,
-        unit = TimeUnit.MILLISECONDS)
-=======
-                         () => checkpointLogStartOffsets(),
-                         InitialTaskDelayMs,
-                         flushStartOffsetCheckpointMs)
+        () => checkpointLogStartOffsets(),
+        InitialTaskDelayMs,
+        flushStartOffsetCheckpointMs)
       scheduler.scheduleOnce("kafka-delete-logs", // will be rescheduled after each delete logs with a dynamic period
-                         () => deleteLogs(),
-                         InitialTaskDelayMs)
->>>>>>> 15418db6
+        () => deleteLogs(),
+        InitialTaskDelayMs)
     }
     if (cleanerConfig.enableCleaner) {
       _cleaner = new LogCleaner(cleanerConfig, liveLogDirs, currentLogs, logDirFailureChannel, time = time)
@@ -723,6 +680,7 @@
 
   /**
    * Delete all data in a partition and start the log at the new offset
+   *
    * @param topicPartition The partition whose log needs to be truncated
    * @param newOffset      The new offset to start the log with
    * @param isFuture       True iff the truncation should be performed on the future log of the specified partition
@@ -776,6 +734,7 @@
 
   /**
    * Checkpoint recovery offsets for all the logs in logDir.
+   *
    * @param logDir the directory in which the logs to be checkpointed are
    */
   // Only for testing
@@ -785,6 +744,7 @@
 
   /**
    * Checkpoint recovery offsets for all the provided logs.
+   *
    * @param logDir           the directory in which the logs are
    * @param logsToCheckpoint the logs to be checkpointed
    */
@@ -807,6 +767,7 @@
 
   /**
    * Checkpoint log start offsets for all the provided logs in the provided directory.
+   *
    * @param logDir           the directory in which logs are checkpointed
    * @param logsToCheckpoint the logs to be checkpointed
    */
@@ -874,6 +835,7 @@
 
   /**
    * Get the log if it exists, otherwise return None
+   *
    * @param topicPartition the partition of the log
    * @param isFuture       True iff the future log of the specified partition should be returned
    */
@@ -949,6 +911,7 @@
    * If the log already exists, just return a copy of the existing log
    * Otherwise if isNew=true or if there is no offline log directory, create a log for the given topic and the given partition
    * Otherwise throw KafkaStorageException
+   *
    * @param topicPartition The partition whose log needs to be returned or created
    * @param isNew          Whether the replica should have existed on the broker or not
    * @param isFuture       True if the future log of the specified partition should be returned or created
@@ -1162,8 +1125,9 @@
   }
 
   /**
-    * Rename the directory of the given topic-partition "logdir" as "logdir.uuid.delete" and
+   * Rename the directory of the given topic-partition "logdir" as "logdir.uuid.delete" and
    * add it in the queue for deletion.
+   *
    * @param topicPartition TopicPartition that needs to be deleted
    * @param isFuture       True iff the future log of the specified partition should be deleted
    * @param checkpoint     True if checkpoints must be written
@@ -1206,6 +1170,7 @@
   /**
    * Rename the directories of the given topic-partitions and add them in the queue for
    * deletion. Checkpoints are updated once all the directories have been renamed.
+   *
    * @param topicPartitions The set of topic-partitions to delete asynchronously
    * @param errorHandler    The error handler that will be called when a exception for a particular
    *                        topic-partition is raised
@@ -1321,16 +1286,10 @@
     // This code is called often by checkpoint processes and is written in a way that reduces
     // allocations and CPU with many topic partitions.
     // When changing this code please measure the changes with org.apache.kafka.jmh.server.CheckpointBench
-<<<<<<< HEAD
-    val byDir = new mutable.AnyRefMap[String, mutable.AnyRefMap[TopicPartition, Log]]()
-
-    def addToDir(tp: TopicPartition, log: Log): Unit = {
-      byDir.getOrElseUpdate(log.parentDir, new mutable.AnyRefMap[TopicPartition, Log]()).put(tp, log)
-=======
     val byDir = new mutable.AnyRefMap[String, mutable.AnyRefMap[TopicPartition, UnifiedLog]]()
+
     def addToDir(tp: TopicPartition, log: UnifiedLog): Unit = {
       byDir.getOrElseUpdate(log.parentDir, new mutable.AnyRefMap[TopicPartition, UnifiedLog]()).put(tp, log)
->>>>>>> 15418db6
     }
 
     currentLogs.foreachEntry(addToDir)
@@ -1366,15 +1325,9 @@
       try {
         val timeSinceLastFlush = time.milliseconds - log.lastFlushTime
         debug(s"Checking if flush is needed on ${topicPartition.topic} flush interval ${log.config.flushMs}" +
-<<<<<<< HEAD
           s" last flushed ${log.lastFlushTime} time since last flush: $timeSinceLastFlush")
         if (timeSinceLastFlush >= log.config.flushMs)
-          log.flush()
-=======
-              s" last flushed ${log.lastFlushTime} time since last flush: $timeSinceLastFlush")
-        if(timeSinceLastFlush >= log.config.flushMs)
           log.flush(false)
->>>>>>> 15418db6
       } catch {
         case e: Throwable =>
           error(s"Error flushing topic ${topicPartition.topic}", e)
@@ -1398,6 +1351,7 @@
 
   /**
    * Wait all jobs to complete
+   *
    * @param jobs     jobs
    * @param callback this will be called to handle the exception caused by each Future#get
    * @return true if all pass. Otherwise, false
