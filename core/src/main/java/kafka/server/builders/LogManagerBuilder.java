/*
 * Licensed to the Apache Software Foundation (ASF) under one or more
 * contributor license agreements. See the NOTICE file distributed with
 * this work for additional information regarding copyright ownership.
 * The ASF licenses this file to You under the Apache License, Version 2.0
 * (the "License"); you may not use this file except in compliance with
 * the License. You may obtain a copy of the License at
 *
 *    http://www.apache.org/licenses/LICENSE-2.0
 *
 * Unless required by applicable law or agreed to in writing, software
 * distributed under the License is distributed on an "AS IS" BASIS,
 * WITHOUT WARRANTIES OR CONDITIONS OF ANY KIND, either express or implied.
 * See the License for the specific language governing permissions and
 * limitations under the License.
 */

package kafka.server.builders;

import kafka.log.LogManager;

import org.apache.kafka.common.utils.Time;
<<<<<<< HEAD
import org.apache.kafka.server.common.MetadataVersion;
=======
import org.apache.kafka.metadata.ConfigRepository;
import org.apache.kafka.server.config.ServerLogConfigs;
>>>>>>> 9494bebe
import org.apache.kafka.server.util.Scheduler;
import org.apache.kafka.storage.internals.log.CleanerConfig;
import org.apache.kafka.storage.internals.log.LogConfig;
import org.apache.kafka.storage.internals.log.LogDirFailureChannel;
import org.apache.kafka.storage.internals.log.ProducerStateManagerConfig;
import org.apache.kafka.storage.log.metrics.BrokerTopicStats;

import java.io.File;
import java.util.Collections;
import java.util.List;

import scala.jdk.javaapi.CollectionConverters;


public class LogManagerBuilder {
    private static final int PRODUCER_ID_EXPIRATION_CHECK_INTERVAL_MS = 600000;
    private List<File> logDirs = null;
    private List<File> initialOfflineDirs = Collections.emptyList();
    private ConfigRepository configRepository = null;
    private LogConfig initialDefaultConfig = null;
    private CleanerConfig cleanerConfig = null;
    private int recoveryThreadsPerDataDir = 1;
    private long flushCheckMs = 1000L;
    private long flushRecoveryOffsetCheckpointMs = 10000L;
    private long flushStartOffsetCheckpointMs = 10000L;
    private long retentionCheckMs = 1000L;
    private int maxTransactionTimeoutMs = 15 * 60 * 1000;
    private ProducerStateManagerConfig producerStateManagerConfig = new ProducerStateManagerConfig(60000, false);
    private Scheduler scheduler = null;
    private BrokerTopicStats brokerTopicStats = null;
    private LogDirFailureChannel logDirFailureChannel = null;
    private Time time = Time.SYSTEM;
    private boolean remoteStorageSystemEnable = false;
    private long initialTaskDelayMs = ServerLogConfigs.LOG_INITIAL_TASK_DELAY_MS_DEFAULT;

    public LogManagerBuilder setLogDirs(List<File> logDirs) {
        this.logDirs = logDirs;
        return this;
    }

    public LogManagerBuilder setInitialOfflineDirs(List<File> initialOfflineDirs) {
        this.initialOfflineDirs = initialOfflineDirs;
        return this;
    }

    public LogManagerBuilder setConfigRepository(ConfigRepository configRepository) {
        this.configRepository = configRepository;
        return this;
    }

    public LogManagerBuilder setInitialDefaultConfig(LogConfig initialDefaultConfig) {
        this.initialDefaultConfig = initialDefaultConfig;
        return this;
    }

    public LogManagerBuilder setCleanerConfig(CleanerConfig cleanerConfig) {
        this.cleanerConfig = cleanerConfig;
        return this;
    }

    public LogManagerBuilder setRecoveryThreadsPerDataDir(int recoveryThreadsPerDataDir) {
        this.recoveryThreadsPerDataDir = recoveryThreadsPerDataDir;
        return this;
    }

    public LogManagerBuilder setFlushCheckMs(long flushCheckMs) {
        this.flushCheckMs = flushCheckMs;
        return this;
    }

    public LogManagerBuilder setFlushRecoveryOffsetCheckpointMs(long flushRecoveryOffsetCheckpointMs) {
        this.flushRecoveryOffsetCheckpointMs = flushRecoveryOffsetCheckpointMs;
        return this;
    }

    public LogManagerBuilder setFlushStartOffsetCheckpointMs(long flushStartOffsetCheckpointMs) {
        this.flushStartOffsetCheckpointMs = flushStartOffsetCheckpointMs;
        return this;
    }

    public LogManagerBuilder setRetentionCheckMs(long retentionCheckMs) {
        this.retentionCheckMs = retentionCheckMs;
        return this;
    }

    public LogManagerBuilder setMaxTransactionTimeoutMs(int maxTransactionTimeoutMs) {
        this.maxTransactionTimeoutMs = maxTransactionTimeoutMs;
        return this;
    }

    public LogManagerBuilder setProducerStateManagerConfig(int maxProducerIdExpirationMs, boolean transactionVerificationEnabled) {
        this.producerStateManagerConfig = new ProducerStateManagerConfig(maxProducerIdExpirationMs, transactionVerificationEnabled);
        return this;
    }

    public LogManagerBuilder setScheduler(Scheduler scheduler) {
        this.scheduler = scheduler;
        return this;
    }

    public LogManagerBuilder setBrokerTopicStats(BrokerTopicStats brokerTopicStats) {
        this.brokerTopicStats = brokerTopicStats;
        return this;
    }

    public LogManagerBuilder setLogDirFailureChannel(LogDirFailureChannel logDirFailureChannel) {
        this.logDirFailureChannel = logDirFailureChannel;
        return this;
    }

    public LogManagerBuilder setTime(Time time) {
        this.time = time;
        return this;
    }

    public LogManagerBuilder setRemoteStorageSystemEnable(boolean remoteStorageSystemEnable) {
        this.remoteStorageSystemEnable = remoteStorageSystemEnable;
        return this;
    }

    public LogManagerBuilder setInitialTaskDelayMs(long initialTaskDelayMs) {
        this.initialTaskDelayMs = initialTaskDelayMs;
        return this;
    }

    public LogManager build() {
<<<<<<< HEAD
        if (logDirs == null)
            throw new RuntimeException("you must set logDirs");
        if (configRepository == null)
            throw new RuntimeException("you must set configRepository");
        if (initialDefaultConfig == null)
            throw new RuntimeException("you must set initialDefaultConfig");
        if (cleanerConfig == null)
            throw new RuntimeException("you must set cleanerConfig");
        if (scheduler == null)
            throw new RuntimeException("you must set scheduler");
        if (brokerTopicStats == null)
            throw new RuntimeException("you must set brokerTopicStats");
        if (logDirFailureChannel == null)
            throw new RuntimeException("you must set logDirFailureChannel");

        return new LogManager(JavaConverters.asScalaIteratorConverter(logDirs.iterator()).asScala().toSeq(), JavaConverters.asScalaIteratorConverter(initialOfflineDirs.iterator()).asScala().toSeq(), configRepository, initialDefaultConfig, cleanerConfig, recoveryThreadsPerDataDir, flushCheckMs, flushRecoveryOffsetCheckpointMs, flushStartOffsetCheckpointMs, retentionCheckMs, maxTransactionTimeoutMs, producerStateManagerConfig, producerIdExpirationCheckIntervalMs, interBrokerProtocolVersion, scheduler, brokerTopicStats, logDirFailureChannel, time, keepPartitionMetadataFile, remoteStorageSystemEnable);
=======
        if (logDirs == null) throw new RuntimeException("you must set logDirs");
        if (configRepository == null) throw new RuntimeException("you must set configRepository");
        if (initialDefaultConfig == null) throw new RuntimeException("you must set initialDefaultConfig");
        if (cleanerConfig == null) throw new RuntimeException("you must set cleanerConfig");
        if (scheduler == null) throw new RuntimeException("you must set scheduler");
        if (brokerTopicStats == null) throw new RuntimeException("you must set brokerTopicStats");
        if (logDirFailureChannel == null) throw new RuntimeException("you must set logDirFailureChannel");
        return new LogManager(CollectionConverters.asScala(logDirs).toSeq(),
                              CollectionConverters.asScala(initialOfflineDirs).toSeq(),
                              configRepository,
                              initialDefaultConfig,
                              cleanerConfig,
                              recoveryThreadsPerDataDir,
                              flushCheckMs,
                              flushRecoveryOffsetCheckpointMs,
                              flushStartOffsetCheckpointMs,
                              retentionCheckMs,
                              maxTransactionTimeoutMs,
                              producerStateManagerConfig,
                              PRODUCER_ID_EXPIRATION_CHECK_INTERVAL_MS,
                              scheduler,
                              brokerTopicStats,
                              logDirFailureChannel,
                              time,
                              remoteStorageSystemEnable,
                              initialTaskDelayMs);
>>>>>>> 9494bebe
    }
}<|MERGE_RESOLUTION|>--- conflicted
+++ resolved
@@ -20,12 +20,8 @@
 import kafka.log.LogManager;
 
 import org.apache.kafka.common.utils.Time;
-<<<<<<< HEAD
-import org.apache.kafka.server.common.MetadataVersion;
-=======
 import org.apache.kafka.metadata.ConfigRepository;
 import org.apache.kafka.server.config.ServerLogConfigs;
->>>>>>> 9494bebe
 import org.apache.kafka.server.util.Scheduler;
 import org.apache.kafka.storage.internals.log.CleanerConfig;
 import org.apache.kafka.storage.internals.log.LogConfig;
@@ -152,24 +148,6 @@
     }
 
     public LogManager build() {
-<<<<<<< HEAD
-        if (logDirs == null)
-            throw new RuntimeException("you must set logDirs");
-        if (configRepository == null)
-            throw new RuntimeException("you must set configRepository");
-        if (initialDefaultConfig == null)
-            throw new RuntimeException("you must set initialDefaultConfig");
-        if (cleanerConfig == null)
-            throw new RuntimeException("you must set cleanerConfig");
-        if (scheduler == null)
-            throw new RuntimeException("you must set scheduler");
-        if (brokerTopicStats == null)
-            throw new RuntimeException("you must set brokerTopicStats");
-        if (logDirFailureChannel == null)
-            throw new RuntimeException("you must set logDirFailureChannel");
-
-        return new LogManager(JavaConverters.asScalaIteratorConverter(logDirs.iterator()).asScala().toSeq(), JavaConverters.asScalaIteratorConverter(initialOfflineDirs.iterator()).asScala().toSeq(), configRepository, initialDefaultConfig, cleanerConfig, recoveryThreadsPerDataDir, flushCheckMs, flushRecoveryOffsetCheckpointMs, flushStartOffsetCheckpointMs, retentionCheckMs, maxTransactionTimeoutMs, producerStateManagerConfig, producerIdExpirationCheckIntervalMs, interBrokerProtocolVersion, scheduler, brokerTopicStats, logDirFailureChannel, time, keepPartitionMetadataFile, remoteStorageSystemEnable);
-=======
         if (logDirs == null) throw new RuntimeException("you must set logDirs");
         if (configRepository == null) throw new RuntimeException("you must set configRepository");
         if (initialDefaultConfig == null) throw new RuntimeException("you must set initialDefaultConfig");
@@ -196,6 +174,5 @@
                               time,
                               remoteStorageSystemEnable,
                               initialTaskDelayMs);
->>>>>>> 9494bebe
     }
 }