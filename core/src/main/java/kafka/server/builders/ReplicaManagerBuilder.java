/*
 * Licensed to the Apache Software Foundation (ASF) under one or more
 * contributor license agreements. See the NOTICE file distributed with
 * this work for additional information regarding copyright ownership.
 * The ASF licenses this file to You under the Apache License, Version 2.0
 * (the "License"); you may not use this file except in compliance with
 * the License. You may obtain a copy of the License at
 *
 *    http://www.apache.org/licenses/LICENSE-2.0
 *
 * Unless required by applicable law or agreed to in writing, software
 * distributed under the License is distributed on an "AS IS" BASIS,
 * WITHOUT WARRANTIES OR CONDITIONS OF ANY KIND, either express or implied.
 * See the License for the specific language governing permissions and
 * limitations under the License.
 */

package kafka.server.builders;

import kafka.log.LogManager;
<<<<<<< HEAD
import kafka.log.remote.RemoteLogManager;
import kafka.server.*;
import kafka.server.QuotaFactory.QuotaManagers;
import kafka.zk.KafkaZkClient;
import org.apache.kafka.common.metrics.Metrics;
import org.apache.kafka.common.utils.Time;
import org.apache.kafka.server.util.Scheduler;
import org.apache.kafka.storage.internals.log.LogDirFailureChannel;
import scala.compat.java8.OptionConverters;
=======
import kafka.server.AlterPartitionManager;
import kafka.server.KafkaConfig;
import kafka.server.MetadataCache;
import kafka.server.QuotaFactory.QuotaManagers;
import kafka.server.ReplicaManager;

import org.apache.kafka.common.metrics.Metrics;
import org.apache.kafka.common.utils.Time;
import org.apache.kafka.server.DelayedActionQueue;
import org.apache.kafka.server.common.DirectoryEventHandler;
import org.apache.kafka.server.util.Scheduler;
import org.apache.kafka.storage.internals.log.LogDirFailureChannel;
import org.apache.kafka.storage.log.metrics.BrokerTopicStats;
>>>>>>> 9494bebe

import java.util.Collections;
import java.util.concurrent.atomic.AtomicBoolean;

import scala.Option;



public class ReplicaManagerBuilder {
    private KafkaConfig config = null;
    private Metrics metrics = null;
    private Time time = Time.SYSTEM;
    private Scheduler scheduler = null;
    private LogManager logManager = null;
    private QuotaManagers quotaManagers = null;
    private MetadataCache metadataCache = null;
    private LogDirFailureChannel logDirFailureChannel = null;
    private AlterPartitionManager alterPartitionManager = null;
    private BrokerTopicStats brokerTopicStats = null;

    public ReplicaManagerBuilder setConfig(KafkaConfig config) {
        this.config = config;
        return this;
    }

    public ReplicaManagerBuilder setMetrics(Metrics metrics) {
        this.metrics = metrics;
        return this;
    }

    public ReplicaManagerBuilder setTime(Time time) {
        this.time = time;
        return this;
    }

    public ReplicaManagerBuilder setScheduler(Scheduler scheduler) {
        this.scheduler = scheduler;
        return this;
    }

    public ReplicaManagerBuilder setLogManager(LogManager logManager) {
        this.logManager = logManager;
        return this;
    }

    public ReplicaManagerBuilder setQuotaManagers(QuotaManagers quotaManagers) {
        this.quotaManagers = quotaManagers;
        return this;
    }

    public ReplicaManagerBuilder setMetadataCache(MetadataCache metadataCache) {
        this.metadataCache = metadataCache;
        return this;
    }

    public ReplicaManagerBuilder setLogDirFailureChannel(LogDirFailureChannel logDirFailureChannel) {
        this.logDirFailureChannel = logDirFailureChannel;
        return this;
    }

    public ReplicaManagerBuilder setAlterPartitionManager(AlterPartitionManager alterPartitionManager) {
        this.alterPartitionManager = alterPartitionManager;
        return this;
    }

    public ReplicaManagerBuilder setBrokerTopicStats(BrokerTopicStats brokerTopicStats) {
        this.brokerTopicStats = brokerTopicStats;
        return this;
    }

    public ReplicaManager build() {
<<<<<<< HEAD
        if (config == null)
            config = new KafkaConfig(Collections.emptyMap());
        if (metrics == null)
            metrics = new Metrics();
        if (logManager == null)
            throw new RuntimeException("You must set logManager");
        if (metadataCache == null)
            throw new RuntimeException("You must set metadataCache");
        if (logDirFailureChannel == null)
            throw new RuntimeException("You must set logDirFailureChannel");
        if (alterPartitionManager == null)
            throw new RuntimeException("You must set alterIsrManager");
        return new ReplicaManager(config, metrics, time, scheduler, logManager, OptionConverters.toScala(remoteLogManager), quotaManagers, metadataCache, logDirFailureChannel, alterPartitionManager, brokerTopicStats, isShuttingDown, OptionConverters.toScala(zkClient), OptionConverters.toScala(delayedProducePurgatory), OptionConverters.toScala(delayedFetchPurgatory), OptionConverters.toScala(delayedDeleteRecordsPurgatory), OptionConverters.toScala(delayedElectLeaderPurgatory), OptionConverters.toScala(delayedRemoteFetchPurgatory), OptionConverters.toScala(threadNamePrefix), () -> brokerEpoch, OptionConverters.toScala(addPartitionsToTxnManager));
=======
        if (config == null) config = new KafkaConfig(Collections.emptyMap());
        if (logManager == null) throw new RuntimeException("You must set logManager");
        if (metadataCache == null) throw new RuntimeException("You must set metadataCache");
        if (logDirFailureChannel == null) throw new RuntimeException("You must set logDirFailureChannel");
        if (alterPartitionManager == null) throw new RuntimeException("You must set alterIsrManager");
        if (brokerTopicStats == null) brokerTopicStats = new BrokerTopicStats(config.remoteLogManagerConfig().isRemoteStorageSystemEnabled());
        // Initialize metrics in the end just before passing it to ReplicaManager to ensure ReplicaManager closes the
        // metrics correctly. There might be a resource leak if it is initialized and an exception occurs between
        // its initialization and creation of ReplicaManager.
        if (metrics == null) metrics = new Metrics();
        return new ReplicaManager(config,
                             metrics,
                             time,
                             scheduler,
                             logManager,
                             Option.empty(),
                             quotaManagers,
                             metadataCache,
                             logDirFailureChannel,
                             alterPartitionManager,
                             brokerTopicStats,
                             new AtomicBoolean(false),
                             Option.empty(),
                             Option.empty(),
                             Option.empty(),
                             Option.empty(),
                             Option.empty(),
                             Option.empty(),
                             Option.empty(),
                             () ->  -1L,
                             Option.empty(),
                             DirectoryEventHandler.NOOP,
                             new DelayedActionQueue());
>>>>>>> 9494bebe
    }
}<|MERGE_RESOLUTION|>--- conflicted
+++ resolved
@@ -18,17 +18,6 @@
 package kafka.server.builders;
 
 import kafka.log.LogManager;
-<<<<<<< HEAD
-import kafka.log.remote.RemoteLogManager;
-import kafka.server.*;
-import kafka.server.QuotaFactory.QuotaManagers;
-import kafka.zk.KafkaZkClient;
-import org.apache.kafka.common.metrics.Metrics;
-import org.apache.kafka.common.utils.Time;
-import org.apache.kafka.server.util.Scheduler;
-import org.apache.kafka.storage.internals.log.LogDirFailureChannel;
-import scala.compat.java8.OptionConverters;
-=======
 import kafka.server.AlterPartitionManager;
 import kafka.server.KafkaConfig;
 import kafka.server.MetadataCache;
@@ -42,7 +31,6 @@
 import org.apache.kafka.server.util.Scheduler;
 import org.apache.kafka.storage.internals.log.LogDirFailureChannel;
 import org.apache.kafka.storage.log.metrics.BrokerTopicStats;
->>>>>>> 9494bebe
 
 import java.util.Collections;
 import java.util.concurrent.atomic.AtomicBoolean;
@@ -114,21 +102,6 @@
     }
 
     public ReplicaManager build() {
-<<<<<<< HEAD
-        if (config == null)
-            config = new KafkaConfig(Collections.emptyMap());
-        if (metrics == null)
-            metrics = new Metrics();
-        if (logManager == null)
-            throw new RuntimeException("You must set logManager");
-        if (metadataCache == null)
-            throw new RuntimeException("You must set metadataCache");
-        if (logDirFailureChannel == null)
-            throw new RuntimeException("You must set logDirFailureChannel");
-        if (alterPartitionManager == null)
-            throw new RuntimeException("You must set alterIsrManager");
-        return new ReplicaManager(config, metrics, time, scheduler, logManager, OptionConverters.toScala(remoteLogManager), quotaManagers, metadataCache, logDirFailureChannel, alterPartitionManager, brokerTopicStats, isShuttingDown, OptionConverters.toScala(zkClient), OptionConverters.toScala(delayedProducePurgatory), OptionConverters.toScala(delayedFetchPurgatory), OptionConverters.toScala(delayedDeleteRecordsPurgatory), OptionConverters.toScala(delayedElectLeaderPurgatory), OptionConverters.toScala(delayedRemoteFetchPurgatory), OptionConverters.toScala(threadNamePrefix), () -> brokerEpoch, OptionConverters.toScala(addPartitionsToTxnManager));
-=======
         if (config == null) config = new KafkaConfig(Collections.emptyMap());
         if (logManager == null) throw new RuntimeException("You must set logManager");
         if (metadataCache == null) throw new RuntimeException("You must set metadataCache");
@@ -162,6 +135,5 @@
                              Option.empty(),
                              DirectoryEventHandler.NOOP,
                              new DelayedActionQueue());
->>>>>>> 9494bebe
     }
 }