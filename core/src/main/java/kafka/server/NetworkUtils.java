--- conflicted
+++ resolved
@@ -22,7 +22,11 @@
 import org.apache.kafka.clients.NetworkClient;
 import org.apache.kafka.common.Reconfigurable;
 import org.apache.kafka.common.metrics.Metrics;
-import org.apache.kafka.common.network.*;
+import org.apache.kafka.common.network.ChannelBuilder;
+import org.apache.kafka.common.network.ChannelBuilders;
+import org.apache.kafka.common.network.NetworkReceive;
+import org.apache.kafka.common.network.Selectable;
+import org.apache.kafka.common.network.Selector;
 import org.apache.kafka.common.security.JaasContext;
 import org.apache.kafka.common.utils.LogContext;
 import org.apache.kafka.common.utils.Time;
@@ -31,10 +35,6 @@
 
 public class NetworkUtils {
 
-<<<<<<< HEAD
-    public static NetworkClient buildNetworkClient(String prefix, KafkaConfig config, Metrics metrics, Time time, LogContext logContext) {
-        ChannelBuilder channelBuilder = ChannelBuilders.clientChannelBuilder(config.interBrokerSecurityProtocol(), JaasContext.Type.SERVER, config, config.interBrokerListenerName(), config.saslMechanismInterBrokerProtocol(), time, config.saslInterBrokerHandshakeRequestEnable(), logContext);
-=======
     public static NetworkClient buildNetworkClient(String prefix,
                                                    KafkaConfig config,
                                                    Metrics metrics,
@@ -49,7 +49,6 @@
             time,
             logContext
         );
->>>>>>> 9494bebe
 
         if (channelBuilder instanceof Reconfigurable) {
             config.addReconfigurable((Reconfigurable) channelBuilder);
@@ -57,12 +56,19 @@
 
         String metricGroupPrefix = prefix + "-channel";
 
-        Selector selector = new Selector(NetworkReceive.UNLIMITED, config.connectionsMaxIdleMs(), metrics, time, metricGroupPrefix, Collections.emptyMap(), false, channelBuilder, logContext);
+        Selector selector = new Selector(
+            NetworkReceive.UNLIMITED,
+            config.connectionsMaxIdleMs(),
+            metrics,
+            time,
+            metricGroupPrefix,
+            Collections.emptyMap(),
+            false,
+            channelBuilder,
+            logContext
+        );
 
         String clientId = prefix + "-client-" + config.nodeId();
-<<<<<<< HEAD
-        return new NetworkClient(selector, new ManualMetadataUpdater(), clientId, 1, 50, 50, Selectable.USE_DEFAULT_BUFFER_SIZE, config.socketReceiveBufferBytes(), config.requestTimeoutMs(), config.connectionSetupTimeoutMs(), config.connectionSetupTimeoutMaxMs(), time, false, new ApiVersions(), logContext);
-=======
         return new NetworkClient(
             selector,
             new ManualMetadataUpdater(),
@@ -81,6 +87,5 @@
             logContext,
             MetadataRecoveryStrategy.NONE
         );
->>>>>>> 9494bebe
     }
 }