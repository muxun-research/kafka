/*
 * Licensed to the Apache Software Foundation (ASF) under one or more
 * contributor license agreements. See the NOTICE file distributed with
 * this work for additional information regarding copyright ownership.
 * The ASF licenses this file to You under the Apache License, Version 2.0
 * (the "License"); you may not use this file except in compliance with
 * the License. You may obtain a copy of the License at
 *
 *    http://www.apache.org/licenses/LICENSE-2.0
 *
 * Unless required by applicable law or agreed to in writing, software
 * distributed under the License is distributed on an "AS IS" BASIS,
 * WITHOUT WARRANTIES OR CONDITIONS OF ANY KIND, either express or implied.
 * See the License for the specific language governing permissions and
 * limitations under the License.
 */
package kafka.log.remote;

import kafka.cluster.Partition;
import kafka.log.UnifiedLog;
import kafka.server.DelayedRemoteListOffsets;

import org.apache.kafka.common.Endpoint;
import org.apache.kafka.common.KafkaException;
import org.apache.kafka.common.TopicIdPartition;
import org.apache.kafka.common.TopicPartition;
import org.apache.kafka.common.Uuid;
import org.apache.kafka.common.errors.OffsetOutOfRangeException;
import org.apache.kafka.common.errors.RetriableException;
import org.apache.kafka.common.internals.SecurityManagerCompatibility;
import org.apache.kafka.common.message.FetchResponseData;
<<<<<<< HEAD
import org.apache.kafka.common.record.*;
import org.apache.kafka.common.requests.FetchRequest;
import org.apache.kafka.common.utils.*;
import org.apache.kafka.server.log.remote.metadata.storage.ClassLoaderAwareRemoteLogMetadataManager;
import org.apache.kafka.server.log.remote.storage.*;
import org.apache.kafka.storage.internals.checkpoint.InMemoryLeaderEpochCheckpoint;
import org.apache.kafka.storage.internals.epoch.LeaderEpochFileCache;
import org.apache.kafka.storage.internals.log.*;
=======
import org.apache.kafka.common.metrics.Metrics;
import org.apache.kafka.common.metrics.Quota;
import org.apache.kafka.common.metrics.Sensor;
import org.apache.kafka.common.record.FileRecords;
import org.apache.kafka.common.record.MemoryRecords;
import org.apache.kafka.common.record.Record;
import org.apache.kafka.common.record.RecordBatch;
import org.apache.kafka.common.record.RemoteLogInputStream;
import org.apache.kafka.common.requests.FetchRequest;
import org.apache.kafka.common.utils.BufferSupplier;
import org.apache.kafka.common.utils.ChildFirstClassLoader;
import org.apache.kafka.common.utils.CloseableIterator;
import org.apache.kafka.common.utils.LogContext;
import org.apache.kafka.common.utils.ThreadUtils;
import org.apache.kafka.common.utils.Time;
import org.apache.kafka.common.utils.Utils;
import org.apache.kafka.server.common.CheckpointFile;
import org.apache.kafka.server.common.OffsetAndEpoch;
import org.apache.kafka.server.common.StopPartition;
import org.apache.kafka.server.config.ServerConfigs;
import org.apache.kafka.server.log.remote.metadata.storage.ClassLoaderAwareRemoteLogMetadataManager;
import org.apache.kafka.server.log.remote.quota.RLMQuotaManager;
import org.apache.kafka.server.log.remote.quota.RLMQuotaManagerConfig;
import org.apache.kafka.server.log.remote.quota.RLMQuotaMetrics;
import org.apache.kafka.server.log.remote.storage.ClassLoaderAwareRemoteStorageManager;
import org.apache.kafka.server.log.remote.storage.CustomMetadataSizeLimitExceededException;
import org.apache.kafka.server.log.remote.storage.LogSegmentData;
import org.apache.kafka.server.log.remote.storage.RemoteLogManagerConfig;
import org.apache.kafka.server.log.remote.storage.RemoteLogMetadataManager;
import org.apache.kafka.server.log.remote.storage.RemoteLogSegmentId;
import org.apache.kafka.server.log.remote.storage.RemoteLogSegmentMetadata;
import org.apache.kafka.server.log.remote.storage.RemoteLogSegmentMetadata.CustomMetadata;
import org.apache.kafka.server.log.remote.storage.RemoteLogSegmentMetadataUpdate;
import org.apache.kafka.server.log.remote.storage.RemoteLogSegmentState;
import org.apache.kafka.server.log.remote.storage.RemoteStorageException;
import org.apache.kafka.server.log.remote.storage.RemoteStorageManager;
import org.apache.kafka.server.metrics.KafkaMetricsGroup;
import org.apache.kafka.server.purgatory.DelayedOperationPurgatory;
import org.apache.kafka.server.purgatory.TopicPartitionOperationKey;
import org.apache.kafka.server.quota.QuotaType;
import org.apache.kafka.server.storage.log.FetchIsolation;
import org.apache.kafka.storage.internals.checkpoint.LeaderEpochCheckpointFile;
import org.apache.kafka.storage.internals.epoch.LeaderEpochFileCache;
import org.apache.kafka.storage.internals.log.AbortedTxn;
import org.apache.kafka.storage.internals.log.AsyncOffsetReadFutureHolder;
import org.apache.kafka.storage.internals.log.EpochEntry;
import org.apache.kafka.storage.internals.log.FetchDataInfo;
import org.apache.kafka.storage.internals.log.LogOffsetMetadata;
import org.apache.kafka.storage.internals.log.LogSegment;
import org.apache.kafka.storage.internals.log.OffsetIndex;
import org.apache.kafka.storage.internals.log.OffsetPosition;
import org.apache.kafka.storage.internals.log.OffsetResultHolder;
import org.apache.kafka.storage.internals.log.RemoteIndexCache;
import org.apache.kafka.storage.internals.log.RemoteLogReadResult;
import org.apache.kafka.storage.internals.log.RemoteStorageFetchInfo;
import org.apache.kafka.storage.internals.log.RemoteStorageThreadPool;
import org.apache.kafka.storage.internals.log.TransactionIndex;
import org.apache.kafka.storage.internals.log.TxnIndexSearchResult;
import org.apache.kafka.storage.log.metrics.BrokerTopicStats;

import com.yammer.metrics.core.Timer;

>>>>>>> 9494bebe
import org.slf4j.Logger;
import org.slf4j.LoggerFactory;

import java.io.BufferedWriter;
import java.io.ByteArrayOutputStream;
import java.io.Closeable;
import java.io.File;
import java.io.IOException;
import java.io.InputStream;
import java.io.OutputStreamWriter;
import java.lang.reflect.InvocationTargetException;
import java.nio.ByteBuffer;
import java.nio.charset.StandardCharsets;
import java.nio.file.Path;
<<<<<<< HEAD
import java.security.AccessController;
import java.security.PrivilegedAction;
import java.util.*;
import java.util.concurrent.*;
import java.util.concurrent.atomic.AtomicInteger;
=======
import java.time.Duration;
import java.util.ArrayList;
import java.util.Collection;
import java.util.Collections;
import java.util.HashMap;
import java.util.HashSet;
import java.util.Iterator;
import java.util.List;
import java.util.Map;
import java.util.NavigableMap;
import java.util.Objects;
import java.util.Optional;
import java.util.OptionalInt;
import java.util.OptionalLong;
import java.util.Set;
import java.util.TreeMap;
import java.util.concurrent.CompletableFuture;
import java.util.concurrent.ConcurrentHashMap;
import java.util.concurrent.ConcurrentMap;
import java.util.concurrent.ExecutionException;
import java.util.concurrent.ExecutorService;
import java.util.concurrent.Future;
import java.util.concurrent.ScheduledFuture;
import java.util.concurrent.ScheduledThreadPoolExecutor;
import java.util.concurrent.ThreadFactory;
import java.util.concurrent.TimeUnit;
import java.util.concurrent.locks.Condition;
import java.util.concurrent.locks.ReentrantLock;
import java.util.function.BiConsumer;
>>>>>>> 9494bebe
import java.util.function.Consumer;
import java.util.function.Function;
import java.util.function.Predicate;
import java.util.function.Supplier;
import java.util.stream.Collectors;
import java.util.stream.Stream;

import scala.Option;
import scala.jdk.javaapi.CollectionConverters;

import static org.apache.kafka.server.config.ServerLogConfigs.LOG_DIR_CONFIG;
import static org.apache.kafka.server.log.remote.metadata.storage.TopicBasedRemoteLogMetadataManagerConfig.REMOTE_LOG_METADATA_COMMON_CLIENT_PREFIX;
import static org.apache.kafka.server.log.remote.quota.RLMQuotaManagerConfig.INACTIVE_SENSOR_EXPIRATION_TIME_SECONDS;
import static org.apache.kafka.server.log.remote.storage.RemoteStorageMetrics.REMOTE_LOG_MANAGER_TASKS_AVG_IDLE_PERCENT_METRIC;
import static org.apache.kafka.server.log.remote.storage.RemoteStorageMetrics.REMOTE_LOG_READER_FETCH_RATE_AND_TIME_METRIC;

/**
 * This class is responsible for
 * - initializing `RemoteStorageManager` and `RemoteLogMetadataManager` instances
 * - receives any leader and follower replica events and partition stop events and act on them
 * - also provides APIs to fetch indexes, metadata about remote log segments
 * - copying log segments to the remote storage
 * - cleaning up segments that are expired based on retention size or retention time
 */
public class RemoteLogManager implements Closeable {

    private static final Logger LOGGER = LoggerFactory.getLogger(RemoteLogManager.class);
    private static final String REMOTE_LOG_READER_THREAD_NAME_PATTERN = "remote-log-reader-%d";
    private final RemoteLogManagerConfig rlmConfig;
    private final int brokerId;
    private final String logDir;
    private final Time time;
    private final Function<TopicPartition, Optional<UnifiedLog>> fetchLog;
    private final BiConsumer<TopicPartition, Long> updateRemoteLogStartOffset;
    private final BrokerTopicStats brokerTopicStats;
    private final Metrics metrics;

    private final RemoteStorageManager remoteLogStorageManager;

    private final RemoteLogMetadataManager remoteLogMetadataManager;

    private final ReentrantLock copyQuotaManagerLock = new ReentrantLock(true);
    private final Condition copyQuotaManagerLockCondition = copyQuotaManagerLock.newCondition();
    private final RLMQuotaManager rlmCopyQuotaManager;
    private final RLMQuotaManager rlmFetchQuotaManager;
    private final Sensor fetchThrottleTimeSensor;
    private final Sensor copyThrottleTimeSensor;

    private final RemoteIndexCache indexCache;
    private final RemoteStorageThreadPool remoteStorageReaderThreadPool;
    private final RLMScheduledThreadPool rlmCopyThreadPool;
    private final RLMScheduledThreadPool rlmExpirationThreadPool;
    private final RLMScheduledThreadPool followerThreadPool;

    private final long delayInMs;

    private final ConcurrentHashMap<TopicIdPartition, RLMTaskWithFuture> leaderCopyRLMTasks = new ConcurrentHashMap<>();
    private final ConcurrentHashMap<TopicIdPartition, RLMTaskWithFuture> leaderExpirationRLMTasks = new ConcurrentHashMap<>();
    private final ConcurrentHashMap<TopicIdPartition, RLMTaskWithFuture> followerRLMTasks = new ConcurrentHashMap<>();
    private final Set<RemoteLogSegmentId> segmentIdsBeingCopied = ConcurrentHashMap.newKeySet();

    // topic ids that are received on leadership changes, this map is cleared on stop partitions
    private final ConcurrentMap<TopicPartition, Uuid> topicIdByPartitionMap = new ConcurrentHashMap<>();
    private final String clusterId;
    private final KafkaMetricsGroup metricsGroup = new KafkaMetricsGroup(this.getClass());

    // The endpoint for remote log metadata manager to connect to
    private Optional<Endpoint> endpoint = Optional.empty();
    private boolean closed = false;

    private volatile boolean remoteLogManagerConfigured = false;
    private final Timer remoteReadTimer;
    private volatile DelayedOperationPurgatory<DelayedRemoteListOffsets> delayedRemoteListOffsetsPurgatory;

    /**
     * Creates RemoteLogManager instance with the given arguments.
     * @param rlmConfig Configuration required for remote logging subsystem(tiered storage) at the broker level.
     * @param brokerId  id of the current broker.
     * @param logDir    directory of Kafka log segments.
     * @param time      Time instance.
     * @param clusterId The cluster id.
     * @param fetchLog  function to get UnifiedLog instance for a given topic.
     * @param updateRemoteLogStartOffset function to update the log-start-offset for a given topic partition.
     * @param brokerTopicStats BrokerTopicStats instance to update the respective metrics.
     * @param metrics  Metrics instance
     */
<<<<<<< HEAD
    public RemoteLogManager(RemoteLogManagerConfig rlmConfig, int brokerId, String logDir, String clusterId, Time time, Function<TopicPartition, Optional<UnifiedLog>> fetchLog) throws IOException {
=======
    @SuppressWarnings({"this-escape"})
    public RemoteLogManager(RemoteLogManagerConfig rlmConfig,
                            int brokerId,
                            String logDir,
                            String clusterId,
                            Time time,
                            Function<TopicPartition, Optional<UnifiedLog>> fetchLog,
                            BiConsumer<TopicPartition, Long> updateRemoteLogStartOffset,
                            BrokerTopicStats brokerTopicStats,
                            Metrics metrics) throws IOException {
>>>>>>> 9494bebe
        this.rlmConfig = rlmConfig;
        this.brokerId = brokerId;
        this.logDir = logDir;
        this.clusterId = clusterId;
        this.time = time;
        this.fetchLog = fetchLog;
        this.updateRemoteLogStartOffset = updateRemoteLogStartOffset;
        this.brokerTopicStats = brokerTopicStats;
        this.metrics = metrics;

        remoteLogStorageManager = createRemoteStorageManager();
        remoteLogMetadataManager = createRemoteLogMetadataManager();
        rlmCopyQuotaManager = createRLMCopyQuotaManager();
        rlmFetchQuotaManager = createRLMFetchQuotaManager();

        fetchThrottleTimeSensor = new RLMQuotaMetrics(metrics, "remote-fetch-throttle-time", RemoteLogManager.class.getSimpleName(),
            "The %s time in millis remote fetches was throttled by a broker", INACTIVE_SENSOR_EXPIRATION_TIME_SECONDS).sensor();
        copyThrottleTimeSensor = new RLMQuotaMetrics(metrics, "remote-copy-throttle-time", RemoteLogManager.class.getSimpleName(),
            "The %s time in millis remote copies was throttled by a broker", INACTIVE_SENSOR_EXPIRATION_TIME_SECONDS).sensor();

        indexCache = new RemoteIndexCache(rlmConfig.remoteLogIndexFileCacheTotalSizeBytes(), remoteLogStorageManager, logDir);
        delayInMs = rlmConfig.remoteLogManagerTaskIntervalMs();
<<<<<<< HEAD
        rlmScheduledThreadPool = new RLMScheduledThreadPool(rlmConfig.remoteLogManagerThreadPoolSize());
        remoteStorageReaderThreadPool = new RemoteStorageThreadPool(REMOTE_LOG_READER_THREAD_NAME_PREFIX, rlmConfig.remoteLogReaderThreads(), rlmConfig.remoteLogReaderMaxPendingTasks());
=======
        rlmCopyThreadPool = new RLMScheduledThreadPool(rlmConfig.remoteLogManagerCopierThreadPoolSize(),
            "RLMCopyThreadPool", "kafka-rlm-copy-thread-pool-%d");
        rlmExpirationThreadPool = new RLMScheduledThreadPool(rlmConfig.remoteLogManagerExpirationThreadPoolSize(),
            "RLMExpirationThreadPool", "kafka-rlm-expiration-thread-pool-%d");
        followerThreadPool = new RLMScheduledThreadPool(rlmConfig.remoteLogManagerThreadPoolSize(),
            "RLMFollowerScheduledThreadPool", "kafka-rlm-follower-thread-pool-%d");

        metricsGroup.newGauge(REMOTE_LOG_MANAGER_TASKS_AVG_IDLE_PERCENT_METRIC, rlmCopyThreadPool::getIdlePercent);
        remoteReadTimer = metricsGroup.newTimer(REMOTE_LOG_READER_FETCH_RATE_AND_TIME_METRIC,
                TimeUnit.MILLISECONDS, TimeUnit.SECONDS);

        remoteStorageReaderThreadPool = new RemoteStorageThreadPool(
                REMOTE_LOG_READER_THREAD_NAME_PATTERN,
                rlmConfig.remoteLogReaderThreads(),
                rlmConfig.remoteLogReaderMaxPendingTasks()
        );
>>>>>>> 9494bebe
    }

    public void setDelayedOperationPurgatory(DelayedOperationPurgatory<DelayedRemoteListOffsets> delayedRemoteListOffsetsPurgatory) {
        this.delayedRemoteListOffsetsPurgatory = delayedRemoteListOffsetsPurgatory;
    }

    public void resizeCacheSize(long remoteLogIndexFileCacheSize) {
        indexCache.resizeCacheSize(remoteLogIndexFileCacheSize);
    }

    public void updateCopyQuota(long quota) {
        LOGGER.info("Updating remote copy quota to {} bytes per second", quota);
        rlmCopyQuotaManager.updateQuota(new Quota(quota, true));
    }

    public void updateFetchQuota(long quota) {
        LOGGER.info("Updating remote fetch quota to {} bytes per second", quota);
        rlmFetchQuotaManager.updateQuota(new Quota(quota, true));
    }

    public void resizeCopierThreadPool(int newSize) {
        int currentSize = rlmCopyThreadPool.getCorePoolSize();
        LOGGER.info("Updating remote copy thread pool size from {} to {}", currentSize, newSize);
        rlmCopyThreadPool.setCorePoolSize(newSize);
    }

    public void resizeExpirationThreadPool(int newSize) {
        int currentSize = rlmExpirationThreadPool.getCorePoolSize();
        LOGGER.info("Updating remote expiration thread pool size from {} to {}", currentSize, newSize);
        rlmExpirationThreadPool.setCorePoolSize(newSize);
    }

    public void resizeReaderThreadPool(int newSize) {
        int currentSize = remoteStorageReaderThreadPool.getCorePoolSize();
        LOGGER.info("Updating remote reader thread pool size from {} to {}", currentSize, newSize);
        remoteStorageReaderThreadPool.setCorePoolSize(newSize);
    }

    private void removeMetrics() {
        metricsGroup.removeMetric(REMOTE_LOG_MANAGER_TASKS_AVG_IDLE_PERCENT_METRIC);
        metricsGroup.removeMetric(REMOTE_LOG_READER_FETCH_RATE_AND_TIME_METRIC);
        remoteStorageReaderThreadPool.removeMetrics();
    }

    /**
     * Returns the timeout for the RLM Tasks to wait for the quota to be available
     */
    Duration quotaTimeout() {
        return Duration.ofSeconds(1);
    }

    RLMQuotaManager createRLMCopyQuotaManager() {
        return new RLMQuotaManager(copyQuotaManagerConfig(rlmConfig), metrics, QuotaType.RLM_COPY,
          "Tracking copy byte-rate for Remote Log Manager", time);
    }

    RLMQuotaManager createRLMFetchQuotaManager() {
        return new RLMQuotaManager(fetchQuotaManagerConfig(rlmConfig), metrics, QuotaType.RLM_FETCH,
          "Tracking fetch byte-rate for Remote Log Manager", time);
    }

    public long getFetchThrottleTimeMs() {
        return rlmFetchQuotaManager.getThrottleTimeMs();
    }

    public Sensor fetchThrottleTimeSensor() {
        return fetchThrottleTimeSensor;
    }

    static RLMQuotaManagerConfig copyQuotaManagerConfig(RemoteLogManagerConfig rlmConfig) {
        return new RLMQuotaManagerConfig(rlmConfig.remoteLogManagerCopyMaxBytesPerSecond(),
          rlmConfig.remoteLogManagerCopyNumQuotaSamples(),
          rlmConfig.remoteLogManagerCopyQuotaWindowSizeSeconds());
    }

    static RLMQuotaManagerConfig fetchQuotaManagerConfig(RemoteLogManagerConfig rlmConfig) {
        return new RLMQuotaManagerConfig(rlmConfig.remoteLogManagerFetchMaxBytesPerSecond(),
          rlmConfig.remoteLogManagerFetchNumQuotaSamples(),
          rlmConfig.remoteLogManagerFetchQuotaWindowSizeSeconds());
    }

    @SuppressWarnings("unchecked")
    private <T> T createDelegate(ClassLoader classLoader, String className) {
        try {
            return (T) classLoader.loadClass(className).getDeclaredConstructor().newInstance();
        } catch (InstantiationException | IllegalAccessException | InvocationTargetException | NoSuchMethodException | ClassNotFoundException e) {
            throw new KafkaException(e);
        }
    }

    RemoteStorageManager createRemoteStorageManager() {
        return SecurityManagerCompatibility.get().doPrivileged(() -> {
            final String classPath = rlmConfig.remoteStorageManagerClassPath();
            if (classPath != null && !classPath.trim().isEmpty()) {
                ChildFirstClassLoader classLoader = new ChildFirstClassLoader(classPath, this.getClass().getClassLoader());
                RemoteStorageManager delegate = createDelegate(classLoader, rlmConfig.remoteStorageManagerClassName());
                return (RemoteStorageManager) new ClassLoaderAwareRemoteStorageManager(delegate, classLoader);
            } else {
                return createDelegate(this.getClass().getClassLoader(), rlmConfig.remoteStorageManagerClassName());
            }
        });
    }

    private void configureRSM() {
        final Map<String, Object> rsmProps = new HashMap<>(rlmConfig.remoteStorageManagerProps());
        rsmProps.put(ServerConfigs.BROKER_ID_CONFIG, brokerId);
        remoteLogStorageManager.configure(rsmProps);
    }

    RemoteLogMetadataManager createRemoteLogMetadataManager() {
        return SecurityManagerCompatibility.get().doPrivileged(() -> {
            final String classPath = rlmConfig.remoteLogMetadataManagerClassPath();
            if (classPath != null && !classPath.trim().isEmpty()) {
                ClassLoader classLoader = new ChildFirstClassLoader(classPath, this.getClass().getClassLoader());
                RemoteLogMetadataManager delegate = createDelegate(classLoader, rlmConfig.remoteLogMetadataManagerClassName());
                return (RemoteLogMetadataManager) new ClassLoaderAwareRemoteLogMetadataManager(delegate, classLoader);
            } else {
                return createDelegate(this.getClass().getClassLoader(), rlmConfig.remoteLogMetadataManagerClassName());
            }
        });
    }

    public void onEndPointCreated(Endpoint endpoint) {
        this.endpoint = Optional.of(endpoint);
    }

    private void configureRLMM() {
        final Map<String, Object> rlmmProps = new HashMap<>();
        endpoint.ifPresent(e -> {
            rlmmProps.put(REMOTE_LOG_METADATA_COMMON_CLIENT_PREFIX + "bootstrap.servers", e.host() + ":" + e.port());
            rlmmProps.put(REMOTE_LOG_METADATA_COMMON_CLIENT_PREFIX + "security.protocol", e.securityProtocol().name);
        });
        // update the remoteLogMetadataProps here to override endpoint config if any
        rlmmProps.putAll(rlmConfig.remoteLogMetadataManagerProps());

        rlmmProps.put(ServerConfigs.BROKER_ID_CONFIG, brokerId);
        rlmmProps.put(LOG_DIR_CONFIG, logDir);
        rlmmProps.put("cluster.id", clusterId);

        remoteLogMetadataManager.configure(rlmmProps);
    }

    public void startup() {
        // Initialize and configure RSM and RLMM. This will start RSM, RLMM resources which may need to start resources
        // in connecting to the brokers or remote storages.
        configureRSM();
        configureRLMM();
        remoteLogManagerConfigured = true;
    }

    private boolean isRemoteLogManagerConfigured() {
        return this.remoteLogManagerConfigured;
    }

    public RemoteStorageManager storageManager() {
        return remoteLogStorageManager;
    }

    private Stream<Partition> filterPartitions(Set<Partition> partitions) {
        // We are not specifically checking for internal topics etc here as `log.remoteLogEnabled()` already handles that.
        return partitions.stream().filter(partition -> partition.log().exists(UnifiedLog::remoteLogEnabled));
    }

    private void cacheTopicPartitionIds(TopicIdPartition topicIdPartition) {
<<<<<<< HEAD
        Uuid previousTopicId = topicPartitionIds.put(topicIdPartition.topicPartition(), topicIdPartition.topicId());
        if (previousTopicId != null && previousTopicId != topicIdPartition.topicId()) {
            LOGGER.info("Previous cached topic id {} for {} does not match updated topic id {}", previousTopicId, topicIdPartition.topicPartition(), topicIdPartition.topicId());
=======
        Uuid previousTopicId = topicIdByPartitionMap.put(topicIdPartition.topicPartition(), topicIdPartition.topicId());
        if (previousTopicId != null && !previousTopicId.equals(topicIdPartition.topicId())) {
            LOGGER.info("Previous cached topic id {} for {} does not match updated topic id {}",
                    previousTopicId, topicIdPartition.topicPartition(), topicIdPartition.topicId());
>>>>>>> 9494bebe
        }
    }

    /**
     * Callback to receive any leadership changes for the topic partitions assigned to this broker. If there are no
     * existing tasks for a given topic partition then it will assign new leader or follower task else it will convert the
     * task to respective target state(leader or follower).
     * @param partitionsBecomeLeader   partitions that have become leaders on this broker.
     * @param partitionsBecomeFollower partitions that have become followers on this broker.
     * @param topicIds                 topic name to topic id mappings.
     */
    public void onLeadershipChange(Set<Partition> partitionsBecomeLeader, Set<Partition> partitionsBecomeFollower, Map<String, Uuid> topicIds) {
        LOGGER.debug("Received leadership changes for leaders: {} and followers: {}", partitionsBecomeLeader, partitionsBecomeFollower);

<<<<<<< HEAD
        Map<TopicIdPartition, Integer> leaderPartitionsWithLeaderEpoch = filterPartitions(partitionsBecomeLeader).collect(Collectors.toMap(partition -> new TopicIdPartition(topicIds.get(partition.topic()), partition.topicPartition()), Partition::getLeaderEpoch));
        Set<TopicIdPartition> leaderPartitions = leaderPartitionsWithLeaderEpoch.keySet();

        Set<TopicIdPartition> followerPartitions = filterPartitions(partitionsBecomeFollower).map(p -> new TopicIdPartition(topicIds.get(p.topic()), p.topicPartition())).collect(Collectors.toSet());
=======
        if (rlmConfig.isRemoteStorageSystemEnabled() && !isRemoteLogManagerConfigured()) {
            throw new KafkaException("RemoteLogManager is not configured when remote storage system is enabled");
        }

        Map<TopicIdPartition, Boolean> leaderPartitions = filterPartitions(partitionsBecomeLeader)
                .collect(Collectors.toMap(p -> new TopicIdPartition(topicIds.get(p.topic()), p.topicPartition()),
                        p -> p.log().exists(log -> log.config().remoteLogCopyDisable())));

        Map<TopicIdPartition, Boolean> followerPartitions = filterPartitions(partitionsBecomeFollower)
                .collect(Collectors.toMap(p -> new TopicIdPartition(topicIds.get(p.topic()), p.topicPartition()),
                        p -> p.log().exists(log -> log.config().remoteLogCopyDisable())));
>>>>>>> 9494bebe

        if (!leaderPartitions.isEmpty() || !followerPartitions.isEmpty()) {
            LOGGER.debug("Effective topic partitions after filtering compact and internal topics, leaders: {} and followers: {}", leaderPartitions, followerPartitions);

            leaderPartitions.forEach((tp, __) -> cacheTopicPartitionIds(tp));
            followerPartitions.forEach((tp, __) -> cacheTopicPartitionIds(tp));

<<<<<<< HEAD
            remoteLogMetadataManager.onPartitionLeadershipChanges(leaderPartitions, followerPartitions);
            followerPartitions.forEach(topicIdPartition -> doHandleLeaderOrFollowerPartitions(topicIdPartition, RLMTask::convertToFollower));

            leaderPartitionsWithLeaderEpoch.forEach((topicIdPartition, leaderEpoch) -> doHandleLeaderOrFollowerPartitions(topicIdPartition, rlmTask -> rlmTask.convertToLeader(leaderEpoch)));
        }
    }

    /**
     * Deletes the internal topic partition info if delete flag is set as true.
     * @param topicPartition topic partition to be stopped.
     * @param delete         flag to indicate whether the given topic partitions to be deleted or not.
=======
            remoteLogMetadataManager.onPartitionLeadershipChanges(leaderPartitions.keySet(), followerPartitions.keySet());
            followerPartitions.forEach((tp, __) -> doHandleFollowerPartition(tp));

            // If this node was the previous leader for the partition, then the RLMTask might be running in the
            // background thread and might emit metrics. So, removing the metrics after marking this node as follower.
            followerPartitions.forEach((tp, __) -> removeRemoteTopicPartitionMetrics(tp));

            leaderPartitions.forEach(this::doHandleLeaderPartition);
        }
    }

    public void stopLeaderCopyRLMTasks(Set<Partition> partitions) {
        for (Partition partition : partitions) {
            TopicPartition tp = partition.topicPartition();
            if (topicIdByPartitionMap.containsKey(tp)) {
                TopicIdPartition tpId = new TopicIdPartition(topicIdByPartitionMap.get(tp), tp);
                leaderCopyRLMTasks.computeIfPresent(tpId, (topicIdPartition, task) -> {
                    LOGGER.info("Cancelling the copy RLM task for partition: {}", tpId);
                    task.cancel();
                    LOGGER.info("Resetting remote copy lag metrics for partition: {}", tpId);
                    ((RLMCopyTask) task.rlmTask).resetLagStats();
                    return null;
                });
            }
        }
    }

    /**
     * Stop the remote-log-manager task for the given partitions. And, calls the
     * {@link RemoteLogMetadataManager#onStopPartitions(Set)} when {@link StopPartition#deleteLocalLog} is true.
     * Deletes the partitions from the remote storage when {@link StopPartition#deleteRemoteLog} is true.
     *
     * @param stopPartitions topic partitions that needs to be stopped.
     * @param errorHandler   callback to handle any errors while stopping the partitions.
>>>>>>> 9494bebe
     */
    public void stopPartitions(Set<StopPartition> stopPartitions,
                               BiConsumer<TopicPartition, Throwable> errorHandler) {
        LOGGER.debug("Stop partitions: {}", stopPartitions);
        for (StopPartition stopPartition: stopPartitions) {
            TopicPartition tp = stopPartition.topicPartition;
            try {
                if (topicIdByPartitionMap.containsKey(tp)) {
                    TopicIdPartition tpId = new TopicIdPartition(topicIdByPartitionMap.get(tp), tp);
                    leaderCopyRLMTasks.computeIfPresent(tpId, (topicIdPartition, task) -> {
                        LOGGER.info("Cancelling the copy RLM task for partition: {}", tpId);
                        task.cancel();
                        return null;
                    });
                    leaderExpirationRLMTasks.computeIfPresent(tpId, (topicIdPartition, task) -> {
                        LOGGER.info("Cancelling the expiration RLM task for partition: {}", tpId);
                        task.cancel();
                        return null;
                    });
                    followerRLMTasks.computeIfPresent(tpId, (topicIdPartition, task) -> {
                        LOGGER.info("Cancelling the follower RLM task for partition: {}", tpId);
                        task.cancel();
                        return null;
                    });

                    removeRemoteTopicPartitionMetrics(tpId);

                    if (stopPartition.deleteRemoteLog) {
                        LOGGER.info("Deleting the remote log segments task for partition: {}", tpId);
                        deleteRemoteLogPartition(tpId);
                    }
                } else {
                    LOGGER.warn("StopPartition call is not expected for partition: {}", tp);
                }
            } catch (Exception ex) {
                errorHandler.accept(tp, ex);
                LOGGER.error("Error while stopping the partition: {}", stopPartition, ex);
            }
        }

        // We want to remote topicId map and stopPartition on RLMM for deleteLocalLog or stopRLMM partitions because
        // in both case, they all mean the topic will not be held in this broker anymore.
        // NOTE: In ZK mode, this#stopPartitions method is called when Replica state changes to Offline and ReplicaDeletionStarted
        Set<TopicIdPartition> pendingActionsPartitions = stopPartitions.stream()
                .filter(sp -> (sp.stopRemoteLogMetadataManager || sp.deleteLocalLog) && topicIdByPartitionMap.containsKey(sp.topicPartition))
                .map(sp -> new TopicIdPartition(topicIdByPartitionMap.get(sp.topicPartition), sp.topicPartition))
                .collect(Collectors.toSet());

        if (!pendingActionsPartitions.isEmpty()) {
            pendingActionsPartitions.forEach(tpId -> topicIdByPartitionMap.remove(tpId.topicPartition()));
            remoteLogMetadataManager.onStopPartitions(pendingActionsPartitions);
        }
    }

    private void deleteRemoteLogPartition(TopicIdPartition partition) throws RemoteStorageException, ExecutionException, InterruptedException {
        List<RemoteLogSegmentMetadata> metadataList = new ArrayList<>();
        remoteLogMetadataManager.listRemoteLogSegments(partition).forEachRemaining(metadataList::add);

        List<RemoteLogSegmentMetadataUpdate> deleteSegmentStartedEvents = metadataList.stream()
                .map(metadata ->
                        new RemoteLogSegmentMetadataUpdate(metadata.remoteLogSegmentId(), time.milliseconds(),
                                metadata.customMetadata(), RemoteLogSegmentState.DELETE_SEGMENT_STARTED, brokerId))
                .collect(Collectors.toList());
        publishEvents(deleteSegmentStartedEvents).get();

        // KAFKA-15313: Delete remote log segments partition asynchronously when a partition is deleted.
        Collection<Uuid> deletedSegmentIds = new ArrayList<>();
        for (RemoteLogSegmentMetadata metadata: metadataList) {
            deletedSegmentIds.add(metadata.remoteLogSegmentId().id());
            remoteLogStorageManager.deleteLogSegmentData(metadata);
        }
        indexCache.removeAll(deletedSegmentIds);

        List<RemoteLogSegmentMetadataUpdate> deleteSegmentFinishedEvents = metadataList.stream()
                .map(metadata ->
                        new RemoteLogSegmentMetadataUpdate(metadata.remoteLogSegmentId(), time.milliseconds(),
                                metadata.customMetadata(), RemoteLogSegmentState.DELETE_SEGMENT_FINISHED, brokerId))
                .collect(Collectors.toList());
        publishEvents(deleteSegmentFinishedEvents).get();
    }

    private CompletableFuture<Void> publishEvents(List<RemoteLogSegmentMetadataUpdate> events) throws RemoteStorageException {
        List<CompletableFuture<Void>> result = new ArrayList<>();
        for (RemoteLogSegmentMetadataUpdate event : events) {
            result.add(remoteLogMetadataManager.updateRemoteLogSegmentMetadata(event));
        }
        return CompletableFuture.allOf(result.toArray(new CompletableFuture[0]));
    }

<<<<<<< HEAD
    public Optional<RemoteLogSegmentMetadata> fetchRemoteLogSegmentMetadata(TopicPartition topicPartition, int epochForOffset, long offset) throws RemoteStorageException {
        Uuid topicId = topicPartitionIds.get(topicPartition);

=======
    public Optional<RemoteLogSegmentMetadata> fetchRemoteLogSegmentMetadata(TopicPartition topicPartition,
                                                                            int epochForOffset,
                                                                            long offset) throws RemoteStorageException {
        Uuid topicId = topicIdByPartitionMap.get(topicPartition);
>>>>>>> 9494bebe
        if (topicId == null) {
            throw new KafkaException("No topic id registered for topic partition: " + topicPartition);
        }
        return remoteLogMetadataManager.remoteLogSegmentMetadata(new TopicIdPartition(topicId, topicPartition), epochForOffset, offset);
    }

<<<<<<< HEAD
    private Optional<FileRecords.TimestampAndOffset> lookupTimestamp(RemoteLogSegmentMetadata rlsMetadata, long timestamp, long startingOffset) throws RemoteStorageException, IOException {
=======
    /**
     * Returns the next segment that may contain the aborted transaction entries. The search ensures that the returned
     * segment offsets are greater than or equal to the given offset and in the same epoch.
     * @param topicPartition topic partition to search
     * @param epochForOffset the epoch
     * @param offset the offset
     * @return The next segment that contains the transaction index in the same epoch.
     * @throws RemoteStorageException If an error occurs while fetching the remote log segment metadata.
     */
    public Optional<RemoteLogSegmentMetadata> fetchNextSegmentWithTxnIndex(TopicPartition topicPartition,
                                                                           int epochForOffset,
                                                                           long offset) throws RemoteStorageException {
        Uuid topicId = topicIdByPartitionMap.get(topicPartition);
        if (topicId == null) {
            throw new KafkaException("No topic id registered for topic partition: " + topicPartition);
        }
        TopicIdPartition tpId = new TopicIdPartition(topicId, topicPartition);
        return remoteLogMetadataManager.nextSegmentWithTxnIndex(tpId, epochForOffset, offset);
    }

    Optional<FileRecords.TimestampAndOffset> lookupTimestamp(RemoteLogSegmentMetadata rlsMetadata, long timestamp, long startingOffset)
            throws RemoteStorageException, IOException {
>>>>>>> 9494bebe
        int startPos = indexCache.lookupTimestamp(rlsMetadata, timestamp, startingOffset);

        InputStream remoteSegInputStream = null;
        try {
            // Search forward for the position of the last offset that is greater than or equal to the startingOffset
            remoteSegInputStream = remoteLogStorageManager.fetchLogSegment(rlsMetadata, startPos);
            RemoteLogInputStream remoteLogInputStream = new RemoteLogInputStream(remoteSegInputStream);

            while (true) {
                RecordBatch batch = remoteLogInputStream.nextBatch();
                if (batch == null)
                    break;
                if (batch.maxTimestamp() >= timestamp && batch.lastOffset() >= startingOffset) {
                    try (CloseableIterator<Record> recordStreamingIterator = batch.streamingIterator(BufferSupplier.NO_CACHING)) {
                        while (recordStreamingIterator.hasNext()) {
                            Record record = recordStreamingIterator.next();
                            if (record.timestamp() >= timestamp && record.offset() >= startingOffset)
                                return Optional.of(new FileRecords.TimestampAndOffset(record.timestamp(), record.offset(), maybeLeaderEpoch(batch.partitionLeaderEpoch())));
                        }
                    }
                }
            }

            return Optional.empty();
        } finally {
            Utils.closeQuietly(remoteSegInputStream, "RemoteLogSegmentInputStream");
        }
    }

    private Optional<Integer> maybeLeaderEpoch(int leaderEpoch) {
        return leaderEpoch == RecordBatch.NO_PARTITION_LEADER_EPOCH ? Optional.empty() : Optional.of(leaderEpoch);
    }

    public AsyncOffsetReadFutureHolder<OffsetResultHolder.FileRecordsOrError> asyncOffsetRead(
            TopicPartition topicPartition,
            Long timestamp,
            Long startingOffset,
            LeaderEpochFileCache leaderEpochCache,
            Supplier<Option<FileRecords.TimestampAndOffset>> searchLocalLog) {
        CompletableFuture<OffsetResultHolder.FileRecordsOrError> taskFuture = new CompletableFuture<>();
        Future<Void> jobFuture = remoteStorageReaderThreadPool.submit(
                new RemoteLogOffsetReader(this, topicPartition, timestamp, startingOffset, leaderEpochCache, searchLocalLog, result -> {
                    TopicPartitionOperationKey key = new TopicPartitionOperationKey(topicPartition.topic(), topicPartition.partition());
                    taskFuture.complete(result);
                    delayedRemoteListOffsetsPurgatory.checkAndComplete(key);
                })
        );
        return new AsyncOffsetReadFutureHolder<>(jobFuture, taskFuture);
    }

    /**
     * Search the message offset in the remote storage for the given timestamp and starting-offset.
     * Once the target segment where the search to be performed is found:
     * 1. If the target segment lies in the local storage (common segments that lies in both remote and local storage),
     *    then the search will be performed in the local storage.
     * 2. If the target segment is found only in the remote storage, then the search will be performed in the remote storage.
     *
     *  <p>
     * This method returns an option of TimestampOffset. The returned value is determined using the following ordered list of rules:
     * <p>
     * - If there are no messages in the remote storage, return Empty
     * - If all the messages in the remote storage have smaller offsets, return Empty
     * - If all the messages in the remote storage have smaller timestamps, return Empty
     * - Otherwise, return an option of TimestampOffset. The offset is the offset of the first message whose timestamp
     * is greater than or equals to the target timestamp and whose offset is greater than or equals to the startingOffset.
     * @param tp               topic partition in which the offset to be found.
     * @param timestamp        The timestamp to search for.
     * @param startingOffset   The starting offset to search.
     * @param leaderEpochCache LeaderEpochFileCache of the topic partition.
     * @return the timestamp and offset of the first message that meets the requirements. Empty will be returned if there
     * is no such message.
     */
<<<<<<< HEAD
    public Optional<FileRecords.TimestampAndOffset> findOffsetByTimestamp(TopicPartition tp, long timestamp, long startingOffset, LeaderEpochFileCache leaderEpochCache) throws RemoteStorageException, IOException {
        Uuid topicId = topicPartitionIds.get(tp);
=======
    public Optional<FileRecords.TimestampAndOffset> findOffsetByTimestamp(TopicPartition tp,
                                                                          long timestamp,
                                                                          long startingOffset,
                                                                          LeaderEpochFileCache leaderEpochCache) throws RemoteStorageException, IOException {
        Uuid topicId = topicIdByPartitionMap.get(tp);
>>>>>>> 9494bebe
        if (topicId == null) {
            throw new KafkaException("Topic id does not exist for topic partition: " + tp);
        }
        Optional<UnifiedLog> unifiedLogOptional = fetchLog.apply(tp);
        if (unifiedLogOptional.isEmpty()) {
            throw new KafkaException("UnifiedLog does not exist for topic partition: " + tp);
        }
        UnifiedLog unifiedLog = unifiedLogOptional.get();

        // Get the respective epoch in which the starting-offset exists.
        OptionalInt maybeEpoch = leaderEpochCache.epochForOffset(startingOffset);
        TopicIdPartition topicIdPartition = new TopicIdPartition(topicId, tp);
        NavigableMap<Integer, Long> epochWithOffsets = buildFilteredLeaderEpochMap(leaderEpochCache.epochWithOffsets());
        while (maybeEpoch.isPresent()) {
            int epoch = maybeEpoch.getAsInt();
            // KAFKA-15802: Add a new API for RLMM to choose how to implement the predicate.
            // currently, all segments are returned and then iterated, and filtered
            Iterator<RemoteLogSegmentMetadata> iterator = remoteLogMetadataManager.listRemoteLogSegments(topicIdPartition, epoch);
            while (iterator.hasNext()) {
                RemoteLogSegmentMetadata rlsMetadata = iterator.next();
                if (rlsMetadata.maxTimestampMs() >= timestamp
                    && rlsMetadata.endOffset() >= startingOffset
                    && isRemoteSegmentWithinLeaderEpochs(rlsMetadata, unifiedLog.logEndOffset(), epochWithOffsets)
                    && rlsMetadata.state().equals(RemoteLogSegmentState.COPY_SEGMENT_FINISHED)) {
                    // cache to avoid race conditions
                    List<LogSegment> segmentsCopy = new ArrayList<>(unifiedLog.logSegments());
                    if (segmentsCopy.isEmpty() || rlsMetadata.startOffset() < segmentsCopy.get(0).baseOffset()) {
                        // search in remote-log
                        return lookupTimestamp(rlsMetadata, timestamp, startingOffset);
                    } else {
                        // search in local-log
                        for (LogSegment segment : segmentsCopy) {
                            if (segment.largestTimestamp() >= timestamp) {
                                return segment.findOffsetByTimestamp(timestamp, startingOffset);
                            }
                        }
                    }
                }
            }
            // Move to the next epoch if not found with the current epoch.
            maybeEpoch = leaderEpochCache.nextEpoch(epoch);
        }
        return Optional.empty();
    }

    private abstract static class CancellableRunnable implements Runnable {
        private volatile boolean cancelled = false;

        public void cancel() {
            cancelled = true;
        }

        public boolean isCancelled() {
            return cancelled;
        }
    }

    /**
<<<<<<< HEAD
     * Returns the leader epoch checkpoint by truncating with the given start[exclusive] and end[inclusive] offset
=======
     * Returns the leader epoch entries within the range of the given start[exclusive] and end[inclusive] offset.
     * <p>
     * Visible for testing.
     *
>>>>>>> 9494bebe
     * @param log         The actual log from where to take the leader-epoch checkpoint
     * @param startOffset The start offset of the epoch entries (inclusive).
     *                    If start offset is 6, then it will retain an entry at offset 6.
     * @param endOffset   The end offset of the epoch entries (exclusive)
     *                    If end offset is 100, then it will remove the entries greater than or equal to 100.
     * @return the leader epoch entries
     */
    List<EpochEntry> getLeaderEpochEntries(UnifiedLog log, long startOffset, long endOffset) {
        return log.leaderEpochCache().epochEntriesInRange(startOffset, endOffset);
    }

    // VisibleForTesting
    RLMTask rlmCopyTask(TopicIdPartition topicIdPartition) {
        RLMTaskWithFuture task = leaderCopyRLMTasks.get(topicIdPartition);
        if (task != null) {
            return task.rlmTask;
        }
        return null;
    }

    abstract class RLMTask extends CancellableRunnable {

        protected final TopicIdPartition topicIdPartition;
        private final Logger logger;

        public RLMTask(TopicIdPartition topicIdPartition) {
            this.topicIdPartition = topicIdPartition;
            this.logger = getLogContext().logger(RLMTask.class);
        }

        protected LogContext getLogContext() {
            return new LogContext("[RemoteLogManager=" + brokerId + " partition=" + topicIdPartition + "] ");
        }

        public void run() {
            if (isCancelled()) {
                logger.debug("Skipping the current run for partition {} as it is cancelled", topicIdPartition);
                return;
            }
            if (!remoteLogMetadataManager.isReady(topicIdPartition)) {
                logger.debug("Skipping the current run for partition {} as the remote-log metadata is not ready", topicIdPartition);
                return;
            }

            try {
                Optional<UnifiedLog> unifiedLogOptional = fetchLog.apply(topicIdPartition.topicPartition());

                if (unifiedLogOptional.isEmpty()) {
                    return;
                }

                execute(unifiedLogOptional.get());
            } catch (InterruptedException ex) {
                if (!isCancelled()) {
                    logger.warn("Current thread for partition {} is interrupted", topicIdPartition, ex);
                }
            } catch (RetriableException ex) {
                logger.debug("Encountered a retryable error while executing current task for partition {}", topicIdPartition, ex);
            } catch (Exception ex) {
                if (!isCancelled()) {
                    logger.warn("Current task for partition {} received error but it will be scheduled", topicIdPartition, ex);
                }
            }
        }

        protected abstract void execute(UnifiedLog log) throws InterruptedException, RemoteStorageException, ExecutionException;

        public String toString() {
            return this.getClass() + "[" + topicIdPartition + "]";
        }
    }

    class RLMCopyTask extends RLMTask {
        private final int customMetadataSizeLimit;
        private final Logger logger;

        // The copied and log-start offset is empty initially for a new RLMCopyTask, and needs to be fetched inside
        // the task's run() method.
        private volatile Optional<OffsetAndEpoch> copiedOffsetOption = Optional.empty();
        private volatile boolean isLogStartOffsetUpdated = false;
        private volatile Optional<String> logDirectory = Optional.empty();

        public RLMCopyTask(TopicIdPartition topicIdPartition, int customMetadataSizeLimit) {
            super(topicIdPartition);
            this.customMetadataSizeLimit = customMetadataSizeLimit;
            this.logger = getLogContext().logger(RLMCopyTask.class);
        }

        @Override
        protected void execute(UnifiedLog log) throws InterruptedException {
            // In the first run after completing altering logDir within broker, we should make sure the state is reset. (KAFKA-16711)
            if (!log.parentDir().equals(logDirectory.orElse(null))) {
                copiedOffsetOption = Optional.empty();
                isLogStartOffsetUpdated = false;
                logDirectory = Optional.of(log.parentDir());
            }

            copyLogSegmentsToRemote(log);
        }

        private void maybeUpdateLogStartOffsetOnBecomingLeader(UnifiedLog log) throws RemoteStorageException {
            if (!isLogStartOffsetUpdated) {
                long logStartOffset = findLogStartOffset(topicIdPartition, log);
                updateRemoteLogStartOffset.accept(topicIdPartition.topicPartition(), logStartOffset);
                isLogStartOffsetUpdated = true;
                logger.info("Found the logStartOffset: {} for partition: {} after becoming leader",
                        logStartOffset, topicIdPartition);
            }
        }

        private void maybeUpdateCopiedOffset(UnifiedLog log) throws RemoteStorageException {
            if (copiedOffsetOption.isEmpty()) {
                // This is found by traversing from the latest leader epoch from leader epoch history and find the highest offset
                // of a segment with that epoch copied into remote storage. If it can not find an entry then it checks for the
                // previous leader epoch till it finds an entry, If there are no entries till the earliest leader epoch in leader
                // epoch cache then it starts copying the segments from the earliest epoch entry's offset.
                copiedOffsetOption = Optional.of(findHighestRemoteOffset(topicIdPartition, log));
                logger.info("Found the highest copiedRemoteOffset: {} for partition: {} after becoming leader", copiedOffsetOption, topicIdPartition);
                copiedOffsetOption.ifPresent(offsetAndEpoch ->  log.updateHighestOffsetInRemoteStorage(offsetAndEpoch.offset()));
            }
        }

        /**
         *  Segments which match the following criteria are eligible for copying to remote storage:
         *  1) Segment is not the active segment and
         *  2) Segment end-offset is less than the last-stable-offset as remote storage should contain only
         *     committed/acked messages
         * @param log The log from which the segments are to be copied
         * @param fromOffset The offset from which the segments are to be copied
         * @param lastStableOffset The last stable offset of the log
         * @return candidate log segments to be copied to remote storage
         */
        List<EnrichedLogSegment> candidateLogSegments(UnifiedLog log, Long fromOffset, Long lastStableOffset) {
            List<EnrichedLogSegment> candidateLogSegments = new ArrayList<>();
            List<LogSegment> segments = CollectionConverters.asJava(log.logSegments(fromOffset, Long.MAX_VALUE).toSeq());
            if (!segments.isEmpty()) {
                for (int idx = 1; idx < segments.size(); idx++) {
                    LogSegment previousSeg = segments.get(idx - 1);
                    LogSegment currentSeg = segments.get(idx);
                    if (currentSeg.baseOffset() <= lastStableOffset) {
                        candidateLogSegments.add(new EnrichedLogSegment(previousSeg, currentSeg.baseOffset()));
                    }
                }
                // Discard the last active segment
            }
            return candidateLogSegments;
        }

        public void copyLogSegmentsToRemote(UnifiedLog log) throws InterruptedException {
            if (isCancelled())
                return;

            try {
                maybeUpdateLogStartOffsetOnBecomingLeader(log);
                maybeUpdateCopiedOffset(log);
                long copiedOffset = copiedOffsetOption.get().offset();

                // LSO indicates the offset below are ready to be consumed (high-watermark or committed)
                long lso = log.lastStableOffset();
                if (lso < 0) {
                    logger.warn("lastStableOffset for partition {} is {}, which should not be negative.", topicIdPartition, lso);
                } else if (lso > 0 && copiedOffset < lso) {
                    // log-start-offset can be ahead of the copied-offset, when:
                    // 1) log-start-offset gets incremented via delete-records API (or)
                    // 2) enabling the remote log for the first time
                    long fromOffset = Math.max(copiedOffset + 1, log.logStartOffset());
<<<<<<< HEAD
                    ArrayList<LogSegment> sortedSegments = new ArrayList<>(JavaConverters.asJavaCollection(log.logSegments(fromOffset, toOffset)));
                    sortedSegments.sort(Comparator.comparingLong(LogSegment::baseOffset));
                    List<Long> sortedBaseOffsets = sortedSegments.stream().map(LogSegment::baseOffset).collect(Collectors.toList());
                    int activeSegIndex = Collections.binarySearch(sortedBaseOffsets, activeSegBaseOffset);

                    // sortedSegments becomes empty list when fromOffset and toOffset are same, and activeSegIndex becomes -1
                    if (activeSegIndex < 0) {
                        logger.debug("No segments found to be copied for partition {} with copiedOffset: {} and active segment's base-offset: {}", topicIdPartition, copiedOffset, activeSegBaseOffset);
                    } else {
                        ListIterator<LogSegment> logSegmentsIter = sortedSegments.subList(0, activeSegIndex).listIterator();
                        while (logSegmentsIter.hasNext()) {
                            LogSegment segment = logSegmentsIter.next();
                            if (isCancelled() || !isLeader()) {
                                logger.info("Skipping copying log segments as the current task state is changed, cancelled: {} leader:{}", isCancelled(), isLeader());
=======
                    List<EnrichedLogSegment> candidateLogSegments = candidateLogSegments(log, fromOffset, lso);
                    logger.debug("Candidate log segments, logStartOffset: {}, copiedOffset: {}, fromOffset: {}, lso: {} " +
                            "and candidateLogSegments: {}", log.logStartOffset(), copiedOffset, fromOffset, lso, candidateLogSegments);
                    if (candidateLogSegments.isEmpty()) {
                        logger.debug("No segments found to be copied for partition {} with copiedOffset: {} and active segment's base-offset: {}",
                                topicIdPartition, copiedOffset, log.activeSegment().baseOffset());
                    } else {
                        for (EnrichedLogSegment candidateLogSegment : candidateLogSegments) {
                            if (isCancelled()) {
                                logger.info("Skipping copying log segments as the current task state is changed, cancelled: {}",
                                        isCancelled());
>>>>>>> 9494bebe
                                return;
                            }

                            copyQuotaManagerLock.lock();
                            try {
                                long throttleTimeMs = rlmCopyQuotaManager.getThrottleTimeMs();
                                while (throttleTimeMs > 0) {
                                    copyThrottleTimeSensor.record(throttleTimeMs, time.milliseconds());
                                    logger.debug("Quota exceeded for copying log segments, waiting for the quota to be available.");
                                    // If the thread gets interrupted while waiting, the InterruptedException is thrown
                                    // back to the caller. It's important to note that the task being executed is already
                                    // cancelled before the executing thread is interrupted. The caller is responsible
                                    // for handling the exception gracefully by checking if the task is already cancelled.
                                    boolean ignored = copyQuotaManagerLockCondition.await(quotaTimeout().toMillis(), TimeUnit.MILLISECONDS);
                                    throttleTimeMs = rlmCopyQuotaManager.getThrottleTimeMs();
                                }
                                rlmCopyQuotaManager.record(candidateLogSegment.logSegment.log().sizeInBytes());
                                // Signal waiting threads to check the quota again
                                copyQuotaManagerLockCondition.signalAll();
                            } finally {
                                copyQuotaManagerLock.unlock();
                            }

                            RemoteLogSegmentId segmentId = RemoteLogSegmentId.generateNew(topicIdPartition);
                            segmentIdsBeingCopied.add(segmentId);
                            try {
                                copyLogSegment(log, candidateLogSegment.logSegment, segmentId, candidateLogSegment.nextSegmentOffset);
                            } finally {
                                segmentIdsBeingCopied.remove(segmentId);
                            }
                        }
                    }
                } else {
                    logger.debug("Skipping copying segments, current read-offset:{}, and LSO:{}", copiedOffset, lso);
                }
            } catch (CustomMetadataSizeLimitExceededException e) {
                // Only stop this task. Logging is done where the exception is thrown.
                brokerTopicStats.topicStats(log.topicPartition().topic()).failedRemoteCopyRequestRate().mark();
                brokerTopicStats.allTopicsStats().failedRemoteCopyRequestRate().mark();
                this.cancel();
            } catch (InterruptedException | RetriableException ex) {
                throw ex;
            } catch (Exception ex) {
                if (!isCancelled()) {
                    brokerTopicStats.topicStats(log.topicPartition().topic()).failedRemoteCopyRequestRate().mark();
                    brokerTopicStats.allTopicsStats().failedRemoteCopyRequestRate().mark();
                    logger.error("Error occurred while copying log segments of partition: {}", topicIdPartition, ex);
                }
            }
        }

        private void copyLogSegment(UnifiedLog log, LogSegment segment, RemoteLogSegmentId segmentId, long nextSegmentBaseOffset)
                throws InterruptedException, ExecutionException, RemoteStorageException, IOException,
                CustomMetadataSizeLimitExceededException {
            File logFile = segment.log().file();
            String logFileName = logFile.getName();

            logger.info("Copying {} to remote storage.", logFileName);

            long endOffset = nextSegmentBaseOffset - 1;
            File producerStateSnapshotFile = log.producerStateManager().fetchSnapshot(nextSegmentBaseOffset).orElse(null);

            List<EpochEntry> epochEntries = getLeaderEpochEntries(log, segment.baseOffset(), nextSegmentBaseOffset);
            Map<Integer, Long> segmentLeaderEpochs = new HashMap<>(epochEntries.size());
            epochEntries.forEach(entry -> segmentLeaderEpochs.put(entry.epoch, entry.startOffset));

<<<<<<< HEAD
            RemoteLogSegmentMetadata copySegmentStartedRlsm = new RemoteLogSegmentMetadata(id, segment.baseOffset(), endOffset, segment.largestTimestamp(), brokerId, time.milliseconds(), segment.log().sizeInBytes(), segmentLeaderEpochs);

            remoteLogMetadataManager.addRemoteLogSegmentMetadata(copySegmentStartedRlsm).get();

            ByteBuffer leaderEpochsIndex = getLeaderEpochCheckpoint(log, -1, nextSegmentBaseOffset).readAsByteBuffer();
            LogSegmentData segmentData = new LogSegmentData(logFile.toPath(), toPathIfExists(segment.lazyOffsetIndex().get().file()), toPathIfExists(segment.lazyTimeIndex().get().file()), Optional.ofNullable(toPathIfExists(segment.txnIndex().file())), producerStateSnapshotFile.toPath(), leaderEpochsIndex);
            remoteLogStorageManager.copyLogSegmentData(copySegmentStartedRlsm, segmentData);

            RemoteLogSegmentMetadataUpdate copySegmentFinishedRlsm = new RemoteLogSegmentMetadataUpdate(id, time.milliseconds(), RemoteLogSegmentState.COPY_SEGMENT_FINISHED, brokerId);
=======
            boolean isTxnIdxEmpty = segment.txnIndex().isEmpty();
            RemoteLogSegmentMetadata copySegmentStartedRlsm = new RemoteLogSegmentMetadata(segmentId, segment.baseOffset(), endOffset,
                    segment.largestTimestamp(), brokerId, time.milliseconds(), segment.log().sizeInBytes(),
                    segmentLeaderEpochs, isTxnIdxEmpty);

            remoteLogMetadataManager.addRemoteLogSegmentMetadata(copySegmentStartedRlsm).get();

            ByteBuffer leaderEpochsIndex = epochEntriesAsByteBuffer(getLeaderEpochEntries(log, -1, nextSegmentBaseOffset));
            LogSegmentData segmentData = new LogSegmentData(logFile.toPath(), toPathIfExists(segment.offsetIndex().file()),
                    toPathIfExists(segment.timeIndex().file()), Optional.ofNullable(toPathIfExists(segment.txnIndex().file())),
                    producerStateSnapshotFile.toPath(), leaderEpochsIndex);
            brokerTopicStats.topicStats(log.topicPartition().topic()).remoteCopyRequestRate().mark();
            brokerTopicStats.allTopicsStats().remoteCopyRequestRate().mark();
            Optional<CustomMetadata> customMetadata;
            
            try {
                customMetadata = remoteLogStorageManager.copyLogSegmentData(copySegmentStartedRlsm, segmentData);
            } catch (RemoteStorageException e) {
                logger.info("Copy failed, cleaning segment {}", copySegmentStartedRlsm.remoteLogSegmentId());
                try {
                    deleteRemoteLogSegment(copySegmentStartedRlsm, ignored -> !isCancelled());
                    LOGGER.info("Cleanup completed for segment {}", copySegmentStartedRlsm.remoteLogSegmentId());
                } catch (RemoteStorageException e1) {
                    LOGGER.info("Cleanup failed, will retry later with segment {}: {}", copySegmentStartedRlsm.remoteLogSegmentId(), e1.getMessage());
                }
                throw e;
            }

            RemoteLogSegmentMetadataUpdate copySegmentFinishedRlsm = new RemoteLogSegmentMetadataUpdate(segmentId, time.milliseconds(),
                    customMetadata, RemoteLogSegmentState.COPY_SEGMENT_FINISHED, brokerId);

            if (customMetadata.isPresent()) {
                long customMetadataSize = customMetadata.get().value().length;
                if (customMetadataSize > this.customMetadataSizeLimit) {
                    CustomMetadataSizeLimitExceededException e = new CustomMetadataSizeLimitExceededException();
                    logger.info("Custom metadata size {} exceeds configured limit {}." +
                                    " Copying will be stopped and copied segment will be attempted to clean." +
                                    " Original metadata: {}",
                            customMetadataSize, this.customMetadataSizeLimit, copySegmentStartedRlsm, e);
                    // For deletion, we provide back the custom metadata by creating a new metadata object from the update.
                    // However, the update itself will not be stored in this case.
                    RemoteLogSegmentMetadata newMetadata = copySegmentStartedRlsm.createWithUpdates(copySegmentFinishedRlsm);
                    try {
                        deleteRemoteLogSegment(newMetadata, ignored -> !isCancelled());
                        LOGGER.info("Cleanup completed for segment {}", newMetadata.remoteLogSegmentId());
                    } catch (RemoteStorageException e1) {
                        LOGGER.info("Cleanup failed, will retry later with segment {}: {}", newMetadata.remoteLogSegmentId(), e1.getMessage());
                    }
                    throw e;
                }
            }
>>>>>>> 9494bebe

            remoteLogMetadataManager.updateRemoteLogSegmentMetadata(copySegmentFinishedRlsm).get();
            brokerTopicStats.topicStats(log.topicPartition().topic())
                .remoteCopyBytesRate().mark(copySegmentStartedRlsm.segmentSizeInBytes());
            brokerTopicStats.allTopicsStats().remoteCopyBytesRate().mark(copySegmentStartedRlsm.segmentSizeInBytes());

            // `epochEntries` cannot be empty, there is a pre-condition validation in RemoteLogSegmentMetadata
            // constructor
            int lastEpochInSegment = epochEntries.get(epochEntries.size() - 1).epoch;
            copiedOffsetOption = Optional.of(new OffsetAndEpoch(endOffset, lastEpochInSegment));
            // Update the highest offset in remote storage for this partition's log so that the local log segments
            // are not deleted before they are copied to remote storage.
            log.updateHighestOffsetInRemoteStorage(endOffset);
            logger.info("Copied {} to remote storage with segment-id: {}",
                    logFileName, copySegmentFinishedRlsm.remoteLogSegmentId());

            long bytesLag = log.onlyLocalLogSegmentsSize() - log.activeSegment().size();
            long segmentsLag = log.onlyLocalLogSegmentsCount() - 1;
            recordLagStats(bytesLag, segmentsLag);
        }

        // VisibleForTesting
        void recordLagStats(long bytesLag, long segmentsLag) {
            if (!isCancelled()) {
                String topic = topicIdPartition.topic();
                int partition = topicIdPartition.partition();
                brokerTopicStats.recordRemoteCopyLagBytes(topic, partition, bytesLag);
                brokerTopicStats.recordRemoteCopyLagSegments(topic, partition, segmentsLag);
            }
        }

        void resetLagStats() {
            String topic = topicIdPartition.topic();
            int partition = topicIdPartition.partition();
            brokerTopicStats.recordRemoteCopyLagBytes(topic, partition, 0);
            brokerTopicStats.recordRemoteCopyLagSegments(topic, partition, 0);
        }

        private Path toPathIfExists(File file) {
            return file.exists() ? file.toPath() : null;
        }
    }

    class RLMExpirationTask extends RLMTask {
        private final Logger logger;

        public RLMExpirationTask(TopicIdPartition topicIdPartition) {
            super(topicIdPartition);
            this.logger = getLogContext().logger(RLMExpirationTask.class);
        }

        @Override
        protected void execute(UnifiedLog log) throws InterruptedException, RemoteStorageException, ExecutionException {
            cleanupExpiredRemoteLogSegments();
        }

        public void handleLogStartOffsetUpdate(TopicPartition topicPartition, long remoteLogStartOffset) {
            logger.debug("Updating {} with remoteLogStartOffset: {}", topicPartition, remoteLogStartOffset);
            updateRemoteLogStartOffset.accept(topicPartition, remoteLogStartOffset);
        }

        class RemoteLogRetentionHandler {

            private final Optional<RetentionSizeData> retentionSizeData;
            private final Optional<RetentionTimeData> retentionTimeData;

            private long remainingBreachedSize;

            private OptionalLong logStartOffset = OptionalLong.empty();

            public RemoteLogRetentionHandler(Optional<RetentionSizeData> retentionSizeData, Optional<RetentionTimeData> retentionTimeData) {
                this.retentionSizeData = retentionSizeData;
                this.retentionTimeData = retentionTimeData;
                remainingBreachedSize = retentionSizeData.map(sizeData -> sizeData.remainingBreachedSize).orElse(0L);
            }

            private boolean isSegmentBreachedByRetentionSize(RemoteLogSegmentMetadata metadata) {
                boolean shouldDeleteSegment = false;
                if (retentionSizeData.isEmpty()) {
                    return shouldDeleteSegment;
                }
                // Assumption that segments contain size >= 0
                if (remainingBreachedSize > 0) {
                    long remainingBytes = remainingBreachedSize - metadata.segmentSizeInBytes();
                    if (remainingBytes >= 0) {
                        remainingBreachedSize = remainingBytes;
                        shouldDeleteSegment = true;
                    }
                }
                if (shouldDeleteSegment) {
                    if (logStartOffset.isEmpty() || logStartOffset.getAsLong() < metadata.endOffset() + 1) {
                        logStartOffset = OptionalLong.of(metadata.endOffset() + 1);
                    }
                    logger.info("About to delete remote log segment {} due to retention size {} breach. Log size after deletion will be {}.",
                            metadata.remoteLogSegmentId(), retentionSizeData.get().retentionSize, remainingBreachedSize + retentionSizeData.get().retentionSize);
                }
                return shouldDeleteSegment;
            }

            public boolean isSegmentBreachedByRetentionTime(RemoteLogSegmentMetadata metadata) {
                boolean shouldDeleteSegment = false;
                if (retentionTimeData.isEmpty()) {
                    return shouldDeleteSegment;
                }
                shouldDeleteSegment = metadata.maxTimestampMs() <= retentionTimeData.get().cleanupUntilMs;
                if (shouldDeleteSegment) {
                    remainingBreachedSize = Math.max(0, remainingBreachedSize - metadata.segmentSizeInBytes());
                    // It is fine to have logStartOffset as `metadata.endOffset() + 1` as the segment offset intervals
                    // are ascending with in an epoch.
                    if (logStartOffset.isEmpty() || logStartOffset.getAsLong() < metadata.endOffset() + 1) {
                        logStartOffset = OptionalLong.of(metadata.endOffset() + 1);
                    }
                    logger.info("About to delete remote log segment {} due to retention time {}ms breach based on the largest record timestamp in the segment",
                            metadata.remoteLogSegmentId(), retentionTimeData.get().retentionMs);
                }
                return shouldDeleteSegment;
            }

            private boolean isSegmentBreachByLogStartOffset(RemoteLogSegmentMetadata metadata,
                                                            long logStartOffset,
                                                            NavigableMap<Integer, Long> leaderEpochEntries) {
                boolean shouldDeleteSegment = false;
                if (!leaderEpochEntries.isEmpty()) {
                    // Note that `logStartOffset` and `leaderEpochEntries.firstEntry().getValue()` should be same
                    Integer firstEpoch = leaderEpochEntries.firstKey();
                    shouldDeleteSegment = metadata.segmentLeaderEpochs().keySet().stream().allMatch(epoch -> epoch <= firstEpoch)
                            && metadata.endOffset() < logStartOffset;
                }
                if (shouldDeleteSegment) {
                    logger.info("About to delete remote log segment {} due to log-start-offset {} breach. " +
                            "Current earliest-epoch-entry: {}, segment-end-offset: {} and segment-epochs: {}",
                            metadata.remoteLogSegmentId(), logStartOffset, leaderEpochEntries.firstEntry(),
                            metadata.endOffset(), metadata.segmentLeaderEpochs());
                }
                return shouldDeleteSegment;
            }

            // It removes the segments beyond the current leader's earliest epoch. Those segments are considered as
            // unreferenced because they are not part of the current leader epoch lineage.
            private boolean deleteLogSegmentsDueToLeaderEpochCacheTruncation(EpochEntry earliestEpochEntry,
                                                                             RemoteLogSegmentMetadata metadata)
                    throws RemoteStorageException, ExecutionException, InterruptedException {
                boolean isSegmentDeleted = deleteRemoteLogSegment(metadata, 
                    ignored -> metadata.segmentLeaderEpochs().keySet().stream().allMatch(epoch -> epoch < earliestEpochEntry.epoch));
                if (isSegmentDeleted) {
                    logger.info("Deleted remote log segment {} due to leader-epoch-cache truncation. " +
                                    "Current earliest-epoch-entry: {}, segment-end-offset: {} and segment-epochs: {}",
                            metadata.remoteLogSegmentId(), earliestEpochEntry, metadata.endOffset(), metadata.segmentLeaderEpochs().keySet());
                }
                // No need to update the log-start-offset as these epochs/offsets are earlier to that value.
                return isSegmentDeleted;
            }
        }

        private void updateMetadataCountAndLogSizeWith(int metadataCount, long remoteLogSizeBytes) {
            int partition = topicIdPartition.partition();
            String topic = topicIdPartition.topic();
            brokerTopicStats.recordRemoteLogMetadataCount(topic, partition, metadataCount);
            brokerTopicStats.recordRemoteLogSizeBytes(topic, partition, remoteLogSizeBytes);
        }

        private void updateRemoteDeleteLagWith(int segmentsLeftToDelete, long sizeOfDeletableSegmentsBytes) {
            String topic = topicIdPartition.topic();
            int partition = topicIdPartition.partition();
            brokerTopicStats.recordRemoteDeleteLagSegments(topic, partition, segmentsLeftToDelete);
            brokerTopicStats.recordRemoteDeleteLagBytes(topic, partition, sizeOfDeletableSegmentsBytes);
        }

        /** Cleanup expired and dangling remote log segments. */
        void cleanupExpiredRemoteLogSegments() throws RemoteStorageException, ExecutionException, InterruptedException {
            if (isCancelled()) {
                logger.info("Returning from remote log segments cleanup as the task state is changed");
                return;
            }

            final Optional<UnifiedLog> logOptional = fetchLog.apply(topicIdPartition.topicPartition());
            if (logOptional.isEmpty()) {
                logger.debug("No UnifiedLog instance available for partition: {}", topicIdPartition);
                return;
            }

            final UnifiedLog log = logOptional.get();

            // Cleanup remote log segments and update the log start offset if applicable.
            final Iterator<RemoteLogSegmentMetadata> segmentMetadataIter = remoteLogMetadataManager.listRemoteLogSegments(topicIdPartition);
            if (!segmentMetadataIter.hasNext()) {
                updateMetadataCountAndLogSizeWith(0, 0);
                logger.debug("No remote log segments available on remote storage for partition: {}", topicIdPartition);
                return;
            }

            final Set<Integer> epochsSet = new HashSet<>();
            int metadataCount = 0;
            long remoteLogSizeBytes = 0;
            // Good to have an API from RLMM to get all the remote leader epochs of all the segments of a partition
            // instead of going through all the segments and building it here.
            while (segmentMetadataIter.hasNext()) {
                RemoteLogSegmentMetadata segmentMetadata = segmentMetadataIter.next();
                epochsSet.addAll(segmentMetadata.segmentLeaderEpochs().keySet());
                metadataCount++;
                remoteLogSizeBytes += segmentMetadata.segmentSizeInBytes();
            }

            updateMetadataCountAndLogSizeWith(metadataCount, remoteLogSizeBytes);

            // All the leader epochs in sorted order that exists in remote storage
            final List<Integer> remoteLeaderEpochs = new ArrayList<>(epochsSet);
            Collections.sort(remoteLeaderEpochs);

            LeaderEpochFileCache leaderEpochCache = log.leaderEpochCache();
            // Build the leader epoch map by filtering the epochs that do not have any records.
            NavigableMap<Integer, Long> epochWithOffsets = buildFilteredLeaderEpochMap(leaderEpochCache.epochWithOffsets());

            long logStartOffset = log.logStartOffset();
            long logEndOffset = log.logEndOffset();
            Optional<RetentionSizeData> retentionSizeData = buildRetentionSizeData(log.config().retentionSize,
                    log.onlyLocalLogSegmentsSize(), logEndOffset, epochWithOffsets);
            Optional<RetentionTimeData> retentionTimeData = buildRetentionTimeData(log.config().retentionMs);

            RemoteLogRetentionHandler remoteLogRetentionHandler = new RemoteLogRetentionHandler(retentionSizeData, retentionTimeData);
            Iterator<Integer> epochIterator = epochWithOffsets.navigableKeySet().iterator();
            boolean canProcess = true;
            List<RemoteLogSegmentMetadata> segmentsToDelete = new ArrayList<>();
            long sizeOfDeletableSegmentsBytes = 0L;
            while (canProcess && epochIterator.hasNext()) {
                Integer epoch = epochIterator.next();
                Iterator<RemoteLogSegmentMetadata> segmentsIterator = remoteLogMetadataManager.listRemoteLogSegments(topicIdPartition, epoch);
                while (canProcess && segmentsIterator.hasNext()) {
                    if (isCancelled()) {
                        logger.info("Returning from remote log segments cleanup for the remaining segments as the task state is changed.");
                        return;
                    }
                    RemoteLogSegmentMetadata metadata = segmentsIterator.next();

                    if (segmentIdsBeingCopied.contains(metadata.remoteLogSegmentId())) {
                        logger.debug("Copy for the segment {} is currently in process. Skipping cleanup for it and the remaining segments",
                                metadata.remoteLogSegmentId());
                        canProcess = false;
                        continue;
                    }
                    // This works as retry mechanism for dangling remote segments that failed the deletion in previous attempts.
                    // Rather than waiting for the retention to kick in, we cleanup early to avoid polluting the cache and possibly waste remote storage.
                    if (RemoteLogSegmentState.DELETE_SEGMENT_STARTED.equals(metadata.state())) {
                        segmentsToDelete.add(metadata);
                        continue;
                    }
                    if (RemoteLogSegmentState.DELETE_SEGMENT_FINISHED.equals(metadata.state())) {
                        continue;
                    }
                    if (segmentsToDelete.contains(metadata)) {
                        continue;
                    }
                    // When the log-start-offset is moved by the user, the leader-epoch-checkpoint file gets truncated
                    // as per the log-start-offset. Until the rlm-cleaner-thread runs in the next iteration, those
                    // remote log segments won't be removed. The `isRemoteSegmentWithinLeaderEpoch` validates whether
                    // the epochs present in the segment lies in the checkpoint file. It will always return false
                    // since the checkpoint file was already truncated.
                    boolean shouldDeleteSegment = remoteLogRetentionHandler.isSegmentBreachByLogStartOffset(
                            metadata, logStartOffset, epochWithOffsets);
                    boolean isValidSegment = false;
                    if (!shouldDeleteSegment) {
                        // check whether the segment contains the required epoch range with in the current leader epoch lineage.
                        isValidSegment = isRemoteSegmentWithinLeaderEpochs(metadata, logEndOffset, epochWithOffsets);
                        if (isValidSegment) {
                            shouldDeleteSegment =
                                    remoteLogRetentionHandler.isSegmentBreachedByRetentionTime(metadata) ||
                                            remoteLogRetentionHandler.isSegmentBreachedByRetentionSize(metadata);
                        }
                    }
                    if (shouldDeleteSegment) {
                        segmentsToDelete.add(metadata);
                        sizeOfDeletableSegmentsBytes += metadata.segmentSizeInBytes();
                    }
                    canProcess = shouldDeleteSegment || !isValidSegment;
                }
            }

            // Update log start offset with the computed value after retention cleanup is done
            remoteLogRetentionHandler.logStartOffset.ifPresent(offset -> handleLogStartOffsetUpdate(topicIdPartition.topicPartition(), offset));

            // At this point in time we have updated the log start offsets, but not initiated a deletion.
            // Either a follower has picked up the changes to the log start offset, or they have not.
            // If the follower HAS picked up the changes, and they become the leader this replica won't successfully complete
            // the deletion.
            // However, the new leader will correctly pick up all breaching segments as log start offset breaching ones
            // and delete them accordingly.
            // If the follower HAS NOT picked up the changes, and they become the leader then they will go through this process
            // again and delete them with the original deletion reason i.e. size, time or log start offset breach.
            int segmentsLeftToDelete = segmentsToDelete.size();
            updateRemoteDeleteLagWith(segmentsLeftToDelete, sizeOfDeletableSegmentsBytes);
            List<String> undeletedSegments = new ArrayList<>();
            for (RemoteLogSegmentMetadata segmentMetadata : segmentsToDelete) {
                if (!deleteRemoteLogSegment(segmentMetadata, ignored -> !isCancelled())) {
                    undeletedSegments.add(segmentMetadata.remoteLogSegmentId().toString());
                } else {
                    sizeOfDeletableSegmentsBytes -= segmentMetadata.segmentSizeInBytes();
                    segmentsLeftToDelete--;
                    updateRemoteDeleteLagWith(segmentsLeftToDelete, sizeOfDeletableSegmentsBytes);
                }
<<<<<<< HEAD
            } catch (InterruptedException ex) {
                if (!isCancelled()) {
                    logger.warn("Current thread for topic-partition-id {} is interrupted, this task won't be rescheduled. " + "Reason: {}", topicIdPartition, ex.getMessage());
                }
            } catch (Exception ex) {
                if (!isCancelled()) {
                    logger.warn("Current task for topic-partition {} received error but it will be scheduled. " + "Reason: {}", topicIdPartition, ex.getMessage());
=======
            }
            if (!undeletedSegments.isEmpty()) {
                logger.info("The following remote segments could not be deleted: {}", String.join(",", undeletedSegments));
            }

            // Remove the remote log segments whose segment-leader-epochs are less than the earliest-epoch known
            // to the leader. This will remove the unreferenced segments in the remote storage. This is needed for
            // unclean leader election scenarios as the remote storage can have epochs earlier to the current leader's
            // earliest leader epoch.
            Optional<EpochEntry> earliestEpochEntryOptional = leaderEpochCache.earliestEntry();
            if (earliestEpochEntryOptional.isPresent()) {
                EpochEntry earliestEpochEntry = earliestEpochEntryOptional.get();
                Iterator<Integer> epochsToClean = remoteLeaderEpochs.stream()
                        .filter(remoteEpoch -> remoteEpoch < earliestEpochEntry.epoch)
                        .iterator();

                List<RemoteLogSegmentMetadata> listOfSegmentsToBeCleaned = new ArrayList<>();

                while (epochsToClean.hasNext()) {
                    int epoch = epochsToClean.next();
                    Iterator<RemoteLogSegmentMetadata> segmentsToBeCleaned = remoteLogMetadataManager.listRemoteLogSegments(topicIdPartition, epoch);
                    while (segmentsToBeCleaned.hasNext()) {
                        if (!isCancelled()) {
                            RemoteLogSegmentMetadata nextSegmentMetadata = segmentsToBeCleaned.next();
                            sizeOfDeletableSegmentsBytes += nextSegmentMetadata.segmentSizeInBytes();
                            listOfSegmentsToBeCleaned.add(nextSegmentMetadata);
                        }
                    }
                }

                segmentsLeftToDelete += listOfSegmentsToBeCleaned.size();
                updateRemoteDeleteLagWith(segmentsLeftToDelete, sizeOfDeletableSegmentsBytes);
                for (RemoteLogSegmentMetadata segmentMetadata : listOfSegmentsToBeCleaned) {
                    if (!isCancelled()) {
                        // No need to update the log-start-offset even though the segment is deleted as these epochs/offsets are earlier to that value.
                        if (remoteLogRetentionHandler.deleteLogSegmentsDueToLeaderEpochCacheTruncation(earliestEpochEntry, segmentMetadata)) {
                            sizeOfDeletableSegmentsBytes -= segmentMetadata.segmentSizeInBytes();
                            segmentsLeftToDelete--;
                            updateRemoteDeleteLagWith(segmentsLeftToDelete, sizeOfDeletableSegmentsBytes);
                        }
                    }
>>>>>>> 9494bebe
                }
            }
        }

        private Optional<RetentionTimeData> buildRetentionTimeData(long retentionMs) {
            long cleanupUntilMs = time.milliseconds() - retentionMs;
            return retentionMs > -1 && cleanupUntilMs >= 0
                    ? Optional.of(new RetentionTimeData(retentionMs, cleanupUntilMs))
                    : Optional.empty();
        }

        private Optional<RetentionSizeData> buildRetentionSizeData(long retentionSize,
                                                                   long onlyLocalLogSegmentsSize,
                                                                   long logEndOffset,
                                                                   NavigableMap<Integer, Long> epochEntries) throws RemoteStorageException {
            if (retentionSize > -1) {
                long startTimeMs = time.milliseconds();
                long remoteLogSizeBytes = 0L;
                Set<RemoteLogSegmentId> visitedSegmentIds = new HashSet<>();
                for (Integer epoch : epochEntries.navigableKeySet()) {
                    // remoteLogSize(topicIdPartition, epochEntry.epoch) may not be completely accurate as the remote
                    // log size may be computed for all the segments but not for segments with in the current
                    // partition's leader epoch lineage. Better to revisit this API.
                    // remoteLogSizeBytes += remoteLogMetadataManager.remoteLogSize(topicIdPartition, epochEntry.epoch);
                    Iterator<RemoteLogSegmentMetadata> segmentsIterator = remoteLogMetadataManager.listRemoteLogSegments(topicIdPartition, epoch);
                    while (segmentsIterator.hasNext()) {
                        RemoteLogSegmentMetadata segmentMetadata = segmentsIterator.next();
                        // Count only the size of segments in "COPY_SEGMENT_FINISHED" state because 
                        // "COPY_SEGMENT_STARTED" means copy didn't complete and we will count them later,
                        // "DELETE_SEGMENT_STARTED" means deletion failed in the previous attempt and we will retry later,
                        // "DELETE_SEGMENT_FINISHED" means deletion completed, so there is nothing to count.
                        if (segmentMetadata.state().equals(RemoteLogSegmentState.COPY_SEGMENT_FINISHED)) {
                            RemoteLogSegmentId segmentId = segmentMetadata.remoteLogSegmentId();
                            if (!visitedSegmentIds.contains(segmentId) && isRemoteSegmentWithinLeaderEpochs(segmentMetadata, logEndOffset, epochEntries)) {
                                remoteLogSizeBytes += segmentMetadata.segmentSizeInBytes();
                                visitedSegmentIds.add(segmentId);
                            }
                        }
                    }
                }

                brokerTopicStats.recordRemoteLogSizeComputationTime(topicIdPartition.topic(), topicIdPartition.partition(), time.milliseconds() - startTimeMs);

                // This is the total size of segments in local log that have their base-offset > local-log-start-offset
                // and size of the segments in remote storage which have their end-offset < local-log-start-offset.
                long totalSize = onlyLocalLogSegmentsSize + remoteLogSizeBytes;
                if (totalSize > retentionSize) {
                    long remainingBreachedSize = totalSize - retentionSize;
                    RetentionSizeData retentionSizeData = new RetentionSizeData(retentionSize, remainingBreachedSize);
                    return Optional.of(retentionSizeData);
                }
            }

            return Optional.empty();
        }
    }

    class RLMFollowerTask extends RLMTask {

        public RLMFollowerTask(TopicIdPartition topicIdPartition) {
            super(topicIdPartition);
        }

        @Override
        protected void execute(UnifiedLog log) throws InterruptedException, RemoteStorageException, ExecutionException {
            OffsetAndEpoch offsetAndEpoch = findHighestRemoteOffset(topicIdPartition, log);
            // Update the highest offset in remote storage for this partition's log so that the local log segments
            // are not deleted before they are copied to remote storage.
            log.updateHighestOffsetInRemoteStorage(offsetAndEpoch.offset());
        }
    }
    
    private boolean deleteRemoteLogSegment(
        RemoteLogSegmentMetadata segmentMetadata,
        Predicate<RemoteLogSegmentMetadata> predicate
    ) throws RemoteStorageException, ExecutionException, InterruptedException {
        if (predicate.test(segmentMetadata)) {
            LOGGER.debug("Deleting remote log segment {}", segmentMetadata.remoteLogSegmentId());
            String topic = segmentMetadata.topicIdPartition().topic();

            // Publish delete segment started event.
            remoteLogMetadataManager.updateRemoteLogSegmentMetadata(
                new RemoteLogSegmentMetadataUpdate(segmentMetadata.remoteLogSegmentId(), time.milliseconds(),
                    segmentMetadata.customMetadata(), RemoteLogSegmentState.DELETE_SEGMENT_STARTED, brokerId)).get();

            brokerTopicStats.topicStats(topic).remoteDeleteRequestRate().mark();
            brokerTopicStats.allTopicsStats().remoteDeleteRequestRate().mark();

            // Delete the segment in remote storage.
            try {
                remoteLogStorageManager.deleteLogSegmentData(segmentMetadata);
            } catch (RemoteStorageException e) {
                brokerTopicStats.topicStats(topic).failedRemoteDeleteRequestRate().mark();
                brokerTopicStats.allTopicsStats().failedRemoteDeleteRequestRate().mark();
                throw e;
            }

            // Publish delete segment finished event.
            remoteLogMetadataManager.updateRemoteLogSegmentMetadata(
                new RemoteLogSegmentMetadataUpdate(segmentMetadata.remoteLogSegmentId(), time.milliseconds(),
                    segmentMetadata.customMetadata(), RemoteLogSegmentState.DELETE_SEGMENT_FINISHED, brokerId)).get();
            LOGGER.debug("Deleted remote log segment {}", segmentMetadata.remoteLogSegmentId());
            return true;
        }
        return false;
    }

    /**
     * Returns true if the remote segment's epoch/offsets are within the leader epoch lineage of the partition.
     * The constraints here are as follows:
     * - The segment's first epoch's offset should be more than or equal to the respective leader epoch's offset in the partition leader epoch lineage.
     * - The segment's end offset should be less than or equal to the respective leader epoch's offset in the partition leader epoch lineage.
     * - The segment's epoch lineage(epoch and offset) should be same as leader epoch lineage((epoch and offset)) except
     * for the first and the last epochs in the segment.
     *
     * @param segmentMetadata The remote segment metadata to be validated.
     * @param logEndOffset    The log end offset of the partition.
     * @param leaderEpochs    The leader epoch lineage of the partition by filtering the epochs containing no data.
     * @return true if the remote segment's epoch/offsets are within the leader epoch lineage of the partition.
     */
    // Visible for testing
    static boolean isRemoteSegmentWithinLeaderEpochs(RemoteLogSegmentMetadata segmentMetadata,
                                                     long logEndOffset,
                                                     NavigableMap<Integer, Long> leaderEpochs) {
        long segmentEndOffset = segmentMetadata.endOffset();
        // Filter epochs that does not have any messages/records associated with them.
        NavigableMap<Integer, Long> segmentLeaderEpochs = buildFilteredLeaderEpochMap(segmentMetadata.segmentLeaderEpochs());
        // Check for out of bound epochs between segment epochs and current leader epochs.
        Integer segmentLastEpoch = segmentLeaderEpochs.lastKey();
        if (segmentLastEpoch < leaderEpochs.firstKey() || segmentLastEpoch > leaderEpochs.lastKey()) {
            LOGGER.debug("Segment {} is not within the partition leader epoch lineage. " +
                            "Remote segment epochs: {} and partition leader epochs: {}",
                    segmentMetadata.remoteLogSegmentId(), segmentLeaderEpochs, leaderEpochs);
            return false;
        }
        // There can be overlapping remote log segments in the remote storage. (eg)
        // leader-epoch-file-cache: {(5, 10), (7, 15), (9, 100)}
        // segment1: offset-range = 5-50, Broker = 0, epochs = {(5, 10), (7, 15)}
        // segment2: offset-range = 14-150, Broker = 1, epochs = {(5, 14), (7, 15), (9, 100)}, after leader-election.
        // When the segment1 gets deleted, then the log-start-offset = 51 and leader-epoch-file-cache gets updated to: {(7, 51), (9, 100)}.
        // While validating the segment2, we should ensure the overlapping remote log segments case.
        Integer segmentFirstEpoch = segmentLeaderEpochs.ceilingKey(leaderEpochs.firstKey());
        if (segmentFirstEpoch == null) {
            LOGGER.debug("Segment {} is not within the partition leader epoch lineage. " +
                            "Remote segment epochs: {} and partition leader epochs: {}",
                    segmentMetadata.remoteLogSegmentId(), segmentLeaderEpochs, leaderEpochs);
            return false;
        }
        for (Map.Entry<Integer, Long> entry : segmentLeaderEpochs.entrySet()) {
            int epoch = entry.getKey();
            long offset = entry.getValue();
            if (epoch < segmentFirstEpoch) {
                continue;
            }
            // If segment's epoch does not exist in the leader epoch lineage then it is not a valid segment.
            if (!leaderEpochs.containsKey(epoch)) {
                LOGGER.debug("Segment {} epoch {} is not within the leader epoch lineage. " +
                                "Remote segment epochs: {} and partition leader epochs: {}",
                        segmentMetadata.remoteLogSegmentId(), epoch, segmentLeaderEpochs, leaderEpochs);
                return false;
            }
            // Two cases:
            // case-1: When the segment-first-epoch equals to the first-epoch in the leader-epoch-lineage, then the
            // offset value can lie anywhere between 0 to (next-epoch-start-offset - 1) is valid.
            // case-2: When the segment-first-epoch is not equal to the first-epoch in the leader-epoch-lineage, then
            // the offset value should be between (current-epoch-start-offset) to (next-epoch-start-offset - 1).
            if (epoch == segmentFirstEpoch && leaderEpochs.lowerKey(epoch) != null && offset < leaderEpochs.get(epoch)) {
                LOGGER.debug("Segment {} first-valid epoch {} offset is less than first leader epoch offset {}." +
                                "Remote segment epochs: {} and partition leader epochs: {}",
                        segmentMetadata.remoteLogSegmentId(), epoch, leaderEpochs.get(epoch),
                        segmentLeaderEpochs, leaderEpochs);
                return false;
            }
            // Segment's end offset should be less than or equal to the respective leader epoch's offset.
            if (epoch == segmentLastEpoch) {
                Map.Entry<Integer, Long> nextEntry = leaderEpochs.higherEntry(epoch);
                if (nextEntry != null && segmentEndOffset > nextEntry.getValue() - 1) {
                    LOGGER.debug("Segment {} end offset {} is more than leader epoch offset {}." +
                                    "Remote segment epochs: {} and partition leader epochs: {}",
                            segmentMetadata.remoteLogSegmentId(), segmentEndOffset, nextEntry.getValue() - 1,
                            segmentLeaderEpochs, leaderEpochs);
                    return false;
                }
            }
            // Next segment epoch entry and next leader epoch entry should be same to ensure that the segment's epoch
            // is within the leader epoch lineage.
            if (epoch != segmentLastEpoch && !leaderEpochs.higherEntry(epoch).equals(segmentLeaderEpochs.higherEntry(epoch))) {
                LOGGER.debug("Segment {} epoch {} is not within the leader epoch lineage. " +
                                "Remote segment epochs: {} and partition leader epochs: {}",
                        segmentMetadata.remoteLogSegmentId(), epoch, segmentLeaderEpochs, leaderEpochs);
                return false;
            }
        }
        // segment end offset should be with in the log end offset.
        if (segmentEndOffset >= logEndOffset) {
            LOGGER.debug("Segment {} end offset {} is more than log end offset {}.",
                    segmentMetadata.remoteLogSegmentId(), segmentEndOffset, logEndOffset);
            return false;
        }
        return true;
    }

    /**
     * Returns a map containing the epoch vs start-offset for the given leader epoch map by filtering the epochs that
     * does not contain any messages/records associated with them.
     * For ex:
     * <pre>
     * {@code
     *  <epoch - start offset>
     *  0 - 0
     *  1 - 10
     *  2 - 20
     *  3 - 30
     *  4 - 40
     *  5 - 60  // epoch 5 does not have records or messages associated with it
     *  6 - 60
     *  7 - 70
     * }
     * </pre>
     * When the above leaderEpochMap is passed to this method, it returns the following map:
     * <pre>
     * {@code
     *  <epoch - start offset>
     *  0 - 0
     *  1 - 10
     *  2 - 20
     *  3 - 30
     *  4 - 40
     *  6 - 60
     *  7 - 70
     * }
     * </pre>
     * @param leaderEpochs The leader epoch map to be refined.
     */
    // Visible for testing
    static NavigableMap<Integer, Long> buildFilteredLeaderEpochMap(NavigableMap<Integer, Long> leaderEpochs) {
        List<Integer> epochsWithNoMessages = new ArrayList<>();
        Map.Entry<Integer, Long> previousEpochAndOffset = null;
        for (Map.Entry<Integer, Long> currentEpochAndOffset : leaderEpochs.entrySet()) {
            if (previousEpochAndOffset != null && previousEpochAndOffset.getValue().equals(currentEpochAndOffset.getValue())) {
                epochsWithNoMessages.add(previousEpochAndOffset.getKey());
            }
            previousEpochAndOffset = currentEpochAndOffset;
        }
        if (epochsWithNoMessages.isEmpty()) {
            return leaderEpochs;
        }
        TreeMap<Integer, Long> filteredLeaderEpochs = new TreeMap<>(leaderEpochs);
        for (Integer epochWithNoMessage : epochsWithNoMessages) {
            filteredLeaderEpochs.remove(epochWithNoMessage);
        }
        return filteredLeaderEpochs;
    }

    public FetchDataInfo read(RemoteStorageFetchInfo remoteStorageFetchInfo) throws RemoteStorageException, IOException {
        int fetchMaxBytes = remoteStorageFetchInfo.fetchMaxBytes;
        TopicPartition tp = remoteStorageFetchInfo.topicPartition;
        FetchRequest.PartitionData fetchInfo = remoteStorageFetchInfo.fetchInfo;

        boolean includeAbortedTxns = remoteStorageFetchInfo.fetchIsolation == FetchIsolation.TXN_COMMITTED;

        long offset = fetchInfo.fetchOffset;
        int maxBytes = Math.min(fetchMaxBytes, fetchInfo.maxBytes);

        Optional<UnifiedLog> logOptional = fetchLog.apply(tp);
        OptionalInt epoch = OptionalInt.empty();

        if (logOptional.isPresent()) {
            LeaderEpochFileCache leaderEpochCache = logOptional.get().leaderEpochCache();
            epoch = leaderEpochCache.epochForOffset(offset);
        }

        Optional<RemoteLogSegmentMetadata> rlsMetadataOptional = epoch.isPresent() ? fetchRemoteLogSegmentMetadata(tp, epoch.getAsInt(), offset) : Optional.empty();

        if (rlsMetadataOptional.isEmpty()) {
            String epochStr = (epoch.isPresent()) ? Integer.toString(epoch.getAsInt()) : "NOT AVAILABLE";
            throw new OffsetOutOfRangeException("Received request for offset " + offset + " for leader epoch " + epochStr + " and partition " + tp + " which does not exist in remote tier.");
        }

        RemoteLogSegmentMetadata remoteLogSegmentMetadata = rlsMetadataOptional.get();
        EnrichedRecordBatch enrichedRecordBatch = new EnrichedRecordBatch(null, 0);
        InputStream remoteSegInputStream = null;
        try {
            int startPos = 0;
            //  Iteration over multiple RemoteSegmentMetadata is required in case of log compaction.
            //  It may be possible the offset is log compacted in the current RemoteLogSegmentMetadata
            //  And we need to iterate over the next segment metadata to fetch messages higher than the given offset.
            while (enrichedRecordBatch.batch == null && rlsMetadataOptional.isPresent()) {
                remoteLogSegmentMetadata = rlsMetadataOptional.get();
                // Search forward for the position of the last offset that is greater than or equal to the target offset
                startPos = lookupPositionForOffset(remoteLogSegmentMetadata, offset);
                remoteSegInputStream = remoteLogStorageManager.fetchLogSegment(remoteLogSegmentMetadata, startPos);
                RemoteLogInputStream remoteLogInputStream = getRemoteLogInputStream(remoteSegInputStream);
                enrichedRecordBatch = findFirstBatch(remoteLogInputStream, offset);
                if (enrichedRecordBatch.batch == null) {
                    Utils.closeQuietly(remoteSegInputStream, "RemoteLogSegmentInputStream");
                    rlsMetadataOptional = findNextSegmentMetadata(rlsMetadataOptional.get(), logOptional.get().leaderEpochCache());
                }
            }
            RecordBatch firstBatch = enrichedRecordBatch.batch;
            if (firstBatch == null)
                return new FetchDataInfo(new LogOffsetMetadata(offset), MemoryRecords.EMPTY, false, includeAbortedTxns ? Optional.of(Collections.emptyList()) : Optional.empty());

            int firstBatchSize = firstBatch.sizeInBytes();
            // An empty record is sent instead of an incomplete batch when
            //  - there is no minimum-one-message constraint and
            //  - the first batch size is more than maximum bytes that can be sent and
            //  - for FetchRequest version 3 or above.
            if (!remoteStorageFetchInfo.minOneMessage && !remoteStorageFetchInfo.hardMaxBytesLimit && firstBatchSize > maxBytes) {
                return new FetchDataInfo(new LogOffsetMetadata(offset), MemoryRecords.EMPTY);
            }

            int updatedFetchSize = remoteStorageFetchInfo.minOneMessage && firstBatchSize > maxBytes ? firstBatchSize : maxBytes;

            ByteBuffer buffer = ByteBuffer.allocate(updatedFetchSize);
            int remainingBytes = updatedFetchSize;

            firstBatch.writeTo(buffer);
            remainingBytes -= firstBatchSize;

            if (remainingBytes > 0) {
                // read the input stream until min of (EOF stream or buffer's remaining capacity).
                Utils.readFully(remoteSegInputStream, buffer);
            }
            buffer.flip();

<<<<<<< HEAD
            FetchDataInfo fetchDataInfo = new FetchDataInfo(new LogOffsetMetadata(offset, remoteLogSegmentMetadata.startOffset(), startPos), MemoryRecords.readableRecords(buffer));
=======
            startPos = startPos + enrichedRecordBatch.skippedBytes;
            FetchDataInfo fetchDataInfo = new FetchDataInfo(
                    new LogOffsetMetadata(firstBatch.baseOffset(), remoteLogSegmentMetadata.startOffset(), startPos),
                    MemoryRecords.readableRecords(buffer));
>>>>>>> 9494bebe
            if (includeAbortedTxns) {
                fetchDataInfo = addAbortedTransactions(firstBatch.baseOffset(), remoteLogSegmentMetadata, fetchDataInfo, logOptional.get());
            }

            return fetchDataInfo;
        } finally {
            if (enrichedRecordBatch.batch != null) {
                Utils.closeQuietly(remoteSegInputStream, "RemoteLogSegmentInputStream");
            }
        }
    }
    // for testing
    RemoteLogInputStream getRemoteLogInputStream(InputStream in) {
        return new RemoteLogInputStream(in);
    }

    // Visible for testing
    int lookupPositionForOffset(RemoteLogSegmentMetadata remoteLogSegmentMetadata, long offset) {
        return indexCache.lookupOffset(remoteLogSegmentMetadata, offset);
    }

    private FetchDataInfo addAbortedTransactions(long startOffset, RemoteLogSegmentMetadata segmentMetadata, FetchDataInfo fetchInfo, UnifiedLog log) throws RemoteStorageException {
        int fetchSize = fetchInfo.records.sizeInBytes();
        OffsetPosition startOffsetPosition = new OffsetPosition(fetchInfo.fetchOffsetMetadata.messageOffset, fetchInfo.fetchOffsetMetadata.relativePositionInSegment);

        OffsetIndex offsetIndex = indexCache.getIndexEntry(segmentMetadata).offsetIndex();
<<<<<<< HEAD
        long upperBoundOffset = offsetIndex.fetchUpperBoundOffset(startOffsetPosition, fetchSize).map(x -> x.offset).orElse(segmentMetadata.endOffset() + 1);
=======
        long upperBoundOffset = offsetIndex.fetchUpperBoundOffset(startOffsetPosition, fetchSize)
                .map(position -> position.offset).orElse(segmentMetadata.endOffset() + 1);
>>>>>>> 9494bebe

        final Set<FetchResponseData.AbortedTransaction> abortedTransactions = new HashSet<>();

        Consumer<List<AbortedTxn>> accumulator = abortedTxns -> abortedTransactions.addAll(abortedTxns.stream().map(AbortedTxn::asAbortedTransaction).collect(Collectors.toList()));

        long startTimeNs = time.nanoseconds();
        collectAbortedTransactions(startOffset, upperBoundOffset, segmentMetadata, accumulator, log);
        LOGGER.debug("Time taken to collect: {} aborted transactions for {} in {} ns", abortedTransactions.size(),
                segmentMetadata, time.nanoseconds() - startTimeNs);

        return new FetchDataInfo(fetchInfo.fetchOffsetMetadata, fetchInfo.records, fetchInfo.firstEntryIncomplete, Optional.of(abortedTransactions.isEmpty() ? Collections.emptyList() : new ArrayList<>(abortedTransactions)));
    }

<<<<<<< HEAD
    private void collectAbortedTransactions(long startOffset, long upperBoundOffset, RemoteLogSegmentMetadata segmentMetadata, Consumer<List<AbortedTxn>> accumulator, UnifiedLog log) throws RemoteStorageException {
        // Search in remote segments first.
        Optional<RemoteLogSegmentMetadata> nextSegmentMetadataOpt = Optional.of(segmentMetadata);
        while (nextSegmentMetadataOpt.isPresent()) {
            Optional<TransactionIndex> txnIndexOpt = nextSegmentMetadataOpt.map(metadata -> indexCache.getIndexEntry(metadata).txnIndex());
=======
    /**
     * Collects the aborted transaction entries from the current and subsequent segments until the upper bound offset.
     * Note that the accumulated aborted transaction entries might contain duplicates as it collects the entries across
     * segments. We are relying on the client to discard the duplicates.
     * @param startOffset The start offset of the fetch request.
     * @param upperBoundOffset The upper bound offset of the fetch request.
     * @param segmentMetadata The current segment metadata.
     * @param accumulator The accumulator to collect the aborted transactions.
     * @param log The unified log instance.
     * @throws RemoteStorageException If an error occurs while fetching the remote log segment metadata.
     */
    private void collectAbortedTransactions(long startOffset,
                                            long upperBoundOffset,
                                            RemoteLogSegmentMetadata segmentMetadata,
                                            Consumer<List<AbortedTxn>> accumulator,
                                            UnifiedLog log) throws RemoteStorageException {
        TopicPartition tp = segmentMetadata.topicIdPartition().topicPartition();
        boolean isSearchComplete = false;
        LeaderEpochFileCache leaderEpochCache = log.leaderEpochCache();
        Optional<RemoteLogSegmentMetadata> currentMetadataOpt = Optional.of(segmentMetadata);
        while (!isSearchComplete && currentMetadataOpt.isPresent()) {
            RemoteLogSegmentMetadata currentMetadata = currentMetadataOpt.get();
            Optional<TransactionIndex> txnIndexOpt = getTransactionIndex(currentMetadata);
>>>>>>> 9494bebe
            if (txnIndexOpt.isPresent()) {
                TransactionIndex txnIndex = txnIndexOpt.get();
                TxnIndexSearchResult searchResult = txnIndex.collectAbortedTxns(startOffset, upperBoundOffset);
                accumulator.accept(searchResult.abortedTransactions);
                isSearchComplete = searchResult.isComplete;
            }
            if (!isSearchComplete) {
                currentMetadataOpt = findNextSegmentWithTxnIndex(tp, currentMetadata.endOffset() + 1, leaderEpochCache);
            }
        }
        // Search in local segments
        if (!isSearchComplete) {
            collectAbortedTransactionInLocalSegments(startOffset, upperBoundOffset, accumulator, log.logSegments().iterator());
        }
    }

    private Optional<TransactionIndex> getTransactionIndex(RemoteLogSegmentMetadata currentMetadata) {
        return !currentMetadata.isTxnIdxEmpty() ?
                // `ofNullable` is needed for backward compatibility for old events that were stored in the
                // `__remote_log_metadata` topic. The old events will return the `txnIdxEmpty` as false, but the
                // transaction index may not exist in the remote storage.
                Optional.ofNullable(indexCache.getIndexEntry(currentMetadata).txnIndex()) : Optional.empty();
    }

    private void collectAbortedTransactionInLocalSegments(long startOffset, long upperBoundOffset, Consumer<List<AbortedTxn>> accumulator, Iterator<LogSegment> localLogSegments) {
        while (localLogSegments.hasNext()) {
            TransactionIndex txnIndex = localLogSegments.next().txnIndex();
            if (txnIndex != null) {
                TxnIndexSearchResult searchResult = txnIndex.collectAbortedTxns(startOffset, upperBoundOffset);
                accumulator.accept(searchResult.abortedTransactions);
                if (searchResult.isComplete) {
                    return;
                }
            }
        }
    }

<<<<<<< HEAD
    private Optional<RemoteLogSegmentMetadata> findNextSegmentMetadata(RemoteLogSegmentMetadata segmentMetadata, Option<LeaderEpochFileCache> leaderEpochFileCacheOption) throws RemoteStorageException {
        if (leaderEpochFileCacheOption.isEmpty()) {
            return Optional.empty();
        }

        long nextSegmentBaseOffset = segmentMetadata.endOffset() + 1;
        OptionalInt epoch = leaderEpochFileCacheOption.get().epochForOffset(nextSegmentBaseOffset);
        return epoch.isPresent() ? fetchRemoteLogSegmentMetadata(segmentMetadata.topicIdPartition().topicPartition(), epoch.getAsInt(), nextSegmentBaseOffset) : Optional.empty();
=======
    // visible for testing.
    Optional<RemoteLogSegmentMetadata> findNextSegmentMetadata(RemoteLogSegmentMetadata segmentMetadata,
                                                               LeaderEpochFileCache leaderEpochFileCacheOption) throws RemoteStorageException {
        long nextSegmentBaseOffset = segmentMetadata.endOffset() + 1;
        OptionalInt epoch = leaderEpochFileCacheOption.epochForOffset(nextSegmentBaseOffset);
        return epoch.isPresent()
                ? fetchRemoteLogSegmentMetadata(segmentMetadata.topicIdPartition().topicPartition(), epoch.getAsInt(), nextSegmentBaseOffset)
                : Optional.empty();
>>>>>>> 9494bebe
    }

    /**
     * Returns the next segment metadata that contains the aborted transaction entries from the given offset.
     * Note that the search starts from the given (offset-for-epoch, offset) pair, when there are no segments contains
     * the transaction index in that epoch, then it proceeds to the next epoch (next-epoch, epoch-start-offset)
     * and the search ends when the segment metadata is found or the leader epoch cache is exhausted.
     * Note that the returned segment metadata may or may not contain the transaction index.
     * Visible for testing
     * @param tp The topic partition.
     * @param offset The offset to start the search.
     * @param leaderEpochCache The leader epoch file cache.
     * @return The next segment metadata that contains the transaction index. The transaction index may or may not exist
     * in that segment metadata which depends on the RLMM plugin implementation. The caller of this method should handle
     * for both the cases.
     * @throws RemoteStorageException If an error occurs while fetching the remote log segment metadata.
     */
    Optional<RemoteLogSegmentMetadata> findNextSegmentWithTxnIndex(TopicPartition tp,
                                                                   long offset,
                                                                   LeaderEpochFileCache leaderEpochCache) throws RemoteStorageException {
        OptionalInt initialEpochOpt = leaderEpochCache.epochForOffset(offset);
        if (initialEpochOpt.isEmpty()) {
            return Optional.empty();
        }
        int initialEpoch = initialEpochOpt.getAsInt();
        for (EpochEntry epochEntry : leaderEpochCache.epochEntries()) {
            if (epochEntry.epoch >= initialEpoch) {
                long startOffset = Math.max(epochEntry.startOffset, offset);
                Optional<RemoteLogSegmentMetadata> metadataOpt = fetchNextSegmentWithTxnIndex(tp, epochEntry.epoch, startOffset);
                if (metadataOpt.isPresent()) {
                    return metadataOpt;
                }
            }
        }
        return Optional.empty();
    }

    // Visible for testing
    EnrichedRecordBatch findFirstBatch(RemoteLogInputStream remoteLogInputStream, long offset) throws IOException {
        int skippedBytes = 0;
        RecordBatch nextBatch = null;
        // Look for the batch which has the desired offset
        // We will always have a batch in that segment as it is a non-compacted topic.
        do {
            if (nextBatch != null) {
                skippedBytes += nextBatch.sizeInBytes();
            }
            nextBatch = remoteLogInputStream.nextBatch();
        } while (nextBatch != null && nextBatch.lastOffset() < offset);
        return new EnrichedRecordBatch(nextBatch, skippedBytes);
    }

    OffsetAndEpoch findHighestRemoteOffset(TopicIdPartition topicIdPartition, UnifiedLog log) throws RemoteStorageException {
        OffsetAndEpoch offsetAndEpoch = null;
        LeaderEpochFileCache leaderEpochCache = log.leaderEpochCache();
        Optional<EpochEntry> maybeEpochEntry = leaderEpochCache.latestEntry();
        while (offsetAndEpoch == null && maybeEpochEntry.isPresent()) {
            int epoch = maybeEpochEntry.get().epoch;
            Optional<Long> highestRemoteOffsetOpt =
                    remoteLogMetadataManager.highestOffsetForEpoch(topicIdPartition, epoch);
            if (highestRemoteOffsetOpt.isPresent()) {
                Map.Entry<Integer, Long> entry = leaderEpochCache.endOffsetFor(epoch, log.logEndOffset());
                int requestedEpoch = entry.getKey();
                long endOffset = entry.getValue();
                long highestRemoteOffset = highestRemoteOffsetOpt.get();
                if (endOffset <= highestRemoteOffset) {
                    LOGGER.info("The end-offset for epoch {}: ({}, {}) is less than or equal to the " +
                            "highest-remote-offset: {} for partition: {}", epoch, requestedEpoch, endOffset,
                            highestRemoteOffset, topicIdPartition);
                    offsetAndEpoch = new OffsetAndEpoch(endOffset - 1, requestedEpoch);
                } else {
                    offsetAndEpoch = new OffsetAndEpoch(highestRemoteOffset, epoch);
                }
            }
            maybeEpochEntry = leaderEpochCache.previousEntry(epoch);
        }
        if (offsetAndEpoch == null) {
            offsetAndEpoch = new OffsetAndEpoch(-1L, RecordBatch.NO_PARTITION_LEADER_EPOCH);
        }
        return offsetAndEpoch;
    }

    long findLogStartOffset(TopicIdPartition topicIdPartition, UnifiedLog log) throws RemoteStorageException {
        Optional<Long> logStartOffset = Optional.empty();
        LeaderEpochFileCache leaderEpochCache = log.leaderEpochCache();
        OptionalInt earliestEpochOpt = leaderEpochCache.earliestEntry()
                .map(epochEntry -> OptionalInt.of(epochEntry.epoch))
                .orElseGet(OptionalInt::empty);
        while (logStartOffset.isEmpty() && earliestEpochOpt.isPresent()) {
            Iterator<RemoteLogSegmentMetadata> iterator =
                    remoteLogMetadataManager.listRemoteLogSegments(topicIdPartition, earliestEpochOpt.getAsInt());
            if (iterator.hasNext()) {
                logStartOffset = Optional.of(iterator.next().startOffset());
            }
            earliestEpochOpt = leaderEpochCache.nextEpoch(earliestEpochOpt.getAsInt());
        }
        return logStartOffset.orElseGet(log::localLogStartOffset);
    }

    /**
     * Submit a remote log read task.
     * This method returns immediately. The read operation is executed in a thread pool.
     * The callback will be called when the task is done.
     * @throws java.util.concurrent.RejectedExecutionException if the task cannot be accepted for execution (task queue is full)
     */
    public Future<Void> asyncRead(RemoteStorageFetchInfo fetchInfo, Consumer<RemoteLogReadResult> callback) {
<<<<<<< HEAD
        return remoteStorageReaderThreadPool.submit(new RemoteLogReader(fetchInfo, this, callback));
    }

    void doHandleLeaderOrFollowerPartitions(TopicIdPartition topicPartition, Consumer<RLMTask> convertToLeaderOrFollower) {
        RLMTaskWithFuture rlmTaskWithFuture = leaderOrFollowerTasks.computeIfAbsent(topicPartition, topicIdPartition -> {
            RLMTask task = new RLMTask(topicIdPartition);
            // set this upfront when it is getting initialized instead of doing it after scheduling.
            convertToLeaderOrFollower.accept(task);
            LOGGER.info("Created a new task: {} and getting scheduled", task);
            ScheduledFuture<?> future = rlmScheduledThreadPool.scheduleWithFixedDelay(task, 0, delayInMs, TimeUnit.MILLISECONDS);
            return new RLMTaskWithFuture(task, future);
        });
        convertToLeaderOrFollower.accept(rlmTaskWithFuture.rlmTask);
=======
        return remoteStorageReaderThreadPool.submit(
                new RemoteLogReader(fetchInfo, this, callback, brokerTopicStats, rlmFetchQuotaManager, remoteReadTimer));
    }

    void doHandleLeaderPartition(TopicIdPartition topicPartition, Boolean remoteLogCopyDisable) {
        RLMTaskWithFuture followerRLMTaskWithFuture = followerRLMTasks.remove(topicPartition);
        if (followerRLMTaskWithFuture != null) {
            LOGGER.info("Cancelling the follower task: {}", followerRLMTaskWithFuture.rlmTask);
            followerRLMTaskWithFuture.cancel();
        }

        // Only create copy task when remoteLogCopyDisable is disabled
        if (!remoteLogCopyDisable) {
            leaderCopyRLMTasks.computeIfAbsent(topicPartition, topicIdPartition -> {
                RLMCopyTask task = new RLMCopyTask(topicIdPartition, this.rlmConfig.remoteLogMetadataCustomMetadataMaxBytes());
                // set this upfront when it is getting initialized instead of doing it after scheduling.
                LOGGER.info("Created a new copy task: {} and getting scheduled", task);
                ScheduledFuture<?> future = rlmCopyThreadPool.scheduleWithFixedDelay(task, 0, delayInMs, TimeUnit.MILLISECONDS);
                return new RLMTaskWithFuture(task, future);
            });
        }

        leaderExpirationRLMTasks.computeIfAbsent(topicPartition, topicIdPartition -> {
            RLMExpirationTask task = new RLMExpirationTask(topicIdPartition);
            LOGGER.info("Created a new expiration task: {} and getting scheduled", task);
            ScheduledFuture<?> future = rlmExpirationThreadPool.scheduleWithFixedDelay(task, 0, delayInMs, TimeUnit.MILLISECONDS);
            return new RLMTaskWithFuture(task, future);
        });
    }

    void doHandleFollowerPartition(TopicIdPartition topicPartition) {
        RLMTaskWithFuture copyRLMTaskWithFuture = leaderCopyRLMTasks.remove(topicPartition);
        if (copyRLMTaskWithFuture != null) {
            LOGGER.info("Cancelling the copy task: {}", copyRLMTaskWithFuture.rlmTask);
            copyRLMTaskWithFuture.cancel();
        }

        RLMTaskWithFuture expirationRLMTaskWithFuture = leaderExpirationRLMTasks.remove(topicPartition);
        if (expirationRLMTaskWithFuture != null) {
            LOGGER.info("Cancelling the expiration task: {}", expirationRLMTaskWithFuture.rlmTask);
            expirationRLMTaskWithFuture.cancel();
        }

        followerRLMTasks.computeIfAbsent(topicPartition, topicIdPartition -> {
            RLMFollowerTask task = new RLMFollowerTask(topicIdPartition);
            LOGGER.info("Created a new follower task: {} and getting scheduled", task);
            ScheduledFuture<?> future = followerThreadPool.scheduleWithFixedDelay(task, 0, delayInMs, TimeUnit.MILLISECONDS);
            return new RLMTaskWithFuture(task, future);
        });
>>>>>>> 9494bebe
    }

    static class RLMTaskWithFuture {

        private final RLMTask rlmTask;
        private final Future<?> future;

        RLMTaskWithFuture(RLMTask rlmTask, Future<?> future) {
            this.rlmTask = rlmTask;
            this.future = future;
        }

        public void cancel() {
            rlmTask.cancel();
            try {
                future.cancel(true);
            } catch (Exception ex) {
                LOGGER.error("Error occurred while canceling the task: {}", rlmTask, ex);
            }
        }

    }

    /**
     * Closes and releases all the resources like RemoterStorageManager and RemoteLogMetadataManager.
     */
    public void close() {
        synchronized (this) {
            if (!closed) {
                leaderCopyRLMTasks.values().forEach(RLMTaskWithFuture::cancel);
                leaderExpirationRLMTasks.values().forEach(RLMTaskWithFuture::cancel);
                followerRLMTasks.values().forEach(RLMTaskWithFuture::cancel);
                Utils.closeQuietly(remoteLogStorageManager, "RemoteLogStorageManager");
                Utils.closeQuietly(remoteLogMetadataManager, "RemoteLogMetadataManager");
                Utils.closeQuietly(indexCache, "RemoteIndexCache");

                rlmCopyThreadPool.close();
                rlmExpirationThreadPool.close();
                followerThreadPool.close();
                try {
                    shutdownAndAwaitTermination(remoteStorageReaderThreadPool, "RemoteStorageReaderThreadPool", 10, TimeUnit.SECONDS);
                } finally {
                    removeMetrics();
                }

                leaderCopyRLMTasks.clear();
                leaderExpirationRLMTasks.clear();
                followerRLMTasks.clear();
                closed = true;
            }
        }
    }

    private static void shutdownAndAwaitTermination(ExecutorService executor, String poolName, long timeout, TimeUnit timeUnit) {
        LOGGER.info("Shutting down {} executor", poolName);
        ThreadUtils.shutdownExecutorServiceQuietly(executor, timeout, timeUnit);
        LOGGER.info("{} executor shutdown completed", poolName);
    }

    //Visible for testing
    static ByteBuffer epochEntriesAsByteBuffer(List<EpochEntry> epochEntries) throws IOException {
        ByteArrayOutputStream stream = new ByteArrayOutputStream();
        try (BufferedWriter writer = new BufferedWriter(new OutputStreamWriter(stream, StandardCharsets.UTF_8))) {
            CheckpointFile.CheckpointWriteBuffer<EpochEntry> writeBuffer =
                    new CheckpointFile.CheckpointWriteBuffer<>(writer, 0, LeaderEpochCheckpointFile.FORMATTER);
            writeBuffer.write(epochEntries);
            writer.flush();
        }

        return ByteBuffer.wrap(stream.toByteArray());
    }

    private void removeRemoteTopicPartitionMetrics(TopicIdPartition topicIdPartition) {
        String topic = topicIdPartition.topic();
        if (!brokerTopicStats.isTopicStatsExisted(topicIdPartition.topic())) {
            // The topic metrics are already removed, removing this topic key from broker-level metrics
            brokerTopicStats.removeBrokerLevelRemoteCopyLagBytes(topic);
            brokerTopicStats.removeBrokerLevelRemoteCopyLagSegments(topic);
            brokerTopicStats.removeBrokerLevelRemoteDeleteLagBytes(topic);
            brokerTopicStats.removeBrokerLevelRemoteDeleteLagSegments(topic);
            brokerTopicStats.removeBrokerLevelRemoteLogMetadataCount(topic);
            brokerTopicStats.removeBrokerLevelRemoteLogSizeComputationTime(topic);
            brokerTopicStats.removeBrokerLevelRemoteLogSizeBytes(topic);
        } else {
            int partition = topicIdPartition.partition();
            // remove the partition metric values and update the broker-level metrics
            brokerTopicStats.removeRemoteCopyLagBytes(topic, partition);
            brokerTopicStats.removeRemoteCopyLagSegments(topic, partition);
            brokerTopicStats.removeRemoteDeleteLagBytes(topic, partition);
            brokerTopicStats.removeRemoteDeleteLagSegments(topic, partition);
            brokerTopicStats.removeRemoteLogMetadataCount(topic, partition);
            brokerTopicStats.removeRemoteLogSizeComputationTime(topic, partition);
            brokerTopicStats.removeRemoteLogSizeBytes(topic, partition);
        }
    }

    //Visible for testing
    RLMTaskWithFuture leaderCopyTask(TopicIdPartition partition) {
        return leaderCopyRLMTasks.get(partition);
    }
    RLMTaskWithFuture leaderExpirationTask(TopicIdPartition partition) {
        return leaderExpirationRLMTasks.get(partition);
    }
    RLMTaskWithFuture followerTask(TopicIdPartition partition) {
        return followerRLMTasks.get(partition);
    }

    static class RLMScheduledThreadPool {

        private static final Logger LOGGER = LoggerFactory.getLogger(RLMScheduledThreadPool.class);
        private final String threadPoolName;
        private final String threadNamePattern;
        private final ScheduledThreadPoolExecutor scheduledThreadPool;

        public RLMScheduledThreadPool(int poolSize, String threadPoolName, String threadNamePattern) {
            this.threadPoolName = threadPoolName;
            this.threadNamePattern = threadNamePattern;
            scheduledThreadPool = createPool(poolSize);
        }

        public void setCorePoolSize(int newSize) {
            scheduledThreadPool.setCorePoolSize(newSize);
        }

        public int getCorePoolSize() {
            return scheduledThreadPool.getCorePoolSize();
        }

        private ScheduledThreadPoolExecutor createPool(int poolSize) {
            ThreadFactory threadFactory = ThreadUtils.createThreadFactory(threadNamePattern, true,
                    (t, e) -> LOGGER.error("Uncaught exception in thread '{}':", t.getName(), e));
            ScheduledThreadPoolExecutor threadPool = new ScheduledThreadPoolExecutor(poolSize);
            threadPool.setRemoveOnCancelPolicy(true);
            threadPool.setExecuteExistingDelayedTasksAfterShutdownPolicy(false);
            threadPool.setContinueExistingPeriodicTasksAfterShutdownPolicy(false);
            threadPool.setThreadFactory(threadFactory);
            return threadPool;
        }

        public Double getIdlePercent() {
            return 1 - (double) scheduledThreadPool.getActiveCount() / (double) scheduledThreadPool.getCorePoolSize();
        }

        public ScheduledFuture<?> scheduleWithFixedDelay(Runnable runnable, long initialDelay, long delay, TimeUnit timeUnit) {
            LOGGER.info("Scheduling runnable {} with initial delay: {}, fixed delay: {}", runnable, initialDelay, delay);
            return scheduledThreadPool.scheduleWithFixedDelay(runnable, initialDelay, delay, timeUnit);
        }

        public void close() {
            shutdownAndAwaitTermination(scheduledThreadPool, threadPoolName, 10, TimeUnit.SECONDS);
        }
    }

    // Visible for testing
    public static class RetentionSizeData {
        private final long retentionSize;
        private final long remainingBreachedSize;

        public RetentionSizeData(long retentionSize, long remainingBreachedSize) {
            if (retentionSize < 0)
                throw new IllegalArgumentException("retentionSize should be non negative, but it is " + retentionSize);

            if (remainingBreachedSize <= 0) {
                throw new IllegalArgumentException("remainingBreachedSize should be more than zero, but it is " + remainingBreachedSize);
            }

            this.retentionSize = retentionSize;
            this.remainingBreachedSize = remainingBreachedSize;
        }
    }

    // Visible for testing
    public static class RetentionTimeData {

        private final long retentionMs;
        private final long cleanupUntilMs;

        public RetentionTimeData(long retentionMs, long cleanupUntilMs) {
            if (retentionMs < 0)
                throw new IllegalArgumentException("retentionMs should be non negative, but it is " + retentionMs);

            if (cleanupUntilMs < 0)
                throw new IllegalArgumentException("cleanupUntilMs should be non negative, but it is " + cleanupUntilMs);

            this.retentionMs = retentionMs;
            this.cleanupUntilMs = cleanupUntilMs;
        }
    }

    // Visible for testing
    static class EnrichedLogSegment {
        private final LogSegment logSegment;
        private final long nextSegmentOffset;

        public EnrichedLogSegment(LogSegment logSegment,
                                  long nextSegmentOffset) {
            this.logSegment = logSegment;
            this.nextSegmentOffset = nextSegmentOffset;
        }

        @Override
        public boolean equals(Object o) {
            if (this == o) return true;
            if (o == null || getClass() != o.getClass()) return false;
            EnrichedLogSegment that = (EnrichedLogSegment) o;
            return nextSegmentOffset == that.nextSegmentOffset && Objects.equals(logSegment, that.logSegment);
        }

        @Override
        public int hashCode() {
            return Objects.hash(logSegment, nextSegmentOffset);
        }

        @Override
        public String toString() {
            return "EnrichedLogSegment{" +
                    "logSegment=" + logSegment +
                    ", nextSegmentOffset=" + nextSegmentOffset +
                    '}';
        }
    }

    static class EnrichedRecordBatch {
        private final RecordBatch batch;
        private final int skippedBytes;

        public EnrichedRecordBatch(RecordBatch batch, int skippedBytes) {
            this.batch = batch;
            this.skippedBytes = skippedBytes;
        }
    }
}<|MERGE_RESOLUTION|>--- conflicted
+++ resolved
@@ -29,16 +29,6 @@
 import org.apache.kafka.common.errors.RetriableException;
 import org.apache.kafka.common.internals.SecurityManagerCompatibility;
 import org.apache.kafka.common.message.FetchResponseData;
-<<<<<<< HEAD
-import org.apache.kafka.common.record.*;
-import org.apache.kafka.common.requests.FetchRequest;
-import org.apache.kafka.common.utils.*;
-import org.apache.kafka.server.log.remote.metadata.storage.ClassLoaderAwareRemoteLogMetadataManager;
-import org.apache.kafka.server.log.remote.storage.*;
-import org.apache.kafka.storage.internals.checkpoint.InMemoryLeaderEpochCheckpoint;
-import org.apache.kafka.storage.internals.epoch.LeaderEpochFileCache;
-import org.apache.kafka.storage.internals.log.*;
-=======
 import org.apache.kafka.common.metrics.Metrics;
 import org.apache.kafka.common.metrics.Quota;
 import org.apache.kafka.common.metrics.Sensor;
@@ -101,7 +91,6 @@
 
 import com.yammer.metrics.core.Timer;
 
->>>>>>> 9494bebe
 import org.slf4j.Logger;
 import org.slf4j.LoggerFactory;
 
@@ -116,13 +105,6 @@
 import java.nio.ByteBuffer;
 import java.nio.charset.StandardCharsets;
 import java.nio.file.Path;
-<<<<<<< HEAD
-import java.security.AccessController;
-import java.security.PrivilegedAction;
-import java.util.*;
-import java.util.concurrent.*;
-import java.util.concurrent.atomic.AtomicInteger;
-=======
 import java.time.Duration;
 import java.util.ArrayList;
 import java.util.Collection;
@@ -152,7 +134,6 @@
 import java.util.concurrent.locks.Condition;
 import java.util.concurrent.locks.ReentrantLock;
 import java.util.function.BiConsumer;
->>>>>>> 9494bebe
 import java.util.function.Consumer;
 import java.util.function.Function;
 import java.util.function.Predicate;
@@ -229,6 +210,7 @@
 
     /**
      * Creates RemoteLogManager instance with the given arguments.
+     *
      * @param rlmConfig Configuration required for remote logging subsystem(tiered storage) at the broker level.
      * @param brokerId  id of the current broker.
      * @param logDir    directory of Kafka log segments.
@@ -239,9 +221,6 @@
      * @param brokerTopicStats BrokerTopicStats instance to update the respective metrics.
      * @param metrics  Metrics instance
      */
-<<<<<<< HEAD
-    public RemoteLogManager(RemoteLogManagerConfig rlmConfig, int brokerId, String logDir, String clusterId, Time time, Function<TopicPartition, Optional<UnifiedLog>> fetchLog) throws IOException {
-=======
     @SuppressWarnings({"this-escape"})
     public RemoteLogManager(RemoteLogManagerConfig rlmConfig,
                             int brokerId,
@@ -252,7 +231,6 @@
                             BiConsumer<TopicPartition, Long> updateRemoteLogStartOffset,
                             BrokerTopicStats brokerTopicStats,
                             Metrics metrics) throws IOException {
->>>>>>> 9494bebe
         this.rlmConfig = rlmConfig;
         this.brokerId = brokerId;
         this.logDir = logDir;
@@ -275,10 +253,6 @@
 
         indexCache = new RemoteIndexCache(rlmConfig.remoteLogIndexFileCacheTotalSizeBytes(), remoteLogStorageManager, logDir);
         delayInMs = rlmConfig.remoteLogManagerTaskIntervalMs();
-<<<<<<< HEAD
-        rlmScheduledThreadPool = new RLMScheduledThreadPool(rlmConfig.remoteLogManagerThreadPoolSize());
-        remoteStorageReaderThreadPool = new RemoteStorageThreadPool(REMOTE_LOG_READER_THREAD_NAME_PREFIX, rlmConfig.remoteLogReaderThreads(), rlmConfig.remoteLogReaderMaxPendingTasks());
-=======
         rlmCopyThreadPool = new RLMScheduledThreadPool(rlmConfig.remoteLogManagerCopierThreadPoolSize(),
             "RLMCopyThreadPool", "kafka-rlm-copy-thread-pool-%d");
         rlmExpirationThreadPool = new RLMScheduledThreadPool(rlmConfig.remoteLogManagerExpirationThreadPoolSize(),
@@ -295,7 +269,6 @@
                 rlmConfig.remoteLogReaderThreads(),
                 rlmConfig.remoteLogReaderMaxPendingTasks()
         );
->>>>>>> 9494bebe
     }
 
     public void setDelayedOperationPurgatory(DelayedOperationPurgatory<DelayedRemoteListOffsets> delayedRemoteListOffsetsPurgatory) {
@@ -380,8 +353,10 @@
     @SuppressWarnings("unchecked")
     private <T> T createDelegate(ClassLoader classLoader, String className) {
         try {
-            return (T) classLoader.loadClass(className).getDeclaredConstructor().newInstance();
-        } catch (InstantiationException | IllegalAccessException | InvocationTargetException | NoSuchMethodException | ClassNotFoundException e) {
+            return (T) classLoader.loadClass(className)
+                    .getDeclaredConstructor().newInstance();
+        } catch (InstantiationException | IllegalAccessException | InvocationTargetException | NoSuchMethodException |
+                 ClassNotFoundException e) {
             throw new KafkaException(e);
         }
     }
@@ -460,16 +435,10 @@
     }
 
     private void cacheTopicPartitionIds(TopicIdPartition topicIdPartition) {
-<<<<<<< HEAD
-        Uuid previousTopicId = topicPartitionIds.put(topicIdPartition.topicPartition(), topicIdPartition.topicId());
-        if (previousTopicId != null && previousTopicId != topicIdPartition.topicId()) {
-            LOGGER.info("Previous cached topic id {} for {} does not match updated topic id {}", previousTopicId, topicIdPartition.topicPartition(), topicIdPartition.topicId());
-=======
         Uuid previousTopicId = topicIdByPartitionMap.put(topicIdPartition.topicPartition(), topicIdPartition.topicId());
         if (previousTopicId != null && !previousTopicId.equals(topicIdPartition.topicId())) {
             LOGGER.info("Previous cached topic id {} for {} does not match updated topic id {}",
                     previousTopicId, topicIdPartition.topicPartition(), topicIdPartition.topicId());
->>>>>>> 9494bebe
         }
     }
 
@@ -477,19 +446,16 @@
      * Callback to receive any leadership changes for the topic partitions assigned to this broker. If there are no
      * existing tasks for a given topic partition then it will assign new leader or follower task else it will convert the
      * task to respective target state(leader or follower).
+     *
      * @param partitionsBecomeLeader   partitions that have become leaders on this broker.
      * @param partitionsBecomeFollower partitions that have become followers on this broker.
      * @param topicIds                 topic name to topic id mappings.
      */
-    public void onLeadershipChange(Set<Partition> partitionsBecomeLeader, Set<Partition> partitionsBecomeFollower, Map<String, Uuid> topicIds) {
+    public void onLeadershipChange(Set<Partition> partitionsBecomeLeader,
+                                   Set<Partition> partitionsBecomeFollower,
+                                   Map<String, Uuid> topicIds) {
         LOGGER.debug("Received leadership changes for leaders: {} and followers: {}", partitionsBecomeLeader, partitionsBecomeFollower);
 
-<<<<<<< HEAD
-        Map<TopicIdPartition, Integer> leaderPartitionsWithLeaderEpoch = filterPartitions(partitionsBecomeLeader).collect(Collectors.toMap(partition -> new TopicIdPartition(topicIds.get(partition.topic()), partition.topicPartition()), Partition::getLeaderEpoch));
-        Set<TopicIdPartition> leaderPartitions = leaderPartitionsWithLeaderEpoch.keySet();
-
-        Set<TopicIdPartition> followerPartitions = filterPartitions(partitionsBecomeFollower).map(p -> new TopicIdPartition(topicIds.get(p.topic()), p.topicPartition())).collect(Collectors.toSet());
-=======
         if (rlmConfig.isRemoteStorageSystemEnabled() && !isRemoteLogManagerConfigured()) {
             throw new KafkaException("RemoteLogManager is not configured when remote storage system is enabled");
         }
@@ -501,27 +467,14 @@
         Map<TopicIdPartition, Boolean> followerPartitions = filterPartitions(partitionsBecomeFollower)
                 .collect(Collectors.toMap(p -> new TopicIdPartition(topicIds.get(p.topic()), p.topicPartition()),
                         p -> p.log().exists(log -> log.config().remoteLogCopyDisable())));
->>>>>>> 9494bebe
 
         if (!leaderPartitions.isEmpty() || !followerPartitions.isEmpty()) {
-            LOGGER.debug("Effective topic partitions after filtering compact and internal topics, leaders: {} and followers: {}", leaderPartitions, followerPartitions);
+            LOGGER.debug("Effective topic partitions after filtering compact and internal topics, leaders: {} and followers: {}",
+                    leaderPartitions, followerPartitions);
 
             leaderPartitions.forEach((tp, __) -> cacheTopicPartitionIds(tp));
             followerPartitions.forEach((tp, __) -> cacheTopicPartitionIds(tp));
 
-<<<<<<< HEAD
-            remoteLogMetadataManager.onPartitionLeadershipChanges(leaderPartitions, followerPartitions);
-            followerPartitions.forEach(topicIdPartition -> doHandleLeaderOrFollowerPartitions(topicIdPartition, RLMTask::convertToFollower));
-
-            leaderPartitionsWithLeaderEpoch.forEach((topicIdPartition, leaderEpoch) -> doHandleLeaderOrFollowerPartitions(topicIdPartition, rlmTask -> rlmTask.convertToLeader(leaderEpoch)));
-        }
-    }
-
-    /**
-     * Deletes the internal topic partition info if delete flag is set as true.
-     * @param topicPartition topic partition to be stopped.
-     * @param delete         flag to indicate whether the given topic partitions to be deleted or not.
-=======
             remoteLogMetadataManager.onPartitionLeadershipChanges(leaderPartitions.keySet(), followerPartitions.keySet());
             followerPartitions.forEach((tp, __) -> doHandleFollowerPartition(tp));
 
@@ -556,7 +509,6 @@
      *
      * @param stopPartitions topic partitions that needs to be stopped.
      * @param errorHandler   callback to handle any errors while stopping the partitions.
->>>>>>> 9494bebe
      */
     public void stopPartitions(Set<StopPartition> stopPartitions,
                                BiConsumer<TopicPartition, Throwable> errorHandler) {
@@ -646,25 +598,16 @@
         return CompletableFuture.allOf(result.toArray(new CompletableFuture[0]));
     }
 
-<<<<<<< HEAD
-    public Optional<RemoteLogSegmentMetadata> fetchRemoteLogSegmentMetadata(TopicPartition topicPartition, int epochForOffset, long offset) throws RemoteStorageException {
-        Uuid topicId = topicPartitionIds.get(topicPartition);
-
-=======
     public Optional<RemoteLogSegmentMetadata> fetchRemoteLogSegmentMetadata(TopicPartition topicPartition,
                                                                             int epochForOffset,
                                                                             long offset) throws RemoteStorageException {
         Uuid topicId = topicIdByPartitionMap.get(topicPartition);
->>>>>>> 9494bebe
         if (topicId == null) {
             throw new KafkaException("No topic id registered for topic partition: " + topicPartition);
         }
         return remoteLogMetadataManager.remoteLogSegmentMetadata(new TopicIdPartition(topicId, topicPartition), epochForOffset, offset);
     }
 
-<<<<<<< HEAD
-    private Optional<FileRecords.TimestampAndOffset> lookupTimestamp(RemoteLogSegmentMetadata rlsMetadata, long timestamp, long startingOffset) throws RemoteStorageException, IOException {
-=======
     /**
      * Returns the next segment that may contain the aborted transaction entries. The search ensures that the returned
      * segment offsets are greater than or equal to the given offset and in the same epoch.
@@ -687,7 +630,6 @@
 
     Optional<FileRecords.TimestampAndOffset> lookupTimestamp(RemoteLogSegmentMetadata rlsMetadata, long timestamp, long startingOffset)
             throws RemoteStorageException, IOException {
->>>>>>> 9494bebe
         int startPos = indexCache.lookupTimestamp(rlsMetadata, timestamp, startingOffset);
 
         InputStream remoteSegInputStream = null;
@@ -698,8 +640,7 @@
 
             while (true) {
                 RecordBatch batch = remoteLogInputStream.nextBatch();
-                if (batch == null)
-                    break;
+                if (batch == null) break;
                 if (batch.maxTimestamp() >= timestamp && batch.lastOffset() >= startingOffset) {
                     try (CloseableIterator<Record> recordStreamingIterator = batch.streamingIterator(BufferSupplier.NO_CACHING)) {
                         while (recordStreamingIterator.hasNext()) {
@@ -753,6 +694,7 @@
      * - If all the messages in the remote storage have smaller timestamps, return Empty
      * - Otherwise, return an option of TimestampOffset. The offset is the offset of the first message whose timestamp
      * is greater than or equals to the target timestamp and whose offset is greater than or equals to the startingOffset.
+     *
      * @param tp               topic partition in which the offset to be found.
      * @param timestamp        The timestamp to search for.
      * @param startingOffset   The starting offset to search.
@@ -760,16 +702,11 @@
      * @return the timestamp and offset of the first message that meets the requirements. Empty will be returned if there
      * is no such message.
      */
-<<<<<<< HEAD
-    public Optional<FileRecords.TimestampAndOffset> findOffsetByTimestamp(TopicPartition tp, long timestamp, long startingOffset, LeaderEpochFileCache leaderEpochCache) throws RemoteStorageException, IOException {
-        Uuid topicId = topicPartitionIds.get(tp);
-=======
     public Optional<FileRecords.TimestampAndOffset> findOffsetByTimestamp(TopicPartition tp,
                                                                           long timestamp,
                                                                           long startingOffset,
                                                                           LeaderEpochFileCache leaderEpochCache) throws RemoteStorageException, IOException {
         Uuid topicId = topicIdByPartitionMap.get(tp);
->>>>>>> 9494bebe
         if (topicId == null) {
             throw new KafkaException("Topic id does not exist for topic partition: " + tp);
         }
@@ -828,14 +765,10 @@
     }
 
     /**
-<<<<<<< HEAD
-     * Returns the leader epoch checkpoint by truncating with the given start[exclusive] and end[inclusive] offset
-=======
      * Returns the leader epoch entries within the range of the given start[exclusive] and end[inclusive] offset.
      * <p>
      * Visible for testing.
      *
->>>>>>> 9494bebe
      * @param log         The actual log from where to take the leader-epoch checkpoint
      * @param startOffset The start offset of the epoch entries (inclusive).
      *                    If start offset is 6, then it will retain an entry at offset 6.
@@ -1002,22 +935,6 @@
                     // 1) log-start-offset gets incremented via delete-records API (or)
                     // 2) enabling the remote log for the first time
                     long fromOffset = Math.max(copiedOffset + 1, log.logStartOffset());
-<<<<<<< HEAD
-                    ArrayList<LogSegment> sortedSegments = new ArrayList<>(JavaConverters.asJavaCollection(log.logSegments(fromOffset, toOffset)));
-                    sortedSegments.sort(Comparator.comparingLong(LogSegment::baseOffset));
-                    List<Long> sortedBaseOffsets = sortedSegments.stream().map(LogSegment::baseOffset).collect(Collectors.toList());
-                    int activeSegIndex = Collections.binarySearch(sortedBaseOffsets, activeSegBaseOffset);
-
-                    // sortedSegments becomes empty list when fromOffset and toOffset are same, and activeSegIndex becomes -1
-                    if (activeSegIndex < 0) {
-                        logger.debug("No segments found to be copied for partition {} with copiedOffset: {} and active segment's base-offset: {}", topicIdPartition, copiedOffset, activeSegBaseOffset);
-                    } else {
-                        ListIterator<LogSegment> logSegmentsIter = sortedSegments.subList(0, activeSegIndex).listIterator();
-                        while (logSegmentsIter.hasNext()) {
-                            LogSegment segment = logSegmentsIter.next();
-                            if (isCancelled() || !isLeader()) {
-                                logger.info("Skipping copying log segments as the current task state is changed, cancelled: {} leader:{}", isCancelled(), isLeader());
-=======
                     List<EnrichedLogSegment> candidateLogSegments = candidateLogSegments(log, fromOffset, lso);
                     logger.debug("Candidate log segments, logStartOffset: {}, copiedOffset: {}, fromOffset: {}, lso: {} " +
                             "and candidateLogSegments: {}", log.logStartOffset(), copiedOffset, fromOffset, lso, candidateLogSegments);
@@ -1029,7 +946,6 @@
                             if (isCancelled()) {
                                 logger.info("Skipping copying log segments as the current task state is changed, cancelled: {}",
                                         isCancelled());
->>>>>>> 9494bebe
                                 return;
                             }
 
@@ -1096,17 +1012,6 @@
             Map<Integer, Long> segmentLeaderEpochs = new HashMap<>(epochEntries.size());
             epochEntries.forEach(entry -> segmentLeaderEpochs.put(entry.epoch, entry.startOffset));
 
-<<<<<<< HEAD
-            RemoteLogSegmentMetadata copySegmentStartedRlsm = new RemoteLogSegmentMetadata(id, segment.baseOffset(), endOffset, segment.largestTimestamp(), brokerId, time.milliseconds(), segment.log().sizeInBytes(), segmentLeaderEpochs);
-
-            remoteLogMetadataManager.addRemoteLogSegmentMetadata(copySegmentStartedRlsm).get();
-
-            ByteBuffer leaderEpochsIndex = getLeaderEpochCheckpoint(log, -1, nextSegmentBaseOffset).readAsByteBuffer();
-            LogSegmentData segmentData = new LogSegmentData(logFile.toPath(), toPathIfExists(segment.lazyOffsetIndex().get().file()), toPathIfExists(segment.lazyTimeIndex().get().file()), Optional.ofNullable(toPathIfExists(segment.txnIndex().file())), producerStateSnapshotFile.toPath(), leaderEpochsIndex);
-            remoteLogStorageManager.copyLogSegmentData(copySegmentStartedRlsm, segmentData);
-
-            RemoteLogSegmentMetadataUpdate copySegmentFinishedRlsm = new RemoteLogSegmentMetadataUpdate(id, time.milliseconds(), RemoteLogSegmentState.COPY_SEGMENT_FINISHED, brokerId);
-=======
             boolean isTxnIdxEmpty = segment.txnIndex().isEmpty();
             RemoteLogSegmentMetadata copySegmentStartedRlsm = new RemoteLogSegmentMetadata(segmentId, segment.baseOffset(), endOffset,
                     segment.largestTimestamp(), brokerId, time.milliseconds(), segment.log().sizeInBytes(),
@@ -1158,7 +1063,6 @@
                     throw e;
                 }
             }
->>>>>>> 9494bebe
 
             remoteLogMetadataManager.updateRemoteLogSegmentMetadata(copySegmentFinishedRlsm).get();
             brokerTopicStats.topicStats(log.topicPartition().topic())
@@ -1458,15 +1362,6 @@
                     segmentsLeftToDelete--;
                     updateRemoteDeleteLagWith(segmentsLeftToDelete, sizeOfDeletableSegmentsBytes);
                 }
-<<<<<<< HEAD
-            } catch (InterruptedException ex) {
-                if (!isCancelled()) {
-                    logger.warn("Current thread for topic-partition-id {} is interrupted, this task won't be rescheduled. " + "Reason: {}", topicIdPartition, ex.getMessage());
-                }
-            } catch (Exception ex) {
-                if (!isCancelled()) {
-                    logger.warn("Current task for topic-partition {} received error but it will be scheduled. " + "Reason: {}", topicIdPartition, ex.getMessage());
-=======
             }
             if (!undeletedSegments.isEmpty()) {
                 logger.info("The following remote segments could not be deleted: {}", String.join(",", undeletedSegments));
@@ -1508,7 +1403,6 @@
                             updateRemoteDeleteLagWith(segmentsLeftToDelete, sizeOfDeletableSegmentsBytes);
                         }
                     }
->>>>>>> 9494bebe
                 }
             }
         }
@@ -1781,11 +1675,14 @@
             epoch = leaderEpochCache.epochForOffset(offset);
         }
 
-        Optional<RemoteLogSegmentMetadata> rlsMetadataOptional = epoch.isPresent() ? fetchRemoteLogSegmentMetadata(tp, epoch.getAsInt(), offset) : Optional.empty();
+        Optional<RemoteLogSegmentMetadata> rlsMetadataOptional = epoch.isPresent()
+                ? fetchRemoteLogSegmentMetadata(tp, epoch.getAsInt(), offset)
+                : Optional.empty();
 
         if (rlsMetadataOptional.isEmpty()) {
             String epochStr = (epoch.isPresent()) ? Integer.toString(epoch.getAsInt()) : "NOT AVAILABLE";
-            throw new OffsetOutOfRangeException("Received request for offset " + offset + " for leader epoch " + epochStr + " and partition " + tp + " which does not exist in remote tier.");
+            throw new OffsetOutOfRangeException("Received request for offset " + offset + " for leader epoch "
+                    + epochStr + " and partition " + tp + " which does not exist in remote tier.");
         }
 
         RemoteLogSegmentMetadata remoteLogSegmentMetadata = rlsMetadataOptional.get();
@@ -1810,18 +1707,22 @@
             }
             RecordBatch firstBatch = enrichedRecordBatch.batch;
             if (firstBatch == null)
-                return new FetchDataInfo(new LogOffsetMetadata(offset), MemoryRecords.EMPTY, false, includeAbortedTxns ? Optional.of(Collections.emptyList()) : Optional.empty());
+                return new FetchDataInfo(new LogOffsetMetadata(offset), MemoryRecords.EMPTY, false,
+                        includeAbortedTxns ? Optional.of(Collections.emptyList()) : Optional.empty());
 
             int firstBatchSize = firstBatch.sizeInBytes();
             // An empty record is sent instead of an incomplete batch when
             //  - there is no minimum-one-message constraint and
             //  - the first batch size is more than maximum bytes that can be sent and
             //  - for FetchRequest version 3 or above.
-            if (!remoteStorageFetchInfo.minOneMessage && !remoteStorageFetchInfo.hardMaxBytesLimit && firstBatchSize > maxBytes) {
+            if (!remoteStorageFetchInfo.minOneMessage &&
+                    !remoteStorageFetchInfo.hardMaxBytesLimit &&
+                    firstBatchSize > maxBytes) {
                 return new FetchDataInfo(new LogOffsetMetadata(offset), MemoryRecords.EMPTY);
             }
 
-            int updatedFetchSize = remoteStorageFetchInfo.minOneMessage && firstBatchSize > maxBytes ? firstBatchSize : maxBytes;
+            int updatedFetchSize =
+                    remoteStorageFetchInfo.minOneMessage && firstBatchSize > maxBytes ? firstBatchSize : maxBytes;
 
             ByteBuffer buffer = ByteBuffer.allocate(updatedFetchSize);
             int remainingBytes = updatedFetchSize;
@@ -1835,14 +1736,10 @@
             }
             buffer.flip();
 
-<<<<<<< HEAD
-            FetchDataInfo fetchDataInfo = new FetchDataInfo(new LogOffsetMetadata(offset, remoteLogSegmentMetadata.startOffset(), startPos), MemoryRecords.readableRecords(buffer));
-=======
             startPos = startPos + enrichedRecordBatch.skippedBytes;
             FetchDataInfo fetchDataInfo = new FetchDataInfo(
                     new LogOffsetMetadata(firstBatch.baseOffset(), remoteLogSegmentMetadata.startOffset(), startPos),
                     MemoryRecords.readableRecords(buffer));
->>>>>>> 9494bebe
             if (includeAbortedTxns) {
                 fetchDataInfo = addAbortedTransactions(firstBatch.baseOffset(), remoteLogSegmentMetadata, fetchDataInfo, logOptional.get());
             }
@@ -1864,37 +1761,35 @@
         return indexCache.lookupOffset(remoteLogSegmentMetadata, offset);
     }
 
-    private FetchDataInfo addAbortedTransactions(long startOffset, RemoteLogSegmentMetadata segmentMetadata, FetchDataInfo fetchInfo, UnifiedLog log) throws RemoteStorageException {
+    private FetchDataInfo addAbortedTransactions(long startOffset,
+                                                 RemoteLogSegmentMetadata segmentMetadata,
+                                                 FetchDataInfo fetchInfo,
+                                                 UnifiedLog log) throws RemoteStorageException {
         int fetchSize = fetchInfo.records.sizeInBytes();
-        OffsetPosition startOffsetPosition = new OffsetPosition(fetchInfo.fetchOffsetMetadata.messageOffset, fetchInfo.fetchOffsetMetadata.relativePositionInSegment);
+        OffsetPosition startOffsetPosition = new OffsetPosition(fetchInfo.fetchOffsetMetadata.messageOffset,
+                fetchInfo.fetchOffsetMetadata.relativePositionInSegment);
 
         OffsetIndex offsetIndex = indexCache.getIndexEntry(segmentMetadata).offsetIndex();
-<<<<<<< HEAD
-        long upperBoundOffset = offsetIndex.fetchUpperBoundOffset(startOffsetPosition, fetchSize).map(x -> x.offset).orElse(segmentMetadata.endOffset() + 1);
-=======
         long upperBoundOffset = offsetIndex.fetchUpperBoundOffset(startOffsetPosition, fetchSize)
                 .map(position -> position.offset).orElse(segmentMetadata.endOffset() + 1);
->>>>>>> 9494bebe
 
         final Set<FetchResponseData.AbortedTransaction> abortedTransactions = new HashSet<>();
 
-        Consumer<List<AbortedTxn>> accumulator = abortedTxns -> abortedTransactions.addAll(abortedTxns.stream().map(AbortedTxn::asAbortedTransaction).collect(Collectors.toList()));
+        Consumer<List<AbortedTxn>> accumulator =
+                abortedTxns -> abortedTransactions.addAll(abortedTxns.stream()
+                        .map(AbortedTxn::asAbortedTransaction).collect(Collectors.toList()));
 
         long startTimeNs = time.nanoseconds();
         collectAbortedTransactions(startOffset, upperBoundOffset, segmentMetadata, accumulator, log);
         LOGGER.debug("Time taken to collect: {} aborted transactions for {} in {} ns", abortedTransactions.size(),
                 segmentMetadata, time.nanoseconds() - startTimeNs);
 
-        return new FetchDataInfo(fetchInfo.fetchOffsetMetadata, fetchInfo.records, fetchInfo.firstEntryIncomplete, Optional.of(abortedTransactions.isEmpty() ? Collections.emptyList() : new ArrayList<>(abortedTransactions)));
-    }
-
-<<<<<<< HEAD
-    private void collectAbortedTransactions(long startOffset, long upperBoundOffset, RemoteLogSegmentMetadata segmentMetadata, Consumer<List<AbortedTxn>> accumulator, UnifiedLog log) throws RemoteStorageException {
-        // Search in remote segments first.
-        Optional<RemoteLogSegmentMetadata> nextSegmentMetadataOpt = Optional.of(segmentMetadata);
-        while (nextSegmentMetadataOpt.isPresent()) {
-            Optional<TransactionIndex> txnIndexOpt = nextSegmentMetadataOpt.map(metadata -> indexCache.getIndexEntry(metadata).txnIndex());
-=======
+        return new FetchDataInfo(fetchInfo.fetchOffsetMetadata,
+                fetchInfo.records,
+                fetchInfo.firstEntryIncomplete,
+                Optional.of(abortedTransactions.isEmpty() ? Collections.emptyList() : new ArrayList<>(abortedTransactions)));
+    }
+
     /**
      * Collects the aborted transaction entries from the current and subsequent segments until the upper bound offset.
      * Note that the accumulated aborted transaction entries might contain duplicates as it collects the entries across
@@ -1918,7 +1813,6 @@
         while (!isSearchComplete && currentMetadataOpt.isPresent()) {
             RemoteLogSegmentMetadata currentMetadata = currentMetadataOpt.get();
             Optional<TransactionIndex> txnIndexOpt = getTransactionIndex(currentMetadata);
->>>>>>> 9494bebe
             if (txnIndexOpt.isPresent()) {
                 TransactionIndex txnIndex = txnIndexOpt.get();
                 TxnIndexSearchResult searchResult = txnIndex.collectAbortedTxns(startOffset, upperBoundOffset);
@@ -1943,7 +1837,10 @@
                 Optional.ofNullable(indexCache.getIndexEntry(currentMetadata).txnIndex()) : Optional.empty();
     }
 
-    private void collectAbortedTransactionInLocalSegments(long startOffset, long upperBoundOffset, Consumer<List<AbortedTxn>> accumulator, Iterator<LogSegment> localLogSegments) {
+    private void collectAbortedTransactionInLocalSegments(long startOffset,
+                                                          long upperBoundOffset,
+                                                          Consumer<List<AbortedTxn>> accumulator,
+                                                          Iterator<LogSegment> localLogSegments) {
         while (localLogSegments.hasNext()) {
             TransactionIndex txnIndex = localLogSegments.next().txnIndex();
             if (txnIndex != null) {
@@ -1956,16 +1853,6 @@
         }
     }
 
-<<<<<<< HEAD
-    private Optional<RemoteLogSegmentMetadata> findNextSegmentMetadata(RemoteLogSegmentMetadata segmentMetadata, Option<LeaderEpochFileCache> leaderEpochFileCacheOption) throws RemoteStorageException {
-        if (leaderEpochFileCacheOption.isEmpty()) {
-            return Optional.empty();
-        }
-
-        long nextSegmentBaseOffset = segmentMetadata.endOffset() + 1;
-        OptionalInt epoch = leaderEpochFileCacheOption.get().epochForOffset(nextSegmentBaseOffset);
-        return epoch.isPresent() ? fetchRemoteLogSegmentMetadata(segmentMetadata.topicIdPartition().topicPartition(), epoch.getAsInt(), nextSegmentBaseOffset) : Optional.empty();
-=======
     // visible for testing.
     Optional<RemoteLogSegmentMetadata> findNextSegmentMetadata(RemoteLogSegmentMetadata segmentMetadata,
                                                                LeaderEpochFileCache leaderEpochFileCacheOption) throws RemoteStorageException {
@@ -1974,7 +1861,6 @@
         return epoch.isPresent()
                 ? fetchRemoteLogSegmentMetadata(segmentMetadata.topicIdPartition().topicPartition(), epoch.getAsInt(), nextSegmentBaseOffset)
                 : Optional.empty();
->>>>>>> 9494bebe
     }
 
     /**
@@ -2078,24 +1964,10 @@
      * Submit a remote log read task.
      * This method returns immediately. The read operation is executed in a thread pool.
      * The callback will be called when the task is done.
+     *
      * @throws java.util.concurrent.RejectedExecutionException if the task cannot be accepted for execution (task queue is full)
      */
     public Future<Void> asyncRead(RemoteStorageFetchInfo fetchInfo, Consumer<RemoteLogReadResult> callback) {
-<<<<<<< HEAD
-        return remoteStorageReaderThreadPool.submit(new RemoteLogReader(fetchInfo, this, callback));
-    }
-
-    void doHandleLeaderOrFollowerPartitions(TopicIdPartition topicPartition, Consumer<RLMTask> convertToLeaderOrFollower) {
-        RLMTaskWithFuture rlmTaskWithFuture = leaderOrFollowerTasks.computeIfAbsent(topicPartition, topicIdPartition -> {
-            RLMTask task = new RLMTask(topicIdPartition);
-            // set this upfront when it is getting initialized instead of doing it after scheduling.
-            convertToLeaderOrFollower.accept(task);
-            LOGGER.info("Created a new task: {} and getting scheduled", task);
-            ScheduledFuture<?> future = rlmScheduledThreadPool.scheduleWithFixedDelay(task, 0, delayInMs, TimeUnit.MILLISECONDS);
-            return new RLMTaskWithFuture(task, future);
-        });
-        convertToLeaderOrFollower.accept(rlmTaskWithFuture.rlmTask);
-=======
         return remoteStorageReaderThreadPool.submit(
                 new RemoteLogReader(fetchInfo, this, callback, brokerTopicStats, rlmFetchQuotaManager, remoteReadTimer));
     }
@@ -2145,7 +2017,6 @@
             ScheduledFuture<?> future = followerThreadPool.scheduleWithFixedDelay(task, 0, delayInMs, TimeUnit.MILLISECONDS);
             return new RLMTaskWithFuture(task, future);
         });
->>>>>>> 9494bebe
     }
 
     static class RLMTaskWithFuture {
