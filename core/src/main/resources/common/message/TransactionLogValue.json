// Licensed to the Apache Software Foundation (ASF) under one or more
// contributor license agreements.  See the NOTICE file distributed with
// this work for additional information regarding copyright ownership.
// The ASF licenses this file to You under the Apache License, Version 2.0
// (the "License"); you may not use this file except in compliance with
// the License.  You may obtain a copy of the License at
//
//    http://www.apache.org/licenses/LICENSE-2.0
//
// Unless required by applicable law or agreed to in writing, software
// distributed under the License is distributed on an "AS IS" BASIS,
// WITHOUT WARRANTIES OR CONDITIONS OF ANY KIND, either express or implied.
// See the License for the specific language governing permissions and
// limitations under the License.

{
  "type": "data",
  "name": "TransactionLogValue",
  // Version 1 is the first flexible version.
  // KIP-915: bumping the version will no longer make this record backward compatible.
  // We suggest to add/remove only tagged fields to maintain backward compatibility.
  "validVersions": "0-1",
  "flexibleVersions": "1+",
  "fields": [
<<<<<<< HEAD
    {
      "name": "ProducerId",
      "type": "int64",
      "versions": "0",
      "about": "Producer id in use by the transactional id"
    },
    {
      "name": "ProducerEpoch",
      "type": "int16",
      "versions": "0",
      "about": "Epoch associated with the producer id"
    },
    {
      "name": "TransactionTimeoutMs",
      "type": "int32",
      "versions": "0",
      "about": "Transaction timeout in milliseconds"
    },
    {
      "name": "TransactionStatus",
      "type": "int8",
      "versions": "0",
      "about": "TransactionState the transaction is in"
    },
    {
      "name": "TransactionPartitions",
      "type": "[]PartitionsSchema",
      "versions": "0",
      "nullableVersions": "0",
      "about": "Set of partitions involved in the transaction",
      "fields": [
        {
          "name": "Topic",
          "type": "string",
          "versions": "0"
        },
        {
          "name": "PartitionIds",
          "type": "[]int32",
          "versions": "0"
        }
      ]
    },
    {
      "name": "TransactionLastUpdateTimestampMs",
      "type": "int64",
      "versions": "0",
      "about": "Time the transaction was last updated"
    },
    {
      "name": "TransactionStartTimestampMs",
      "type": "int64",
      "versions": "0",
      "about": "Time the transaction was started"
    }
=======
    { "name": "ProducerId", "type": "int64", "versions": "0+",
      "about": "Producer id in use by the transactional id"},
    { "name": "ProducerEpoch", "type": "int16", "versions": "0+",
      "about": "Epoch associated with the producer id"},
    { "name": "TransactionTimeoutMs", "type": "int32", "versions": "0+",
      "about": "Transaction timeout in milliseconds"},
    { "name": "TransactionStatus", "type": "int8", "versions": "0+",
      "about": "TransactionState the transaction is in"},
    { "name": "TransactionPartitions", "type": "[]PartitionsSchema", "versions": "0+", "nullableVersions": "0+",
      "about": "Set of partitions involved in the transaction", "fields": [
      { "name": "Topic", "type": "string", "versions": "0+"},
      { "name": "PartitionIds", "type": "[]int32", "versions": "0+"}]},
    { "name": "TransactionLastUpdateTimestampMs", "type": "int64", "versions": "0+",
      "about": "Time the transaction was last updated"},
    { "name": "TransactionStartTimestampMs", "type": "int64", "versions": "0+",
      "about": "Time the transaction was started"}
>>>>>>> 15418db6
  ]
}<|MERGE_RESOLUTION|>--- conflicted
+++ resolved
@@ -22,79 +22,60 @@
   "validVersions": "0-1",
   "flexibleVersions": "1+",
   "fields": [
-<<<<<<< HEAD
     {
       "name": "ProducerId",
       "type": "int64",
-      "versions": "0",
+      "versions": "0+",
       "about": "Producer id in use by the transactional id"
     },
     {
       "name": "ProducerEpoch",
       "type": "int16",
-      "versions": "0",
+      "versions": "0+",
       "about": "Epoch associated with the producer id"
     },
     {
       "name": "TransactionTimeoutMs",
       "type": "int32",
-      "versions": "0",
+      "versions": "0+",
       "about": "Transaction timeout in milliseconds"
     },
     {
       "name": "TransactionStatus",
       "type": "int8",
-      "versions": "0",
+      "versions": "0+",
       "about": "TransactionState the transaction is in"
     },
     {
       "name": "TransactionPartitions",
       "type": "[]PartitionsSchema",
-      "versions": "0",
-      "nullableVersions": "0",
+      "versions": "0+",
+      "nullableVersions": "0+",
       "about": "Set of partitions involved in the transaction",
       "fields": [
         {
           "name": "Topic",
           "type": "string",
-          "versions": "0"
+          "versions": "0+"
         },
         {
           "name": "PartitionIds",
           "type": "[]int32",
-          "versions": "0"
+          "versions": "0+"
         }
       ]
     },
     {
       "name": "TransactionLastUpdateTimestampMs",
       "type": "int64",
-      "versions": "0",
+      "versions": "0+",
       "about": "Time the transaction was last updated"
     },
     {
       "name": "TransactionStartTimestampMs",
       "type": "int64",
-      "versions": "0",
+      "versions": "0+",
       "about": "Time the transaction was started"
     }
-=======
-    { "name": "ProducerId", "type": "int64", "versions": "0+",
-      "about": "Producer id in use by the transactional id"},
-    { "name": "ProducerEpoch", "type": "int16", "versions": "0+",
-      "about": "Epoch associated with the producer id"},
-    { "name": "TransactionTimeoutMs", "type": "int32", "versions": "0+",
-      "about": "Transaction timeout in milliseconds"},
-    { "name": "TransactionStatus", "type": "int8", "versions": "0+",
-      "about": "TransactionState the transaction is in"},
-    { "name": "TransactionPartitions", "type": "[]PartitionsSchema", "versions": "0+", "nullableVersions": "0+",
-      "about": "Set of partitions involved in the transaction", "fields": [
-      { "name": "Topic", "type": "string", "versions": "0+"},
-      { "name": "PartitionIds", "type": "[]int32", "versions": "0+"}]},
-    { "name": "TransactionLastUpdateTimestampMs", "type": "int64", "versions": "0+",
-      "about": "Time the transaction was last updated"},
-    { "name": "TransactionStartTimestampMs", "type": "int64", "versions": "0+",
-      "about": "Time the transaction was started"}
->>>>>>> 15418db6
   ]
 }