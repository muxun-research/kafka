// Licensed to the Apache Software Foundation (ASF) under one or more
// contributor license agreements.  See the NOTICE file distributed with
// this work for additional information regarding copyright ownership.
// The ASF licenses this file to You under the Apache License, Version 2.0
// (the "License"); you may not use this file except in compliance with
// the License.  You may obtain a copy of the License at
//
//    http://www.apache.org/licenses/LICENSE-2.0
//
// Unless required by applicable law or agreed to in writing, software
// distributed under the License is distributed on an "AS IS" BASIS,
// WITHOUT WARRANTIES OR CONDITIONS OF ANY KIND, either express or implied.
// See the License for the specific language governing permissions and
// limitations under the License.

{
  "type": "data",
  "name": "QuorumStateData",
  "validVersions": "0-1",
  "flexibleVersions": "0+",
  "fields": [
<<<<<<< HEAD
    {
      "name": "ClusterId",
      "type": "string",
      "versions": "0+"
    },
    {
      "name": "LeaderId",
      "type": "int32",
      "versions": "0+",
      "default": "-1"
    },
    {
      "name": "LeaderEpoch",
      "type": "int32",
      "versions": "0+",
      "default": "-1"
    },
    {
      "name": "VotedId",
      "type": "int32",
      "versions": "0+",
      "default": "-1"
    },
    {
      "name": "AppliedOffset",
      "type": "int64",
      "versions": "0+"
    },
    {
      "name": "CurrentVoters",
      "type": "[]Voter",
      "versions": "0+",
      "nullableVersions": "0+"
    }
  ],
  "commonStructs": [
    {
      "name": "Voter",
      "versions": "0+",
      "fields": [
        {
          "name": "VoterId",
          "type": "int32",
          "versions": "0+"
        }
      ]
    }
=======
    { "name": "ClusterId", "type": "string", "versions": "0",
      "about": "The cluster id."},
    { "name": "LeaderId", "type": "int32", "versions": "0+", "default": "-1",
      "about": "The leader id."},
    { "name": "LeaderEpoch", "type": "int32", "versions": "0+", "default": "-1",
      "about": "The leader epoch."},
    { "name": "VotedId", "type": "int32", "versions": "0+", "default": "-1",
      "about": "The voted id."},
    { "name": "VotedDirectoryId", "type": "uuid", "versions": "1+",
      "about": "The voted directory id."},
    { "name": "AppliedOffset", "type": "int64", "versions": "0",
      "about": "The applied offset."},
    { "name": "CurrentVoters", "type": "[]Voter", "versions": "0", "nullableVersions": "0",
      "about": "The current voters.", "fields": [
      { "name": "VoterId", "type": "int32", "versions": "0",
        "about": "The voter id."}
    ]}
>>>>>>> 9494bebe
  ]
}<|MERGE_RESOLUTION|>--- conflicted
+++ resolved
@@ -19,55 +19,6 @@
   "validVersions": "0-1",
   "flexibleVersions": "0+",
   "fields": [
-<<<<<<< HEAD
-    {
-      "name": "ClusterId",
-      "type": "string",
-      "versions": "0+"
-    },
-    {
-      "name": "LeaderId",
-      "type": "int32",
-      "versions": "0+",
-      "default": "-1"
-    },
-    {
-      "name": "LeaderEpoch",
-      "type": "int32",
-      "versions": "0+",
-      "default": "-1"
-    },
-    {
-      "name": "VotedId",
-      "type": "int32",
-      "versions": "0+",
-      "default": "-1"
-    },
-    {
-      "name": "AppliedOffset",
-      "type": "int64",
-      "versions": "0+"
-    },
-    {
-      "name": "CurrentVoters",
-      "type": "[]Voter",
-      "versions": "0+",
-      "nullableVersions": "0+"
-    }
-  ],
-  "commonStructs": [
-    {
-      "name": "Voter",
-      "versions": "0+",
-      "fields": [
-        {
-          "name": "VoterId",
-          "type": "int32",
-          "versions": "0+"
-        }
-      ]
-    }
-=======
     { "name": "ClusterId", "type": "string", "versions": "0",
       "about": "The cluster id."},
     { "name": "LeaderId", "type": "int32", "versions": "0+", "default": "-1",
@@ -85,6 +36,5 @@
       { "name": "VoterId", "type": "int32", "versions": "0",
         "about": "The voter id."}
     ]}
->>>>>>> 9494bebe
   ]
 }