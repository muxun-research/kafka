--- conflicted
+++ resolved
@@ -19,26 +19,13 @@
 import java.util.concurrent.CompletableFuture;
 
 public interface ExpirationService {
-<<<<<<< HEAD
-	/**
-	 * Get a new completable future which will automatically fail exceptionally with a
-	 * {@link org.apache.kafka.common.errors.TimeoutException} if not completed before
-	 * the provided time limit expires.
-	 * @param timeoutMs the duration in milliseconds before the future is completed exceptionally
-	 * @param <T>       arbitrary future type (the service must set no expectation on the this type)
-	 * @return the completable future
-	 */
-	<T> CompletableFuture<T> failAfter(long timeoutMs);
-=======
     /**
      * Get a new completable future which will automatically fail exceptionally with a
      * {@link org.apache.kafka.common.errors.TimeoutException} if not completed before
      * the provided time limit expires.
-     *
      * @param timeoutMs the duration in milliseconds before the future is completed exceptionally
-     * @param <T> arbitrary future type (the service must set no expectation on this type)
+     * @param <T>       arbitrary future type (the service must set no expectation on this type)
      * @return the completable future
      */
     <T> CompletableFuture<T> failAfter(long timeoutMs);
->>>>>>> 15418db6
 }