--- conflicted
+++ resolved
@@ -26,180 +26,6 @@
 import java.util.Optional;
 import java.util.OptionalLong;
 
-<<<<<<< HEAD
-public class RecordsBatchReader<T> implements BatchReader<T> {
-	private final long baseOffset;
-	private final Records records;
-	private final RecordSerde<T> serde;
-	private final BufferSupplier bufferSupplier;
-	private final CloseListener<BatchReader<T>> closeListener;
-
-	private Iterator<MutableRecordBatch> batchIterator;
-	private long lastReturnedOffset;
-	private Batch<T> nextBatch;
-	private boolean isClosed = false;
-	private ByteBuffer allocatedBuffer = null;
-
-	public RecordsBatchReader(
-			long baseOffset,
-			Records records,
-			RecordSerde<T> serde,
-			BufferSupplier bufferSupplier,
-			CloseListener<BatchReader<T>> closeListener
-	) {
-		this.baseOffset = baseOffset;
-		this.records = records;
-		this.serde = serde;
-		this.bufferSupplier = bufferSupplier;
-		this.closeListener = closeListener;
-		this.lastReturnedOffset = baseOffset;
-	}
-
-	private void materializeIterator() throws IOException {
-		if (records instanceof MemoryRecords) {
-			batchIterator = ((MemoryRecords) records).batchIterator();
-		} else if (records instanceof FileRecords) {
-			this.allocatedBuffer = bufferSupplier.get(records.sizeInBytes());
-			((FileRecords) records).readInto(allocatedBuffer, 0);
-			MemoryRecords memRecords = MemoryRecords.readableRecords(allocatedBuffer);
-			batchIterator = memRecords.batchIterator();
-		} else {
-			throw new IllegalStateException("Unexpected Records type " + records.getClass());
-		}
-	}
-
-	private void findNextDataBatch() {
-		if (batchIterator == null) {
-			try {
-				materializeIterator();
-			} catch (IOException e) {
-				throw new RuntimeException("Failed to read records into memory", e);
-			}
-		}
-
-		while (batchIterator.hasNext()) {
-			MutableRecordBatch nextBatch = batchIterator.next();
-			if (!(nextBatch instanceof DefaultRecordBatch)) {
-				throw new IllegalStateException();
-			}
-
-			DefaultRecordBatch batch = (DefaultRecordBatch) nextBatch;
-			if (!batch.isControlBatch()) {
-				this.nextBatch = readBatch(batch);
-				return;
-			} else {
-				this.lastReturnedOffset = batch.lastOffset();
-			}
-		}
-	}
-
-	private Batch<T> readBatch(DefaultRecordBatch batch) {
-		Integer numRecords = batch.countOrNull();
-		if (numRecords == null) {
-			throw new IllegalStateException();
-		}
-
-		List<T> records = new ArrayList<>(numRecords);
-		try (DataInputStreamReadable input = new DataInputStreamReadable(
-				batch.recordInputStream(bufferSupplier))) {
-			for (int i = 0; i < numRecords; i++) {
-				T record = readRecord(input);
-				records.add(record);
-			}
-			return new Batch<>(
-					batch.baseOffset(),
-					batch.partitionLeaderEpoch(),
-					records
-			);
-		}
-	}
-
-	@Override
-	public boolean hasNext() {
-		if (nextBatch != null) {
-			return true;
-		} else {
-			findNextDataBatch();
-			return nextBatch != null;
-		}
-	}
-
-	@Override
-	public Batch<T> next() {
-		if (nextBatch != null) {
-			Batch<T> res = nextBatch;
-			nextBatch = null;
-			lastReturnedOffset = res.lastOffset();
-			return res;
-		} else {
-			findNextDataBatch();
-			if (nextBatch == null) {
-				throw new NoSuchElementException();
-			}
-			return next();
-		}
-	}
-
-	@Override
-	public long baseOffset() {
-		return baseOffset;
-	}
-
-	public OptionalLong lastOffset() {
-		if (isClosed) {
-			return OptionalLong.of(lastReturnedOffset);
-		} else {
-			return OptionalLong.empty();
-		}
-	}
-
-	@Override
-	public void close() {
-		isClosed = true;
-
-		if (allocatedBuffer != null) {
-			bufferSupplier.release(allocatedBuffer);
-		}
-
-		closeListener.onClose(this);
-	}
-
-	public T readRecord(Readable input) {
-		// Read size of body in bytes
-		input.readVarint();
-
-		// Read unused attributes
-		input.readByte();
-
-		long timestampDelta = input.readVarlong();
-		if (timestampDelta != 0) {
-			throw new IllegalArgumentException();
-		}
-
-		// Read offset delta
-		input.readVarint();
-
-		int keySize = input.readVarint();
-		if (keySize != -1) {
-			throw new IllegalArgumentException("Unexpected key size " + keySize);
-		}
-
-		int valueSize = input.readVarint();
-		if (valueSize < 0) {
-			throw new IllegalArgumentException();
-		}
-
-		T record = serde.read(input, valueSize);
-
-		int numHeaders = input.readVarint();
-		if (numHeaders != 0) {
-			throw new IllegalArgumentException();
-		}
-
-		return record;
-	}
-
-=======
 public final class RecordsBatchReader<T> implements BatchReader<T> {
     private final long baseOffset;
     private final RecordsIterator<T> iterator;
@@ -210,11 +36,7 @@
     private Optional<Batch<T>> nextBatch = Optional.empty();
     private boolean isClosed = false;
 
-    private RecordsBatchReader(
-        long baseOffset,
-        RecordsIterator<T> iterator,
-        CloseListener<BatchReader<T>> closeListener
-    ) {
+    private RecordsBatchReader(long baseOffset, RecordsIterator<T> iterator, CloseListener<BatchReader<T>> closeListener) {
         this.baseOffset = baseOffset;
         this.iterator = iterator;
         this.closeListener = closeListener;
@@ -268,20 +90,8 @@
         }
     }
 
-    public static <T> RecordsBatchReader<T> of(
-        long baseOffset,
-        Records records,
-        RecordSerde<T> serde,
-        BufferSupplier bufferSupplier,
-        int maxBatchSize,
-        CloseListener<BatchReader<T>> closeListener,
-        boolean doCrcValidation
-    ) {
-        return new RecordsBatchReader<>(
-            baseOffset,
-            new RecordsIterator<>(records, serde, bufferSupplier, maxBatchSize, doCrcValidation),
-            closeListener
-        );
+    public static <T> RecordsBatchReader<T> of(long baseOffset, Records records, RecordSerde<T> serde, BufferSupplier bufferSupplier, int maxBatchSize, CloseListener<BatchReader<T>> closeListener, boolean doCrcValidation) {
+        return new RecordsBatchReader<>(baseOffset, new RecordsIterator<>(records, serde, bufferSupplier, maxBatchSize, doCrcValidation), closeListener);
     }
 
     private void ensureOpen() {
@@ -303,5 +113,4 @@
 
         return Optional.empty();
     }
->>>>>>> 15418db6
 }