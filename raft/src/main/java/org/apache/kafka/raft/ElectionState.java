/*
 * Licensed to the Apache Software Foundation (ASF) under one or more
 * contributor license agreements. See the NOTICE file distributed with
 * this work for additional information regarding copyright ownership.
 * The ASF licenses this file to You under the Apache License, Version 2.0
 * (the "License"); you may not use this file except in compliance with
 * the License. You may obtain a copy of the License at
 *
 *    http://www.apache.org/licenses/LICENSE-2.0
 *
 * Unless required by applicable law or agreed to in writing, software
 * distributed under the License is distributed on an "AS IS" BASIS,
 * WITHOUT WARRANTIES OR CONDITIONS OF ANY KIND, either express or implied.
 * See the License for the specific language governing permissions and
 * limitations under the License.
 */
package org.apache.kafka.raft;

import org.apache.kafka.raft.generated.QuorumStateData;

import java.util.List;
import java.util.Objects;
import java.util.Optional;
import java.util.OptionalInt;
import java.util.Set;
import java.util.stream.Collectors;

/**
 * Encapsulate election state stored on disk after every state change.
 */
<<<<<<< HEAD
public class ElectionState {
	public final int epoch;
	public final OptionalInt leaderIdOpt;
	public final OptionalInt votedIdOpt;
	private final Set<Integer> voters;

	ElectionState(int epoch,
				  OptionalInt leaderIdOpt,
				  OptionalInt votedIdOpt,
				  Set<Integer> voters) {
		this.epoch = epoch;
		this.leaderIdOpt = leaderIdOpt;
		this.votedIdOpt = votedIdOpt;
		this.voters = voters;
	}

	public static ElectionState withVotedCandidate(int epoch, int votedId, Set<Integer> voters) {
		if (votedId < 0)
			throw new IllegalArgumentException("Illegal voted Id " + votedId + ": must be non-negative");
		if (!voters.contains(votedId))
			throw new IllegalArgumentException("Voted candidate with id " + votedId + " is not among the valid voters");
		return new ElectionState(epoch, OptionalInt.empty(), OptionalInt.of(votedId), voters);
	}

	public static ElectionState withElectedLeader(int epoch, int leaderId, Set<Integer> voters) {
		if (leaderId < 0)
			throw new IllegalArgumentException("Illegal leader Id " + leaderId + ": must be non-negative");
		if (!voters.contains(leaderId))
			throw new IllegalArgumentException("Leader with id " + leaderId + " is not among the valid voters");
		return new ElectionState(epoch, OptionalInt.of(leaderId), OptionalInt.empty(), voters);
	}

	public static ElectionState withUnknownLeader(int epoch, Set<Integer> voters) {
		return new ElectionState(epoch, OptionalInt.empty(), OptionalInt.empty(), voters);
	}

	public boolean isLeader(int nodeId) {
		if (nodeId < 0)
			throw new IllegalArgumentException("Invalid negative nodeId: " + nodeId);
		return leaderIdOpt.orElse(-1) == nodeId;
	}

	public boolean isVotedCandidate(int nodeId) {
		if (nodeId < 0)
			throw new IllegalArgumentException("Invalid negative nodeId: " + nodeId);
		return votedIdOpt.orElse(-1) == nodeId;
	}

	public int leaderId() {
		if (!leaderIdOpt.isPresent())
			throw new IllegalStateException("Attempt to access nil leaderId");
		return leaderIdOpt.getAsInt();
	}

	public int votedId() {
		if (!votedIdOpt.isPresent())
			throw new IllegalStateException("Attempt to access nil votedId");
		return votedIdOpt.getAsInt();
	}

	public Set<Integer> voters() {
		return voters;
	}

	public boolean hasLeader() {
		return leaderIdOpt.isPresent();
	}

	public boolean hasVoted() {
		return votedIdOpt.isPresent();
	}


	@Override
	public String toString() {
		return "Election(epoch=" + epoch +
				", leaderIdOpt=" + leaderIdOpt +
				", votedIdOpt=" + votedIdOpt +
				')';
	}

	@Override
	public boolean equals(Object o) {
		if (this == o) return true;
		if (o == null || getClass() != o.getClass()) return false;

		ElectionState that = (ElectionState) o;

		if (epoch != that.epoch) return false;
		if (!leaderIdOpt.equals(that.leaderIdOpt)) return false;
		return votedIdOpt.equals(that.votedIdOpt);
	}

	@Override
	public int hashCode() {
		int result = epoch;
		result = 31 * result + leaderIdOpt.hashCode();
		result = 31 * result + votedIdOpt.hashCode();
		return result;
	}
=======
public final class ElectionState {
    private static final int UNKNOWN_LEADER_ID = -1;
    private static final int NOT_VOTED = -1;

    private final int epoch;
    private final OptionalInt leaderId;
    private final Optional<ReplicaKey> votedKey;
    // This is deprecated. It is only used when writing version 0 of the quorum state file
    private final Set<Integer> voters;

    ElectionState(
        int epoch,
        OptionalInt leaderId,
        Optional<ReplicaKey> votedKey,
        Set<Integer> voters
    ) {
        this.epoch = epoch;
        this.leaderId = leaderId;
        this.votedKey = votedKey;
        this.voters = voters;
    }

    public int epoch() {
        return epoch;
    }

    public boolean isLeader(int nodeId) {
        if (nodeId < 0)
            throw new IllegalArgumentException("Invalid negative nodeId: " + nodeId);
        return leaderIdOrSentinel() == nodeId;
    }

    /**
     * Return if the replica has voted for the given candidate.
     *
     * A replica has voted for a candidate if all of the following are true:
     * 1. the node's id and voted id match and
     * 2. if the voted directory id is set, it matches the node's directory id
     *
     * @param nodeKey the id and directory id of the replica
     * @return true when the arguments match, otherwise false
     */
    public boolean isVotedCandidate(ReplicaKey nodeKey) {
        if (nodeKey.id() < 0) {
            throw new IllegalArgumentException("Invalid node key " + nodeKey);
        } else if (votedKey.isEmpty()) {
            return false;
        } else if (votedKey.get().id() != nodeKey.id()) {
            return false;
        } else if (votedKey.get().directoryId().isEmpty()) {
            // when the persisted voted directory id is not present assume that we voted for this candidate;
            // this happens when the kraft version is 0.
            return true;
        }

        return votedKey.get().directoryId().equals(nodeKey.directoryId());
    }

    public int leaderId() {
        if (leaderId.isEmpty())
            throw new IllegalStateException("Attempt to access nil leaderId");
        return leaderId.getAsInt();
    }

    public int leaderIdOrSentinel() {
        return leaderId.orElse(UNKNOWN_LEADER_ID);
    }

    public OptionalInt optionalLeaderId() {
        return leaderId;
    }

    public ReplicaKey votedKey() {
        if (votedKey.isEmpty()) {
            throw new IllegalStateException("Attempt to access nil votedId");
        }

        return votedKey.get();
    }

    public Optional<ReplicaKey> optionalVotedKey() {
        return votedKey;
    }

    public boolean hasLeader() {
        return leaderId.isPresent();
    }

    public boolean hasVoted() {
        return votedKey.isPresent();
    }

    public QuorumStateData toQuorumStateData(short version) {
        QuorumStateData data = new QuorumStateData()
            .setLeaderEpoch(epoch)
            .setLeaderId(leaderIdOrSentinel())
            .setVotedId(votedKey.map(ReplicaKey::id).orElse(NOT_VOTED));

        if (version == 0) {
            List<QuorumStateData.Voter> dataVoters = voters
                .stream()
                .map(voterId -> new QuorumStateData.Voter().setVoterId(voterId))
                .collect(Collectors.toList());
            data.setCurrentVoters(dataVoters);
        } else if (version == 1) {
            data.setVotedDirectoryId(
                votedKey.flatMap(ReplicaKey::directoryId).orElse(ReplicaKey.NO_DIRECTORY_ID)
            );
        } else {
            throw new IllegalStateException(
                String.format(
                    "File quorum state store doesn't handle supported version %d", version
                )
            );
        }

        return data;
    }

    @Override
    public String toString() {
        return String.format(
            "Election(epoch=%d, leaderId=%s, votedKey=%s, voters=%s)",
            epoch,
            leaderId,
            votedKey,
            voters
        );
    }

    @Override
    public boolean equals(Object o) {
        if (this == o) return true;
        if (o == null || getClass() != o.getClass()) return false;

        ElectionState that = (ElectionState) o;

        if (epoch != that.epoch) return false;
        if (!leaderId.equals(that.leaderId)) return false;
        if (!votedKey.equals(that.votedKey)) return false;

        return voters.equals(that.voters);
    }

    @Override
    public int hashCode() {
        return Objects.hash(epoch, leaderId, votedKey, voters);
    }

    public static ElectionState withVotedCandidate(int epoch, ReplicaKey votedKey, Set<Integer> voters) {
        if (votedKey.id() < 0) {
            throw new IllegalArgumentException("Illegal voted Id " + votedKey.id() + ": must be non-negative");
        }

        return new ElectionState(epoch, OptionalInt.empty(), Optional.of(votedKey), voters);
    }

    public static ElectionState withElectedLeader(
        int epoch,
        int leaderId,
        Optional<ReplicaKey> votedKey,
        Set<Integer> voters
    ) {
        if (leaderId < 0) {
            throw new IllegalArgumentException("Illegal leader Id " + leaderId + ": must be non-negative");
        }

        return new ElectionState(epoch, OptionalInt.of(leaderId), votedKey, voters);
    }

    public static ElectionState withUnknownLeader(int epoch, Set<Integer> voters) {
        return new ElectionState(epoch, OptionalInt.empty(), Optional.empty(), voters);
    }

    public static ElectionState fromQuorumStateData(QuorumStateData data) {
        Optional<ReplicaKey> votedKey = data.votedId() == NOT_VOTED ?
            Optional.empty() :
            Optional.of(ReplicaKey.of(data.votedId(), data.votedDirectoryId()));

        return new ElectionState(
            data.leaderEpoch(),
            data.leaderId() == UNKNOWN_LEADER_ID ? OptionalInt.empty() : OptionalInt.of(data.leaderId()),
            votedKey,
            data.currentVoters().stream().map(QuorumStateData.Voter::voterId).collect(Collectors.toSet())
        );
    }
>>>>>>> 9494bebe
}<|MERGE_RESOLUTION|>--- conflicted
+++ resolved
@@ -28,108 +28,6 @@
 /**
  * Encapsulate election state stored on disk after every state change.
  */
-<<<<<<< HEAD
-public class ElectionState {
-	public final int epoch;
-	public final OptionalInt leaderIdOpt;
-	public final OptionalInt votedIdOpt;
-	private final Set<Integer> voters;
-
-	ElectionState(int epoch,
-				  OptionalInt leaderIdOpt,
-				  OptionalInt votedIdOpt,
-				  Set<Integer> voters) {
-		this.epoch = epoch;
-		this.leaderIdOpt = leaderIdOpt;
-		this.votedIdOpt = votedIdOpt;
-		this.voters = voters;
-	}
-
-	public static ElectionState withVotedCandidate(int epoch, int votedId, Set<Integer> voters) {
-		if (votedId < 0)
-			throw new IllegalArgumentException("Illegal voted Id " + votedId + ": must be non-negative");
-		if (!voters.contains(votedId))
-			throw new IllegalArgumentException("Voted candidate with id " + votedId + " is not among the valid voters");
-		return new ElectionState(epoch, OptionalInt.empty(), OptionalInt.of(votedId), voters);
-	}
-
-	public static ElectionState withElectedLeader(int epoch, int leaderId, Set<Integer> voters) {
-		if (leaderId < 0)
-			throw new IllegalArgumentException("Illegal leader Id " + leaderId + ": must be non-negative");
-		if (!voters.contains(leaderId))
-			throw new IllegalArgumentException("Leader with id " + leaderId + " is not among the valid voters");
-		return new ElectionState(epoch, OptionalInt.of(leaderId), OptionalInt.empty(), voters);
-	}
-
-	public static ElectionState withUnknownLeader(int epoch, Set<Integer> voters) {
-		return new ElectionState(epoch, OptionalInt.empty(), OptionalInt.empty(), voters);
-	}
-
-	public boolean isLeader(int nodeId) {
-		if (nodeId < 0)
-			throw new IllegalArgumentException("Invalid negative nodeId: " + nodeId);
-		return leaderIdOpt.orElse(-1) == nodeId;
-	}
-
-	public boolean isVotedCandidate(int nodeId) {
-		if (nodeId < 0)
-			throw new IllegalArgumentException("Invalid negative nodeId: " + nodeId);
-		return votedIdOpt.orElse(-1) == nodeId;
-	}
-
-	public int leaderId() {
-		if (!leaderIdOpt.isPresent())
-			throw new IllegalStateException("Attempt to access nil leaderId");
-		return leaderIdOpt.getAsInt();
-	}
-
-	public int votedId() {
-		if (!votedIdOpt.isPresent())
-			throw new IllegalStateException("Attempt to access nil votedId");
-		return votedIdOpt.getAsInt();
-	}
-
-	public Set<Integer> voters() {
-		return voters;
-	}
-
-	public boolean hasLeader() {
-		return leaderIdOpt.isPresent();
-	}
-
-	public boolean hasVoted() {
-		return votedIdOpt.isPresent();
-	}
-
-
-	@Override
-	public String toString() {
-		return "Election(epoch=" + epoch +
-				", leaderIdOpt=" + leaderIdOpt +
-				", votedIdOpt=" + votedIdOpt +
-				')';
-	}
-
-	@Override
-	public boolean equals(Object o) {
-		if (this == o) return true;
-		if (o == null || getClass() != o.getClass()) return false;
-
-		ElectionState that = (ElectionState) o;
-
-		if (epoch != that.epoch) return false;
-		if (!leaderIdOpt.equals(that.leaderIdOpt)) return false;
-		return votedIdOpt.equals(that.votedIdOpt);
-	}
-
-	@Override
-	public int hashCode() {
-		int result = epoch;
-		result = 31 * result + leaderIdOpt.hashCode();
-		result = 31 * result + votedIdOpt.hashCode();
-		return result;
-	}
-=======
 public final class ElectionState {
     private static final int UNKNOWN_LEADER_ID = -1;
     private static final int NOT_VOTED = -1;
@@ -316,5 +214,4 @@
             data.currentVoters().stream().map(QuorumStateData.Voter::voterId).collect(Collectors.toSet())
         );
     }
->>>>>>> 9494bebe
 }