/*
 * Licensed to the Apache Software Foundation (ASF) under one or more
 * contributor license agreements. See the NOTICE file distributed with
 * this work for additional information regarding copyright ownership.
 * The ASF licenses this file to You under the Apache License, Version 2.0
 * (the "License"); you may not use this file except in compliance with
 * the License. You may obtain a copy of the License at
 *
 *    http://www.apache.org/licenses/LICENSE-2.0
 *
 * Unless required by applicable law or agreed to in writing, software
 * distributed under the License is distributed on an "AS IS" BASIS,
 * WITHOUT WARRANTIES OR CONDITIONS OF ANY KIND, either express or implied.
 * See the License for the specific language governing permissions and
 * limitations under the License.
 */
package org.apache.kafka.raft;

import org.apache.kafka.common.protocol.ApiMessage;

public interface RaftMessage {
	int correlationId();

<<<<<<< HEAD
	ApiMessage data();

=======
    ApiMessage data();
>>>>>>> 9494bebe
}<|MERGE_RESOLUTION|>--- conflicted
+++ resolved
@@ -19,12 +19,7 @@
 import org.apache.kafka.common.protocol.ApiMessage;
 
 public interface RaftMessage {
-	int correlationId();
+    int correlationId();
 
-<<<<<<< HEAD
-	ApiMessage data();
-
-=======
     ApiMessage data();
->>>>>>> 9494bebe
 }