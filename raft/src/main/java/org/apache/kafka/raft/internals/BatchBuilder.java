--- conflicted
+++ resolved
@@ -19,13 +19,7 @@
 import org.apache.kafka.common.protocol.DataOutputStreamWritable;
 import org.apache.kafka.common.protocol.ObjectSerializationCache;
 import org.apache.kafka.common.protocol.Writable;
-import org.apache.kafka.common.record.AbstractRecords;
-import org.apache.kafka.common.record.CompressionType;
-import org.apache.kafka.common.record.DefaultRecord;
-import org.apache.kafka.common.record.DefaultRecordBatch;
-import org.apache.kafka.common.record.MemoryRecords;
-import org.apache.kafka.common.record.RecordBatch;
-import org.apache.kafka.common.record.TimestampType;
+import org.apache.kafka.common.record.*;
 import org.apache.kafka.common.utils.ByteBufferOutputStream;
 import org.apache.kafka.common.utils.ByteUtils;
 import org.apache.kafka.server.common.serialization.RecordSerde;
@@ -46,304 +40,6 @@
  * @param <T> record type indicated by {@link RecordSerde} passed in constructor
  */
 public class BatchBuilder<T> {
-<<<<<<< HEAD
-	private final ByteBuffer initialBuffer;
-	private final CompressionType compressionType;
-	private final ByteBufferOutputStream batchOutput;
-	private final DataOutputStreamWritable recordOutput;
-	private final long baseOffset;
-	private final long logAppendTime;
-	private final boolean isControlBatch;
-	private final int leaderEpoch;
-	private final int initialPosition;
-	private final int maxBytes;
-	private final RecordSerde<T> serde;
-	private final List<T> records;
-
-	private long nextOffset;
-	private int unflushedBytes;
-	private boolean isOpenForAppends = true;
-
-	public BatchBuilder(
-			ByteBuffer buffer,
-			RecordSerde<T> serde,
-			CompressionType compressionType,
-			long baseOffset,
-			long logAppendTime,
-			boolean isControlBatch,
-			int leaderEpoch,
-			int maxBytes
-	) {
-		this.initialBuffer = buffer;
-		this.batchOutput = new ByteBufferOutputStream(buffer);
-		this.serde = serde;
-		this.compressionType = compressionType;
-		this.baseOffset = baseOffset;
-		this.nextOffset = baseOffset;
-		this.logAppendTime = logAppendTime;
-		this.isControlBatch = isControlBatch;
-		this.initialPosition = batchOutput.position();
-		this.leaderEpoch = leaderEpoch;
-		this.maxBytes = maxBytes;
-		this.records = new ArrayList<>();
-
-		// field compressionType must be set before calculating the batch header size
-		int batchHeaderSizeInBytes = batchHeaderSizeInBytes();
-		batchOutput.position(initialPosition + batchHeaderSizeInBytes);
-
-		this.recordOutput = new DataOutputStreamWritable(new DataOutputStream(
-				compressionType.wrapForOutput(this.batchOutput, RecordBatch.MAGIC_VALUE_V2)));
-	}
-
-	/**
-	 * Append a record to this patch. The caller must first verify there is room for the batch
-	 * using {@link #bytesNeeded(Collection, ObjectSerializationCache)}.
-	 * @param record             the record to append
-	 * @param serializationCache serialization cache for use in {@link RecordSerde#write(Object, ObjectSerializationCache, Writable)}
-	 * @return the offset of the appended batch
-	 */
-	public long appendRecord(T record, ObjectSerializationCache serializationCache) {
-		if (!isOpenForAppends) {
-			throw new IllegalStateException("Cannot append new records after the batch has been built");
-		}
-
-		if (nextOffset - baseOffset > Integer.MAX_VALUE) {
-			throw new IllegalArgumentException("Cannot include more than " + Integer.MAX_VALUE +
-					" records in a single batch");
-		}
-
-		long offset = nextOffset++;
-		int recordSizeInBytes = writeRecord(
-				offset,
-				record,
-				serializationCache
-		);
-		unflushedBytes += recordSizeInBytes;
-		records.add(record);
-		return offset;
-	}
-
-	/**
-	 * Check whether the batch has enough room for all the record values.
-	 * <p>
-	 * Returns an empty {@link OptionalInt} if the batch builder has room for this list of records.
-	 * Otherwise it returns the expected number of bytes needed for a batch to contain these records.
-	 * @param records            the records to use when checking for room
-	 * @param serializationCache serialization cache for computing sizes
-	 * @return empty {@link OptionalInt} if there is room for the records to be appended, otherwise
-	 * returns the number of bytes needed
-	 */
-	public OptionalInt bytesNeeded(Collection<T> records, ObjectSerializationCache serializationCache) {
-		int bytesNeeded = bytesNeededForRecords(
-				records,
-				serializationCache
-		);
-
-		if (!isOpenForAppends) {
-			return OptionalInt.of(batchHeaderSizeInBytes() + bytesNeeded);
-		}
-
-		int approxUnusedSizeInBytes = maxBytes - approximateSizeInBytes();
-		if (approxUnusedSizeInBytes >= bytesNeeded) {
-			return OptionalInt.empty();
-		} else if (unflushedBytes > 0) {
-			recordOutput.flush();
-			unflushedBytes = 0;
-			int unusedSizeInBytes = maxBytes - flushedSizeInBytes();
-			if (unusedSizeInBytes >= bytesNeeded) {
-				return OptionalInt.empty();
-			}
-		}
-
-		return OptionalInt.of(batchHeaderSizeInBytes() + bytesNeeded);
-	}
-
-	private int flushedSizeInBytes() {
-		return batchOutput.position() - initialPosition;
-	}
-
-	/**
-	 * Get an estimate of the current size of the appended data. This estimate
-	 * is precise if no compression is in use.
-	 * @return estimated size in bytes of the appended records
-	 */
-	public int approximateSizeInBytes() {
-		return flushedSizeInBytes() + unflushedBytes;
-	}
-
-	/**
-	 * Get the base offset of this batch. This is constant upon constructing
-	 * the builder instance.
-	 * @return the base offset
-	 */
-	public long baseOffset() {
-		return baseOffset;
-	}
-
-	/**
-	 * Return the offset of the last appended record. This is updated after
-	 * every append and can be used after the batch has been built to obtain
-	 * the last offset.
-	 * @return the offset of the last appended record
-	 */
-	public long lastOffset() {
-		return nextOffset - 1;
-	}
-
-	/**
-	 * Get the number of records appended to the batch. This is updated after
-	 * each append.
-	 * @return the number of appended records
-	 */
-	public int numRecords() {
-		return (int) (nextOffset - baseOffset);
-	}
-
-	/**
-	 * Check whether there has been at least one record appended to the batch.
-	 * @return true if one or more records have been appended
-	 */
-	public boolean nonEmpty() {
-		return numRecords() > 0;
-	}
-
-	/**
-	 * Return the reference to the initial buffer passed through the constructor.
-	 * This is used in case the buffer needs to be returned to a pool (e.g.
-	 * in {@link org.apache.kafka.common.memory.MemoryPool#release(ByteBuffer)}.
-	 * @return the initial buffer passed to the constructor
-	 */
-	public ByteBuffer initialBuffer() {
-		return initialBuffer;
-	}
-
-	/**
-	 * Get a list of the records appended to the batch.
-	 * @return a list of records
-	 */
-	public List<T> records() {
-		return records;
-	}
-
-	private void writeDefaultBatchHeader() {
-		ByteBuffer buffer = batchOutput.buffer();
-		int lastPosition = buffer.position();
-
-		buffer.position(initialPosition);
-		int size = lastPosition - initialPosition;
-		int lastOffsetDelta = (int) (lastOffset() - baseOffset);
-
-		DefaultRecordBatch.writeHeader(
-				buffer,
-				baseOffset,
-				lastOffsetDelta,
-				size,
-				RecordBatch.MAGIC_VALUE_V2,
-				compressionType,
-				TimestampType.CREATE_TIME,
-				logAppendTime,
-				logAppendTime,
-				RecordBatch.NO_PRODUCER_ID,
-				RecordBatch.NO_PRODUCER_EPOCH,
-				RecordBatch.NO_SEQUENCE,
-				false,
-				isControlBatch,
-				leaderEpoch,
-				numRecords()
-		);
-
-		buffer.position(lastPosition);
-	}
-
-	public MemoryRecords build() {
-		recordOutput.close();
-		writeDefaultBatchHeader();
-		ByteBuffer buffer = batchOutput.buffer().duplicate();
-		buffer.flip();
-		buffer.position(initialPosition);
-		isOpenForAppends = false;
-		return MemoryRecords.readableRecords(buffer.slice());
-	}
-
-	public int writeRecord(
-			long offset,
-			T payload,
-			ObjectSerializationCache serializationCache
-	) {
-		int offsetDelta = (int) (offset - baseOffset);
-		long timestampDelta = 0;
-
-		int payloadSize = serde.recordSize(payload, serializationCache);
-		int sizeInBytes = DefaultRecord.sizeOfBodyInBytes(
-				offsetDelta,
-				timestampDelta,
-				-1,
-				payloadSize,
-				DefaultRecord.EMPTY_HEADERS
-		);
-		recordOutput.writeVarint(sizeInBytes);
-
-		// Write attributes (currently unused)
-		recordOutput.writeByte((byte) 0);
-
-		// Write timestamp and offset
-		recordOutput.writeVarlong(timestampDelta);
-		recordOutput.writeVarint(offsetDelta);
-
-		// Write key, which is always null for controller messages
-		recordOutput.writeVarint(-1);
-
-		// Write value
-		recordOutput.writeVarint(payloadSize);
-		serde.write(payload, serializationCache, recordOutput);
-
-		// Write headers (currently unused)
-		recordOutput.writeVarint(0);
-		return ByteUtils.sizeOfVarint(sizeInBytes) + sizeInBytes;
-	}
-
-	private int batchHeaderSizeInBytes() {
-		return AbstractRecords.recordBatchHeaderSizeInBytes(
-				RecordBatch.MAGIC_VALUE_V2,
-				compressionType
-		);
-	}
-
-	private int bytesNeededForRecords(
-			Collection<T> records,
-			ObjectSerializationCache serializationCache
-	) {
-		long expectedNextOffset = nextOffset;
-		int bytesNeeded = 0;
-		for (T record : records) {
-			if (expectedNextOffset - baseOffset >= Integer.MAX_VALUE) {
-				throw new IllegalArgumentException(
-						String.format(
-								"Adding %s records to a batch with base offset of %s and next offset of %s",
-								records.size(),
-								baseOffset,
-								expectedNextOffset
-						)
-				);
-			}
-
-			int recordSizeInBytes = DefaultRecord.sizeOfBodyInBytes(
-					(int) (expectedNextOffset - baseOffset),
-					0,
-					-1,
-					serde.recordSize(record, serializationCache),
-					DefaultRecord.EMPTY_HEADERS
-			);
-
-			bytesNeeded = Math.addExact(bytesNeeded, ByteUtils.sizeOfVarint(recordSizeInBytes));
-			bytesNeeded = Math.addExact(bytesNeeded, recordSizeInBytes);
-
-			expectedNextOffset += 1;
-		}
-
-		return bytesNeeded;
-	}
-=======
     private final ByteBuffer initialBuffer;
     private final CompressionType compressionType;
     private final ByteBufferOutputStream batchOutput;
@@ -361,16 +57,7 @@
     private int unflushedBytes;
     private boolean isOpenForAppends = true;
 
-    public BatchBuilder(
-        ByteBuffer buffer,
-        RecordSerde<T> serde,
-        CompressionType compressionType,
-        long baseOffset,
-        long appendTime,
-        boolean isControlBatch,
-        int leaderEpoch,
-        int maxBytes
-    ) {
+    public BatchBuilder(ByteBuffer buffer, RecordSerde<T> serde, CompressionType compressionType, long baseOffset, long appendTime, boolean isControlBatch, int leaderEpoch, int maxBytes) {
         this.initialBuffer = buffer;
         this.batchOutput = new ByteBufferOutputStream(buffer);
         this.serde = serde;
@@ -388,8 +75,7 @@
         int batchHeaderSizeInBytes = batchHeaderSizeInBytes();
         batchOutput.position(initialPosition + batchHeaderSizeInBytes);
 
-        this.recordOutput = new DataOutputStreamWritable(new DataOutputStream(
-            compressionType.wrapForOutput(this.batchOutput, RecordBatch.MAGIC_VALUE_V2)));
+        this.recordOutput = new DataOutputStreamWritable(new DataOutputStream(compressionType.wrapForOutput(this.batchOutput, RecordBatch.MAGIC_VALUE_V2)));
     }
 
     /**
@@ -406,16 +92,11 @@
         }
 
         if (nextOffset - baseOffset > Integer.MAX_VALUE) {
-            throw new IllegalArgumentException("Cannot include more than " + Integer.MAX_VALUE +
-                " records in a single batch");
+            throw new IllegalArgumentException("Cannot include more than " + Integer.MAX_VALUE + " records in a single batch");
         }
 
         long offset = nextOffset++;
-        int recordSizeInBytes = writeRecord(
-            offset,
-            record,
-            serializationCache
-        );
+        int recordSizeInBytes = writeRecord(offset, record, serializationCache);
         unflushedBytes += recordSizeInBytes;
         records.add(record);
         return offset;
@@ -433,10 +114,7 @@
      *         returns the number of bytes needed
      */
     public OptionalInt bytesNeeded(Collection<T> records, ObjectSerializationCache serializationCache) {
-        int bytesNeeded = bytesNeededForRecords(
-            records,
-            serializationCache
-        );
+        int bytesNeeded = bytesNeededForRecords(records, serializationCache);
 
         if (!isOpenForAppends) {
             return OptionalInt.of(Math.addExact(batchHeaderSizeInBytes(), bytesNeeded));
@@ -538,25 +216,7 @@
         int size = lastPosition - initialPosition;
         int lastOffsetDelta = (int) (lastOffset() - baseOffset);
 
-        DefaultRecordBatch.writeHeader(
-            buffer,
-            baseOffset,
-            lastOffsetDelta,
-            size,
-            RecordBatch.MAGIC_VALUE_V2,
-            compressionType,
-            TimestampType.CREATE_TIME,
-            appendTime,
-            appendTime,
-            RecordBatch.NO_PRODUCER_ID,
-            RecordBatch.NO_PRODUCER_EPOCH,
-            RecordBatch.NO_SEQUENCE,
-            false,
-            isControlBatch,
-            false,
-            leaderEpoch,
-            numRecords()
-        );
+        DefaultRecordBatch.writeHeader(buffer, baseOffset, lastOffsetDelta, size, RecordBatch.MAGIC_VALUE_V2, compressionType, TimestampType.CREATE_TIME, appendTime, appendTime, RecordBatch.NO_PRODUCER_ID, RecordBatch.NO_PRODUCER_EPOCH, RecordBatch.NO_SEQUENCE, false, isControlBatch, false, leaderEpoch, numRecords());
 
         buffer.position(lastPosition);
     }
@@ -571,22 +231,12 @@
         return MemoryRecords.readableRecords(buffer.slice());
     }
 
-    public int writeRecord(
-        long offset,
-        T payload,
-        ObjectSerializationCache serializationCache
-    ) {
+    public int writeRecord(long offset, T payload, ObjectSerializationCache serializationCache) {
         int offsetDelta = (int) (offset - baseOffset);
         long timestampDelta = 0;
 
         int payloadSize = serde.recordSize(payload, serializationCache);
-        int sizeInBytes = DefaultRecord.sizeOfBodyInBytes(
-            offsetDelta,
-            timestampDelta,
-            -1,
-            payloadSize,
-            DefaultRecord.EMPTY_HEADERS
-        );
+        int sizeInBytes = DefaultRecord.sizeOfBodyInBytes(offsetDelta, timestampDelta, -1, payloadSize, DefaultRecord.EMPTY_HEADERS);
         recordOutput.writeVarint(sizeInBytes);
 
         // Write attributes (currently unused)
@@ -609,37 +259,18 @@
     }
 
     private int batchHeaderSizeInBytes() {
-        return AbstractRecords.recordBatchHeaderSizeInBytes(
-            RecordBatch.MAGIC_VALUE_V2,
-            compressionType
-        );
-    }
-
-    private int bytesNeededForRecords(
-        Collection<T> records,
-        ObjectSerializationCache serializationCache
-    ) {
+        return AbstractRecords.recordBatchHeaderSizeInBytes(RecordBatch.MAGIC_VALUE_V2, compressionType);
+    }
+
+    private int bytesNeededForRecords(Collection<T> records, ObjectSerializationCache serializationCache) {
         long expectedNextOffset = nextOffset;
         int bytesNeeded = 0;
         for (T record : records) {
             if (expectedNextOffset - baseOffset >= Integer.MAX_VALUE) {
-                throw new IllegalArgumentException(
-                    String.format(
-                        "Adding %s records to a batch with base offset of %s and next offset of %s",
-                        records.size(),
-                        baseOffset,
-                        expectedNextOffset
-                    )
-                );
+                throw new IllegalArgumentException(String.format("Adding %s records to a batch with base offset of %s and next offset of %s", records.size(), baseOffset, expectedNextOffset));
             }
 
-            int recordSizeInBytes = DefaultRecord.sizeOfBodyInBytes(
-                (int) (expectedNextOffset  - baseOffset),
-                0,
-                -1,
-                serde.recordSize(record, serializationCache),
-                DefaultRecord.EMPTY_HEADERS
-            );
+            int recordSizeInBytes = DefaultRecord.sizeOfBodyInBytes((int) (expectedNextOffset - baseOffset), 0, -1, serde.recordSize(record, serializationCache), DefaultRecord.EMPTY_HEADERS);
 
             bytesNeeded = Math.addExact(bytesNeeded, ByteUtils.sizeOfVarint(recordSizeInBytes));
             bytesNeeded = Math.addExact(bytesNeeded, recordSizeInBytes);
@@ -649,5 +280,4 @@
 
         return bytesNeeded;
     }
->>>>>>> 15418db6
 }