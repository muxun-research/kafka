--- conflicted
+++ resolved
@@ -20,16 +20,12 @@
 import org.apache.kafka.common.protocol.DataOutputStreamWritable;
 import org.apache.kafka.common.protocol.ObjectSerializationCache;
 import org.apache.kafka.common.protocol.Writable;
-<<<<<<< HEAD
-import org.apache.kafka.common.record.*;
-=======
 import org.apache.kafka.common.record.AbstractRecords;
 import org.apache.kafka.common.record.DefaultRecord;
 import org.apache.kafka.common.record.DefaultRecordBatch;
 import org.apache.kafka.common.record.MemoryRecords;
 import org.apache.kafka.common.record.RecordBatch;
 import org.apache.kafka.common.record.TimestampType;
->>>>>>> 9494bebe
 import org.apache.kafka.common.utils.ByteBufferOutputStream;
 import org.apache.kafka.common.utils.ByteUtils;
 import org.apache.kafka.server.common.serialization.RecordSerde;
@@ -47,6 +43,7 @@
  * check whether there is room using {@link #bytesNeeded(Collection, ObjectSerializationCache)}. Once the
  * batch is ready, then {@link #build()} should be used to get the resulting
  * {@link MemoryRecords} instance.
+ *
  * @param <T> record type indicated by {@link RecordSerde} passed in constructor
  */
 public class BatchBuilder<T> {
@@ -66,9 +63,6 @@
     private int unflushedBytes;
     private boolean isOpenForAppends = true;
 
-<<<<<<< HEAD
-    public BatchBuilder(ByteBuffer buffer, RecordSerde<T> serde, CompressionType compressionType, long baseOffset, long appendTime, boolean isControlBatch, int leaderEpoch, int maxBytes) {
-=======
     public BatchBuilder(
         ByteBuffer buffer,
         RecordSerde<T> serde,
@@ -78,7 +72,6 @@
         int leaderEpoch,
         int maxBytes
     ) {
->>>>>>> 9494bebe
         this.initialBuffer = buffer;
         this.batchOutput = new ByteBufferOutputStream(buffer);
         this.serde = serde;
@@ -95,12 +88,8 @@
         int batchHeaderSizeInBytes = batchHeaderSizeInBytes();
         batchOutput.position(initialPosition + batchHeaderSizeInBytes);
 
-<<<<<<< HEAD
-        this.recordOutput = new DataOutputStreamWritable(new DataOutputStream(compressionType.wrapForOutput(this.batchOutput, RecordBatch.MAGIC_VALUE_V2)));
-=======
         this.recordOutput = new DataOutputStreamWritable(new DataOutputStream(
             compression.wrapForOutput(this.batchOutput, RecordBatch.MAGIC_VALUE_V2)));
->>>>>>> 9494bebe
     }
 
     /**
@@ -117,11 +106,16 @@
         }
 
         if (nextOffset - baseOffset > Integer.MAX_VALUE) {
-            throw new IllegalArgumentException("Cannot include more than " + Integer.MAX_VALUE + " records in a single batch");
+            throw new IllegalArgumentException("Cannot include more than " + Integer.MAX_VALUE +
+                " records in a single batch");
         }
 
         long offset = nextOffset++;
-        int recordSizeInBytes = writeRecord(offset, record, serializationCache);
+        int recordSizeInBytes = writeRecord(
+            offset,
+            record,
+            serializationCache
+        );
         unflushedBytes += recordSizeInBytes;
         records.add(record);
         return offset;
@@ -139,7 +133,10 @@
      *         returns the number of bytes needed
      */
     public OptionalInt bytesNeeded(Collection<T> records, ObjectSerializationCache serializationCache) {
-        int bytesNeeded = bytesNeededForRecords(records, serializationCache);
+        int bytesNeeded = bytesNeededForRecords(
+            records,
+            serializationCache
+        );
 
         if (!isOpenForAppends) {
             return OptionalInt.of(Math.addExact(batchHeaderSizeInBytes(), bytesNeeded));
@@ -241,9 +238,6 @@
         int size = lastPosition - initialPosition;
         int lastOffsetDelta = (int) (lastOffset() - baseOffset);
 
-<<<<<<< HEAD
-        DefaultRecordBatch.writeHeader(buffer, baseOffset, lastOffsetDelta, size, RecordBatch.MAGIC_VALUE_V2, compressionType, TimestampType.CREATE_TIME, appendTime, appendTime, RecordBatch.NO_PRODUCER_ID, RecordBatch.NO_PRODUCER_EPOCH, RecordBatch.NO_SEQUENCE, false, isControlBatch, false, leaderEpoch, numRecords());
-=======
         DefaultRecordBatch.writeHeader(
             buffer,
             baseOffset,
@@ -263,7 +257,6 @@
             leaderEpoch,
             numRecords()
         );
->>>>>>> 9494bebe
 
         buffer.position(lastPosition);
     }
@@ -278,12 +271,22 @@
         return MemoryRecords.readableRecords(buffer.slice());
     }
 
-    public int writeRecord(long offset, T payload, ObjectSerializationCache serializationCache) {
+    public int writeRecord(
+        long offset,
+        T payload,
+        ObjectSerializationCache serializationCache
+    ) {
         int offsetDelta = (int) (offset - baseOffset);
         long timestampDelta = 0;
 
         int payloadSize = serde.recordSize(payload, serializationCache);
-        int sizeInBytes = DefaultRecord.sizeOfBodyInBytes(offsetDelta, timestampDelta, -1, payloadSize, DefaultRecord.EMPTY_HEADERS);
+        int sizeInBytes = DefaultRecord.sizeOfBodyInBytes(
+            offsetDelta,
+            timestampDelta,
+            -1,
+            payloadSize,
+            DefaultRecord.EMPTY_HEADERS
+        );
         recordOutput.writeVarint(sizeInBytes);
 
         // Write attributes (currently unused)
@@ -306,24 +309,20 @@
     }
 
     private int batchHeaderSizeInBytes() {
-<<<<<<< HEAD
-        return AbstractRecords.recordBatchHeaderSizeInBytes(RecordBatch.MAGIC_VALUE_V2, compressionType);
-=======
         return AbstractRecords.recordBatchHeaderSizeInBytes(
             RecordBatch.MAGIC_VALUE_V2,
             compression.type()
         );
->>>>>>> 9494bebe
-    }
-
-    private int bytesNeededForRecords(Collection<T> records, ObjectSerializationCache serializationCache) {
+    }
+
+    private int bytesNeededForRecords(
+        Collection<T> records,
+        ObjectSerializationCache serializationCache
+    ) {
         long expectedNextOffset = nextOffset;
         int bytesNeeded = 0;
         for (T record : records) {
             if (expectedNextOffset - baseOffset >= Integer.MAX_VALUE) {
-<<<<<<< HEAD
-                throw new IllegalArgumentException(String.format("Adding %s records to a batch with base offset of %s and next offset of %s", records.size(), baseOffset, expectedNextOffset));
-=======
                 throw new IllegalArgumentException(
                     String.format(
                         "Adding %d records to a batch with base offset of %d and next offset of %d",
@@ -332,10 +331,15 @@
                         expectedNextOffset
                     )
                 );
->>>>>>> 9494bebe
             }
 
-            int recordSizeInBytes = DefaultRecord.sizeOfBodyInBytes((int) (expectedNextOffset - baseOffset), 0, -1, serde.recordSize(record, serializationCache), DefaultRecord.EMPTY_HEADERS);
+            int recordSizeInBytes = DefaultRecord.sizeOfBodyInBytes(
+                (int) (expectedNextOffset  - baseOffset),
+                0,
+                -1,
+                serde.recordSize(record, serializationCache),
+                DefaultRecord.EMPTY_HEADERS
+            );
 
             bytesNeeded = Math.addExact(bytesNeeded, ByteUtils.sizeOfVarint(recordSizeInBytes));
             bytesNeeded = Math.addExact(bytesNeeded, recordSizeInBytes);
