--- conflicted
+++ resolved
@@ -26,253 +26,13 @@
 
 public interface ReplicatedLog extends AutoCloseable {
 
-<<<<<<< HEAD
-	/**
-	 * Write a set of records to the local leader log. These messages will either
-	 * be written atomically in a single batch or the call will fail and raise an
-	 * exception.
-	 * @return the metadata information of the appended batch
-	 * @throws IllegalArgumentException if the record set is empty
-	 * @throws RuntimeException         if the batch base offset doesn't match the log end offset
-	 */
-	LogAppendInfo appendAsLeader(Records records, int epoch);
-
-	/**
-	 * Append a set of records that were replicated from the leader. The main
-	 * difference from appendAsLeader is that we do not need to assign the epoch
-	 * or do additional validation.
-	 * @return the metadata information of the appended batch
-	 * @throws IllegalArgumentException if the record set is empty
-	 * @throws RuntimeException         if the batch base offset doesn't match the log end offset
-	 */
-	LogAppendInfo appendAsFollower(Records records);
-
-	/**
-	 * Read a set of records within a range of offsets.
-	 */
-	LogFetchInfo read(long startOffsetInclusive, Isolation isolation);
-
-	/**
-	 * Return the latest epoch. For an empty log, the latest epoch is defined
-	 * as 0. We refer to this as the "primordial epoch" and it is never allowed
-	 * to have a leader or any records associated with it (leader epochs always start
-	 * from 1). Basically this just saves us the trouble of having to use `Option`
-	 * all over the place.
-	 */
-	int lastFetchedEpoch();
-
-	/**
-	 * Validate the given offset and epoch against the log and oldest snapshot.
-	 * <p>
-	 * Returns the largest valid offset and epoch given `offset` and `epoch` as the upper bound.
-	 * This can result in three possible values returned:
-	 * <p>
-	 * 1. ValidOffsetAndEpoch.valid if the given offset and epoch is valid in the log.
-	 * <p>
-	 * 2. ValidOffsetAndEpoch.diverging if the given offset and epoch is not valid; and the
-	 * largest valid offset and epoch is in the log.
-	 * <p>
-	 * 3. ValidOffsetAndEpoch.snapshot if the given offset and epoch is not valid; and the largest
-	 * valid offset and epoch is less than the oldest snapshot.
-	 * @param offset the offset to validate
-	 * @param epoch  the epoch of the record at offset - 1
-	 * @return the largest valid offset and epoch
-	 */
-	default ValidOffsetAndEpoch validateOffsetAndEpoch(long offset, int epoch) {
-		if (startOffset() == 0 && offset == 0) {
-			return ValidOffsetAndEpoch.valid(new OffsetAndEpoch(0, 0));
-		}
-
-		Optional<OffsetAndEpoch> earliestSnapshotId = earliestSnapshotId();
-		if (earliestSnapshotId.isPresent() &&
-				((offset < startOffset()) ||
-						(offset == startOffset() && epoch != earliestSnapshotId.get().epoch) ||
-						(epoch < earliestSnapshotId.get().epoch))
-		) {
-			/* Send a snapshot if the leader has a snapshot at the log start offset and
-			 * 1. the fetch offset is less than the log start offset or
-			 * 2. the fetch offset is equal to the log start offset and last fetch epoch doesn't match
-			 *    the oldest snapshot or
-			 * 3. last fetch epoch is less than the oldest snapshot's epoch
-			 */
-			OffsetAndEpoch latestSnapshotId = latestSnapshotId().orElseThrow(() -> new IllegalStateException(
-					String.format(
-							"Log start offset (%s) is greater than zero but latest snapshot was not found",
-							startOffset()
-					)
-			));
-
-			return ValidOffsetAndEpoch.snapshot(latestSnapshotId);
-		} else {
-			OffsetAndEpoch endOffsetAndEpoch = endOffsetForEpoch(epoch);
-
-			if (endOffsetAndEpoch.epoch != epoch || endOffsetAndEpoch.offset < offset) {
-				return ValidOffsetAndEpoch.diverging(endOffsetAndEpoch);
-			} else {
-				return ValidOffsetAndEpoch.valid(new OffsetAndEpoch(offset, epoch));
-			}
-		}
-	}
-
-	/**
-	 * Find the first epoch less than or equal to the given epoch and its end offset.
-	 */
-	OffsetAndEpoch endOffsetForEpoch(int epoch);
-
-	/**
-	 * Get the current log end offset metadata. This is always one plus the offset of the last
-	 * written record. When the log is empty, the end offset is equal to the start offset.
-	 */
-	LogOffsetMetadata endOffset();
-
-	/**
-	 * Get the high watermark.
-	 */
-	LogOffsetMetadata highWatermark();
-
-	/**
-	 * Get the current log start offset. This is the offset of the first written
-	 * entry, if one exists, or the end offset otherwise.
-	 */
-	long startOffset();
-
-	/**
-	 * Initialize a new leader epoch beginning at the current log end offset. This API is invoked
-	 * after becoming a leader and ensures that we can always determine the end offset and epoch
-	 * with {@link #endOffsetForEpoch(int)} for any previous epoch.
-	 * @param epoch Epoch of the newly elected leader
-	 */
-	void initializeLeaderEpoch(int epoch);
-
-	/**
-	 * Truncate the log to the given offset. All records with offsets greater than or equal to
-	 * the given offset will be removed.
-	 * @param offset The offset to truncate to
-	 */
-	void truncateTo(long offset);
-
-	/**
-	 * Fully truncate the log if the latest snapshot is later than the log end offset.
-	 * <p>
-	 * In general this operation empties the log and sets the log start offset, high watermark and
-	 * log end offset to the latest snapshot's end offset.
-	 * @return true when the log is fully truncated, otherwise returns false
-	 */
-	boolean truncateToLatestSnapshot();
-
-	/**
-	 * Update the high watermark and associated metadata (which is used to avoid
-	 * index lookups when handling reads with {@link #read(long, Isolation)} with
-	 * the {@link Isolation#COMMITTED} isolation level.
-	 * @param offsetMetadata The offset and optional metadata
-	 */
-	void updateHighWatermark(LogOffsetMetadata offsetMetadata);
-
-	/**
-	 * Updates the log start offset and delete segments if necessary.
-	 * <p>
-	 * The replicated log's start offset can be increased and older segments can be deleted when
-	 * there is a snapshot greater than the current log start offset.
-	 */
-	boolean deleteBeforeSnapshot(OffsetAndEpoch logStartSnapshotId);
-
-	/**
-	 * Flush the current log to disk.
-	 */
-	void flush();
-
-	/**
-	 * Get the last offset which has been flushed to disk.
-	 */
-	long lastFlushedOffset();
-
-	/**
-	 * Return the topic partition associated with the log.
-	 */
-	TopicPartition topicPartition();
-
-	/**
-	 * Return the topic ID associated with the log.
-	 */
-	Uuid topicId();
-
-	/**
-	 * Truncate to an offset and epoch.
-	 * @param endOffset offset and epoch to truncate to
-	 * @return the truncation offset
-	 */
-	default long truncateToEndOffset(OffsetAndEpoch endOffset) {
-		final long truncationOffset;
-		int leaderEpoch = endOffset.epoch;
-		if (leaderEpoch == 0) {
-			truncationOffset = Math.min(endOffset.offset, endOffset().offset);
-		} else {
-			OffsetAndEpoch localEndOffset = endOffsetForEpoch(leaderEpoch);
-			if (localEndOffset.epoch == leaderEpoch) {
-				truncationOffset = Math.min(localEndOffset.offset, endOffset.offset);
-			} else {
-				truncationOffset = localEndOffset.offset;
-			}
-		}
-
-		truncateTo(truncationOffset);
-		return truncationOffset;
-	}
-
-	/**
-	 * Create a writable snapshot for the given snapshot id.
-	 * <p>
-	 * See {@link RawSnapshotWriter} for details on how to use this object.
-	 * @param snapshotId the end offset and epoch that identifies the snapshot
-	 * @return a writable snapshot
-	 */
-	RawSnapshotWriter createSnapshot(OffsetAndEpoch snapshotId) throws IOException;
-
-	/**
-	 * Opens a readable snapshot for the given snapshot id.
-	 * <p>
-	 * Returns an Optional with a readable snapshot, if the snapshot exists, otherwise
-	 * returns an empty Optional. See {@link RawSnapshotReader} for details on how to
-	 * use this object.
-	 * @param snapshotId the end offset and epoch that identifies the snapshot
-	 * @return an Optional with a readable snapshot, if the snapshot exists, otherwise
-	 * returns an empty Optional
-	 */
-	Optional<RawSnapshotReader> readSnapshot(OffsetAndEpoch snapshotId) throws IOException;
-
-	/**
-	 * Returns the latest snapshot id if one exists.
-	 * @return an Optional snapshot id of the latest snashot if one exists, otherwise returns an
-	 * empty Optional
-	 */
-	Optional<OffsetAndEpoch> latestSnapshotId();
-
-	/**
-	 * Returns the snapshot id at the log start offset.
-	 * <p>
-	 * If the log start offset is nonzero then it is expected that there is a snapshot with an end
-	 * offset equal to the start offset.
-	 * @return an Optional snapshot id at the log start offset if nonzero, otherwise returns an empty
-	 * Optional
-	 */
-	Optional<OffsetAndEpoch> earliestSnapshotId();
-
-	/**
-	 * Notifies the replicated log when a new snapshot is available.
-	 */
-	void onSnapshotFrozen(OffsetAndEpoch snapshotId);
-
-	default void close() {
-	}
-=======
     /**
      * Write a set of records to the local leader log. These messages will either
      * be written atomically in a single batch or the call will fail and raise an
      * exception.
-     *
      * @return the metadata information of the appended batch
      * @throws IllegalArgumentException if the record set is empty
-     * @throws RuntimeException if the batch base offset doesn't match the log end offset
+     * @throws RuntimeException         if the batch base offset doesn't match the log end offset
      */
     LogAppendInfo appendAsLeader(Records records, int epoch);
 
@@ -280,10 +40,9 @@
      * Append a set of records that were replicated from the leader. The main
      * difference from appendAsLeader is that we do not need to assign the epoch
      * or do additional validation.
-     *
      * @return the metadata information of the appended batch
      * @throws IllegalArgumentException if the record set is empty
-     * @throws RuntimeException if the batch base offset doesn't match the log end offset
+     * @throws RuntimeException         if the batch base offset doesn't match the log end offset
      */
     LogAppendInfo appendAsFollower(Records records);
 
@@ -303,20 +62,19 @@
 
     /**
      * Validate the given offset and epoch against the log and oldest snapshot.
-     *
+     * <p>
      * Returns the largest valid offset and epoch given `offset` and `epoch` as the upper bound.
      * This can result in three possible values returned:
-     *
+     * <p>
      * 1. ValidOffsetAndEpoch.valid if the given offset and epoch is valid in the log.
-     *
+     * <p>
      * 2. ValidOffsetAndEpoch.diverging if the given offset and epoch is not valid; and the
      * largest valid offset and epoch is in the log.
-     *
+     * <p>
      * 3. ValidOffsetAndEpoch.snapshot if the given offset and epoch is not valid; and the largest
      * valid offset and epoch is less than the oldest snapshot.
-     *
      * @param offset the offset to validate
-     * @param epoch the epoch of the record at offset - 1
+     * @param epoch  the epoch of the record at offset - 1
      * @return the largest valid offset and epoch
      */
     default ValidOffsetAndEpoch validateOffsetAndEpoch(long offset, int epoch) {
@@ -325,23 +83,14 @@
         }
 
         Optional<OffsetAndEpoch> earliestSnapshotId = earliestSnapshotId();
-        if (earliestSnapshotId.isPresent() &&
-            ((offset < startOffset()) ||
-             (offset == startOffset() && epoch != earliestSnapshotId.get().epoch()) ||
-             (epoch < earliestSnapshotId.get().epoch()))
-        ) {
+        if (earliestSnapshotId.isPresent() && ((offset < startOffset()) || (offset == startOffset() && epoch != earliestSnapshotId.get().epoch()) || (epoch < earliestSnapshotId.get().epoch()))) {
             /* Send a snapshot if the leader has a snapshot at the log start offset and
              * 1. the fetch offset is less than the log start offset or
              * 2. the fetch offset is equal to the log start offset and last fetch epoch doesn't match
              *    the oldest snapshot or
              * 3. last fetch epoch is less than the oldest snapshot's epoch
              */
-            OffsetAndEpoch latestSnapshotId = latestSnapshotId().orElseThrow(() -> new IllegalStateException(
-                String.format(
-                    "Log start offset (%s) is greater than zero but latest snapshot was not found",
-                    startOffset()
-                )
-            ));
+            OffsetAndEpoch latestSnapshotId = latestSnapshotId().orElseThrow(() -> new IllegalStateException(String.format("Log start offset (%s) is greater than zero but latest snapshot was not found", startOffset())));
 
             return ValidOffsetAndEpoch.snapshot(latestSnapshotId);
         } else {
@@ -381,7 +130,6 @@
      * Initialize a new leader epoch beginning at the current log end offset. This API is invoked
      * after becoming a leader and ensures that we can always determine the end offset and epoch
      * with {@link #endOffsetForEpoch(int)} for any previous epoch.
-     *
      * @param epoch Epoch of the newly elected leader
      */
     void initializeLeaderEpoch(int epoch);
@@ -389,17 +137,15 @@
     /**
      * Truncate the log to the given offset. All records with offsets greater than or equal to
      * the given offset will be removed.
-     *
      * @param offset The offset to truncate to
      */
     void truncateTo(long offset);
 
     /**
      * Fully truncate the log if the latest snapshot is later than the log end offset.
-     *
+     * <p>
      * In general this operation empties the log and sets the log start offset, high watermark and
      * log end offset to the latest snapshot's end offset.
-     *
      * @return true when the log is fully truncated, otherwise returns false
      */
     boolean truncateToLatestSnapshot();
@@ -408,14 +154,13 @@
      * Update the high watermark and associated metadata (which is used to avoid
      * index lookups when handling reads with {@link #read(long, Isolation)} with
      * the {@link Isolation#COMMITTED} isolation level.
-     *
      * @param offsetMetadata The offset and optional metadata
      */
     void updateHighWatermark(LogOffsetMetadata offsetMetadata);
 
     /**
      * Delete all snapshots prior to the given snapshot
-     *
+     * <p>
      * The replicated log's start offset can be increased and older segments can be deleted when
      * there is a snapshot greater than the current log start offset.
      */
@@ -423,7 +168,6 @@
 
     /**
      * Flush the current log to disk.
-     *
      * @param forceFlushActiveSegment Whether to force flush the active segment. Should be `true` during close; otherwise false.
      */
     void flush(boolean forceFlushActiveSegment);
@@ -445,7 +189,6 @@
 
     /**
      * Truncate to an offset and epoch.
-     *
      * @param endOffset offset and epoch to truncate to
      * @return the truncation offset
      */
@@ -469,34 +212,32 @@
 
     /**
      * Create a writable snapshot for the given snapshot id.
-     *
+     * <p>
      * See {@link RawSnapshotWriter} for details on how to use this object. The caller of
      * this method is responsible for invoking {@link RawSnapshotWriter#close()}. If a
      * snapshot already exists or it is less than log start offset then return an
      * {@link Optional#empty()}.
-     *
+     * <p>
      * Snapshots created using this method will be validated against the existing snapshots
      * and the replicated log.
-     *
      * @param snapshotId the end offset and epoch that identifies the snapshot
      * @return a writable snapshot if it doesn't already exists and greater than the log start
-     *         offset
+     * offset
      * @throws IllegalArgumentException if validate is true and end offset is greater than the
-     *         high-watermark
+     *                                  high-watermark
      */
     Optional<RawSnapshotWriter> createNewSnapshot(OffsetAndEpoch snapshotId);
 
     /**
      * Create a writable snapshot for the given snapshot id.
-     *
+     * <p>
      * See {@link RawSnapshotWriter} for details on how to use this object. The caller of
      * this method is responsible for invoking {@link RawSnapshotWriter#close()}. If a
      * snapshot already exists then return an {@link Optional#empty()}.
-     *
+     * <p>
      * Snapshots created using this method will not be validated against the existing snapshots
      * and the replicated log. This is useful when creating snapshot from a trusted source like
      * the quorum leader.
-     *
      * @param snapshotId the end offset and epoch that identifies the snapshot
      * @return a writable snapshot if it doesn't already exist
      */
@@ -504,41 +245,37 @@
 
     /**
      * Opens a readable snapshot for the given snapshot id.
-     *
+     * <p>
      * Returns an Optional with a readable snapshot, if the snapshot exists, otherwise
      * returns an empty Optional. See {@link RawSnapshotReader} for details on how to
      * use this object.
-     *
      * @param snapshotId the end offset and epoch that identifies the snapshot
      * @return an Optional with a readable snapshot, if the snapshot exists, otherwise
-     *         returns an empty Optional
+     * returns an empty Optional
      */
     Optional<RawSnapshotReader> readSnapshot(OffsetAndEpoch snapshotId);
 
     /**
      * Returns the latest readable snapshot if one exists.
-     *
      * @return an Optional with the latest readable snapshot, if one exists, otherwise
-     *         returns an empty Optional
+     * returns an empty Optional
      */
     Optional<RawSnapshotReader> latestSnapshot();
 
-     /**
-      * Returns the latest snapshot id if one exists.
-      *
-      * @return an Optional snapshot id of the latest snapshot if one exists, otherwise returns an
-      *         empty Optional
-      */
+    /**
+     * Returns the latest snapshot id if one exists.
+     * @return an Optional snapshot id of the latest snapshot if one exists, otherwise returns an
+     * empty Optional
+     */
     Optional<OffsetAndEpoch> latestSnapshotId();
 
     /**
      * Returns the snapshot id at the log start offset.
-     *
+     * <p>
      * If the log start offset is nonzero then it is expected that there is a snapshot with an end
      * offset equal to the start offset.
-     *
      * @return an Optional snapshot id at the log start offset if nonzero, otherwise returns an empty
-     *         Optional
+     * Optional
      */
     Optional<OffsetAndEpoch> earliestSnapshotId();
 
@@ -547,6 +284,6 @@
      */
     void onSnapshotFrozen(OffsetAndEpoch snapshotId);
 
-    default void close() {}
->>>>>>> 15418db6
+    default void close() {
+    }
 }