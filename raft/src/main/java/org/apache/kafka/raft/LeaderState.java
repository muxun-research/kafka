--- conflicted
+++ resolved
@@ -25,15 +25,7 @@
 import org.apache.kafka.raft.internals.BatchAccumulator;
 import org.slf4j.Logger;
 
-import java.util.ArrayList;
-import java.util.Collections;
-import java.util.HashMap;
-import java.util.HashSet;
-import java.util.List;
-import java.util.Map;
-import java.util.Objects;
-import java.util.Optional;
-import java.util.Set;
+import java.util.*;
 import java.util.stream.Collectors;
 
 /**
@@ -42,305 +34,6 @@
  * More specifically, the set of unacknowledged voters are targets for BeginQuorumEpoch requests from the leader until
  * they acknowledge the leader.
  */
-<<<<<<< HEAD
-public class LeaderState implements EpochState {
-	static final long OBSERVER_SESSION_TIMEOUT_MS = 300_000L;
-
-	private final int localId;
-	private final int epoch;
-	private final long epochStartOffset;
-
-	private Optional<LogOffsetMetadata> highWatermark;
-	private final Map<Integer, ReplicaState> voterStates = new HashMap<>();
-	private final Map<Integer, ReplicaState> observerStates = new HashMap<>();
-	private final Set<Integer> grantingVoters = new HashSet<>();
-	private final Logger log;
-
-	protected LeaderState(
-			int localId,
-			int epoch,
-			long epochStartOffset,
-			Set<Integer> voters,
-			Set<Integer> grantingVoters,
-			LogContext logContext
-	) {
-		this.localId = localId;
-		this.epoch = epoch;
-		this.epochStartOffset = epochStartOffset;
-		this.highWatermark = Optional.empty();
-
-		for (int voterId : voters) {
-			boolean hasAcknowledgedLeader = voterId == localId;
-			this.voterStates.put(voterId, new ReplicaState(voterId, hasAcknowledgedLeader));
-		}
-		this.grantingVoters.addAll(grantingVoters);
-		this.log = logContext.logger(LeaderState.class);
-	}
-
-	@Override
-	public Optional<LogOffsetMetadata> highWatermark() {
-		return highWatermark;
-	}
-
-	@Override
-	public ElectionState election() {
-		return ElectionState.withElectedLeader(epoch, localId, voterStates.keySet());
-	}
-
-	@Override
-	public int epoch() {
-		return epoch;
-	}
-
-	public Set<Integer> followers() {
-		return voterStates.keySet().stream().filter(id -> id != localId).collect(Collectors.toSet());
-	}
-
-	public Set<Integer> grantingVoters() {
-		return this.grantingVoters;
-	}
-
-	public int localId() {
-		return localId;
-	}
-
-	public Set<Integer> nonAcknowledgingVoters() {
-		Set<Integer> nonAcknowledging = new HashSet<>();
-		for (ReplicaState state : voterStates.values()) {
-			if (!state.hasAcknowledgedLeader)
-				nonAcknowledging.add(state.nodeId);
-		}
-		return nonAcknowledging;
-	}
-
-	private boolean updateHighWatermark() {
-		// Find the largest offset which is replicated to a majority of replicas (the leader counts)
-		List<ReplicaState> followersByDescendingFetchOffset = followersByDescendingFetchOffset();
-
-		int indexOfHw = voterStates.size() / 2;
-		Optional<LogOffsetMetadata> highWatermarkUpdateOpt = followersByDescendingFetchOffset.get(indexOfHw).endOffset;
-
-		if (highWatermarkUpdateOpt.isPresent()) {
-
-			// The KRaft protocol requires an extra condition on commitment after a leader
-			// election. The leader must commit one record from its own epoch before it is
-			// allowed to expose records from any previous epoch. This guarantees that its
-			// log will contain the largest record (in terms of epoch/offset) in any log
-			// which ensures that any future leader will have replicated this record as well
-			// as all records from previous epochs that the current leader has committed.
-
-			LogOffsetMetadata highWatermarkUpdateMetadata = highWatermarkUpdateOpt.get();
-			long highWatermarkUpdateOffset = highWatermarkUpdateMetadata.offset;
-
-			if (highWatermarkUpdateOffset > epochStartOffset) {
-				if (highWatermark.isPresent()) {
-					LogOffsetMetadata currentHighWatermarkMetadata = highWatermark.get();
-					if (highWatermarkUpdateOffset > currentHighWatermarkMetadata.offset
-							|| (highWatermarkUpdateOffset == currentHighWatermarkMetadata.offset &&
-							!highWatermarkUpdateMetadata.metadata.equals(currentHighWatermarkMetadata.metadata))) {
-						highWatermark = highWatermarkUpdateOpt;
-						return true;
-					} else if (highWatermarkUpdateOffset < currentHighWatermarkMetadata.offset) {
-						log.error("The latest computed high watermark {} is smaller than the current " +
-										"value {}, which suggests that one of the voters has lost committed data. " +
-										"Full voter replication state: {}", highWatermarkUpdateOffset,
-								currentHighWatermarkMetadata.offset, voterStates.values());
-						return false;
-					} else {
-						return false;
-					}
-				} else {
-					highWatermark = highWatermarkUpdateOpt;
-					return true;
-				}
-			}
-		}
-		return false;
-	}
-
-	/**
-	 * Update the local replica state.
-	 * <p>
-	 * See {@link #updateReplicaState(int, long, LogOffsetMetadata)}
-	 */
-	public boolean updateLocalState(long fetchTimestamp, LogOffsetMetadata logOffsetMetadata) {
-		return updateReplicaState(localId, fetchTimestamp, logOffsetMetadata);
-	}
-
-	/**
-	 * Update the replica state in terms of fetch time and log end offsets.
-	 * @param replicaId         replica id
-	 * @param fetchTimestamp    fetch timestamp
-	 * @param logOffsetMetadata new log offset and metadata
-	 * @return true if the high watermark is updated too
-	 */
-	public boolean updateReplicaState(int replicaId,
-									  long fetchTimestamp,
-									  LogOffsetMetadata logOffsetMetadata) {
-		// Ignore fetches from negative replica id, as it indicates
-		// the fetch is from non-replica. For example, a consumer.
-		if (replicaId < 0) {
-			return false;
-		}
-
-		ReplicaState state = getReplicaState(replicaId);
-		state.updateFetchTimestamp(fetchTimestamp);
-		return updateEndOffset(state, logOffsetMetadata);
-	}
-
-	public List<Integer> nonLeaderVotersByDescendingFetchOffset() {
-		return followersByDescendingFetchOffset().stream()
-				.filter(state -> state.nodeId != localId)
-				.map(state -> state.nodeId)
-				.collect(Collectors.toList());
-	}
-
-	private List<ReplicaState> followersByDescendingFetchOffset() {
-		return new ArrayList<>(this.voterStates.values()).stream()
-				.sorted()
-				.collect(Collectors.toList());
-	}
-
-	private boolean updateEndOffset(ReplicaState state,
-									LogOffsetMetadata endOffsetMetadata) {
-		state.endOffset.ifPresent(currentEndOffset -> {
-			if (currentEndOffset.offset > endOffsetMetadata.offset) {
-				if (state.nodeId == localId) {
-					throw new IllegalStateException("Detected non-monotonic update of local " +
-							"end offset: " + currentEndOffset.offset + " -> " + endOffsetMetadata.offset);
-				} else {
-					log.warn("Detected non-monotonic update of fetch offset from nodeId {}: {} -> {}",
-							state.nodeId, currentEndOffset.offset, endOffsetMetadata.offset);
-				}
-			}
-		});
-
-		state.endOffset = Optional.of(endOffsetMetadata);
-		state.hasAcknowledgedLeader = true;
-		return isVoter(state.nodeId) && updateHighWatermark();
-	}
-
-	public void addAcknowledgementFrom(int remoteNodeId) {
-		ReplicaState voterState = ensureValidVoter(remoteNodeId);
-		voterState.hasAcknowledgedLeader = true;
-	}
-
-	private ReplicaState ensureValidVoter(int remoteNodeId) {
-		ReplicaState state = voterStates.get(remoteNodeId);
-		if (state == null)
-			throw new IllegalArgumentException("Unexpected acknowledgement from non-voter " + remoteNodeId);
-		return state;
-	}
-
-	public long epochStartOffset() {
-		return epochStartOffset;
-	}
-
-	private ReplicaState getReplicaState(int remoteNodeId) {
-		ReplicaState state = voterStates.get(remoteNodeId);
-		if (state == null) {
-			observerStates.putIfAbsent(remoteNodeId, new ReplicaState(remoteNodeId, false));
-			return observerStates.get(remoteNodeId);
-		}
-		return state;
-	}
-
-	Map<Integer, Long> getVoterEndOffsets() {
-		return getReplicaEndOffsets(voterStates);
-	}
-
-	Map<Integer, Long> getObserverStates(final long currentTimeMs) {
-		clearInactiveObservers(currentTimeMs);
-		return getReplicaEndOffsets(observerStates);
-	}
-
-	private static <R extends ReplicaState> Map<Integer, Long> getReplicaEndOffsets(
-			Map<Integer, R> replicaStates) {
-		return replicaStates.entrySet().stream()
-				.collect(Collectors.toMap(Map.Entry::getKey,
-						e -> e.getValue().endOffset.map(
-								logOffsetMetadata -> logOffsetMetadata.offset).orElse(-1L))
-				);
-	}
-
-	private void clearInactiveObservers(final long currentTimeMs) {
-		observerStates.entrySet().removeIf(
-				integerReplicaStateEntry ->
-						currentTimeMs - integerReplicaStateEntry.getValue().lastFetchTimestamp.orElse(-1)
-								>= OBSERVER_SESSION_TIMEOUT_MS);
-	}
-
-	private boolean isVoter(int remoteNodeId) {
-		return voterStates.containsKey(remoteNodeId);
-	}
-
-	private static class ReplicaState implements Comparable<ReplicaState> {
-		final int nodeId;
-		Optional<LogOffsetMetadata> endOffset;
-		OptionalLong lastFetchTimestamp;
-		boolean hasAcknowledgedLeader;
-
-		public ReplicaState(int nodeId, boolean hasAcknowledgedLeader) {
-			this.nodeId = nodeId;
-			this.endOffset = Optional.empty();
-			this.lastFetchTimestamp = OptionalLong.empty();
-			this.hasAcknowledgedLeader = hasAcknowledgedLeader;
-		}
-
-		void updateFetchTimestamp(long currentFetchTimeMs) {
-			// To be resilient to system time shifts we do not strictly
-			// require the timestamp be monotonically increasing.
-			lastFetchTimestamp = OptionalLong.of(Math.max(lastFetchTimestamp.orElse(-1L), currentFetchTimeMs));
-		}
-
-		@Override
-		public int compareTo(ReplicaState that) {
-			if (this.endOffset.equals(that.endOffset))
-				return Integer.compare(this.nodeId, that.nodeId);
-			else if (!this.endOffset.isPresent())
-				return 1;
-			else if (!that.endOffset.isPresent())
-				return -1;
-			else
-				return Long.compare(that.endOffset.get().offset, this.endOffset.get().offset);
-		}
-
-		@Override
-		public String toString() {
-			return "ReplicaState(" +
-					"nodeId=" + nodeId +
-					", endOffset=" + endOffset +
-					", lastFetchTimestamp=" + lastFetchTimestamp +
-					", hasAcknowledgedLeader=" + hasAcknowledgedLeader +
-					')';
-		}
-	}
-
-	@Override
-	public boolean canGrantVote(int candidateId, boolean isLogUpToDate) {
-		log.debug("Rejecting vote request from candidate {} since we are already leader in epoch {}",
-				candidateId, epoch);
-		return false;
-	}
-
-	@Override
-	public String toString() {
-		return "Leader(" +
-				"localId=" + localId +
-				", epoch=" + epoch +
-				", epochStartOffset=" + epochStartOffset +
-				')';
-	}
-
-	@Override
-	public String name() {
-		return "Leader";
-	}
-
-	@Override
-	public void close() {
-	}
-=======
 public class LeaderState<T> implements EpochState {
     static final long OBSERVER_SESSION_TIMEOUT_MS = 300_000L;
 
@@ -358,15 +51,7 @@
     // This is volatile because resignation can be requested from an external thread.
     private volatile boolean resignRequested = false;
 
-    protected LeaderState(
-        int localId,
-        int epoch,
-        long epochStartOffset,
-        Set<Integer> voters,
-        Set<Integer> grantingVoters,
-        BatchAccumulator<T> accumulator,
-        LogContext logContext
-    ) {
+    protected LeaderState(int localId, int epoch, long epochStartOffset, Set<Integer> voters, Set<Integer> grantingVoters, BatchAccumulator<T> accumulator, LogContext logContext) {
         this.localId = localId;
         this.epoch = epoch;
         this.epochStartOffset = epochStartOffset;
@@ -386,21 +71,15 @@
     }
 
     private static List<Voter> convertToVoters(Set<Integer> voterIds) {
-        return voterIds.stream()
-            .map(follower -> new Voter().setVoterId(follower))
-            .collect(Collectors.toList());
+        return voterIds.stream().map(follower -> new Voter().setVoterId(follower)).collect(Collectors.toList());
     }
 
     public void appendLeaderChangeMessage(long currentTimeMs) {
         List<Voter> voters = convertToVoters(voterStates.keySet());
         List<Voter> grantingVoters = convertToVoters(this.grantingVoters());
 
-        LeaderChangeMessage leaderChangeMessage = new LeaderChangeMessage()
-            .setVersion(ControlRecordUtils.LEADER_CHANGE_CURRENT_VERSION)
-            .setLeaderId(this.election().leaderId())
-            .setVoters(voters)
-            .setGrantingVoters(grantingVoters);
-        
+        LeaderChangeMessage leaderChangeMessage = new LeaderChangeMessage().setVersion(ControlRecordUtils.LEADER_CHANGE_CURRENT_VERSION).setLeaderId(this.election().leaderId()).setVoters(voters).setGrantingVoters(grantingVoters);
+
         accumulator.appendLeaderChangeMessage(leaderChangeMessage, currentTimeMs);
         accumulator.forceDrain();
     }
@@ -467,23 +146,13 @@
             if (highWatermarkUpdateOffset > epochStartOffset) {
                 if (highWatermark.isPresent()) {
                     LogOffsetMetadata currentHighWatermarkMetadata = highWatermark.get();
-                    if (highWatermarkUpdateOffset > currentHighWatermarkMetadata.offset
-                        || (highWatermarkUpdateOffset == currentHighWatermarkMetadata.offset &&
-                            !highWatermarkUpdateMetadata.metadata.equals(currentHighWatermarkMetadata.metadata))) {
+                    if (highWatermarkUpdateOffset > currentHighWatermarkMetadata.offset || (highWatermarkUpdateOffset == currentHighWatermarkMetadata.offset && !highWatermarkUpdateMetadata.metadata.equals(currentHighWatermarkMetadata.metadata))) {
                         Optional<LogOffsetMetadata> oldHighWatermark = highWatermark;
                         highWatermark = highWatermarkUpdateOpt;
-                        logHighWatermarkUpdate(
-                            oldHighWatermark,
-                            highWatermarkUpdateMetadata,
-                            indexOfHw,
-                            followersByDescendingFetchOffset
-                        );
+                        logHighWatermarkUpdate(oldHighWatermark, highWatermarkUpdateMetadata, indexOfHw, followersByDescendingFetchOffset);
                         return true;
                     } else if (highWatermarkUpdateOffset < currentHighWatermarkMetadata.offset) {
-                        log.error("The latest computed high watermark {} is smaller than the current " +
-                                "value {}, which suggests that one of the voters has lost committed data. " +
-                                "Full voter replication state: {}", highWatermarkUpdateOffset,
-                            currentHighWatermarkMetadata.offset, voterStates.values());
+                        log.error("The latest computed high watermark {} is smaller than the current " + "value {}, which suggests that one of the voters has lost committed data. " + "Full voter replication state: {}", highWatermarkUpdateOffset, currentHighWatermarkMetadata.offset, voterStates.values());
                         return false;
                     } else {
                         return false;
@@ -491,12 +160,7 @@
                 } else {
                     Optional<LogOffsetMetadata> oldHighWatermark = highWatermark;
                     highWatermark = highWatermarkUpdateOpt;
-                    logHighWatermarkUpdate(
-                        oldHighWatermark,
-                        highWatermarkUpdateMetadata,
-                        indexOfHw,
-                        followersByDescendingFetchOffset
-                    );
+                    logHighWatermarkUpdate(oldHighWatermark, highWatermarkUpdateMetadata, indexOfHw, followersByDescendingFetchOffset);
                     return true;
                 }
             }
@@ -504,45 +168,24 @@
         return false;
     }
 
-    private void logHighWatermarkUpdate(
-        Optional<LogOffsetMetadata> oldHighWatermark,
-        LogOffsetMetadata newHighWatermark,
-        int indexOfHw,
-        List<ReplicaState> followersByDescendingFetchOffset
-    ) {
+    private void logHighWatermarkUpdate(Optional<LogOffsetMetadata> oldHighWatermark, LogOffsetMetadata newHighWatermark, int indexOfHw, List<ReplicaState> followersByDescendingFetchOffset) {
         if (oldHighWatermark.isPresent()) {
-            log.debug(
-                "High watermark set to {} from {} based on indexOfHw {} and voters {}",
-                newHighWatermark,
-                oldHighWatermark.get(),
-                indexOfHw,
-                followersByDescendingFetchOffset
-            );
+            log.debug("High watermark set to {} from {} based on indexOfHw {} and voters {}", newHighWatermark, oldHighWatermark.get(), indexOfHw, followersByDescendingFetchOffset);
         } else {
-            log.info(
-                "High watermark set to {} for the first time for epoch {} based on indexOfHw {} and voters {}",
-                newHighWatermark,
-                epoch,
-                indexOfHw,
-                followersByDescendingFetchOffset
-            );
+            log.info("High watermark set to {} for the first time for epoch {} based on indexOfHw {} and voters {}", newHighWatermark, epoch, indexOfHw, followersByDescendingFetchOffset);
         }
     }
 
     /**
      * Update the local replica state.
-     *
      * @param endOffsetMetadata updated log end offset of local replica
      * @return true if the high watermark is updated as a result of this call
      */
-    public boolean updateLocalState(
-        LogOffsetMetadata endOffsetMetadata
-    ) {
+    public boolean updateLocalState(LogOffsetMetadata endOffsetMetadata) {
         ReplicaState state = getOrCreateReplicaState(localId);
         state.endOffset.ifPresent(currentEndOffset -> {
             if (currentEndOffset.offset > endOffsetMetadata.offset) {
-                throw new IllegalStateException("Detected non-monotonic update of local " +
-                    "end offset: " + currentEndOffset.offset + " -> " + endOffsetMetadata.offset);
+                throw new IllegalStateException("Detected non-monotonic update of local " + "end offset: " + currentEndOffset.offset + " -> " + endOffsetMetadata.offset);
             }
         });
         state.updateLeaderState(endOffsetMetadata);
@@ -551,17 +194,12 @@
 
     /**
      * Update the replica state in terms of fetch time and log end offsets.
-     *
-     * @param replicaId replica id
-     * @param currentTimeMs current time in milliseconds
+     * @param replicaId           replica id
+     * @param currentTimeMs       current time in milliseconds
      * @param fetchOffsetMetadata new log offset and metadata
      * @return true if the high watermark is updated as a result of this call
      */
-    public boolean updateReplicaState(
-        int replicaId,
-        long currentTimeMs,
-        LogOffsetMetadata fetchOffsetMetadata
-    ) {
+    public boolean updateReplicaState(int replicaId, long currentTimeMs, LogOffsetMetadata fetchOffsetMetadata) {
         // Ignore fetches from negative replica id, as it indicates
         // the fetch is from non-replica. For example, a consumer.
         if (replicaId < 0) {
@@ -574,34 +212,23 @@
 
         state.endOffset.ifPresent(currentEndOffset -> {
             if (currentEndOffset.offset > fetchOffsetMetadata.offset) {
-                log.warn("Detected non-monotonic update of fetch offset from nodeId {}: {} -> {}",
-                    state.nodeId, currentEndOffset.offset, fetchOffsetMetadata.offset);
+                log.warn("Detected non-monotonic update of fetch offset from nodeId {}: {} -> {}", state.nodeId, currentEndOffset.offset, fetchOffsetMetadata.offset);
             }
         });
 
-        Optional<LogOffsetMetadata> leaderEndOffsetOpt =
-            voterStates.get(localId).endOffset;
-
-        state.updateFollowerState(
-            currentTimeMs,
-            fetchOffsetMetadata,
-            leaderEndOffsetOpt
-        );
+        Optional<LogOffsetMetadata> leaderEndOffsetOpt = voterStates.get(localId).endOffset;
+
+        state.updateFollowerState(currentTimeMs, fetchOffsetMetadata, leaderEndOffsetOpt);
 
         return isVoter(state.nodeId) && maybeUpdateHighWatermark();
     }
 
     public List<Integer> nonLeaderVotersByDescendingFetchOffset() {
-        return followersByDescendingFetchOffset().stream()
-            .filter(state -> state.nodeId != localId)
-            .map(state -> state.nodeId)
-            .collect(Collectors.toList());
+        return followersByDescendingFetchOffset().stream().filter(state -> state.nodeId != localId).map(state -> state.nodeId).collect(Collectors.toList());
     }
 
     private List<ReplicaState> followersByDescendingFetchOffset() {
-        return new ArrayList<>(this.voterStates.values()).stream()
-            .sorted()
-            .collect(Collectors.toList());
+        return new ArrayList<>(this.voterStates.values()).stream().sorted().collect(Collectors.toList());
     }
 
     public void addAcknowledgementFrom(int remoteNodeId) {
@@ -632,28 +259,14 @@
     public DescribeQuorumResponseData.PartitionData describeQuorum(long currentTimeMs) {
         clearInactiveObservers(currentTimeMs);
 
-        return new DescribeQuorumResponseData.PartitionData()
-            .setErrorCode(Errors.NONE.code())
-            .setLeaderId(localId)
-            .setLeaderEpoch(epoch)
-            .setHighWatermark(highWatermark().map(offsetMetadata -> offsetMetadata.offset).orElse(-1L))
-            .setCurrentVoters(describeReplicaStates(voterStates, currentTimeMs))
-            .setObservers(describeReplicaStates(observerStates, currentTimeMs));
-    }
-
-    private List<DescribeQuorumResponseData.ReplicaState> describeReplicaStates(
-        Map<Integer, ReplicaState> state,
-        long currentTimeMs
-    ) {
-        return state.values().stream()
-            .map(replicaState -> describeReplicaState(replicaState, currentTimeMs))
-            .collect(Collectors.toList());
-    }
-
-    private DescribeQuorumResponseData.ReplicaState describeReplicaState(
-        ReplicaState replicaState,
-        long currentTimeMs
-    ) {
+        return new DescribeQuorumResponseData.PartitionData().setErrorCode(Errors.NONE.code()).setLeaderId(localId).setLeaderEpoch(epoch).setHighWatermark(highWatermark().map(offsetMetadata -> offsetMetadata.offset).orElse(-1L)).setCurrentVoters(describeReplicaStates(voterStates, currentTimeMs)).setObservers(describeReplicaStates(observerStates, currentTimeMs));
+    }
+
+    private List<DescribeQuorumResponseData.ReplicaState> describeReplicaStates(Map<Integer, ReplicaState> state, long currentTimeMs) {
+        return state.values().stream().map(replicaState -> describeReplicaState(replicaState, currentTimeMs)).collect(Collectors.toList());
+    }
+
+    private DescribeQuorumResponseData.ReplicaState describeReplicaState(ReplicaState replicaState, long currentTimeMs) {
         final long lastCaughtUpTimestamp;
         final long lastFetchTimestamp;
         if (replicaState.nodeId == localId) {
@@ -663,18 +276,12 @@
             lastCaughtUpTimestamp = replicaState.lastCaughtUpTimestamp;
             lastFetchTimestamp = replicaState.lastFetchTimestamp;
         }
-        return new DescribeQuorumResponseData.ReplicaState()
-            .setReplicaId(replicaState.nodeId)
-            .setLogEndOffset(replicaState.endOffset.map(md -> md.offset).orElse(-1L))
-            .setLastCaughtUpTimestamp(lastCaughtUpTimestamp)
-            .setLastFetchTimestamp(lastFetchTimestamp);
+        return new DescribeQuorumResponseData.ReplicaState().setReplicaId(replicaState.nodeId).setLogEndOffset(replicaState.endOffset.map(md -> md.offset).orElse(-1L)).setLastCaughtUpTimestamp(lastCaughtUpTimestamp).setLastFetchTimestamp(lastFetchTimestamp);
 
     }
 
     private void clearInactiveObservers(final long currentTimeMs) {
-        observerStates.entrySet().removeIf(integerReplicaStateEntry ->
-            currentTimeMs - integerReplicaStateEntry.getValue().lastFetchTimestamp >= OBSERVER_SESSION_TIMEOUT_MS
-        );
+        observerStates.entrySet().removeIf(integerReplicaStateEntry -> currentTimeMs - integerReplicaStateEntry.getValue().lastFetchTimestamp >= OBSERVER_SESSION_TIMEOUT_MS);
     }
 
     private boolean isVoter(int remoteNodeId) {
@@ -698,27 +305,20 @@
             this.hasAcknowledgedLeader = hasAcknowledgedLeader;
         }
 
-        void updateLeaderState(
-            LogOffsetMetadata endOffsetMetadata
-        ) {
+        void updateLeaderState(LogOffsetMetadata endOffsetMetadata) {
             // For the leader, we only update the end offset. The remaining fields
             // (such as the caught up time) are determined implicitly.
             this.endOffset = Optional.of(endOffsetMetadata);
         }
 
-        void updateFollowerState(
-            long currentTimeMs,
-            LogOffsetMetadata fetchOffsetMetadata,
-            Optional<LogOffsetMetadata> leaderEndOffsetOpt
-        ) {
+        void updateFollowerState(long currentTimeMs, LogOffsetMetadata fetchOffsetMetadata, Optional<LogOffsetMetadata> leaderEndOffsetOpt) {
             // Update the `lastCaughtUpTimestamp` before we update the `lastFetchTimestamp`.
             // This allows us to use the previous value for `lastFetchTimestamp` if the
             // follower was able to catch up to `lastFetchLeaderLogEndOffset` on this fetch.
             leaderEndOffsetOpt.ifPresent(leaderEndOffset -> {
                 if (fetchOffsetMetadata.offset >= leaderEndOffset.offset) {
                     lastCaughtUpTimestamp = Math.max(lastCaughtUpTimestamp, currentTimeMs);
-                } else if (lastFetchLeaderLogEndOffset > 0
-                    && fetchOffsetMetadata.offset >= lastFetchLeaderLogEndOffset) {
+                } else if (lastFetchLeaderLogEndOffset > 0 && fetchOffsetMetadata.offset >= lastFetchLeaderLogEndOffset) {
                     lastCaughtUpTimestamp = Math.max(lastCaughtUpTimestamp, lastFetchTimestamp);
                 }
                 lastFetchLeaderLogEndOffset = leaderEndOffset.offset;
@@ -743,35 +343,19 @@
 
         @Override
         public String toString() {
-            return String.format(
-                "ReplicaState(nodeId=%d, endOffset=%s, lastFetchTimestamp=%s, " +
-                        "lastCaughtUpTimestamp=%s, hasAcknowledgedLeader=%s)",
-                nodeId,
-                endOffset,
-                lastFetchTimestamp,
-                lastCaughtUpTimestamp,
-                hasAcknowledgedLeader 
-            );
+            return String.format("ReplicaState(nodeId=%d, endOffset=%s, lastFetchTimestamp=%s, " + "lastCaughtUpTimestamp=%s, hasAcknowledgedLeader=%s)", nodeId, endOffset, lastFetchTimestamp, lastCaughtUpTimestamp, hasAcknowledgedLeader);
         }
     }
 
     @Override
     public boolean canGrantVote(int candidateId, boolean isLogUpToDate) {
-        log.debug("Rejecting vote request from candidate {} since we are already leader in epoch {}",
-            candidateId, epoch);
+        log.debug("Rejecting vote request from candidate {} since we are already leader in epoch {}", candidateId, epoch);
         return false;
     }
 
     @Override
     public String toString() {
-        return String.format(
-            "Leader(localId=%d, epoch=%d, epochStartOffset=%d, highWatermark=%s, voterStates=%s)",
-            localId,
-            epoch,
-            epochStartOffset,
-            highWatermark,
-            voterStates
-        );
+        return String.format("Leader(localId=%d, epoch=%d, epochStartOffset=%d, highWatermark=%s, voterStates=%s)", localId, epoch, epochStartOffset, highWatermark, voterStates);
     }
 
     @Override
@@ -783,6 +367,5 @@
     public void close() {
         accumulator.close();
     }
->>>>>>> 15418db6
 
 }