/*
 * Licensed to the Apache Software Foundation (ASF) under one or more
 * contributor license agreements. See the NOTICE file distributed with
 * this work for additional information regarding copyright ownership.
 * The ASF licenses this file to You under the Apache License, Version 2.0
 * (the "License"); you may not use this file except in compliance with
 * the License. You may obtain a copy of the License at
 *
 *    http://www.apache.org/licenses/LICENSE-2.0
 *
 * Unless required by applicable law or agreed to in writing, software
 * distributed under the License is distributed on an "AS IS" BASIS,
 * WITHOUT WARRANTIES OR CONDITIONS OF ANY KIND, either express or implied.
 * See the License for the specific language governing permissions and
 * limitations under the License.
 */
package org.apache.kafka.raft;

import java.util.Objects;
import java.util.Optional;

/**
 * Metadata for specific local log offset
 */
public class LogOffsetMetadata {
<<<<<<< HEAD

	public final long offset;
	public final Optional<OffsetMetadata> metadata;

	public LogOffsetMetadata(long offset) {
		this(offset, Optional.empty());
	}

	public LogOffsetMetadata(long offset, Optional<OffsetMetadata> metadata) {
		this.offset = offset;
		this.metadata = metadata;
	}

	@Override
	public String toString() {
		return "LogOffsetMetadata(offset=" + offset +
				", metadata=" + metadata + ")";
	}

	@Override
	public boolean equals(Object obj) {
		if (obj instanceof LogOffsetMetadata) {
			LogOffsetMetadata other = (LogOffsetMetadata) obj;
			return this.offset == other.offset &&
					this.metadata.equals(other.metadata);
		} else {
			return false;
		}
	}

	@Override
	public int hashCode() {
		return Objects.hash(offset, metadata);
	}
=======
    private final long offset;
    private final Optional<OffsetMetadata> metadata;

    public LogOffsetMetadata(long offset) {
        this(offset, Optional.empty());
    }

    public LogOffsetMetadata(long offset, Optional<OffsetMetadata> metadata) {
        this.offset = offset;
        this.metadata = metadata;
    }

    public long offset() {
        return offset;
    }

    public Optional<OffsetMetadata> metadata() {
        return metadata;
    }

    @Override
    public String toString() {
        return "LogOffsetMetadata(offset=" + offset +
                ", metadata=" + metadata + ")";
    }

    @Override
    public boolean equals(Object obj) {
        if (obj instanceof LogOffsetMetadata other) {
            return this.offset == other.offset &&
                   this.metadata.equals(other.metadata);
        } else {
            return false;
        }
    }

    @Override
    public int hashCode() {
        return Objects.hash(offset, metadata);
    }
>>>>>>> 9494bebe
}<|MERGE_RESOLUTION|>--- conflicted
+++ resolved
@@ -23,42 +23,6 @@
  * Metadata for specific local log offset
  */
 public class LogOffsetMetadata {
-<<<<<<< HEAD
-
-	public final long offset;
-	public final Optional<OffsetMetadata> metadata;
-
-	public LogOffsetMetadata(long offset) {
-		this(offset, Optional.empty());
-	}
-
-	public LogOffsetMetadata(long offset, Optional<OffsetMetadata> metadata) {
-		this.offset = offset;
-		this.metadata = metadata;
-	}
-
-	@Override
-	public String toString() {
-		return "LogOffsetMetadata(offset=" + offset +
-				", metadata=" + metadata + ")";
-	}
-
-	@Override
-	public boolean equals(Object obj) {
-		if (obj instanceof LogOffsetMetadata) {
-			LogOffsetMetadata other = (LogOffsetMetadata) obj;
-			return this.offset == other.offset &&
-					this.metadata.equals(other.metadata);
-		} else {
-			return false;
-		}
-	}
-
-	@Override
-	public int hashCode() {
-		return Objects.hash(offset, metadata);
-	}
-=======
     private final long offset;
     private final Optional<OffsetMetadata> metadata;
 
@@ -99,5 +63,4 @@
     public int hashCode() {
         return Objects.hash(offset, metadata);
     }
->>>>>>> 9494bebe
 }