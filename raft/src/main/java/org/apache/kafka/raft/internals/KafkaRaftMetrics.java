--- conflicted
+++ resolved
@@ -33,177 +33,6 @@
 
 public class KafkaRaftMetrics implements AutoCloseable {
 
-<<<<<<< HEAD
-	private final Metrics metrics;
-
-	private OffsetAndEpoch logEndOffset;
-	private int numUnknownVoterConnections;
-	private OptionalLong electionStartMs;
-	private OptionalLong pollStartMs;
-	private OptionalLong pollEndMs;
-
-	private final MetricName currentLeaderIdMetricName;
-	private final MetricName currentVotedIdMetricName;
-	private final MetricName currentEpochMetricName;
-	private final MetricName currentStateMetricName;
-	private final MetricName highWatermarkMetricName;
-	private final MetricName logEndOffsetMetricName;
-	private final MetricName logEndEpochMetricName;
-	private final MetricName numUnknownVoterConnectionsMetricName;
-	private final Sensor commitTimeSensor;
-	private final Sensor electionTimeSensor;
-	private final Sensor fetchRecordsSensor;
-	private final Sensor appendRecordsSensor;
-	private final Sensor pollIdleSensor;
-
-	public KafkaRaftMetrics(Metrics metrics, String metricGrpPrefix, QuorumState state) {
-		this.metrics = metrics;
-		String metricGroupName = metricGrpPrefix + "-metrics";
-
-		this.pollStartMs = OptionalLong.empty();
-		this.pollEndMs = OptionalLong.empty();
-		this.electionStartMs = OptionalLong.empty();
-		this.numUnknownVoterConnections = 0;
-		this.logEndOffset = new OffsetAndEpoch(0L, 0);
-
-		this.currentStateMetricName = metrics.metricName("current-state", metricGroupName, "The current state of this member; possible values are leader, candidate, voted, follower, unattached");
-		Gauge<String> stateProvider = (mConfig, currentTimeMs) -> {
-			if (state.isLeader()) {
-				return "leader";
-			} else if (state.isCandidate()) {
-				return "candidate";
-			} else if (state.isVoted()) {
-				return "voted";
-			} else if (state.isFollower()) {
-				return "follower";
-			} else {
-				return "unattached";
-			}
-		};
-		metrics.addMetric(this.currentStateMetricName, null, stateProvider);
-
-		this.currentLeaderIdMetricName = metrics.metricName("current-leader", metricGroupName, "The current quorum leader's id; -1 indicates unknown");
-		metrics.addMetric(this.currentLeaderIdMetricName, (mConfig, currentTimeMs) -> state.leaderId().orElse(-1));
-
-		this.currentVotedIdMetricName = metrics.metricName("current-vote", metricGroupName, "The current voted leader's id; -1 indicates not voted for anyone");
-		metrics.addMetric(this.currentVotedIdMetricName, (mConfig, currentTimeMs) -> {
-			if (state.isLeader() || state.isCandidate()) {
-				return state.localIdOrThrow();
-			} else if (state.isVoted()) {
-				return state.votedStateOrThrow().votedId();
-			} else {
-				return -1;
-			}
-		});
-
-		this.currentEpochMetricName = metrics.metricName("current-epoch", metricGroupName, "The current quorum epoch.");
-		metrics.addMetric(this.currentEpochMetricName, (mConfig, currentTimeMs) -> state.epoch());
-
-		this.highWatermarkMetricName = metrics.metricName("high-watermark", metricGroupName, "The high watermark maintained on this member; -1 if it is unknown");
-		metrics.addMetric(this.highWatermarkMetricName, (mConfig, currentTimeMs) -> state.highWatermark().map(hw -> hw.offset).orElse(-1L));
-
-		this.logEndOffsetMetricName = metrics.metricName("log-end-offset", metricGroupName, "The current raft log end offset.");
-		metrics.addMetric(this.logEndOffsetMetricName, (mConfig, currentTimeMs) -> logEndOffset.offset);
-
-		this.logEndEpochMetricName = metrics.metricName("log-end-epoch", metricGroupName, "The current raft log end epoch.");
-		metrics.addMetric(this.logEndEpochMetricName, (mConfig, currentTimeMs) -> logEndOffset.epoch);
-
-		this.numUnknownVoterConnectionsMetricName = metrics.metricName("number-unknown-voter-connections", metricGroupName, "The number of voter connections recognized at this member.");
-		metrics.addMetric(this.numUnknownVoterConnectionsMetricName, (mConfig, currentTimeMs) -> numUnknownVoterConnections);
-
-		this.commitTimeSensor = metrics.sensor("commit-latency");
-		this.commitTimeSensor.add(metrics.metricName("commit-latency-avg", metricGroupName,
-				"The average time in milliseconds to commit an entry in the raft log."), new Avg());
-		this.commitTimeSensor.add(metrics.metricName("commit-latency-max", metricGroupName,
-				"The maximum time in milliseconds to commit an entry in the raft log."), new Max());
-
-		this.electionTimeSensor = metrics.sensor("election-latency");
-		this.electionTimeSensor.add(metrics.metricName("election-latency-avg", metricGroupName,
-				"The average time in milliseconds to elect a new leader."), new Avg());
-		this.electionTimeSensor.add(metrics.metricName("election-latency-max", metricGroupName,
-				"The maximum time in milliseconds to elect a new leader."), new Max());
-
-		this.fetchRecordsSensor = metrics.sensor("fetch-records");
-		this.fetchRecordsSensor.add(metrics.metricName("fetch-records-rate", metricGroupName,
-				"The average number of records fetched from the leader of the raft quorum."),
-				new Rate(TimeUnit.SECONDS, new WindowedSum()));
-
-		this.appendRecordsSensor = metrics.sensor("append-records");
-		this.appendRecordsSensor.add(metrics.metricName("append-records-rate", metricGroupName,
-				"The average number of records appended per sec as the leader of the raft quorum."),
-				new Rate(TimeUnit.SECONDS, new WindowedSum()));
-
-		this.pollIdleSensor = metrics.sensor("poll-idle-ratio");
-		this.pollIdleSensor.add(metrics.metricName("poll-idle-ratio-avg",
-				metricGroupName,
-				"The average fraction of time the client's poll() is idle as opposed to waiting for the user code to process records."),
-				new Avg());
-	}
-
-	public void updatePollStart(long currentTimeMs) {
-		if (pollEndMs.isPresent() && pollStartMs.isPresent()) {
-			long pollTimeMs = Math.max(pollEndMs.getAsLong() - pollStartMs.getAsLong(), 0L);
-			long totalTimeMs = Math.max(currentTimeMs - pollStartMs.getAsLong(), 1L);
-			this.pollIdleSensor.record(pollTimeMs / (double) totalTimeMs, currentTimeMs);
-		}
-
-		this.pollStartMs = OptionalLong.of(currentTimeMs);
-		this.pollEndMs = OptionalLong.empty();
-	}
-
-	public void updatePollEnd(long currentTimeMs) {
-		this.pollEndMs = OptionalLong.of(currentTimeMs);
-	}
-
-	public void updateLogEnd(OffsetAndEpoch logEndOffset) {
-		this.logEndOffset = logEndOffset;
-	}
-
-	public void updateNumUnknownVoterConnections(int numUnknownVoterConnections) {
-		this.numUnknownVoterConnections = numUnknownVoterConnections;
-	}
-
-	public void updateAppendRecords(long numRecords) {
-		appendRecordsSensor.record(numRecords);
-	}
-
-	public void updateFetchedRecords(long numRecords) {
-		fetchRecordsSensor.record(numRecords);
-	}
-
-	public void updateCommitLatency(double latencyMs, long currentTimeMs) {
-		commitTimeSensor.record(latencyMs, currentTimeMs);
-	}
-
-	public void updateElectionStartMs(long currentTimeMs) {
-		electionStartMs = OptionalLong.of(currentTimeMs);
-	}
-
-	public void maybeUpdateElectionLatency(long currentTimeMs) {
-		if (electionStartMs.isPresent()) {
-			electionTimeSensor.record(currentTimeMs - electionStartMs.getAsLong(), currentTimeMs);
-			electionStartMs = OptionalLong.empty();
-		}
-	}
-
-	@Override
-	public void close() {
-		metrics.removeMetric(currentLeaderIdMetricName);
-		metrics.removeMetric(currentVotedIdMetricName);
-		metrics.removeMetric(currentEpochMetricName);
-		metrics.removeMetric(currentStateMetricName);
-		metrics.removeMetric(highWatermarkMetricName);
-		metrics.removeMetric(logEndOffsetMetricName);
-		metrics.removeMetric(logEndEpochMetricName);
-		metrics.removeMetric(numUnknownVoterConnectionsMetricName);
-
-		metrics.removeSensor(commitTimeSensor.name());
-		metrics.removeSensor(electionTimeSensor.name());
-		metrics.removeSensor(fetchRecordsSensor.name());
-		metrics.removeSensor(appendRecordsSensor.name());
-		metrics.removeSensor(pollIdleSensor.name());
-	}
-=======
     private final Metrics metrics;
 
     private volatile OffsetAndEpoch logEndOffset;
@@ -281,42 +110,25 @@
         this.logEndEpochMetricName = metrics.metricName("log-end-epoch", metricGroupName, "The current raft log end epoch.");
         metrics.addMetric(this.logEndEpochMetricName, (mConfig, currentTimeMs) -> logEndOffset.epoch());
 
-        this.numUnknownVoterConnectionsMetricName = metrics.metricName("number-unknown-voter-connections", metricGroupName,
-                "Number of unknown voters whose connection information is not cached; would never be larger than quorum-size.");
+        this.numUnknownVoterConnectionsMetricName = metrics.metricName("number-unknown-voter-connections", metricGroupName, "Number of unknown voters whose connection information is not cached; would never be larger than quorum-size.");
         metrics.addMetric(this.numUnknownVoterConnectionsMetricName, (mConfig, currentTimeMs) -> numUnknownVoterConnections);
 
         this.commitTimeSensor = metrics.sensor("commit-latency");
-        this.commitTimeSensor.add(metrics.metricName("commit-latency-avg", metricGroupName,
-                "The average time in milliseconds to commit an entry in the raft log."), new Avg());
-        this.commitTimeSensor.add(metrics.metricName("commit-latency-max", metricGroupName,
-                "The maximum time in milliseconds to commit an entry in the raft log."), new Max());
+        this.commitTimeSensor.add(metrics.metricName("commit-latency-avg", metricGroupName, "The average time in milliseconds to commit an entry in the raft log."), new Avg());
+        this.commitTimeSensor.add(metrics.metricName("commit-latency-max", metricGroupName, "The maximum time in milliseconds to commit an entry in the raft log."), new Max());
 
         this.electionTimeSensor = metrics.sensor("election-latency");
-        this.electionTimeSensor.add(metrics.metricName("election-latency-avg", metricGroupName,
-                "The average time in milliseconds spent on electing a new leader."), new Avg());
-        this.electionTimeSensor.add(metrics.metricName("election-latency-max", metricGroupName,
-                "The maximum time in milliseconds spent on electing a new leader."), new Max());
+        this.electionTimeSensor.add(metrics.metricName("election-latency-avg", metricGroupName, "The average time in milliseconds spent on electing a new leader."), new Avg());
+        this.electionTimeSensor.add(metrics.metricName("election-latency-max", metricGroupName, "The maximum time in milliseconds spent on electing a new leader."), new Max());
 
         this.fetchRecordsSensor = metrics.sensor("fetch-records");
-        this.fetchRecordsSensor.add(metrics.metricName("fetch-records-rate", metricGroupName,
-                "The average number of records fetched from the leader of the raft quorum."),
-                new Rate(TimeUnit.SECONDS, new WindowedSum()));
+        this.fetchRecordsSensor.add(metrics.metricName("fetch-records-rate", metricGroupName, "The average number of records fetched from the leader of the raft quorum."), new Rate(TimeUnit.SECONDS, new WindowedSum()));
 
         this.appendRecordsSensor = metrics.sensor("append-records");
-        this.appendRecordsSensor.add(metrics.metricName("append-records-rate", metricGroupName,
-                "The average number of records appended per sec as the leader of the raft quorum."),
-                new Rate(TimeUnit.SECONDS, new WindowedSum()));
+        this.appendRecordsSensor.add(metrics.metricName("append-records-rate", metricGroupName, "The average number of records appended per sec as the leader of the raft quorum."), new Rate(TimeUnit.SECONDS, new WindowedSum()));
 
         this.pollDurationSensor = metrics.sensor("poll-idle-ratio");
-        this.pollDurationSensor.add(
-            metrics.metricName(
-                "poll-idle-ratio-avg",
-                metricGroupName,
-                "The ratio of time the Raft IO thread is idle as opposed to " +
-                    "doing work (e.g. handling requests or replicating from the leader)"
-            ),
-            new TimeRatio(1.0)
-        );
+        this.pollDurationSensor.add(metrics.metricName("poll-idle-ratio-avg", metricGroupName, "The ratio of time the Raft IO thread is idle as opposed to " + "doing work (e.g. handling requests or replicating from the leader)"), new TimeRatio(1.0));
     }
 
     public void updatePollStart(long currentTimeMs) {
@@ -364,24 +176,8 @@
 
     @Override
     public void close() {
-        Arrays.asList(
-            currentLeaderIdMetricName,
-            currentVotedIdMetricName,
-            currentEpochMetricName,
-            currentStateMetricName,
-            highWatermarkMetricName,
-            logEndOffsetMetricName,
-            logEndEpochMetricName,
-            numUnknownVoterConnectionsMetricName
-        ).forEach(metrics::removeMetric);
+        Arrays.asList(currentLeaderIdMetricName, currentVotedIdMetricName, currentEpochMetricName, currentStateMetricName, highWatermarkMetricName, logEndOffsetMetricName, logEndEpochMetricName, numUnknownVoterConnectionsMetricName).forEach(metrics::removeMetric);
 
-        Arrays.asList(
-            commitTimeSensor.name(),
-            electionTimeSensor.name(),
-            fetchRecordsSensor.name(),
-            appendRecordsSensor.name(),
-            pollDurationSensor.name()
-        ).forEach(metrics::removeSensor);
+        Arrays.asList(commitTimeSensor.name(), electionTimeSensor.name(), fetchRecordsSensor.name(), appendRecordsSensor.name(), pollDurationSensor.name()).forEach(metrics::removeSensor);
     }
->>>>>>> 15418db6
 }