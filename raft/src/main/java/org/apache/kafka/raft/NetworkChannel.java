/*
 * Licensed to the Apache Software Foundation (ASF) under one or more
 * contributor license agreements. See the NOTICE file distributed with
 * this work for additional information regarding copyright ownership.
 * The ASF licenses this file to You under the Apache License, Version 2.0
 * (the "License"); you may not use this file except in compliance with
 * the License. You may obtain a copy of the License at
 *
 *    http://www.apache.org/licenses/LICENSE-2.0
 *
 * Unless required by applicable law or agreed to in writing, software
 * distributed under the License is distributed on an "AS IS" BASIS,
 * WITHOUT WARRANTIES OR CONDITIONS OF ANY KIND, either express or implied.
 * See the License for the specific language governing permissions and
 * limitations under the License.
 */
package org.apache.kafka.raft;

import org.apache.kafka.common.network.ListenerName;

/**
 * A simple network interface with few assumptions. We do not assume ordering
 * of requests or even that every outbound request will receive a response.
 */
public interface NetworkChannel extends AutoCloseable {

	/**
	 * Generate a new and unique correlationId for a new request to be sent.
	 */
	int newCorrelationId();

	/**
	 * Send an outbound request message.
	 * @param request outbound request to send
	 */
	void send(RaftRequest.Outbound request);

<<<<<<< HEAD
	/**
	 * Update connection information for the given id.
	 */
	void updateEndpoint(int id, RaftConfig.InetAddressSpec address);

	default void close() {
	}
=======
    /**
     * The name of listener used when sending requests.
     *
     * @return the name of the listener
     */
    ListenerName listenerName();
>>>>>>> 9494bebe

    default void close() throws InterruptedException {}
}<|MERGE_RESOLUTION|>--- conflicted
+++ resolved
@@ -24,33 +24,24 @@
  */
 public interface NetworkChannel extends AutoCloseable {
 
-	/**
-	 * Generate a new and unique correlationId for a new request to be sent.
-	 */
-	int newCorrelationId();
+    /**
+     * Generate a new and unique correlationId for a new request to be sent.
+     */
+    int newCorrelationId();
 
-	/**
-	 * Send an outbound request message.
-	 * @param request outbound request to send
-	 */
-	void send(RaftRequest.Outbound request);
+    /**
+     * Send an outbound request message.
+     *
+     * @param request outbound request to send
+     */
+    void send(RaftRequest.Outbound request);
 
-<<<<<<< HEAD
-	/**
-	 * Update connection information for the given id.
-	 */
-	void updateEndpoint(int id, RaftConfig.InetAddressSpec address);
-
-	default void close() {
-	}
-=======
     /**
      * The name of listener used when sending requests.
      *
      * @return the name of the listener
      */
     ListenerName listenerName();
->>>>>>> 9494bebe
 
     default void close() throws InterruptedException {}
 }