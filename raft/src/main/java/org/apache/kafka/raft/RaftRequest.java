--- conflicted
+++ resolved
@@ -23,78 +23,30 @@
 import java.util.concurrent.CompletableFuture;
 
 public abstract class RaftRequest implements RaftMessage {
-<<<<<<< HEAD
-	protected final int correlationId;
-	protected final ApiMessage data;
-	protected final long createdTimeMs;
-=======
     private final int correlationId;
     private final ApiMessage data;
     private final long createdTimeMs;
->>>>>>> 9494bebe
 
-	public RaftRequest(int correlationId, ApiMessage data, long createdTimeMs) {
-		this.correlationId = correlationId;
-		this.data = data;
-		this.createdTimeMs = createdTimeMs;
-	}
+    public RaftRequest(int correlationId, ApiMessage data, long createdTimeMs) {
+        this.correlationId = correlationId;
+        this.data = data;
+        this.createdTimeMs = createdTimeMs;
+    }
 
-	@Override
-	public int correlationId() {
-		return correlationId;
-	}
+    @Override
+    public int correlationId() {
+        return correlationId;
+    }
 
-	@Override
-	public ApiMessage data() {
-		return data;
-	}
+    @Override
+    public ApiMessage data() {
+        return data;
+    }
 
-	public long createdTimeMs() {
-		return createdTimeMs;
-	}
+    public long createdTimeMs() {
+        return createdTimeMs;
+    }
 
-<<<<<<< HEAD
-	public static class Inbound extends RaftRequest {
-		public final CompletableFuture<RaftResponse.Outbound> completion = new CompletableFuture<>();
-
-		public Inbound(int correlationId, ApiMessage data, long createdTimeMs) {
-			super(correlationId, data, createdTimeMs);
-		}
-
-		@Override
-		public String toString() {
-			return "InboundRequest(" +
-					"correlationId=" + correlationId +
-					", data=" + data +
-					", createdTimeMs=" + createdTimeMs +
-					')';
-		}
-	}
-
-	public static class Outbound extends RaftRequest {
-		private final int destinationId;
-		public final CompletableFuture<RaftResponse.Inbound> completion = new CompletableFuture<>();
-
-		public Outbound(int correlationId, ApiMessage data, int destinationId, long createdTimeMs) {
-			super(correlationId, data, createdTimeMs);
-			this.destinationId = destinationId;
-		}
-
-		public int destinationId() {
-			return destinationId;
-		}
-
-		@Override
-		public String toString() {
-			return "OutboundRequest(" +
-					"correlationId=" + correlationId +
-					", data=" + data +
-					", createdTimeMs=" + createdTimeMs +
-					", destinationId=" + destinationId +
-					')';
-		}
-	}
-=======
     public static final class Inbound extends RaftRequest {
         private final short apiVersion;
         private final ListenerName listenerName;
@@ -160,5 +112,4 @@
             );
         }
     }
->>>>>>> 9494bebe
 }