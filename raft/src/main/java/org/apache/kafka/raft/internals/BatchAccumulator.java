/*
 * Licensed to the Apache Software Foundation (ASF) under one or more
 * contributor license agreements. See the NOTICE file distributed with
 * this work for additional information regarding copyright ownership.
 * The ASF licenses this file to You under the Apache License, Version 2.0
 * (the "License"); you may not use this file except in compliance with
 * the License. You may obtain a copy of the License at
 *
 *    http://www.apache.org/licenses/LICENSE-2.0
 *
 * Unless required by applicable law or agreed to in writing, software
 * distributed under the License is distributed on an "AS IS" BASIS,
 * WITHOUT WARRANTIES OR CONDITIONS OF ANY KIND, either express or implied.
 * See the License for the specific language governing permissions and
 * limitations under the License.
 */
package org.apache.kafka.raft.internals;

import org.apache.kafka.common.errors.RecordBatchTooLargeException;
import org.apache.kafka.common.memory.MemoryPool;
import org.apache.kafka.common.protocol.ObjectSerializationCache;
import org.apache.kafka.common.record.CompressionType;
import org.apache.kafka.common.record.MemoryRecords;
import org.apache.kafka.common.utils.Time;
import org.apache.kafka.raft.errors.BufferAllocationException;
import org.apache.kafka.raft.errors.NotLeaderException;
import org.apache.kafka.server.common.serialization.RecordSerde;

import org.apache.kafka.common.message.LeaderChangeMessage;
import org.apache.kafka.common.message.SnapshotHeaderRecord;
import org.apache.kafka.common.message.SnapshotFooterRecord;
import java.io.Closeable;
import java.nio.ByteBuffer;
import java.util.ArrayList;
import java.util.Collection;
import java.util.Collections;
import java.util.List;
import java.util.Objects;
import java.util.Optional;
import java.util.OptionalInt;
import java.util.function.Function;
import java.util.concurrent.ConcurrentLinkedQueue;
import java.util.concurrent.atomic.AtomicLong;
import java.util.concurrent.locks.ReentrantLock;

public class BatchAccumulator<T> implements Closeable {
<<<<<<< HEAD
	private final int epoch;
	private final Time time;
	private final SimpleTimer lingerTimer;
	private final int lingerMs;
	private final int maxBatchSize;
	private final CompressionType compressionType;
	private final MemoryPool memoryPool;
	private final ReentrantLock appendLock;
	private final RecordSerde<T> serde;

	private final ConcurrentLinkedQueue<CompletedBatch<T>> completed;
	private volatile DrainStatus drainStatus;

	// These fields are protected by the append lock
	private long nextOffset;
	private BatchBuilder<T> currentBatch;

	private enum DrainStatus {
		STARTED, FINISHED, NONE
	}

	public BatchAccumulator(
			int epoch,
			long baseOffset,
			int lingerMs,
			int maxBatchSize,
			MemoryPool memoryPool,
			Time time,
			CompressionType compressionType,
			RecordSerde<T> serde
	) {
		this.epoch = epoch;
		this.lingerMs = lingerMs;
		this.maxBatchSize = maxBatchSize;
		this.memoryPool = memoryPool;
		this.time = time;
		this.lingerTimer = new SimpleTimer();
		this.compressionType = compressionType;
		this.serde = serde;
		this.nextOffset = baseOffset;
		this.drainStatus = DrainStatus.NONE;
		this.completed = new ConcurrentLinkedQueue<>();
		this.appendLock = new ReentrantLock();
	}

	/**
	 * Append a list of records into as many batches as necessary.
	 * <p>
	 * The order of the elements in the records argument will match the order in the batches.
	 * This method will use as many batches as necessary to serialize all of the records. Since
	 * this method can split the records into multiple batches it is possible that some of the
	 * records will get committed while other will not when the leader fails.
	 * @param epoch   the expected leader epoch. If this does not match, then {@link Long#MAX_VALUE}
	 *                will be returned as an offset which cannot become committed
	 * @param records the list of records to include in the batches
	 * @return the expected offset of the last record; {@link Long#MAX_VALUE} if the epoch does not
	 * match; null if no memory could be allocated for the batch at this time
	 * @throws RecordBatchTooLargeException if the size of one record T is greater than the maximum
	 *                                      batch size; if this exception is throw some of the elements in records may have
	 *                                      been committed
	 */
	public Long append(int epoch, List<T> records) {
		return append(epoch, records, false);
	}

	/**
	 * Append a list of records into an atomic batch. We guarantee all records are included in the
	 * same underlying record batch so that either all of the records become committed or none of
	 * them do.
	 * @param epoch   the expected leader epoch. If this does not match, then {@link Long#MAX_VALUE}
	 *                will be returned as an offset which cannot become committed
	 * @param records the list of records to include in a batch
	 * @return the expected offset of the last record; {@link Long#MAX_VALUE} if the epoch does not
	 * match; null if no memory could be allocated for the batch at this time
	 * @throws RecordBatchTooLargeException if the size of the records is greater than the maximum
	 *                                      batch size; if this exception is throw none of the elements in records were
	 *                                      committed
	 */
	public Long appendAtomic(int epoch, List<T> records) {
		return append(epoch, records, true);
	}

	private Long append(int epoch, List<T> records, boolean isAtomic) {
		if (epoch != this.epoch) {
			return Long.MAX_VALUE;
		}

		ObjectSerializationCache serializationCache = new ObjectSerializationCache();

		appendLock.lock();
		try {
			maybeCompleteDrain();

			BatchBuilder<T> batch = null;
			if (isAtomic) {
				batch = maybeAllocateBatch(records, serializationCache);
			}

			for (T record : records) {
				if (!isAtomic) {
					batch = maybeAllocateBatch(Collections.singleton(record), serializationCache);
				}

				if (batch == null) {
					return null;
				}

				batch.appendRecord(record, serializationCache);
				nextOffset += 1;
			}

			maybeResetLinger();

			return nextOffset - 1;
		} finally {
			appendLock.unlock();
		}
	}

	private void maybeResetLinger() {
		if (!lingerTimer.isRunning()) {
			lingerTimer.reset(time.milliseconds() + lingerMs);
		}
	}

	private BatchBuilder<T> maybeAllocateBatch(
			Collection<T> records,
			ObjectSerializationCache serializationCache
	) {
		if (currentBatch == null) {
			startNewBatch();
		}

		if (currentBatch != null) {
			OptionalInt bytesNeeded = currentBatch.bytesNeeded(records, serializationCache);
			if (bytesNeeded.isPresent() && bytesNeeded.getAsInt() > maxBatchSize) {
				throw new RecordBatchTooLargeException(
						String.format(
								"The total record(s) size of %s exceeds the maximum allowed batch size of %s",
								bytesNeeded.getAsInt(),
								maxBatchSize
						)
				);
			} else if (bytesNeeded.isPresent()) {
				completeCurrentBatch();
				startNewBatch();
			}
		}

		return currentBatch;
	}

	private void completeCurrentBatch() {
		MemoryRecords data = currentBatch.build();
		completed.add(new CompletedBatch<>(
				currentBatch.baseOffset(),
				currentBatch.records(),
				data,
				memoryPool,
				currentBatch.initialBuffer()
		));
		currentBatch = null;
	}

	private void maybeCompleteDrain() {
		if (drainStatus == DrainStatus.STARTED) {
			if (currentBatch != null && currentBatch.nonEmpty()) {
				completeCurrentBatch();
			}
			// Reset the timer to a large value. The linger clock will begin
			// ticking after the next append.
			lingerTimer.reset(Long.MAX_VALUE);
			drainStatus = DrainStatus.FINISHED;
		}
	}

	private void startNewBatch() {
		ByteBuffer buffer = memoryPool.tryAllocate(maxBatchSize);
		if (buffer != null) {
			currentBatch = new BatchBuilder<>(
					buffer,
					serde,
					compressionType,
					nextOffset,
					time.milliseconds(),
					false,
					epoch,
					maxBatchSize
			);
		}
	}

	/**
	 * Check whether there are any batches which need to be drained now.
	 * @param currentTimeMs current time in milliseconds
	 * @return true if there are batches ready to drain, false otherwise
	 */
	public boolean needsDrain(long currentTimeMs) {
		return timeUntilDrain(currentTimeMs) <= 0;
	}

	/**
	 * Check the time remaining until the next needed drain. If the accumulator
	 * is empty, then {@link Long#MAX_VALUE} will be returned.
	 * @param currentTimeMs current time in milliseconds
	 * @return the delay in milliseconds before the next expected drain
	 */
	public long timeUntilDrain(long currentTimeMs) {
		if (drainStatus == DrainStatus.FINISHED) {
			return 0;
		} else {
			return lingerTimer.remainingMs(currentTimeMs);
		}
	}

	/**
	 * Get the leader epoch, which is constant for each instance.
	 * @return the leader epoch
	 */
	public int epoch() {
		return epoch;
	}

	/**
	 * Drain completed batches. The caller is expected to first check whether
	 * {@link #needsDrain(long)} returns true in order to avoid unnecessary draining.
	 * <p>
	 * Note on thread-safety: this method is safe in the presence of concurrent
	 * appends, but it assumes a single thread is responsible for draining.
	 * <p>
	 * This call will not block, but the drain may require multiple attempts before
	 * it can be completed if the thread responsible for appending is holding the
	 * append lock. In the worst case, the append will be completed on the next
	 * call to {@link #append(int, List)} following the initial call to this method.
	 * The caller should respect the time to the next flush as indicated by
	 * {@link #timeUntilDrain(long)}.
	 * @return the list of completed batches
	 */
	public List<CompletedBatch<T>> drain() {
		// Start the drain if it has not been started already
		if (drainStatus == DrainStatus.NONE) {
			drainStatus = DrainStatus.STARTED;
		}

		// Complete the drain ourselves if we can acquire the lock
		if (appendLock.tryLock()) {
			try {
				maybeCompleteDrain();
			} finally {
				appendLock.unlock();
			}
		}

		// If the drain has finished, then all of the batches will be completed
		if (drainStatus == DrainStatus.FINISHED) {
			drainStatus = DrainStatus.NONE;
			return drainCompleted();
		} else {
			return Collections.emptyList();
		}
	}

	private List<CompletedBatch<T>> drainCompleted() {
		List<CompletedBatch<T>> res = new ArrayList<>(completed.size());
		while (true) {
			CompletedBatch<T> batch = completed.poll();
			if (batch == null) {
				return res;
			} else {
				res.add(batch);
			}
		}
	}

	public boolean isEmpty() {
		// The linger timer begins running when we have pending batches.
		// We use this to infer when the accumulator is empty to avoid the
		// need to acquire the append lock.
		return !lingerTimer.isRunning();
	}

	/**
	 * Get the number of completed batches which are ready to be drained.
	 * This does not include the batch that is currently being filled.
	 */
	public int numCompletedBatches() {
		return completed.size();
	}

	@Override
	public void close() {
		List<CompletedBatch<T>> unwritten = drain();
		unwritten.forEach(CompletedBatch::release);
	}

	public static class CompletedBatch<T> {
		public final long baseOffset;
		public final List<T> records;
		public final MemoryRecords data;
		private final MemoryPool pool;
		// Buffer that was allocated by the MemoryPool (pool). This may not be the buffer used in
		// the MemoryRecords (data) object.
		private final ByteBuffer initialBuffer;

		private CompletedBatch(
				long baseOffset,
				List<T> records,
				MemoryRecords data,
				MemoryPool pool,
				ByteBuffer initialBuffer
		) {
			this.baseOffset = baseOffset;
			this.records = records;
			this.data = data;
			this.pool = pool;
			this.initialBuffer = initialBuffer;
		}

		public int sizeInBytes() {
			return data.sizeInBytes();
		}

		public void release() {
			pool.release(initialBuffer);
		}
	}

	private static class SimpleTimer {
		// We use an atomic long so that the Raft IO thread can query the linger
		// time without any locking
		private final AtomicLong deadlineMs = new AtomicLong(Long.MAX_VALUE);

		boolean isRunning() {
			return deadlineMs.get() != Long.MAX_VALUE;
		}

		void reset(long deadlineMs) {
			this.deadlineMs.set(deadlineMs);
		}

		long remainingMs(long currentTimeMs) {
			return Math.max(0, deadlineMs.get() - currentTimeMs);
		}
	}
=======
    private final int epoch;
    private final Time time;
    private final SimpleTimer lingerTimer;
    private final int lingerMs;
    private final int maxBatchSize;
    private final CompressionType compressionType;
    private final MemoryPool memoryPool;
    private final ReentrantLock appendLock;
    private final RecordSerde<T> serde;

    private final ConcurrentLinkedQueue<CompletedBatch<T>> completed;
    private volatile DrainStatus drainStatus;

    // These fields are protected by the append lock
    private long nextOffset;
    private BatchBuilder<T> currentBatch;

    private enum DrainStatus {
        STARTED, FINISHED, NONE
    }

    public BatchAccumulator(
        int epoch,
        long baseOffset,
        int lingerMs,
        int maxBatchSize,
        MemoryPool memoryPool,
        Time time,
        CompressionType compressionType,
        RecordSerde<T> serde
    ) {
        this.epoch = epoch;
        this.lingerMs = lingerMs;
        this.maxBatchSize = maxBatchSize;
        this.memoryPool = memoryPool;
        this.time = time;
        this.lingerTimer = new SimpleTimer();
        this.compressionType = compressionType;
        this.serde = serde;
        this.nextOffset = baseOffset;
        this.drainStatus = DrainStatus.NONE;
        this.completed = new ConcurrentLinkedQueue<>();
        this.appendLock = new ReentrantLock();
    }

    /**
     * Append a list of records into as many batches as necessary.
     *
     * The order of the elements in the records argument will match the order in the batches.
     * This method will use as many batches as necessary to serialize all of the records. Since
     * this method can split the records into multiple batches it is possible that some of the
     * records will get committed while other will not when the leader fails.
     *
     * @param epoch the expected leader epoch. If this does not match, then {@link NotLeaderException}
     *              will be thrown
     * @param records the list of records to include in the batches
     * @return the expected offset of the last record
     * @throws RecordBatchTooLargeException if the size of one record T is greater than the maximum
     *         batch size; if this exception is throw some of the elements in records may have
     *         been committed
     * @throws NotLeaderException if the epoch is less than the leader epoch
     * @throws IllegalArgumentException if the epoch is invalid (greater than the leader epoch)
     * @throws BufferAllocationException if we failed to allocate memory for the records
     * @throws IllegalStateException if we tried to append new records after the batch has been built
     */
    public long append(int epoch, List<T> records) {
        return append(epoch, records, false);
    }

    /**
     * Append a list of records into an atomic batch. We guarantee all records are included in the
     * same underlying record batch so that either all of the records become committed or none of
     * them do.
     *
     * @param epoch the expected leader epoch. If this does not match, then {@link NotLeaderException}
     *              will be thrown
     * @param records the list of records to include in a batch
     * @return the expected offset of the last record
     * @throws RecordBatchTooLargeException if the size of the records is greater than the maximum
     *         batch size; if this exception is throw none of the elements in records were
     *         committed
     * @throws NotLeaderException if the epoch is less than the leader epoch
     * @throws IllegalArgumentException if the epoch is invalid (greater than the leader epoch)
     * @throws BufferAllocationException if we failed to allocate memory for the records
     * @throws IllegalStateException if we tried to append new records after the batch has been built
     */
    public long appendAtomic(int epoch, List<T> records) {
        return append(epoch, records, true);
    }

    private long append(int epoch, List<T> records, boolean isAtomic) {
        if (epoch < this.epoch) {
            throw new NotLeaderException("Append failed because the given epoch " + epoch + " is stale. " +
                    "Current leader epoch = " + this.epoch());
        } else if (epoch > this.epoch) {
            throw new IllegalArgumentException("Attempt to append from epoch " + epoch +
                " which is larger than the current epoch " + this.epoch);
        }

        ObjectSerializationCache serializationCache = new ObjectSerializationCache();

        appendLock.lock();
        try {
            maybeCompleteDrain();

            BatchBuilder<T> batch = null;
            if (isAtomic) {
                batch = maybeAllocateBatch(records, serializationCache);
            }

            for (T record : records) {
                if (!isAtomic) {
                    batch = maybeAllocateBatch(Collections.singleton(record), serializationCache);
                }

                if (batch == null) {
                    throw new BufferAllocationException("Append failed because we failed to allocate memory to write the batch");
                }

                batch.appendRecord(record, serializationCache);
                nextOffset += 1;
            }

            maybeResetLinger();

            return nextOffset - 1;
        } finally {
            appendLock.unlock();
        }
    }

    private void maybeResetLinger() {
        if (!lingerTimer.isRunning()) {
            lingerTimer.reset(time.milliseconds() + lingerMs);
        }
    }

    private BatchBuilder<T> maybeAllocateBatch(
        Collection<T> records,
        ObjectSerializationCache serializationCache
    ) {
        if (currentBatch == null) {
            startNewBatch();
        }

        if (currentBatch != null) {
            OptionalInt bytesNeeded = currentBatch.bytesNeeded(records, serializationCache);
            if (bytesNeeded.isPresent() && bytesNeeded.getAsInt() > maxBatchSize) {
                throw new RecordBatchTooLargeException(
                    String.format(
                        "The total record(s) size of %d exceeds the maximum allowed batch size of %d",
                        bytesNeeded.getAsInt(),
                        maxBatchSize
                    )
                );
            } else if (bytesNeeded.isPresent()) {
                completeCurrentBatch();
                startNewBatch();
            }
        }

        return currentBatch;
    }

    private void completeCurrentBatch() {
        MemoryRecords data = currentBatch.build();
        completed.add(new CompletedBatch<>(
            currentBatch.baseOffset(),
            currentBatch.records(),
            data,
            memoryPool,
            currentBatch.initialBuffer()
        ));
        currentBatch = null;
    }

    /**
     * Append a control batch from a supplied memory record.
     *
     * See the {@code valueCreator} parameter description for requirements on this function.
     *
     * @param valueCreator a function that uses the passed buffer to create the control
     *        batch that will be appended. The memory records returned must contain one
     *        control batch and that control batch have one record.
     */
    private void appendControlMessage(Function<ByteBuffer, MemoryRecords> valueCreator) {
        appendLock.lock();
        try {
            ByteBuffer buffer = memoryPool.tryAllocate(256);
            if (buffer != null) {
                try {
                    forceDrain();
                    completed.add(
                        new CompletedBatch<>(
                            nextOffset,
                            1,
                            valueCreator.apply(buffer),
                            memoryPool,
                            buffer
                        )
                    );
                    nextOffset += 1;
                } catch (Exception e) {
                    // Release the buffer now since the buffer was not stored in completed for a delayed release
                    memoryPool.release(buffer);
                    throw e;
                }
            } else {
                throw new IllegalStateException("Could not allocate buffer for the control record");
            }
        } finally {
            appendLock.unlock();
        }
    }

    /**
     * Append a {@link LeaderChangeMessage} record to the batch
     *
     * @param leaderChangeMessage The message to append
     * @param currentTimestamp The current time in milliseconds
     * @throws IllegalStateException on failure to allocate a buffer for the record
     */
    public void appendLeaderChangeMessage(
        LeaderChangeMessage leaderChangeMessage,
        long currentTimestamp
    ) {
        appendControlMessage(buffer -> {
            return MemoryRecords.withLeaderChangeMessage(
                this.nextOffset,
                currentTimestamp,
                this.epoch,
                buffer,
                leaderChangeMessage
            );
        });
    }


    /**
     * Append a {@link SnapshotHeaderRecord} record to the batch
     *
     * @param snapshotHeaderRecord The record to append
     * @param currentTimestamp The current time in milliseconds
     * @throws IllegalStateException on failure to allocate a buffer for the record
     */
    public void appendSnapshotHeaderRecord(
        SnapshotHeaderRecord snapshotHeaderRecord,
        long currentTimestamp
    ) {
        appendControlMessage(buffer -> {
            return MemoryRecords.withSnapshotHeaderRecord(
                this.nextOffset,
                currentTimestamp,
                this.epoch,
                buffer,
                snapshotHeaderRecord
            );
        });
    }

    /**
     * Append a {@link SnapshotFooterRecord} record to the batch
     *
     * @param snapshotFooterRecord The record to append
     * @param currentTimestamp The current time in milliseconds
     * @throws IllegalStateException on failure to allocate a buffer for the record
     */
    public void appendSnapshotFooterRecord(
        SnapshotFooterRecord snapshotFooterRecord,
        long currentTimestamp
    ) {
        appendControlMessage(buffer -> {
            return MemoryRecords.withSnapshotFooterRecord(
                this.nextOffset,
                currentTimestamp,
                this.epoch,
                buffer,
                snapshotFooterRecord
            );
        });
    }

    public void forceDrain() {
        appendLock.lock();
        try {
            drainStatus = DrainStatus.STARTED;
            maybeCompleteDrain();
        } finally {
            appendLock.unlock();
        }
    }

    private void maybeCompleteDrain() {
        if (drainStatus == DrainStatus.STARTED) {
            if (currentBatch != null && currentBatch.nonEmpty()) {
                completeCurrentBatch();
            }
            // Reset the timer to a large value. The linger clock will begin
            // ticking after the next append.
            lingerTimer.reset(Long.MAX_VALUE);
            drainStatus = DrainStatus.FINISHED;
        }
    }

    private void startNewBatch() {
        ByteBuffer buffer = memoryPool.tryAllocate(maxBatchSize);
        if (buffer != null) {
            currentBatch = new BatchBuilder<>(
                buffer,
                serde,
                compressionType,
                nextOffset,
                time.milliseconds(),
                false,
                epoch,
                maxBatchSize
            );
        }
    }

    /**
     * Check whether there are any batches which need to be drained now.
     *
     * @param currentTimeMs current time in milliseconds
     * @return true if there are batches ready to drain, false otherwise
     */
    public boolean needsDrain(long currentTimeMs) {
        return timeUntilDrain(currentTimeMs) <= 0;
    }

    /**
     * Check the time remaining until the next needed drain. If the accumulator
     * is empty, then {@link Long#MAX_VALUE} will be returned.
     *
     * @param currentTimeMs current time in milliseconds
     * @return the delay in milliseconds before the next expected drain
     */
    public long timeUntilDrain(long currentTimeMs) {
        if (drainStatus == DrainStatus.FINISHED) {
            return 0;
        } else {
            return lingerTimer.remainingMs(currentTimeMs);
        }
    }

    /**
     * Get the leader epoch, which is constant for each instance.
     *
     * @return the leader epoch
     */
    public int epoch() {
        return epoch;
    }

    /**
     * Drain completed batches. The caller is expected to first check whether
     * {@link #needsDrain(long)} returns true in order to avoid unnecessary draining.
     *
     * Note on thread-safety: this method is safe in the presence of concurrent
     * appends, but it assumes a single thread is responsible for draining.
     *
     * This call will not block, but the drain may require multiple attempts before
     * it can be completed if the thread responsible for appending is holding the
     * append lock. In the worst case, the append will be completed on the next
     * call to {@link #append(int, List)} following the initial call to this method.
     * The caller should respect the time to the next flush as indicated by
     * {@link #timeUntilDrain(long)}.
     *
     * @return the list of completed batches
     */
    public List<CompletedBatch<T>> drain() {
        // Start the drain if it has not been started already
        if (drainStatus == DrainStatus.NONE) {
            drainStatus = DrainStatus.STARTED;
        }

        // Complete the drain ourselves if we can acquire the lock
        if (appendLock.tryLock()) {
            try {
                maybeCompleteDrain();
            } finally {
                appendLock.unlock();
            }
        }

        // If the drain has finished, then all of the batches will be completed
        if (drainStatus == DrainStatus.FINISHED) {
            drainStatus = DrainStatus.NONE;
            return drainCompleted();
        } else {
            return Collections.emptyList();
        }
    }

    private List<CompletedBatch<T>> drainCompleted() {
        List<CompletedBatch<T>> res = new ArrayList<>(completed.size());
        while (true) {
            CompletedBatch<T> batch = completed.poll();
            if (batch == null) {
                return res;
            } else {
                res.add(batch);
            }
        }
    }

    public boolean isEmpty() {
        // The linger timer begins running when we have pending batches.
        // We use this to infer when the accumulator is empty to avoid the
        // need to acquire the append lock.
        return !lingerTimer.isRunning();
    }

    /**
     * Get the number of completed batches which are ready to be drained.
     * This does not include the batch that is currently being filled.
     */
    public int numCompletedBatches() {
        return completed.size();
    }

    @Override
    public void close() {
        List<CompletedBatch<T>> unwritten = drain();
        unwritten.forEach(CompletedBatch::release);
    }

    public static class CompletedBatch<T> {
        public final long baseOffset;
        public final int numRecords;
        public final Optional<List<T>> records;
        public final MemoryRecords data;
        private final MemoryPool pool;
        // Buffer that was allocated by the MemoryPool (pool). This may not be the buffer used in
        // the MemoryRecords (data) object.
        private final ByteBuffer initialBuffer;

        private CompletedBatch(
            long baseOffset,
            List<T> records,
            MemoryRecords data,
            MemoryPool pool,
            ByteBuffer initialBuffer
        ) {
            Objects.requireNonNull(data.firstBatch(), "Expected memory records to contain one batch");

            this.baseOffset = baseOffset;
            this.records = Optional.of(records);
            this.numRecords = records.size();
            this.data = data;
            this.pool = pool;
            this.initialBuffer = initialBuffer;
        }

        private CompletedBatch(
            long baseOffset,
            int numRecords,
            MemoryRecords data,
            MemoryPool pool,
            ByteBuffer initialBuffer
        ) {
            Objects.requireNonNull(data.firstBatch(), "Expected memory records to contain one batch");

            this.baseOffset = baseOffset;
            this.records = Optional.empty();
            this.numRecords = numRecords;
            this.data = data;
            this.pool = pool;
            this.initialBuffer = initialBuffer;
        }

        public int sizeInBytes() {
            return data.sizeInBytes();
        }

        public void release() {
            pool.release(initialBuffer);
        }

        public long appendTimestamp() {
            // 1. firstBatch is not null because data has one and only one batch
            // 2. maxTimestamp is the append time of the batch. This needs to be changed
            //    to return the LastContainedLogTimestamp of the SnapshotHeaderRecord
            return data.firstBatch().maxTimestamp();
        }
    }

    private static class SimpleTimer {
        // We use an atomic long so that the Raft IO thread can query the linger
        // time without any locking
        private final AtomicLong deadlineMs = new AtomicLong(Long.MAX_VALUE);

        boolean isRunning() {
            return deadlineMs.get() != Long.MAX_VALUE;
        }

        void reset(long deadlineMs) {
            this.deadlineMs.set(deadlineMs);
        }

        long remainingMs(long currentTimeMs) {
            return Math.max(0, deadlineMs.get() - currentTimeMs);
        }
    }
>>>>>>> 15418db6

}<|MERGE_RESOLUTION|>--- conflicted
+++ resolved
@@ -18,6 +18,9 @@
 
 import org.apache.kafka.common.errors.RecordBatchTooLargeException;
 import org.apache.kafka.common.memory.MemoryPool;
+import org.apache.kafka.common.message.LeaderChangeMessage;
+import org.apache.kafka.common.message.SnapshotFooterRecord;
+import org.apache.kafka.common.message.SnapshotHeaderRecord;
 import org.apache.kafka.common.protocol.ObjectSerializationCache;
 import org.apache.kafka.common.record.CompressionType;
 import org.apache.kafka.common.record.MemoryRecords;
@@ -26,370 +29,15 @@
 import org.apache.kafka.raft.errors.NotLeaderException;
 import org.apache.kafka.server.common.serialization.RecordSerde;
 
-import org.apache.kafka.common.message.LeaderChangeMessage;
-import org.apache.kafka.common.message.SnapshotHeaderRecord;
-import org.apache.kafka.common.message.SnapshotFooterRecord;
 import java.io.Closeable;
 import java.nio.ByteBuffer;
-import java.util.ArrayList;
-import java.util.Collection;
-import java.util.Collections;
-import java.util.List;
-import java.util.Objects;
-import java.util.Optional;
-import java.util.OptionalInt;
-import java.util.function.Function;
+import java.util.*;
 import java.util.concurrent.ConcurrentLinkedQueue;
 import java.util.concurrent.atomic.AtomicLong;
 import java.util.concurrent.locks.ReentrantLock;
+import java.util.function.Function;
 
 public class BatchAccumulator<T> implements Closeable {
-<<<<<<< HEAD
-	private final int epoch;
-	private final Time time;
-	private final SimpleTimer lingerTimer;
-	private final int lingerMs;
-	private final int maxBatchSize;
-	private final CompressionType compressionType;
-	private final MemoryPool memoryPool;
-	private final ReentrantLock appendLock;
-	private final RecordSerde<T> serde;
-
-	private final ConcurrentLinkedQueue<CompletedBatch<T>> completed;
-	private volatile DrainStatus drainStatus;
-
-	// These fields are protected by the append lock
-	private long nextOffset;
-	private BatchBuilder<T> currentBatch;
-
-	private enum DrainStatus {
-		STARTED, FINISHED, NONE
-	}
-
-	public BatchAccumulator(
-			int epoch,
-			long baseOffset,
-			int lingerMs,
-			int maxBatchSize,
-			MemoryPool memoryPool,
-			Time time,
-			CompressionType compressionType,
-			RecordSerde<T> serde
-	) {
-		this.epoch = epoch;
-		this.lingerMs = lingerMs;
-		this.maxBatchSize = maxBatchSize;
-		this.memoryPool = memoryPool;
-		this.time = time;
-		this.lingerTimer = new SimpleTimer();
-		this.compressionType = compressionType;
-		this.serde = serde;
-		this.nextOffset = baseOffset;
-		this.drainStatus = DrainStatus.NONE;
-		this.completed = new ConcurrentLinkedQueue<>();
-		this.appendLock = new ReentrantLock();
-	}
-
-	/**
-	 * Append a list of records into as many batches as necessary.
-	 * <p>
-	 * The order of the elements in the records argument will match the order in the batches.
-	 * This method will use as many batches as necessary to serialize all of the records. Since
-	 * this method can split the records into multiple batches it is possible that some of the
-	 * records will get committed while other will not when the leader fails.
-	 * @param epoch   the expected leader epoch. If this does not match, then {@link Long#MAX_VALUE}
-	 *                will be returned as an offset which cannot become committed
-	 * @param records the list of records to include in the batches
-	 * @return the expected offset of the last record; {@link Long#MAX_VALUE} if the epoch does not
-	 * match; null if no memory could be allocated for the batch at this time
-	 * @throws RecordBatchTooLargeException if the size of one record T is greater than the maximum
-	 *                                      batch size; if this exception is throw some of the elements in records may have
-	 *                                      been committed
-	 */
-	public Long append(int epoch, List<T> records) {
-		return append(epoch, records, false);
-	}
-
-	/**
-	 * Append a list of records into an atomic batch. We guarantee all records are included in the
-	 * same underlying record batch so that either all of the records become committed or none of
-	 * them do.
-	 * @param epoch   the expected leader epoch. If this does not match, then {@link Long#MAX_VALUE}
-	 *                will be returned as an offset which cannot become committed
-	 * @param records the list of records to include in a batch
-	 * @return the expected offset of the last record; {@link Long#MAX_VALUE} if the epoch does not
-	 * match; null if no memory could be allocated for the batch at this time
-	 * @throws RecordBatchTooLargeException if the size of the records is greater than the maximum
-	 *                                      batch size; if this exception is throw none of the elements in records were
-	 *                                      committed
-	 */
-	public Long appendAtomic(int epoch, List<T> records) {
-		return append(epoch, records, true);
-	}
-
-	private Long append(int epoch, List<T> records, boolean isAtomic) {
-		if (epoch != this.epoch) {
-			return Long.MAX_VALUE;
-		}
-
-		ObjectSerializationCache serializationCache = new ObjectSerializationCache();
-
-		appendLock.lock();
-		try {
-			maybeCompleteDrain();
-
-			BatchBuilder<T> batch = null;
-			if (isAtomic) {
-				batch = maybeAllocateBatch(records, serializationCache);
-			}
-
-			for (T record : records) {
-				if (!isAtomic) {
-					batch = maybeAllocateBatch(Collections.singleton(record), serializationCache);
-				}
-
-				if (batch == null) {
-					return null;
-				}
-
-				batch.appendRecord(record, serializationCache);
-				nextOffset += 1;
-			}
-
-			maybeResetLinger();
-
-			return nextOffset - 1;
-		} finally {
-			appendLock.unlock();
-		}
-	}
-
-	private void maybeResetLinger() {
-		if (!lingerTimer.isRunning()) {
-			lingerTimer.reset(time.milliseconds() + lingerMs);
-		}
-	}
-
-	private BatchBuilder<T> maybeAllocateBatch(
-			Collection<T> records,
-			ObjectSerializationCache serializationCache
-	) {
-		if (currentBatch == null) {
-			startNewBatch();
-		}
-
-		if (currentBatch != null) {
-			OptionalInt bytesNeeded = currentBatch.bytesNeeded(records, serializationCache);
-			if (bytesNeeded.isPresent() && bytesNeeded.getAsInt() > maxBatchSize) {
-				throw new RecordBatchTooLargeException(
-						String.format(
-								"The total record(s) size of %s exceeds the maximum allowed batch size of %s",
-								bytesNeeded.getAsInt(),
-								maxBatchSize
-						)
-				);
-			} else if (bytesNeeded.isPresent()) {
-				completeCurrentBatch();
-				startNewBatch();
-			}
-		}
-
-		return currentBatch;
-	}
-
-	private void completeCurrentBatch() {
-		MemoryRecords data = currentBatch.build();
-		completed.add(new CompletedBatch<>(
-				currentBatch.baseOffset(),
-				currentBatch.records(),
-				data,
-				memoryPool,
-				currentBatch.initialBuffer()
-		));
-		currentBatch = null;
-	}
-
-	private void maybeCompleteDrain() {
-		if (drainStatus == DrainStatus.STARTED) {
-			if (currentBatch != null && currentBatch.nonEmpty()) {
-				completeCurrentBatch();
-			}
-			// Reset the timer to a large value. The linger clock will begin
-			// ticking after the next append.
-			lingerTimer.reset(Long.MAX_VALUE);
-			drainStatus = DrainStatus.FINISHED;
-		}
-	}
-
-	private void startNewBatch() {
-		ByteBuffer buffer = memoryPool.tryAllocate(maxBatchSize);
-		if (buffer != null) {
-			currentBatch = new BatchBuilder<>(
-					buffer,
-					serde,
-					compressionType,
-					nextOffset,
-					time.milliseconds(),
-					false,
-					epoch,
-					maxBatchSize
-			);
-		}
-	}
-
-	/**
-	 * Check whether there are any batches which need to be drained now.
-	 * @param currentTimeMs current time in milliseconds
-	 * @return true if there are batches ready to drain, false otherwise
-	 */
-	public boolean needsDrain(long currentTimeMs) {
-		return timeUntilDrain(currentTimeMs) <= 0;
-	}
-
-	/**
-	 * Check the time remaining until the next needed drain. If the accumulator
-	 * is empty, then {@link Long#MAX_VALUE} will be returned.
-	 * @param currentTimeMs current time in milliseconds
-	 * @return the delay in milliseconds before the next expected drain
-	 */
-	public long timeUntilDrain(long currentTimeMs) {
-		if (drainStatus == DrainStatus.FINISHED) {
-			return 0;
-		} else {
-			return lingerTimer.remainingMs(currentTimeMs);
-		}
-	}
-
-	/**
-	 * Get the leader epoch, which is constant for each instance.
-	 * @return the leader epoch
-	 */
-	public int epoch() {
-		return epoch;
-	}
-
-	/**
-	 * Drain completed batches. The caller is expected to first check whether
-	 * {@link #needsDrain(long)} returns true in order to avoid unnecessary draining.
-	 * <p>
-	 * Note on thread-safety: this method is safe in the presence of concurrent
-	 * appends, but it assumes a single thread is responsible for draining.
-	 * <p>
-	 * This call will not block, but the drain may require multiple attempts before
-	 * it can be completed if the thread responsible for appending is holding the
-	 * append lock. In the worst case, the append will be completed on the next
-	 * call to {@link #append(int, List)} following the initial call to this method.
-	 * The caller should respect the time to the next flush as indicated by
-	 * {@link #timeUntilDrain(long)}.
-	 * @return the list of completed batches
-	 */
-	public List<CompletedBatch<T>> drain() {
-		// Start the drain if it has not been started already
-		if (drainStatus == DrainStatus.NONE) {
-			drainStatus = DrainStatus.STARTED;
-		}
-
-		// Complete the drain ourselves if we can acquire the lock
-		if (appendLock.tryLock()) {
-			try {
-				maybeCompleteDrain();
-			} finally {
-				appendLock.unlock();
-			}
-		}
-
-		// If the drain has finished, then all of the batches will be completed
-		if (drainStatus == DrainStatus.FINISHED) {
-			drainStatus = DrainStatus.NONE;
-			return drainCompleted();
-		} else {
-			return Collections.emptyList();
-		}
-	}
-
-	private List<CompletedBatch<T>> drainCompleted() {
-		List<CompletedBatch<T>> res = new ArrayList<>(completed.size());
-		while (true) {
-			CompletedBatch<T> batch = completed.poll();
-			if (batch == null) {
-				return res;
-			} else {
-				res.add(batch);
-			}
-		}
-	}
-
-	public boolean isEmpty() {
-		// The linger timer begins running when we have pending batches.
-		// We use this to infer when the accumulator is empty to avoid the
-		// need to acquire the append lock.
-		return !lingerTimer.isRunning();
-	}
-
-	/**
-	 * Get the number of completed batches which are ready to be drained.
-	 * This does not include the batch that is currently being filled.
-	 */
-	public int numCompletedBatches() {
-		return completed.size();
-	}
-
-	@Override
-	public void close() {
-		List<CompletedBatch<T>> unwritten = drain();
-		unwritten.forEach(CompletedBatch::release);
-	}
-
-	public static class CompletedBatch<T> {
-		public final long baseOffset;
-		public final List<T> records;
-		public final MemoryRecords data;
-		private final MemoryPool pool;
-		// Buffer that was allocated by the MemoryPool (pool). This may not be the buffer used in
-		// the MemoryRecords (data) object.
-		private final ByteBuffer initialBuffer;
-
-		private CompletedBatch(
-				long baseOffset,
-				List<T> records,
-				MemoryRecords data,
-				MemoryPool pool,
-				ByteBuffer initialBuffer
-		) {
-			this.baseOffset = baseOffset;
-			this.records = records;
-			this.data = data;
-			this.pool = pool;
-			this.initialBuffer = initialBuffer;
-		}
-
-		public int sizeInBytes() {
-			return data.sizeInBytes();
-		}
-
-		public void release() {
-			pool.release(initialBuffer);
-		}
-	}
-
-	private static class SimpleTimer {
-		// We use an atomic long so that the Raft IO thread can query the linger
-		// time without any locking
-		private final AtomicLong deadlineMs = new AtomicLong(Long.MAX_VALUE);
-
-		boolean isRunning() {
-			return deadlineMs.get() != Long.MAX_VALUE;
-		}
-
-		void reset(long deadlineMs) {
-			this.deadlineMs.set(deadlineMs);
-		}
-
-		long remainingMs(long currentTimeMs) {
-			return Math.max(0, deadlineMs.get() - currentTimeMs);
-		}
-	}
-=======
     private final int epoch;
     private final Time time;
     private final SimpleTimer lingerTimer;
@@ -411,16 +59,7 @@
         STARTED, FINISHED, NONE
     }
 
-    public BatchAccumulator(
-        int epoch,
-        long baseOffset,
-        int lingerMs,
-        int maxBatchSize,
-        MemoryPool memoryPool,
-        Time time,
-        CompressionType compressionType,
-        RecordSerde<T> serde
-    ) {
+    public BatchAccumulator(int epoch, long baseOffset, int lingerMs, int maxBatchSize, MemoryPool memoryPool, Time time, CompressionType compressionType, RecordSerde<T> serde) {
         this.epoch = epoch;
         this.lingerMs = lingerMs;
         this.maxBatchSize = maxBatchSize;
@@ -437,23 +76,22 @@
 
     /**
      * Append a list of records into as many batches as necessary.
-     *
+     * <p>
      * The order of the elements in the records argument will match the order in the batches.
      * This method will use as many batches as necessary to serialize all of the records. Since
      * this method can split the records into multiple batches it is possible that some of the
      * records will get committed while other will not when the leader fails.
-     *
-     * @param epoch the expected leader epoch. If this does not match, then {@link NotLeaderException}
-     *              will be thrown
+     * @param epoch   the expected leader epoch. If this does not match, then {@link NotLeaderException}
+     *                will be thrown
      * @param records the list of records to include in the batches
      * @return the expected offset of the last record
      * @throws RecordBatchTooLargeException if the size of one record T is greater than the maximum
-     *         batch size; if this exception is throw some of the elements in records may have
-     *         been committed
-     * @throws NotLeaderException if the epoch is less than the leader epoch
-     * @throws IllegalArgumentException if the epoch is invalid (greater than the leader epoch)
-     * @throws BufferAllocationException if we failed to allocate memory for the records
-     * @throws IllegalStateException if we tried to append new records after the batch has been built
+     *                                      batch size; if this exception is throw some of the elements in records may have
+     *                                      been committed
+     * @throws NotLeaderException           if the epoch is less than the leader epoch
+     * @throws IllegalArgumentException     if the epoch is invalid (greater than the leader epoch)
+     * @throws BufferAllocationException    if we failed to allocate memory for the records
+     * @throws IllegalStateException        if we tried to append new records after the batch has been built
      */
     public long append(int epoch, List<T> records) {
         return append(epoch, records, false);
@@ -463,18 +101,17 @@
      * Append a list of records into an atomic batch. We guarantee all records are included in the
      * same underlying record batch so that either all of the records become committed or none of
      * them do.
-     *
-     * @param epoch the expected leader epoch. If this does not match, then {@link NotLeaderException}
-     *              will be thrown
+     * @param epoch   the expected leader epoch. If this does not match, then {@link NotLeaderException}
+     *                will be thrown
      * @param records the list of records to include in a batch
      * @return the expected offset of the last record
      * @throws RecordBatchTooLargeException if the size of the records is greater than the maximum
-     *         batch size; if this exception is throw none of the elements in records were
-     *         committed
-     * @throws NotLeaderException if the epoch is less than the leader epoch
-     * @throws IllegalArgumentException if the epoch is invalid (greater than the leader epoch)
-     * @throws BufferAllocationException if we failed to allocate memory for the records
-     * @throws IllegalStateException if we tried to append new records after the batch has been built
+     *                                      batch size; if this exception is throw none of the elements in records were
+     *                                      committed
+     * @throws NotLeaderException           if the epoch is less than the leader epoch
+     * @throws IllegalArgumentException     if the epoch is invalid (greater than the leader epoch)
+     * @throws BufferAllocationException    if we failed to allocate memory for the records
+     * @throws IllegalStateException        if we tried to append new records after the batch has been built
      */
     public long appendAtomic(int epoch, List<T> records) {
         return append(epoch, records, true);
@@ -482,11 +119,9 @@
 
     private long append(int epoch, List<T> records, boolean isAtomic) {
         if (epoch < this.epoch) {
-            throw new NotLeaderException("Append failed because the given epoch " + epoch + " is stale. " +
-                    "Current leader epoch = " + this.epoch());
+            throw new NotLeaderException("Append failed because the given epoch " + epoch + " is stale. " + "Current leader epoch = " + this.epoch());
         } else if (epoch > this.epoch) {
-            throw new IllegalArgumentException("Attempt to append from epoch " + epoch +
-                " which is larger than the current epoch " + this.epoch);
+            throw new IllegalArgumentException("Attempt to append from epoch " + epoch + " which is larger than the current epoch " + this.epoch);
         }
 
         ObjectSerializationCache serializationCache = new ObjectSerializationCache();
@@ -527,10 +162,7 @@
         }
     }
 
-    private BatchBuilder<T> maybeAllocateBatch(
-        Collection<T> records,
-        ObjectSerializationCache serializationCache
-    ) {
+    private BatchBuilder<T> maybeAllocateBatch(Collection<T> records, ObjectSerializationCache serializationCache) {
         if (currentBatch == null) {
             startNewBatch();
         }
@@ -538,13 +170,7 @@
         if (currentBatch != null) {
             OptionalInt bytesNeeded = currentBatch.bytesNeeded(records, serializationCache);
             if (bytesNeeded.isPresent() && bytesNeeded.getAsInt() > maxBatchSize) {
-                throw new RecordBatchTooLargeException(
-                    String.format(
-                        "The total record(s) size of %d exceeds the maximum allowed batch size of %d",
-                        bytesNeeded.getAsInt(),
-                        maxBatchSize
-                    )
-                );
+                throw new RecordBatchTooLargeException(String.format("The total record(s) size of %d exceeds the maximum allowed batch size of %d", bytesNeeded.getAsInt(), maxBatchSize));
             } else if (bytesNeeded.isPresent()) {
                 completeCurrentBatch();
                 startNewBatch();
@@ -556,24 +182,17 @@
 
     private void completeCurrentBatch() {
         MemoryRecords data = currentBatch.build();
-        completed.add(new CompletedBatch<>(
-            currentBatch.baseOffset(),
-            currentBatch.records(),
-            data,
-            memoryPool,
-            currentBatch.initialBuffer()
-        ));
+        completed.add(new CompletedBatch<>(currentBatch.baseOffset(), currentBatch.records(), data, memoryPool, currentBatch.initialBuffer()));
         currentBatch = null;
     }
 
     /**
      * Append a control batch from a supplied memory record.
-     *
+     * <p>
      * See the {@code valueCreator} parameter description for requirements on this function.
-     *
      * @param valueCreator a function that uses the passed buffer to create the control
-     *        batch that will be appended. The memory records returned must contain one
-     *        control batch and that control batch have one record.
+     *                     batch that will be appended. The memory records returned must contain one
+     *                     control batch and that control batch have one record.
      */
     private void appendControlMessage(Function<ByteBuffer, MemoryRecords> valueCreator) {
         appendLock.lock();
@@ -582,15 +201,7 @@
             if (buffer != null) {
                 try {
                     forceDrain();
-                    completed.add(
-                        new CompletedBatch<>(
-                            nextOffset,
-                            1,
-                            valueCreator.apply(buffer),
-                            memoryPool,
-                            buffer
-                        )
-                    );
+                    completed.add(new CompletedBatch<>(nextOffset, 1, valueCreator.apply(buffer), memoryPool, buffer));
                     nextOffset += 1;
                 } catch (Exception e) {
                     // Release the buffer now since the buffer was not stored in completed for a delayed release
@@ -607,68 +218,38 @@
 
     /**
      * Append a {@link LeaderChangeMessage} record to the batch
-     *
      * @param leaderChangeMessage The message to append
-     * @param currentTimestamp The current time in milliseconds
+     * @param currentTimestamp    The current time in milliseconds
      * @throws IllegalStateException on failure to allocate a buffer for the record
      */
-    public void appendLeaderChangeMessage(
-        LeaderChangeMessage leaderChangeMessage,
-        long currentTimestamp
-    ) {
+    public void appendLeaderChangeMessage(LeaderChangeMessage leaderChangeMessage, long currentTimestamp) {
         appendControlMessage(buffer -> {
-            return MemoryRecords.withLeaderChangeMessage(
-                this.nextOffset,
-                currentTimestamp,
-                this.epoch,
-                buffer,
-                leaderChangeMessage
-            );
+            return MemoryRecords.withLeaderChangeMessage(this.nextOffset, currentTimestamp, this.epoch, buffer, leaderChangeMessage);
         });
     }
 
 
     /**
      * Append a {@link SnapshotHeaderRecord} record to the batch
-     *
      * @param snapshotHeaderRecord The record to append
-     * @param currentTimestamp The current time in milliseconds
+     * @param currentTimestamp     The current time in milliseconds
      * @throws IllegalStateException on failure to allocate a buffer for the record
      */
-    public void appendSnapshotHeaderRecord(
-        SnapshotHeaderRecord snapshotHeaderRecord,
-        long currentTimestamp
-    ) {
+    public void appendSnapshotHeaderRecord(SnapshotHeaderRecord snapshotHeaderRecord, long currentTimestamp) {
         appendControlMessage(buffer -> {
-            return MemoryRecords.withSnapshotHeaderRecord(
-                this.nextOffset,
-                currentTimestamp,
-                this.epoch,
-                buffer,
-                snapshotHeaderRecord
-            );
+            return MemoryRecords.withSnapshotHeaderRecord(this.nextOffset, currentTimestamp, this.epoch, buffer, snapshotHeaderRecord);
         });
     }
 
     /**
      * Append a {@link SnapshotFooterRecord} record to the batch
-     *
      * @param snapshotFooterRecord The record to append
-     * @param currentTimestamp The current time in milliseconds
+     * @param currentTimestamp     The current time in milliseconds
      * @throws IllegalStateException on failure to allocate a buffer for the record
      */
-    public void appendSnapshotFooterRecord(
-        SnapshotFooterRecord snapshotFooterRecord,
-        long currentTimestamp
-    ) {
+    public void appendSnapshotFooterRecord(SnapshotFooterRecord snapshotFooterRecord, long currentTimestamp) {
         appendControlMessage(buffer -> {
-            return MemoryRecords.withSnapshotFooterRecord(
-                this.nextOffset,
-                currentTimestamp,
-                this.epoch,
-                buffer,
-                snapshotFooterRecord
-            );
+            return MemoryRecords.withSnapshotFooterRecord(this.nextOffset, currentTimestamp, this.epoch, buffer, snapshotFooterRecord);
         });
     }
 
@@ -697,22 +278,12 @@
     private void startNewBatch() {
         ByteBuffer buffer = memoryPool.tryAllocate(maxBatchSize);
         if (buffer != null) {
-            currentBatch = new BatchBuilder<>(
-                buffer,
-                serde,
-                compressionType,
-                nextOffset,
-                time.milliseconds(),
-                false,
-                epoch,
-                maxBatchSize
-            );
+            currentBatch = new BatchBuilder<>(buffer, serde, compressionType, nextOffset, time.milliseconds(), false, epoch, maxBatchSize);
         }
     }
 
     /**
      * Check whether there are any batches which need to be drained now.
-     *
      * @param currentTimeMs current time in milliseconds
      * @return true if there are batches ready to drain, false otherwise
      */
@@ -723,7 +294,6 @@
     /**
      * Check the time remaining until the next needed drain. If the accumulator
      * is empty, then {@link Long#MAX_VALUE} will be returned.
-     *
      * @param currentTimeMs current time in milliseconds
      * @return the delay in milliseconds before the next expected drain
      */
@@ -737,7 +307,6 @@
 
     /**
      * Get the leader epoch, which is constant for each instance.
-     *
      * @return the leader epoch
      */
     public int epoch() {
@@ -747,17 +316,16 @@
     /**
      * Drain completed batches. The caller is expected to first check whether
      * {@link #needsDrain(long)} returns true in order to avoid unnecessary draining.
-     *
+     * <p>
      * Note on thread-safety: this method is safe in the presence of concurrent
      * appends, but it assumes a single thread is responsible for draining.
-     *
+     * <p>
      * This call will not block, but the drain may require multiple attempts before
      * it can be completed if the thread responsible for appending is holding the
      * append lock. In the worst case, the append will be completed on the next
      * call to {@link #append(int, List)} following the initial call to this method.
      * The caller should respect the time to the next flush as indicated by
      * {@link #timeUntilDrain(long)}.
-     *
      * @return the list of completed batches
      */
     public List<CompletedBatch<T>> drain() {
@@ -827,13 +395,7 @@
         // the MemoryRecords (data) object.
         private final ByteBuffer initialBuffer;
 
-        private CompletedBatch(
-            long baseOffset,
-            List<T> records,
-            MemoryRecords data,
-            MemoryPool pool,
-            ByteBuffer initialBuffer
-        ) {
+        private CompletedBatch(long baseOffset, List<T> records, MemoryRecords data, MemoryPool pool, ByteBuffer initialBuffer) {
             Objects.requireNonNull(data.firstBatch(), "Expected memory records to contain one batch");
 
             this.baseOffset = baseOffset;
@@ -844,13 +406,7 @@
             this.initialBuffer = initialBuffer;
         }
 
-        private CompletedBatch(
-            long baseOffset,
-            int numRecords,
-            MemoryRecords data,
-            MemoryPool pool,
-            ByteBuffer initialBuffer
-        ) {
+        private CompletedBatch(long baseOffset, int numRecords, MemoryRecords data, MemoryPool pool, ByteBuffer initialBuffer) {
             Objects.requireNonNull(data.firstBatch(), "Expected memory records to contain one batch");
 
             this.baseOffset = baseOffset;
@@ -894,6 +450,5 @@
             return Math.max(0, deadlineMs.get() - currentTimeMs);
         }
     }
->>>>>>> 15418db6
 
 }