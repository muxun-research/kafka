--- conflicted
+++ resolved
@@ -22,10 +22,7 @@
 import org.apache.kafka.common.message.LeaderChangeMessage;
 import org.apache.kafka.common.message.SnapshotFooterRecord;
 import org.apache.kafka.common.message.SnapshotHeaderRecord;
-<<<<<<< HEAD
-=======
 import org.apache.kafka.common.message.VotersRecord;
->>>>>>> 9494bebe
 import org.apache.kafka.common.protocol.ObjectSerializationCache;
 import org.apache.kafka.common.record.MemoryRecords;
 import org.apache.kafka.common.record.MutableRecordBatch;
@@ -36,9 +33,6 @@
 
 import java.io.Closeable;
 import java.nio.ByteBuffer;
-<<<<<<< HEAD
-import java.util.*;
-=======
 import java.util.ArrayList;
 import java.util.Collection;
 import java.util.Collections;
@@ -47,11 +41,9 @@
 import java.util.Objects;
 import java.util.Optional;
 import java.util.OptionalInt;
->>>>>>> 9494bebe
 import java.util.concurrent.ConcurrentLinkedQueue;
 import java.util.concurrent.atomic.AtomicLong;
 import java.util.concurrent.locks.ReentrantLock;
-import java.util.function.Function;
 
 public class BatchAccumulator<T> implements Closeable {
     @FunctionalInterface
@@ -87,9 +79,6 @@
         STARTED, FINISHED, NONE
     }
 
-<<<<<<< HEAD
-    public BatchAccumulator(int epoch, long baseOffset, int lingerMs, int maxBatchSize, MemoryPool memoryPool, Time time, CompressionType compressionType, RecordSerde<T> serde) {
-=======
     public BatchAccumulator(
         int epoch,
         long baseOffset,
@@ -101,7 +90,6 @@
         Compression compression,
         RecordSerde<T> serde
     ) {
->>>>>>> 9494bebe
         this.epoch = epoch;
         this.lingerMs = lingerMs;
         this.maxBatchSize = maxBatchSize;
@@ -114,51 +102,6 @@
     }
 
     /**
-<<<<<<< HEAD
-     * Append a list of records into as many batches as necessary.
-     * <p>
-     * The order of the elements in the records argument will match the order in the batches.
-     * This method will use as many batches as necessary to serialize all of the records. Since
-     * this method can split the records into multiple batches it is possible that some of the
-     * records will get committed while other will not when the leader fails.
-     * @param epoch   the expected leader epoch. If this does not match, then {@link NotLeaderException}
-     *                will be thrown
-     * @param records the list of records to include in the batches
-     * @return the expected offset of the last record
-     * @throws RecordBatchTooLargeException if the size of one record T is greater than the maximum
-     *                                      batch size; if this exception is throw some of the elements in records may have
-     *                                      been committed
-     * @throws NotLeaderException           if the epoch is less than the leader epoch
-     * @throws IllegalArgumentException     if the epoch is invalid (greater than the leader epoch)
-     * @throws BufferAllocationException    if we failed to allocate memory for the records
-     * @throws IllegalStateException        if we tried to append new records after the batch has been built
-     */
-    public long append(int epoch, List<T> records) {
-        return append(epoch, records, false);
-    }
-
-    /**
-     * Append a list of records into an atomic batch. We guarantee all records are included in the
-     * same underlying record batch so that either all of the records become committed or none of
-     * them do.
-     * @param epoch   the expected leader epoch. If this does not match, then {@link NotLeaderException}
-     *                will be thrown
-     * @param records the list of records to include in a batch
-     * @return the expected offset of the last record
-     * @throws RecordBatchTooLargeException if the size of the records is greater than the maximum
-     *                                      batch size; if this exception is throw none of the elements in records were
-     *                                      committed
-     * @throws NotLeaderException           if the epoch is less than the leader epoch
-     * @throws IllegalArgumentException     if the epoch is invalid (greater than the leader epoch)
-     * @throws BufferAllocationException    if we failed to allocate memory for the records
-     * @throws IllegalStateException        if we tried to append new records after the batch has been built
-     */
-    public long appendAtomic(int epoch, List<T> records) {
-        return append(epoch, records, true);
-    }
-
-    private long append(int epoch, List<T> records, boolean isAtomic) {
-=======
      * Append to the accumulator.
      *
      * @param epoch the leader epoch to append at
@@ -175,13 +118,10 @@
      */
     public long append(int epoch, List<T> records, boolean delayDrain) {
         int numberOfCompletedBatches = completed.size();
->>>>>>> 9494bebe
         if (epoch < this.epoch) {
-            throw new NotLeaderException("Append failed because the given epoch " + epoch + " is stale. " + "Current leader epoch = " + this.epoch());
+            throw new NotLeaderException("Append failed because the given epoch " + epoch + " is stale. " +
+                    "Current leader epoch = " + this.epoch());
         } else if (epoch > this.epoch) {
-<<<<<<< HEAD
-            throw new IllegalArgumentException("Attempt to append from epoch " + epoch + " which is larger than the current epoch " + this.epoch);
-=======
             throw new IllegalArgumentException("Attempt to append from epoch " + epoch +
                 " which is larger than the current epoch " + this.epoch);
         } else if (numberOfCompletedBatches >= maxNumberOfBatches) {
@@ -192,7 +132,6 @@
                     maxNumberOfBatches
                 )
             );
->>>>>>> 9494bebe
         }
 
         ObjectSerializationCache serializationCache = new ObjectSerializationCache();
@@ -234,7 +173,10 @@
         }
     }
 
-    private BatchBuilder<T> maybeAllocateBatch(Collection<T> records, ObjectSerializationCache serializationCache) {
+    private BatchBuilder<T> maybeAllocateBatch(
+        Collection<T> records,
+        ObjectSerializationCache serializationCache
+    ) {
         if (currentBatch == null) {
             startNewBatch();
         }
@@ -242,7 +184,13 @@
         if (currentBatch != null) {
             OptionalInt bytesNeeded = currentBatch.bytesNeeded(records, serializationCache);
             if (bytesNeeded.isPresent() && bytesNeeded.getAsInt() > maxBatchSize) {
-                throw new RecordBatchTooLargeException(String.format("The total record(s) size of %d exceeds the maximum allowed batch size of %d", bytesNeeded.getAsInt(), maxBatchSize));
+                throw new RecordBatchTooLargeException(
+                    String.format(
+                        "The total record(s) size of %d exceeds the maximum allowed batch size of %d",
+                        bytesNeeded.getAsInt(),
+                        maxBatchSize
+                    )
+                );
             } else if (bytesNeeded.isPresent()) {
                 completeCurrentBatch();
                 startNewBatch();
@@ -254,7 +202,13 @@
 
     private void completeCurrentBatch() {
         MemoryRecords data = currentBatch.build();
-        completed.add(new CompletedBatch<>(currentBatch.baseOffset(), currentBatch.records(), data, memoryPool, currentBatch.initialBuffer()));
+        completed.add(new CompletedBatch<>(
+            currentBatch.baseOffset(),
+            currentBatch.records(),
+            data,
+            memoryPool,
+            currentBatch.initialBuffer()
+        ));
         currentBatch = null;
     }
 
@@ -267,17 +221,13 @@
 
     /**
      * Append a control batch from a supplied memory record.
-     * <p>
+     *
      * See the {@code valueCreator} parameter description for requirements on this function.
+     *
      * @param valueCreator a function that uses the passed buffer to create the control
-<<<<<<< HEAD
-     *                     batch that will be appended. The memory records returned must contain one
-     *                     control batch and that control batch have one record.
-=======
      *        batch that will be appended. The memory records returned must contain one
      *        control batch and that control batch have at least one record.
      * @return the last of offset of the records created
->>>>>>> 9494bebe
      */
     public long appendControlMessages(MemoryRecordsCreator valueCreator) {
         appendLock.lock();
@@ -286,10 +236,6 @@
             if (buffer != null) {
                 try {
                     forceDrain();
-<<<<<<< HEAD
-                    completed.add(new CompletedBatch<>(nextOffset, 1, valueCreator.apply(buffer), memoryPool, buffer));
-                    nextOffset += 1;
-=======
                     MemoryRecords memoryRecords = valueCreator.create(
                         nextOffset,
                         epoch,
@@ -309,7 +255,6 @@
                         )
                     );
                     nextOffset += numberOfRecords;
->>>>>>> 9494bebe
                 } catch (Exception e) {
                     // Release the buffer now since the buffer was not stored in completed for a delayed release
                     memoryPool.release(buffer);
@@ -389,16 +334,11 @@
 
     /**
      * Append a {@link LeaderChangeMessage} record to the batch
+     *
      * @param leaderChangeMessage The message to append
-     * @param currentTimestamp    The current time in milliseconds
+     * @param currentTimestamp The current time in milliseconds
      * @throws IllegalStateException on failure to allocate a buffer for the record
      */
-<<<<<<< HEAD
-    public void appendLeaderChangeMessage(LeaderChangeMessage leaderChangeMessage, long currentTimestamp) {
-        appendControlMessage(buffer -> {
-            return MemoryRecords.withLeaderChangeMessage(this.nextOffset, currentTimestamp, this.epoch, buffer, leaderChangeMessage);
-        });
-=======
     public void appendLeaderChangeMessage(
         LeaderChangeMessage leaderChangeMessage,
         long currentTimestamp
@@ -412,22 +352,16 @@
                 leaderChangeMessage
             )
         );
->>>>>>> 9494bebe
     }
 
 
     /**
      * Append a {@link SnapshotHeaderRecord} record to the batch
+     *
      * @param snapshotHeaderRecord The record to append
-     * @param currentTimestamp     The current time in milliseconds
+     * @param currentTimestamp The current time in milliseconds
      * @throws IllegalStateException on failure to allocate a buffer for the record
      */
-<<<<<<< HEAD
-    public void appendSnapshotHeaderRecord(SnapshotHeaderRecord snapshotHeaderRecord, long currentTimestamp) {
-        appendControlMessage(buffer -> {
-            return MemoryRecords.withSnapshotHeaderRecord(this.nextOffset, currentTimestamp, this.epoch, buffer, snapshotHeaderRecord);
-        });
-=======
     public void appendSnapshotHeaderRecord(
         SnapshotHeaderRecord snapshotHeaderRecord,
         long currentTimestamp
@@ -441,21 +375,15 @@
                 snapshotHeaderRecord
             )
         );
->>>>>>> 9494bebe
     }
 
     /**
      * Append a {@link SnapshotFooterRecord} record to the batch
+     *
      * @param snapshotFooterRecord The record to append
-     * @param currentTimestamp     The current time in milliseconds
+     * @param currentTimestamp The current time in milliseconds
      * @throws IllegalStateException on failure to allocate a buffer for the record
      */
-<<<<<<< HEAD
-    public void appendSnapshotFooterRecord(SnapshotFooterRecord snapshotFooterRecord, long currentTimestamp) {
-        appendControlMessage(buffer -> {
-            return MemoryRecords.withSnapshotFooterRecord(this.nextOffset, currentTimestamp, this.epoch, buffer, snapshotFooterRecord);
-        });
-=======
     public void appendSnapshotFooterRecord(
         SnapshotFooterRecord snapshotFooterRecord,
         long currentTimestamp
@@ -469,7 +397,6 @@
                 snapshotFooterRecord
             )
         );
->>>>>>> 9494bebe
     }
 
     public void forceDrain() {
@@ -497,9 +424,6 @@
     private void startNewBatch() {
         ByteBuffer buffer = memoryPool.tryAllocate(maxBatchSize);
         if (buffer != null) {
-<<<<<<< HEAD
-            currentBatch = new BatchBuilder<>(buffer, serde, compressionType, nextOffset, time.milliseconds(), false, epoch, maxBatchSize);
-=======
             currentBatch = new BatchBuilder<>(
                 buffer,
                 serde,
@@ -509,12 +433,12 @@
                 epoch,
                 maxBatchSize
             );
->>>>>>> 9494bebe
         }
     }
 
     /**
      * Check whether there are any batches which need to be drained now.
+     *
      * @param currentTimeMs current time in milliseconds
      * @return true if there are batches ready to drain, false otherwise
      */
@@ -525,6 +449,7 @@
     /**
      * Check the time remaining until the next needed drain. If the accumulator
      * is empty, then {@link Long#MAX_VALUE} will be returned.
+     *
      * @param currentTimeMs current time in milliseconds
      * @return the delay in milliseconds before the next expected drain
      */
@@ -541,6 +466,7 @@
 
     /**
      * Get the leader epoch, which is constant for each instance.
+     *
      * @return the leader epoch
      */
     public int epoch() {
@@ -550,10 +476,10 @@
     /**
      * Drain completed batches. The caller is expected to first check whether
      * {@link #needsDrain(long)} returns true in order to avoid unnecessary draining.
-     * <p>
+     *
      * Note on thread-safety: this method is safe in the presence of concurrent
      * appends, but it assumes a single thread is responsible for draining.
-     * <p>
+     *
      * This call will not block, but the drain may require multiple attempts before
      * it can be completed if the thread responsible for appending is holding the
      * append lock. In the worst case, the append will be completed on the next
@@ -562,6 +488,7 @@
      *
      * The caller should respect the time to the next flush as indicated by
      * {@link #timeUntilDrain(long)}.
+     *
      * @return the list of completed batches
      */
     public List<CompletedBatch<T>> drain() {
@@ -636,11 +563,6 @@
         // the MemoryRecords (data) object.
         private final ByteBuffer initialBuffer;
 
-<<<<<<< HEAD
-        private CompletedBatch(long baseOffset, List<T> records, MemoryRecords data, MemoryPool pool, ByteBuffer initialBuffer) {
-            Objects.requireNonNull(data.firstBatch(), "Expected memory records to contain one batch");
-
-=======
         private CompletedBatch(
             long baseOffset,
             List<T> records,
@@ -648,7 +570,6 @@
             MemoryPool pool,
             ByteBuffer initialBuffer
         ) {
->>>>>>> 9494bebe
             this.baseOffset = baseOffset;
             this.records = Optional.of(records);
             this.numRecords = records.size();
@@ -659,11 +580,6 @@
             validateContruction();
         }
 
-<<<<<<< HEAD
-        private CompletedBatch(long baseOffset, int numRecords, MemoryRecords data, MemoryPool pool, ByteBuffer initialBuffer) {
-            Objects.requireNonNull(data.firstBatch(), "Expected memory records to contain one batch");
-
-=======
         private CompletedBatch(
             long baseOffset,
             int numRecords,
@@ -671,7 +587,6 @@
             MemoryPool pool,
             ByteBuffer initialBuffer
         ) {
->>>>>>> 9494bebe
             this.baseOffset = baseOffset;
             this.records = Optional.empty();
             this.numRecords = numRecords;
