/*
 * Licensed to the Apache Software Foundation (ASF) under one or more
 * contributor license agreements. See the NOTICE file distributed with
 * this work for additional information regarding copyright ownership.
 * The ASF licenses this file to You under the Apache License, Version 2.0
 * (the "License"); you may not use this file except in compliance with
 * the License. You may obtain a copy of the License at
 *
 *    http://www.apache.org/licenses/LICENSE-2.0
 *
 * Unless required by applicable law or agreed to in writing, software
 * distributed under the License is distributed on an "AS IS" BASIS,
 * WITHOUT WARRANTIES OR CONDITIONS OF ANY KIND, either express or implied.
 * See the License for the specific language governing permissions and
 * limitations under the License.
 */
package org.apache.kafka.raft;

import java.io.Closeable;
import java.util.Optional;

public interface EpochState extends Closeable {

    default Optional<LogOffsetMetadata> highWatermark() {
        return Optional.empty();
    }

    /**
<<<<<<< HEAD
     * Decide whether to grant a vote to a candidate, it is the responsibility of the caller to invoke
     * {@link QuorumState#transitionToVoted(int, int)} if vote is granted.
     * @param candidateId   The ID of the voter who attempt to become leader
     * @param isLogUpToDate Whether the candidate’s log is at least as up-to-date as receiver’s log, it
     *                      is the responsibility of the caller to compare the log in advance
     * @return true If grant vote.
=======
     * Decide whether to grant a vote to a replica.
     *
     * It is the responsibility of the caller to invoke
     * {@link QuorumState#unattachedAddVotedState(int, ReplicaKey)} if a standard vote is granted.
     *
     * @param replicaKey the id and directory of the replica requesting the vote
     * @param isLogUpToDate whether the replica's log is at least as up-to-date as receiver’s log
     * @param isPreVote whether the vote request is a PreVote (non-binding) or standard vote
     * @return true if it can grant the vote, false otherwise
>>>>>>> 9494bebe
     */
    boolean canGrantVote(ReplicaKey replicaKey, boolean isLogUpToDate, boolean isPreVote);

    /**
     * Get the current election state, which is guaranteed to be immutable.
     */
    ElectionState election();

    /**
     * Get the current (immutable) epoch.
     */
    int epoch();

    /**
     * Returns the known endpoints for the leader.
     *
     * If the leader is not known then {@code Endpoints.empty()} is returned.
     */
    Endpoints leaderEndpoints();

    /**
     * User-friendly description of the state
     */
    String name();
}<|MERGE_RESOLUTION|>--- conflicted
+++ resolved
@@ -26,14 +26,6 @@
     }
 
     /**
-<<<<<<< HEAD
-     * Decide whether to grant a vote to a candidate, it is the responsibility of the caller to invoke
-     * {@link QuorumState#transitionToVoted(int, int)} if vote is granted.
-     * @param candidateId   The ID of the voter who attempt to become leader
-     * @param isLogUpToDate Whether the candidate’s log is at least as up-to-date as receiver’s log, it
-     *                      is the responsibility of the caller to compare the log in advance
-     * @return true If grant vote.
-=======
      * Decide whether to grant a vote to a replica.
      *
      * It is the responsibility of the caller to invoke
@@ -43,7 +35,6 @@
      * @param isLogUpToDate whether the replica's log is at least as up-to-date as receiver’s log
      * @param isPreVote whether the vote request is a PreVote (non-binding) or standard vote
      * @return true if it can grant the vote, false otherwise
->>>>>>> 9494bebe
      */
     boolean canGrantVote(ReplicaKey replicaKey, boolean isLogUpToDate, boolean isPreVote);
 
