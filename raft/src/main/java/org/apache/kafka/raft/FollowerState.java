--- conflicted
+++ resolved
@@ -28,147 +28,6 @@
 import java.util.Set;
 
 public class FollowerState implements EpochState {
-<<<<<<< HEAD
-	private final int fetchTimeoutMs;
-	private final int epoch;
-	private final int leaderId;
-	private final Set<Integer> voters;
-	// Used for tracking the expiration of both the Fetch and FetchSnapshot requests
-	private final Timer fetchTimer;
-	private Optional<LogOffsetMetadata> highWatermark;
-	/* Used to track the currently fetching snapshot. When fetching snapshot regular
-	 * Fetch request are paused
-	 */
-	private Optional<RawSnapshotWriter> fetchingSnapshot;
-
-	private final Logger log;
-
-	public FollowerState(
-			Time time,
-			int epoch,
-			int leaderId,
-			Set<Integer> voters,
-			Optional<LogOffsetMetadata> highWatermark,
-			int fetchTimeoutMs,
-			LogContext logContext
-	) {
-		this.fetchTimeoutMs = fetchTimeoutMs;
-		this.epoch = epoch;
-		this.leaderId = leaderId;
-		this.voters = voters;
-		this.fetchTimer = time.timer(fetchTimeoutMs);
-		this.highWatermark = highWatermark;
-		this.fetchingSnapshot = Optional.empty();
-		this.log = logContext.logger(FollowerState.class);
-	}
-
-	@Override
-	public ElectionState election() {
-		return new ElectionState(
-				epoch,
-				OptionalInt.of(leaderId),
-				OptionalInt.empty(),
-				voters
-		);
-	}
-
-	@Override
-	public int epoch() {
-		return epoch;
-	}
-
-	@Override
-	public String name() {
-		return "Follower";
-	}
-
-	public long remainingFetchTimeMs(long currentTimeMs) {
-		fetchTimer.update(currentTimeMs);
-		return fetchTimer.remainingMs();
-	}
-
-	public int leaderId() {
-		return leaderId;
-	}
-
-	public boolean hasFetchTimeoutExpired(long currentTimeMs) {
-		fetchTimer.update(currentTimeMs);
-		return fetchTimer.isExpired();
-	}
-
-	public void resetFetchTimeout(long currentTimeMs) {
-		fetchTimer.update(currentTimeMs);
-		fetchTimer.reset(fetchTimeoutMs);
-	}
-
-	public void overrideFetchTimeout(long currentTimeMs, long timeoutMs) {
-		fetchTimer.update(currentTimeMs);
-		fetchTimer.reset(timeoutMs);
-	}
-
-	public boolean updateHighWatermark(OptionalLong highWatermark) {
-		if (!highWatermark.isPresent() && this.highWatermark.isPresent())
-			throw new IllegalArgumentException("Attempt to overwrite current high watermark " + this.highWatermark +
-					" with unknown value");
-
-		if (this.highWatermark.isPresent()) {
-			long previousHighWatermark = this.highWatermark.get().offset;
-			long updatedHighWatermark = highWatermark.getAsLong();
-
-			if (updatedHighWatermark < 0)
-				throw new IllegalArgumentException("Illegal negative high watermark update");
-			if (previousHighWatermark > updatedHighWatermark)
-				throw new IllegalArgumentException("Non-monotonic update of high watermark attempted");
-			if (previousHighWatermark == updatedHighWatermark)
-				return false;
-		}
-
-		this.highWatermark = highWatermark.isPresent() ?
-				Optional.of(new LogOffsetMetadata(highWatermark.getAsLong())) :
-				Optional.empty();
-		return true;
-	}
-
-	@Override
-	public Optional<LogOffsetMetadata> highWatermark() {
-		return highWatermark;
-	}
-
-	public Optional<RawSnapshotWriter> fetchingSnapshot() {
-		return fetchingSnapshot;
-	}
-
-	public void setFetchingSnapshot(Optional<RawSnapshotWriter> fetchingSnapshot) throws IOException {
-		if (fetchingSnapshot.isPresent()) {
-			fetchingSnapshot.get().close();
-		}
-		this.fetchingSnapshot = fetchingSnapshot;
-	}
-
-	@Override
-	public boolean canGrantVote(int candidateId, boolean isLogUpToDate) {
-		log.debug("Rejecting vote request from candidate {} since we already have a leader {} in epoch {}",
-				candidateId, leaderId(), epoch);
-		return false;
-	}
-
-	@Override
-	public String toString() {
-		return "FollowerState(" +
-				"fetchTimeoutMs=" + fetchTimeoutMs +
-				", epoch=" + epoch +
-				", leaderId=" + leaderId +
-				", voters=" + voters +
-				')';
-	}
-
-	@Override
-	public void close() throws IOException {
-		if (fetchingSnapshot.isPresent()) {
-			fetchingSnapshot.get().close();
-		}
-	}
-=======
     private final int fetchTimeoutMs;
     private final int epoch;
     private final int leaderId;
@@ -183,15 +42,7 @@
 
     private final Logger log;
 
-    public FollowerState(
-        Time time,
-        int epoch,
-        int leaderId,
-        Set<Integer> voters,
-        Optional<LogOffsetMetadata> highWatermark,
-        int fetchTimeoutMs,
-        LogContext logContext
-    ) {
+    public FollowerState(Time time, int epoch, int leaderId, Set<Integer> voters, Optional<LogOffsetMetadata> highWatermark, int fetchTimeoutMs, LogContext logContext) {
         this.fetchTimeoutMs = fetchTimeoutMs;
         this.epoch = epoch;
         this.leaderId = leaderId;
@@ -204,12 +55,7 @@
 
     @Override
     public ElectionState election() {
-        return new ElectionState(
-            epoch,
-            OptionalInt.of(leaderId),
-            OptionalInt.empty(),
-            voters
-        );
+        return new ElectionState(epoch, OptionalInt.of(leaderId), OptionalInt.empty(), voters);
     }
 
     @Override
@@ -248,9 +94,7 @@
 
     public boolean updateHighWatermark(OptionalLong newHighWatermark) {
         if (!newHighWatermark.isPresent() && highWatermark.isPresent()) {
-            throw new IllegalArgumentException(
-                String.format("Attempt to overwrite current high watermark %s with unknown value", highWatermark)
-            );
+            throw new IllegalArgumentException(String.format("Attempt to overwrite current high watermark %s with unknown value", highWatermark));
         }
 
         if (highWatermark.isPresent()) {
@@ -258,26 +102,16 @@
             long updatedHighWatermark = newHighWatermark.getAsLong();
 
             if (updatedHighWatermark < 0) {
-                throw new IllegalArgumentException(
-                    String.format("Illegal negative (%s) high watermark update", updatedHighWatermark)
-                );
+                throw new IllegalArgumentException(String.format("Illegal negative (%s) high watermark update", updatedHighWatermark));
             } else if (previousHighWatermark > updatedHighWatermark) {
-                throw new IllegalArgumentException(
-                    String.format(
-                        "Non-monotonic update of high watermark from %s to %s",
-                        previousHighWatermark,
-                        updatedHighWatermark
-                    )
-                );
+                throw new IllegalArgumentException(String.format("Non-monotonic update of high watermark from %s to %s", previousHighWatermark, updatedHighWatermark));
             } else if (previousHighWatermark == updatedHighWatermark) {
                 return false;
             }
         }
 
         Optional<LogOffsetMetadata> oldHighWatermark = highWatermark;
-        highWatermark = newHighWatermark.isPresent() ?
-            Optional.of(new LogOffsetMetadata(newHighWatermark.getAsLong())) :
-            Optional.empty();
+        highWatermark = newHighWatermark.isPresent() ? Optional.of(new LogOffsetMetadata(newHighWatermark.getAsLong())) : Optional.empty();
 
         logHighWatermarkUpdate(oldHighWatermark, highWatermark);
 
@@ -302,21 +136,13 @@
 
     @Override
     public boolean canGrantVote(int candidateId, boolean isLogUpToDate) {
-        log.debug("Rejecting vote request from candidate {} since we already have a leader {} in epoch {}",
-                candidateId, leaderId(), epoch);
+        log.debug("Rejecting vote request from candidate {} since we already have a leader {} in epoch {}", candidateId, leaderId(), epoch);
         return false;
     }
 
     @Override
     public String toString() {
-        return "FollowerState(" +
-            "fetchTimeoutMs=" + fetchTimeoutMs +
-            ", epoch=" + epoch +
-            ", leaderId=" + leaderId +
-            ", voters=" + voters +
-            ", highWatermark=" + highWatermark +
-            ", fetchingSnapshot=" + fetchingSnapshot +
-            ')';
+        return "FollowerState(" + "fetchTimeoutMs=" + fetchTimeoutMs + ", epoch=" + epoch + ", leaderId=" + leaderId + ", voters=" + voters + ", highWatermark=" + highWatermark + ", fetchingSnapshot=" + fetchingSnapshot + ')';
     }
 
     @Override
@@ -326,26 +152,13 @@
         }
     }
 
-    private void logHighWatermarkUpdate(
-        Optional<LogOffsetMetadata> oldHighWatermark,
-        Optional<LogOffsetMetadata> newHighWatermark
-    ) {
+    private void logHighWatermarkUpdate(Optional<LogOffsetMetadata> oldHighWatermark, Optional<LogOffsetMetadata> newHighWatermark) {
         if (!oldHighWatermark.equals(newHighWatermark)) {
             if (oldHighWatermark.isPresent()) {
-                log.trace(
-                    "High watermark set to {} from {} for epoch {}",
-                    newHighWatermark,
-                    oldHighWatermark.get(),
-                    epoch
-                );
+                log.trace("High watermark set to {} from {} for epoch {}", newHighWatermark, oldHighWatermark.get(), epoch);
             } else {
-                log.info(
-                    "High watermark set to {} for the first time for epoch {}",
-                    newHighWatermark,
-                    epoch
-                );
+                log.info("High watermark set to {} for the first time for epoch {}", newHighWatermark, epoch);
             }
         }
     }
->>>>>>> 15418db6
 }