--- conflicted
+++ resolved
@@ -18,9 +18,6 @@
 
 import org.apache.kafka.common.TopicPartition;
 import org.apache.kafka.common.Uuid;
-<<<<<<< HEAD
-import org.apache.kafka.common.message.*;
-=======
 import org.apache.kafka.common.feature.SupportedVersionRange;
 import org.apache.kafka.common.message.AddRaftVoterRequestData;
 import org.apache.kafka.common.message.AddRaftVoterResponseData;
@@ -42,7 +39,6 @@
 import org.apache.kafka.common.message.VoteRequestData;
 import org.apache.kafka.common.message.VoteResponseData;
 import org.apache.kafka.common.network.ListenerName;
->>>>>>> 9494bebe
 import org.apache.kafka.common.protocol.ApiKeys;
 import org.apache.kafka.common.protocol.ApiMessage;
 import org.apache.kafka.common.protocol.Errors;
@@ -80,19 +76,16 @@
         }
     }
 
-    public static FetchRequestData singletonFetchRequest(TopicPartition topicPartition, Uuid topicId, Consumer<FetchRequestData.FetchPartition> partitionConsumer) {
-        FetchRequestData.FetchPartition fetchPartition = new FetchRequestData.FetchPartition().setPartition(topicPartition.partition());
+    public static FetchRequestData singletonFetchRequest(
+        TopicPartition topicPartition,
+        Uuid topicId,
+        Consumer<FetchRequestData.FetchPartition> partitionConsumer
+    ) {
+        FetchRequestData.FetchPartition fetchPartition =
+            new FetchRequestData.FetchPartition()
+                .setPartition(topicPartition.partition());
         partitionConsumer.accept(fetchPartition);
 
-<<<<<<< HEAD
-        FetchRequestData.FetchTopic fetchTopic = new FetchRequestData.FetchTopic().setTopic(topicPartition.topic()).setTopicId(topicId).setPartitions(singletonList(fetchPartition));
-
-        return new FetchRequestData().setTopics(singletonList(fetchTopic));
-    }
-
-    public static FetchResponseData singletonFetchResponse(TopicPartition topicPartition, Uuid topicId, Errors topLevelError, Consumer<FetchResponseData.PartitionData> partitionConsumer) {
-        FetchResponseData.PartitionData fetchablePartition = new FetchResponseData.PartitionData();
-=======
         FetchRequestData.FetchTopic fetchTopic =
             new FetchRequestData.FetchTopic()
                 .setTopic(topicPartition.topic())
@@ -115,17 +108,17 @@
     ) {
         FetchResponseData.PartitionData fetchablePartition =
             new FetchResponseData.PartitionData();
->>>>>>> 9494bebe
 
         fetchablePartition.setPartitionIndex(topicPartition.partition());
 
         partitionConsumer.accept(fetchablePartition);
 
-        FetchResponseData.FetchableTopicResponse fetchableTopic = new FetchResponseData.FetchableTopicResponse().setTopic(topicPartition.topic()).setTopicId(topicId).setPartitions(Collections.singletonList(fetchablePartition));
-
-<<<<<<< HEAD
-        return new FetchResponseData().setErrorCode(topLevelError.code()).setResponses(Collections.singletonList(fetchableTopic));
-=======
+        FetchResponseData.FetchableTopicResponse fetchableTopic =
+            new FetchResponseData.FetchableTopicResponse()
+                .setTopic(topicPartition.topic())
+                .setTopicId(topicId)
+                .setPartitions(Collections.singletonList(fetchablePartition));
+
         FetchResponseData response = new FetchResponseData();
 
         if (apiVersion >= 17) {
@@ -146,7 +139,6 @@
         return response
             .setErrorCode(topLevelError.code())
             .setResponses(Collections.singletonList(fetchableTopic));
->>>>>>> 9494bebe
     }
 
     public static VoteRequestData singletonVoteRequest(
@@ -712,38 +704,65 @@
     }
 
     static boolean hasValidTopicPartition(FetchRequestData data, TopicPartition topicPartition, Uuid topicId) {
-        return data.topics().size() == 1 && data.topics().get(0).topicId().equals(topicId) && data.topics().get(0).partitions().size() == 1 && data.topics().get(0).partitions().get(0).partition() == topicPartition.partition();
+        return data.topics().size() == 1 &&
+            data.topics().get(0).topicId().equals(topicId) &&
+            data.topics().get(0).partitions().size() == 1 &&
+            data.topics().get(0).partitions().get(0).partition() == topicPartition.partition();
     }
 
     static boolean hasValidTopicPartition(FetchResponseData data, TopicPartition topicPartition, Uuid topicId) {
-        return data.responses().size() == 1 && data.responses().get(0).topicId().equals(topicId) && data.responses().get(0).partitions().size() == 1 && data.responses().get(0).partitions().get(0).partitionIndex() == topicPartition.partition();
+        return data.responses().size() == 1 &&
+            data.responses().get(0).topicId().equals(topicId) &&
+            data.responses().get(0).partitions().size() == 1 &&
+            data.responses().get(0).partitions().get(0).partitionIndex() == topicPartition.partition();
     }
 
     static boolean hasValidTopicPartition(VoteResponseData data, TopicPartition topicPartition) {
-        return data.topics().size() == 1 && data.topics().get(0).topicName().equals(topicPartition.topic()) && data.topics().get(0).partitions().size() == 1 && data.topics().get(0).partitions().get(0).partitionIndex() == topicPartition.partition();
+        return data.topics().size() == 1 &&
+                   data.topics().get(0).topicName().equals(topicPartition.topic()) &&
+                   data.topics().get(0).partitions().size() == 1 &&
+                   data.topics().get(0).partitions().get(0).partitionIndex() == topicPartition.partition();
     }
 
     static boolean hasValidTopicPartition(VoteRequestData data, TopicPartition topicPartition) {
-        return data.topics().size() == 1 && data.topics().get(0).topicName().equals(topicPartition.topic()) && data.topics().get(0).partitions().size() == 1 && data.topics().get(0).partitions().get(0).partitionIndex() == topicPartition.partition();
+        return data.topics().size() == 1 &&
+                   data.topics().get(0).topicName().equals(topicPartition.topic()) &&
+                   data.topics().get(0).partitions().size() == 1 &&
+                   data.topics().get(0).partitions().get(0).partitionIndex() == topicPartition.partition();
     }
 
     static boolean hasValidTopicPartition(BeginQuorumEpochRequestData data, TopicPartition topicPartition) {
-        return data.topics().size() == 1 && data.topics().get(0).topicName().equals(topicPartition.topic()) && data.topics().get(0).partitions().size() == 1 && data.topics().get(0).partitions().get(0).partitionIndex() == topicPartition.partition();
+        return data.topics().size() == 1 &&
+                   data.topics().get(0).topicName().equals(topicPartition.topic()) &&
+                   data.topics().get(0).partitions().size() == 1 &&
+                   data.topics().get(0).partitions().get(0).partitionIndex() == topicPartition.partition();
     }
 
     static boolean hasValidTopicPartition(BeginQuorumEpochResponseData data, TopicPartition topicPartition) {
-        return data.topics().size() == 1 && data.topics().get(0).topicName().equals(topicPartition.topic()) && data.topics().get(0).partitions().size() == 1 && data.topics().get(0).partitions().get(0).partitionIndex() == topicPartition.partition();
+        return data.topics().size() == 1 &&
+                   data.topics().get(0).topicName().equals(topicPartition.topic()) &&
+                   data.topics().get(0).partitions().size() == 1 &&
+                   data.topics().get(0).partitions().get(0).partitionIndex() == topicPartition.partition();
     }
 
     static boolean hasValidTopicPartition(EndQuorumEpochRequestData data, TopicPartition topicPartition) {
-        return data.topics().size() == 1 && data.topics().get(0).topicName().equals(topicPartition.topic()) && data.topics().get(0).partitions().size() == 1 && data.topics().get(0).partitions().get(0).partitionIndex() == topicPartition.partition();
+        return data.topics().size() == 1 &&
+                   data.topics().get(0).topicName().equals(topicPartition.topic()) &&
+                   data.topics().get(0).partitions().size() == 1 &&
+                   data.topics().get(0).partitions().get(0).partitionIndex() == topicPartition.partition();
     }
 
     static boolean hasValidTopicPartition(EndQuorumEpochResponseData data, TopicPartition topicPartition) {
-        return data.topics().size() == 1 && data.topics().get(0).topicName().equals(topicPartition.topic()) && data.topics().get(0).partitions().size() == 1 && data.topics().get(0).partitions().get(0).partitionIndex() == topicPartition.partition();
+        return data.topics().size() == 1 &&
+                   data.topics().get(0).topicName().equals(topicPartition.topic()) &&
+                   data.topics().get(0).partitions().size() == 1 &&
+                   data.topics().get(0).partitions().get(0).partitionIndex() == topicPartition.partition();
     }
 
     static boolean hasValidTopicPartition(DescribeQuorumRequestData data, TopicPartition topicPartition) {
-        return data.topics().size() == 1 && data.topics().get(0).topicName().equals(topicPartition.topic()) && data.topics().get(0).partitions().size() == 1 && data.topics().get(0).partitions().get(0).partitionIndex() == topicPartition.partition();
+        return data.topics().size() == 1 &&
+                   data.topics().get(0).topicName().equals(topicPartition.topic()) &&
+                   data.topics().get(0).partitions().size() == 1 &&
+                   data.topics().get(0).partitions().get(0).partitionIndex() == topicPartition.partition();
     }
 }