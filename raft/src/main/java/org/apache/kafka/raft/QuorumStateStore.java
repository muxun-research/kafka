/*
 * Licensed to the Apache Software Foundation (ASF) under one or more
 * contributor license agreements. See the NOTICE file distributed with
 * this work for additional information regarding copyright ownership.
 * The ASF licenses this file to You under the Apache License, Version 2.0
 * (the "License"); you may not use this file except in compliance with
 * the License. You may obtain a copy of the License at
 *
 *    http://www.apache.org/licenses/LICENSE-2.0
 *
 * Unless required by applicable law or agreed to in writing, software
 * distributed under the License is distributed on an "AS IS" BASIS,
 * WITHOUT WARRANTIES OR CONDITIONS OF ANY KIND, either express or implied.
 * See the License for the specific language governing permissions and
 * limitations under the License.
 */
package org.apache.kafka.raft;

import org.apache.kafka.server.common.KRaftVersion;

import java.nio.file.Path;
import java.util.Optional;

/**
 * Maintain the save and retrieval of quorum state information, so far only supports
 * read and write of election states.
 */
public interface QuorumStateStore {
    /**
     * Read the latest election state.
<<<<<<< HEAD
     * @return The latest written election state or `null` if there is none
=======
     *
     * @return the latest written election state or {@code Optional.empty()} if there is none
     */
    Optional<ElectionState> readElectionState();

    /**
     * Persist the updated election state.
     *
     * This must be atomic, both writing the full updated state and replacing the old state.
     *
     * @param latest the latest election state
     * @param kraftVersion the finalized kraft.version
>>>>>>> 9494bebe
     */
    void writeElectionState(ElectionState latest, KRaftVersion kraftVersion);

    /**
     * Path to the quorum state store
     */
    Path path();

    /**
     * Clear any state associated to the store for a fresh start
     */
    void clear();
}<|MERGE_RESOLUTION|>--- conflicted
+++ resolved
@@ -22,15 +22,12 @@
 import java.util.Optional;
 
 /**
- * Maintain the save and retrieval of quorum state information, so far only supports
- * read and write of election states.
+ *  Maintain the save and retrieval of quorum state information, so far only supports
+ *  read and write of election states.
  */
 public interface QuorumStateStore {
     /**
      * Read the latest election state.
-<<<<<<< HEAD
-     * @return The latest written election state or `null` if there is none
-=======
      *
      * @return the latest written election state or {@code Optional.empty()} if there is none
      */
@@ -43,7 +40,6 @@
      *
      * @param latest the latest election state
      * @param kraftVersion the finalized kraft.version
->>>>>>> 9494bebe
      */
     void writeElectionState(ElectionState latest, KRaftVersion kraftVersion);
 
