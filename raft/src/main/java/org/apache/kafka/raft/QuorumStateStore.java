--- conflicted
+++ resolved
@@ -22,34 +22,11 @@
  */
 public interface QuorumStateStore {
 
-	int UNKNOWN_LEADER_ID = -1;
-	int NOT_VOTED = -1;
+    int UNKNOWN_LEADER_ID = -1;
+    int NOT_VOTED = -1;
 
-<<<<<<< HEAD
-	/**
-	 * Read the latest election state.
-	 * @return The latest written election state or `null` if there is none
-	 * @throws IOException For any error encountered reading from the storage
-	 */
-	ElectionState readElectionState() throws IOException;
-
-	/**
-	 * Persist the updated election state. This must be atomic, both writing the full updated state
-	 * and replacing the old state.
-	 * @param latest The latest election state
-	 * @throws IOException For any error encountered while writing the updated state
-	 */
-	void writeElectionState(ElectionState latest) throws IOException;
-
-	/**
-	 * Clear any state associated to the store for a fresh start
-	 * @throws IOException For any error encountered while cleaning up the state
-	 */
-	void clear() throws IOException;
-=======
     /**
      * Read the latest election state.
-     *
      * @return The latest written election state or `null` if there is none
      */
     ElectionState readElectionState();
@@ -65,5 +42,4 @@
      * Clear any state associated to the store for a fresh start
      */
     void clear();
->>>>>>> 15418db6
 }