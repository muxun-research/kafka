--- conflicted
+++ resolved
@@ -27,14 +27,7 @@
 import org.slf4j.Logger;
 import org.slf4j.LoggerFactory;
 
-import java.io.BufferedReader;
-import java.io.BufferedWriter;
-import java.io.UncheckedIOException;
-import java.io.EOFException;
-import java.io.File;
-import java.io.FileOutputStream;
-import java.io.IOException;
-import java.io.OutputStreamWriter;
+import java.io.*;
 import java.nio.charset.StandardCharsets;
 import java.nio.file.Files;
 import java.util.List;
@@ -45,7 +38,7 @@
 /**
  * Local file based quorum state store. It takes the JSON format of {@link QuorumStateData}
  * with an extra data version number as part of the data for easy deserialization.
- * <p>
+ *
  * Example format:
  * <pre>
  * {"clusterId":"",
@@ -56,119 +49,8 @@
  *   "currentVoters":[],
  *   "data_version":0}
  * </pre>
- */
+ * */
 public class FileBasedStateStore implements QuorumStateStore {
-<<<<<<< HEAD
-	private static final Logger log = LoggerFactory.getLogger(FileBasedStateStore.class);
-
-	private final File stateFile;
-
-	static final String DATA_VERSION = "data_version";
-
-	public FileBasedStateStore(final File stateFile) {
-		this.stateFile = stateFile;
-	}
-
-	private QuorumStateData readStateFromFile(File file) throws IOException {
-		try (final BufferedReader reader = Files.newBufferedReader(file.toPath())) {
-			final String line = reader.readLine();
-			if (line == null) {
-				throw new EOFException("File ended prematurely.");
-			}
-
-			final ObjectMapper objectMapper = new ObjectMapper();
-			JsonNode readNode = objectMapper.readTree(line);
-
-			if (!(readNode instanceof ObjectNode)) {
-				throw new IOException("Deserialized node " + readNode +
-						" is not an object node");
-			}
-			final ObjectNode dataObject = (ObjectNode) readNode;
-
-			JsonNode dataVersionNode = dataObject.get(DATA_VERSION);
-			if (dataVersionNode == null) {
-				throw new IOException("Deserialized node " + readNode +
-						" does not have " + DATA_VERSION + " field");
-			}
-
-			final short dataVersion = dataVersionNode.shortValue();
-			return QuorumStateDataJsonConverter.read(dataObject, dataVersion);
-		}
-	}
-
-	/**
-	 * Reads the election state from local file.
-	 */
-	@Override
-	public ElectionState readElectionState() throws IOException {
-		if (!stateFile.exists()) {
-			return null;
-		}
-
-		QuorumStateData data = readStateFromFile(stateFile);
-
-		return new ElectionState(data.leaderEpoch(),
-				data.leaderId() == UNKNOWN_LEADER_ID ? OptionalInt.empty() :
-						OptionalInt.of(data.leaderId()),
-				data.votedId() == NOT_VOTED ? OptionalInt.empty() :
-						OptionalInt.of(data.votedId()),
-				data.currentVoters()
-						.stream().map(Voter::voterId).collect(Collectors.toSet()));
-	}
-
-	@Override
-	public void writeElectionState(ElectionState latest) throws IOException {
-		QuorumStateData data = new QuorumStateData()
-				.setLeaderEpoch(latest.epoch)
-				.setVotedId(latest.hasVoted() ? latest.votedId() : NOT_VOTED)
-				.setLeaderId(latest.hasLeader() ? latest.leaderId() : UNKNOWN_LEADER_ID)
-				.setCurrentVoters(voters(latest.voters()));
-		writeElectionStateToFile(stateFile, data);
-	}
-
-	private List<Voter> voters(Set<Integer> votersId) {
-		return votersId.stream().map(
-				voterId -> new Voter().setVoterId(voterId)).collect(Collectors.toList());
-	}
-
-	private void writeElectionStateToFile(final File stateFile, QuorumStateData state) throws IOException {
-		final File temp = new File(stateFile.getAbsolutePath() + ".tmp");
-		Files.deleteIfExists(temp.toPath());
-
-		log.trace("Writing tmp quorum state {}", temp.getAbsolutePath());
-
-		try (final FileOutputStream fileOutputStream = new FileOutputStream(temp);
-			 final BufferedWriter writer = new BufferedWriter(
-					 new OutputStreamWriter(fileOutputStream, StandardCharsets.UTF_8))) {
-			short version = state.highestSupportedVersion();
-
-			ObjectNode jsonState = (ObjectNode) QuorumStateDataJsonConverter.write(state, version);
-			jsonState.set(DATA_VERSION, new ShortNode(version));
-			writer.write(jsonState.toString());
-			writer.flush();
-			fileOutputStream.getFD().sync();
-			Utils.atomicMoveWithFallback(temp.toPath(), stateFile.toPath());
-		} finally {
-			// cleanup the temp file when the write finishes (either success or fail).
-			Files.deleteIfExists(temp.toPath());
-		}
-	}
-
-	/**
-	 * Clear state store by deleting the local quorum state file
-	 * @throws IOException if there is any IO exception during delete
-	 */
-	@Override
-	public void clear() throws IOException {
-		Files.deleteIfExists(stateFile.toPath());
-		Files.deleteIfExists(new File(stateFile.getAbsolutePath() + ".tmp").toPath());
-	}
-
-	@Override
-	public String toString() {
-		return "Quorum state filepath: " + stateFile.getAbsolutePath();
-	}
-=======
     private static final Logger log = LoggerFactory.getLogger(FileBasedStateStore.class);
 
     private final File stateFile;
@@ -190,22 +72,19 @@
             JsonNode readNode = objectMapper.readTree(line);
 
             if (!(readNode instanceof ObjectNode)) {
-                throw new IOException("Deserialized node " + readNode +
-                    " is not an object node");
+                throw new IOException("Deserialized node " + readNode + " is not an object node");
             }
             final ObjectNode dataObject = (ObjectNode) readNode;
 
             JsonNode dataVersionNode = dataObject.get(DATA_VERSION);
             if (dataVersionNode == null) {
-                throw new IOException("Deserialized node " + readNode +
-                    " does not have " + DATA_VERSION + " field");
+                throw new IOException("Deserialized node " + readNode + " does not have " + DATA_VERSION + " field");
             }
 
             final short dataVersion = dataVersionNode.shortValue();
             return QuorumStateDataJsonConverter.read(dataObject, dataVersion);
         } catch (IOException e) {
-            throw new UncheckedIOException(
-                String.format("Error while reading the Quorum status from the file %s", file), e);
+            throw new UncheckedIOException(String.format("Error while reading the Quorum status from the file %s", file), e);
         }
     }
 
@@ -220,28 +99,17 @@
 
         QuorumStateData data = readStateFromFile(stateFile);
 
-        return new ElectionState(data.leaderEpoch(),
-            data.leaderId() == UNKNOWN_LEADER_ID ? OptionalInt.empty() :
-                OptionalInt.of(data.leaderId()),
-            data.votedId() == NOT_VOTED ? OptionalInt.empty() :
-                OptionalInt.of(data.votedId()),
-            data.currentVoters()
-                .stream().map(Voter::voterId).collect(Collectors.toSet()));
+        return new ElectionState(data.leaderEpoch(), data.leaderId() == UNKNOWN_LEADER_ID ? OptionalInt.empty() : OptionalInt.of(data.leaderId()), data.votedId() == NOT_VOTED ? OptionalInt.empty() : OptionalInt.of(data.votedId()), data.currentVoters().stream().map(Voter::voterId).collect(Collectors.toSet()));
     }
 
     @Override
     public void writeElectionState(ElectionState latest) {
-        QuorumStateData data = new QuorumStateData()
-            .setLeaderEpoch(latest.epoch)
-            .setVotedId(latest.hasVoted() ? latest.votedId() : NOT_VOTED)
-            .setLeaderId(latest.hasLeader() ? latest.leaderId() : UNKNOWN_LEADER_ID)
-            .setCurrentVoters(voters(latest.voters()));
+        QuorumStateData data = new QuorumStateData().setLeaderEpoch(latest.epoch).setVotedId(latest.hasVoted() ? latest.votedId() : NOT_VOTED).setLeaderId(latest.hasLeader() ? latest.leaderId() : UNKNOWN_LEADER_ID).setCurrentVoters(voters(latest.voters()));
         writeElectionStateToFile(stateFile, data);
     }
 
     private List<Voter> voters(Set<Integer> votersId) {
-        return votersId.stream().map(
-            voterId -> new Voter().setVoterId(voterId)).collect(Collectors.toList());
+        return votersId.stream().map(voterId -> new Voter().setVoterId(voterId)).collect(Collectors.toList());
     }
 
     private void writeElectionStateToFile(final File stateFile, QuorumStateData state) {
@@ -250,9 +118,7 @@
 
         log.trace("Writing tmp quorum state {}", temp.getAbsolutePath());
 
-        try (final FileOutputStream fileOutputStream = new FileOutputStream(temp);
-             final BufferedWriter writer = new BufferedWriter(
-                 new OutputStreamWriter(fileOutputStream, StandardCharsets.UTF_8))) {
+        try (final FileOutputStream fileOutputStream = new FileOutputStream(temp); final BufferedWriter writer = new BufferedWriter(new OutputStreamWriter(fileOutputStream, StandardCharsets.UTF_8))) {
             short version = state.highestSupportedVersion();
 
             ObjectNode jsonState = (ObjectNode) QuorumStateDataJsonConverter.write(state, version);
@@ -262,9 +128,7 @@
             fileOutputStream.getFD().sync();
             Utils.atomicMoveWithFallback(temp.toPath(), stateFile.toPath());
         } catch (IOException e) {
-            throw new UncheckedIOException(
-                String.format("Error while writing the Quorum status from the file %s",
-                    stateFile.getAbsolutePath()), e);
+            throw new UncheckedIOException(String.format("Error while writing the Quorum status from the file %s", stateFile.getAbsolutePath()), e);
         } finally {
             // cleanup the temp file when the write finishes (either success or fail).
             deleteFileIfExists(temp);
@@ -289,9 +153,7 @@
         try {
             Files.deleteIfExists(file.toPath());
         } catch (IOException e) {
-            throw new UncheckedIOException(
-                String.format("Error while deleting file %s", file.getAbsoluteFile()), e);
+            throw new UncheckedIOException(String.format("Error while deleting file %s", file.getAbsoluteFile()), e);
         }
     }
->>>>>>> 15418db6
 }