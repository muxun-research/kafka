--- conflicted
+++ resolved
@@ -28,246 +28,6 @@
 import java.util.stream.Collectors;
 
 public class CandidateState implements EpochState {
-<<<<<<< HEAD
-	private final int localId;
-	private final int epoch;
-	private final int retries;
-	private final Map<Integer, State> voteStates = new HashMap<>();
-	private final Optional<LogOffsetMetadata> highWatermark;
-	private final int electionTimeoutMs;
-	private final Timer electionTimer;
-	private final Timer backoffTimer;
-	private final Logger log;
-
-	/**
-	 * The life time of a candidate state is the following:
-	 * <p>
-	 * 1. Once started, it would keep record of the received votes.
-	 * 2. If majority votes granted, it can then end its life and will be replaced by a leader state;
-	 * 3. If majority votes rejected or election timed out, it would transit into a backing off phase;
-	 * after the backoff phase completes, it would end its left and be replaced by a new candidate state with bumped retry.
-	 */
-	private boolean isBackingOff;
-
-	protected CandidateState(
-			Time time,
-			int localId,
-			int epoch,
-			Set<Integer> voters,
-			Optional<LogOffsetMetadata> highWatermark,
-			int retries,
-			int electionTimeoutMs,
-			LogContext logContext
-	) {
-		this.localId = localId;
-		this.epoch = epoch;
-		this.highWatermark = highWatermark;
-		this.retries = retries;
-		this.isBackingOff = false;
-		this.electionTimeoutMs = electionTimeoutMs;
-		this.electionTimer = time.timer(electionTimeoutMs);
-		this.backoffTimer = time.timer(0);
-		this.log = logContext.logger(CandidateState.class);
-
-		for (Integer voterId : voters) {
-			voteStates.put(voterId, State.UNRECORDED);
-		}
-		voteStates.put(localId, State.GRANTED);
-	}
-
-	public int localId() {
-		return localId;
-	}
-
-	public int majoritySize() {
-		return voteStates.size() / 2 + 1;
-	}
-
-	private long numGranted() {
-		return voteStates.values().stream().filter(state -> state == State.GRANTED).count();
-	}
-
-	private long numUnrecorded() {
-		return voteStates.values().stream().filter(state -> state == State.UNRECORDED).count();
-	}
-
-	/**
-	 * Check if the candidate is backing off for the next election
-	 */
-	public boolean isBackingOff() {
-		return isBackingOff;
-	}
-
-	public int retries() {
-		return retries;
-	}
-
-	/**
-	 * Check whether we have received enough votes to conclude the election and become leader.
-	 * @return true if at least a majority of nodes have granted the vote
-	 */
-	public boolean isVoteGranted() {
-		return numGranted() >= majoritySize();
-	}
-
-	/**
-	 * Check if we have received enough rejections that it is no longer possible to reach a
-	 * majority of grants.
-	 * @return true if the vote is rejected, false if the vote is already or can still be granted
-	 */
-	public boolean isVoteRejected() {
-		return numGranted() + numUnrecorded() < majoritySize();
-	}
-
-	/**
-	 * Record a granted vote from one of the voters.
-	 * @param remoteNodeId The id of the voter
-	 * @return true if the voter had not been previously recorded
-	 * @throws IllegalArgumentException if the remote node is not a voter or if the vote had already been
-	 *                                  rejected by this node
-	 */
-	public boolean recordGrantedVote(int remoteNodeId) {
-		State state = voteStates.get(remoteNodeId);
-		if (state == null) {
-			throw new IllegalArgumentException("Attempt to grant vote to non-voter " + remoteNodeId);
-		} else if (state == State.REJECTED) {
-			throw new IllegalArgumentException("Attempt to grant vote from node " + remoteNodeId +
-					" which previously rejected our request");
-		}
-		return voteStates.put(remoteNodeId, State.GRANTED) == State.UNRECORDED;
-	}
-
-	/**
-	 * Record a rejected vote from one of the voters.
-	 * @param remoteNodeId The id of the voter
-	 * @return true if the rejected vote had not been previously recorded
-	 * @throws IllegalArgumentException if the remote node is not a voter or if the vote had already been
-	 *                                  granted by this node
-	 */
-	public boolean recordRejectedVote(int remoteNodeId) {
-		State state = voteStates.get(remoteNodeId);
-		if (state == null) {
-			throw new IllegalArgumentException("Attempt to reject vote to non-voter " + remoteNodeId);
-		} else if (state == State.GRANTED) {
-			throw new IllegalArgumentException("Attempt to reject vote from node " + remoteNodeId +
-					" which previously granted our request");
-		}
-
-		return voteStates.put(remoteNodeId, State.REJECTED) == State.UNRECORDED;
-	}
-
-	/**
-	 * Record the current election has failed since we've either received sufficient rejecting voters or election timed out
-	 */
-	public void startBackingOff(long currentTimeMs, long backoffDurationMs) {
-		this.backoffTimer.update(currentTimeMs);
-		this.backoffTimer.reset(backoffDurationMs);
-		this.isBackingOff = true;
-	}
-
-	/**
-	 * Get the set of voters which have not been counted as granted or rejected yet.
-	 * @return The set of unrecorded voters
-	 */
-	public Set<Integer> unrecordedVoters() {
-		return votersInState(State.UNRECORDED);
-	}
-
-	/**
-	 * Get the set of voters that have granted our vote requests.
-	 * @return The set of granting voters, which should always contain the ID of the candidate
-	 */
-	public Set<Integer> grantingVoters() {
-		return votersInState(State.GRANTED);
-	}
-
-	/**
-	 * Get the set of voters that have rejected our candidacy.
-	 * @return The set of rejecting voters
-	 */
-	public Set<Integer> rejectingVoters() {
-		return votersInState(State.REJECTED);
-	}
-
-	private Set<Integer> votersInState(State state) {
-		return voteStates.entrySet().stream()
-				.filter(entry -> entry.getValue() == state)
-				.map(Map.Entry::getKey)
-				.collect(Collectors.toSet());
-	}
-
-	public boolean hasElectionTimeoutExpired(long currentTimeMs) {
-		electionTimer.update(currentTimeMs);
-		return electionTimer.isExpired();
-	}
-
-	public boolean isBackoffComplete(long currentTimeMs) {
-		backoffTimer.update(currentTimeMs);
-		return backoffTimer.isExpired();
-	}
-
-	public long remainingBackoffMs(long currentTimeMs) {
-		if (!isBackingOff) {
-			throw new IllegalStateException("Candidate is not currently backing off");
-		}
-		backoffTimer.update(currentTimeMs);
-		return backoffTimer.remainingMs();
-	}
-
-	public long remainingElectionTimeMs(long currentTimeMs) {
-		electionTimer.update(currentTimeMs);
-		return electionTimer.remainingMs();
-	}
-
-	@Override
-	public ElectionState election() {
-		return ElectionState.withVotedCandidate(epoch, localId, voteStates.keySet());
-	}
-
-	@Override
-	public int epoch() {
-		return epoch;
-	}
-
-	@Override
-	public Optional<LogOffsetMetadata> highWatermark() {
-		return highWatermark;
-	}
-
-	@Override
-	public boolean canGrantVote(int candidateId, boolean isLogUpToDate) {
-		// Still reject vote request even candidateId = localId, Although the candidate votes for
-		// itself, this vote is implicit and not "granted".
-		log.debug("Rejecting vote request from candidate {} since we are already candidate in epoch {}",
-				candidateId, epoch);
-		return false;
-	}
-
-	@Override
-	public String toString() {
-		return "CandidateState(" +
-				"localId=" + localId +
-				", epoch=" + epoch +
-				", retries=" + retries +
-				", electionTimeoutMs=" + electionTimeoutMs +
-				')';
-	}
-
-	@Override
-	public String name() {
-		return "Candidate";
-	}
-
-	@Override
-	public void close() {
-	}
-
-	private enum State {
-		UNRECORDED,
-		GRANTED,
-		REJECTED
-	}
-=======
     private final int localId;
     private final int epoch;
     private final int retries;
@@ -280,24 +40,15 @@
 
     /**
      * The lifetime of a candidate state is the following:
-     *
-     *  1. Once started, it would keep record of the received votes.
-     *  2. If majority votes granted, it can then end its life and will be replaced by a leader state;
-     *  3. If majority votes rejected or election timed out, it would transit into a backing off phase;
-     *     after the backoff phase completes, it would end its left and be replaced by a new candidate state with bumped retry.
+     * <p>
+     * 1. Once started, it would keep record of the received votes.
+     * 2. If majority votes granted, it can then end its life and will be replaced by a leader state;
+     * 3. If majority votes rejected or election timed out, it would transit into a backing off phase;
+     * after the backoff phase completes, it would end its left and be replaced by a new candidate state with bumped retry.
      */
     private boolean isBackingOff;
 
-    protected CandidateState(
-        Time time,
-        int localId,
-        int epoch,
-        Set<Integer> voters,
-        Optional<LogOffsetMetadata> highWatermark,
-        int retries,
-        int electionTimeoutMs,
-        LogContext logContext
-    ) {
+    protected CandidateState(Time time, int localId, int epoch, Set<Integer> voters, Optional<LogOffsetMetadata> highWatermark, int retries, int electionTimeoutMs, LogContext logContext) {
         this.localId = localId;
         this.epoch = epoch;
         this.highWatermark = highWatermark;
@@ -343,7 +94,6 @@
 
     /**
      * Check whether we have received enough votes to conclude the election and become leader.
-     *
      * @return true if at least a majority of nodes have granted the vote
      */
     public boolean isVoteGranted() {
@@ -353,7 +103,6 @@
     /**
      * Check if we have received enough rejections that it is no longer possible to reach a
      * majority of grants.
-     *
      * @return true if the vote is rejected, false if the vote is already or can still be granted
      */
     public boolean isVoteRejected() {
@@ -362,38 +111,34 @@
 
     /**
      * Record a granted vote from one of the voters.
-     *
      * @param remoteNodeId The id of the voter
      * @return true if the voter had not been previously recorded
      * @throws IllegalArgumentException if the remote node is not a voter or if the vote had already been
-     *         rejected by this node
+     *                                  rejected by this node
      */
     public boolean recordGrantedVote(int remoteNodeId) {
         State state = voteStates.get(remoteNodeId);
         if (state == null) {
             throw new IllegalArgumentException("Attempt to grant vote to non-voter " + remoteNodeId);
         } else if (state == State.REJECTED) {
-            throw new IllegalArgumentException("Attempt to grant vote from node " + remoteNodeId +
-                " which previously rejected our request");
+            throw new IllegalArgumentException("Attempt to grant vote from node " + remoteNodeId + " which previously rejected our request");
         }
         return voteStates.put(remoteNodeId, State.GRANTED) == State.UNRECORDED;
     }
 
     /**
      * Record a rejected vote from one of the voters.
-     *
      * @param remoteNodeId The id of the voter
      * @return true if the rejected vote had not been previously recorded
      * @throws IllegalArgumentException if the remote node is not a voter or if the vote had already been
-     *         granted by this node
+     *                                  granted by this node
      */
     public boolean recordRejectedVote(int remoteNodeId) {
         State state = voteStates.get(remoteNodeId);
         if (state == null) {
             throw new IllegalArgumentException("Attempt to reject vote to non-voter " + remoteNodeId);
         } else if (state == State.GRANTED) {
-            throw new IllegalArgumentException("Attempt to reject vote from node " + remoteNodeId +
-                " which previously granted our request");
+            throw new IllegalArgumentException("Attempt to reject vote from node " + remoteNodeId + " which previously granted our request");
         }
 
         return voteStates.put(remoteNodeId, State.REJECTED) == State.UNRECORDED;
@@ -410,7 +155,6 @@
 
     /**
      * Get the set of voters which have not been counted as granted or rejected yet.
-     *
      * @return The set of unrecorded voters
      */
     public Set<Integer> unrecordedVoters() {
@@ -419,7 +163,6 @@
 
     /**
      * Get the set of voters that have granted our vote requests.
-     *
      * @return The set of granting voters, which should always contain the ID of the candidate
      */
     public Set<Integer> grantingVoters() {
@@ -428,7 +171,6 @@
 
     /**
      * Get the set of voters that have rejected our candidacy.
-     *
      * @return The set of rejecting voters
      */
     public Set<Integer> rejectingVoters() {
@@ -436,10 +178,7 @@
     }
 
     private Set<Integer> votersInState(State state) {
-        return voteStates.entrySet().stream()
-            .filter(entry -> entry.getValue() == state)
-            .map(Map.Entry::getKey)
-            .collect(Collectors.toSet());
+        return voteStates.entrySet().stream().filter(entry -> entry.getValue() == state).map(Map.Entry::getKey).collect(Collectors.toSet());
     }
 
     public boolean hasElectionTimeoutExpired(long currentTimeMs) {
@@ -484,21 +223,13 @@
     public boolean canGrantVote(int candidateId, boolean isLogUpToDate) {
         // Still reject vote request even candidateId = localId, Although the candidate votes for
         // itself, this vote is implicit and not "granted".
-        log.debug("Rejecting vote request from candidate {} since we are already candidate in epoch {}",
-            candidateId, epoch);
+        log.debug("Rejecting vote request from candidate {} since we are already candidate in epoch {}", candidateId, epoch);
         return false;
     }
 
     @Override
     public String toString() {
-        return "CandidateState(" +
-            "localId=" + localId +
-            ", epoch=" + epoch +
-            ", retries=" + retries +
-            ", voteStates=" + voteStates +
-            ", highWatermark=" + highWatermark +
-            ", electionTimeoutMs=" + electionTimeoutMs +
-            ')';
+        return "CandidateState(" + "localId=" + localId + ", epoch=" + epoch + ", retries=" + retries + ", voteStates=" + voteStates + ", highWatermark=" + highWatermark + ", electionTimeoutMs=" + electionTimeoutMs + ')';
     }
 
     @Override
@@ -507,12 +238,10 @@
     }
 
     @Override
-    public void close() {}
+    public void close() {
+    }
 
     private enum State {
-        UNRECORDED,
-        GRANTED,
-        REJECTED
-    }
->>>>>>> 15418db6
+        UNRECORDED, GRANTED, REJECTED
+    }
 }