--- conflicted
+++ resolved
@@ -40,18 +40,6 @@
 
     private boolean isBackingOff;
     /**
-<<<<<<< HEAD
-     * The lifetime of a candidate state is the following:
-     * <p>
-     * 1. Once started, it would keep record of the received votes.
-     * 2. If majority votes granted, it can then end its life and will be replaced by a leader state;
-     * 3. If majority votes rejected or election timed out, it would transit into a backing off phase;
-     * after the backoff phase completes, it would end its left and be replaced by a new candidate state with bumped retry.
-     */
-    private boolean isBackingOff;
-
-    protected CandidateState(Time time, int localId, int epoch, Set<Integer> voters, Optional<LogOffsetMetadata> highWatermark, int retries, int electionTimeoutMs, LogContext logContext) {
-=======
      * The lifetime of a candidate state is the following.
      *
      *  1. Once started, it will send vote requests and keep record of the received vote responses.
@@ -81,7 +69,6 @@
             );
         }
 
->>>>>>> 9494bebe
         this.localId = localId;
         this.localDirectoryId = localDirectoryId;
         this.epoch = epoch;
@@ -108,38 +95,6 @@
         return retries;
     }
 
-<<<<<<< HEAD
-    /**
-     * Check whether we have received enough votes to conclude the election and become leader.
-     * @return true if at least a majority of nodes have granted the vote
-     */
-    public boolean isVoteGranted() {
-        return numGranted() >= majoritySize();
-    }
-
-    /**
-     * Check if we have received enough rejections that it is no longer possible to reach a
-     * majority of grants.
-     * @return true if the vote is rejected, false if the vote is already or can still be granted
-     */
-    public boolean isVoteRejected() {
-        return numGranted() + numUnrecorded() < majoritySize();
-    }
-
-    /**
-     * Record a granted vote from one of the voters.
-     * @param remoteNodeId The id of the voter
-     * @return true if the voter had not been previously recorded
-     * @throws IllegalArgumentException if the remote node is not a voter or if the vote had already been
-     *                                  rejected by this node
-     */
-    public boolean recordGrantedVote(int remoteNodeId) {
-        State state = voteStates.get(remoteNodeId);
-        if (state == null) {
-            throw new IllegalArgumentException("Attempt to grant vote to non-voter " + remoteNodeId);
-        } else if (state == State.REJECTED) {
-            throw new IllegalArgumentException("Attempt to grant vote from node " + remoteNodeId + " which previously rejected our request");
-=======
     @Override
     public EpochElection epochElection() {
         return epochElection;
@@ -150,32 +105,15 @@
         if (epochElection().isRejectedVoter(remoteNodeId)) {
             throw new IllegalArgumentException("Attempt to grant vote from node " + remoteNodeId +
                 " which previously rejected our request");
->>>>>>> 9494bebe
         }
         return epochElection().recordVote(remoteNodeId, true);
     }
 
-<<<<<<< HEAD
-    /**
-     * Record a rejected vote from one of the voters.
-     * @param remoteNodeId The id of the voter
-     * @return true if the rejected vote had not been previously recorded
-     * @throws IllegalArgumentException if the remote node is not a voter or if the vote had already been
-     *                                  granted by this node
-     */
-    public boolean recordRejectedVote(int remoteNodeId) {
-        State state = voteStates.get(remoteNodeId);
-        if (state == null) {
-            throw new IllegalArgumentException("Attempt to reject vote to non-voter " + remoteNodeId);
-        } else if (state == State.GRANTED) {
-            throw new IllegalArgumentException("Attempt to reject vote from node " + remoteNodeId + " which previously granted our request");
-=======
     @Override
     public boolean recordRejectedVote(int remoteNodeId) {
         if (epochElection().isGrantedVoter(remoteNodeId)) {
             throw new IllegalArgumentException("Attempt to reject vote from node " + remoteNodeId +
                 " which previously granted our request");
->>>>>>> 9494bebe
         }
         return epochElection().recordVote(remoteNodeId, false);
     }
@@ -189,38 +127,7 @@
         this.isBackingOff = true;
     }
 
-<<<<<<< HEAD
-    /**
-     * Get the set of voters which have not been counted as granted or rejected yet.
-     * @return The set of unrecorded voters
-     */
-    public Set<Integer> unrecordedVoters() {
-        return votersInState(State.UNRECORDED);
-    }
-
-    /**
-     * Get the set of voters that have granted our vote requests.
-     * @return The set of granting voters, which should always contain the ID of the candidate
-     */
-    public Set<Integer> grantingVoters() {
-        return votersInState(State.GRANTED);
-    }
-
-    /**
-     * Get the set of voters that have rejected our candidacy.
-     * @return The set of rejecting voters
-     */
-    public Set<Integer> rejectingVoters() {
-        return votersInState(State.REJECTED);
-    }
-
-    private Set<Integer> votersInState(State state) {
-        return voteStates.entrySet().stream().filter(entry -> entry.getValue() == state).map(Map.Entry::getKey).collect(Collectors.toSet());
-    }
-
-=======
-    @Override
->>>>>>> 9494bebe
+    @Override
     public boolean hasElectionTimeoutExpired(long currentTimeMs) {
         electionTimer.update(currentTimeMs);
         return electionTimer.isExpired();
@@ -280,9 +187,6 @@
         }
         // Reject standard vote requests even if replicaId = localId, although the replica votes for
         // itself, this vote is implicit and not "granted".
-<<<<<<< HEAD
-        log.debug("Rejecting vote request from candidate {} since we are already candidate in epoch {}", candidateId, epoch);
-=======
         log.debug(
             "Rejecting Vote request (preVote={}) from replica ({}) since we are in CandidateState in epoch {} " +
                 "and the replica's log is up-to-date={}",
@@ -291,15 +195,11 @@
             epoch,
             isLogUpToDate
         );
->>>>>>> 9494bebe
         return false;
     }
 
     @Override
     public String toString() {
-<<<<<<< HEAD
-        return "CandidateState(" + "localId=" + localId + ", epoch=" + epoch + ", retries=" + retries + ", voteStates=" + voteStates + ", highWatermark=" + highWatermark + ", electionTimeoutMs=" + electionTimeoutMs + ')';
-=======
         return String.format(
             "CandidateState(localId=%d, localDirectoryId=%s, epoch=%d, retries=%d, epochElection=%s, " +
             "highWatermark=%s, electionTimeoutMs=%d)",
@@ -311,7 +211,6 @@
             highWatermark,
             electionTimeoutMs
         );
->>>>>>> 9494bebe
     }
 
     @Override
@@ -320,14 +219,5 @@
     }
 
     @Override
-<<<<<<< HEAD
-    public void close() {
-    }
-
-    private enum State {
-        UNRECORDED, GRANTED, REJECTED
-    }
-=======
     public void close() {}
->>>>>>> 9494bebe
 }