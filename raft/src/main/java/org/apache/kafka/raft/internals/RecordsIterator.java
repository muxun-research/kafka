/*
 * Licensed to the Apache Software Foundation (ASF) under one or more
 * contributor license agreements. See the NOTICE file distributed with
 * this work for additional information regarding copyright ownership.
 * The ASF licenses this file to You under the Apache License, Version 2.0
 * (the "License"); you may not use this file except in compliance with
 * the License. You may obtain a copy of the License at
 *
 *    http://www.apache.org/licenses/LICENSE-2.0
 *
 * Unless required by applicable law or agreed to in writing, software
 * distributed under the License is distributed on an "AS IS" BASIS,
 * WITHOUT WARRANTIES OR CONDITIONS OF ANY KIND, either express or implied.
 * See the License for the specific language governing permissions and
 * limitations under the License.
 */
package org.apache.kafka.raft.internals;

import org.apache.kafka.common.protocol.ApiMessage;
import org.apache.kafka.common.protocol.ByteBufferAccessor;
import org.apache.kafka.common.record.*;
import org.apache.kafka.common.utils.BufferSupplier;
import org.apache.kafka.common.utils.ByteUtils;
import org.apache.kafka.common.utils.Utils;
import org.apache.kafka.raft.Batch;
import org.apache.kafka.raft.ControlRecord;
import org.apache.kafka.server.common.serialization.RecordSerde;

import java.io.IOException;
import java.io.InputStream;
import java.io.UncheckedIOException;
import java.nio.ByteBuffer;
<<<<<<< HEAD
import java.util.*;
=======
import java.util.ArrayList;
import java.util.Collections;
import java.util.Iterator;
import java.util.List;
import java.util.NoSuchElementException;
import java.util.Optional;
>>>>>>> 9494bebe
import java.util.function.BiFunction;

public final class RecordsIterator<T> implements Iterator<Batch<T>>, AutoCloseable {
    private final Records records;
    private final RecordSerde<T> serde;
    private final BufferSupplier bufferSupplier;
    private final int batchSize;
    // Setting to true will make the RecordsIterator perform a CRC Validation
    // on the batch header when iterating over them
    private final boolean doCrcValidation;

    private Iterator<MutableRecordBatch> nextBatches = Collections.emptyIterator();
    private Optional<Batch<T>> nextBatch = Optional.empty();
    // Buffer used as the backing store for nextBatches if needed
    private Optional<ByteBuffer> allocatedBuffer = Optional.empty();
    // Number of bytes from records read up to now
    private int bytesRead = 0;
    private boolean isClosed = false;

    /**
     * This class provides an iterator over records retrieved via the raft client or from a snapshot
     * @param records        the records
     * @param serde          the serde to deserialize records
     * @param bufferSupplier the buffer supplier implementation to allocate buffers when reading records. This must return ByteBuffer allocated on the heap
     * @param batchSize      the maximum batch size
     */
    public RecordsIterator(Records records, RecordSerde<T> serde, BufferSupplier bufferSupplier, int batchSize, boolean doCrcValidation) {
        this.records = records;
        this.serde = serde;
        this.bufferSupplier = bufferSupplier;
        this.batchSize = Math.max(batchSize, Records.HEADER_SIZE_UP_TO_MAGIC);
        this.doCrcValidation = doCrcValidation;
    }

    @Override
    public boolean hasNext() {
        ensureOpen();

        if (nextBatch.isEmpty()) {
            nextBatch = nextBatch();
        }

        return nextBatch.isPresent();
    }

    @Override
    public Batch<T> next() {
        if (!hasNext()) {
            throw new NoSuchElementException("Batch iterator doesn't have any more elements");
        }

        Batch<T> batch = nextBatch.get();
        nextBatch = Optional.empty();

        return batch;
    }

    @Override
    public void close() {
        isClosed = true;
        allocatedBuffer.ifPresent(bufferSupplier::release);
        allocatedBuffer = Optional.empty();
    }

    private void ensureOpen() {
        if (isClosed) {
            throw new IllegalStateException("Serde record batch iterator was closed");
        }
    }

    private MemoryRecords readFileRecords(FileRecords fileRecords, ByteBuffer buffer) {
        int start = buffer.position();
        try {
            fileRecords.readInto(buffer, bytesRead);
        } catch (IOException e) {
            throw new UncheckedIOException("Failed to read records into memory", e);
        }

        bytesRead += buffer.limit() - start;
        return MemoryRecords.readableRecords(buffer.slice());
    }

    private MemoryRecords createMemoryRecords(FileRecords fileRecords) {
        final ByteBuffer buffer;
        if (allocatedBuffer.isPresent()) {
            buffer = allocatedBuffer.get();
            buffer.compact();
        } else {
            buffer = bufferSupplier.get(Math.min(batchSize, records.sizeInBytes()));
            allocatedBuffer = Optional.of(buffer);
        }

        MemoryRecords memoryRecords = readFileRecords(fileRecords, buffer);

        // firstBatchSize() is always non-null because the minimum buffer is HEADER_SIZE_UP_TO_MAGIC.
        if (memoryRecords.firstBatchSize() <= buffer.remaining()) {
            return memoryRecords;
        } else {
            // Not enough bytes read; create a bigger buffer
            ByteBuffer newBuffer = bufferSupplier.get(memoryRecords.firstBatchSize());
            allocatedBuffer = Optional.of(newBuffer);

            newBuffer.put(buffer);
            bufferSupplier.release(buffer);

            return readFileRecords(fileRecords, newBuffer);
        }
    }

    private Iterator<MutableRecordBatch> nextBatches() {
        int recordSize = records.sizeInBytes();
        if (bytesRead < recordSize) {
            final MemoryRecords memoryRecords;
            if (records instanceof MemoryRecords) {
                bytesRead = recordSize;
                memoryRecords = (MemoryRecords) records;
            } else if (records instanceof FileRecords) {
                memoryRecords = createMemoryRecords((FileRecords) records);
            } else {
                throw new IllegalStateException(String.format("Unexpected Records type %s", records.getClass()));
            }

            return memoryRecords.batchIterator();
        }

        return Collections.emptyIterator();
    }

    private Optional<Batch<T>> nextBatch() {
        if (!nextBatches.hasNext()) {
            nextBatches = nextBatches();
        }

        if (nextBatches.hasNext()) {
            MutableRecordBatch nextBatch = nextBatches.next();
            // Update the buffer position to reflect the read batch
            allocatedBuffer.ifPresent(buffer -> buffer.position(buffer.position() + nextBatch.sizeInBytes()));

            if (!(nextBatch instanceof DefaultRecordBatch)) {
                throw new IllegalStateException(String.format("DefaultRecordBatch expected by record type was %s", nextBatch.getClass()));
            }

            return Optional.of(readBatch((DefaultRecordBatch) nextBatch));
        }

        return Optional.empty();
    }

    private Batch<T> readBatch(DefaultRecordBatch batch) {
        if (doCrcValidation) {
            // Perform a CRC validity check on this batch
            batch.ensureValid();
        }

        Integer numRecords = batch.countOrNull();
        if (numRecords == null) {
            throw new IllegalStateException("Expected a record count for the records batch");
        }

        InputStream input = batch.recordInputStream(bufferSupplier);
        final Batch<T> result;
        try {
            if (batch.isControlBatch()) {
                List<ControlRecord> records = new ArrayList<>(numRecords);
                for (int i = 0; i < numRecords; i++) {
                    ControlRecord record = readRecord(
                        input,
                        batch.sizeInBytes(),
                        RecordsIterator::decodeControlRecord
                    );
                    records.add(record);
                }
                result = Batch.control(batch.baseOffset(), batch.partitionLeaderEpoch(), batch.maxTimestamp(), batch.sizeInBytes(), records);
            } else {
                List<T> records = new ArrayList<>(numRecords);
                for (int i = 0; i < numRecords; i++) {
                    T record = readRecord(input, batch.sizeInBytes(), this::decodeDataRecord);
                    records.add(record);
                }

                result = Batch.data(batch.baseOffset(), batch.partitionLeaderEpoch(), batch.maxTimestamp(), batch.sizeInBytes(), records);
            }
        } finally {
            Utils.closeQuietly(input, "BytesStream for input containing records");
        }

        return result;
    }

    private <U> U readRecord(InputStream stream, int totalBatchSize, BiFunction<Optional<ByteBuffer>, Optional<ByteBuffer>, U> decoder) {
        // Read size of body in bytes
        int size;
        try {
            size = ByteUtils.readVarint(stream);
        } catch (IOException e) {
            throw new UncheckedIOException("Unable to read record size", e);
        }
        if (size <= 0) {
            throw new RuntimeException("Invalid non-positive frame size: " + size);
        }
        if (size > totalBatchSize) {
            throw new RuntimeException("Specified frame size, " + size + ", is larger than the entire size of the " + "batch, which is " + totalBatchSize);
        }
        ByteBuffer buf = bufferSupplier.get(size);

        // The last byte of the buffer is reserved for a varint set to the number of record headers, which
        // must be 0. Therefore, we set the ByteBuffer limit to size - 1.
        buf.limit(size - 1);

        try {
            int bytesRead = stream.read(buf.array(), 0, size);
            if (bytesRead != size) {
                throw new RuntimeException("Unable to read " + size + " bytes, only read " + bytesRead);
            }
        } catch (IOException e) {
            throw new UncheckedIOException("Failed to read record bytes", e);
        }
        try {
            ByteBufferAccessor input = new ByteBufferAccessor(buf);

            // Read unused attributes
            input.readByte();

            long timestampDelta = input.readVarlong();
            if (timestampDelta != 0) {
                throw new IllegalArgumentException("Got timestamp delta of " + timestampDelta + ", but this is invalid because it " + "is not 0 as expected.");
            }

            // Read offset delta
            input.readVarint();

            // Read the key
            int keySize = input.readVarint();
            Optional<ByteBuffer> key = Optional.empty();
            if (keySize >= 0) {
                key = Optional.of(input.readByteBuffer(keySize));
            }

            // Read the value
            int valueSize = input.readVarint();
            Optional<ByteBuffer> value = Optional.empty();
            if (valueSize >= 0) {
                value = Optional.of(input.readByteBuffer(valueSize));
            }

            // Read the metadata record body from the file input reader
            U record = decoder.apply(key, value);

            // Read the number of headers. Currently, this must be a single byte set to 0.
            int numHeaders = buf.array()[size - 1];
            if (numHeaders != 0) {
                throw new IllegalArgumentException("Got numHeaders of " + numHeaders + ", but this is invalid because " + "it is not 0 as expected.");
            }

            return record;
        } finally {
            bufferSupplier.release(buf);
        }
    }

    private T decodeDataRecord(Optional<ByteBuffer> key, Optional<ByteBuffer> value) {
        if (key.isPresent()) {
            throw new IllegalArgumentException("Got key in the record when no key was expected");
        }

        if (value.isEmpty()) {
            throw new IllegalArgumentException("Missing value in the record when a value was expected");
        } else if (value.get().remaining() == 0) {
            throw new IllegalArgumentException("Got an unexpected empty value in the record");
        }

        ByteBuffer valueBuffer = value.get();

        return serde.read(new ByteBufferAccessor(valueBuffer), valueBuffer.remaining());
    }

    private static ControlRecord decodeControlRecord(Optional<ByteBuffer> key, Optional<ByteBuffer> value) {
        if (key.isEmpty()) {
            throw new IllegalArgumentException("Missing key in the record when a key was expected");
        } else if (key.get().remaining() == 0) {
            throw new IllegalArgumentException("Got an unexpected empty key in the record");
        }

        if (value.isEmpty()) {
            throw new IllegalArgumentException("Missing value in the record when a value was expected");
        } else if (value.get().remaining() == 0) {
            throw new IllegalArgumentException("Got an unexpected empty value in the record");
        }

        ControlRecordType type = ControlRecordType.parse(key.get());

        final ApiMessage message;
        switch (type) {
            case LEADER_CHANGE:
                message = ControlRecordUtils.deserializeLeaderChangeMessage(value.get());
                break;
            case SNAPSHOT_HEADER:
                message = ControlRecordUtils.deserializeSnapshotHeaderRecord(value.get());
                break;
            case SNAPSHOT_FOOTER:
                message = ControlRecordUtils.deserializeSnapshotFooterRecord(value.get());
                break;
            case KRAFT_VERSION:
                message = ControlRecordUtils.deserializeKRaftVersionRecord(value.get());
                break;
            case KRAFT_VOTERS:
                message = ControlRecordUtils.deserializeVotersRecord(value.get());
                break;
            default:
                throw new IllegalArgumentException(String.format("Unknown control record type %s", type));
        }

        return new ControlRecord(type, message);
    }
}<|MERGE_RESOLUTION|>--- conflicted
+++ resolved
@@ -18,7 +18,13 @@
 
 import org.apache.kafka.common.protocol.ApiMessage;
 import org.apache.kafka.common.protocol.ByteBufferAccessor;
-import org.apache.kafka.common.record.*;
+import org.apache.kafka.common.record.ControlRecordType;
+import org.apache.kafka.common.record.ControlRecordUtils;
+import org.apache.kafka.common.record.DefaultRecordBatch;
+import org.apache.kafka.common.record.FileRecords;
+import org.apache.kafka.common.record.MemoryRecords;
+import org.apache.kafka.common.record.MutableRecordBatch;
+import org.apache.kafka.common.record.Records;
 import org.apache.kafka.common.utils.BufferSupplier;
 import org.apache.kafka.common.utils.ByteUtils;
 import org.apache.kafka.common.utils.Utils;
@@ -30,16 +36,12 @@
 import java.io.InputStream;
 import java.io.UncheckedIOException;
 import java.nio.ByteBuffer;
-<<<<<<< HEAD
-import java.util.*;
-=======
 import java.util.ArrayList;
 import java.util.Collections;
 import java.util.Iterator;
 import java.util.List;
 import java.util.NoSuchElementException;
 import java.util.Optional;
->>>>>>> 9494bebe
 import java.util.function.BiFunction;
 
 public final class RecordsIterator<T> implements Iterator<Batch<T>>, AutoCloseable {
@@ -61,12 +63,18 @@
 
     /**
      * This class provides an iterator over records retrieved via the raft client or from a snapshot
-     * @param records        the records
-     * @param serde          the serde to deserialize records
+     * @param records the records
+     * @param serde the serde to deserialize records
      * @param bufferSupplier the buffer supplier implementation to allocate buffers when reading records. This must return ByteBuffer allocated on the heap
-     * @param batchSize      the maximum batch size
+     * @param batchSize the maximum batch size
      */
-    public RecordsIterator(Records records, RecordSerde<T> serde, BufferSupplier bufferSupplier, int batchSize, boolean doCrcValidation) {
+    public RecordsIterator(
+        Records records,
+        RecordSerde<T> serde,
+        BufferSupplier bufferSupplier,
+        int batchSize,
+        boolean doCrcValidation
+    ) {
         this.records = records;
         this.serde = serde;
         this.bufferSupplier = bufferSupplier;
@@ -179,7 +187,9 @@
             allocatedBuffer.ifPresent(buffer -> buffer.position(buffer.position() + nextBatch.sizeInBytes()));
 
             if (!(nextBatch instanceof DefaultRecordBatch)) {
-                throw new IllegalStateException(String.format("DefaultRecordBatch expected by record type was %s", nextBatch.getClass()));
+                throw new IllegalStateException(
+                    String.format("DefaultRecordBatch expected by record type was %s", nextBatch.getClass())
+                );
             }
 
             return Optional.of(readBatch((DefaultRecordBatch) nextBatch));
@@ -212,7 +222,13 @@
                     );
                     records.add(record);
                 }
-                result = Batch.control(batch.baseOffset(), batch.partitionLeaderEpoch(), batch.maxTimestamp(), batch.sizeInBytes(), records);
+                result = Batch.control(
+                    batch.baseOffset(),
+                    batch.partitionLeaderEpoch(),
+                    batch.maxTimestamp(),
+                    batch.sizeInBytes(),
+                    records
+                );
             } else {
                 List<T> records = new ArrayList<>(numRecords);
                 for (int i = 0; i < numRecords; i++) {
@@ -220,7 +236,13 @@
                     records.add(record);
                 }
 
-                result = Batch.data(batch.baseOffset(), batch.partitionLeaderEpoch(), batch.maxTimestamp(), batch.sizeInBytes(), records);
+                result = Batch.data(
+                    batch.baseOffset(),
+                    batch.partitionLeaderEpoch(),
+                    batch.maxTimestamp(),
+                    batch.sizeInBytes(),
+                    records
+                );
             }
         } finally {
             Utils.closeQuietly(input, "BytesStream for input containing records");
@@ -229,7 +251,11 @@
         return result;
     }
 
-    private <U> U readRecord(InputStream stream, int totalBatchSize, BiFunction<Optional<ByteBuffer>, Optional<ByteBuffer>, U> decoder) {
+    private <U> U readRecord(
+        InputStream stream,
+        int totalBatchSize,
+        BiFunction<Optional<ByteBuffer>, Optional<ByteBuffer>, U> decoder
+    ) {
         // Read size of body in bytes
         int size;
         try {
@@ -241,7 +267,8 @@
             throw new RuntimeException("Invalid non-positive frame size: " + size);
         }
         if (size > totalBatchSize) {
-            throw new RuntimeException("Specified frame size, " + size + ", is larger than the entire size of the " + "batch, which is " + totalBatchSize);
+            throw new RuntimeException("Specified frame size, " + size + ", is larger than the entire size of the " +
+                    "batch, which is " + totalBatchSize);
         }
         ByteBuffer buf = bufferSupplier.get(size);
 
@@ -265,7 +292,8 @@
 
             long timestampDelta = input.readVarlong();
             if (timestampDelta != 0) {
-                throw new IllegalArgumentException("Got timestamp delta of " + timestampDelta + ", but this is invalid because it " + "is not 0 as expected.");
+                throw new IllegalArgumentException("Got timestamp delta of " + timestampDelta + ", but this is invalid because it " +
+                        "is not 0 as expected.");
             }
 
             // Read offset delta
@@ -291,7 +319,8 @@
             // Read the number of headers. Currently, this must be a single byte set to 0.
             int numHeaders = buf.array()[size - 1];
             if (numHeaders != 0) {
-                throw new IllegalArgumentException("Got numHeaders of " + numHeaders + ", but this is invalid because " + "it is not 0 as expected.");
+                throw new IllegalArgumentException("Got numHeaders of " + numHeaders + ", but this is invalid because " +
+                        "it is not 0 as expected.");
             }
 
             return record;
