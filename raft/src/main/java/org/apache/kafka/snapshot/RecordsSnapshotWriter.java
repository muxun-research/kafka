/*
 * Licensed to the Apache Software Foundation (ASF) under one or more
 * contributor license agreements. See the NOTICE file distributed with
 * this work for additional information regarding copyright ownership.
 * The ASF licenses this file to You under the Apache License, Version 2.0
 * (the "License"); you may not use this file except in compliance with
 * the License. You may obtain a copy of the License at
 *
 *    http://www.apache.org/licenses/LICENSE-2.0
 *
 * Unless required by applicable law or agreed to in writing, software
 * distributed under the License is distributed on an "AS IS" BASIS,
 * WITHOUT WARRANTIES OR CONDITIONS OF ANY KIND, either express or implied.
 * See the License for the specific language governing permissions and
 * limitations under the License.
 */

package org.apache.kafka.snapshot;

import org.apache.kafka.common.compress.Compression;
import org.apache.kafka.common.memory.MemoryPool;
<<<<<<< HEAD
import org.apache.kafka.common.message.SnapshotFooterRecord;
import org.apache.kafka.common.message.SnapshotHeaderRecord;
import org.apache.kafka.common.record.CompressionType;
import org.apache.kafka.common.record.ControlRecordUtils;
import org.apache.kafka.common.utils.Time;
import org.apache.kafka.raft.OffsetAndEpoch;
import org.apache.kafka.raft.internals.BatchAccumulator;
import org.apache.kafka.raft.internals.BatchAccumulator.CompletedBatch;
=======
import org.apache.kafka.common.message.KRaftVersionRecord;
import org.apache.kafka.common.message.SnapshotFooterRecord;
import org.apache.kafka.common.message.SnapshotHeaderRecord;
import org.apache.kafka.common.record.ControlRecordUtils;
import org.apache.kafka.common.record.MemoryRecordsBuilder;
import org.apache.kafka.common.record.RecordBatch;
import org.apache.kafka.common.record.TimestampType;
import org.apache.kafka.common.utils.Time;
import org.apache.kafka.raft.OffsetAndEpoch;
import org.apache.kafka.raft.VoterSet;
import org.apache.kafka.raft.internals.BatchAccumulator;
import org.apache.kafka.raft.internals.BatchAccumulator.CompletedBatch;
import org.apache.kafka.server.common.KRaftVersion;
>>>>>>> 9494bebe
import org.apache.kafka.server.common.serialization.RecordSerde;

import java.util.List;
import java.util.Optional;
<<<<<<< HEAD
import java.util.function.Supplier;
=======
>>>>>>> 9494bebe

public final class RecordsSnapshotWriter<T> implements SnapshotWriter<T> {
    private final RawSnapshotWriter snapshot;
    private final BatchAccumulator<T> accumulator;
    private final Time time;

<<<<<<< HEAD
    private RecordsSnapshotWriter(RawSnapshotWriter snapshot, int maxBatchSize, MemoryPool memoryPool, Time time, long lastContainedLogTimestamp, CompressionType compressionType, RecordSerde<T> serde) {
=======
    private RecordsSnapshotWriter(
        RawSnapshotWriter snapshot,
        int maxBatchSize,
        MemoryPool memoryPool,
        Time time,
        Compression compression,
        RecordSerde<T> serde
    ) {
>>>>>>> 9494bebe
        this.snapshot = snapshot;
        this.time = time;

<<<<<<< HEAD
        this.accumulator = new BatchAccumulator<>(snapshot.snapshotId().epoch(), 0, Integer.MAX_VALUE, maxBatchSize, memoryPool, time, compressionType, serde);
    }

    /**
     * Adds a {@link SnapshotHeaderRecord} to snapshot
     * @throws IllegalStateException if the snapshot is not empty
     */
    private void initializeSnapshotWithHeader() {
        if (snapshot.sizeInBytes() != 0) {
            String message = String.format("Initializing writer with a non-empty snapshot: id = '%s'.", snapshot.snapshotId());
            throw new IllegalStateException(message);
        }

        SnapshotHeaderRecord headerRecord = new SnapshotHeaderRecord().setVersion(ControlRecordUtils.SNAPSHOT_HEADER_CURRENT_VERSION).setLastContainedLogTimestamp(lastContainedLogTimestamp);
        accumulator.appendSnapshotHeaderRecord(headerRecord, time.milliseconds());
        accumulator.forceDrain();
    }

    /**
=======
        this.accumulator = new BatchAccumulator<>(
            snapshot.snapshotId().epoch(),
            0,
            Integer.MAX_VALUE,
            maxBatchSize,
            10, // maxNumberOfBatches
            memoryPool,
            time,
            compression,
            serde
        );
    }

    /**
>>>>>>> 9494bebe
     * Adds a {@link SnapshotFooterRecord} to the snapshot
     * <p>
     * No more records should be appended to the snapshot after calling this method
     */
    private void finalizeSnapshotWithFooter() {
        SnapshotFooterRecord footerRecord = new SnapshotFooterRecord().setVersion(ControlRecordUtils.SNAPSHOT_FOOTER_CURRENT_VERSION);
        accumulator.appendSnapshotFooterRecord(footerRecord, time.milliseconds());
        accumulator.forceDrain();
    }

<<<<<<< HEAD
    /**
     * Create an instance of this class and initialize
     * the underlying snapshot with {@link SnapshotHeaderRecord}
     * @param supplier                  a lambda to create the low level snapshot writer
     * @param maxBatchSize              the maximum size in byte for a batch
     * @param memoryPool                the memory pool for buffer allocation
     * @param snapshotTime              the clock implementation
     * @param lastContainedLogTimestamp The append time of the highest record contained in this snapshot
     * @param compressionType           the compression algorithm to use
     * @param serde                     the record serialization and deserialization implementation
     * @return {@link Optional}{@link RecordsSnapshotWriter}
     */
    public static <T> Optional<SnapshotWriter<T>> createWithHeader(Supplier<Optional<RawSnapshotWriter>> supplier, int maxBatchSize, MemoryPool memoryPool, Time snapshotTime, long lastContainedLogTimestamp, CompressionType compressionType, RecordSerde<T> serde) {
        return supplier.get().map(writer -> createWithHeader(writer, maxBatchSize, memoryPool, snapshotTime, lastContainedLogTimestamp, compressionType, serde));
    }

    public static <T> RecordsSnapshotWriter<T> createWithHeader(RawSnapshotWriter rawSnapshotWriter, int maxBatchSize, MemoryPool memoryPool, Time snapshotTime, long lastContainedLogTimestamp, CompressionType compressionType, RecordSerde<T> serde) {
        RecordsSnapshotWriter<T> writer = new RecordsSnapshotWriter<>(rawSnapshotWriter, maxBatchSize, memoryPool, snapshotTime, lastContainedLogTimestamp, compressionType, serde);
        writer.initializeSnapshotWithHeader();
        return writer;
    }

=======
>>>>>>> 9494bebe
    @Override
    public OffsetAndEpoch snapshotId() {
        return snapshot.snapshotId();
    }

    @Override
    public long lastContainedLogOffset() {
        return snapshot.snapshotId().offset() - 1;
    }

    @Override
    public int lastContainedLogEpoch() {
        return snapshot.snapshotId().epoch();
    }

    @Override
    public boolean isFrozen() {
        return snapshot.isFrozen();
    }

    @Override
    public void append(List<T> records) {
        if (snapshot.isFrozen()) {
            String message = String.format("Append not supported. Snapshot is already frozen: id = '%s'.", snapshot.snapshotId());

            throw new IllegalStateException(message);
        }

        accumulator.append(snapshot.snapshotId().epoch(), records, false);

        if (accumulator.needsDrain(time.milliseconds())) {
            appendBatches(accumulator.drain());
        }
    }

    @Override
    public long freeze() {
        finalizeSnapshotWithFooter();
        appendBatches(accumulator.drain());
        snapshot.freeze();
        accumulator.close();
        return snapshot.sizeInBytes();
    }

    @Override
    public void close() {
        snapshot.close();
        accumulator.close();
    }

    private void appendBatches(List<CompletedBatch<T>> batches) {
        try {
            for (CompletedBatch<T> batch : batches) {
                snapshot.append(batch.data);
            }
        } finally {
            batches.forEach(CompletedBatch::release);
        }
    }

    public static final class Builder {
        private long lastContainedLogTimestamp = 0;
        private Compression compression = Compression.NONE;
        private Time time = Time.SYSTEM;
        private int maxBatchSize = 1024;
        private MemoryPool memoryPool = MemoryPool.NONE;
        private KRaftVersion kraftVersion = KRaftVersion.KRAFT_VERSION_1;
        private Optional<VoterSet> voterSet = Optional.empty();
        private Optional<RawSnapshotWriter> rawSnapshotWriter = Optional.empty();

        public Builder setLastContainedLogTimestamp(long lastContainedLogTimestamp) {
            this.lastContainedLogTimestamp = lastContainedLogTimestamp;
            return this;
        }

        public Builder setCompression(Compression compression) {
            this.compression = compression;
            return this;
        }

        public Builder setTime(Time time) {
            this.time = time;
            return this;
        }

        public Builder setMaxBatchSize(int maxBatchSize) {
            this.maxBatchSize = maxBatchSize;
            return this;
        }

        public Builder setMemoryPool(MemoryPool memoryPool) {
            this.memoryPool = memoryPool;
            return this;
        }

        public Builder setRawSnapshotWriter(RawSnapshotWriter rawSnapshotWriter) {
            this.rawSnapshotWriter = Optional.ofNullable(rawSnapshotWriter);
            return this;
        }

        public Builder setKraftVersion(KRaftVersion kraftVersion) {
            this.kraftVersion = kraftVersion;
            return this;
        }

        public Builder setVoterSet(Optional<VoterSet> voterSet) {
            this.voterSet = voterSet;
            return this;
        }

        public <T> RecordsSnapshotWriter<T> build(RecordSerde<T> serde) {
            if (rawSnapshotWriter.isEmpty()) {
                throw new IllegalStateException("Builder::build called without a RawSnapshotWriter");
            } else if (rawSnapshotWriter.get().sizeInBytes() != 0) {
                throw new IllegalStateException(
                    String.format("Initializing writer with a non-empty snapshot: %s", rawSnapshotWriter.get().snapshotId())
                );
            } else if (kraftVersion == KRaftVersion.KRAFT_VERSION_0 && voterSet.isPresent()) {
                throw new IllegalStateException(
                    String.format("Voter set (%s) not expected when the kraft.version is 0", voterSet.get())
                );
            }

            RecordsSnapshotWriter<T> writer = new RecordsSnapshotWriter<>(
                rawSnapshotWriter.get(),
                maxBatchSize,
                memoryPool,
                time,
                compression,
                serde
            );

            writer.accumulator.appendControlMessages((baseOffset, epoch, compression, buffer) -> {
                long now = time.milliseconds();
                try (MemoryRecordsBuilder builder = new MemoryRecordsBuilder(
                        buffer,
                        RecordBatch.CURRENT_MAGIC_VALUE,
                        compression,
                        TimestampType.CREATE_TIME,
                        baseOffset,
                        now,
                        RecordBatch.NO_PRODUCER_ID,
                        RecordBatch.NO_PRODUCER_EPOCH,
                        RecordBatch.NO_SEQUENCE,
                        false, // isTransactional
                        true,  // isControlBatch
                        epoch,
                        buffer.capacity()
                    )
                ) {
                    builder.appendSnapshotHeaderMessage(
                        now,
                        new SnapshotHeaderRecord()
                            .setVersion(ControlRecordUtils.SNAPSHOT_HEADER_CURRENT_VERSION)
                            .setLastContainedLogTimestamp(lastContainedLogTimestamp)
                    );

                    if (kraftVersion.isReconfigSupported()) {
                        builder.appendKRaftVersionMessage(
                            now,
                            new KRaftVersionRecord()
                                .setVersion(ControlRecordUtils.KRAFT_VERSION_CURRENT_VERSION)
                                .setKRaftVersion(kraftVersion.featureLevel())
                        );

                        if (voterSet.isPresent()) {
                            builder.appendVotersMessage(
                                now,
                                voterSet.get().toVotersRecord(ControlRecordUtils.KRAFT_VOTERS_CURRENT_VERSION)
                            );
                        }
                    }

                    return builder.build();
                }
            });

            return writer;
        }
    }
}<|MERGE_RESOLUTION|>--- conflicted
+++ resolved
@@ -19,16 +19,6 @@
 
 import org.apache.kafka.common.compress.Compression;
 import org.apache.kafka.common.memory.MemoryPool;
-<<<<<<< HEAD
-import org.apache.kafka.common.message.SnapshotFooterRecord;
-import org.apache.kafka.common.message.SnapshotHeaderRecord;
-import org.apache.kafka.common.record.CompressionType;
-import org.apache.kafka.common.record.ControlRecordUtils;
-import org.apache.kafka.common.utils.Time;
-import org.apache.kafka.raft.OffsetAndEpoch;
-import org.apache.kafka.raft.internals.BatchAccumulator;
-import org.apache.kafka.raft.internals.BatchAccumulator.CompletedBatch;
-=======
 import org.apache.kafka.common.message.KRaftVersionRecord;
 import org.apache.kafka.common.message.SnapshotFooterRecord;
 import org.apache.kafka.common.message.SnapshotHeaderRecord;
@@ -42,24 +32,16 @@
 import org.apache.kafka.raft.internals.BatchAccumulator;
 import org.apache.kafka.raft.internals.BatchAccumulator.CompletedBatch;
 import org.apache.kafka.server.common.KRaftVersion;
->>>>>>> 9494bebe
 import org.apache.kafka.server.common.serialization.RecordSerde;
 
 import java.util.List;
 import java.util.Optional;
-<<<<<<< HEAD
-import java.util.function.Supplier;
-=======
->>>>>>> 9494bebe
 
 public final class RecordsSnapshotWriter<T> implements SnapshotWriter<T> {
     private final RawSnapshotWriter snapshot;
     private final BatchAccumulator<T> accumulator;
     private final Time time;
 
-<<<<<<< HEAD
-    private RecordsSnapshotWriter(RawSnapshotWriter snapshot, int maxBatchSize, MemoryPool memoryPool, Time time, long lastContainedLogTimestamp, CompressionType compressionType, RecordSerde<T> serde) {
-=======
     private RecordsSnapshotWriter(
         RawSnapshotWriter snapshot,
         int maxBatchSize,
@@ -68,31 +50,9 @@
         Compression compression,
         RecordSerde<T> serde
     ) {
->>>>>>> 9494bebe
         this.snapshot = snapshot;
         this.time = time;
 
-<<<<<<< HEAD
-        this.accumulator = new BatchAccumulator<>(snapshot.snapshotId().epoch(), 0, Integer.MAX_VALUE, maxBatchSize, memoryPool, time, compressionType, serde);
-    }
-
-    /**
-     * Adds a {@link SnapshotHeaderRecord} to snapshot
-     * @throws IllegalStateException if the snapshot is not empty
-     */
-    private void initializeSnapshotWithHeader() {
-        if (snapshot.sizeInBytes() != 0) {
-            String message = String.format("Initializing writer with a non-empty snapshot: id = '%s'.", snapshot.snapshotId());
-            throw new IllegalStateException(message);
-        }
-
-        SnapshotHeaderRecord headerRecord = new SnapshotHeaderRecord().setVersion(ControlRecordUtils.SNAPSHOT_HEADER_CURRENT_VERSION).setLastContainedLogTimestamp(lastContainedLogTimestamp);
-        accumulator.appendSnapshotHeaderRecord(headerRecord, time.milliseconds());
-        accumulator.forceDrain();
-    }
-
-    /**
-=======
         this.accumulator = new BatchAccumulator<>(
             snapshot.snapshotId().epoch(),
             0,
@@ -107,42 +67,17 @@
     }
 
     /**
->>>>>>> 9494bebe
      * Adds a {@link SnapshotFooterRecord} to the snapshot
-     * <p>
+     *
      * No more records should be appended to the snapshot after calling this method
      */
     private void finalizeSnapshotWithFooter() {
-        SnapshotFooterRecord footerRecord = new SnapshotFooterRecord().setVersion(ControlRecordUtils.SNAPSHOT_FOOTER_CURRENT_VERSION);
+        SnapshotFooterRecord footerRecord = new SnapshotFooterRecord()
+            .setVersion(ControlRecordUtils.SNAPSHOT_FOOTER_CURRENT_VERSION);
         accumulator.appendSnapshotFooterRecord(footerRecord, time.milliseconds());
         accumulator.forceDrain();
     }
 
-<<<<<<< HEAD
-    /**
-     * Create an instance of this class and initialize
-     * the underlying snapshot with {@link SnapshotHeaderRecord}
-     * @param supplier                  a lambda to create the low level snapshot writer
-     * @param maxBatchSize              the maximum size in byte for a batch
-     * @param memoryPool                the memory pool for buffer allocation
-     * @param snapshotTime              the clock implementation
-     * @param lastContainedLogTimestamp The append time of the highest record contained in this snapshot
-     * @param compressionType           the compression algorithm to use
-     * @param serde                     the record serialization and deserialization implementation
-     * @return {@link Optional}{@link RecordsSnapshotWriter}
-     */
-    public static <T> Optional<SnapshotWriter<T>> createWithHeader(Supplier<Optional<RawSnapshotWriter>> supplier, int maxBatchSize, MemoryPool memoryPool, Time snapshotTime, long lastContainedLogTimestamp, CompressionType compressionType, RecordSerde<T> serde) {
-        return supplier.get().map(writer -> createWithHeader(writer, maxBatchSize, memoryPool, snapshotTime, lastContainedLogTimestamp, compressionType, serde));
-    }
-
-    public static <T> RecordsSnapshotWriter<T> createWithHeader(RawSnapshotWriter rawSnapshotWriter, int maxBatchSize, MemoryPool memoryPool, Time snapshotTime, long lastContainedLogTimestamp, CompressionType compressionType, RecordSerde<T> serde) {
-        RecordsSnapshotWriter<T> writer = new RecordsSnapshotWriter<>(rawSnapshotWriter, maxBatchSize, memoryPool, snapshotTime, lastContainedLogTimestamp, compressionType, serde);
-        writer.initializeSnapshotWithHeader();
-        return writer;
-    }
-
-=======
->>>>>>> 9494bebe
     @Override
     public OffsetAndEpoch snapshotId() {
         return snapshot.snapshotId();
@@ -166,7 +101,10 @@
     @Override
     public void append(List<T> records) {
         if (snapshot.isFrozen()) {
-            String message = String.format("Append not supported. Snapshot is already frozen: id = '%s'.", snapshot.snapshotId());
+            String message = String.format(
+                "Append not supported. Snapshot is already frozen: id = '%s'.",
+                snapshot.snapshotId()
+            );
 
             throw new IllegalStateException(message);
         }
