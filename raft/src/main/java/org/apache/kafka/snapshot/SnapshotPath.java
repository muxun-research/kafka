--- conflicted
+++ resolved
@@ -16,30 +16,25 @@
  */
 package org.apache.kafka.snapshot;
 
-<<<<<<< HEAD
-import java.nio.file.Path;
-
-=======
->>>>>>> 9494bebe
 import org.apache.kafka.raft.OffsetAndEpoch;
 
 import java.nio.file.Path;
 
 public final class SnapshotPath {
-	public final Path path;
-	public final OffsetAndEpoch snapshotId;
-	public final boolean partial;
-	public final boolean deleted;
+    public final Path path;
+    public final OffsetAndEpoch snapshotId;
+    public final boolean partial;
+    public final boolean deleted;
 
-	public SnapshotPath(Path path, OffsetAndEpoch snapshotId, boolean partial, boolean deleted) {
-		this.path = path;
-		this.snapshotId = snapshotId;
-		this.partial = partial;
-		this.deleted = deleted;
-	}
+    public SnapshotPath(Path path, OffsetAndEpoch snapshotId, boolean partial, boolean deleted) {
+        this.path = path;
+        this.snapshotId = snapshotId;
+        this.partial = partial;
+        this.deleted = deleted;
+    }
 
-	@Override
-	public String toString() {
-		return String.format("SnapshotPath(path=%s, snapshotId=%s, partial=%s)", path, snapshotId, partial);
-	}
+    @Override
+    public String toString() {
+        return String.format("SnapshotPath(path=%s, snapshotId=%s, partial=%s)", path, snapshotId, partial);
+    }
 }