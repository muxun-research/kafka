/*
 * Licensed to the Apache Software Foundation (ASF) under one or more
 * contributor license agreements. See the NOTICE file distributed with
 * this work for additional information regarding copyright ownership.
 * The ASF licenses this file to You under the Apache License, Version 2.0
 * (the "License"); you may not use this file except in compliance with
 * the License. You may obtain a copy of the License at
 *
 *    http://www.apache.org/licenses/LICENSE-2.0
 *
 * Unless required by applicable law or agreed to in writing, software
 * distributed under the License is distributed on an "AS IS" BASIS,
 * WITHOUT WARRANTIES OR CONDITIONS OF ANY KIND, either express or implied.
 * See the License for the specific language governing permissions and
 * limitations under the License.
 */
package org.apache.kafka.snapshot;

import org.apache.kafka.common.utils.BufferSupplier;
import org.apache.kafka.raft.KafkaRaftClient;
import org.apache.kafka.raft.OffsetAndEpoch;
import org.apache.kafka.common.utils.Utils;
import org.apache.kafka.raft.internals.IdentitySerde;
import org.slf4j.Logger;
import org.slf4j.LoggerFactory;

import java.io.IOException;
import java.io.UncheckedIOException;
import java.nio.ByteBuffer;
import java.nio.file.Files;
import java.nio.file.Path;
import java.text.NumberFormat;
import java.util.Optional;

public final class Snapshots {
<<<<<<< HEAD
	private static final Logger log = LoggerFactory.getLogger(Snapshots.class);
	private static final String SUFFIX = ".checkpoint";
	private static final String PARTIAL_SUFFIX = String.format("%s.part", SUFFIX);
	private static final String DELETE_SUFFIX = String.format("%s.deleted", SUFFIX);

	private static final NumberFormat OFFSET_FORMATTER = NumberFormat.getInstance();
	private static final NumberFormat EPOCH_FORMATTER = NumberFormat.getInstance();

	private static final int OFFSET_WIDTH = 20;
	private static final int EPOCH_WIDTH = 10;

	static {
		OFFSET_FORMATTER.setMinimumIntegerDigits(OFFSET_WIDTH);
		OFFSET_FORMATTER.setGroupingUsed(false);

		EPOCH_FORMATTER.setMinimumIntegerDigits(EPOCH_WIDTH);
		EPOCH_FORMATTER.setGroupingUsed(false);
	}

	static Path snapshotDir(Path logDir) {
		return logDir;
	}

	public static Path snapshotPath(Path logDir, OffsetAndEpoch snapshotId) {
		return snapshotDir(logDir).resolve(filenameFromSnapshotId(snapshotId) + SUFFIX);
	}

	static String filenameFromSnapshotId(OffsetAndEpoch snapshotId) {
		return String.format("%s-%s", OFFSET_FORMATTER.format(snapshotId.offset), EPOCH_FORMATTER.format(snapshotId.epoch));
	}

	static Path moveRename(Path source, OffsetAndEpoch snapshotId) {
		return source.resolveSibling(filenameFromSnapshotId(snapshotId) + SUFFIX);
	}

	public static Path deleteRename(Path source, OffsetAndEpoch snapshotId) {
		return source.resolveSibling(filenameFromSnapshotId(snapshotId) + DELETE_SUFFIX);
	}

	public static Path createTempFile(Path logDir, OffsetAndEpoch snapshotId) throws IOException {
		Path dir = snapshotDir(logDir);

		// Create the snapshot directory if it doesn't exists
		Files.createDirectories(dir);

		String prefix = String.format("%s-", filenameFromSnapshotId(snapshotId));

		return Files.createTempFile(dir, prefix, PARTIAL_SUFFIX);
	}

	public static Optional<SnapshotPath> parse(Path path) {
		Path filename = path.getFileName();
		if (filename == null) {
			return Optional.empty();
		}

		String name = filename.toString();

		boolean partial = false;
		boolean deleted = false;
		if (name.endsWith(PARTIAL_SUFFIX)) {
			partial = true;
		} else if (name.endsWith(DELETE_SUFFIX)) {
			deleted = true;
		} else if (!name.endsWith(SUFFIX)) {
			return Optional.empty();
		}

		long endOffset = Long.parseLong(name.substring(0, OFFSET_WIDTH));
		int epoch = Integer.parseInt(
				name.substring(OFFSET_WIDTH + 1, OFFSET_WIDTH + EPOCH_WIDTH + 1)
		);

		return Optional.of(new SnapshotPath(path, new OffsetAndEpoch(endOffset, epoch), partial, deleted));
	}

	/**
	 * Delete the snapshot from the filesystem, the caller may firstly rename snapshot file to
	 * ${file}.deleted, so we try to delete the file as well as the renamed file if exists.
	 */
	public static boolean deleteSnapshotIfExists(Path logDir, OffsetAndEpoch snapshotId) {
		Path immutablePath = Snapshots.snapshotPath(logDir, snapshotId);
		Path deletingPath = Snapshots.deleteRename(immutablePath, snapshotId);
		try {
			return Files.deleteIfExists(immutablePath) | Files.deleteIfExists(deletingPath);
		} catch (IOException e) {
			log.error("Error deleting snapshot file " + deletingPath, e);
			return false;
		}
	}
=======
    private static final Logger log = LoggerFactory.getLogger(Snapshots.class);
    public static final String SUFFIX = ".checkpoint";
    private static final String PARTIAL_SUFFIX = String.format("%s.part", SUFFIX);
    public static final String DELETE_SUFFIX = String.format("%s.deleted", SUFFIX);

    private static final NumberFormat OFFSET_FORMATTER = NumberFormat.getInstance();
    private static final NumberFormat EPOCH_FORMATTER = NumberFormat.getInstance();

    private static final int OFFSET_WIDTH = 20;
    private static final int EPOCH_WIDTH = 10;

    static {
        OFFSET_FORMATTER.setMinimumIntegerDigits(OFFSET_WIDTH);
        OFFSET_FORMATTER.setGroupingUsed(false);

        EPOCH_FORMATTER.setMinimumIntegerDigits(EPOCH_WIDTH);
        EPOCH_FORMATTER.setGroupingUsed(false);
    }

    static Path snapshotDir(Path logDir) {
        return logDir;
    }

    public static String filenameFromSnapshotId(OffsetAndEpoch snapshotId) {
        return String.format("%s-%s", OFFSET_FORMATTER.format(snapshotId.offset()), EPOCH_FORMATTER.format(snapshotId.epoch()));
    }

    static Path moveRename(Path source, OffsetAndEpoch snapshotId) {
        return source.resolveSibling(filenameFromSnapshotId(snapshotId) + SUFFIX);
    }

    static Path deleteRenamePath(Path source, OffsetAndEpoch snapshotId) {
        return source.resolveSibling(filenameFromSnapshotId(snapshotId) + DELETE_SUFFIX);
    }

    public static Path snapshotPath(Path logDir, OffsetAndEpoch snapshotId) {
        return snapshotDir(logDir).resolve(filenameFromSnapshotId(snapshotId) + SUFFIX);
    }

    public static Path createTempFile(Path logDir, OffsetAndEpoch snapshotId) {
        Path dir = snapshotDir(logDir);

        try {
            // Create the snapshot directory if it doesn't exist
            Files.createDirectories(dir);
            String prefix = String.format("%s-", filenameFromSnapshotId(snapshotId));
            return Files.createTempFile(dir, prefix, PARTIAL_SUFFIX);
        } catch (IOException e) {
            throw new UncheckedIOException(
                String.format("Error creating temporary file, logDir = %s, snapshotId = %s.",
                     dir.toAbsolutePath(), snapshotId), e);
        }
    }

    public static Optional<SnapshotPath> parse(Path path) {
        Path filename = path.getFileName();
        if (filename == null) {
            return Optional.empty();
        }

        String name = filename.toString();

        boolean partial = false;
        boolean deleted = false;
        if (name.endsWith(PARTIAL_SUFFIX)) {
            partial = true;
        } else if (name.endsWith(DELETE_SUFFIX)) {
            deleted = true;
        } else if (!name.endsWith(SUFFIX)) {
            return Optional.empty();
        }

        long endOffset = Long.parseLong(name.substring(0, OFFSET_WIDTH));
        int epoch = Integer.parseInt(
            name.substring(OFFSET_WIDTH + 1, OFFSET_WIDTH + EPOCH_WIDTH + 1)
        );

        return Optional.of(new SnapshotPath(path, new OffsetAndEpoch(endOffset, epoch), partial, deleted));
    }

    /**
     * Delete the snapshot from the filesystem.
     */
    public static boolean deleteIfExists(Path logDir, OffsetAndEpoch snapshotId) {
        Path immutablePath = snapshotPath(logDir, snapshotId);
        Path deletedPath = deleteRenamePath(immutablePath, snapshotId);
        try {
            boolean deleted = Files.deleteIfExists(immutablePath) | Files.deleteIfExists(deletedPath);
            if (deleted) {
                log.info("Deleted snapshot files for snapshot {}.", snapshotId);
            } else {
                log.info("Did not delete snapshot files for snapshot {} since they did not exist.", snapshotId);
            }
            return deleted;
        } catch (IOException e) {
            log.error("Error deleting snapshot files {} and {}", immutablePath, deletedPath, e);
            return false;
        }
    }
>>>>>>> 15418db6

    /**
     * Mark a snapshot for deletion by renaming with the deleted suffix.
     *
     * @return the path of the snapshot marked for deletion (i.e. with .delete suffix)
     */
    public static Path markForDelete(Path logDir, OffsetAndEpoch snapshotId) {
        Path immutablePath = snapshotPath(logDir, snapshotId);
        Path deletedPath = deleteRenamePath(immutablePath, snapshotId);
        try {
            Utils.atomicMoveWithFallback(immutablePath, deletedPath, false);
            return deletedPath;
        } catch (IOException e) {
            throw new UncheckedIOException(
                String.format(
                    "Error renaming snapshot file from %s to %s.",
                    immutablePath,
                    deletedPath
                ),
                e
            );
        }
    }

    public static long lastContainedLogTimestamp(RawSnapshotReader reader) {
        try (RecordsSnapshotReader<ByteBuffer> recordsSnapshotReader =
             RecordsSnapshotReader.of(
                 reader,
                 IdentitySerde.INSTANCE,
                 new BufferSupplier.GrowableBufferSupplier(),
                 KafkaRaftClient.MAX_BATCH_SIZE_BYTES,
                 true
             )
        ) {
            return recordsSnapshotReader.lastContainedLogTimestamp();
        }
    }

    public static long lastContainedLogTimestamp(Path logDir, OffsetAndEpoch snapshotId) {
        try (FileRawSnapshotReader reader = FileRawSnapshotReader.open(logDir, snapshotId)) {
            return lastContainedLogTimestamp(reader);
        }
    }
}<|MERGE_RESOLUTION|>--- conflicted
+++ resolved
@@ -17,9 +17,9 @@
 package org.apache.kafka.snapshot;
 
 import org.apache.kafka.common.utils.BufferSupplier;
+import org.apache.kafka.common.utils.Utils;
 import org.apache.kafka.raft.KafkaRaftClient;
 import org.apache.kafka.raft.OffsetAndEpoch;
-import org.apache.kafka.common.utils.Utils;
 import org.apache.kafka.raft.internals.IdentitySerde;
 import org.slf4j.Logger;
 import org.slf4j.LoggerFactory;
@@ -33,98 +33,6 @@
 import java.util.Optional;
 
 public final class Snapshots {
-<<<<<<< HEAD
-	private static final Logger log = LoggerFactory.getLogger(Snapshots.class);
-	private static final String SUFFIX = ".checkpoint";
-	private static final String PARTIAL_SUFFIX = String.format("%s.part", SUFFIX);
-	private static final String DELETE_SUFFIX = String.format("%s.deleted", SUFFIX);
-
-	private static final NumberFormat OFFSET_FORMATTER = NumberFormat.getInstance();
-	private static final NumberFormat EPOCH_FORMATTER = NumberFormat.getInstance();
-
-	private static final int OFFSET_WIDTH = 20;
-	private static final int EPOCH_WIDTH = 10;
-
-	static {
-		OFFSET_FORMATTER.setMinimumIntegerDigits(OFFSET_WIDTH);
-		OFFSET_FORMATTER.setGroupingUsed(false);
-
-		EPOCH_FORMATTER.setMinimumIntegerDigits(EPOCH_WIDTH);
-		EPOCH_FORMATTER.setGroupingUsed(false);
-	}
-
-	static Path snapshotDir(Path logDir) {
-		return logDir;
-	}
-
-	public static Path snapshotPath(Path logDir, OffsetAndEpoch snapshotId) {
-		return snapshotDir(logDir).resolve(filenameFromSnapshotId(snapshotId) + SUFFIX);
-	}
-
-	static String filenameFromSnapshotId(OffsetAndEpoch snapshotId) {
-		return String.format("%s-%s", OFFSET_FORMATTER.format(snapshotId.offset), EPOCH_FORMATTER.format(snapshotId.epoch));
-	}
-
-	static Path moveRename(Path source, OffsetAndEpoch snapshotId) {
-		return source.resolveSibling(filenameFromSnapshotId(snapshotId) + SUFFIX);
-	}
-
-	public static Path deleteRename(Path source, OffsetAndEpoch snapshotId) {
-		return source.resolveSibling(filenameFromSnapshotId(snapshotId) + DELETE_SUFFIX);
-	}
-
-	public static Path createTempFile(Path logDir, OffsetAndEpoch snapshotId) throws IOException {
-		Path dir = snapshotDir(logDir);
-
-		// Create the snapshot directory if it doesn't exists
-		Files.createDirectories(dir);
-
-		String prefix = String.format("%s-", filenameFromSnapshotId(snapshotId));
-
-		return Files.createTempFile(dir, prefix, PARTIAL_SUFFIX);
-	}
-
-	public static Optional<SnapshotPath> parse(Path path) {
-		Path filename = path.getFileName();
-		if (filename == null) {
-			return Optional.empty();
-		}
-
-		String name = filename.toString();
-
-		boolean partial = false;
-		boolean deleted = false;
-		if (name.endsWith(PARTIAL_SUFFIX)) {
-			partial = true;
-		} else if (name.endsWith(DELETE_SUFFIX)) {
-			deleted = true;
-		} else if (!name.endsWith(SUFFIX)) {
-			return Optional.empty();
-		}
-
-		long endOffset = Long.parseLong(name.substring(0, OFFSET_WIDTH));
-		int epoch = Integer.parseInt(
-				name.substring(OFFSET_WIDTH + 1, OFFSET_WIDTH + EPOCH_WIDTH + 1)
-		);
-
-		return Optional.of(new SnapshotPath(path, new OffsetAndEpoch(endOffset, epoch), partial, deleted));
-	}
-
-	/**
-	 * Delete the snapshot from the filesystem, the caller may firstly rename snapshot file to
-	 * ${file}.deleted, so we try to delete the file as well as the renamed file if exists.
-	 */
-	public static boolean deleteSnapshotIfExists(Path logDir, OffsetAndEpoch snapshotId) {
-		Path immutablePath = Snapshots.snapshotPath(logDir, snapshotId);
-		Path deletingPath = Snapshots.deleteRename(immutablePath, snapshotId);
-		try {
-			return Files.deleteIfExists(immutablePath) | Files.deleteIfExists(deletingPath);
-		} catch (IOException e) {
-			log.error("Error deleting snapshot file " + deletingPath, e);
-			return false;
-		}
-	}
-=======
     private static final Logger log = LoggerFactory.getLogger(Snapshots.class);
     public static final String SUFFIX = ".checkpoint";
     private static final String PARTIAL_SUFFIX = String.format("%s.part", SUFFIX);
@@ -173,9 +81,7 @@
             String prefix = String.format("%s-", filenameFromSnapshotId(snapshotId));
             return Files.createTempFile(dir, prefix, PARTIAL_SUFFIX);
         } catch (IOException e) {
-            throw new UncheckedIOException(
-                String.format("Error creating temporary file, logDir = %s, snapshotId = %s.",
-                     dir.toAbsolutePath(), snapshotId), e);
+            throw new UncheckedIOException(String.format("Error creating temporary file, logDir = %s, snapshotId = %s.", dir.toAbsolutePath(), snapshotId), e);
         }
     }
 
@@ -198,9 +104,7 @@
         }
 
         long endOffset = Long.parseLong(name.substring(0, OFFSET_WIDTH));
-        int epoch = Integer.parseInt(
-            name.substring(OFFSET_WIDTH + 1, OFFSET_WIDTH + EPOCH_WIDTH + 1)
-        );
+        int epoch = Integer.parseInt(name.substring(OFFSET_WIDTH + 1, OFFSET_WIDTH + EPOCH_WIDTH + 1));
 
         return Optional.of(new SnapshotPath(path, new OffsetAndEpoch(endOffset, epoch), partial, deleted));
     }
@@ -224,11 +128,9 @@
             return false;
         }
     }
->>>>>>> 15418db6
 
     /**
      * Mark a snapshot for deletion by renaming with the deleted suffix.
-     *
      * @return the path of the snapshot marked for deletion (i.e. with .delete suffix)
      */
     public static Path markForDelete(Path logDir, OffsetAndEpoch snapshotId) {
@@ -238,27 +140,12 @@
             Utils.atomicMoveWithFallback(immutablePath, deletedPath, false);
             return deletedPath;
         } catch (IOException e) {
-            throw new UncheckedIOException(
-                String.format(
-                    "Error renaming snapshot file from %s to %s.",
-                    immutablePath,
-                    deletedPath
-                ),
-                e
-            );
+            throw new UncheckedIOException(String.format("Error renaming snapshot file from %s to %s.", immutablePath, deletedPath), e);
         }
     }
 
     public static long lastContainedLogTimestamp(RawSnapshotReader reader) {
-        try (RecordsSnapshotReader<ByteBuffer> recordsSnapshotReader =
-             RecordsSnapshotReader.of(
-                 reader,
-                 IdentitySerde.INSTANCE,
-                 new BufferSupplier.GrowableBufferSupplier(),
-                 KafkaRaftClient.MAX_BATCH_SIZE_BYTES,
-                 true
-             )
-        ) {
+        try (RecordsSnapshotReader<ByteBuffer> recordsSnapshotReader = RecordsSnapshotReader.of(reader, IdentitySerde.INSTANCE, new BufferSupplier.GrowableBufferSupplier(), KafkaRaftClient.MAX_BATCH_SIZE_BYTES, true)) {
             return recordsSnapshotReader.lastContainedLogTimestamp();
         }
     }
