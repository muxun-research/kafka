--- conflicted
+++ resolved
@@ -24,40 +24,6 @@
 /**
  * Interface for writing snapshot as a sequence of records.
  */
-<<<<<<< HEAD
-public interface RawSnapshotWriter extends Closeable {
-	/**
-	 * Returns the end offset and epoch for the snapshot.
-	 */
-	OffsetAndEpoch snapshotId();
-
-	/**
-	 * Returns the number of bytes for the snapshot.
-	 * @throws IOException for any IO error while reading the size
-	 */
-	long sizeInBytes() throws IOException;
-
-	/**
-	 * Fully appends the memory record set to the snapshot.
-	 * <p>
-	 * If the method returns without an exception the given record set was fully writing the
-	 * snapshot.
-	 * @param records the region to append
-	 * @throws IOException for any IO error during append
-	 */
-	void append(MemoryRecords records) throws IOException;
-
-	/**
-	 * Fully appends the memory record set to the snapshot, the difference with {@link RawSnapshotWriter#append(MemoryRecords)}
-	 * is that the record set are fetched from leader by FetchSnapshotRequest, so the records are unaligned.
-	 * <p>
-	 * If the method returns without an exception the given records was fully writing the
-	 * snapshot.
-	 * @param records the region to append
-	 * @throws IOException for any IO error during append
-	 */
-	void append(UnalignedMemoryRecords records) throws IOException;
-=======
 public interface RawSnapshotWriter extends AutoCloseable {
     /**
      * Returns the end offset and epoch for the snapshot.
@@ -71,10 +37,9 @@
 
     /**
      * Fully appends the memory record set to the snapshot.
-     *
+     * <p>
      * If the method returns without an exception the given record set was fully writing the
      * snapshot.
-     *
      * @param records the region to append
      */
     void append(MemoryRecords records);
@@ -82,37 +47,20 @@
     /**
      * Fully appends the memory record set to the snapshot, the difference with {@link RawSnapshotWriter#append(MemoryRecords)}
      * is that the record set are fetched from leader by FetchSnapshotRequest, so the records are unaligned.
-     *
+     * <p>
      * If the method returns without an exception the given records was fully writing the
      * snapshot.
-     *
      * @param records the region to append
      */
     void append(UnalignedMemoryRecords records);
->>>>>>> 15418db6
 
-	/**
-	 * Returns true if the snapshot has been frozen, otherwise false is returned.
-	 * <p>
-	 * Modification to the snapshot are not allowed once it is frozen.
-	 */
-	boolean isFrozen();
+    /**
+     * Returns true if the snapshot has been frozen, otherwise false is returned.
+     * <p>
+     * Modification to the snapshot are not allowed once it is frozen.
+     */
+    boolean isFrozen();
 
-<<<<<<< HEAD
-	/**
-	 * Freezes the snapshot and marking it as immutable.
-	 * @throws IOException for any IO error during freezing
-	 */
-	void freeze() throws IOException;
-
-	/**
-	 * Closes the snapshot writer.
-	 * <p>
-	 * If close is called without first calling freeze the snapshot is aborted.
-	 * @throws IOException for any IO error during close
-	 */
-	void close() throws IOException;
-=======
     /**
      * Freezes the snapshot and marking it as immutable.
      */
@@ -120,9 +68,8 @@
 
     /**
      * Closes the snapshot writer.
-     *
+     * <p>
      * If close is called without first calling freeze the snapshot is aborted.
      */
     void close();
->>>>>>> 15418db6
 }