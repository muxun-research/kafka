/*
 * Licensed to the Apache Software Foundation (ASF) under one or more
 * contributor license agreements. See the NOTICE file distributed with
 * this work for additional information regarding copyright ownership.
 * The ASF licenses this file to You under the Apache License, Version 2.0
 * (the "License"); you may not use this file except in compliance with
 * the License. You may obtain a copy of the License at
 *
 *    http://www.apache.org/licenses/LICENSE-2.0
 *
 * Unless required by applicable law or agreed to in writing, software
 * distributed under the License is distributed on an "AS IS" BASIS,
 * WITHOUT WARRANTIES OR CONDITIONS OF ANY KIND, either express or implied.
 * See the License for the specific language governing permissions and
 * limitations under the License.
 */
package org.apache.kafka.snapshot;

import org.apache.kafka.raft.OffsetAndEpoch;
import org.apache.kafka.common.message.SnapshotFooterRecord;

import java.util.List;

/**
<<<<<<< HEAD
 * A type for writing a snapshot fora given end offset and epoch.
 * <p>
=======
 * A type for writing a snapshot for a given end offset and epoch.
 *
>>>>>>> 15418db6
 * A snapshot writer can be used to append objects until freeze is called. When freeze is
 * called the snapshot is validated and marked as immutable. After freeze is called any
 * append will fail with an exception.
 * <p>
 * It is assumed that the content of the snapshot represents all of the records for the
 * topic partition from offset 0 up to but not including the end offset in the snapshot
 * id.
<<<<<<< HEAD
 * @see org.apache.kafka.raft.RaftClient#createSnapshot(OffsetAndEpoch)
 */
final public class SnapshotWriter<T> implements Closeable {
	final private RawSnapshotWriter snapshot;
	final private BatchAccumulator<T> accumulator;
	final private Time time;

	/**
	 * Initializes a new instance of the class.
	 * @param snapshot        the low level snapshot writer
	 * @param maxBatchSize    the maximum size in byte for a batch
	 * @param memoryPool      the memory pool for buffer allocation
	 * @param time            the clock implementation
	 * @param compressionType the compression algorithm to use
	 * @param serde           the record serialization and deserialization implementation
	 */
	public SnapshotWriter(
			RawSnapshotWriter snapshot,
			int maxBatchSize,
			MemoryPool memoryPool,
			Time time,
			CompressionType compressionType,
			RecordSerde<T> serde
	) {
		this.snapshot = snapshot;
		this.time = time;

		this.accumulator = new BatchAccumulator<>(
				snapshot.snapshotId().epoch,
				0,
				Integer.MAX_VALUE,
				maxBatchSize,
				memoryPool,
				time,
				compressionType,
				serde
		);
	}

	/**
	 * Returns the end offset and epoch for the snapshot.
	 */
	public OffsetAndEpoch snapshotId() {
		return snapshot.snapshotId();
	}

	/**
	 * Returns true if the snapshot has been frozen, otherwise false is returned.
	 * <p>
	 * Modification to the snapshot are not allowed once it is frozen.
	 */
	public boolean isFrozen() {
		return snapshot.isFrozen();
	}

	/**
	 * Appends a list of values to the snapshot.
	 * <p>
	 * The list of record passed are guaranteed to get written together.
	 * @param records the list of records to append to the snapshot
	 * @throws IOException           for any IO error while appending
	 * @throws IllegalStateException if append is called when isFrozen is true
	 */
	public void append(List<T> records) throws IOException {
		if (snapshot.isFrozen()) {
			String message = String.format(
					"Append not supported. Snapshot is already frozen: id = '%s'.",
					snapshot.snapshotId()
			);

			throw new IllegalStateException(message);
		}

		accumulator.append(snapshot.snapshotId().epoch, records);

		if (accumulator.needsDrain(time.milliseconds())) {
			appendBatches(accumulator.drain());
		}
	}

	/**
	 * Freezes the snapshot by flushing all pending writes and marking it as immutable.
	 * @throws IOException for any IO error during freezing
	 */
	public void freeze() throws IOException {
		appendBatches(accumulator.drain());
		snapshot.freeze();
		accumulator.close();
	}

	/**
	 * Closes the snapshot writer.
	 * <p>
	 * If close is called without first calling freeze the snapshot is aborted.
	 * @throws IOException for any IO error during close
	 */
	public void close() throws IOException {
		snapshot.close();
		accumulator.close();
	}

	private void appendBatches(List<CompletedBatch<T>> batches) throws IOException {
		try {
			for (CompletedBatch<T> batch : batches) {
				snapshot.append(batch.data);
			}
		} finally {
			batches.forEach(CompletedBatch::release);
		}
	}
=======
 *
 * @see org.apache.kafka.raft.RaftClient#createSnapshot(OffsetAndEpoch, long)
 */
public interface SnapshotWriter<T> extends AutoCloseable {
    /**
     * Returns the end offset and epoch for the snapshot.
     */
    OffsetAndEpoch snapshotId();

    /**
     * Returns the last log offset which is represented in the snapshot.
     */
    long lastContainedLogOffset();

    /**
     * Returns the epoch of the last log offset which is represented in the snapshot.
     */
    int lastContainedLogEpoch();

    /**
     * Returns true if the snapshot has been frozen, otherwise false is returned.
     *
     * Modification to the snapshot are not allowed once it is frozen.
     */
    boolean isFrozen();

    /**
     * Appends a list of values to the snapshot.
     *
     * The list of record passed are guaranteed to get written together.
     *
     * @param records the list of records to append to the snapshot
     * @throws IllegalStateException if append is called when isFrozen is true
     */
    void append(List<T> records);

    /**
     * Freezes the snapshot by flushing all pending writes and marking it as immutable.
     *
     * Also adds a {@link SnapshotFooterRecord} to the end of the snapshot
     */
    void freeze();

    /**
     * Closes the snapshot writer.
     *
     * If close is called without first calling freeze the snapshot is aborted.
     */
    void close();

>>>>>>> 15418db6
}<|MERGE_RESOLUTION|>--- conflicted
+++ resolved
@@ -16,19 +16,14 @@
  */
 package org.apache.kafka.snapshot;
 
+import org.apache.kafka.common.message.SnapshotFooterRecord;
 import org.apache.kafka.raft.OffsetAndEpoch;
-import org.apache.kafka.common.message.SnapshotFooterRecord;
 
 import java.util.List;
 
 /**
-<<<<<<< HEAD
- * A type for writing a snapshot fora given end offset and epoch.
+ * A type for writing a snapshot for a given end offset and epoch.
  * <p>
-=======
- * A type for writing a snapshot for a given end offset and epoch.
- *
->>>>>>> 15418db6
  * A snapshot writer can be used to append objects until freeze is called. When freeze is
  * called the snapshot is validated and marked as immutable. After freeze is called any
  * append will fail with an exception.
@@ -36,119 +31,6 @@
  * It is assumed that the content of the snapshot represents all of the records for the
  * topic partition from offset 0 up to but not including the end offset in the snapshot
  * id.
-<<<<<<< HEAD
- * @see org.apache.kafka.raft.RaftClient#createSnapshot(OffsetAndEpoch)
- */
-final public class SnapshotWriter<T> implements Closeable {
-	final private RawSnapshotWriter snapshot;
-	final private BatchAccumulator<T> accumulator;
-	final private Time time;
-
-	/**
-	 * Initializes a new instance of the class.
-	 * @param snapshot        the low level snapshot writer
-	 * @param maxBatchSize    the maximum size in byte for a batch
-	 * @param memoryPool      the memory pool for buffer allocation
-	 * @param time            the clock implementation
-	 * @param compressionType the compression algorithm to use
-	 * @param serde           the record serialization and deserialization implementation
-	 */
-	public SnapshotWriter(
-			RawSnapshotWriter snapshot,
-			int maxBatchSize,
-			MemoryPool memoryPool,
-			Time time,
-			CompressionType compressionType,
-			RecordSerde<T> serde
-	) {
-		this.snapshot = snapshot;
-		this.time = time;
-
-		this.accumulator = new BatchAccumulator<>(
-				snapshot.snapshotId().epoch,
-				0,
-				Integer.MAX_VALUE,
-				maxBatchSize,
-				memoryPool,
-				time,
-				compressionType,
-				serde
-		);
-	}
-
-	/**
-	 * Returns the end offset and epoch for the snapshot.
-	 */
-	public OffsetAndEpoch snapshotId() {
-		return snapshot.snapshotId();
-	}
-
-	/**
-	 * Returns true if the snapshot has been frozen, otherwise false is returned.
-	 * <p>
-	 * Modification to the snapshot are not allowed once it is frozen.
-	 */
-	public boolean isFrozen() {
-		return snapshot.isFrozen();
-	}
-
-	/**
-	 * Appends a list of values to the snapshot.
-	 * <p>
-	 * The list of record passed are guaranteed to get written together.
-	 * @param records the list of records to append to the snapshot
-	 * @throws IOException           for any IO error while appending
-	 * @throws IllegalStateException if append is called when isFrozen is true
-	 */
-	public void append(List<T> records) throws IOException {
-		if (snapshot.isFrozen()) {
-			String message = String.format(
-					"Append not supported. Snapshot is already frozen: id = '%s'.",
-					snapshot.snapshotId()
-			);
-
-			throw new IllegalStateException(message);
-		}
-
-		accumulator.append(snapshot.snapshotId().epoch, records);
-
-		if (accumulator.needsDrain(time.milliseconds())) {
-			appendBatches(accumulator.drain());
-		}
-	}
-
-	/**
-	 * Freezes the snapshot by flushing all pending writes and marking it as immutable.
-	 * @throws IOException for any IO error during freezing
-	 */
-	public void freeze() throws IOException {
-		appendBatches(accumulator.drain());
-		snapshot.freeze();
-		accumulator.close();
-	}
-
-	/**
-	 * Closes the snapshot writer.
-	 * <p>
-	 * If close is called without first calling freeze the snapshot is aborted.
-	 * @throws IOException for any IO error during close
-	 */
-	public void close() throws IOException {
-		snapshot.close();
-		accumulator.close();
-	}
-
-	private void appendBatches(List<CompletedBatch<T>> batches) throws IOException {
-		try {
-			for (CompletedBatch<T> batch : batches) {
-				snapshot.append(batch.data);
-			}
-		} finally {
-			batches.forEach(CompletedBatch::release);
-		}
-	}
-=======
- *
  * @see org.apache.kafka.raft.RaftClient#createSnapshot(OffsetAndEpoch, long)
  */
 public interface SnapshotWriter<T> extends AutoCloseable {
@@ -169,16 +51,15 @@
 
     /**
      * Returns true if the snapshot has been frozen, otherwise false is returned.
-     *
+     * <p>
      * Modification to the snapshot are not allowed once it is frozen.
      */
     boolean isFrozen();
 
     /**
      * Appends a list of values to the snapshot.
-     *
+     * <p>
      * The list of record passed are guaranteed to get written together.
-     *
      * @param records the list of records to append to the snapshot
      * @throws IllegalStateException if append is called when isFrozen is true
      */
@@ -186,17 +67,16 @@
 
     /**
      * Freezes the snapshot by flushing all pending writes and marking it as immutable.
-     *
+     * <p>
      * Also adds a {@link SnapshotFooterRecord} to the end of the snapshot
      */
     void freeze();
 
     /**
      * Closes the snapshot writer.
-     *
+     * <p>
      * If close is called without first calling freeze the snapshot is aborted.
      */
     void close();
 
->>>>>>> 15418db6
 }