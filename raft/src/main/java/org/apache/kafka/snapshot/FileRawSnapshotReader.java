/*
 * Licensed to the Apache Software Foundation (ASF) under one or more
 * contributor license agreements. See the NOTICE file distributed with
 * this work for additional information regarding copyright ownership.
 * The ASF licenses this file to You under the Apache License, Version 2.0
 * (the "License"); you may not use this file except in compliance with
 * the License. You may obtain a copy of the License at
 *
 *    http://www.apache.org/licenses/LICENSE-2.0
 *
 * Unless required by applicable law or agreed to in writing, software
 * distributed under the License is distributed on an "AS IS" BASIS,
 * WITHOUT WARRANTIES OR CONDITIONS OF ANY KIND, either express or implied.
 * See the License for the specific language governing permissions and
 * limitations under the License.
 */
package org.apache.kafka.snapshot;

import org.apache.kafka.common.record.FileRecords;
import org.apache.kafka.common.record.Records;
import org.apache.kafka.common.record.UnalignedRecords;
import org.apache.kafka.raft.OffsetAndEpoch;

import java.io.IOException;
import java.io.UncheckedIOException;
import java.nio.file.Path;

<<<<<<< HEAD
public final class FileRawSnapshotReader implements RawSnapshotReader {
	private final FileRecords fileRecords;
	private final OffsetAndEpoch snapshotId;
=======
public final class FileRawSnapshotReader implements RawSnapshotReader, AutoCloseable {
    private final FileRecords fileRecords;
    private final OffsetAndEpoch snapshotId;
>>>>>>> 15418db6

	private FileRawSnapshotReader(FileRecords fileRecords, OffsetAndEpoch snapshotId) {
		this.fileRecords = fileRecords;
		this.snapshotId = snapshotId;
	}

	@Override
	public OffsetAndEpoch snapshotId() {
		return snapshotId;
	}

	@Override
	public long sizeInBytes() {
		return fileRecords.sizeInBytes();
	}

<<<<<<< HEAD
	@Override
	public Iterator<RecordBatch> iterator() {
		return Utils.covariantCast(fileRecords.batchIterator());
	}

	public UnalignedRecords read(long position, int size) {
		return fileRecords.sliceUnaligned(Math.toIntExact(position), size);
	}

	@Override
	public void close() throws IOException {
		fileRecords.close();
	}

	/**
	 * Opens a snapshot for reading.
	 * @param logDir     the directory for the topic partition
	 * @param snapshotId the end offset and epoch for the snapshotId
	 * @throws java.nio.file.NoSuchFileException if the snapshot doesn't exist
	 * @throws IOException                       for any IO error while opening the snapshot
	 */
	public static FileRawSnapshotReader open(Path logDir, OffsetAndEpoch snapshotId) throws IOException {
		FileRecords fileRecords = FileRecords.open(
				Snapshots.snapshotPath(logDir, snapshotId).toFile(),
				false, // mutable
				true, // fileAlreadyExists
				0, // initFileSize
				false // preallocate
		);
=======
    @Override
    public UnalignedRecords slice(long position, int size) {
        return fileRecords.sliceUnaligned(Math.toIntExact(position), size);
    }

    @Override
    public Records records() {
        return fileRecords;
    }

    @Override
    public void close() {
        try {
            fileRecords.close();
        } catch (IOException e) {
            throw new UncheckedIOException(
                String.format("Unable to close snapshot reader %s at %s", snapshotId, fileRecords),
                e
            );
        }
    }

    /**
     * Opens a snapshot for reading.
     *
     * @param logDir the directory for the topic partition
     * @param snapshotId the end offset and epoch for the snapshotId
     */
    public static FileRawSnapshotReader open(Path logDir, OffsetAndEpoch snapshotId) {
        FileRecords fileRecords;
        Path filePath = Snapshots.snapshotPath(logDir, snapshotId);
        try {
            fileRecords = FileRecords.open(
                filePath.toFile(),
                false, // mutable
                true, // fileAlreadyExists
                0, // initFileSize
                false // preallocate
            );
        } catch (IOException e) {
            throw new UncheckedIOException(
                String.format("Unable to Opens a snapshot file %s", filePath.toAbsolutePath()), e
            );
        }
>>>>>>> 15418db6

		return new FileRawSnapshotReader(fileRecords, snapshotId);
	}
}<|MERGE_RESOLUTION|>--- conflicted
+++ resolved
@@ -25,62 +25,25 @@
 import java.io.UncheckedIOException;
 import java.nio.file.Path;
 
-<<<<<<< HEAD
-public final class FileRawSnapshotReader implements RawSnapshotReader {
-	private final FileRecords fileRecords;
-	private final OffsetAndEpoch snapshotId;
-=======
 public final class FileRawSnapshotReader implements RawSnapshotReader, AutoCloseable {
     private final FileRecords fileRecords;
     private final OffsetAndEpoch snapshotId;
->>>>>>> 15418db6
 
-	private FileRawSnapshotReader(FileRecords fileRecords, OffsetAndEpoch snapshotId) {
-		this.fileRecords = fileRecords;
-		this.snapshotId = snapshotId;
-	}
+    private FileRawSnapshotReader(FileRecords fileRecords, OffsetAndEpoch snapshotId) {
+        this.fileRecords = fileRecords;
+        this.snapshotId = snapshotId;
+    }
 
-	@Override
-	public OffsetAndEpoch snapshotId() {
-		return snapshotId;
-	}
+    @Override
+    public OffsetAndEpoch snapshotId() {
+        return snapshotId;
+    }
 
-	@Override
-	public long sizeInBytes() {
-		return fileRecords.sizeInBytes();
-	}
+    @Override
+    public long sizeInBytes() {
+        return fileRecords.sizeInBytes();
+    }
 
-<<<<<<< HEAD
-	@Override
-	public Iterator<RecordBatch> iterator() {
-		return Utils.covariantCast(fileRecords.batchIterator());
-	}
-
-	public UnalignedRecords read(long position, int size) {
-		return fileRecords.sliceUnaligned(Math.toIntExact(position), size);
-	}
-
-	@Override
-	public void close() throws IOException {
-		fileRecords.close();
-	}
-
-	/**
-	 * Opens a snapshot for reading.
-	 * @param logDir     the directory for the topic partition
-	 * @param snapshotId the end offset and epoch for the snapshotId
-	 * @throws java.nio.file.NoSuchFileException if the snapshot doesn't exist
-	 * @throws IOException                       for any IO error while opening the snapshot
-	 */
-	public static FileRawSnapshotReader open(Path logDir, OffsetAndEpoch snapshotId) throws IOException {
-		FileRecords fileRecords = FileRecords.open(
-				Snapshots.snapshotPath(logDir, snapshotId).toFile(),
-				false, // mutable
-				true, // fileAlreadyExists
-				0, // initFileSize
-				false // preallocate
-		);
-=======
     @Override
     public UnalignedRecords slice(long position, int size) {
         return fileRecords.sliceUnaligned(Math.toIntExact(position), size);
@@ -96,37 +59,28 @@
         try {
             fileRecords.close();
         } catch (IOException e) {
-            throw new UncheckedIOException(
-                String.format("Unable to close snapshot reader %s at %s", snapshotId, fileRecords),
-                e
-            );
+            throw new UncheckedIOException(String.format("Unable to close snapshot reader %s at %s", snapshotId, fileRecords), e);
         }
     }
 
     /**
      * Opens a snapshot for reading.
-     *
-     * @param logDir the directory for the topic partition
+     * @param logDir     the directory for the topic partition
      * @param snapshotId the end offset and epoch for the snapshotId
      */
     public static FileRawSnapshotReader open(Path logDir, OffsetAndEpoch snapshotId) {
         FileRecords fileRecords;
         Path filePath = Snapshots.snapshotPath(logDir, snapshotId);
         try {
-            fileRecords = FileRecords.open(
-                filePath.toFile(),
-                false, // mutable
-                true, // fileAlreadyExists
-                0, // initFileSize
-                false // preallocate
+            fileRecords = FileRecords.open(filePath.toFile(), false, // mutable
+                    true, // fileAlreadyExists
+                    0, // initFileSize
+                    false // preallocate
             );
         } catch (IOException e) {
-            throw new UncheckedIOException(
-                String.format("Unable to Opens a snapshot file %s", filePath.toAbsolutePath()), e
-            );
+            throw new UncheckedIOException(String.format("Unable to Opens a snapshot file %s", filePath.toAbsolutePath()), e);
         }
->>>>>>> 15418db6
 
-		return new FileRawSnapshotReader(fileRecords, snapshotId);
-	}
+        return new FileRawSnapshotReader(fileRecords, snapshotId);
+    }
 }