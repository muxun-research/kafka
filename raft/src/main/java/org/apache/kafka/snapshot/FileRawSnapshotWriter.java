/*
 * Licensed to the Apache Software Foundation (ASF) under one or more
 * contributor license agreements. See the NOTICE file distributed with
 * this work for additional information regarding copyright ownership.
 * The ASF licenses this file to You under the Apache License, Version 2.0
 * (the "License"); you may not use this file except in compliance with
 * the License. You may obtain a copy of the License at
 *
 *    http://www.apache.org/licenses/LICENSE-2.0
 *
 * Unless required by applicable law or agreed to in writing, software
 * distributed under the License is distributed on an "AS IS" BASIS,
 * WITHOUT WARRANTIES OR CONDITIONS OF ANY KIND, either express or implied.
 * See the License for the specific language governing permissions and
 * limitations under the License.
 */
package org.apache.kafka.snapshot;

import org.apache.kafka.common.record.MemoryRecords;
import org.apache.kafka.common.record.UnalignedMemoryRecords;
import org.apache.kafka.common.utils.Utils;
import org.apache.kafka.raft.OffsetAndEpoch;
import org.apache.kafka.raft.ReplicatedLog;

import java.io.IOException;
import java.io.UncheckedIOException;
import java.nio.channels.FileChannel;
import java.nio.file.Files;
import java.nio.file.Path;
import java.nio.file.StandardOpenOption;
import java.util.Optional;

public final class FileRawSnapshotWriter implements RawSnapshotWriter {
<<<<<<< HEAD
	private final Path tempSnapshotPath;
	private final FileChannel channel;
	private final OffsetAndEpoch snapshotId;
	private final Optional<ReplicatedLog> replicatedLog;
	private boolean frozen = false;

	private FileRawSnapshotWriter(
			Path tempSnapshotPath,
			FileChannel channel,
			OffsetAndEpoch snapshotId,
			Optional<ReplicatedLog> replicatedLog
	) {
		this.tempSnapshotPath = tempSnapshotPath;
		this.channel = channel;
		this.snapshotId = snapshotId;
		this.replicatedLog = replicatedLog;
	}

	@Override
	public OffsetAndEpoch snapshotId() {
		return snapshotId;
	}

	@Override
	public long sizeInBytes() throws IOException {
		return channel.size();
	}

	@Override
	public void append(UnalignedMemoryRecords records) throws IOException {
		if (frozen) {
			throw new IllegalStateException(
					String.format("Append is not supported. Snapshot is already frozen: id = %s; temp path = %s", snapshotId, tempSnapshotPath)
			);
		}
		Utils.writeFully(channel, records.buffer());
	}

	@Override
	public void append(MemoryRecords records) throws IOException {
		if (frozen) {
			throw new IllegalStateException(
					String.format("Append is not supported. Snapshot is already frozen: id = %s; temp path = %s", snapshotId, tempSnapshotPath)
			);
		}
		Utils.writeFully(channel, records.buffer());
	}

	@Override
	public boolean isFrozen() {
		return frozen;
	}

	@Override
	public void freeze() throws IOException {
		if (frozen) {
			throw new IllegalStateException(
					String.format("Freeze is not supported. Snapshot is already frozen: id = %s; temp path = %s", snapshotId, tempSnapshotPath)
			);
		}

		channel.close();
		frozen = true;

		// Set readonly and ignore the result
		if (!tempSnapshotPath.toFile().setReadOnly()) {
			throw new IOException(String.format("Unable to set file (%s) as read-only", tempSnapshotPath));
		}

		Path destination = Snapshots.moveRename(tempSnapshotPath, snapshotId);
		Utils.atomicMoveWithFallback(tempSnapshotPath, destination);

		replicatedLog.ifPresent(log -> log.onSnapshotFrozen(snapshotId));
	}

	@Override
	public void close() throws IOException {
		try {
			channel.close();
		} finally {
			// This is a noop if freeze was called before calling close
			Files.deleteIfExists(tempSnapshotPath);
		}
	}

	/**
	 * Create a snapshot writer for topic partition log dir and snapshot id.
	 * @param logDir     the directory for the topic partition
	 * @param snapshotId the end offset and epoch for the snapshotId
	 * @throws IOException for any IO error while creating the snapshot
	 */
	public static FileRawSnapshotWriter create(
			Path logDir,
			OffsetAndEpoch snapshotId,
			Optional<ReplicatedLog> replicatedLog
	) throws IOException {
		Path path = Snapshots.createTempFile(logDir, snapshotId);

		return new FileRawSnapshotWriter(
				path,
				FileChannel.open(path, Utils.mkSet(StandardOpenOption.WRITE, StandardOpenOption.APPEND)),
				snapshotId,
				replicatedLog
		);
	}
=======
    private final Path tempSnapshotPath;
    private final FileChannel channel;
    private final OffsetAndEpoch snapshotId;
    private final Optional<ReplicatedLog> replicatedLog;
    private boolean frozen = false;

    private FileRawSnapshotWriter(
        Path tempSnapshotPath,
        FileChannel channel,
        OffsetAndEpoch snapshotId,
        Optional<ReplicatedLog> replicatedLog
    ) {
        this.tempSnapshotPath = tempSnapshotPath;
        this.channel = channel;
        this.snapshotId = snapshotId;
        this.replicatedLog = replicatedLog;
    }

    @Override
    public OffsetAndEpoch snapshotId() {
        return snapshotId;
    }

    @Override
    public long sizeInBytes() {
        try {
            return channel.size();
        } catch (IOException e) {
            throw new UncheckedIOException(
                String.format(
                    "Error calculating snapshot size. temp path = %s, snapshotId = %s.",
                    tempSnapshotPath,
                    snapshotId),
                e
            );
        }
    }

    @Override
    public void append(UnalignedMemoryRecords records) {
        try {
            checkIfFrozen("Append");
            Utils.writeFully(channel, records.buffer());
        } catch (IOException e) {
            throw new UncheckedIOException(
                String.format("Error writing file snapshot, " +
                    "temp path = %s, snapshotId = %s.", this.tempSnapshotPath, this.snapshotId),
                e
            );
        }
    }

    @Override
    public void append(MemoryRecords records) {
        try {
            checkIfFrozen("Append");
            Utils.writeFully(channel, records.buffer());
        } catch (IOException e) {
            throw new UncheckedIOException(
                String.format("Error writing file snapshot, " +
                    "temp path = %s, snapshotId = %s.", this.tempSnapshotPath, this.snapshotId),
                e
            );
        }
    }

    @Override
    public boolean isFrozen() {
        return frozen;
    }

    @Override
    public void freeze() {
        try {
            checkIfFrozen("Freeze");

            channel.close();
            frozen = true;

            if (!tempSnapshotPath.toFile().setReadOnly()) {
                throw new IllegalStateException(String.format("Unable to set file (%s) as read-only", tempSnapshotPath));
            }

            Path destination = Snapshots.moveRename(tempSnapshotPath, snapshotId);
            Utils.atomicMoveWithFallback(tempSnapshotPath, destination);

            replicatedLog.ifPresent(log -> log.onSnapshotFrozen(snapshotId));
        } catch (IOException e) {
            throw new UncheckedIOException(
                String.format("Error freezing file snapshot, " +
                    "temp path = %s, snapshotId = %s.", this.tempSnapshotPath, this.snapshotId),
                e
            );
        }
    }

    @Override
    public void close() {
        try {
            channel.close();
            // This is a noop if freeze was called before calling close
            Files.deleteIfExists(tempSnapshotPath);
        } catch (IOException e) {
            throw new UncheckedIOException(
                String.format("Error closing snapshot writer, " +
                    "temp path = %s, snapshotId %s.", this.tempSnapshotPath, this.snapshotId),
                e
            );
        }
    }

    @Override
    public String toString() {
        return String.format(
            "FileRawSnapshotWriter(path=%s, snapshotId=%s, frozen=%s)",
            tempSnapshotPath,
            snapshotId,
            frozen
        );
    }

    void checkIfFrozen(String operation) {
        if (frozen) {
            throw new IllegalStateException(
                String.format(
                    "%s is not supported. Snapshot is already frozen: id = %s; temp path = %s",
                    operation,
                    snapshotId,
                    tempSnapshotPath
                )
            );
        }
    }

    /**
     * Create a snapshot writer for topic partition log dir and snapshot id.
     *
     * @param logDir the directory for the topic partition
     * @param snapshotId the end offset and epoch for the snapshotId
     */
    public static FileRawSnapshotWriter create(
        Path logDir,
        OffsetAndEpoch snapshotId,
        Optional<ReplicatedLog> replicatedLog
    ) {
        Path path = Snapshots.createTempFile(logDir, snapshotId);

        try {
            return new FileRawSnapshotWriter(
                path,
                FileChannel.open(path, StandardOpenOption.WRITE, StandardOpenOption.APPEND),
                snapshotId,
                replicatedLog
            );
        } catch (IOException e) {
            throw new UncheckedIOException(
                String.format(
                    "Error creating snapshot writer. path = %s, snapshotId %s.",
                    path,
                    snapshotId
                ),
                e
            );
        }
    }
>>>>>>> 15418db6
}<|MERGE_RESOLUTION|>--- conflicted
+++ resolved
@@ -31,125 +31,13 @@
 import java.util.Optional;
 
 public final class FileRawSnapshotWriter implements RawSnapshotWriter {
-<<<<<<< HEAD
-	private final Path tempSnapshotPath;
-	private final FileChannel channel;
-	private final OffsetAndEpoch snapshotId;
-	private final Optional<ReplicatedLog> replicatedLog;
-	private boolean frozen = false;
-
-	private FileRawSnapshotWriter(
-			Path tempSnapshotPath,
-			FileChannel channel,
-			OffsetAndEpoch snapshotId,
-			Optional<ReplicatedLog> replicatedLog
-	) {
-		this.tempSnapshotPath = tempSnapshotPath;
-		this.channel = channel;
-		this.snapshotId = snapshotId;
-		this.replicatedLog = replicatedLog;
-	}
-
-	@Override
-	public OffsetAndEpoch snapshotId() {
-		return snapshotId;
-	}
-
-	@Override
-	public long sizeInBytes() throws IOException {
-		return channel.size();
-	}
-
-	@Override
-	public void append(UnalignedMemoryRecords records) throws IOException {
-		if (frozen) {
-			throw new IllegalStateException(
-					String.format("Append is not supported. Snapshot is already frozen: id = %s; temp path = %s", snapshotId, tempSnapshotPath)
-			);
-		}
-		Utils.writeFully(channel, records.buffer());
-	}
-
-	@Override
-	public void append(MemoryRecords records) throws IOException {
-		if (frozen) {
-			throw new IllegalStateException(
-					String.format("Append is not supported. Snapshot is already frozen: id = %s; temp path = %s", snapshotId, tempSnapshotPath)
-			);
-		}
-		Utils.writeFully(channel, records.buffer());
-	}
-
-	@Override
-	public boolean isFrozen() {
-		return frozen;
-	}
-
-	@Override
-	public void freeze() throws IOException {
-		if (frozen) {
-			throw new IllegalStateException(
-					String.format("Freeze is not supported. Snapshot is already frozen: id = %s; temp path = %s", snapshotId, tempSnapshotPath)
-			);
-		}
-
-		channel.close();
-		frozen = true;
-
-		// Set readonly and ignore the result
-		if (!tempSnapshotPath.toFile().setReadOnly()) {
-			throw new IOException(String.format("Unable to set file (%s) as read-only", tempSnapshotPath));
-		}
-
-		Path destination = Snapshots.moveRename(tempSnapshotPath, snapshotId);
-		Utils.atomicMoveWithFallback(tempSnapshotPath, destination);
-
-		replicatedLog.ifPresent(log -> log.onSnapshotFrozen(snapshotId));
-	}
-
-	@Override
-	public void close() throws IOException {
-		try {
-			channel.close();
-		} finally {
-			// This is a noop if freeze was called before calling close
-			Files.deleteIfExists(tempSnapshotPath);
-		}
-	}
-
-	/**
-	 * Create a snapshot writer for topic partition log dir and snapshot id.
-	 * @param logDir     the directory for the topic partition
-	 * @param snapshotId the end offset and epoch for the snapshotId
-	 * @throws IOException for any IO error while creating the snapshot
-	 */
-	public static FileRawSnapshotWriter create(
-			Path logDir,
-			OffsetAndEpoch snapshotId,
-			Optional<ReplicatedLog> replicatedLog
-	) throws IOException {
-		Path path = Snapshots.createTempFile(logDir, snapshotId);
-
-		return new FileRawSnapshotWriter(
-				path,
-				FileChannel.open(path, Utils.mkSet(StandardOpenOption.WRITE, StandardOpenOption.APPEND)),
-				snapshotId,
-				replicatedLog
-		);
-	}
-=======
     private final Path tempSnapshotPath;
     private final FileChannel channel;
     private final OffsetAndEpoch snapshotId;
     private final Optional<ReplicatedLog> replicatedLog;
     private boolean frozen = false;
 
-    private FileRawSnapshotWriter(
-        Path tempSnapshotPath,
-        FileChannel channel,
-        OffsetAndEpoch snapshotId,
-        Optional<ReplicatedLog> replicatedLog
-    ) {
+    private FileRawSnapshotWriter(Path tempSnapshotPath, FileChannel channel, OffsetAndEpoch snapshotId, Optional<ReplicatedLog> replicatedLog) {
         this.tempSnapshotPath = tempSnapshotPath;
         this.channel = channel;
         this.snapshotId = snapshotId;
@@ -166,13 +54,7 @@
         try {
             return channel.size();
         } catch (IOException e) {
-            throw new UncheckedIOException(
-                String.format(
-                    "Error calculating snapshot size. temp path = %s, snapshotId = %s.",
-                    tempSnapshotPath,
-                    snapshotId),
-                e
-            );
+            throw new UncheckedIOException(String.format("Error calculating snapshot size. temp path = %s, snapshotId = %s.", tempSnapshotPath, snapshotId), e);
         }
     }
 
@@ -182,11 +64,7 @@
             checkIfFrozen("Append");
             Utils.writeFully(channel, records.buffer());
         } catch (IOException e) {
-            throw new UncheckedIOException(
-                String.format("Error writing file snapshot, " +
-                    "temp path = %s, snapshotId = %s.", this.tempSnapshotPath, this.snapshotId),
-                e
-            );
+            throw new UncheckedIOException(String.format("Error writing file snapshot, " + "temp path = %s, snapshotId = %s.", this.tempSnapshotPath, this.snapshotId), e);
         }
     }
 
@@ -196,11 +74,7 @@
             checkIfFrozen("Append");
             Utils.writeFully(channel, records.buffer());
         } catch (IOException e) {
-            throw new UncheckedIOException(
-                String.format("Error writing file snapshot, " +
-                    "temp path = %s, snapshotId = %s.", this.tempSnapshotPath, this.snapshotId),
-                e
-            );
+            throw new UncheckedIOException(String.format("Error writing file snapshot, " + "temp path = %s, snapshotId = %s.", this.tempSnapshotPath, this.snapshotId), e);
         }
     }
 
@@ -226,11 +100,7 @@
 
             replicatedLog.ifPresent(log -> log.onSnapshotFrozen(snapshotId));
         } catch (IOException e) {
-            throw new UncheckedIOException(
-                String.format("Error freezing file snapshot, " +
-                    "temp path = %s, snapshotId = %s.", this.tempSnapshotPath, this.snapshotId),
-                e
-            );
+            throw new UncheckedIOException(String.format("Error freezing file snapshot, " + "temp path = %s, snapshotId = %s.", this.tempSnapshotPath, this.snapshotId), e);
         }
     }
 
@@ -241,67 +111,33 @@
             // This is a noop if freeze was called before calling close
             Files.deleteIfExists(tempSnapshotPath);
         } catch (IOException e) {
-            throw new UncheckedIOException(
-                String.format("Error closing snapshot writer, " +
-                    "temp path = %s, snapshotId %s.", this.tempSnapshotPath, this.snapshotId),
-                e
-            );
+            throw new UncheckedIOException(String.format("Error closing snapshot writer, " + "temp path = %s, snapshotId %s.", this.tempSnapshotPath, this.snapshotId), e);
         }
     }
 
     @Override
     public String toString() {
-        return String.format(
-            "FileRawSnapshotWriter(path=%s, snapshotId=%s, frozen=%s)",
-            tempSnapshotPath,
-            snapshotId,
-            frozen
-        );
+        return String.format("FileRawSnapshotWriter(path=%s, snapshotId=%s, frozen=%s)", tempSnapshotPath, snapshotId, frozen);
     }
 
     void checkIfFrozen(String operation) {
         if (frozen) {
-            throw new IllegalStateException(
-                String.format(
-                    "%s is not supported. Snapshot is already frozen: id = %s; temp path = %s",
-                    operation,
-                    snapshotId,
-                    tempSnapshotPath
-                )
-            );
+            throw new IllegalStateException(String.format("%s is not supported. Snapshot is already frozen: id = %s; temp path = %s", operation, snapshotId, tempSnapshotPath));
         }
     }
 
     /**
      * Create a snapshot writer for topic partition log dir and snapshot id.
-     *
-     * @param logDir the directory for the topic partition
+     * @param logDir     the directory for the topic partition
      * @param snapshotId the end offset and epoch for the snapshotId
      */
-    public static FileRawSnapshotWriter create(
-        Path logDir,
-        OffsetAndEpoch snapshotId,
-        Optional<ReplicatedLog> replicatedLog
-    ) {
+    public static FileRawSnapshotWriter create(Path logDir, OffsetAndEpoch snapshotId, Optional<ReplicatedLog> replicatedLog) {
         Path path = Snapshots.createTempFile(logDir, snapshotId);
 
         try {
-            return new FileRawSnapshotWriter(
-                path,
-                FileChannel.open(path, StandardOpenOption.WRITE, StandardOpenOption.APPEND),
-                snapshotId,
-                replicatedLog
-            );
+            return new FileRawSnapshotWriter(path, FileChannel.open(path, StandardOpenOption.WRITE, StandardOpenOption.APPEND), snapshotId, replicatedLog);
         } catch (IOException e) {
-            throw new UncheckedIOException(
-                String.format(
-                    "Error creating snapshot writer. path = %s, snapshotId %s.",
-                    path,
-                    snapshotId
-                ),
-                e
-            );
+            throw new UncheckedIOException(String.format("Error creating snapshot writer. path = %s, snapshotId %s.", path, snapshotId), e);
         }
     }
->>>>>>> 15418db6
 }