/*
 * Licensed to the Apache Software Foundation (ASF) under one or more
 * contributor license agreements. See the NOTICE file distributed with
 * this work for additional information regarding copyright ownership.
 * The ASF licenses this file to You under the Apache License, Version 2.0
 * (the "License"); you may not use this file except in compliance with
 * the License. You may obtain a copy of the License at
 *
 *    http://www.apache.org/licenses/LICENSE-2.0
 *
 * Unless required by applicable law or agreed to in writing, software
 * distributed under the License is distributed on an "AS IS" BASIS,
 * WITHOUT WARRANTIES OR CONDITIONS OF ANY KIND, either express or implied.
 * See the License for the specific language governing permissions and
 * limitations under the License.
 */
package org.apache.kafka.snapshot;

import org.apache.kafka.common.utils.Utils;
import org.apache.kafka.raft.OffsetAndEpoch;
import org.apache.kafka.test.TestUtils;
import org.junit.jupiter.api.Test;
import org.junit.jupiter.params.ParameterizedTest;
import org.junit.jupiter.params.provider.ValueSource;

import java.io.IOException;
import java.nio.file.FileSystems;
import java.nio.file.Files;
import java.nio.file.Path;
import java.util.Optional;

import static org.junit.jupiter.api.Assertions.assertEquals;
import static org.junit.jupiter.api.Assertions.assertFalse;
import static org.junit.jupiter.api.Assertions.assertTrue;

final public class SnapshotsTest {

<<<<<<< HEAD
	@Test
	public void testValidSnapshotFilename() {
		OffsetAndEpoch snapshotId = new OffsetAndEpoch(
				TestUtils.RANDOM.nextInt(Integer.MAX_VALUE),
				TestUtils.RANDOM.nextInt(Integer.MAX_VALUE)
		);
		Path path = Snapshots.snapshotPath(TestUtils.tempDirectory().toPath(), snapshotId);
		SnapshotPath snapshotPath = Snapshots.parse(path).get();

		assertEquals(path, snapshotPath.path);
		assertEquals(snapshotId, snapshotPath.snapshotId);
		assertFalse(snapshotPath.partial);
		assertFalse(snapshotPath.deleted);
	}

	@Test
	public void testValidPartialSnapshotFilename() throws IOException {
		OffsetAndEpoch snapshotId = new OffsetAndEpoch(
				TestUtils.RANDOM.nextInt(Integer.MAX_VALUE),
				TestUtils.RANDOM.nextInt(Integer.MAX_VALUE)
		);

		Path path = Snapshots.createTempFile(TestUtils.tempDirectory().toPath(), snapshotId);
		// Delete it as we only need the path for testing
		Files.delete(path);

		SnapshotPath snapshotPath = Snapshots.parse(path).get();

		assertEquals(path, snapshotPath.path);
		assertEquals(snapshotId, snapshotPath.snapshotId);
		assertTrue(snapshotPath.partial);
	}

	@Test
	public void testValidDeletedSnapshotFilename() {
		OffsetAndEpoch snapshotId = new OffsetAndEpoch(
				TestUtils.RANDOM.nextInt(Integer.MAX_VALUE),
				TestUtils.RANDOM.nextInt(Integer.MAX_VALUE)
		);
		Path path = Snapshots.snapshotPath(TestUtils.tempDirectory().toPath(), snapshotId);
		Path deletedPath = Snapshots.deleteRename(path, snapshotId);
		SnapshotPath snapshotPath = Snapshots.parse(deletedPath).get();

		assertEquals(snapshotId, snapshotPath.snapshotId);
		assertTrue(snapshotPath.deleted);
	}

	@Test
	public void testInvalidSnapshotFilenames() {
		Path root = FileSystems.getDefault().getPath("/");
		// Doesn't parse log files
		assertEquals(Optional.empty(), Snapshots.parse(root.resolve("00000000000000000000.log")));
		// Doesn't parse producer snapshots
		assertEquals(Optional.empty(), Snapshots.parse(root.resolve("00000000000000000000.snapshot")));
		// Doesn't parse offset indexes
		assertEquals(Optional.empty(), Snapshots.parse(root.resolve("00000000000000000000.index")));
		assertEquals(Optional.empty(), Snapshots.parse(root.resolve("00000000000000000000.timeindex")));
		// Leader epoch checkpoint
		assertEquals(Optional.empty(), Snapshots.parse(root.resolve("leader-epoch-checkpoint")));
		// partition metadata
		assertEquals(Optional.empty(), Snapshots.parse(root.resolve("partition.metadata")));
	}

	@ParameterizedTest
	@ValueSource(booleans = {true, false})
	public void testDeleteSnapshot(boolean renameBeforeDeleting) throws IOException {

		OffsetAndEpoch snapshotId = new OffsetAndEpoch(
				TestUtils.RANDOM.nextInt(Integer.MAX_VALUE),
				TestUtils.RANDOM.nextInt(Integer.MAX_VALUE)
		);

		Path logDirPath = TestUtils.tempDirectory().toPath();
		try (FileRawSnapshotWriter snapshot = FileRawSnapshotWriter.create(logDirPath, snapshotId, Optional.empty())) {
			snapshot.freeze();

			Path snapshotPath = Snapshots.snapshotPath(logDirPath, snapshotId);
			assertTrue(Files.exists(snapshotPath));

			if (renameBeforeDeleting)
				// rename snapshot before deleting
				Utils.atomicMoveWithFallback(snapshotPath, Snapshots.deleteRename(snapshotPath, snapshotId), false);

			assertTrue(Snapshots.deleteSnapshotIfExists(logDirPath, snapshot.snapshotId()));
			assertFalse(Files.exists(snapshotPath));
			assertFalse(Files.exists(Snapshots.deleteRename(snapshotPath, snapshotId)));
		}
	}
=======
    @Test
    public void testValidSnapshotFilename() {
        OffsetAndEpoch snapshotId = new OffsetAndEpoch(
            TestUtils.RANDOM.nextInt(Integer.MAX_VALUE),
            TestUtils.RANDOM.nextInt(Integer.MAX_VALUE)
        );
        Path path = Snapshots.snapshotPath(TestUtils.tempDirectory().toPath(), snapshotId);
        SnapshotPath snapshotPath = Snapshots.parse(path).get();

        assertEquals(path, snapshotPath.path);
        assertEquals(snapshotId, snapshotPath.snapshotId);
        assertFalse(snapshotPath.partial);
        assertFalse(snapshotPath.deleted);
    }

    @Test
    public void testValidPartialSnapshotFilename() throws IOException {
        OffsetAndEpoch snapshotId = new OffsetAndEpoch(
            TestUtils.RANDOM.nextInt(Integer.MAX_VALUE),
            TestUtils.RANDOM.nextInt(Integer.MAX_VALUE)
        );

        Path path = Snapshots.createTempFile(TestUtils.tempDirectory().toPath(), snapshotId);
        // Delete it as we only need the path for testing
        Files.delete(path);

        SnapshotPath snapshotPath = Snapshots.parse(path).get();

        assertEquals(path, snapshotPath.path);
        assertEquals(snapshotId, snapshotPath.snapshotId);
        assertTrue(snapshotPath.partial);
    }

    @Test
    public void testValidDeletedSnapshotFilename() {
        OffsetAndEpoch snapshotId = new OffsetAndEpoch(
            TestUtils.RANDOM.nextInt(Integer.MAX_VALUE),
            TestUtils.RANDOM.nextInt(Integer.MAX_VALUE)
        );
        Path path = Snapshots.snapshotPath(TestUtils.tempDirectory().toPath(), snapshotId);
        Path deletedPath = Snapshots.deleteRenamePath(path, snapshotId);
        SnapshotPath snapshotPath = Snapshots.parse(deletedPath).get();

        assertEquals(snapshotId, snapshotPath.snapshotId);
        assertTrue(snapshotPath.deleted);
    }

    @Test
    public void testInvalidSnapshotFilenames() {
        Path root = FileSystems.getDefault().getPath("/");
        // Doesn't parse log files
        assertEquals(Optional.empty(), Snapshots.parse(root.resolve("00000000000000000000.log")));
        // Doesn't parse producer snapshots
        assertEquals(Optional.empty(), Snapshots.parse(root.resolve("00000000000000000000.snapshot")));
        // Doesn't parse offset indexes
        assertEquals(Optional.empty(), Snapshots.parse(root.resolve("00000000000000000000.index")));
        assertEquals(Optional.empty(), Snapshots.parse(root.resolve("00000000000000000000.timeindex")));
        // Leader epoch checkpoint
        assertEquals(Optional.empty(), Snapshots.parse(root.resolve("leader-epoch-checkpoint")));
        // partition metadata
        assertEquals(Optional.empty(), Snapshots.parse(root.resolve("partition.metadata")));
    }

    @ParameterizedTest
    @ValueSource(booleans = {true, false})
    public void testDeleteSnapshot(boolean renameBeforeDeleting) throws IOException {

        OffsetAndEpoch snapshotId = new OffsetAndEpoch(
            TestUtils.RANDOM.nextInt(Integer.MAX_VALUE),
            TestUtils.RANDOM.nextInt(Integer.MAX_VALUE)
        );

        Path logDirPath = TestUtils.tempDirectory().toPath();
        try (FileRawSnapshotWriter snapshot = FileRawSnapshotWriter.create(logDirPath, snapshotId, Optional.empty())) {
            snapshot.freeze();

            Path snapshotPath = Snapshots.snapshotPath(logDirPath, snapshotId);
            assertTrue(Files.exists(snapshotPath));

            if (renameBeforeDeleting)
                // rename snapshot before deleting
                Utils.atomicMoveWithFallback(snapshotPath, Snapshots.deleteRenamePath(snapshotPath, snapshotId), false);

            assertTrue(Snapshots.deleteIfExists(logDirPath, snapshot.snapshotId()));
            assertFalse(Files.exists(snapshotPath));
            assertFalse(Files.exists(Snapshots.deleteRenamePath(snapshotPath, snapshotId)));
        }
    }
>>>>>>> 15418db6
}<|MERGE_RESOLUTION|>--- conflicted
+++ resolved
@@ -29,108 +29,13 @@
 import java.nio.file.Path;
 import java.util.Optional;
 
-import static org.junit.jupiter.api.Assertions.assertEquals;
-import static org.junit.jupiter.api.Assertions.assertFalse;
-import static org.junit.jupiter.api.Assertions.assertTrue;
+import static org.junit.jupiter.api.Assertions.*;
 
 final public class SnapshotsTest {
 
-<<<<<<< HEAD
-	@Test
-	public void testValidSnapshotFilename() {
-		OffsetAndEpoch snapshotId = new OffsetAndEpoch(
-				TestUtils.RANDOM.nextInt(Integer.MAX_VALUE),
-				TestUtils.RANDOM.nextInt(Integer.MAX_VALUE)
-		);
-		Path path = Snapshots.snapshotPath(TestUtils.tempDirectory().toPath(), snapshotId);
-		SnapshotPath snapshotPath = Snapshots.parse(path).get();
-
-		assertEquals(path, snapshotPath.path);
-		assertEquals(snapshotId, snapshotPath.snapshotId);
-		assertFalse(snapshotPath.partial);
-		assertFalse(snapshotPath.deleted);
-	}
-
-	@Test
-	public void testValidPartialSnapshotFilename() throws IOException {
-		OffsetAndEpoch snapshotId = new OffsetAndEpoch(
-				TestUtils.RANDOM.nextInt(Integer.MAX_VALUE),
-				TestUtils.RANDOM.nextInt(Integer.MAX_VALUE)
-		);
-
-		Path path = Snapshots.createTempFile(TestUtils.tempDirectory().toPath(), snapshotId);
-		// Delete it as we only need the path for testing
-		Files.delete(path);
-
-		SnapshotPath snapshotPath = Snapshots.parse(path).get();
-
-		assertEquals(path, snapshotPath.path);
-		assertEquals(snapshotId, snapshotPath.snapshotId);
-		assertTrue(snapshotPath.partial);
-	}
-
-	@Test
-	public void testValidDeletedSnapshotFilename() {
-		OffsetAndEpoch snapshotId = new OffsetAndEpoch(
-				TestUtils.RANDOM.nextInt(Integer.MAX_VALUE),
-				TestUtils.RANDOM.nextInt(Integer.MAX_VALUE)
-		);
-		Path path = Snapshots.snapshotPath(TestUtils.tempDirectory().toPath(), snapshotId);
-		Path deletedPath = Snapshots.deleteRename(path, snapshotId);
-		SnapshotPath snapshotPath = Snapshots.parse(deletedPath).get();
-
-		assertEquals(snapshotId, snapshotPath.snapshotId);
-		assertTrue(snapshotPath.deleted);
-	}
-
-	@Test
-	public void testInvalidSnapshotFilenames() {
-		Path root = FileSystems.getDefault().getPath("/");
-		// Doesn't parse log files
-		assertEquals(Optional.empty(), Snapshots.parse(root.resolve("00000000000000000000.log")));
-		// Doesn't parse producer snapshots
-		assertEquals(Optional.empty(), Snapshots.parse(root.resolve("00000000000000000000.snapshot")));
-		// Doesn't parse offset indexes
-		assertEquals(Optional.empty(), Snapshots.parse(root.resolve("00000000000000000000.index")));
-		assertEquals(Optional.empty(), Snapshots.parse(root.resolve("00000000000000000000.timeindex")));
-		// Leader epoch checkpoint
-		assertEquals(Optional.empty(), Snapshots.parse(root.resolve("leader-epoch-checkpoint")));
-		// partition metadata
-		assertEquals(Optional.empty(), Snapshots.parse(root.resolve("partition.metadata")));
-	}
-
-	@ParameterizedTest
-	@ValueSource(booleans = {true, false})
-	public void testDeleteSnapshot(boolean renameBeforeDeleting) throws IOException {
-
-		OffsetAndEpoch snapshotId = new OffsetAndEpoch(
-				TestUtils.RANDOM.nextInt(Integer.MAX_VALUE),
-				TestUtils.RANDOM.nextInt(Integer.MAX_VALUE)
-		);
-
-		Path logDirPath = TestUtils.tempDirectory().toPath();
-		try (FileRawSnapshotWriter snapshot = FileRawSnapshotWriter.create(logDirPath, snapshotId, Optional.empty())) {
-			snapshot.freeze();
-
-			Path snapshotPath = Snapshots.snapshotPath(logDirPath, snapshotId);
-			assertTrue(Files.exists(snapshotPath));
-
-			if (renameBeforeDeleting)
-				// rename snapshot before deleting
-				Utils.atomicMoveWithFallback(snapshotPath, Snapshots.deleteRename(snapshotPath, snapshotId), false);
-
-			assertTrue(Snapshots.deleteSnapshotIfExists(logDirPath, snapshot.snapshotId()));
-			assertFalse(Files.exists(snapshotPath));
-			assertFalse(Files.exists(Snapshots.deleteRename(snapshotPath, snapshotId)));
-		}
-	}
-=======
     @Test
     public void testValidSnapshotFilename() {
-        OffsetAndEpoch snapshotId = new OffsetAndEpoch(
-            TestUtils.RANDOM.nextInt(Integer.MAX_VALUE),
-            TestUtils.RANDOM.nextInt(Integer.MAX_VALUE)
-        );
+        OffsetAndEpoch snapshotId = new OffsetAndEpoch(TestUtils.RANDOM.nextInt(Integer.MAX_VALUE), TestUtils.RANDOM.nextInt(Integer.MAX_VALUE));
         Path path = Snapshots.snapshotPath(TestUtils.tempDirectory().toPath(), snapshotId);
         SnapshotPath snapshotPath = Snapshots.parse(path).get();
 
@@ -142,10 +47,7 @@
 
     @Test
     public void testValidPartialSnapshotFilename() throws IOException {
-        OffsetAndEpoch snapshotId = new OffsetAndEpoch(
-            TestUtils.RANDOM.nextInt(Integer.MAX_VALUE),
-            TestUtils.RANDOM.nextInt(Integer.MAX_VALUE)
-        );
+        OffsetAndEpoch snapshotId = new OffsetAndEpoch(TestUtils.RANDOM.nextInt(Integer.MAX_VALUE), TestUtils.RANDOM.nextInt(Integer.MAX_VALUE));
 
         Path path = Snapshots.createTempFile(TestUtils.tempDirectory().toPath(), snapshotId);
         // Delete it as we only need the path for testing
@@ -160,10 +62,7 @@
 
     @Test
     public void testValidDeletedSnapshotFilename() {
-        OffsetAndEpoch snapshotId = new OffsetAndEpoch(
-            TestUtils.RANDOM.nextInt(Integer.MAX_VALUE),
-            TestUtils.RANDOM.nextInt(Integer.MAX_VALUE)
-        );
+        OffsetAndEpoch snapshotId = new OffsetAndEpoch(TestUtils.RANDOM.nextInt(Integer.MAX_VALUE), TestUtils.RANDOM.nextInt(Integer.MAX_VALUE));
         Path path = Snapshots.snapshotPath(TestUtils.tempDirectory().toPath(), snapshotId);
         Path deletedPath = Snapshots.deleteRenamePath(path, snapshotId);
         SnapshotPath snapshotPath = Snapshots.parse(deletedPath).get();
@@ -192,10 +91,7 @@
     @ValueSource(booleans = {true, false})
     public void testDeleteSnapshot(boolean renameBeforeDeleting) throws IOException {
 
-        OffsetAndEpoch snapshotId = new OffsetAndEpoch(
-            TestUtils.RANDOM.nextInt(Integer.MAX_VALUE),
-            TestUtils.RANDOM.nextInt(Integer.MAX_VALUE)
-        );
+        OffsetAndEpoch snapshotId = new OffsetAndEpoch(TestUtils.RANDOM.nextInt(Integer.MAX_VALUE), TestUtils.RANDOM.nextInt(Integer.MAX_VALUE));
 
         Path logDirPath = TestUtils.tempDirectory().toPath();
         try (FileRawSnapshotWriter snapshot = FileRawSnapshotWriter.create(logDirPath, snapshotId, Optional.empty())) {
@@ -213,5 +109,4 @@
             assertFalse(Files.exists(Snapshots.deleteRenamePath(snapshotPath, snapshotId)));
         }
     }
->>>>>>> 15418db6
 }