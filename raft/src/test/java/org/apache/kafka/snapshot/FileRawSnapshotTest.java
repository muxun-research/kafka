--- conflicted
+++ resolved
@@ -16,9 +16,6 @@
  */
 package org.apache.kafka.snapshot;
 
-<<<<<<< HEAD
-import org.apache.kafka.common.record.*;
-=======
 import org.apache.kafka.common.compress.Compression;
 import org.apache.kafka.common.record.MemoryRecords;
 import org.apache.kafka.common.record.Record;
@@ -26,7 +23,6 @@
 import org.apache.kafka.common.record.SimpleRecord;
 import org.apache.kafka.common.record.UnalignedFileRecords;
 import org.apache.kafka.common.record.UnalignedMemoryRecords;
->>>>>>> 9494bebe
 import org.apache.kafka.common.utils.BufferSupplier.GrowableBufferSupplier;
 import org.apache.kafka.common.utils.Utils;
 import org.apache.kafka.raft.OffsetAndEpoch;
@@ -44,7 +40,10 @@
 import java.util.Iterator;
 import java.util.stream.IntStream;
 
-import static org.junit.jupiter.api.Assertions.*;
+import static org.junit.jupiter.api.Assertions.assertEquals;
+import static org.junit.jupiter.api.Assertions.assertFalse;
+import static org.junit.jupiter.api.Assertions.assertThrows;
+import static org.junit.jupiter.api.Assertions.assertTrue;
 
 public final class FileRawSnapshotTest {
     private Path tempDir = null;
@@ -178,7 +177,9 @@
 
         try (FileRawSnapshotWriter snapshot = createSnapshotWriter(tempDir, offsetAndEpoch)) {
             for (int i = 0; i < numberOfBatches; i++) {
-                ByteBuffer[] buffers = IntStream.range(0, batchSize).mapToObj(ignore -> ByteBuffer.wrap(randomBytes(bufferSize))).toArray(ByteBuffer[]::new);
+                ByteBuffer[] buffers = IntStream
+                    .range(0, batchSize)
+                    .mapToObj(ignore -> ByteBuffer.wrap(randomBytes(bufferSize))).toArray(ByteBuffer[]::new);
 
                 snapshot.append(buildRecords(buffers));
             }
@@ -222,7 +223,9 @@
 
         try (FileRawSnapshotWriter snapshot = createSnapshotWriter(tempDir, offsetAndEpoch)) {
             for (int i = 0; i < numberOfBatches; i++) {
-                ByteBuffer[] buffers = IntStream.range(0, batchSize).mapToObj(ignore -> ByteBuffer.wrap(randomBytes(bufferSize))).toArray(ByteBuffer[]::new);
+                ByteBuffer[] buffers = IntStream
+                    .range(0, batchSize)
+                    .mapToObj(ignore -> ByteBuffer.wrap(randomBytes(bufferSize))).toArray(ByteBuffer[]::new);
 
                 UnalignedMemoryRecords records = buildRecords(buffers);
                 snapshot.append(records);
@@ -339,14 +342,6 @@
     }
 
     private static UnalignedMemoryRecords buildRecords(ByteBuffer... buffers) {
-<<<<<<< HEAD
-        MemoryRecords records = MemoryRecords.withRecords(CompressionType.NONE, Arrays.stream(buffers).map(SimpleRecord::new).toArray(SimpleRecord[]::new));
-        return new UnalignedMemoryRecords(records.buffer());
-    }
-
-    private static FileRawSnapshotWriter createSnapshotWriter(Path dir, OffsetAndEpoch snapshotId) {
-        return FileRawSnapshotWriter.create(dir, snapshotId, Optional.empty());
-=======
         MemoryRecords records =  MemoryRecords.withRecords(
             Compression.NONE,
             Arrays.stream(buffers).map(SimpleRecord::new).toArray(SimpleRecord[]::new)
@@ -359,6 +354,5 @@
         OffsetAndEpoch snapshotId
     ) {
         return FileRawSnapshotWriter.create(dir, snapshotId);
->>>>>>> 9494bebe
     }
 }