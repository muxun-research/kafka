--- conflicted
+++ resolved
@@ -16,14 +16,8 @@
  */
 package org.apache.kafka.snapshot;
 
+import org.apache.kafka.common.record.*;
 import org.apache.kafka.common.utils.BufferSupplier.GrowableBufferSupplier;
-import org.apache.kafka.common.record.CompressionType;
-import org.apache.kafka.common.record.MemoryRecords;
-import org.apache.kafka.common.record.Record;
-import org.apache.kafka.common.record.RecordBatch;
-import org.apache.kafka.common.record.SimpleRecord;
-import org.apache.kafka.common.record.UnalignedFileRecords;
-import org.apache.kafka.common.record.UnalignedMemoryRecords;
 import org.apache.kafka.common.utils.Utils;
 import org.apache.kafka.raft.OffsetAndEpoch;
 import org.apache.kafka.test.TestUtils;
@@ -40,315 +34,9 @@
 import java.util.Optional;
 import java.util.stream.IntStream;
 
-import static org.junit.jupiter.api.Assertions.assertEquals;
-import static org.junit.jupiter.api.Assertions.assertFalse;
-import static org.junit.jupiter.api.Assertions.assertThrows;
-import static org.junit.jupiter.api.Assertions.assertTrue;
+import static org.junit.jupiter.api.Assertions.*;
 
 public final class FileRawSnapshotTest {
-<<<<<<< HEAD
-	private Path tempDir = null;
-
-	@BeforeEach
-	public void setUp() {
-		tempDir = TestUtils.tempDirectory().toPath();
-	}
-
-	@AfterEach
-	public void tearDown() throws IOException {
-		Utils.delete(tempDir.toFile());
-	}
-
-	@Test
-	public void testWritingSnapshot() throws IOException {
-		OffsetAndEpoch offsetAndEpoch = new OffsetAndEpoch(10L, 3);
-		int bufferSize = 256;
-		int batches = 10;
-		int expectedSize = 0;
-
-		try (FileRawSnapshotWriter snapshot = createSnapshotWriter(tempDir, offsetAndEpoch)) {
-			assertEquals(0, snapshot.sizeInBytes());
-
-			UnalignedMemoryRecords records = buildRecords(ByteBuffer.wrap(randomBytes(bufferSize)));
-			for (int i = 0; i < batches; i++) {
-				snapshot.append(records);
-				expectedSize += records.sizeInBytes();
-			}
-
-			assertEquals(expectedSize, snapshot.sizeInBytes());
-
-			snapshot.freeze();
-		}
-
-		// File should exist and the size should be the sum of all the buffers
-		assertTrue(Files.exists(Snapshots.snapshotPath(tempDir, offsetAndEpoch)));
-		assertEquals(expectedSize, Files.size(Snapshots.snapshotPath(tempDir, offsetAndEpoch)));
-	}
-
-	@Test
-	public void testWriteReadSnapshot() throws IOException {
-		OffsetAndEpoch offsetAndEpoch = new OffsetAndEpoch(10L, 3);
-		int bufferSize = 256;
-		int batches = 10;
-
-		ByteBuffer expectedBuffer = ByteBuffer.wrap(randomBytes(bufferSize));
-
-		try (FileRawSnapshotWriter snapshot = createSnapshotWriter(tempDir, offsetAndEpoch)) {
-			UnalignedMemoryRecords records = buildRecords(expectedBuffer);
-			for (int i = 0; i < batches; i++) {
-				snapshot.append(records);
-			}
-
-			snapshot.freeze();
-		}
-
-		try (FileRawSnapshotReader snapshot = FileRawSnapshotReader.open(tempDir, offsetAndEpoch)) {
-			int countBatches = 0;
-			int countRecords = 0;
-			for (RecordBatch batch : snapshot) {
-				countBatches += 1;
-
-				Iterator<Record> records = batch.streamingIterator(new GrowableBufferSupplier());
-				while (records.hasNext()) {
-					Record record = records.next();
-
-					countRecords += 1;
-
-					assertFalse(record.hasKey());
-					assertTrue(record.hasValue());
-					assertEquals(bufferSize, record.value().remaining());
-					assertEquals(expectedBuffer, record.value());
-				}
-			}
-
-			assertEquals(batches, countBatches);
-			assertEquals(batches, countRecords);
-		}
-	}
-
-	@Test
-	public void testPartialWriteReadSnapshot() throws IOException {
-		Path tempDir = TestUtils.tempDirectory().toPath();
-		OffsetAndEpoch offsetAndEpoch = new OffsetAndEpoch(10L, 3);
-
-		ByteBuffer records = buildRecords(ByteBuffer.wrap(Utils.utf8("foo"))).buffer();
-
-		ByteBuffer expectedBuffer = ByteBuffer.wrap(records.array());
-
-		ByteBuffer buffer1 = expectedBuffer.duplicate();
-		buffer1.position(0);
-		buffer1.limit(expectedBuffer.limit() / 2);
-		ByteBuffer buffer2 = expectedBuffer.duplicate();
-		buffer2.position(expectedBuffer.limit() / 2);
-		buffer2.limit(expectedBuffer.limit());
-
-		try (FileRawSnapshotWriter snapshot = createSnapshotWriter(tempDir, offsetAndEpoch)) {
-			snapshot.append(new UnalignedMemoryRecords(buffer1));
-			snapshot.append(new UnalignedMemoryRecords(buffer2));
-			snapshot.freeze();
-		}
-
-		try (FileRawSnapshotReader snapshot = FileRawSnapshotReader.open(tempDir, offsetAndEpoch)) {
-			int totalSize = Math.toIntExact(snapshot.sizeInBytes());
-			assertEquals(expectedBuffer.remaining(), totalSize);
-
-			UnalignedFileRecords record1 = (UnalignedFileRecords) snapshot.read(0, totalSize / 2);
-			UnalignedFileRecords record2 = (UnalignedFileRecords) snapshot.read(totalSize / 2, totalSize - totalSize / 2);
-
-			assertEquals(buffer1, TestUtils.toBuffer(record1));
-			assertEquals(buffer2, TestUtils.toBuffer(record2));
-
-			ByteBuffer readBuffer = ByteBuffer.allocate(record1.sizeInBytes() + record2.sizeInBytes());
-			readBuffer.put(TestUtils.toBuffer(record1));
-			readBuffer.put(TestUtils.toBuffer(record2));
-			readBuffer.flip();
-			assertEquals(expectedBuffer, readBuffer);
-		}
-	}
-
-	@Test
-	public void testBatchWriteReadSnapshot() throws IOException {
-		OffsetAndEpoch offsetAndEpoch = new OffsetAndEpoch(10L, 3);
-		int bufferSize = 256;
-		int batchSize = 3;
-		int batches = 10;
-
-		try (FileRawSnapshotWriter snapshot = createSnapshotWriter(tempDir, offsetAndEpoch)) {
-			for (int i = 0; i < batches; i++) {
-				ByteBuffer[] buffers = IntStream
-						.range(0, batchSize)
-						.mapToObj(ignore -> ByteBuffer.wrap(randomBytes(bufferSize))).toArray(ByteBuffer[]::new);
-
-				snapshot.append(buildRecords(buffers));
-			}
-
-			snapshot.freeze();
-		}
-
-		try (FileRawSnapshotReader snapshot = FileRawSnapshotReader.open(tempDir, offsetAndEpoch)) {
-			int countBatches = 0;
-			int countRecords = 0;
-			for (RecordBatch batch : snapshot) {
-				countBatches += 1;
-
-				Iterator<Record> records = batch.streamingIterator(new GrowableBufferSupplier());
-				while (records.hasNext()) {
-					Record record = records.next();
-
-					countRecords += 1;
-
-					assertFalse(record.hasKey());
-					assertTrue(record.hasValue());
-					assertEquals(bufferSize, record.value().remaining());
-				}
-			}
-
-			assertEquals(batches, countBatches);
-			assertEquals(batches * batchSize, countRecords);
-		}
-	}
-
-	@Test
-	public void testBufferWriteReadSnapshot() throws IOException {
-		OffsetAndEpoch offsetAndEpoch = new OffsetAndEpoch(10L, 3);
-		int bufferSize = 256;
-		int batchSize = 3;
-		int batches = 10;
-		int expectedSize = 0;
-
-		try (FileRawSnapshotWriter snapshot = createSnapshotWriter(tempDir, offsetAndEpoch)) {
-			for (int i = 0; i < batches; i++) {
-				ByteBuffer[] buffers = IntStream
-						.range(0, batchSize)
-						.mapToObj(ignore -> ByteBuffer.wrap(randomBytes(bufferSize))).toArray(ByteBuffer[]::new);
-
-				UnalignedMemoryRecords records = buildRecords(buffers);
-				snapshot.append(records);
-				expectedSize += records.sizeInBytes();
-			}
-
-			assertEquals(expectedSize, snapshot.sizeInBytes());
-
-			snapshot.freeze();
-		}
-
-		// File should exist and the size should be the sum of all the buffers
-		assertTrue(Files.exists(Snapshots.snapshotPath(tempDir, offsetAndEpoch)));
-		assertEquals(expectedSize, Files.size(Snapshots.snapshotPath(tempDir, offsetAndEpoch)));
-
-		try (FileRawSnapshotReader snapshot = FileRawSnapshotReader.open(tempDir, offsetAndEpoch)) {
-			int countBatches = 0;
-			int countRecords = 0;
-
-			for (RecordBatch batch : snapshot) {
-				countBatches += 1;
-
-				Iterator<Record> records = batch.streamingIterator(new GrowableBufferSupplier());
-				while (records.hasNext()) {
-					Record record = records.next();
-
-					countRecords += 1;
-
-					assertFalse(record.hasKey());
-					assertTrue(record.hasValue());
-					assertEquals(bufferSize, record.value().remaining());
-				}
-			}
-
-			assertEquals(batches, countBatches);
-			assertEquals(batches * batchSize, countRecords);
-		}
-	}
-
-	@Test
-	public void testAbortedSnapshot() throws IOException {
-		OffsetAndEpoch offsetAndEpoch = new OffsetAndEpoch(20L, 2);
-		int bufferSize = 256;
-		int batches = 10;
-
-		try (FileRawSnapshotWriter snapshot = createSnapshotWriter(tempDir, offsetAndEpoch)) {
-			UnalignedMemoryRecords records = buildRecords(ByteBuffer.wrap(randomBytes(bufferSize)));
-			for (int i = 0; i < batches; i++) {
-				snapshot.append(records);
-			}
-		}
-
-		// File should not exist since freeze was not called before
-		assertFalse(Files.exists(Snapshots.snapshotPath(tempDir, offsetAndEpoch)));
-		assertEquals(0, Files.list(Snapshots.snapshotDir(tempDir)).count());
-	}
-
-	@Test
-	public void testAppendToFrozenSnapshot() throws IOException {
-		OffsetAndEpoch offsetAndEpoch = new OffsetAndEpoch(10L, 3);
-		int bufferSize = 256;
-		int batches = 10;
-
-		try (FileRawSnapshotWriter snapshot = createSnapshotWriter(tempDir, offsetAndEpoch)) {
-			UnalignedMemoryRecords records = buildRecords(ByteBuffer.wrap(randomBytes(bufferSize)));
-			for (int i = 0; i < batches; i++) {
-				snapshot.append(records);
-			}
-
-			snapshot.freeze();
-
-			assertThrows(RuntimeException.class, () -> snapshot.append(records));
-		}
-
-		// File should exist and the size should be greater than the sum of all the buffers
-		assertTrue(Files.exists(Snapshots.snapshotPath(tempDir, offsetAndEpoch)));
-		assertTrue(Files.size(Snapshots.snapshotPath(tempDir, offsetAndEpoch)) > bufferSize * batches);
-	}
-
-	@Test
-	public void testCreateSnapshotWithSameId() throws IOException {
-		OffsetAndEpoch offsetAndEpoch = new OffsetAndEpoch(20L, 2);
-		int bufferSize = 256;
-		int batches = 1;
-
-		try (FileRawSnapshotWriter snapshot = createSnapshotWriter(tempDir, offsetAndEpoch)) {
-			UnalignedMemoryRecords records = buildRecords(ByteBuffer.wrap(randomBytes(bufferSize)));
-			for (int i = 0; i < batches; i++) {
-				snapshot.append(records);
-			}
-
-			snapshot.freeze();
-		}
-
-		// Create another snapshot with the same id
-		try (FileRawSnapshotWriter snapshot = createSnapshotWriter(tempDir, offsetAndEpoch)) {
-			UnalignedMemoryRecords records = buildRecords(ByteBuffer.wrap(randomBytes(bufferSize)));
-			for (int i = 0; i < batches; i++) {
-				snapshot.append(records);
-			}
-
-			snapshot.freeze();
-		}
-	}
-
-	private static byte[] randomBytes(int size) {
-		byte[] array = new byte[size];
-
-		TestUtils.SEEDED_RANDOM.nextBytes(array);
-
-		return array;
-	}
-
-	private static UnalignedMemoryRecords buildRecords(ByteBuffer... buffers) {
-		MemoryRecords records = MemoryRecords.withRecords(
-				CompressionType.NONE,
-				Arrays.stream(buffers).map(SimpleRecord::new).toArray(SimpleRecord[]::new)
-		);
-		return new UnalignedMemoryRecords(records.buffer());
-	}
-
-	private static FileRawSnapshotWriter createSnapshotWriter(
-			Path dir,
-			OffsetAndEpoch snapshotId
-	) throws IOException {
-		return FileRawSnapshotWriter.create(dir, snapshotId, Optional.empty());
-	}
-=======
     private Path tempDir = null;
 
     @BeforeEach
@@ -480,9 +168,7 @@
 
         try (FileRawSnapshotWriter snapshot = createSnapshotWriter(tempDir, offsetAndEpoch)) {
             for (int i = 0; i < numberOfBatches; i++) {
-                ByteBuffer[] buffers = IntStream
-                    .range(0, batchSize)
-                    .mapToObj(ignore -> ByteBuffer.wrap(randomBytes(bufferSize))).toArray(ByteBuffer[]::new);
+                ByteBuffer[] buffers = IntStream.range(0, batchSize).mapToObj(ignore -> ByteBuffer.wrap(randomBytes(bufferSize))).toArray(ByteBuffer[]::new);
 
                 snapshot.append(buildRecords(buffers));
             }
@@ -526,9 +212,7 @@
 
         try (FileRawSnapshotWriter snapshot = createSnapshotWriter(tempDir, offsetAndEpoch)) {
             for (int i = 0; i < numberOfBatches; i++) {
-                ByteBuffer[] buffers = IntStream
-                    .range(0, batchSize)
-                    .mapToObj(ignore -> ByteBuffer.wrap(randomBytes(bufferSize))).toArray(ByteBuffer[]::new);
+                ByteBuffer[] buffers = IntStream.range(0, batchSize).mapToObj(ignore -> ByteBuffer.wrap(randomBytes(bufferSize))).toArray(ByteBuffer[]::new);
 
                 UnalignedMemoryRecords records = buildRecords(buffers);
                 snapshot.append(records);
@@ -645,18 +329,11 @@
     }
 
     private static UnalignedMemoryRecords buildRecords(ByteBuffer... buffers) {
-        MemoryRecords records =  MemoryRecords.withRecords(
-            CompressionType.NONE,
-            Arrays.stream(buffers).map(SimpleRecord::new).toArray(SimpleRecord[]::new)
-        );
+        MemoryRecords records = MemoryRecords.withRecords(CompressionType.NONE, Arrays.stream(buffers).map(SimpleRecord::new).toArray(SimpleRecord[]::new));
         return new UnalignedMemoryRecords(records.buffer());
     }
 
-    private static FileRawSnapshotWriter createSnapshotWriter(
-        Path dir,
-        OffsetAndEpoch snapshotId
-    ) {
+    private static FileRawSnapshotWriter createSnapshotWriter(Path dir, OffsetAndEpoch snapshotId) {
         return FileRawSnapshotWriter.create(dir, snapshotId, Optional.empty());
     }
->>>>>>> 15418db6
 }