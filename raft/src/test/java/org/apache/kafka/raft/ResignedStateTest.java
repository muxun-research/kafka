--- conflicted
+++ resolved
@@ -28,15 +28,11 @@
 import java.util.Optional;
 import java.util.Set;
 
-<<<<<<< HEAD
-import static org.junit.jupiter.api.Assertions.*;
-=======
 import static org.junit.jupiter.api.Assertions.assertEquals;
 import static org.junit.jupiter.api.Assertions.assertFalse;
 import static org.junit.jupiter.api.Assertions.assertNotEquals;
 import static org.junit.jupiter.api.Assertions.assertThrows;
 import static org.junit.jupiter.api.Assertions.assertTrue;
->>>>>>> 9494bebe
 
 class ResignedStateTest {
 
@@ -45,11 +41,6 @@
     int electionTimeoutMs = 5000;
     int localId = 0;
     int epoch = 5;
-<<<<<<< HEAD
-
-    private ResignedState newResignedState(Set<Integer> voters, List<Integer> preferredSuccessors) {
-        return new ResignedState(time, localId, epoch, voters, electionTimeoutMs, preferredSuccessors, logContext);
-=======
     Endpoints localEndpoints = Endpoints.fromInetSocketAddresses(
         Collections.singletonMap(
             VoterSetTest.DEFAULT_LISTENER_NAME,
@@ -68,7 +59,6 @@
             localEndpoints,
             logContext
         );
->>>>>>> 9494bebe
     }
 
     @Test
@@ -98,9 +88,6 @@
     @ParameterizedTest
     @ValueSource(booleans = {true, false})
     public void testGrantVote(boolean isLogUpToDate) {
-<<<<<<< HEAD
-        ResignedState state = newResignedState(Utils.mkSet(1, 2, 3), Collections.emptyList());
-=======
         ResignedState state = newResignedState(Set.of(1, 2, 3));
 
         assertEquals(
@@ -115,7 +102,6 @@
             isLogUpToDate,
             state.canGrantVote(ReplicaKey.of(3, ReplicaKey.NO_DIRECTORY_ID), isLogUpToDate, true)
         );
->>>>>>> 9494bebe
 
         assertFalse(state.canGrantVote(ReplicaKey.of(1, ReplicaKey.NO_DIRECTORY_ID), isLogUpToDate, false));
         assertFalse(state.canGrantVote(ReplicaKey.of(2, ReplicaKey.NO_DIRECTORY_ID), isLogUpToDate, false));
