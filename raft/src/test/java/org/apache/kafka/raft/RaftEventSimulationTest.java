/*
 * Licensed to the Apache Software Foundation (ASF) under one or more
 * contributor license agreements. See the NOTICE file distributed with
 * this work for additional information regarding copyright ownership.
 * The ASF licenses this file to You under the Apache License, Version 2.0
 * (the "License"); you may not use this file except in compliance with
 * the License. You may obtain a copy of the License at
 *
 *    http://www.apache.org/licenses/LICENSE-2.0
 *
 * Unless required by applicable law or agreed to in writing, software
 * distributed under the License is distributed on an "AS IS" BASIS,
 * WITHOUT WARRANTIES OR CONDITIONS OF ANY KIND, either express or implied.
 * See the License for the specific language governing permissions and
 * limitations under the License.
 */
package org.apache.kafka.raft;

import org.apache.kafka.common.Node;
import org.apache.kafka.common.TopicPartition;
import org.apache.kafka.common.Uuid;
import org.apache.kafka.common.config.AbstractConfig;
import org.apache.kafka.common.memory.MemoryPool;
import org.apache.kafka.common.message.ApiMessageType;
import org.apache.kafka.common.metrics.Metrics;
import org.apache.kafka.common.network.ListenerName;
import org.apache.kafka.common.protocol.ObjectSerializationCache;
import org.apache.kafka.common.protocol.Readable;
import org.apache.kafka.common.protocol.Writable;
import org.apache.kafka.common.protocol.types.Type;
<<<<<<< HEAD
import org.apache.kafka.common.utils.*;
=======
import org.apache.kafka.common.utils.BufferSupplier;
import org.apache.kafka.common.utils.LogContext;
import org.apache.kafka.common.utils.MockTime;
import org.apache.kafka.common.utils.Time;
>>>>>>> 9494bebe
import org.apache.kafka.raft.MockLog.LogBatch;
import org.apache.kafka.raft.MockLog.LogEntry;
import org.apache.kafka.raft.internals.BatchMemoryPool;
import org.apache.kafka.server.common.Feature;
import org.apache.kafka.server.common.serialization.RecordSerde;
import org.apache.kafka.snapshot.RecordsSnapshotReader;
import org.apache.kafka.snapshot.SnapshotReader;
<<<<<<< HEAD

import java.net.InetSocketAddress;
import java.nio.ByteBuffer;
import java.util.*;
=======

import net.jqwik.api.AfterFailureMode;
import net.jqwik.api.ForAll;
import net.jqwik.api.Property;
import net.jqwik.api.Tag;
import net.jqwik.api.constraints.IntRange;

import org.mockito.Mockito;

import java.net.InetSocketAddress;
import java.nio.ByteBuffer;
import java.util.ArrayList;
import java.util.Collection;
import java.util.Collections;
import java.util.HashMap;
import java.util.HashSet;
import java.util.Iterator;
import java.util.List;
import java.util.Map;
import java.util.Optional;
import java.util.OptionalInt;
import java.util.OptionalLong;
import java.util.PriorityQueue;
import java.util.Random;
import java.util.Set;
>>>>>>> 9494bebe
import java.util.concurrent.atomic.AtomicInteger;
import java.util.concurrent.atomic.AtomicLong;
import java.util.function.Consumer;
import java.util.function.Supplier;
import java.util.stream.Collectors;

import static org.junit.jupiter.api.Assertions.*;

/**
 * The simulation testing framework provides a way to verify quorum behavior under
 * different conditions. It is similar to system testing in that the test involves
 * independently executing nodes, but there are several important differences:
 * <p>
 * 1. Simulation behavior is deterministic provided an initial random seed. This
 * makes it easy to reproduce and debug test failures.
 * 2. The simulation uses an in-memory message router instead of a real network.
 * Not only is this much cheaper and faster, it provides an easy way to create
 * flaky network conditions or even network partitions without losing the
 * simulation determinism.
 * 3. Similarly, persistent state is stored in memory. We can nevertheless simulate
 * different kinds of failures, such as the loss of unflushed data after a hard
 * node restart using {@link MockLog}.
 * <p>
 * The framework uses a single event scheduler in order to provide deterministic
 * executions. Each test is setup as a specific scenario with a variable number of
 * voters and observers. Much like system tests, there is typically a warmup
 * period, followed by some cluster event (such as a node failure), and then some
 * logic to validate behavior after recovery.
 * <p>
 * If any of the tests fail, the output will indicate the arguments that failed.
 * The easiest way to reproduce the failure for debugging is to create a separate
 * `@Test` case which invokes the `@Property` method with those arguments directly.
 * This ensures that logging output will only include output from a single
 * simulation execution.
 */
@Tag("integration")
public class RaftEventSimulationTest {
    private static final TopicPartition METADATA_PARTITION = new TopicPartition("__cluster_metadata", 0);
    private static final int ELECTION_TIMEOUT_MS = 1000;
    private static final int ELECTION_JITTER_MS = 100;
    private static final int FETCH_TIMEOUT_MS = 3000;
    private static final int RETRY_BACKOFF_MS = 50;
    private static final int REQUEST_TIMEOUT_MS = 3000;
    private static final int FETCH_MAX_WAIT_MS = 100;
    private static final int LINGER_MS = 0;

    @Property(tries = 100, afterFailure = AfterFailureMode.SAMPLE_ONLY)
    void canElectInitialLeader(@ForAll int seed, @ForAll @IntRange(min = 1, max = 5) int numVoters, @ForAll @IntRange(min = 0, max = 5) int numObservers) {
        Random random = new Random(seed);
        Cluster cluster = new Cluster(numVoters, numObservers, random);
        MessageRouter router = new MessageRouter(cluster);
        EventScheduler scheduler = schedulerWithDefaultInvariants(cluster);

        cluster.startAll();
        schedulePolling(scheduler, cluster, 3, 5);
        scheduler.schedule(router::deliverAll, 0, 2, 1);
        scheduler.schedule(new SequentialAppendAction(cluster), 0, 2, 3);
        scheduler.runUntil(cluster::hasConsistentLeader);
        scheduler.runUntil(() -> cluster.allReachedHighWatermark(10));
    }

    @Property(tries = 100, afterFailure = AfterFailureMode.SAMPLE_ONLY)
    void canElectNewLeaderAfterOldLeaderFailure(@ForAll int seed, @ForAll @IntRange(min = 3, max = 5) int numVoters, @ForAll @IntRange(min = 0, max = 5) int numObservers, @ForAll boolean isGracefulShutdown) {
        Random random = new Random(seed);
        Cluster cluster = new Cluster(numVoters, numObservers, random);
        MessageRouter router = new MessageRouter(cluster);
        EventScheduler scheduler = schedulerWithDefaultInvariants(cluster);

        // Seed the cluster with some data
        cluster.startAll();
        schedulePolling(scheduler, cluster, 3, 5);
        scheduler.schedule(router::deliverAll, 0, 2, 1);
        scheduler.schedule(new SequentialAppendAction(cluster), 0, 2, 3);
        scheduler.runUntil(cluster::hasConsistentLeader);
        scheduler.runUntil(() -> cluster.anyReachedHighWatermark(10));

        // Shutdown the leader and write some more data. We can verify the new leader has been elected
        // by verifying that the high watermark can still advance.
        int leaderId = cluster.latestLeader().orElseThrow(() -> new AssertionError("Failed to find current leader"));

        if (isGracefulShutdown) {
            cluster.shutdown(leaderId);
        } else {
            cluster.kill(leaderId);
        }

        scheduler.runUntil(() -> cluster.allReachedHighWatermark(20));
        long highWatermark = cluster.maxHighWatermarkReached();

        // Restart the node and verify it catches up
        cluster.start(leaderId);
        scheduler.runUntil(() -> cluster.allReachedHighWatermark(highWatermark + 10));
    }

    @Property(tries = 100, afterFailure = AfterFailureMode.SAMPLE_ONLY)
    void canRecoverAfterAllNodesKilled(@ForAll int seed, @ForAll @IntRange(min = 1, max = 5) int numVoters, @ForAll @IntRange(min = 0, max = 5) int numObservers) {
        Random random = new Random(seed);
        Cluster cluster = new Cluster(numVoters, numObservers, random);
        MessageRouter router = new MessageRouter(cluster);
        EventScheduler scheduler = schedulerWithDefaultInvariants(cluster);

        // Seed the cluster with some data
        cluster.startAll();
        schedulePolling(scheduler, cluster, 3, 5);
        scheduler.schedule(router::deliverAll, 0, 2, 1);
        scheduler.schedule(new SequentialAppendAction(cluster), 0, 2, 3);
        scheduler.runUntil(cluster::hasConsistentLeader);
        scheduler.runUntil(() -> cluster.anyReachedHighWatermark(10));
        long highWatermark = cluster.maxHighWatermarkReached();

        // We kill all of the nodes. Then we bring back a majority and verify that
        // they are able to elect a leader and continue making progress
        cluster.killAll();

        Iterator<Integer> nodeIdsIterator = cluster.nodeIds().iterator();
        for (int i = 0; i < cluster.majoritySize(); i++) {
            Integer nodeId = nodeIdsIterator.next();
            cluster.start(nodeId);
        }

        scheduler.runUntil(() -> cluster.allReachedHighWatermark(highWatermark + 10));
    }

    @Property(tries = 100, afterFailure = AfterFailureMode.SAMPLE_ONLY)
    void canElectNewLeaderAfterOldLeaderPartitionedAway(@ForAll int seed, @ForAll @IntRange(min = 3, max = 5) int numVoters, @ForAll @IntRange(min = 0, max = 5) int numObservers) {
        Random random = new Random(seed);
        Cluster cluster = new Cluster(numVoters, numObservers, random);
        MessageRouter router = new MessageRouter(cluster);
        EventScheduler scheduler = schedulerWithDefaultInvariants(cluster);

        // Seed the cluster with some data
        cluster.startAll();
        schedulePolling(scheduler, cluster, 3, 5);
        scheduler.schedule(router::deliverAll, 0, 2, 2);
        scheduler.schedule(new SequentialAppendAction(cluster), 0, 2, 3);
        scheduler.runUntil(cluster::hasConsistentLeader);
        scheduler.runUntil(() -> cluster.anyReachedHighWatermark(10));

        // The leader gets partitioned off. We can verify the new leader has been elected
        // by writing some data and ensuring that it gets replicated
        int leaderId = cluster.latestLeader().orElseThrow(() -> new AssertionError("Failed to find current leader"));
        router.filter(leaderId, new DropAllTraffic());

        Set<Integer> nonPartitionedNodes = new HashSet<>(cluster.nodeIds());
        nonPartitionedNodes.remove(leaderId);

        scheduler.runUntil(() -> cluster.allReachedHighWatermark(20, nonPartitionedNodes));
    }

    @Property(tries = 100, afterFailure = AfterFailureMode.SAMPLE_ONLY)
    void canMakeProgressIfMajorityIsReachable(@ForAll int seed, @ForAll @IntRange(min = 0, max = 3) int numObservers) {
        int numVoters = 5;
        Random random = new Random(seed);
        Cluster cluster = new Cluster(numVoters, numObservers, random);
        MessageRouter router = new MessageRouter(cluster);
        EventScheduler scheduler = schedulerWithDefaultInvariants(cluster);

        // Seed the cluster with some data
        cluster.startAll();
        schedulePolling(scheduler, cluster, 3, 5);
        scheduler.schedule(router::deliverAll, 0, 2, 2);
        scheduler.schedule(new SequentialAppendAction(cluster), 0, 2, 3);
        scheduler.runUntil(cluster::hasConsistentLeader);
        scheduler.runUntil(() -> cluster.anyReachedHighWatermark(10));

        // Partition the nodes into two sets. Nodes are reachable within each set,
        // but the two sets cannot communicate with each other. We should be able
        // to make progress even if an election is needed in the larger set.
        router.filter(
            0,
            new DropOutboundRequestsTo(cluster.endpointsFromIds(Set.of(2, 3, 4)))
        );
        router.filter(
            1,
            new DropOutboundRequestsTo(cluster.endpointsFromIds(Set.of(2, 3, 4)))
        );
        router.filter(2, new DropOutboundRequestsTo(cluster.endpointsFromIds(Set.of(0, 1))));
        router.filter(3, new DropOutboundRequestsTo(cluster.endpointsFromIds(Set.of(0, 1))));
        router.filter(4, new DropOutboundRequestsTo(cluster.endpointsFromIds(Set.of(0, 1))));

        long partitionLogEndOffset = cluster.maxLogEndOffset();
        scheduler.runUntil(() -> cluster.anyReachedHighWatermark(2 * partitionLogEndOffset));

        long minorityHighWatermark = cluster.maxHighWatermarkReached(Set.of(0, 1));
        long majorityHighWatermark = cluster.maxHighWatermarkReached(Set.of(2, 3, 4));

        assertTrue(majorityHighWatermark > minorityHighWatermark, String.format("majorityHighWatermark = %s, minorityHighWatermark = %s", majorityHighWatermark, minorityHighWatermark));

        // Now restore the partition and verify everyone catches up
        router.filter(0, new PermitAllTraffic());
        router.filter(1, new PermitAllTraffic());
        router.filter(2, new PermitAllTraffic());
        router.filter(3, new PermitAllTraffic());
        router.filter(4, new PermitAllTraffic());

        long restoredLogEndOffset = cluster.maxLogEndOffset();
        scheduler.runUntil(() -> cluster.allReachedHighWatermark(2 * restoredLogEndOffset));
    }

    @Property(tries = 100, afterFailure = AfterFailureMode.SAMPLE_ONLY)
<<<<<<< HEAD
    void canMakeProgressAfterBackToBackLeaderFailures(@ForAll int seed, @ForAll @IntRange(min = 3, max = 5) int numVoters, @ForAll @IntRange(min = 0, max = 5) int numObservers) {
=======
    void leadershipAssignedOnlyOnceWithNetworkPartitionIfThereExistsMajority(
        @ForAll int seed,
        @ForAll @IntRange(min = 0, max = 3) int numObservers
    ) {
        int numVoters = 5;
        Random random = new Random(seed);
        Cluster cluster = new Cluster(numVoters, numObservers, random);
        MessageRouter router = new MessageRouter(cluster);
        EventScheduler scheduler = schedulerWithDefaultInvariants(cluster);
        scheduler.addInvariant(new StableLeadership(cluster));

        // Create network partition which would result in ping-pong of leadership between nodes 2 and 3 without PreVote
        // Scenario explained in detail in KIP-996
        // 0   1
        // |   |
        // 2 - 3
        //  \ /
        //   4
        router.filter(
            0,
            new DropOutboundRequestsTo(cluster.endpointsFromIds(Set.of(1, 3, 4)))
        );
        router.filter(
            1,
            new DropOutboundRequestsTo(cluster.endpointsFromIds(Set.of(0, 2, 4)))
        );
        router.filter(2, new DropOutboundRequestsTo(cluster.endpointsFromIds(Set.of(1))));
        router.filter(3, new DropOutboundRequestsTo(cluster.endpointsFromIds(Set.of(0))));
        router.filter(4, new DropOutboundRequestsTo(cluster.endpointsFromIds(Set.of(0, 1))));

        // Start cluster
        cluster.startAll();
        schedulePolling(scheduler, cluster, 3, 5);
        scheduler.schedule(router::deliverAll, 0, 2, 1);
        scheduler.schedule(new SequentialAppendAction(cluster), 0, 2, 1);
        scheduler.runUntil(cluster::hasConsistentLeader);

        // Check that leadership remains stable after majority processes some data
        int leaderId = cluster.latestLeader().getAsInt();
        // Determine the voters in the majority based on the leader
        Set<Integer> majority = new HashSet<>(Set.of(0, 1, 2, 3, 4));
        switch (leaderId) {
            case 2 -> majority.remove(1);
            case 3 -> majority.remove(0);
            case 4 -> {
                majority.remove(0);
                majority.remove(1);
            }
            default -> throw new IllegalStateException("Unexpected leader: " + leaderId);
        }
        scheduler.runUntil(() -> cluster.allReachedHighWatermark(20, majority));
    }

    @Property(tries = 100, afterFailure = AfterFailureMode.SAMPLE_ONLY)
    void leadershipWillNotChangeDuringNetworkPartitionIfMajorityStillReachable(
        @ForAll int seed,
        @ForAll @IntRange(min = 0, max = 3) int numObservers
    ) {
        int numVoters = 5;
        Random random = new Random(seed);
        Cluster cluster = new Cluster(numVoters, numObservers, random);
        MessageRouter router = new MessageRouter(cluster);
        EventScheduler scheduler = schedulerWithDefaultInvariants(cluster);
        scheduler.addInvariant(new StableLeadership(cluster));

        // Seed the cluster with some data
        cluster.startAll();
        schedulePolling(scheduler, cluster, 3, 5);
        scheduler.schedule(router::deliverAll, 0, 2, 1);
        scheduler.schedule(new SequentialAppendAction(cluster), 0, 2, 1);
        scheduler.runUntil(cluster::hasConsistentLeader);
        scheduler.runUntil(() -> cluster.allReachedHighWatermark(5));

        int leaderId = cluster.latestLeader().orElseThrow(() ->
            new AssertionError("Failed to find current leader during setup")
        );

        // Create network partition which would result in ping-pong of leadership between nodes C and D without PreVote
        // Scenario explained in detail in KIP-996
        // A   B
        // |   |
        // C - D  (have leader start in position C)
        //  \ /
        //   E
        int nodeA = (leaderId + 1) % numVoters;
        int nodeB = (leaderId + 2) % numVoters;
        int nodeD = (leaderId + 3) % numVoters;
        int nodeE = (leaderId + 4) % numVoters;
        router.filter(
            nodeA,
            new DropOutboundRequestsTo(cluster.endpointsFromIds(Set.of(nodeB, nodeD, nodeE)))
        );
        router.filter(
            nodeB,
            new DropOutboundRequestsTo(cluster.endpointsFromIds(Set.of(nodeA, leaderId, nodeE)))
        );
        router.filter(leaderId, new DropOutboundRequestsTo(cluster.endpointsFromIds(Set.of(nodeB))));
        router.filter(nodeD, new DropOutboundRequestsTo(cluster.endpointsFromIds(Set.of(nodeA))));
        router.filter(nodeE, new DropOutboundRequestsTo(cluster.endpointsFromIds(Set.of(nodeA, nodeB))));

        // Check that leadership remains stable
        scheduler.runUntil(() -> cluster.allReachedHighWatermark(20, Set.of(nodeA, leaderId, nodeD, nodeE)));
    }

    @Property(tries = 100, afterFailure = AfterFailureMode.SAMPLE_ONLY)
    void canMakeProgressAfterBackToBackLeaderFailures(
        @ForAll int seed,
        @ForAll @IntRange(min = 3, max = 5) int numVoters,
        @ForAll @IntRange(min = 0, max = 5) int numObservers
    ) {
>>>>>>> 9494bebe
        Random random = new Random(seed);
        Cluster cluster = new Cluster(numVoters, numObservers, random);
        MessageRouter router = new MessageRouter(cluster);
        EventScheduler scheduler = schedulerWithDefaultInvariants(cluster);

        // Seed the cluster with some data
        cluster.startAll();
        schedulePolling(scheduler, cluster, 3, 5);
        scheduler.schedule(router::deliverAll, 0, 2, 5);
        scheduler.schedule(new SequentialAppendAction(cluster), 0, 2, 3);
        scheduler.runUntil(cluster::hasConsistentLeader);
        scheduler.runUntil(() -> cluster.anyReachedHighWatermark(10));

        int leaderId = cluster.latestLeader().getAsInt();
        router.filter(leaderId, new DropAllTraffic());
        scheduler.runUntil(() -> cluster.latestLeader().isPresent() && cluster.latestLeader().getAsInt() != leaderId);

        // As soon as we have a new leader, restore traffic to the old leader and partition the new leader
        int newLeaderId = cluster.latestLeader().getAsInt();
        router.filter(leaderId, new PermitAllTraffic());
        router.filter(newLeaderId, new DropAllTraffic());

        // Verify now that we can make progress
        long targetHighWatermark = cluster.maxHighWatermarkReached() + 10;
        scheduler.runUntil(() -> cluster.anyReachedHighWatermark(targetHighWatermark));
    }

    @Property(tries = 100, afterFailure = AfterFailureMode.SAMPLE_ONLY)
    void canRecoverFromSingleNodeCommittedDataLoss(@ForAll int seed, @ForAll @IntRange(min = 3, max = 5) int numVoters, @ForAll @IntRange(min = 0, max = 2) int numObservers) {
        // We run this test without the `MonotonicEpoch` and `MajorityReachedHighWatermark`
        // invariants since the loss of committed data on one node can violate them.

        Random random = new Random(seed);
        Cluster cluster = new Cluster(numVoters, numObservers, random);
        EventScheduler scheduler = new EventScheduler(cluster.random, cluster.time);
        scheduler.addInvariant(new MonotonicHighWatermark(cluster));
        scheduler.addInvariant(new SingleLeader(cluster));
        scheduler.addValidation(new ConsistentCommittedData(cluster));

        MessageRouter router = new MessageRouter(cluster);

        cluster.startAll();
        schedulePolling(scheduler, cluster, 3, 5);
        scheduler.schedule(router::deliverAll, 0, 2, 5);
        scheduler.schedule(new SequentialAppendAction(cluster), 0, 2, 3);
        scheduler.runUntil(() -> cluster.anyReachedHighWatermark(10));

        RaftNode node = cluster.randomRunning().orElseThrow(() -> new AssertionError("Failed to find running node"));

        // Kill a random node and drop all of its persistent state. The Raft
        // protocol guarantees should still ensure we lose no committed data
        // as long as a new leader is elected before the failed node is restarted.
        cluster.killAndDeletePersistentState(node.nodeId);
        scheduler.runUntil(() -> !cluster.hasLeader(node.nodeId) && cluster.hasConsistentLeader());

        // Now restart the failed node and ensure that it recovers.
        long highWatermarkBeforeRestart = cluster.maxHighWatermarkReached();
        cluster.start(node.nodeId);
        scheduler.runUntil(() -> cluster.allReachedHighWatermark(highWatermarkBeforeRestart + 10));
    }

    private EventScheduler schedulerWithDefaultInvariants(Cluster cluster) {
        EventScheduler scheduler = new EventScheduler(cluster.random, cluster.time);
        scheduler.addInvariant(new MonotonicHighWatermark(cluster));
        scheduler.addInvariant(new MonotonicEpoch(cluster));
        scheduler.addInvariant(new MajorityReachedHighWatermark(cluster));
        scheduler.addInvariant(new SingleLeader(cluster));
        scheduler.addInvariant(new SnapshotAtLogStart(cluster));
        scheduler.addInvariant(new LeaderNeverLoadSnapshot(cluster));
        scheduler.addValidation(new ConsistentCommittedData(cluster));
        return scheduler;
    }

    private void schedulePolling(EventScheduler scheduler, Cluster cluster, int pollIntervalMs, int pollJitterMs) {
        int delayMs = 0;
        for (int nodeId : cluster.nodeIds()) {
            scheduler.schedule(() -> cluster.pollIfRunning(nodeId), delayMs, pollIntervalMs, pollJitterMs);
            delayMs++;
        }
    }

    private abstract static class Event implements Comparable<Event> {
        final int eventId;
        final long deadlineMs;
        final Runnable action;

        protected Event(Runnable action, int eventId, long deadlineMs) {
            this.action = action;
            this.eventId = eventId;
            this.deadlineMs = deadlineMs;
        }

        void execute(EventScheduler scheduler) {
            action.run();
        }

        public int compareTo(Event other) {
            int compare = Long.compare(deadlineMs, other.deadlineMs);
            if (compare != 0)
                return compare;
            return Integer.compare(eventId, other.eventId);
        }
    }

    private static class PeriodicEvent extends Event {
        final Random random;
        final int periodMs;
        final int jitterMs;

        protected PeriodicEvent(Runnable action, int eventId, Random random, long deadlineMs, int periodMs, int jitterMs) {
            super(action, eventId, deadlineMs);
            this.random = random;
            this.periodMs = periodMs;
            this.jitterMs = jitterMs;
        }

        @Override
        void execute(EventScheduler scheduler) {
            super.execute(scheduler);
            int nextExecDelayMs = periodMs + (jitterMs == 0 ? 0 : random.nextInt(jitterMs));
            scheduler.schedule(action, nextExecDelayMs, periodMs, jitterMs);
        }
    }

    private static class SequentialAppendAction implements Runnable {
        final Cluster cluster;

        private SequentialAppendAction(Cluster cluster) {
            this.cluster = cluster;
        }

        @Override
        public void run() {
            cluster.withCurrentLeader(node -> {
                if (!node.client.isShuttingDown() && node.counter.isWritable())
                    node.counter.increment();
            });
        }
    }

    private interface Invariant {
        void verify();
    }

    private interface Validation {
        void validate();
    }

    private static class EventScheduler {
        private static final int MAX_ITERATIONS = 500000;

        final AtomicInteger eventIdGenerator = new AtomicInteger(0);
        final PriorityQueue<Event> queue = new PriorityQueue<>();
        final Random random;
        final Time time;
        final List<Invariant> invariants = new ArrayList<>();
        final List<Validation> validations = new ArrayList<>();

        private EventScheduler(Random random, Time time) {
            this.random = random;
            this.time = time;
        }

        // Add an invariant, which is checked after every event
        private void addInvariant(Invariant invariant) {
            invariants.add(invariant);
        }

        // Add a validation, which is checked at the end of the simulation
        private void addValidation(Validation validation) {
            validations.add(validation);
        }

        void schedule(Runnable action, int delayMs, int periodMs, int jitterMs) {
            long initialDeadlineMs = time.milliseconds() + delayMs;
            int eventId = eventIdGenerator.incrementAndGet();
            PeriodicEvent event = new PeriodicEvent(action, eventId, random, initialDeadlineMs, periodMs, jitterMs);
            queue.offer(event);
        }

        void runUntil(Supplier<Boolean> exitCondition) {
            for (int iteration = 0; iteration < MAX_ITERATIONS; iteration++) {
                if (exitCondition.get()) {
                    break;
                }

                if (queue.isEmpty()) {
                    throw new IllegalStateException("Event queue exhausted before condition was satisfied");
                }

                Event event = queue.poll();
                long delayMs = Math.max(event.deadlineMs - time.milliseconds(), 0);
                time.sleep(delayMs);
                event.execute(this);
                invariants.forEach(Invariant::verify);
            }

            assertTrue(exitCondition.get(), "Simulation condition was not satisfied after " + MAX_ITERATIONS + " iterations");

            validations.forEach(Validation::validate);
        }
    }

    private static class PersistentState {
        final MockQuorumStateStore store = new MockQuorumStateStore();
        final Uuid nodeDirectoryId = Uuid.randomUuid();
        final MockLog log;

        PersistentState(int nodeId) {
            log = new MockLog(METADATA_PARTITION, Uuid.METADATA_TOPIC_ID, new LogContext(String.format("[Node %s] ", nodeId)));
        }
    }

    private static class Cluster {
        final Random random;
        final AtomicInteger correlationIdCounter = new AtomicInteger();
        final MockTime time = new MockTime();
        final String clusterId = Uuid.randomUuid().toString();
        final Map<Integer, Node> voters = new HashMap<>();
        final Map<Integer, PersistentState> nodes = new HashMap<>();
        final Map<Integer, RaftNode> running = new HashMap<>();

        private Cluster(int numVoters, int numObservers, Random random) {
            this.random = random;

            for (int nodeId = 0; nodeId < numVoters; nodeId++) {
                voters.put(nodeId, nodeFromId(nodeId));
                nodes.put(nodeId, new PersistentState(nodeId));
            }

            for (int nodeIdDelta = 0; nodeIdDelta < numObservers; nodeIdDelta++) {
                int nodeId = numVoters + nodeIdDelta;
                nodes.put(nodeId, new PersistentState(nodeId));
            }
        }

        Set<InetSocketAddress> endpointsFromIds(Set<Integer> nodeIds) {
            return voters
                .values()
                .stream()
                .filter(node -> nodeIds.contains(node.id()))
                .map(Cluster::nodeAddress)
                .collect(Collectors.toSet());
        }

        Set<Integer> nodeIds() {
            return nodes.keySet();
        }

        int majoritySize() {
            return voters.size() / 2 + 1;
        }

        long maxLogEndOffset() {
            return running.values().stream().mapToLong(RaftNode::logEndOffset).max().orElse(0L);
        }

        OptionalLong leaderHighWatermark() {
            Optional<RaftNode> leaderWithMaxEpoch = running.values().stream().filter(node -> node.client.quorum().isLeader()).max((node1, node2) -> Integer.compare(node2.client.quorum().epoch(), node1.client.quorum().epoch()));
            if (leaderWithMaxEpoch.isPresent()) {
                return leaderWithMaxEpoch.get().client.highWatermark();
            } else {
                return OptionalLong.empty();
            }
        }

        boolean anyReachedHighWatermark(long offset) {
            return running.values().stream().anyMatch(node -> node.highWatermark() > offset);
        }

        long maxHighWatermarkReached() {
            return running.values().stream().mapToLong(RaftNode::highWatermark).max().orElse(0L);
        }

        long maxHighWatermarkReached(Set<Integer> nodeIds) {
            return running.values().stream().filter(node -> nodeIds.contains(node.nodeId)).mapToLong(RaftNode::highWatermark).max().orElse(0L);
        }

        boolean allReachedHighWatermark(long offset, Set<Integer> nodeIds) {
            return nodeIds.stream().allMatch(nodeId -> running.get(nodeId).highWatermark() >= offset);
        }

        boolean allReachedHighWatermark(long offset) {
            return running.values().stream().allMatch(node -> node.highWatermark() >= offset);
        }

        boolean hasLeader(int nodeId) {
            OptionalInt latestLeader = latestLeader();
            return latestLeader.isPresent() && latestLeader.getAsInt() == nodeId;
        }

        OptionalInt latestLeader() {
            OptionalInt latestLeader = OptionalInt.empty();
            int latestEpoch = 0;

            for (RaftNode node : running.values()) {
                if (node.client.quorum().epoch() > latestEpoch) {
                    latestLeader = node.client.quorum().leaderId();
                    latestEpoch = node.client.quorum().epoch();
                } else if (node.client.quorum().epoch() == latestEpoch && node.client.quorum().leaderId().isPresent()) {
                    latestLeader = node.client.quorum().leaderId();
                }
            }
            return latestLeader;
        }

        boolean hasConsistentLeader() {
            Iterator<RaftNode> iter = running.values().iterator();
            if (!iter.hasNext())
                return false;

            RaftNode first = iter.next();
            OptionalInt firstLeaderId = first.store.readElectionState().get().optionalLeaderId();
            int firstEpoch = first.store.readElectionState().get().epoch();
            if (firstLeaderId.isEmpty())
                return false;

            while (iter.hasNext()) {
                RaftNode next = iter.next();
                OptionalInt nextLeaderId = next.store.readElectionState().get().optionalLeaderId();
                int nextEpoch = next.store.readElectionState().get().epoch();
                if (!firstLeaderId.equals(nextLeaderId) || firstEpoch != nextEpoch) {
                    return false;
                }
            }

            return true;
        }

        void killAll() {
            running.clear();
        }

        void kill(int nodeId) {
            running.remove(nodeId);
        }

        void shutdown(int nodeId) {
            RaftNode node = running.get(nodeId);
            if (node == null) {
                throw new IllegalStateException("Attempt to shutdown a node which is not currently running");
            }
            node.client.shutdown(500).whenComplete((res, exception) -> kill(nodeId));
        }

        void pollIfRunning(int nodeId) {
            ifRunning(nodeId, RaftNode::poll);
        }

        Optional<RaftNode> nodeIfRunning(int nodeId) {
            return Optional.ofNullable(running.get(nodeId));
        }

        Collection<RaftNode> running() {
            return running.values();
        }

        void ifRunning(int nodeId, Consumer<RaftNode> action) {
            nodeIfRunning(nodeId).ifPresent(action);
        }

        Optional<RaftNode> randomRunning() {
            List<RaftNode> nodes = new ArrayList<>(running.values());
            if (nodes.isEmpty()) {
                return Optional.empty();
            } else {
                return Optional.of(nodes.get(random.nextInt(nodes.size())));
            }
        }

        void withCurrentLeader(Consumer<RaftNode> action) {
            for (RaftNode node : running.values()) {
                if (node.client.quorum().isLeader()) {
                    action.accept(node);
                }
            }
        }

        void forAllRunning(Consumer<RaftNode> action) {
            running.values().forEach(action);
        }

        void startAll() {
            if (!running.isEmpty())
                throw new IllegalStateException("Some nodes are already started");
            for (int voterId : nodes.keySet()) {
                start(voterId);
            }
        }

        void killAndDeletePersistentState(int nodeId) {
            kill(nodeId);
            nodes.put(nodeId, new PersistentState(nodeId));
        }

        private static final int PORT = 1234;

        private static InetSocketAddress nodeAddress(Node node) {
            return InetSocketAddress.createUnresolved(node.host(), node.port());
        }

        private static Node nodeFromId(int nodeId) {
            return new Node(nodeId, hostFromId(nodeId), PORT);
        }

        private static String hostFromId(int nodeId) {
            return String.format("host-node-%d", nodeId);
        }

        private static Endpoints endpointsFromId(int nodeId, ListenerName listenerName) {
            return Endpoints.fromInetSocketAddresses(
                Collections.singletonMap(
                    listenerName,
                    InetSocketAddress.createUnresolved(hostFromId(nodeId), PORT)
                )
            );
        }

        void start(int nodeId) {
            LogContext logContext = new LogContext("[Node " + nodeId + "] ");
            PersistentState persistentState = nodes.get(nodeId);
            MockNetworkChannel channel = new MockNetworkChannel(correlationIdCounter);
            MockMessageQueue messageQueue = new MockMessageQueue();
<<<<<<< HEAD
            Map<Integer, RaftConfig.AddressSpec> voterAddressMap = voters.stream().collect(Collectors.toMap(id -> id, Cluster::nodeAddress));
            RaftConfig raftConfig = new RaftConfig(voterAddressMap, REQUEST_TIMEOUT_MS, RETRY_BACKOFF_MS, ELECTION_TIMEOUT_MS, ELECTION_JITTER_MS, FETCH_TIMEOUT_MS, LINGER_MS);
=======
            Map<Integer, InetSocketAddress> voterAddressMap = voters
                .values()
                .stream()
                .collect(Collectors.toMap(Node::id, Cluster::nodeAddress));

            Map<String, Integer> configMap = new HashMap<>();
            configMap.put(QuorumConfig.QUORUM_REQUEST_TIMEOUT_MS_CONFIG, REQUEST_TIMEOUT_MS);
            configMap.put(QuorumConfig.QUORUM_RETRY_BACKOFF_MS_CONFIG, RETRY_BACKOFF_MS);
            configMap.put(QuorumConfig.QUORUM_ELECTION_TIMEOUT_MS_CONFIG, ELECTION_TIMEOUT_MS);
            configMap.put(QuorumConfig.QUORUM_ELECTION_BACKOFF_MAX_MS_CONFIG, ELECTION_JITTER_MS);
            configMap.put(QuorumConfig.QUORUM_FETCH_TIMEOUT_MS_CONFIG, FETCH_TIMEOUT_MS);
            configMap.put(QuorumConfig.QUORUM_LINGER_MS_CONFIG, LINGER_MS);
            QuorumConfig quorumConfig = new QuorumConfig(new AbstractConfig(QuorumConfig.CONFIG_DEF, configMap));
>>>>>>> 9494bebe
            Metrics metrics = new Metrics(time);

            persistentState.log.reopen();

            IntSerde serde = new IntSerde();
            MemoryPool memoryPool = new BatchMemoryPool(2, KafkaRaftClient.MAX_BATCH_SIZE_BYTES);

<<<<<<< HEAD
            KafkaRaftClient<Integer> client = new KafkaRaftClient<>(serde, channel, messageQueue, persistentState.log, persistentState.store, memoryPool, time, metrics, new MockExpirationService(time), FETCH_MAX_WAIT_MS, clusterId.toString(), OptionalInt.of(nodeId), logContext, random, raftConfig);
            RaftNode node = new RaftNode(nodeId, client, persistentState.log, channel, messageQueue, persistentState.store, logContext, time, random, serde);
            node.initialize();
=======
            KafkaRaftClient<Integer> client = new KafkaRaftClient<>(
                OptionalInt.of(nodeId),
                persistentState.nodeDirectoryId,
                serde,
                channel,
                messageQueue,
                persistentState.log,
                memoryPool,
                time,
                new MockExpirationService(time),
                FETCH_MAX_WAIT_MS,
                true,
                clusterId,
                Collections.emptyList(),
                endpointsFromId(nodeId, channel.listenerName()),
                Feature.KRAFT_VERSION.supportedVersionRange(),
                logContext,
                random,
                quorumConfig
            );
            RaftNode node = new RaftNode(
                nodeId,
                client,
                persistentState.log,
                channel,
                messageQueue,
                persistentState.store,
                logContext,
                time,
                random,
                serde
            );
            node.initialize(voterAddressMap, metrics);

>>>>>>> 9494bebe
            running.put(nodeId, node);
        }
    }

    private static class RaftNode {
        final int nodeId;
        final KafkaRaftClient<Integer> client;
        final MockLog log;
        final MockNetworkChannel channel;
        final MockMessageQueue messageQueue;
        final MockQuorumStateStore store;
        final ReplicatedCounter counter;
        final RecordSerde<Integer> intSerde;

        private RaftNode(int nodeId, KafkaRaftClient<Integer> client, MockLog log, MockNetworkChannel channel, MockMessageQueue messageQueue, MockQuorumStateStore store, LogContext logContext, Time time, Random random, RecordSerde<Integer> intSerde) {
            this.nodeId = nodeId;
            this.client = client;
            this.log = log;
            this.channel = channel;
            this.messageQueue = messageQueue;
            this.store = store;
            this.counter = new ReplicatedCounter(nodeId, client, logContext);
            this.intSerde = intSerde;
        }

        void initialize(Map<Integer, InetSocketAddress> voterAddresses, Metrics metrics) {
            client.register(counter);
            client.initialize(
                voterAddresses,
                store,
                metrics,
                Mockito.mock(ExternalKRaftMetrics.class)
            );
        }

        void poll() {
            try {
                do {
                    client.poll();
                } while (client.isRunning() && !messageQueue.isEmpty());
            } catch (Exception e) {
                throw new RuntimeException("Uncaught exception during poll of node " + nodeId, e);
            }
        }

        long highWatermark() {
<<<<<<< HEAD
            return client.quorum().highWatermark().map(hw -> hw.offset).orElse(0L);
=======
            return client.quorum().highWatermark()
                .map(LogOffsetMetadata::offset)
                .orElse(0L);
>>>>>>> 9494bebe
        }

        long logEndOffset() {
            return log.endOffset().offset();
        }

        @Override
        public String toString() {
            return String.format("Node(id=%s, hw=%s, logEndOffset=%s)", nodeId, highWatermark(), logEndOffset());
        }
    }

    private static class InflightRequest {
        final int sourceId;
        final Node destination;

        private InflightRequest(int sourceId, Node destination) {
            this.sourceId = sourceId;
            this.destination = destination;
        }
    }

    private interface NetworkFilter {
        boolean acceptInbound(RaftMessage message);

        boolean acceptOutbound(RaftMessage message);
    }

    private static class PermitAllTraffic implements NetworkFilter {

        @Override
        public boolean acceptInbound(RaftMessage message) {
            return true;
        }

        @Override
        public boolean acceptOutbound(RaftMessage message) {
            return true;
        }
    }

    private static class DropAllTraffic implements NetworkFilter {

        @Override
        public boolean acceptInbound(RaftMessage message) {
            return false;
        }

        @Override
        public boolean acceptOutbound(RaftMessage message) {
            return false;
        }
    }

    private static class DropOutboundRequestsTo implements NetworkFilter {
        private final Set<InetSocketAddress> unreachable;

        /**
         * This network filter drops any outbound message sent to the {@code unreachable} nodes.
         *
         * @param unreachable the set of destination address which are not reachable
         */
        private DropOutboundRequestsTo(Set<InetSocketAddress> unreachable) {
            this.unreachable = unreachable;
        }

        @Override
        public boolean acceptInbound(RaftMessage message) {
            return true;
        }

        /**
         * Returns if the message should be sent to the destination.
         *
         * Returns false when outbound request messages contains a destination {@code Node} that
         * matches the set of unreachable {@code InetSocketAddress}. Note that the {@code Node.id()}
         * and {@code Node.rack()} are not compared.
         *
         * @param message the raft message
         * @return true if the message should be delivered, otherwise false
         */
        @Override
        public boolean acceptOutbound(RaftMessage message) {
            if (message instanceof RaftRequest.Outbound request) {
                InetSocketAddress destination = InetSocketAddress.createUnresolved(
                    request.destination().host(),
                    request.destination().port()
                );
                return !unreachable.contains(destination);
            }
            return true;
        }
    }

    private static class MonotonicEpoch implements Invariant {
        final Cluster cluster;
        final Map<Integer, Integer> nodeEpochs = new HashMap<>();

        private MonotonicEpoch(Cluster cluster) {
            this.cluster = cluster;
            for (Map.Entry<Integer, PersistentState> nodeStateEntry : cluster.nodes.entrySet()) {
                Integer nodeId = nodeStateEntry.getKey();
                nodeEpochs.put(nodeId, 0);
            }
        }

        @Override
        public void verify() {
            for (Map.Entry<Integer, PersistentState> nodeStateEntry : cluster.nodes.entrySet()) {
                Integer nodeId = nodeStateEntry.getKey();
                PersistentState state = nodeStateEntry.getValue();
                Integer oldEpoch = nodeEpochs.get(nodeId);

                Optional<ElectionState> electionState = state.store.readElectionState();
                if (electionState.isEmpty()) {
                    continue;
                }

                int newEpoch = electionState.get().epoch();
                if (oldEpoch > newEpoch) {
                    fail("Non-monotonic update of epoch detected on node " + nodeId + ": " + oldEpoch + " -> " + newEpoch);
                }
                cluster.ifRunning(nodeId, nodeState ->
                    assertEquals(newEpoch, nodeState.client.quorum().epoch())
                );
                nodeEpochs.put(nodeId, newEpoch);
            }
        }
    }

    private static class MajorityReachedHighWatermark implements Invariant {
        final Cluster cluster;

        private MajorityReachedHighWatermark(Cluster cluster) {
            this.cluster = cluster;
        }

        @Override
        public void verify() {
            cluster.leaderHighWatermark().ifPresent(highWatermark -> {
<<<<<<< HEAD
                long numReachedHighWatermark = cluster.nodes.entrySet().stream().filter(entry -> cluster.voters.contains(entry.getKey())).filter(entry -> entry.getValue().log.endOffset().offset >= highWatermark).count();
                assertTrue(numReachedHighWatermark >= cluster.majoritySize(), "Insufficient nodes have reached current high watermark");
=======
                long numReachedHighWatermark = cluster.nodes.entrySet().stream()
                    .filter(entry -> cluster.voters.containsKey(entry.getKey()))
                    .filter(entry -> entry.getValue().log.endOffset().offset() >= highWatermark)
                    .count();
                assertTrue(
                    numReachedHighWatermark >= cluster.majoritySize(),
                    "Insufficient nodes have reached current high watermark");
>>>>>>> 9494bebe
            });
        }
    }

    private static class SingleLeader implements Invariant {
        final Cluster cluster;
        int epoch = 0;
        OptionalInt leaderId = OptionalInt.empty();

        private SingleLeader(Cluster cluster) {
            this.cluster = cluster;
        }

        @Override
        public void verify() {
            for (Map.Entry<Integer, PersistentState> nodeEntry : cluster.nodes.entrySet()) {
                PersistentState state = nodeEntry.getValue();
                Optional<ElectionState> electionState = state.store.readElectionState();

                electionState.ifPresent(election -> {
                    if (election.epoch() >= epoch && election.hasLeader()) {
                        if (epoch == election.epoch() && leaderId.isPresent()) {
                            assertEquals(leaderId.getAsInt(), election.leaderId());
                        } else {
                            epoch = election.epoch();
                            leaderId = OptionalInt.of(election.leaderId());
                        }
                    }
                });
            }
        }
    }

    /**
     * This invariant currently checks that the leader does not change after the first successful election
     * and should only be applied to tests where we expect leadership not to change (e.g. non-impactful
     * routing filter changes, no network jitter)
     */
    private static class StableLeadership implements Invariant {
        final Cluster cluster;
        OptionalInt epochWithFirstLeader = OptionalInt.empty();
        OptionalInt firstLeaderId = OptionalInt.empty();

        private StableLeadership(Cluster cluster) {
            this.cluster = cluster;
        }

        @Override
        public void verify() {
            // KAFKA-18439: Currently this just checks the leader is never changed after the first successful election.
            // KAFKA-18439 will generalize the invariant so it holds for all tests even if routing filters are changed.
            // i.e. if the current leader is reachable by majority, we do not expect leadership to change
            for (Map.Entry<Integer, PersistentState> nodeEntry : cluster.nodes.entrySet()) {
                PersistentState state = nodeEntry.getValue();
                Optional<ElectionState> electionState = state.store.readElectionState();

                electionState.ifPresent(election -> {
                    if (election.hasLeader()) {
                        // verify there were no leaders prior to this one
                        if (epochWithFirstLeader.isEmpty()) {
                            epochWithFirstLeader = OptionalInt.of(election.epoch());
                            firstLeaderId = OptionalInt.of(election.leaderId());
                        } else {
                            assertEquals(epochWithFirstLeader.getAsInt(), election.epoch());
                            assertEquals(firstLeaderId.getAsInt(), election.leaderId());
                        }
                    }
                });
            }
        }
    }

    private static class MonotonicHighWatermark implements Invariant {
        final Cluster cluster;
        long highWatermark = 0;

        private MonotonicHighWatermark(Cluster cluster) {
            this.cluster = cluster;
        }

        @Override
        public void verify() {
            OptionalLong leaderHighWatermark = cluster.leaderHighWatermark();
            leaderHighWatermark.ifPresent(newHighWatermark -> {
                long oldHighWatermark = highWatermark;
                this.highWatermark = newHighWatermark;
                if (newHighWatermark < oldHighWatermark) {
                    fail("Non-monotonic update of high watermark detected: " + oldHighWatermark + " -> " + newHighWatermark);
                }
            });
        }
    }

    private static class SnapshotAtLogStart implements Invariant {
        final Cluster cluster;

        private SnapshotAtLogStart(Cluster cluster) {
            this.cluster = cluster;
        }

        @Override
        public void verify() {
            for (Map.Entry<Integer, PersistentState> nodeEntry : cluster.nodes.entrySet()) {
                int nodeId = nodeEntry.getKey();
                ReplicatedLog log = nodeEntry.getValue().log;
                log.earliestSnapshotId().ifPresent(earliestSnapshotId -> {
                    long logStartOffset = log.startOffset();
                    ValidOffsetAndEpoch validateOffsetAndEpoch = log.validateOffsetAndEpoch(earliestSnapshotId.offset(), earliestSnapshotId.epoch());

                    assertTrue(logStartOffset <= earliestSnapshotId.offset(), () -> String.format("invalid log start offset (%s) and snapshotId offset (%s): nodeId = %s", logStartOffset, earliestSnapshotId.offset(), nodeId));
                    assertEquals(ValidOffsetAndEpoch.valid(earliestSnapshotId), validateOffsetAndEpoch, () -> String.format("invalid leader epoch cache: nodeId = %s", nodeId));

                    if (logStartOffset > 0) {
<<<<<<< HEAD
                        assertEquals(logStartOffset, earliestSnapshotId.offset(), () -> String.format("mising snapshot at log start offset: nodeId = %s", nodeId));
=======
                        assertEquals(
                            logStartOffset,
                            earliestSnapshotId.offset(),
                            () -> String.format("missing snapshot at log start offset: nodeId = %s", nodeId)
                        );
>>>>>>> 9494bebe
                    }
                });
            }
        }
    }

    private static class LeaderNeverLoadSnapshot implements Invariant {
        final Cluster cluster;

        private LeaderNeverLoadSnapshot(Cluster cluster) {
            this.cluster = cluster;
        }

        @Override
        public void verify() {
            for (RaftNode raftNode : cluster.running()) {
                if (raftNode.counter.isWritable()) {
                    assertEquals(0, raftNode.counter.handleLoadSnapshotCalls());
                }
            }
        }
    }

    /**
     * Validating the committed data is expensive, so we do this as a {@link Validation}. We depend
     * on the following external invariants:
     * <p>
     * - High watermark increases monotonically
     * - Truncation below the high watermark is not permitted
     * - A majority of nodes reach the high watermark
     * <p>
     * Under these assumptions, once the simulation finishes, we validate that all nodes have
     * consistent data below the respective high watermark that has been recorded.
     */
    private static class ConsistentCommittedData implements Validation {
        final Cluster cluster;
        final Map<Long, Integer> committedSequenceNumbers = new HashMap<>();

        private ConsistentCommittedData(Cluster cluster) {
            this.cluster = cluster;
        }

        private int parseSequenceNumber(ByteBuffer value) {
            return (int) Type.INT32.read(value);
        }

        private void assertCommittedData(RaftNode node) {
            final int nodeId = node.nodeId;
            final KafkaRaftClient<Integer> manager = node.client;
            final MockLog log = node.log;

            OptionalLong highWatermark = manager.highWatermark();
            if (highWatermark.isEmpty()) {
                // We cannot do validation if the current high watermark is unknown
                return;
            }

            AtomicLong startOffset = new AtomicLong(0);
            log.earliestSnapshotId().ifPresent(snapshotId -> {
                assertTrue(snapshotId.offset() <= highWatermark.getAsLong());
                startOffset.set(snapshotId.offset());

<<<<<<< HEAD
                try (SnapshotReader<Integer> snapshot = RecordsSnapshotReader.of(log.readSnapshot(snapshotId).get(), node.intSerde, BufferSupplier.create(), Integer.MAX_VALUE, true)) {
=======
                try (SnapshotReader<Integer> snapshot = RecordsSnapshotReader.of(
                        log.readSnapshot(snapshotId).get(),
                        node.intSerde,
                        BufferSupplier.create(),
                        Integer.MAX_VALUE,
                        true
                    )
                ) {
                    // Since the state machine is only on e value we only expect one data record in the snapshot
>>>>>>> 9494bebe
                    // Expect only one batch with only one record
                    OptionalInt sequence = OptionalInt.empty();
                    while (snapshot.hasNext()) {
                        Batch<Integer> batch = snapshot.next();
                        if (!batch.records().isEmpty()) {
                            assertEquals(1, batch.records().size());
                            assertFalse(sequence.isPresent());
                            sequence = OptionalInt.of(batch.records().get(0));
                        }
                    }

                    // The snapshotId offset is an "end offset"
                    long offset = snapshotId.offset() - 1;
                    committedSequenceNumbers.putIfAbsent(offset, sequence.getAsInt());

<<<<<<< HEAD
                    assertEquals(committedSequenceNumbers.get(offset), sequence, String.format("Committed sequence at offset %s changed on node %s", offset, nodeId));
=======
                    assertEquals(
                        committedSequenceNumbers.get(offset),
                        sequence.getAsInt(),
                        String.format("Committed sequence at offset %s changed on node %s", offset, nodeId)
                    );
>>>>>>> 9494bebe
                }
            });

            for (LogBatch batch : log.readBatches(startOffset.get(), highWatermark)) {
                if (batch.isControlBatch) {
                    continue;
                }

                for (LogEntry entry : batch.entries) {
                    long offset = entry.offset;
                    assertTrue(offset < highWatermark.getAsLong());

                    int sequence = parseSequenceNumber(entry.record.value().duplicate());
                    committedSequenceNumbers.putIfAbsent(offset, sequence);

                    int committedSequence = committedSequenceNumbers.get(offset);
<<<<<<< HEAD
                    assertEquals(committedSequence, sequence, "Committed sequence at offset " + offset + " changed on node " + nodeId);
=======
                    assertEquals(
                        committedSequence,
                        sequence,
                        String.format("Committed sequence at offset %d changed on node %d", offset, nodeId)
                    );
>>>>>>> 9494bebe
                }
            }
        }

        @Override
        public void validate() {
            cluster.forAllRunning(this::assertCommittedData);
        }
    }

    private static class MessageRouter {
        final Map<Integer, InflightRequest> inflight = new HashMap<>();
        final Map<Integer, NetworkFilter> filters = new HashMap<>();
        final Cluster cluster;

        private MessageRouter(Cluster cluster) {
            this.cluster = cluster;
            for (int nodeId : cluster.nodes.keySet())
                filters.put(nodeId, new PermitAllTraffic());
        }

        void deliver(int senderId, RaftRequest.Outbound outbound) {
            if (!filters.get(senderId).acceptOutbound(outbound))
                return;

            int correlationId = outbound.correlationId();
<<<<<<< HEAD
            int destinationId = outbound.destinationId();
            RaftRequest.Inbound inbound = new RaftRequest.Inbound(correlationId, outbound.data(), cluster.time.milliseconds());

            if (!filters.get(destinationId).acceptInbound(inbound))
=======
            Node destination = outbound.destination();
            RaftRequest.Inbound inbound = cluster
                .nodeIfRunning(senderId)
                .map(node ->
                    new RaftRequest.Inbound(
                        node.channel.listenerName(),
                        correlationId,
                        ApiMessageType
                            .fromApiKey(outbound.data().apiKey())
                            .highestSupportedVersion(true),
                        outbound.data(),
                        cluster.time.milliseconds()
                    )
                )
                .get();

            if (!filters.get(destination.id()).acceptInbound(inbound))
>>>>>>> 9494bebe
                return;

            cluster.nodeIfRunning(destination.id()).ifPresent(node -> {
                inflight.put(correlationId, new InflightRequest(senderId, destination));

                inbound.completion.whenComplete((response, exception) -> {
                    if (response != null && filters.get(destination.id()).acceptOutbound(response)) {
                        deliver(response);
                    }
                });

                node.client.handle(inbound);
            });
        }

        void deliver(RaftResponse.Outbound outbound) {
            int correlationId = outbound.correlationId();
            InflightRequest inflightRequest = inflight.remove(correlationId);

            RaftResponse.Inbound inbound = new RaftResponse.Inbound(
                correlationId,
                outbound.data(),
                // The source of the response is the destination of the request
                inflightRequest.destination
            );

            if (!filters.get(inflightRequest.sourceId).acceptInbound(inbound))
                return;

            cluster.nodeIfRunning(inflightRequest.sourceId).ifPresent(node ->
                node.channel.mockReceive(inbound)
            );
        }

        void filter(int nodeId, NetworkFilter filter) {
            filters.put(nodeId, filter);
        }

        void deliverTo(RaftNode node) {
            node.channel.drainSendQueue().forEach(msg -> deliver(node.nodeId, msg));
        }

        void deliverAll() {
            for (RaftNode node : cluster.running()) {
                deliverTo(node);
            }
        }
    }

    private static class IntSerde implements RecordSerde<Integer> {
        @Override
        public int recordSize(Integer data, ObjectSerializationCache serializationCache) {
            return Type.INT32.sizeOf(data);
        }

        @Override
        public void write(Integer data, ObjectSerializationCache serializationCache, Writable out) {
            out.writeInt(data);
        }

        @Override
        public Integer read(Readable input, int size) {
            return input.readInt();
        }
    }

}<|MERGE_RESOLUTION|>--- conflicted
+++ resolved
@@ -28,14 +28,10 @@
 import org.apache.kafka.common.protocol.Readable;
 import org.apache.kafka.common.protocol.Writable;
 import org.apache.kafka.common.protocol.types.Type;
-<<<<<<< HEAD
-import org.apache.kafka.common.utils.*;
-=======
 import org.apache.kafka.common.utils.BufferSupplier;
 import org.apache.kafka.common.utils.LogContext;
 import org.apache.kafka.common.utils.MockTime;
 import org.apache.kafka.common.utils.Time;
->>>>>>> 9494bebe
 import org.apache.kafka.raft.MockLog.LogBatch;
 import org.apache.kafka.raft.MockLog.LogEntry;
 import org.apache.kafka.raft.internals.BatchMemoryPool;
@@ -43,12 +39,6 @@
 import org.apache.kafka.server.common.serialization.RecordSerde;
 import org.apache.kafka.snapshot.RecordsSnapshotReader;
 import org.apache.kafka.snapshot.SnapshotReader;
-<<<<<<< HEAD
-
-import java.net.InetSocketAddress;
-import java.nio.ByteBuffer;
-import java.util.*;
-=======
 
 import net.jqwik.api.AfterFailureMode;
 import net.jqwik.api.ForAll;
@@ -74,36 +64,38 @@
 import java.util.PriorityQueue;
 import java.util.Random;
 import java.util.Set;
->>>>>>> 9494bebe
 import java.util.concurrent.atomic.AtomicInteger;
 import java.util.concurrent.atomic.AtomicLong;
 import java.util.function.Consumer;
 import java.util.function.Supplier;
 import java.util.stream.Collectors;
 
-import static org.junit.jupiter.api.Assertions.*;
+import static org.junit.jupiter.api.Assertions.assertEquals;
+import static org.junit.jupiter.api.Assertions.assertFalse;
+import static org.junit.jupiter.api.Assertions.assertTrue;
+import static org.junit.jupiter.api.Assertions.fail;
 
 /**
  * The simulation testing framework provides a way to verify quorum behavior under
  * different conditions. It is similar to system testing in that the test involves
  * independently executing nodes, but there are several important differences:
- * <p>
+ *
  * 1. Simulation behavior is deterministic provided an initial random seed. This
- * makes it easy to reproduce and debug test failures.
+ *    makes it easy to reproduce and debug test failures.
  * 2. The simulation uses an in-memory message router instead of a real network.
- * Not only is this much cheaper and faster, it provides an easy way to create
- * flaky network conditions or even network partitions without losing the
- * simulation determinism.
+ *    Not only is this much cheaper and faster, it provides an easy way to create
+ *    flaky network conditions or even network partitions without losing the
+ *    simulation determinism.
  * 3. Similarly, persistent state is stored in memory. We can nevertheless simulate
- * different kinds of failures, such as the loss of unflushed data after a hard
- * node restart using {@link MockLog}.
- * <p>
+ *    different kinds of failures, such as the loss of unflushed data after a hard
+ *    node restart using {@link MockLog}.
+ *
  * The framework uses a single event scheduler in order to provide deterministic
  * executions. Each test is setup as a specific scenario with a variable number of
  * voters and observers. Much like system tests, there is typically a warmup
  * period, followed by some cluster event (such as a node failure), and then some
  * logic to validate behavior after recovery.
- * <p>
+ *
  * If any of the tests fail, the output will indicate the arguments that failed.
  * The easiest way to reproduce the failure for debugging is to create a separate
  * `@Test` case which invokes the `@Property` method with those arguments directly.
@@ -122,7 +114,11 @@
     private static final int LINGER_MS = 0;
 
     @Property(tries = 100, afterFailure = AfterFailureMode.SAMPLE_ONLY)
-    void canElectInitialLeader(@ForAll int seed, @ForAll @IntRange(min = 1, max = 5) int numVoters, @ForAll @IntRange(min = 0, max = 5) int numObservers) {
+    void canElectInitialLeader(
+        @ForAll int seed,
+        @ForAll @IntRange(min = 1, max = 5) int numVoters,
+        @ForAll @IntRange(min = 0, max = 5) int numObservers
+    ) {
         Random random = new Random(seed);
         Cluster cluster = new Cluster(numVoters, numObservers, random);
         MessageRouter router = new MessageRouter(cluster);
@@ -137,7 +133,12 @@
     }
 
     @Property(tries = 100, afterFailure = AfterFailureMode.SAMPLE_ONLY)
-    void canElectNewLeaderAfterOldLeaderFailure(@ForAll int seed, @ForAll @IntRange(min = 3, max = 5) int numVoters, @ForAll @IntRange(min = 0, max = 5) int numObservers, @ForAll boolean isGracefulShutdown) {
+    void canElectNewLeaderAfterOldLeaderFailure(
+        @ForAll int seed,
+        @ForAll @IntRange(min = 3, max = 5) int numVoters,
+        @ForAll @IntRange(min = 0, max = 5) int numObservers,
+        @ForAll boolean isGracefulShutdown
+    ) {
         Random random = new Random(seed);
         Cluster cluster = new Cluster(numVoters, numObservers, random);
         MessageRouter router = new MessageRouter(cluster);
@@ -153,7 +154,9 @@
 
         // Shutdown the leader and write some more data. We can verify the new leader has been elected
         // by verifying that the high watermark can still advance.
-        int leaderId = cluster.latestLeader().orElseThrow(() -> new AssertionError("Failed to find current leader"));
+        int leaderId = cluster.latestLeader().orElseThrow(() ->
+            new AssertionError("Failed to find current leader")
+        );
 
         if (isGracefulShutdown) {
             cluster.shutdown(leaderId);
@@ -170,7 +173,11 @@
     }
 
     @Property(tries = 100, afterFailure = AfterFailureMode.SAMPLE_ONLY)
-    void canRecoverAfterAllNodesKilled(@ForAll int seed, @ForAll @IntRange(min = 1, max = 5) int numVoters, @ForAll @IntRange(min = 0, max = 5) int numObservers) {
+    void canRecoverAfterAllNodesKilled(
+        @ForAll int seed,
+        @ForAll @IntRange(min = 1, max = 5) int numVoters,
+        @ForAll @IntRange(min = 0, max = 5) int numObservers
+    ) {
         Random random = new Random(seed);
         Cluster cluster = new Cluster(numVoters, numObservers, random);
         MessageRouter router = new MessageRouter(cluster);
@@ -199,7 +206,11 @@
     }
 
     @Property(tries = 100, afterFailure = AfterFailureMode.SAMPLE_ONLY)
-    void canElectNewLeaderAfterOldLeaderPartitionedAway(@ForAll int seed, @ForAll @IntRange(min = 3, max = 5) int numVoters, @ForAll @IntRange(min = 0, max = 5) int numObservers) {
+    void canElectNewLeaderAfterOldLeaderPartitionedAway(
+        @ForAll int seed,
+        @ForAll @IntRange(min = 3, max = 5) int numVoters,
+        @ForAll @IntRange(min = 0, max = 5) int numObservers
+    ) {
         Random random = new Random(seed);
         Cluster cluster = new Cluster(numVoters, numObservers, random);
         MessageRouter router = new MessageRouter(cluster);
@@ -215,7 +226,9 @@
 
         // The leader gets partitioned off. We can verify the new leader has been elected
         // by writing some data and ensuring that it gets replicated
-        int leaderId = cluster.latestLeader().orElseThrow(() -> new AssertionError("Failed to find current leader"));
+        int leaderId = cluster.latestLeader().orElseThrow(() ->
+            new AssertionError("Failed to find current leader")
+        );
         router.filter(leaderId, new DropAllTraffic());
 
         Set<Integer> nonPartitionedNodes = new HashSet<>(cluster.nodeIds());
@@ -225,7 +238,10 @@
     }
 
     @Property(tries = 100, afterFailure = AfterFailureMode.SAMPLE_ONLY)
-    void canMakeProgressIfMajorityIsReachable(@ForAll int seed, @ForAll @IntRange(min = 0, max = 3) int numObservers) {
+    void canMakeProgressIfMajorityIsReachable(
+        @ForAll int seed,
+        @ForAll @IntRange(min = 0, max = 3) int numObservers
+    ) {
         int numVoters = 5;
         Random random = new Random(seed);
         Cluster cluster = new Cluster(numVoters, numObservers, random);
@@ -261,7 +277,14 @@
         long minorityHighWatermark = cluster.maxHighWatermarkReached(Set.of(0, 1));
         long majorityHighWatermark = cluster.maxHighWatermarkReached(Set.of(2, 3, 4));
 
-        assertTrue(majorityHighWatermark > minorityHighWatermark, String.format("majorityHighWatermark = %s, minorityHighWatermark = %s", majorityHighWatermark, minorityHighWatermark));
+        assertTrue(
+            majorityHighWatermark > minorityHighWatermark,
+            String.format(
+                "majorityHighWatermark = %s, minorityHighWatermark = %s",
+                majorityHighWatermark,
+                minorityHighWatermark
+            )
+        );
 
         // Now restore the partition and verify everyone catches up
         router.filter(0, new PermitAllTraffic());
@@ -275,9 +298,6 @@
     }
 
     @Property(tries = 100, afterFailure = AfterFailureMode.SAMPLE_ONLY)
-<<<<<<< HEAD
-    void canMakeProgressAfterBackToBackLeaderFailures(@ForAll int seed, @ForAll @IntRange(min = 3, max = 5) int numVoters, @ForAll @IntRange(min = 0, max = 5) int numObservers) {
-=======
     void leadershipAssignedOnlyOnceWithNetworkPartitionIfThereExistsMajority(
         @ForAll int seed,
         @ForAll @IntRange(min = 0, max = 3) int numObservers
@@ -388,7 +408,6 @@
         @ForAll @IntRange(min = 3, max = 5) int numVoters,
         @ForAll @IntRange(min = 0, max = 5) int numObservers
     ) {
->>>>>>> 9494bebe
         Random random = new Random(seed);
         Cluster cluster = new Cluster(numVoters, numObservers, random);
         MessageRouter router = new MessageRouter(cluster);
@@ -417,7 +436,11 @@
     }
 
     @Property(tries = 100, afterFailure = AfterFailureMode.SAMPLE_ONLY)
-    void canRecoverFromSingleNodeCommittedDataLoss(@ForAll int seed, @ForAll @IntRange(min = 3, max = 5) int numVoters, @ForAll @IntRange(min = 0, max = 2) int numObservers) {
+    void canRecoverFromSingleNodeCommittedDataLoss(
+        @ForAll int seed,
+        @ForAll @IntRange(min = 3, max = 5) int numVoters,
+        @ForAll @IntRange(min = 0, max = 2) int numObservers
+    ) {
         // We run this test without the `MonotonicEpoch` and `MajorityReachedHighWatermark`
         // invariants since the loss of committed data on one node can violate them.
 
@@ -436,7 +459,9 @@
         scheduler.schedule(new SequentialAppendAction(cluster), 0, 2, 3);
         scheduler.runUntil(() -> cluster.anyReachedHighWatermark(10));
 
-        RaftNode node = cluster.randomRunning().orElseThrow(() -> new AssertionError("Failed to find running node"));
+        RaftNode node = cluster.randomRunning().orElseThrow(() ->
+            new AssertionError("Failed to find running node")
+        );
 
         // Kill a random node and drop all of its persistent state. The Raft
         // protocol guarantees should still ensure we lose no committed data
@@ -462,7 +487,10 @@
         return scheduler;
     }
 
-    private void schedulePolling(EventScheduler scheduler, Cluster cluster, int pollIntervalMs, int pollJitterMs) {
+    private void schedulePolling(EventScheduler scheduler,
+                                 Cluster cluster,
+                                 int pollIntervalMs,
+                                 int pollJitterMs) {
         int delayMs = 0;
         for (int nodeId : cluster.nodeIds()) {
             scheduler.schedule(() -> cluster.pollIfRunning(nodeId), delayMs, pollIntervalMs, pollJitterMs);
@@ -498,7 +526,12 @@
         final int periodMs;
         final int jitterMs;
 
-        protected PeriodicEvent(Runnable action, int eventId, Random random, long deadlineMs, int periodMs, int jitterMs) {
+        protected PeriodicEvent(Runnable action,
+                                int eventId,
+                                Random random,
+                                long deadlineMs,
+                                int periodMs,
+                                int jitterMs) {
             super(action, eventId, deadlineMs);
             this.random = random;
             this.periodMs = periodMs;
@@ -586,7 +619,8 @@
                 invariants.forEach(Invariant::verify);
             }
 
-            assertTrue(exitCondition.get(), "Simulation condition was not satisfied after " + MAX_ITERATIONS + " iterations");
+            assertTrue(exitCondition.get(), "Simulation condition was not satisfied after "
+                + MAX_ITERATIONS + " iterations");
 
             validations.forEach(Validation::validate);
         }
@@ -598,7 +632,11 @@
         final MockLog log;
 
         PersistentState(int nodeId) {
-            log = new MockLog(METADATA_PARTITION, Uuid.METADATA_TOPIC_ID, new LogContext(String.format("[Node %s] ", nodeId)));
+            log = new MockLog(
+                METADATA_PARTITION,
+                Uuid.METADATA_TOPIC_ID,
+                new LogContext(String.format("[Node %s] ", nodeId))
+            );
         }
     }
 
@@ -643,11 +681,20 @@
         }
 
         long maxLogEndOffset() {
-            return running.values().stream().mapToLong(RaftNode::logEndOffset).max().orElse(0L);
+            return running
+                .values()
+                .stream()
+                .mapToLong(RaftNode::logEndOffset)
+                .max()
+                .orElse(0L);
         }
 
         OptionalLong leaderHighWatermark() {
-            Optional<RaftNode> leaderWithMaxEpoch = running.values().stream().filter(node -> node.client.quorum().isLeader()).max((node1, node2) -> Integer.compare(node2.client.quorum().epoch(), node1.client.quorum().epoch()));
+            Optional<RaftNode> leaderWithMaxEpoch = running
+                .values()
+                .stream()
+                .filter(node -> node.client.quorum().isLeader())
+                .max((node1, node2) -> Integer.compare(node2.client.quorum().epoch(), node1.client.quorum().epoch()));
             if (leaderWithMaxEpoch.isPresent()) {
                 return leaderWithMaxEpoch.get().client.highWatermark();
             } else {
@@ -656,23 +703,33 @@
         }
 
         boolean anyReachedHighWatermark(long offset) {
-            return running.values().stream().anyMatch(node -> node.highWatermark() > offset);
+            return running.values().stream()
+                    .anyMatch(node -> node.highWatermark() > offset);
         }
 
         long maxHighWatermarkReached() {
-            return running.values().stream().mapToLong(RaftNode::highWatermark).max().orElse(0L);
+            return running.values().stream()
+                .mapToLong(RaftNode::highWatermark)
+                .max()
+                .orElse(0L);
         }
 
         long maxHighWatermarkReached(Set<Integer> nodeIds) {
-            return running.values().stream().filter(node -> nodeIds.contains(node.nodeId)).mapToLong(RaftNode::highWatermark).max().orElse(0L);
+            return running.values().stream()
+                .filter(node -> nodeIds.contains(node.nodeId))
+                .mapToLong(RaftNode::highWatermark)
+                .max()
+                .orElse(0L);
         }
 
         boolean allReachedHighWatermark(long offset, Set<Integer> nodeIds) {
-            return nodeIds.stream().allMatch(nodeId -> running.get(nodeId).highWatermark() >= offset);
+            return nodeIds.stream()
+                .allMatch(nodeId -> running.get(nodeId).highWatermark() >= offset);
         }
 
         boolean allReachedHighWatermark(long offset) {
-            return running.values().stream().allMatch(node -> node.highWatermark() >= offset);
+            return running.values().stream()
+                .allMatch(node -> node.highWatermark() >= offset);
         }
 
         boolean hasLeader(int nodeId) {
@@ -812,10 +869,6 @@
             PersistentState persistentState = nodes.get(nodeId);
             MockNetworkChannel channel = new MockNetworkChannel(correlationIdCounter);
             MockMessageQueue messageQueue = new MockMessageQueue();
-<<<<<<< HEAD
-            Map<Integer, RaftConfig.AddressSpec> voterAddressMap = voters.stream().collect(Collectors.toMap(id -> id, Cluster::nodeAddress));
-            RaftConfig raftConfig = new RaftConfig(voterAddressMap, REQUEST_TIMEOUT_MS, RETRY_BACKOFF_MS, ELECTION_TIMEOUT_MS, ELECTION_JITTER_MS, FETCH_TIMEOUT_MS, LINGER_MS);
-=======
             Map<Integer, InetSocketAddress> voterAddressMap = voters
                 .values()
                 .stream()
@@ -829,7 +882,6 @@
             configMap.put(QuorumConfig.QUORUM_FETCH_TIMEOUT_MS_CONFIG, FETCH_TIMEOUT_MS);
             configMap.put(QuorumConfig.QUORUM_LINGER_MS_CONFIG, LINGER_MS);
             QuorumConfig quorumConfig = new QuorumConfig(new AbstractConfig(QuorumConfig.CONFIG_DEF, configMap));
->>>>>>> 9494bebe
             Metrics metrics = new Metrics(time);
 
             persistentState.log.reopen();
@@ -837,11 +889,6 @@
             IntSerde serde = new IntSerde();
             MemoryPool memoryPool = new BatchMemoryPool(2, KafkaRaftClient.MAX_BATCH_SIZE_BYTES);
 
-<<<<<<< HEAD
-            KafkaRaftClient<Integer> client = new KafkaRaftClient<>(serde, channel, messageQueue, persistentState.log, persistentState.store, memoryPool, time, metrics, new MockExpirationService(time), FETCH_MAX_WAIT_MS, clusterId.toString(), OptionalInt.of(nodeId), logContext, random, raftConfig);
-            RaftNode node = new RaftNode(nodeId, client, persistentState.log, channel, messageQueue, persistentState.store, logContext, time, random, serde);
-            node.initialize();
-=======
             KafkaRaftClient<Integer> client = new KafkaRaftClient<>(
                 OptionalInt.of(nodeId),
                 persistentState.nodeDirectoryId,
@@ -876,7 +923,6 @@
             );
             node.initialize(voterAddressMap, metrics);
 
->>>>>>> 9494bebe
             running.put(nodeId, node);
         }
     }
@@ -891,7 +937,18 @@
         final ReplicatedCounter counter;
         final RecordSerde<Integer> intSerde;
 
-        private RaftNode(int nodeId, KafkaRaftClient<Integer> client, MockLog log, MockNetworkChannel channel, MockMessageQueue messageQueue, MockQuorumStateStore store, LogContext logContext, Time time, Random random, RecordSerde<Integer> intSerde) {
+        private RaftNode(
+            int nodeId,
+            KafkaRaftClient<Integer> client,
+            MockLog log,
+            MockNetworkChannel channel,
+            MockMessageQueue messageQueue,
+            MockQuorumStateStore store,
+            LogContext logContext,
+            Time time,
+            Random random,
+            RecordSerde<Integer> intSerde
+        ) {
             this.nodeId = nodeId;
             this.client = client;
             this.log = log;
@@ -923,13 +980,9 @@
         }
 
         long highWatermark() {
-<<<<<<< HEAD
-            return client.quorum().highWatermark().map(hw -> hw.offset).orElse(0L);
-=======
             return client.quorum().highWatermark()
                 .map(LogOffsetMetadata::offset)
                 .orElse(0L);
->>>>>>> 9494bebe
         }
 
         long logEndOffset() {
@@ -938,7 +991,12 @@
 
         @Override
         public String toString() {
-            return String.format("Node(id=%s, hw=%s, logEndOffset=%s)", nodeId, highWatermark(), logEndOffset());
+            return String.format(
+                "Node(id=%s, hw=%s, logEndOffset=%s)",
+                nodeId,
+                highWatermark(),
+                logEndOffset()
+            );
         }
     }
 
@@ -954,7 +1012,6 @@
 
     private interface NetworkFilter {
         boolean acceptInbound(RaftMessage message);
-
         boolean acceptOutbound(RaftMessage message);
     }
 
@@ -1050,7 +1107,8 @@
 
                 int newEpoch = electionState.get().epoch();
                 if (oldEpoch > newEpoch) {
-                    fail("Non-monotonic update of epoch detected on node " + nodeId + ": " + oldEpoch + " -> " + newEpoch);
+                    fail("Non-monotonic update of epoch detected on node " + nodeId + ": " +
+                            oldEpoch + " -> " + newEpoch);
                 }
                 cluster.ifRunning(nodeId, nodeState ->
                     assertEquals(newEpoch, nodeState.client.quorum().epoch())
@@ -1070,10 +1128,6 @@
         @Override
         public void verify() {
             cluster.leaderHighWatermark().ifPresent(highWatermark -> {
-<<<<<<< HEAD
-                long numReachedHighWatermark = cluster.nodes.entrySet().stream().filter(entry -> cluster.voters.contains(entry.getKey())).filter(entry -> entry.getValue().log.endOffset().offset >= highWatermark).count();
-                assertTrue(numReachedHighWatermark >= cluster.majoritySize(), "Insufficient nodes have reached current high watermark");
-=======
                 long numReachedHighWatermark = cluster.nodes.entrySet().stream()
                     .filter(entry -> cluster.voters.containsKey(entry.getKey()))
                     .filter(entry -> entry.getValue().log.endOffset().offset() >= highWatermark)
@@ -1081,7 +1135,6 @@
                 assertTrue(
                     numReachedHighWatermark >= cluster.majoritySize(),
                     "Insufficient nodes have reached current high watermark");
->>>>>>> 9494bebe
             });
         }
     }
@@ -1169,7 +1222,8 @@
                 long oldHighWatermark = highWatermark;
                 this.highWatermark = newHighWatermark;
                 if (newHighWatermark < oldHighWatermark) {
-                    fail("Non-monotonic update of high watermark detected: " + oldHighWatermark + " -> " + newHighWatermark);
+                    fail("Non-monotonic update of high watermark detected: " +
+                            oldHighWatermark + " -> " + newHighWatermark);
                 }
             });
         }
@@ -1187,23 +1241,34 @@
             for (Map.Entry<Integer, PersistentState> nodeEntry : cluster.nodes.entrySet()) {
                 int nodeId = nodeEntry.getKey();
                 ReplicatedLog log = nodeEntry.getValue().log;
-                log.earliestSnapshotId().ifPresent(earliestSnapshotId -> {
+                log.earliestSnapshotId().ifPresent(earliestSnapshotId  -> {
                     long logStartOffset = log.startOffset();
-                    ValidOffsetAndEpoch validateOffsetAndEpoch = log.validateOffsetAndEpoch(earliestSnapshotId.offset(), earliestSnapshotId.epoch());
-
-                    assertTrue(logStartOffset <= earliestSnapshotId.offset(), () -> String.format("invalid log start offset (%s) and snapshotId offset (%s): nodeId = %s", logStartOffset, earliestSnapshotId.offset(), nodeId));
-                    assertEquals(ValidOffsetAndEpoch.valid(earliestSnapshotId), validateOffsetAndEpoch, () -> String.format("invalid leader epoch cache: nodeId = %s", nodeId));
+                    ValidOffsetAndEpoch validateOffsetAndEpoch = log.validateOffsetAndEpoch(
+                        earliestSnapshotId.offset(),
+                        earliestSnapshotId.epoch()
+                    );
+
+                    assertTrue(
+                        logStartOffset <= earliestSnapshotId.offset(),
+                        () -> String.format(
+                            "invalid log start offset (%s) and snapshotId offset (%s): nodeId = %s",
+                            logStartOffset,
+                            earliestSnapshotId.offset(),
+                            nodeId
+                        )
+                    );
+                    assertEquals(
+                        ValidOffsetAndEpoch.valid(earliestSnapshotId),
+                        validateOffsetAndEpoch,
+                        () -> String.format("invalid leader epoch cache: nodeId = %s", nodeId)
+                    );
 
                     if (logStartOffset > 0) {
-<<<<<<< HEAD
-                        assertEquals(logStartOffset, earliestSnapshotId.offset(), () -> String.format("mising snapshot at log start offset: nodeId = %s", nodeId));
-=======
                         assertEquals(
                             logStartOffset,
                             earliestSnapshotId.offset(),
                             () -> String.format("missing snapshot at log start offset: nodeId = %s", nodeId)
                         );
->>>>>>> 9494bebe
                     }
                 });
             }
@@ -1230,11 +1295,11 @@
     /**
      * Validating the committed data is expensive, so we do this as a {@link Validation}. We depend
      * on the following external invariants:
-     * <p>
+     *
      * - High watermark increases monotonically
      * - Truncation below the high watermark is not permitted
      * - A majority of nodes reach the high watermark
-     * <p>
+     *
      * Under these assumptions, once the simulation finishes, we validate that all nodes have
      * consistent data below the respective high watermark that has been recorded.
      */
@@ -1266,9 +1331,6 @@
                 assertTrue(snapshotId.offset() <= highWatermark.getAsLong());
                 startOffset.set(snapshotId.offset());
 
-<<<<<<< HEAD
-                try (SnapshotReader<Integer> snapshot = RecordsSnapshotReader.of(log.readSnapshot(snapshotId).get(), node.intSerde, BufferSupplier.create(), Integer.MAX_VALUE, true)) {
-=======
                 try (SnapshotReader<Integer> snapshot = RecordsSnapshotReader.of(
                         log.readSnapshot(snapshotId).get(),
                         node.intSerde,
@@ -1278,7 +1340,6 @@
                     )
                 ) {
                     // Since the state machine is only on e value we only expect one data record in the snapshot
->>>>>>> 9494bebe
                     // Expect only one batch with only one record
                     OptionalInt sequence = OptionalInt.empty();
                     while (snapshot.hasNext()) {
@@ -1294,15 +1355,11 @@
                     long offset = snapshotId.offset() - 1;
                     committedSequenceNumbers.putIfAbsent(offset, sequence.getAsInt());
 
-<<<<<<< HEAD
-                    assertEquals(committedSequenceNumbers.get(offset), sequence, String.format("Committed sequence at offset %s changed on node %s", offset, nodeId));
-=======
                     assertEquals(
                         committedSequenceNumbers.get(offset),
                         sequence.getAsInt(),
                         String.format("Committed sequence at offset %s changed on node %s", offset, nodeId)
                     );
->>>>>>> 9494bebe
                 }
             });
 
@@ -1319,15 +1376,11 @@
                     committedSequenceNumbers.putIfAbsent(offset, sequence);
 
                     int committedSequence = committedSequenceNumbers.get(offset);
-<<<<<<< HEAD
-                    assertEquals(committedSequence, sequence, "Committed sequence at offset " + offset + " changed on node " + nodeId);
-=======
                     assertEquals(
                         committedSequence,
                         sequence,
                         String.format("Committed sequence at offset %d changed on node %d", offset, nodeId)
                     );
->>>>>>> 9494bebe
                 }
             }
         }
@@ -1354,12 +1407,6 @@
                 return;
 
             int correlationId = outbound.correlationId();
-<<<<<<< HEAD
-            int destinationId = outbound.destinationId();
-            RaftRequest.Inbound inbound = new RaftRequest.Inbound(correlationId, outbound.data(), cluster.time.milliseconds());
-
-            if (!filters.get(destinationId).acceptInbound(inbound))
-=======
             Node destination = outbound.destination();
             RaftRequest.Inbound inbound = cluster
                 .nodeIfRunning(senderId)
@@ -1377,7 +1424,6 @@
                 .get();
 
             if (!filters.get(destination.id()).acceptInbound(inbound))
->>>>>>> 9494bebe
                 return;
 
             cluster.nodeIfRunning(destination.id()).ifPresent(node -> {
