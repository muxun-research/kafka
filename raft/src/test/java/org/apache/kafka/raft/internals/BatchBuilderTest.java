/*
 * Licensed to the Apache Software Foundation (ASF) under one or more
 * contributor license agreements. See the NOTICE file distributed with
 * this work for additional information regarding copyright ownership.
 * The ASF licenses this file to You under the Apache License, Version 2.0
 * (the "License"); you may not use this file except in compliance with
 * the License. You may obtain a copy of the License at
 *
 *    http://www.apache.org/licenses/LICENSE-2.0
 *
 * Unless required by applicable law or agreed to in writing, software
 * distributed under the License is distributed on an "AS IS" BASIS,
 * WITHOUT WARRANTIES OR CONDITIONS OF ANY KIND, either express or implied.
 * See the License for the specific language governing permissions and
 * limitations under the License.
 */
package org.apache.kafka.raft.internals;

import org.apache.kafka.common.compress.Compression;
import org.apache.kafka.common.record.CompressionType;
import org.apache.kafka.common.record.MemoryRecords;
import org.apache.kafka.common.record.MutableRecordBatch;
import org.apache.kafka.common.utils.MockTime;
import org.apache.kafka.common.utils.Utils;

import org.junit.jupiter.params.ParameterizedTest;
import org.junit.jupiter.params.provider.EnumSource;
import org.junit.jupiter.params.provider.ValueSource;

import java.nio.ByteBuffer;
import java.util.Arrays;
import java.util.Collections;
import java.util.List;
import java.util.stream.Collectors;

import static org.junit.jupiter.api.Assertions.assertEquals;
import static org.junit.jupiter.api.Assertions.assertFalse;
import static org.junit.jupiter.api.Assertions.assertThrows;
import static org.junit.jupiter.api.Assertions.assertTrue;

class BatchBuilderTest {
<<<<<<< HEAD
	private StringSerde serde = new StringSerde();
	private MockTime time = new MockTime();

	@ParameterizedTest
	@EnumSource(CompressionType.class)
	void testBuildBatch(CompressionType compressionType) {
		ByteBuffer buffer = ByteBuffer.allocate(1024);
		long baseOffset = 57;
		long logAppendTime = time.milliseconds();
		boolean isControlBatch = false;
		int leaderEpoch = 15;

		BatchBuilder<String> builder = new BatchBuilder<>(
				buffer,
				serde,
				compressionType,
				baseOffset,
				logAppendTime,
				isControlBatch,
				leaderEpoch,
				buffer.limit()
		);

		List<String> records = Arrays.asList(
				"a",
				"ap",
				"app",
				"appl",
				"apple"
		);

		records.forEach(record -> builder.appendRecord(record, null));
		MemoryRecords builtRecordSet = builder.build();
		assertTrue(builder.bytesNeeded(Arrays.asList("a"), null).isPresent());
		assertThrows(IllegalStateException.class, () -> builder.appendRecord("a", null));

		List<MutableRecordBatch> builtBatches = Utils.toList(builtRecordSet.batchIterator());
		assertEquals(1, builtBatches.size());
		assertEquals(records, builder.records());

		MutableRecordBatch batch = builtBatches.get(0);
		assertEquals(5, batch.countOrNull());
		assertEquals(compressionType, batch.compressionType());
		assertEquals(baseOffset, batch.baseOffset());
		assertEquals(logAppendTime, batch.maxTimestamp());
		assertEquals(isControlBatch, batch.isControlBatch());
		assertEquals(leaderEpoch, batch.partitionLeaderEpoch());

		List<String> builtRecords = Utils.toList(batch).stream()
				.map(record -> Utils.utf8(record.value()))
				.collect(Collectors.toList());
		assertEquals(records, builtRecords);
	}


	@ParameterizedTest
	@ValueSource(ints = {128, 157, 256, 433, 512, 777, 1024})
	public void testHasRoomForUncompressed(int batchSize) {
		ByteBuffer buffer = ByteBuffer.allocate(batchSize);
		long baseOffset = 57;
		long logAppendTime = time.milliseconds();
		boolean isControlBatch = false;
		int leaderEpoch = 15;

		BatchBuilder<String> builder = new BatchBuilder<>(
				buffer,
				serde,
				CompressionType.NONE,
				baseOffset,
				logAppendTime,
				isControlBatch,
				leaderEpoch,
				buffer.limit()
		);

		String record = "i am a record";

		while (!builder.bytesNeeded(Arrays.asList(record), null).isPresent()) {
			builder.appendRecord(record, null);
		}

		// Approximate size should be exact when compression is not used
		int sizeInBytes = builder.approximateSizeInBytes();
		MemoryRecords records = builder.build();
		assertEquals(sizeInBytes, records.sizeInBytes());
		assertTrue(sizeInBytes <= batchSize, "Built batch size "
				+ sizeInBytes + " is larger than max batch size " + batchSize);
	}
=======
    private final StringSerde serde = new StringSerde();
    private final MockTime time = new MockTime();

    @ParameterizedTest
    @EnumSource(CompressionType.class)
    void testBuildBatch(CompressionType compressionType) {
        ByteBuffer buffer = ByteBuffer.allocate(1024);
        long baseOffset = 57;
        long logAppendTime = time.milliseconds();
        int leaderEpoch = 15;
        Compression compression = Compression.of(compressionType).build();
        BatchBuilder<String> builder = new BatchBuilder<>(
            buffer,
            serde,
            compression,
            baseOffset,
            logAppendTime,
            leaderEpoch,
            buffer.limit()
        );

        List<String> records = Arrays.asList(
            "a",
            "ap",
            "app",
            "appl",
            "apple"
        );

        records.forEach(record -> builder.appendRecord(record, null));
        MemoryRecords builtRecordSet = builder.build();
        assertTrue(builder.bytesNeeded(Collections.singletonList("a"), null).isPresent());
        assertThrows(IllegalStateException.class, () -> builder.appendRecord("a", null));

        List<MutableRecordBatch> builtBatches = Utils.toList(builtRecordSet.batchIterator());
        assertEquals(1, builtBatches.size());
        assertEquals(records, builder.records());

        MutableRecordBatch batch = builtBatches.get(0);
        assertEquals(5, batch.countOrNull());
        assertEquals(compressionType, batch.compressionType());
        assertEquals(baseOffset, batch.baseOffset());
        assertEquals(logAppendTime, batch.maxTimestamp());
        assertFalse(batch.isControlBatch());
        assertEquals(leaderEpoch, batch.partitionLeaderEpoch());

        List<String> builtRecords = Utils.toList(batch).stream()
            .map(record -> Utils.utf8(record.value()))
            .collect(Collectors.toList());
        assertEquals(records, builtRecords);
    }


    @ParameterizedTest
    @ValueSource(ints = {128, 157, 256, 433, 512, 777, 1024})
    public void testHasRoomForUncompressed(int batchSize) {
        ByteBuffer buffer = ByteBuffer.allocate(batchSize);
        long baseOffset = 57;
        long logAppendTime = time.milliseconds();
        int leaderEpoch = 15;

        BatchBuilder<String> builder = new BatchBuilder<>(
            buffer,
            serde,
            Compression.NONE,
            baseOffset,
            logAppendTime,
            leaderEpoch,
            buffer.limit()
        );

        String record = "i am a record";

        while (builder.bytesNeeded(Collections.singletonList(record), null).isEmpty()) {
            builder.appendRecord(record, null);
        }

        // Approximate size should be exact when compression is not used
        int sizeInBytes = builder.approximateSizeInBytes();
        MemoryRecords records = builder.build();
        assertEquals(sizeInBytes, records.sizeInBytes());
        assertTrue(sizeInBytes <= batchSize, "Built batch size "
            + sizeInBytes + " is larger than max batch size " + batchSize);
    }
>>>>>>> 9494bebe
}<|MERGE_RESOLUTION|>--- conflicted
+++ resolved
@@ -39,96 +39,6 @@
 import static org.junit.jupiter.api.Assertions.assertTrue;
 
 class BatchBuilderTest {
-<<<<<<< HEAD
-	private StringSerde serde = new StringSerde();
-	private MockTime time = new MockTime();
-
-	@ParameterizedTest
-	@EnumSource(CompressionType.class)
-	void testBuildBatch(CompressionType compressionType) {
-		ByteBuffer buffer = ByteBuffer.allocate(1024);
-		long baseOffset = 57;
-		long logAppendTime = time.milliseconds();
-		boolean isControlBatch = false;
-		int leaderEpoch = 15;
-
-		BatchBuilder<String> builder = new BatchBuilder<>(
-				buffer,
-				serde,
-				compressionType,
-				baseOffset,
-				logAppendTime,
-				isControlBatch,
-				leaderEpoch,
-				buffer.limit()
-		);
-
-		List<String> records = Arrays.asList(
-				"a",
-				"ap",
-				"app",
-				"appl",
-				"apple"
-		);
-
-		records.forEach(record -> builder.appendRecord(record, null));
-		MemoryRecords builtRecordSet = builder.build();
-		assertTrue(builder.bytesNeeded(Arrays.asList("a"), null).isPresent());
-		assertThrows(IllegalStateException.class, () -> builder.appendRecord("a", null));
-
-		List<MutableRecordBatch> builtBatches = Utils.toList(builtRecordSet.batchIterator());
-		assertEquals(1, builtBatches.size());
-		assertEquals(records, builder.records());
-
-		MutableRecordBatch batch = builtBatches.get(0);
-		assertEquals(5, batch.countOrNull());
-		assertEquals(compressionType, batch.compressionType());
-		assertEquals(baseOffset, batch.baseOffset());
-		assertEquals(logAppendTime, batch.maxTimestamp());
-		assertEquals(isControlBatch, batch.isControlBatch());
-		assertEquals(leaderEpoch, batch.partitionLeaderEpoch());
-
-		List<String> builtRecords = Utils.toList(batch).stream()
-				.map(record -> Utils.utf8(record.value()))
-				.collect(Collectors.toList());
-		assertEquals(records, builtRecords);
-	}
-
-
-	@ParameterizedTest
-	@ValueSource(ints = {128, 157, 256, 433, 512, 777, 1024})
-	public void testHasRoomForUncompressed(int batchSize) {
-		ByteBuffer buffer = ByteBuffer.allocate(batchSize);
-		long baseOffset = 57;
-		long logAppendTime = time.milliseconds();
-		boolean isControlBatch = false;
-		int leaderEpoch = 15;
-
-		BatchBuilder<String> builder = new BatchBuilder<>(
-				buffer,
-				serde,
-				CompressionType.NONE,
-				baseOffset,
-				logAppendTime,
-				isControlBatch,
-				leaderEpoch,
-				buffer.limit()
-		);
-
-		String record = "i am a record";
-
-		while (!builder.bytesNeeded(Arrays.asList(record), null).isPresent()) {
-			builder.appendRecord(record, null);
-		}
-
-		// Approximate size should be exact when compression is not used
-		int sizeInBytes = builder.approximateSizeInBytes();
-		MemoryRecords records = builder.build();
-		assertEquals(sizeInBytes, records.sizeInBytes());
-		assertTrue(sizeInBytes <= batchSize, "Built batch size "
-				+ sizeInBytes + " is larger than max batch size " + batchSize);
-	}
-=======
     private final StringSerde serde = new StringSerde();
     private final MockTime time = new MockTime();
 
@@ -213,5 +123,4 @@
         assertTrue(sizeInBytes <= batchSize, "Built batch size "
             + sizeInBytes + " is larger than max batch size " + batchSize);
     }
->>>>>>> 9494bebe
 }