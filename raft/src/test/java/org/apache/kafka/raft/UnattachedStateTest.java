/*
 * Licensed to the Apache Software Foundation (ASF) under one or more
 * contributor license agreements. See the NOTICE file distributed with
 * this work for additional information regarding copyright ownership.
 * The ASF licenses this file to You under the Apache License, Version 2.0
 * (the "License"); you may not use this file except in compliance with
 * the License. You may obtain a copy of the License at
 *
 *    http://www.apache.org/licenses/LICENSE-2.0
 *
 * Unless required by applicable law or agreed to in writing, software
 * distributed under the License is distributed on an "AS IS" BASIS,
 * WITHOUT WARRANTIES OR CONDITIONS OF ANY KIND, either express or implied.
 * See the License for the specific language governing permissions and
 * limitations under the License.
 */
package org.apache.kafka.raft;

import org.apache.kafka.common.Uuid;
import org.apache.kafka.common.utils.LogContext;
import org.apache.kafka.common.utils.MockTime;

import org.junit.jupiter.api.Test;
import org.junit.jupiter.params.ParameterizedTest;
import org.junit.jupiter.params.provider.CsvSource;
import org.junit.jupiter.params.provider.ValueSource;

import java.util.Optional;
import java.util.OptionalInt;
import java.util.Set;

import static org.junit.jupiter.api.Assertions.assertEquals;
import static org.junit.jupiter.api.Assertions.assertFalse;
import static org.junit.jupiter.api.Assertions.assertTrue;

public class UnattachedStateTest {

<<<<<<< HEAD
	private final MockTime time = new MockTime();
	private final LogContext logContext = new LogContext();
	private final int epoch = 5;
	private final int electionTimeoutMs = 10000;

	private UnattachedState newUnattachedState(Set<Integer> voters, Optional<LogOffsetMetadata> highWatermark) {
		return new UnattachedState(
				time,
				epoch,
				voters,
				highWatermark,
				electionTimeoutMs,
				logContext
		);
	}

	@Test
	public void testElectionTimeout() {
		Set<Integer> voters = Utils.mkSet(1, 2, 3);

		UnattachedState state = newUnattachedState(
				voters,
				Optional.empty()
		);

		assertEquals(epoch, state.epoch());

		assertEquals(ElectionState.withUnknownLeader(epoch, voters), state.election());
		assertEquals(electionTimeoutMs, state.remainingElectionTimeMs(time.milliseconds()));
		assertFalse(state.hasElectionTimeoutExpired(time.milliseconds()));
=======
    private final MockTime time = new MockTime();
    private final LogContext logContext = new LogContext();
    private final int epoch = 5;
    private final int electionTimeoutMs = 10000;
    private final Set<Integer> voters = Set.of(1, 2, 3);
    private final ReplicaKey voter1Key = ReplicaKey.of(1, Uuid.randomUuid());
    private final ReplicaKey votedKey = voter1Key;

    private UnattachedState newUnattachedState(
        OptionalInt leaderId,
        Optional<ReplicaKey> votedKey
    ) {
        return new UnattachedState(
            time,
            epoch,
            leaderId,
            votedKey,
            voters,
            Optional.empty(),
            electionTimeoutMs,
            logContext
        );
    }

    @ParameterizedTest
    @CsvSource({ "true,false", "false,true", "false,false" })
    public void testElectionStateAndElectionTimeout(boolean hasVotedKey, boolean hasLeaderId) {
        OptionalInt leader = hasLeaderId ? OptionalInt.of(3) : OptionalInt.empty();
        Optional<ReplicaKey> votedKey = hasVotedKey ? Optional.of(this.votedKey) : Optional.empty();
        UnattachedState state = newUnattachedState(leader, votedKey);

        assertEquals(
            new ElectionState(epoch, leader, votedKey, voters),
            state.election()
        );
        assertEquals(electionTimeoutMs, state.remainingElectionTimeMs(time.milliseconds()));
        assertFalse(state.hasElectionTimeoutExpired(time.milliseconds()));
>>>>>>> 9494bebe

		time.sleep(electionTimeoutMs / 2);
		assertEquals(electionTimeoutMs / 2, state.remainingElectionTimeMs(time.milliseconds()));
		assertFalse(state.hasElectionTimeoutExpired(time.milliseconds()));

		time.sleep(electionTimeoutMs / 2);
		assertEquals(0, state.remainingElectionTimeMs(time.milliseconds()));
		assertTrue(state.hasElectionTimeoutExpired(time.milliseconds()));
	}

<<<<<<< HEAD
	@ParameterizedTest
	@ValueSource(booleans = {true, false})
	public void testGrantVote(boolean isLogUpToDate) {
		UnattachedState state = newUnattachedState(
				Utils.mkSet(1, 2, 3),
				Optional.empty()
		);

		assertEquals(isLogUpToDate, state.canGrantVote(1, isLogUpToDate));
		assertEquals(isLogUpToDate, state.canGrantVote(2, isLogUpToDate));
		assertEquals(isLogUpToDate, state.canGrantVote(3, isLogUpToDate));
	}
=======
    @ParameterizedTest
    @ValueSource(booleans = {true, false})
    public void testGrantVoteWithoutVotedKey(boolean isLogUpToDate) {
        UnattachedState state = newUnattachedState(OptionalInt.empty(), Optional.empty());

        assertEquals(
            isLogUpToDate,
            state.canGrantVote(voter1Key, isLogUpToDate, true)
        );
        assertEquals(
            isLogUpToDate,
            state.canGrantVote(voter1Key, isLogUpToDate, false)
        );

        assertEquals(
            isLogUpToDate,
            state.canGrantVote(ReplicaKey.of(2, ReplicaKey.NO_DIRECTORY_ID), isLogUpToDate, true)
        );
        assertEquals(
            isLogUpToDate,
            state.canGrantVote(ReplicaKey.of(2, ReplicaKey.NO_DIRECTORY_ID), isLogUpToDate, false)
        );

        assertEquals(
            isLogUpToDate,
            state.canGrantVote(ReplicaKey.of(3, ReplicaKey.NO_DIRECTORY_ID), isLogUpToDate, true)
        );
        assertEquals(
            isLogUpToDate,
            state.canGrantVote(ReplicaKey.of(3, ReplicaKey.NO_DIRECTORY_ID), isLogUpToDate, false)
        );

        assertEquals(
            isLogUpToDate,
            state.canGrantVote(ReplicaKey.of(10, ReplicaKey.NO_DIRECTORY_ID), isLogUpToDate, true)
        );
        assertEquals(
            isLogUpToDate,
            state.canGrantVote(ReplicaKey.of(10, ReplicaKey.NO_DIRECTORY_ID), isLogUpToDate, false)
        );
    }

    @ParameterizedTest
    @ValueSource(booleans = {true, false})
    public void testCanGrantVoteWithVotedKey(boolean isLogUpToDate) {
        UnattachedState state = newUnattachedState(OptionalInt.empty(), Optional.of(votedKey));

        // Same voterKey
        // Local can reject PreVote for a replica that local has already granted a standard vote to if their log is behind
        assertEquals(
            isLogUpToDate,
            state.canGrantVote(votedKey, isLogUpToDate, true)
        );
        assertTrue(state.canGrantVote(votedKey, isLogUpToDate, false));

        // Different directoryId
        // Local can grant PreVote for a replica that local has already granted a standard vote to if their log is up-to-date,
        // even if the directoryId is different
        assertEquals(
            isLogUpToDate,
            state.canGrantVote(ReplicaKey.of(votedKey.id(), Uuid.randomUuid()), isLogUpToDate, true)
        );
        assertFalse(state.canGrantVote(ReplicaKey.of(votedKey.id(), Uuid.randomUuid()), isLogUpToDate, false));

        // Missing directoryId
        assertEquals(
            isLogUpToDate,
            state.canGrantVote(ReplicaKey.of(votedKey.id(), ReplicaKey.NO_DIRECTORY_ID), isLogUpToDate, true)
        );
        assertFalse(state.canGrantVote(ReplicaKey.of(votedKey.id(), ReplicaKey.NO_DIRECTORY_ID), isLogUpToDate, false));

        // Different voterId
        assertEquals(
            isLogUpToDate,
            state.canGrantVote(ReplicaKey.of(2, votedKey.directoryId().get()), isLogUpToDate, true)
        );
        assertEquals(
            isLogUpToDate,
            state.canGrantVote(ReplicaKey.of(2, ReplicaKey.NO_DIRECTORY_ID), isLogUpToDate, true)
        );
        assertFalse(state.canGrantVote(ReplicaKey.of(2, votedKey.directoryId().get()), isLogUpToDate, false));
        assertFalse(state.canGrantVote(ReplicaKey.of(2, ReplicaKey.NO_DIRECTORY_ID), isLogUpToDate, false));

        // Observer
        assertEquals(
            isLogUpToDate,
            state.canGrantVote(ReplicaKey.of(10, ReplicaKey.NO_DIRECTORY_ID), isLogUpToDate, true)
        );
        assertFalse(state.canGrantVote(ReplicaKey.of(10, ReplicaKey.NO_DIRECTORY_ID), isLogUpToDate, false));
    }

    @ParameterizedTest
    @ValueSource(booleans = {true, false})
    void testGrantVoteWithLeader(boolean isLogUpToDate) {
        int leaderId = 3;
        UnattachedState state = newUnattachedState(OptionalInt.of(leaderId), Optional.empty());

        // Check that the leader is persisted if the leader is known
        assertEquals(ElectionState.withElectedLeader(epoch, leaderId, Optional.empty(), voters), state.election());

        // Check that the replica can grant PreVotes if the log is up-to-date, even if the last leader is known
        // This is because nodes in Unattached have not successfully fetched from the leader yet
        assertEquals(
            isLogUpToDate,
            state.canGrantVote(voter1Key, isLogUpToDate, true)
        );
        assertEquals(
            isLogUpToDate,
            state.canGrantVote(ReplicaKey.of(2, ReplicaKey.NO_DIRECTORY_ID), isLogUpToDate, true)
        );
        assertEquals(
            isLogUpToDate,
            state.canGrantVote(ReplicaKey.of(leaderId, ReplicaKey.NO_DIRECTORY_ID), isLogUpToDate, true)
        );
        assertEquals(
            isLogUpToDate,
            state.canGrantVote(ReplicaKey.of(10, ReplicaKey.NO_DIRECTORY_ID), isLogUpToDate, true)
        );

        // Check that the replica rejects all standard votes request if the leader is known
        assertFalse(state.canGrantVote(ReplicaKey.of(1, ReplicaKey.NO_DIRECTORY_ID), isLogUpToDate, false));
        assertFalse(state.canGrantVote(ReplicaKey.of(2, ReplicaKey.NO_DIRECTORY_ID), isLogUpToDate, false));
        assertFalse(state.canGrantVote(ReplicaKey.of(leaderId, ReplicaKey.NO_DIRECTORY_ID), isLogUpToDate, false));
        assertFalse(state.canGrantVote(ReplicaKey.of(10, ReplicaKey.NO_DIRECTORY_ID), isLogUpToDate, false));
    }

    @Test
    public void testLeaderEndpoints() {
        UnattachedState state = newUnattachedState(OptionalInt.of(3), Optional.of(this.votedKey));

        assertEquals(Endpoints.empty(), state.leaderEndpoints());
    }
>>>>>>> 9494bebe
}<|MERGE_RESOLUTION|>--- conflicted
+++ resolved
@@ -35,38 +35,6 @@
 
 public class UnattachedStateTest {
 
-<<<<<<< HEAD
-	private final MockTime time = new MockTime();
-	private final LogContext logContext = new LogContext();
-	private final int epoch = 5;
-	private final int electionTimeoutMs = 10000;
-
-	private UnattachedState newUnattachedState(Set<Integer> voters, Optional<LogOffsetMetadata> highWatermark) {
-		return new UnattachedState(
-				time,
-				epoch,
-				voters,
-				highWatermark,
-				electionTimeoutMs,
-				logContext
-		);
-	}
-
-	@Test
-	public void testElectionTimeout() {
-		Set<Integer> voters = Utils.mkSet(1, 2, 3);
-
-		UnattachedState state = newUnattachedState(
-				voters,
-				Optional.empty()
-		);
-
-		assertEquals(epoch, state.epoch());
-
-		assertEquals(ElectionState.withUnknownLeader(epoch, voters), state.election());
-		assertEquals(electionTimeoutMs, state.remainingElectionTimeMs(time.milliseconds()));
-		assertFalse(state.hasElectionTimeoutExpired(time.milliseconds()));
-=======
     private final MockTime time = new MockTime();
     private final LogContext logContext = new LogContext();
     private final int epoch = 5;
@@ -104,31 +72,16 @@
         );
         assertEquals(electionTimeoutMs, state.remainingElectionTimeMs(time.milliseconds()));
         assertFalse(state.hasElectionTimeoutExpired(time.milliseconds()));
->>>>>>> 9494bebe
-
-		time.sleep(electionTimeoutMs / 2);
-		assertEquals(electionTimeoutMs / 2, state.remainingElectionTimeMs(time.milliseconds()));
-		assertFalse(state.hasElectionTimeoutExpired(time.milliseconds()));
-
-		time.sleep(electionTimeoutMs / 2);
-		assertEquals(0, state.remainingElectionTimeMs(time.milliseconds()));
-		assertTrue(state.hasElectionTimeoutExpired(time.milliseconds()));
-	}
-
-<<<<<<< HEAD
-	@ParameterizedTest
-	@ValueSource(booleans = {true, false})
-	public void testGrantVote(boolean isLogUpToDate) {
-		UnattachedState state = newUnattachedState(
-				Utils.mkSet(1, 2, 3),
-				Optional.empty()
-		);
-
-		assertEquals(isLogUpToDate, state.canGrantVote(1, isLogUpToDate));
-		assertEquals(isLogUpToDate, state.canGrantVote(2, isLogUpToDate));
-		assertEquals(isLogUpToDate, state.canGrantVote(3, isLogUpToDate));
-	}
-=======
+
+        time.sleep(electionTimeoutMs / 2);
+        assertEquals(electionTimeoutMs / 2, state.remainingElectionTimeMs(time.milliseconds()));
+        assertFalse(state.hasElectionTimeoutExpired(time.milliseconds()));
+
+        time.sleep(electionTimeoutMs / 2);
+        assertEquals(0, state.remainingElectionTimeMs(time.milliseconds()));
+        assertTrue(state.hasElectionTimeoutExpired(time.milliseconds()));
+    }
+
     @ParameterizedTest
     @ValueSource(booleans = {true, false})
     public void testGrantVoteWithoutVotedKey(boolean isLogUpToDate) {
@@ -261,5 +214,4 @@
 
         assertEquals(Endpoints.empty(), state.leaderEndpoints());
     }
->>>>>>> 9494bebe
 }