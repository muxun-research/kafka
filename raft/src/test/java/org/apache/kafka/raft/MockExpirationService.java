--- conflicted
+++ resolved
@@ -23,63 +23,56 @@
 import java.util.concurrent.CompletableFuture;
 import java.util.concurrent.atomic.AtomicLong;
 
-<<<<<<< HEAD
-public class MockExpirationService implements ExpirationService, MockTime.Listener {
-	private final AtomicLong idGenerator = new AtomicLong(0);
-	private final MockTime time;
-	private final PriorityQueue<ExpirationFuture<?>> queue = new PriorityQueue<>();
-=======
 public final class MockExpirationService implements ExpirationService, MockTime.Listener {
     private final AtomicLong idGenerator = new AtomicLong(0);
     private final MockTime time;
     private final PriorityQueue<ExpirationFuture<?>> queue = new PriorityQueue<>();
->>>>>>> 9494bebe
 
-	public MockExpirationService(MockTime time) {
-		this.time = time;
-		time.addListener(this);
-	}
+    public MockExpirationService(MockTime time) {
+        this.time = time;
+        time.addListener(this);
+    }
 
-	@Override
-	public <T> CompletableFuture<T> failAfter(long timeoutMs) {
-		long deadlineMs = time.milliseconds() + timeoutMs;
-		long id = idGenerator.incrementAndGet();
-		ExpirationFuture<T> future = new ExpirationFuture<>(id, deadlineMs);
-		queue.add(future);
-		return future;
-	}
+    @Override
+    public <T> CompletableFuture<T> failAfter(long timeoutMs) {
+        long deadlineMs = time.milliseconds() + timeoutMs;
+        long id = idGenerator.incrementAndGet();
+        ExpirationFuture<T> future = new ExpirationFuture<>(id, deadlineMs);
+        queue.add(future);
+        return future;
+    }
 
-	@Override
-	public void onTimeUpdated() {
-		long currentTimeMs = time.milliseconds();
-		while (true) {
-			ExpirationFuture<?> future = queue.peek();
-			if (future == null || future.deadlineMs > currentTimeMs) {
-				break;
-			}
-			ExpirationFuture<?> polled = queue.poll();
-			polled.completeExceptionally(new TimeoutException());
-		}
-	}
+    @Override
+    public void onTimeUpdated() {
+        long currentTimeMs = time.milliseconds();
+        while (true) {
+            ExpirationFuture<?> future = queue.peek();
+            if (future == null || future.deadlineMs > currentTimeMs) {
+                break;
+            }
+            ExpirationFuture<?> polled = queue.poll();
+            polled.completeExceptionally(new TimeoutException());
+        }
+    }
 
-	private static class ExpirationFuture<T> extends CompletableFuture<T> implements Comparable<ExpirationFuture<?>> {
-		private final long id;
-		private final long deadlineMs;
+    private static class ExpirationFuture<T> extends CompletableFuture<T> implements Comparable<ExpirationFuture<?>> {
+        private final long id;
+        private final long deadlineMs;
 
-		private ExpirationFuture(long id, long deadlineMs) {
-			this.id = id;
-			this.deadlineMs = deadlineMs;
-		}
+        private ExpirationFuture(long id, long deadlineMs) {
+            this.id = id;
+            this.deadlineMs = deadlineMs;
+        }
 
-		@Override
-		public int compareTo(ExpirationFuture<?> o) {
-			int res = Long.compare(this.deadlineMs, o.deadlineMs);
-			if (res != 0) {
-				return res;
-			} else {
-				return Long.compare(this.id, o.id);
-			}
-		}
-	}
+        @Override
+        public int compareTo(ExpirationFuture<?> o) {
+            int res = Long.compare(this.deadlineMs, o.deadlineMs);
+            if (res != 0) {
+                return res;
+            } else {
+                return Long.compare(this.id, o.id);
+            }
+        }
+    }
 
 }