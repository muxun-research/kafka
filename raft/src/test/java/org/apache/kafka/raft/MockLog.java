/*
 * Licensed to the Apache Software Foundation (ASF) under one or more
 * contributor license agreements. See the NOTICE file distributed with
 * this work for additional information regarding copyright ownership.
 * The ASF licenses this file to You under the Apache License, Version 2.0
 * (the "License"); you may not use this file except in compliance with
 * the License. You may obtain a copy of the License at
 *
 *    http://www.apache.org/licenses/LICENSE-2.0
 *
 * Unless required by applicable law or agreed to in writing, software
 * distributed under the License is distributed on an "AS IS" BASIS,
 * WITHOUT WARRANTIES OR CONDITIONS OF ANY KIND, either express or implied.
 * See the License for the specific language governing permissions and
 * limitations under the License.
 */
package org.apache.kafka.raft;

import org.apache.kafka.common.TopicPartition;
import org.apache.kafka.common.Uuid;
import org.apache.kafka.common.compress.Compression;
import org.apache.kafka.common.errors.OffsetOutOfRangeException;
<<<<<<< HEAD
import org.apache.kafka.common.record.*;
=======
import org.apache.kafka.common.record.MemoryRecords;
import org.apache.kafka.common.record.MemoryRecordsBuilder;
import org.apache.kafka.common.record.Record;
import org.apache.kafka.common.record.RecordBatch;
import org.apache.kafka.common.record.Records;
import org.apache.kafka.common.record.SimpleRecord;
import org.apache.kafka.common.record.TimestampType;
>>>>>>> 9494bebe
import org.apache.kafka.common.utils.LogContext;
import org.apache.kafka.common.utils.Utils;
import org.apache.kafka.snapshot.MockRawSnapshotReader;
import org.apache.kafka.snapshot.MockRawSnapshotWriter;
import org.apache.kafka.snapshot.RawSnapshotReader;
import org.apache.kafka.snapshot.RawSnapshotWriter;

import org.slf4j.Logger;

import java.nio.ByteBuffer;
import java.util.*;
import java.util.concurrent.atomic.AtomicBoolean;
import java.util.concurrent.atomic.AtomicLong;
import java.util.concurrent.atomic.AtomicReference;
import java.util.function.Function;
import java.util.function.Predicate;
import java.util.stream.Collectors;

public class MockLog implements ReplicatedLog {
    private static final AtomicLong ID_GENERATOR = new AtomicLong();

    private final List<EpochStartOffset> epochStartOffsets = new ArrayList<>();
    private final List<LogBatch> batches = new ArrayList<>();
    private final NavigableMap<OffsetAndEpoch, MockRawSnapshotReader> snapshots = new TreeMap<>();
    private final TopicPartition topicPartition;
    private final Uuid topicId;
    private final Logger logger;

    private long nextId = ID_GENERATOR.getAndIncrement();
    private LogOffsetMetadata highWatermark = new LogOffsetMetadata(0, Optional.empty());
    private long firstUnflushedOffset = 0;
    private boolean flushedSinceLastChecked = false;

    public MockLog(TopicPartition topicPartition, Uuid topicId, LogContext logContext) {
        this.topicPartition = topicPartition;
        this.topicId = topicId;
        this.logger = logContext.logger(MockLog.class);
    }

    @Override
    public void truncateTo(long offset) {
<<<<<<< HEAD
        if (offset < highWatermark.offset) {
            throw new IllegalArgumentException("Illegal attempt to truncate to offset " + offset + " which is below the current high watermark " + highWatermark);
=======
        if (offset < highWatermark.offset()) {
            throw new IllegalArgumentException("Illegal attempt to truncate to offset " + offset +
                " which is below the current high watermark " + highWatermark);
>>>>>>> 9494bebe
        }

        logger.debug("Truncating log to end offset {}", offset);
        batches.removeIf(entry -> entry.lastOffset() >= offset);
        epochStartOffsets.removeIf(epochStartOffset -> epochStartOffset.startOffset >= offset);
        firstUnflushedOffset = Math.min(firstUnflushedOffset, endOffset().offset());
    }

    @Override
    public boolean truncateToLatestSnapshot() {
        AtomicBoolean truncated = new AtomicBoolean(false);
        latestSnapshotId().ifPresent(snapshotId -> {
<<<<<<< HEAD
            if (snapshotId.epoch() > logLastFetchedEpoch().orElse(0) || (snapshotId.epoch() == logLastFetchedEpoch().orElse(0) && snapshotId.offset() > endOffset().offset)) {
=======
            if (snapshotId.epoch() > logLastFetchedEpoch().orElse(0) ||
                (snapshotId.epoch() == logLastFetchedEpoch().orElse(0) &&
                 snapshotId.offset() > endOffset().offset())) {

                logger.debug("Truncating to the latest snapshot at {}", snapshotId);
>>>>>>> 9494bebe

                batches.clear();
                epochStartOffsets.clear();
                snapshots.headMap(snapshotId, false).clear();
                updateHighWatermark(new LogOffsetMetadata(snapshotId.offset()));
                flush(false);

                truncated.set(true);
            }
        });

        return truncated.get();
    }

    @Override
    public void updateHighWatermark(LogOffsetMetadata offsetMetadata) {
<<<<<<< HEAD
        if (this.highWatermark.offset > offsetMetadata.offset) {
            throw new IllegalArgumentException("Non-monotonic update of current high watermark " + highWatermark + " to new value " + offsetMetadata);
        } else if (offsetMetadata.offset > endOffset().offset) {
            throw new IllegalArgumentException("Attempt to update high watermark to " + offsetMetadata + " which is larger than the current end offset " + endOffset());
        } else if (offsetMetadata.offset < startOffset()) {
            throw new IllegalArgumentException("Attempt to update high watermark to " + offsetMetadata + " which is smaller than the current start offset " + startOffset());
=======
        if (this.highWatermark.offset() > offsetMetadata.offset()) {
            throw new IllegalArgumentException("Non-monotonic update of current high watermark " +
                highWatermark + " to new value " + offsetMetadata);
        } else if (offsetMetadata.offset() > endOffset().offset()) {
            throw new IllegalArgumentException("Attempt to update high watermark to " + offsetMetadata +
                " which is larger than the current end offset " + endOffset());
        } else if (offsetMetadata.offset() < startOffset()) {
            throw new IllegalArgumentException("Attempt to update high watermark to " + offsetMetadata +
                " which is smaller than the current start offset " + startOffset());
>>>>>>> 9494bebe
        }

        assertValidHighWatermarkMetadata(offsetMetadata);
        this.highWatermark = offsetMetadata;
    }

    @Override
    public LogOffsetMetadata highWatermark() {
        return highWatermark;
    }

    @Override
    public TopicPartition topicPartition() {
        return topicPartition;
    }

    @Override
    public Uuid topicId() {
        return topicId;
    }

    private Optional<OffsetMetadata> metadataForOffset(long offset) {
        if (offset == endOffset().offset()) {
            return endOffset().metadata();
        }

        for (LogBatch batch : batches) {
            if (batch.lastOffset() < offset)
                continue;

            for (LogEntry entry : batch.entries) {
                if (entry.offset == offset) {
                    return Optional.of(entry.metadata);
                }
            }
        }

        return Optional.empty();
    }

    private void assertValidHighWatermarkMetadata(LogOffsetMetadata offsetMetadata) {
        if (offsetMetadata.metadata().isEmpty()) {
            return;
        }

        long id = ((MockOffsetMetadata) offsetMetadata.metadata().get()).id;
        long offset = offsetMetadata.offset();

        metadataForOffset(offset).ifPresent(metadata -> {
            long entryId = ((MockOffsetMetadata) metadata).id;
            if (entryId != id) {
                throw new IllegalArgumentException("High watermark " + offset + " metadata uuid " + id + " does not match the " + " log's record entry maintained uuid " + entryId);
            }
        });
    }

    private OptionalInt logLastFetchedEpoch() {
        if (epochStartOffsets.isEmpty()) {
            return OptionalInt.empty();
        } else {
            return OptionalInt.of(epochStartOffsets.get(epochStartOffsets.size() - 1).epoch);
        }
    }

    @Override
    public int lastFetchedEpoch() {
        return logLastFetchedEpoch().orElseGet(() -> latestSnapshotId().map(OffsetAndEpoch::epoch).orElse(0));
    }

    @Override
    public OffsetAndEpoch endOffsetForEpoch(int epoch) {
        return lastOffsetAndEpochFiltered(epochStartOffset -> epochStartOffset.epoch <= epoch);
    }

    private OffsetAndEpoch lastOffsetAndEpochFiltered(Predicate<EpochStartOffset> predicate) {
        int epochLowerBound = earliestSnapshotId().map(OffsetAndEpoch::epoch).orElse(0);
        for (EpochStartOffset epochStartOffset : epochStartOffsets) {
            if (!predicate.test(epochStartOffset)) {
                return new OffsetAndEpoch(epochStartOffset.startOffset, epochLowerBound);
            }
            epochLowerBound = epochStartOffset.epoch;
        }

        return new OffsetAndEpoch(endOffset().offset(), lastFetchedEpoch());
    }

    private Optional<LogEntry> lastEntry() {
        if (batches.isEmpty())
            return Optional.empty();
        return Optional.of(batches.get(batches.size() - 1).last());
    }

    private Optional<LogEntry> firstEntry() {
        if (batches.isEmpty())
            return Optional.empty();
        return Optional.of(batches.get(0).first());
    }

    @Override
    public LogOffsetMetadata endOffset() {
        long nextOffset = lastEntry().map(entry -> entry.offset + 1).orElse(latestSnapshotId().map(OffsetAndEpoch::offset).orElse(0L));
        return new LogOffsetMetadata(nextOffset, Optional.of(new MockOffsetMetadata(nextId)));
    }

    @Override
    public long startOffset() {
        return firstEntry().map(entry -> entry.offset).orElse(earliestSnapshotId().map(OffsetAndEpoch::offset).orElse(0L));
    }

    private List<LogEntry> buildEntries(RecordBatch batch, Function<Record, Long> offsetSupplier) {
        List<LogEntry> entries = new ArrayList<>();
        for (Record record : batch) {
            long offset = offsetSupplier.apply(record);
            long timestamp = record.timestamp();
            ByteBuffer key = copy(record.key());
            ByteBuffer value = copy(record.value());
            entries.add(buildEntry(offset, new SimpleRecord(timestamp, key, value)));
        }
        return entries;
    }

    private ByteBuffer copy(ByteBuffer nullableByteBuffer) {
        if (nullableByteBuffer == null) {
            return null;
        } else {
            byte[] array = Utils.toArray(nullableByteBuffer, nullableByteBuffer.position(), nullableByteBuffer.limit());
            return ByteBuffer.wrap(array);
        }
    }

    private LogEntry buildEntry(Long offset, SimpleRecord record) {
        long id = nextId;
        nextId = ID_GENERATOR.getAndIncrement();
        return new LogEntry(new MockOffsetMetadata(id), offset, record);
    }


    @Override
    public LogAppendInfo appendAsLeader(Records records, int epoch) {
        return append(records, OptionalInt.of(epoch));
    }

    private long appendBatch(LogBatch batch) {
        if (batch.epoch > lastFetchedEpoch()) {
            epochStartOffsets.add(new EpochStartOffset(batch.epoch, batch.firstOffset()));
        }

        batches.add(batch);
        return batch.firstOffset();
    }

    @Override
    public LogAppendInfo appendAsFollower(Records records) {
        return append(records, OptionalInt.empty());
    }

    private LogAppendInfo append(Records records, OptionalInt epoch) {
        if (records.sizeInBytes() == 0)
            throw new IllegalArgumentException("Attempt to append an empty record set");

        long baseOffset = endOffset().offset();
        long lastOffset = baseOffset;
        for (RecordBatch batch : records.batches()) {
            if (batch.baseOffset() != endOffset().offset()) {
                /* KafkaMetadataLog throws an kafka.common.UnexpectedAppendOffsetException this is the
                 * best we can do from this module.
                 */
<<<<<<< HEAD
                throw new RuntimeException(String.format("Illegal append at offset %s with current end offset of %s", batch.baseOffset(), endOffset().offset));
            }

            List<LogEntry> entries = buildEntries(batch, Record::offset);
            appendBatch(new LogBatch(epoch.orElseGet(batch::partitionLeaderEpoch), batch.isControlBatch(), entries));
            lastOffset = entries.get(entries.size() - 1).offset;
=======
                throw new RuntimeException(
                    String.format(
                        "Illegal append at offset %s with current end offset of %s",
                        batch.baseOffset(),
                        endOffset().offset()
                    )
                );
            }

            LogBatch logBatch = new LogBatch(
                epoch.orElseGet(batch::partitionLeaderEpoch),
                batch.isControlBatch(),
                buildEntries(batch, Record::offset)
            );

            if (logger.isDebugEnabled()) {
                String nodeState = "Follower";
                if (epoch.isPresent()) {
                    nodeState = "Leader";
                }
                logger.debug("{} appending to the log {}", nodeState, logBatch);
            }

            appendBatch(logBatch);
            lastOffset = logBatch.last().offset;
>>>>>>> 9494bebe
        }

        return new LogAppendInfo(baseOffset, lastOffset);
    }

    @Override
    public void flush(boolean forceFlushActiveSegment) {
        flushedSinceLastChecked = true;
        firstUnflushedOffset = endOffset().offset();
    }

    @Override
    public boolean maybeClean() {
        return false;
    }

    public long firstUnflushedOffset() {
        return firstUnflushedOffset;
    }

    /**
     * Returns true if the log was flushed since the last time this method was called.
     */
    public boolean flushedSinceLastChecked() {
        boolean oldValue = flushedSinceLastChecked;
        flushedSinceLastChecked = false;
        return oldValue;
    }

    /**
     * Reopening the log causes all unflushed data to be lost.
     */
    public void reopen() {
        batches.removeIf(batch -> batch.firstOffset() >= firstUnflushedOffset);
        epochStartOffsets.removeIf(epochStartOffset -> epochStartOffset.startOffset >= firstUnflushedOffset);
        highWatermark = new LogOffsetMetadata(0L, Optional.empty());
    }

    public List<LogBatch> readBatches(long startOffset, OptionalLong maxOffsetOpt) {
        verifyOffsetInRange(startOffset);

        long maxOffset = maxOffsetOpt.orElse(endOffset().offset());
        if (startOffset == maxOffset) {
            return Collections.emptyList();
        }

        return batches.stream().filter(batch -> batch.lastOffset() >= startOffset && batch.lastOffset() < maxOffset).collect(Collectors.toList());
    }

    private void verifyOffsetInRange(long offset) {
<<<<<<< HEAD
        if (offset > endOffset().offset) {
            throw new OffsetOutOfRangeException("Requested offset " + offset + " is larger than " + "then log end offset " + endOffset().offset);
=======
        if (offset > endOffset().offset()) {
            throw new OffsetOutOfRangeException("Requested offset " + offset + " is larger than " +
                "then log end offset " + endOffset().offset());
>>>>>>> 9494bebe
        }

        if (offset < this.startOffset()) {
            throw new OffsetOutOfRangeException("Requested offset " + offset + " is smaller than " + "then log start offset " + this.startOffset());
        }
    }

    @Override
    public LogFetchInfo read(long startOffset, Isolation isolation) {
<<<<<<< HEAD
        OptionalLong maxOffsetOpt = isolation == Isolation.COMMITTED ? OptionalLong.of(highWatermark.offset) : OptionalLong.empty();

=======
>>>>>>> 9494bebe
        verifyOffsetInRange(startOffset);

        long maxOffset = isolation == Isolation.COMMITTED ? highWatermark.offset() : endOffset().offset();
        if (startOffset >= maxOffset) {
            return new LogFetchInfo(MemoryRecords.EMPTY, new LogOffsetMetadata(startOffset, metadataForOffset(startOffset)));
        }

        ByteBuffer buffer = ByteBuffer.allocate(512);
        int batchCount = 0;
        LogOffsetMetadata batchStartOffset = null;

        logger.debug(
            "Looking for a batch that starts at {} and ends at {} for isolation {}",
            startOffset,
            maxOffset,
            isolation
        );

        for (LogBatch batch : batches) {
            // Note that start offset is inclusive while max offset is exclusive. We only return
            // complete batches, so batches which end at an offset larger than the max offset are
            // filtered, which is effectively the same as having the consumer drop an incomplete
            // batch returned in a fetch response.
            if (batch.lastOffset() >= startOffset && batch.lastOffset() < maxOffset && !batch.entries.isEmpty()) {
                buffer = batch.writeTo(buffer);

                if (batchStartOffset == null) {
                    batchStartOffset = batch.entries.get(0).logOffsetMetadata();
                }

                // Read on the mock log should return at most 2 batches. This is a simple solution
                // for testing interesting partial read scenarios.
                batchCount += 1;
                if (batchCount >= 2) {
                    break;
                }
            }
        }

        buffer.flip();
        Records records = MemoryRecords.readableRecords(buffer);

        if (batchStartOffset == null) {
            throw new RuntimeException("Expected to find at least one entry starting from offset " + startOffset + " but found none");
        }

        return new LogFetchInfo(records, batchStartOffset);
    }

    @Override
    public void initializeLeaderEpoch(int epoch) {
<<<<<<< HEAD
        long startOffset = endOffset().offset;
        epochStartOffsets.removeIf(epochStartOffset -> epochStartOffset.startOffset >= startOffset || epochStartOffset.epoch >= epoch);
=======
        long startOffset = endOffset().offset();
        epochStartOffsets.removeIf(epochStartOffset ->
            epochStartOffset.startOffset >= startOffset || epochStartOffset.epoch >= epoch);
>>>>>>> 9494bebe
        epochStartOffsets.add(new EpochStartOffset(epoch, startOffset));
    }

    @Override
    public Optional<RawSnapshotWriter> createNewSnapshot(OffsetAndEpoch snapshotId) {
        if (snapshotId.offset() < startOffset()) {
            logger.info("Cannot create a snapshot with an id ({}) less than the log start offset ({})", snapshotId, startOffset());

            return Optional.empty();
        }

        long highWatermarkOffset = highWatermark().offset();
        if (snapshotId.offset() > highWatermarkOffset) {
            throw new IllegalArgumentException(String.format("Cannot create a snapshot with an id (%s) greater than the high-watermark (%s)", snapshotId, highWatermarkOffset));
        }

        ValidOffsetAndEpoch validOffsetAndEpoch = validateOffsetAndEpoch(snapshotId.offset(), snapshotId.epoch());
        if (validOffsetAndEpoch.kind() != ValidOffsetAndEpoch.Kind.VALID) {
            throw new IllegalArgumentException(String.format("Snapshot id (%s) is not valid according to the log: %s", snapshotId, validOffsetAndEpoch));
        }

        long baseOffset = read(snapshotId.offset(), Isolation.COMMITTED).startOffsetMetadata.offset();
        if (snapshotId.offset() != baseOffset) {
            throw new IllegalArgumentException(
                String.format(
                    "Cannot create snapshot at offset (%s) because it is not batch aligned. " +
                    "The batch containing the requested offset has a base offset of (%s)",
                    snapshotId.offset(),
                    baseOffset
                )
            );
        }

        return createNewSnapshotUnchecked(snapshotId);
    }

    @Override
    public Optional<RawSnapshotWriter> createNewSnapshotUnchecked(OffsetAndEpoch snapshotId) {
        if (snapshots.containsKey(snapshotId)) {
            return Optional.empty();
        } else {
<<<<<<< HEAD
            return Optional.of(new MockRawSnapshotWriter(snapshotId, buffer -> {
                snapshots.putIfAbsent(snapshotId, new MockRawSnapshotReader(snapshotId, buffer));
            }));
=======
            return Optional.of(
                new MockRawSnapshotWriter(snapshotId, buffer ->
                    snapshots.putIfAbsent(snapshotId, new MockRawSnapshotReader(snapshotId, buffer))
                )
            );
>>>>>>> 9494bebe
        }
    }

    @Override
    public Optional<RawSnapshotReader> readSnapshot(OffsetAndEpoch snapshotId) {
        return Optional.ofNullable(snapshots.get(snapshotId));
    }

    @Override
    public Optional<RawSnapshotReader> latestSnapshot() {
        return latestSnapshotId().flatMap(this::readSnapshot);
    }

    @Override
    public Optional<OffsetAndEpoch> latestSnapshotId() {
        return Optional.ofNullable(snapshots.lastEntry()).map(Map.Entry::getKey);
    }

    @Override
    public Optional<OffsetAndEpoch> earliestSnapshotId() {
        return Optional.ofNullable(snapshots.firstEntry()).map(Map.Entry::getKey);
    }

    @Override
    public void onSnapshotFrozen(OffsetAndEpoch snapshotId) {
    }

    @Override
    public boolean deleteBeforeSnapshot(OffsetAndEpoch snapshotId) {
        if (startOffset() > snapshotId.offset()) {
            throw new OffsetOutOfRangeException(String.format("New log start (%s) is less than the current log start offset (%s)", snapshotId, startOffset()));
        }
<<<<<<< HEAD
        if (highWatermark.offset < snapshotId.offset()) {
            throw new OffsetOutOfRangeException(String.format("New log start (%s) is greater than the high watermark (%s)", snapshotId, highWatermark.offset));
=======
        if (highWatermark.offset() < snapshotId.offset()) {
            throw new OffsetOutOfRangeException(
                String.format(
                    "New log start (%s) is greater than the high watermark (%s)",
                    snapshotId,
                    highWatermark.offset()
                )
            );
>>>>>>> 9494bebe
        }

        boolean updated = false;
        if (snapshots.containsKey(snapshotId)) {
            snapshots.headMap(snapshotId, false).clear();

            logger.debug("Deleting batches included in the snapshot {}", snapshotId);
            batches.removeIf(entry -> entry.lastOffset() < snapshotId.offset());

            AtomicReference<Optional<EpochStartOffset>> last = new AtomicReference<>(Optional.empty());
            epochStartOffsets.removeIf(epochStartOffset -> {
                if (epochStartOffset.startOffset <= snapshotId.offset()) {
                    last.set(Optional.of(epochStartOffset));
                    return true;
                }

                return false;
            });

<<<<<<< HEAD
            last.get().ifPresent(epochStartOffset -> {
                epochStartOffsets.add(0, new EpochStartOffset(epochStartOffset.epoch, snapshotId.offset()));
            });
=======
            last.get().ifPresent(epochStartOffset ->
                epochStartOffsets.add(0, new EpochStartOffset(epochStartOffset.epoch, snapshotId.offset())
                )
            );
>>>>>>> 9494bebe

            updated = true;
        }

        return updated;
    }

    @Override
    public String toString() {
        return String.format(
            "MockLog(epochStartOffsets=%s, batches=%s, snapshots=%s, highWatermark=%s",
            epochStartOffsets,
            batches,
            snapshots,
            highWatermark
        );
    }

    static class MockOffsetMetadata implements OffsetMetadata {
        final long id;

        MockOffsetMetadata(long id) {
            this.id = id;
        }

        @Override
        public String toString() {
            return "MockOffsetMetadata(" + "id=" + id + ')';
        }

        @Override
        public boolean equals(Object o) {
            if (this == o)
                return true;
            if (o == null || getClass() != o.getClass())
                return false;
            MockOffsetMetadata that = (MockOffsetMetadata) o;
            return id == that.id;
        }

        @Override
        public int hashCode() {
            return Objects.hash(id);
        }
    }

    static class LogEntry {
        final MockOffsetMetadata metadata;
        final long offset;
        final SimpleRecord record;

        LogEntry(MockOffsetMetadata metadata, long offset, SimpleRecord record) {
            this.metadata = metadata;
            this.offset = offset;
            this.record = record;
        }

        LogOffsetMetadata logOffsetMetadata() {
            return new LogOffsetMetadata(offset, Optional.of(metadata));
        }

        @Override
        public boolean equals(Object o) {
            if (this == o)
                return true;
            if (o == null || getClass() != o.getClass())
                return false;
            LogEntry logEntry = (LogEntry) o;
            return offset == logEntry.offset && Objects.equals(metadata, logEntry.metadata) && Objects.equals(record, logEntry.record);
        }

        @Override
        public int hashCode() {
            return Objects.hash(metadata, offset, record);
        }

        @Override
        public String toString() {
            return String.format("LogEntry(metadata=%s, offset=%s, record=%s)", metadata, offset, record);
        }
    }

    static class LogBatch {
        final List<LogEntry> entries;
        final int epoch;
        final boolean isControlBatch;

        LogBatch(int epoch, boolean isControlBatch, List<LogEntry> entries) {
            if (entries.isEmpty())
                throw new IllegalArgumentException("Empty batches are not supported");
            this.entries = entries;
            this.epoch = epoch;
            this.isControlBatch = isControlBatch;
        }

        long firstOffset() {
            return first().offset;
        }

        LogEntry first() {
            return entries.get(0);
        }

        long lastOffset() {
            return last().offset;
        }

        LogEntry last() {
            return entries.get(entries.size() - 1);
        }

        ByteBuffer writeTo(ByteBuffer buffer) {
            LogEntry first = first();

<<<<<<< HEAD
            MemoryRecordsBuilder builder = MemoryRecords.builder(buffer, RecordBatch.CURRENT_MAGIC_VALUE, CompressionType.NONE, TimestampType.CREATE_TIME, first.offset, first.record.timestamp(), RecordBatch.NO_PRODUCER_ID, RecordBatch.NO_PRODUCER_EPOCH, RecordBatch.NO_SEQUENCE, false, isControlBatch, epoch);
=======
            MemoryRecordsBuilder builder = MemoryRecords.builder(
                buffer, RecordBatch.CURRENT_MAGIC_VALUE, Compression.NONE,
                TimestampType.CREATE_TIME, first.offset, first.record.timestamp(),
                RecordBatch.NO_PRODUCER_ID, RecordBatch.NO_PRODUCER_EPOCH,
                RecordBatch.NO_SEQUENCE, false,
                isControlBatch, epoch);
>>>>>>> 9494bebe

            for (LogEntry entry : entries) {
                if (isControlBatch) {
                    builder.appendControlRecordWithOffset(entry.offset, entry.record);
                } else {
                    builder.appendWithOffset(entry.offset, entry.record);
                }
            }

            builder.close();
            return builder.buffer();
        }

        @Override
        public String toString() {
            return String.format("LogBatch(entries=%s, epoch=%s, isControlBatch=%s)", entries, epoch, isControlBatch);
        }
    }

    private static class EpochStartOffset {
        final int epoch;
        final long startOffset;

        private EpochStartOffset(int epoch, long startOffset) {
            this.epoch = epoch;
            this.startOffset = startOffset;
        }

        @Override
        public String toString() {
            return String.format("EpochStartOffset(epoch=%s, startOffset=%s)", epoch, startOffset);
        }
    }
}<|MERGE_RESOLUTION|>--- conflicted
+++ resolved
@@ -20,9 +20,6 @@
 import org.apache.kafka.common.Uuid;
 import org.apache.kafka.common.compress.Compression;
 import org.apache.kafka.common.errors.OffsetOutOfRangeException;
-<<<<<<< HEAD
-import org.apache.kafka.common.record.*;
-=======
 import org.apache.kafka.common.record.MemoryRecords;
 import org.apache.kafka.common.record.MemoryRecordsBuilder;
 import org.apache.kafka.common.record.Record;
@@ -30,7 +27,6 @@
 import org.apache.kafka.common.record.Records;
 import org.apache.kafka.common.record.SimpleRecord;
 import org.apache.kafka.common.record.TimestampType;
->>>>>>> 9494bebe
 import org.apache.kafka.common.utils.LogContext;
 import org.apache.kafka.common.utils.Utils;
 import org.apache.kafka.snapshot.MockRawSnapshotReader;
@@ -41,7 +37,16 @@
 import org.slf4j.Logger;
 
 import java.nio.ByteBuffer;
-import java.util.*;
+import java.util.ArrayList;
+import java.util.Collections;
+import java.util.List;
+import java.util.Map;
+import java.util.NavigableMap;
+import java.util.Objects;
+import java.util.Optional;
+import java.util.OptionalInt;
+import java.util.OptionalLong;
+import java.util.TreeMap;
 import java.util.concurrent.atomic.AtomicBoolean;
 import java.util.concurrent.atomic.AtomicLong;
 import java.util.concurrent.atomic.AtomicReference;
@@ -64,7 +69,11 @@
     private long firstUnflushedOffset = 0;
     private boolean flushedSinceLastChecked = false;
 
-    public MockLog(TopicPartition topicPartition, Uuid topicId, LogContext logContext) {
+    public MockLog(
+        TopicPartition topicPartition,
+        Uuid topicId,
+        LogContext logContext
+    ) {
         this.topicPartition = topicPartition;
         this.topicId = topicId;
         this.logger = logContext.logger(MockLog.class);
@@ -72,14 +81,9 @@
 
     @Override
     public void truncateTo(long offset) {
-<<<<<<< HEAD
-        if (offset < highWatermark.offset) {
-            throw new IllegalArgumentException("Illegal attempt to truncate to offset " + offset + " which is below the current high watermark " + highWatermark);
-=======
         if (offset < highWatermark.offset()) {
             throw new IllegalArgumentException("Illegal attempt to truncate to offset " + offset +
                 " which is below the current high watermark " + highWatermark);
->>>>>>> 9494bebe
         }
 
         logger.debug("Truncating log to end offset {}", offset);
@@ -92,15 +96,11 @@
     public boolean truncateToLatestSnapshot() {
         AtomicBoolean truncated = new AtomicBoolean(false);
         latestSnapshotId().ifPresent(snapshotId -> {
-<<<<<<< HEAD
-            if (snapshotId.epoch() > logLastFetchedEpoch().orElse(0) || (snapshotId.epoch() == logLastFetchedEpoch().orElse(0) && snapshotId.offset() > endOffset().offset)) {
-=======
             if (snapshotId.epoch() > logLastFetchedEpoch().orElse(0) ||
                 (snapshotId.epoch() == logLastFetchedEpoch().orElse(0) &&
                  snapshotId.offset() > endOffset().offset())) {
 
                 logger.debug("Truncating to the latest snapshot at {}", snapshotId);
->>>>>>> 9494bebe
 
                 batches.clear();
                 epochStartOffsets.clear();
@@ -117,14 +117,6 @@
 
     @Override
     public void updateHighWatermark(LogOffsetMetadata offsetMetadata) {
-<<<<<<< HEAD
-        if (this.highWatermark.offset > offsetMetadata.offset) {
-            throw new IllegalArgumentException("Non-monotonic update of current high watermark " + highWatermark + " to new value " + offsetMetadata);
-        } else if (offsetMetadata.offset > endOffset().offset) {
-            throw new IllegalArgumentException("Attempt to update high watermark to " + offsetMetadata + " which is larger than the current end offset " + endOffset());
-        } else if (offsetMetadata.offset < startOffset()) {
-            throw new IllegalArgumentException("Attempt to update high watermark to " + offsetMetadata + " which is smaller than the current start offset " + startOffset());
-=======
         if (this.highWatermark.offset() > offsetMetadata.offset()) {
             throw new IllegalArgumentException("Non-monotonic update of current high watermark " +
                 highWatermark + " to new value " + offsetMetadata);
@@ -134,7 +126,6 @@
         } else if (offsetMetadata.offset() < startOffset()) {
             throw new IllegalArgumentException("Attempt to update high watermark to " + offsetMetadata +
                 " which is smaller than the current start offset " + startOffset());
->>>>>>> 9494bebe
         }
 
         assertValidHighWatermarkMetadata(offsetMetadata);
@@ -186,7 +177,9 @@
         metadataForOffset(offset).ifPresent(metadata -> {
             long entryId = ((MockOffsetMetadata) metadata).id;
             if (entryId != id) {
-                throw new IllegalArgumentException("High watermark " + offset + " metadata uuid " + id + " does not match the " + " log's record entry maintained uuid " + entryId);
+                throw new IllegalArgumentException("High watermark " + offset +
+                    " metadata uuid " + id + " does not match the " +
+                    " log's record entry maintained uuid " + entryId);
             }
         });
     }
@@ -235,13 +228,25 @@
 
     @Override
     public LogOffsetMetadata endOffset() {
-        long nextOffset = lastEntry().map(entry -> entry.offset + 1).orElse(latestSnapshotId().map(OffsetAndEpoch::offset).orElse(0L));
+        long nextOffset = lastEntry()
+            .map(entry -> entry.offset + 1)
+            .orElse(
+                latestSnapshotId()
+                    .map(OffsetAndEpoch::offset)
+                    .orElse(0L)
+            );
         return new LogOffsetMetadata(nextOffset, Optional.of(new MockOffsetMetadata(nextId)));
     }
 
     @Override
     public long startOffset() {
-        return firstEntry().map(entry -> entry.offset).orElse(earliestSnapshotId().map(OffsetAndEpoch::offset).orElse(0L));
+        return firstEntry()
+            .map(entry -> entry.offset)
+            .orElse(
+                earliestSnapshotId()
+                    .map(OffsetAndEpoch::offset)
+                    .orElse(0L)
+            );
     }
 
     private List<LogEntry> buildEntries(RecordBatch batch, Function<Record, Long> offsetSupplier) {
@@ -302,14 +307,6 @@
                 /* KafkaMetadataLog throws an kafka.common.UnexpectedAppendOffsetException this is the
                  * best we can do from this module.
                  */
-<<<<<<< HEAD
-                throw new RuntimeException(String.format("Illegal append at offset %s with current end offset of %s", batch.baseOffset(), endOffset().offset));
-            }
-
-            List<LogEntry> entries = buildEntries(batch, Record::offset);
-            appendBatch(new LogBatch(epoch.orElseGet(batch::partitionLeaderEpoch), batch.isControlBatch(), entries));
-            lastOffset = entries.get(entries.size() - 1).offset;
-=======
                 throw new RuntimeException(
                     String.format(
                         "Illegal append at offset %s with current end offset of %s",
@@ -335,7 +332,6 @@
 
             appendBatch(logBatch);
             lastOffset = logBatch.last().offset;
->>>>>>> 9494bebe
         }
 
         return new LogAppendInfo(baseOffset, lastOffset);
@@ -382,37 +378,31 @@
             return Collections.emptyList();
         }
 
-        return batches.stream().filter(batch -> batch.lastOffset() >= startOffset && batch.lastOffset() < maxOffset).collect(Collectors.toList());
+        return batches.stream()
+            .filter(batch -> batch.lastOffset() >= startOffset && batch.lastOffset() < maxOffset)
+            .collect(Collectors.toList());
     }
 
     private void verifyOffsetInRange(long offset) {
-<<<<<<< HEAD
-        if (offset > endOffset().offset) {
-            throw new OffsetOutOfRangeException("Requested offset " + offset + " is larger than " + "then log end offset " + endOffset().offset);
-=======
         if (offset > endOffset().offset()) {
             throw new OffsetOutOfRangeException("Requested offset " + offset + " is larger than " +
                 "then log end offset " + endOffset().offset());
->>>>>>> 9494bebe
         }
 
         if (offset < this.startOffset()) {
-            throw new OffsetOutOfRangeException("Requested offset " + offset + " is smaller than " + "then log start offset " + this.startOffset());
+            throw new OffsetOutOfRangeException("Requested offset " + offset + " is smaller than " +
+                "then log start offset " + this.startOffset());
         }
     }
 
     @Override
     public LogFetchInfo read(long startOffset, Isolation isolation) {
-<<<<<<< HEAD
-        OptionalLong maxOffsetOpt = isolation == Isolation.COMMITTED ? OptionalLong.of(highWatermark.offset) : OptionalLong.empty();
-
-=======
->>>>>>> 9494bebe
         verifyOffsetInRange(startOffset);
 
         long maxOffset = isolation == Isolation.COMMITTED ? highWatermark.offset() : endOffset().offset();
         if (startOffset >= maxOffset) {
-            return new LogFetchInfo(MemoryRecords.EMPTY, new LogOffsetMetadata(startOffset, metadataForOffset(startOffset)));
+            return new LogFetchInfo(MemoryRecords.EMPTY, new LogOffsetMetadata(
+                startOffset, metadataForOffset(startOffset)));
         }
 
         ByteBuffer buffer = ByteBuffer.allocate(512);
@@ -451,7 +441,8 @@
         Records records = MemoryRecords.readableRecords(buffer);
 
         if (batchStartOffset == null) {
-            throw new RuntimeException("Expected to find at least one entry starting from offset " + startOffset + " but found none");
+            throw new RuntimeException("Expected to find at least one entry starting from offset " +
+                startOffset + " but found none");
         }
 
         return new LogFetchInfo(records, batchStartOffset);
@@ -459,33 +450,44 @@
 
     @Override
     public void initializeLeaderEpoch(int epoch) {
-<<<<<<< HEAD
-        long startOffset = endOffset().offset;
-        epochStartOffsets.removeIf(epochStartOffset -> epochStartOffset.startOffset >= startOffset || epochStartOffset.epoch >= epoch);
-=======
         long startOffset = endOffset().offset();
         epochStartOffsets.removeIf(epochStartOffset ->
             epochStartOffset.startOffset >= startOffset || epochStartOffset.epoch >= epoch);
->>>>>>> 9494bebe
         epochStartOffsets.add(new EpochStartOffset(epoch, startOffset));
     }
 
     @Override
     public Optional<RawSnapshotWriter> createNewSnapshot(OffsetAndEpoch snapshotId) {
         if (snapshotId.offset() < startOffset()) {
-            logger.info("Cannot create a snapshot with an id ({}) less than the log start offset ({})", snapshotId, startOffset());
+            logger.info(
+                "Cannot create a snapshot with an id ({}) less than the log start offset ({})",
+                snapshotId,
+                startOffset()
+            );
 
             return Optional.empty();
         }
 
         long highWatermarkOffset = highWatermark().offset();
         if (snapshotId.offset() > highWatermarkOffset) {
-            throw new IllegalArgumentException(String.format("Cannot create a snapshot with an id (%s) greater than the high-watermark (%s)", snapshotId, highWatermarkOffset));
+            throw new IllegalArgumentException(
+                String.format(
+                    "Cannot create a snapshot with an id (%s) greater than the high-watermark (%s)",
+                    snapshotId,
+                    highWatermarkOffset
+                )
+            );
         }
 
         ValidOffsetAndEpoch validOffsetAndEpoch = validateOffsetAndEpoch(snapshotId.offset(), snapshotId.epoch());
         if (validOffsetAndEpoch.kind() != ValidOffsetAndEpoch.Kind.VALID) {
-            throw new IllegalArgumentException(String.format("Snapshot id (%s) is not valid according to the log: %s", snapshotId, validOffsetAndEpoch));
+            throw new IllegalArgumentException(
+                String.format(
+                    "Snapshot id (%s) is not valid according to the log: %s",
+                    snapshotId,
+                    validOffsetAndEpoch
+                )
+            );
         }
 
         long baseOffset = read(snapshotId.offset(), Isolation.COMMITTED).startOffsetMetadata.offset();
@@ -508,17 +510,11 @@
         if (snapshots.containsKey(snapshotId)) {
             return Optional.empty();
         } else {
-<<<<<<< HEAD
-            return Optional.of(new MockRawSnapshotWriter(snapshotId, buffer -> {
-                snapshots.putIfAbsent(snapshotId, new MockRawSnapshotReader(snapshotId, buffer));
-            }));
-=======
             return Optional.of(
                 new MockRawSnapshotWriter(snapshotId, buffer ->
                     snapshots.putIfAbsent(snapshotId, new MockRawSnapshotReader(snapshotId, buffer))
                 )
             );
->>>>>>> 9494bebe
         }
     }
 
@@ -534,27 +530,30 @@
 
     @Override
     public Optional<OffsetAndEpoch> latestSnapshotId() {
-        return Optional.ofNullable(snapshots.lastEntry()).map(Map.Entry::getKey);
+        return Optional.ofNullable(snapshots.lastEntry())
+            .map(Map.Entry::getKey);
     }
 
     @Override
     public Optional<OffsetAndEpoch> earliestSnapshotId() {
-        return Optional.ofNullable(snapshots.firstEntry()).map(Map.Entry::getKey);
-    }
-
-    @Override
-    public void onSnapshotFrozen(OffsetAndEpoch snapshotId) {
-    }
+        return Optional.ofNullable(snapshots.firstEntry())
+            .map(Map.Entry::getKey);
+    }
+
+    @Override
+    public void onSnapshotFrozen(OffsetAndEpoch snapshotId) {}
 
     @Override
     public boolean deleteBeforeSnapshot(OffsetAndEpoch snapshotId) {
         if (startOffset() > snapshotId.offset()) {
-            throw new OffsetOutOfRangeException(String.format("New log start (%s) is less than the current log start offset (%s)", snapshotId, startOffset()));
-        }
-<<<<<<< HEAD
-        if (highWatermark.offset < snapshotId.offset()) {
-            throw new OffsetOutOfRangeException(String.format("New log start (%s) is greater than the high watermark (%s)", snapshotId, highWatermark.offset));
-=======
+            throw new OffsetOutOfRangeException(
+                String.format(
+                    "New log start (%s) is less than the current log start offset (%s)",
+                    snapshotId,
+                    startOffset()
+                )
+            );
+        }
         if (highWatermark.offset() < snapshotId.offset()) {
             throw new OffsetOutOfRangeException(
                 String.format(
@@ -563,7 +562,6 @@
                     highWatermark.offset()
                 )
             );
->>>>>>> 9494bebe
         }
 
         boolean updated = false;
@@ -583,16 +581,10 @@
                 return false;
             });
 
-<<<<<<< HEAD
-            last.get().ifPresent(epochStartOffset -> {
-                epochStartOffsets.add(0, new EpochStartOffset(epochStartOffset.epoch, snapshotId.offset()));
-            });
-=======
             last.get().ifPresent(epochStartOffset ->
                 epochStartOffsets.add(0, new EpochStartOffset(epochStartOffset.epoch, snapshotId.offset())
                 )
             );
->>>>>>> 9494bebe
 
             updated = true;
         }
@@ -620,15 +612,15 @@
 
         @Override
         public String toString() {
-            return "MockOffsetMetadata(" + "id=" + id + ')';
+            return "MockOffsetMetadata(" +
+                "id=" + id +
+                ')';
         }
 
         @Override
         public boolean equals(Object o) {
-            if (this == o)
-                return true;
-            if (o == null || getClass() != o.getClass())
-                return false;
+            if (this == o) return true;
+            if (o == null || getClass() != o.getClass()) return false;
             MockOffsetMetadata that = (MockOffsetMetadata) o;
             return id == that.id;
         }
@@ -656,12 +648,12 @@
 
         @Override
         public boolean equals(Object o) {
-            if (this == o)
-                return true;
-            if (o == null || getClass() != o.getClass())
-                return false;
+            if (this == o) return true;
+            if (o == null || getClass() != o.getClass()) return false;
             LogEntry logEntry = (LogEntry) o;
-            return offset == logEntry.offset && Objects.equals(metadata, logEntry.metadata) && Objects.equals(record, logEntry.record);
+            return offset == logEntry.offset &&
+                Objects.equals(metadata, logEntry.metadata) &&
+                Objects.equals(record, logEntry.record);
         }
 
         @Override
@@ -671,7 +663,12 @@
 
         @Override
         public String toString() {
-            return String.format("LogEntry(metadata=%s, offset=%s, record=%s)", metadata, offset, record);
+            return String.format(
+                "LogEntry(metadata=%s, offset=%s, record=%s)",
+                metadata,
+                offset,
+                record
+            );
         }
     }
 
@@ -707,16 +704,12 @@
         ByteBuffer writeTo(ByteBuffer buffer) {
             LogEntry first = first();
 
-<<<<<<< HEAD
-            MemoryRecordsBuilder builder = MemoryRecords.builder(buffer, RecordBatch.CURRENT_MAGIC_VALUE, CompressionType.NONE, TimestampType.CREATE_TIME, first.offset, first.record.timestamp(), RecordBatch.NO_PRODUCER_ID, RecordBatch.NO_PRODUCER_EPOCH, RecordBatch.NO_SEQUENCE, false, isControlBatch, epoch);
-=======
             MemoryRecordsBuilder builder = MemoryRecords.builder(
                 buffer, RecordBatch.CURRENT_MAGIC_VALUE, Compression.NONE,
                 TimestampType.CREATE_TIME, first.offset, first.record.timestamp(),
                 RecordBatch.NO_PRODUCER_ID, RecordBatch.NO_PRODUCER_EPOCH,
                 RecordBatch.NO_SEQUENCE, false,
                 isControlBatch, epoch);
->>>>>>> 9494bebe
 
             for (LogEntry entry : entries) {
                 if (isControlBatch) {
