--- conflicted
+++ resolved
@@ -21,16 +21,12 @@
 import org.apache.kafka.common.compress.Compression;
 import org.apache.kafka.common.errors.OffsetOutOfRangeException;
 import org.apache.kafka.common.message.LeaderChangeMessage;
-<<<<<<< HEAD
-import org.apache.kafka.common.record.*;
-=======
 import org.apache.kafka.common.record.ControlRecordUtils;
 import org.apache.kafka.common.record.MemoryRecords;
 import org.apache.kafka.common.record.Record;
 import org.apache.kafka.common.record.RecordBatch;
 import org.apache.kafka.common.record.Records;
 import org.apache.kafka.common.record.SimpleRecord;
->>>>>>> 9494bebe
 import org.apache.kafka.common.utils.LogContext;
 import org.apache.kafka.common.utils.Utils;
 import org.apache.kafka.snapshot.RawSnapshotReader;
@@ -41,9 +37,18 @@
 import org.junit.jupiter.api.Test;
 
 import java.nio.ByteBuffer;
-import java.util.*;
-
-import static org.junit.jupiter.api.Assertions.*;
+import java.util.ArrayList;
+import java.util.Arrays;
+import java.util.Collection;
+import java.util.Collections;
+import java.util.List;
+import java.util.Objects;
+import java.util.Optional;
+
+import static org.junit.jupiter.api.Assertions.assertEquals;
+import static org.junit.jupiter.api.Assertions.assertFalse;
+import static org.junit.jupiter.api.Assertions.assertThrows;
+import static org.junit.jupiter.api.Assertions.assertTrue;
 
 public class MockLogTest {
 
@@ -155,18 +160,6 @@
         final int currentEpoch = 3;
         final long initialOffset = log.endOffset().offset();
 
-<<<<<<< HEAD
-        log.appendAsLeader(MemoryRecords.withRecords(initialOffset, CompressionType.NONE, currentEpoch, recordFoo), currentEpoch);
-
-        // Throw exception for out of order records
-        assertThrows(RuntimeException.class, () -> {
-            log.appendAsLeader(MemoryRecords.withRecords(initialOffset, CompressionType.NONE, currentEpoch, recordFoo), currentEpoch);
-        });
-
-        assertThrows(RuntimeException.class, () -> {
-            log.appendAsFollower(MemoryRecords.withRecords(initialOffset, CompressionType.NONE, currentEpoch, recordFoo));
-        });
-=======
         log.appendAsLeader(
             MemoryRecords.withRecords(initialOffset, Compression.NONE, currentEpoch, recordFoo),
             currentEpoch
@@ -185,16 +178,18 @@
             () -> log.appendAsFollower(
                     MemoryRecords.withRecords(initialOffset, Compression.NONE, currentEpoch, recordFoo))
         );
->>>>>>> 9494bebe
     }
 
     @Test
     public void testAppendControlRecord() {
         final long initialOffset = 0;
         final int currentEpoch = 3;
-        LeaderChangeMessage messageData = new LeaderChangeMessage().setLeaderId(0);
+        LeaderChangeMessage messageData =  new LeaderChangeMessage().setLeaderId(0);
         ByteBuffer buffer = ByteBuffer.allocate(256);
-        log.appendAsLeader(MemoryRecords.withLeaderChangeMessage(initialOffset, 0L, 2, buffer, messageData), currentEpoch);
+        log.appendAsLeader(
+            MemoryRecords.withLeaderChangeMessage(initialOffset, 0L, 2, buffer, messageData),
+            currentEpoch
+        );
 
         assertEquals(0, log.startOffset());
         assertEquals(1, log.endOffset().offset());
@@ -329,21 +324,17 @@
         appendBatch(5, 1);
 
         LogFetchInfo readInfo = log.read(5, Isolation.UNCOMMITTED);
-<<<<<<< HEAD
-        assertEquals(5L, readInfo.startOffsetMetadata.offset);
-        assertTrue(readInfo.startOffsetMetadata.metadata.isPresent());
-        MockLog.MockOffsetMetadata offsetMetadata = (MockLog.MockOffsetMetadata) readInfo.startOffsetMetadata.metadata.get();
-=======
         assertEquals(5L, readInfo.startOffsetMetadata.offset());
         assertTrue(readInfo.startOffsetMetadata.metadata().isPresent());
->>>>>>> 9494bebe
 
         // Update to a high watermark with valid offset metadata
         log.updateHighWatermark(readInfo.startOffsetMetadata);
         assertEquals(readInfo.startOffsetMetadata.offset(), log.highWatermark().offset());
 
         // Now update to a high watermark with invalid metadata
-        assertThrows(IllegalArgumentException.class, () -> log.updateHighWatermark(new LogOffsetMetadata(10L, Optional.of(new MockLog.MockOffsetMetadata(98230980L)))));
+        assertThrows(IllegalArgumentException.class, () ->
+            log.updateHighWatermark(new LogOffsetMetadata(10L,
+                Optional.of(new MockLog.MockOffsetMetadata(98230980L)))));
 
         // Ensure we can update the high watermark to the end offset
         LogFetchInfo readFromEndInfo = log.read(15L, Isolation.UNCOMMITTED);
@@ -394,15 +385,10 @@
 
         log.appendAsFollower(MemoryRecords.withRecords(initialOffset, Compression.NONE, epoch, recordFoo));
 
-<<<<<<< HEAD
-        assertThrows(OffsetOutOfRangeException.class, () -> log.read(log.startOffset() - 1, Isolation.UNCOMMITTED));
-        assertThrows(OffsetOutOfRangeException.class, () -> log.read(log.endOffset().offset + 1, Isolation.UNCOMMITTED));
-=======
         assertThrows(OffsetOutOfRangeException.class, () -> log.read(log.startOffset() - 1,
             Isolation.UNCOMMITTED));
         assertThrows(OffsetOutOfRangeException.class, () -> log.read(log.endOffset().offset() + 1,
             Isolation.UNCOMMITTED));
->>>>>>> 9494bebe
     }
 
     @Test
@@ -491,7 +477,10 @@
         appendBatch(numberOfRecords, epoch);
         log.updateHighWatermark(new LogOffsetMetadata(numberOfRecords));
 
-        assertThrows(IllegalArgumentException.class, () -> log.createNewSnapshot(new OffsetAndEpoch(numberOfRecords + 1, epoch)));
+        assertThrows(
+            IllegalArgumentException.class,
+            () -> log.createNewSnapshot(new OffsetAndEpoch(numberOfRecords + 1, epoch))
+        );
     }
 
     @Test
@@ -502,7 +491,10 @@
         appendBatch(numberOfRecords, epoch);
         log.updateHighWatermark(new LogOffsetMetadata(numberOfRecords));
 
-        assertThrows(IllegalArgumentException.class, () -> log.createNewSnapshot(new OffsetAndEpoch(numberOfRecords, epoch + 1)));
+        assertThrows(
+            IllegalArgumentException.class,
+            () -> log.createNewSnapshot(new OffsetAndEpoch(numberOfRecords, epoch + 1))
+        );
     }
 
     @Test
@@ -540,7 +532,10 @@
         assertTrue(log.deleteBeforeSnapshot(snapshotId));
         assertEquals(snapshotId.offset(), log.startOffset());
 
-        assertThrows(IllegalArgumentException.class, () -> log.createNewSnapshot(new OffsetAndEpoch(numberOfRecords, epoch - 1)));
+        assertThrows(
+            IllegalArgumentException.class,
+            () -> log.createNewSnapshot(new OffsetAndEpoch(numberOfRecords, epoch - 1))
+        );
     }
 
     @Test
@@ -557,9 +552,18 @@
         appendBatch(secondBatchRecords, secondEpoch);
         log.updateHighWatermark(new LogOffsetMetadata(numberOfRecords));
 
-        assertThrows(IllegalArgumentException.class, () -> log.createNewSnapshot(new OffsetAndEpoch(1, missingEpoch)));
-        assertThrows(IllegalArgumentException.class, () -> log.createNewSnapshot(new OffsetAndEpoch(firstBatchRecords, missingEpoch)));
-        assertThrows(IllegalArgumentException.class, () -> log.createNewSnapshot(new OffsetAndEpoch(secondBatchRecords, missingEpoch)));
+        assertThrows(
+            IllegalArgumentException.class,
+            () -> log.createNewSnapshot(new OffsetAndEpoch(1, missingEpoch))
+        );
+        assertThrows(
+            IllegalArgumentException.class,
+            () -> log.createNewSnapshot(new OffsetAndEpoch(firstBatchRecords, missingEpoch))
+        );
+        assertThrows(
+            IllegalArgumentException.class,
+            () -> log.createNewSnapshot(new OffsetAndEpoch(secondBatchRecords, missingEpoch))
+        );
     }
 
     @Test
@@ -644,7 +648,10 @@
             snapshot.freeze();
         }
 
-        assertThrows(OffsetOutOfRangeException.class, () -> log.deleteBeforeSnapshot(snapshotId));
+        assertThrows(
+            OffsetOutOfRangeException.class,
+            () -> log.deleteBeforeSnapshot(snapshotId)
+        );
     }
 
     @Test
@@ -761,12 +768,8 @@
         appendBatch(numberOfRecords, epoch);
 
         ValidOffsetAndEpoch resultOffsetAndEpoch = log.validateOffsetAndEpoch(numberOfRecords, epoch + 1);
-<<<<<<< HEAD
-        assertEquals(ValidOffsetAndEpoch.diverging(new OffsetAndEpoch(log.endOffset().offset, epoch)), resultOffsetAndEpoch);
-=======
         assertEquals(ValidOffsetAndEpoch.diverging(new OffsetAndEpoch(log.endOffset().offset(), epoch)),
             resultOffsetAndEpoch);
->>>>>>> 9494bebe
     }
 
     @Test
@@ -860,12 +863,8 @@
         appendBatch(numberOfRecords, epoch);
 
         ValidOffsetAndEpoch resultOffsetAndEpoch = log.validateOffsetAndEpoch(numberOfRecords + 1, epoch);
-<<<<<<< HEAD
-        assertEquals(ValidOffsetAndEpoch.diverging(new OffsetAndEpoch(log.endOffset().offset, epoch)), resultOffsetAndEpoch);
-=======
         assertEquals(ValidOffsetAndEpoch.diverging(new OffsetAndEpoch(log.endOffset().offset(), epoch)),
             resultOffsetAndEpoch);
->>>>>>> 9494bebe
     }
 
     @Test
@@ -936,12 +935,11 @@
 
         @Override
         public boolean equals(Object o) {
-            if (this == o)
-                return true;
-            if (o == null || getClass() != o.getClass())
-                return false;
+            if (this == o) return true;
+            if (o == null || getClass() != o.getClass()) return false;
             OffsetRange that = (OffsetRange) o;
-            return startOffset == that.startOffset && endOffset == that.endOffset;
+            return startOffset == that.startOffset &&
+                endOffset == that.endOffset;
         }
 
         @Override
@@ -956,9 +954,6 @@
     }
 
     private void appendAsLeader(Collection<SimpleRecord> records, int epoch) {
-<<<<<<< HEAD
-        log.appendAsLeader(MemoryRecords.withRecords(log.endOffset().offset, CompressionType.NONE, records.toArray(new SimpleRecord[records.size()])), epoch);
-=======
         log.appendAsLeader(
             MemoryRecords.withRecords(
                 log.endOffset().offset(),
@@ -967,7 +962,6 @@
             ),
             epoch
         );
->>>>>>> 9494bebe
     }
 
     private void appendBatch(int numRecords, int epoch) {
