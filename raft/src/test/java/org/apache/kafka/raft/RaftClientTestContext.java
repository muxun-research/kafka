--- conflicted
+++ resolved
@@ -19,37 +19,15 @@
 import org.apache.kafka.common.TopicPartition;
 import org.apache.kafka.common.Uuid;
 import org.apache.kafka.common.memory.MemoryPool;
-import org.apache.kafka.common.message.BeginQuorumEpochRequestData;
-import org.apache.kafka.common.message.BeginQuorumEpochResponseData;
-import org.apache.kafka.common.message.DescribeQuorumResponseData;
+import org.apache.kafka.common.message.*;
 import org.apache.kafka.common.message.DescribeQuorumResponseData.ReplicaState;
-import org.apache.kafka.common.message.EndQuorumEpochRequestData;
-import org.apache.kafka.common.message.EndQuorumEpochResponseData;
-import org.apache.kafka.common.message.FetchRequestData;
-import org.apache.kafka.common.message.FetchResponseData;
-import org.apache.kafka.common.message.FetchSnapshotResponseData;
-import org.apache.kafka.common.message.LeaderChangeMessage;
 import org.apache.kafka.common.message.LeaderChangeMessage.Voter;
-import org.apache.kafka.common.message.VoteRequestData;
-import org.apache.kafka.common.message.VoteResponseData;
 import org.apache.kafka.common.metrics.Metrics;
 import org.apache.kafka.common.protocol.ApiKeys;
 import org.apache.kafka.common.protocol.ApiMessage;
 import org.apache.kafka.common.protocol.Errors;
-import org.apache.kafka.common.record.CompressionType;
-import org.apache.kafka.common.record.ControlRecordType;
-import org.apache.kafka.common.record.ControlRecordUtils;
-import org.apache.kafka.common.record.MemoryRecords;
-import org.apache.kafka.common.record.Record;
-import org.apache.kafka.common.record.Records;
-import org.apache.kafka.common.requests.BeginQuorumEpochRequest;
-import org.apache.kafka.common.requests.BeginQuorumEpochResponse;
-import org.apache.kafka.common.requests.DescribeQuorumResponse;
-import org.apache.kafka.common.requests.EndQuorumEpochRequest;
-import org.apache.kafka.common.requests.EndQuorumEpochResponse;
-import org.apache.kafka.common.requests.FetchSnapshotResponse;
-import org.apache.kafka.common.requests.VoteRequest;
-import org.apache.kafka.common.requests.VoteResponse;
+import org.apache.kafka.common.record.*;
+import org.apache.kafka.common.requests.*;
 import org.apache.kafka.common.utils.LogContext;
 import org.apache.kafka.common.utils.MockTime;
 import org.apache.kafka.common.utils.Utils;
@@ -64,1063 +42,14 @@
 import java.io.IOException;
 import java.net.InetSocketAddress;
 import java.nio.ByteBuffer;
-import java.util.ArrayList;
-import java.util.Collections;
-import java.util.HashMap;
-import java.util.HashSet;
-import java.util.Iterator;
-import java.util.List;
-import java.util.Map;
-import java.util.Optional;
-import java.util.OptionalInt;
-import java.util.OptionalLong;
-import java.util.Set;
+import java.util.*;
 import java.util.function.Consumer;
 import java.util.stream.Collectors;
 
 import static org.apache.kafka.raft.RaftUtil.hasValidTopicPartition;
-import static org.junit.jupiter.api.Assertions.assertDoesNotThrow;
-import static org.junit.jupiter.api.Assertions.assertEquals;
-import static org.junit.jupiter.api.Assertions.assertFalse;
-import static org.junit.jupiter.api.Assertions.assertTrue;
+import static org.junit.jupiter.api.Assertions.*;
 
 public final class RaftClientTestContext {
-<<<<<<< HEAD
-	private static final StringSerde STRING_SERDE = new StringSerde();
-
-	final TopicPartition metadataPartition = Builder.METADATA_PARTITION;
-	final int electionBackoffMaxMs = Builder.ELECTION_BACKOFF_MAX_MS;
-	final int fetchMaxWaitMs = Builder.FETCH_MAX_WAIT_MS;
-	final int fetchTimeoutMs = Builder.FETCH_TIMEOUT_MS;
-	final int retryBackoffMs = Builder.RETRY_BACKOFF_MS;
-
-	private int electionTimeoutMs;
-	private int requestTimeoutMs;
-	private int appendLingerMs;
-
-	private final QuorumStateStore quorumStateStore;
-	final Uuid clusterId;
-	private final OptionalInt localId;
-	public final KafkaRaftClient<String> client;
-	final Metrics metrics;
-	public final MockLog log;
-	final MockNetworkChannel channel;
-	final MockMessageQueue messageQueue;
-	final MockTime time;
-	final MockListener listener;
-	final Set<Integer> voters;
-
-	private final List<RaftResponse.Outbound> sentResponses = new ArrayList<>();
-
-	public static final class Builder {
-		static final int DEFAULT_ELECTION_TIMEOUT_MS = 10000;
-
-		private static final TopicPartition METADATA_PARTITION = new TopicPartition("metadata", 0);
-		private static final int ELECTION_BACKOFF_MAX_MS = 100;
-		private static final int FETCH_MAX_WAIT_MS = 0;
-		// fetch timeout is usually larger than election timeout
-		private static final int FETCH_TIMEOUT_MS = 50000;
-		private static final int DEFAULT_REQUEST_TIMEOUT_MS = 5000;
-		private static final int RETRY_BACKOFF_MS = 50;
-		private static final int DEFAULT_APPEND_LINGER_MS = 0;
-
-		private final MockMessageQueue messageQueue = new MockMessageQueue();
-		private final MockTime time = new MockTime();
-		private final QuorumStateStore quorumStateStore = new MockQuorumStateStore();
-		private final Random random = Mockito.spy(new Random(1));
-		private final MockLog log = new MockLog(METADATA_PARTITION, Uuid.METADATA_TOPIC_ID);
-		private final Set<Integer> voters;
-		private final OptionalInt localId;
-
-		private Uuid clusterId = Uuid.randomUuid();
-		private int requestTimeoutMs = DEFAULT_REQUEST_TIMEOUT_MS;
-		private int electionTimeoutMs = DEFAULT_ELECTION_TIMEOUT_MS;
-		private int appendLingerMs = DEFAULT_APPEND_LINGER_MS;
-		private MemoryPool memoryPool = MemoryPool.NONE;
-
-		public Builder(int localId, Set<Integer> voters) {
-			this(OptionalInt.of(localId), voters);
-		}
-
-		public Builder(OptionalInt localId, Set<Integer> voters) {
-			this.voters = voters;
-			this.localId = localId;
-		}
-
-		Builder withElectedLeader(int epoch, int leaderId) throws IOException {
-			quorumStateStore.writeElectionState(ElectionState.withElectedLeader(epoch, leaderId, voters));
-			return this;
-		}
-
-		Builder withUnknownLeader(int epoch) throws IOException {
-			quorumStateStore.writeElectionState(ElectionState.withUnknownLeader(epoch, voters));
-			return this;
-		}
-
-		Builder withVotedCandidate(int epoch, int votedId) throws IOException {
-			quorumStateStore.writeElectionState(ElectionState.withVotedCandidate(epoch, votedId, voters));
-			return this;
-		}
-
-		Builder updateRandom(Consumer<Random> consumer) {
-			consumer.accept(random);
-			return this;
-		}
-
-		Builder withMemoryPool(MemoryPool pool) {
-			this.memoryPool = pool;
-			return this;
-		}
-
-		Builder withAppendLingerMs(int appendLingerMs) {
-			this.appendLingerMs = appendLingerMs;
-			return this;
-		}
-
-		Builder appendToLog(int epoch, List<String> records) {
-			MemoryRecords batch = buildBatch(
-					time.milliseconds(),
-					log.endOffset().offset,
-					epoch,
-					records
-			);
-			log.appendAsLeader(batch, epoch);
-			return this;
-		}
-
-		Builder withElectionTimeoutMs(int electionTimeoutMs) {
-			this.electionTimeoutMs = electionTimeoutMs;
-			return this;
-		}
-
-		Builder withRequestTimeoutMs(int requestTimeoutMs) {
-			this.requestTimeoutMs = requestTimeoutMs;
-			return this;
-		}
-
-		Builder withClusterId(Uuid clusterId) {
-			this.clusterId = clusterId;
-			return this;
-		}
-
-		public RaftClientTestContext build() throws IOException {
-			Metrics metrics = new Metrics(time);
-			MockNetworkChannel channel = new MockNetworkChannel(voters);
-			LogContext logContext = new LogContext();
-			MockListener listener = new MockListener();
-			Map<Integer, RaftConfig.AddressSpec> voterAddressMap = voters.stream()
-					.collect(Collectors.toMap(id -> id, RaftClientTestContext::mockAddress));
-			RaftConfig raftConfig = new RaftConfig(voterAddressMap, requestTimeoutMs, RETRY_BACKOFF_MS, electionTimeoutMs,
-					ELECTION_BACKOFF_MAX_MS, FETCH_TIMEOUT_MS, appendLingerMs);
-
-			KafkaRaftClient<String> client = new KafkaRaftClient<>(
-					STRING_SERDE,
-					channel,
-					messageQueue,
-					log,
-					quorumStateStore,
-					memoryPool,
-					time,
-					metrics,
-					new MockExpirationService(time),
-					FETCH_MAX_WAIT_MS,
-					clusterId.toString(),
-					localId,
-					logContext,
-					random,
-					raftConfig
-			);
-
-			client.register(listener);
-			client.initialize();
-
-			RaftClientTestContext context = new RaftClientTestContext(
-					clusterId,
-					localId,
-					client,
-					log,
-					channel,
-					messageQueue,
-					time,
-					quorumStateStore,
-					voters,
-					metrics,
-					listener
-			);
-
-			context.electionTimeoutMs = electionTimeoutMs;
-			context.requestTimeoutMs = requestTimeoutMs;
-			context.appendLingerMs = appendLingerMs;
-
-			return context;
-		}
-	}
-
-	private RaftClientTestContext(
-			Uuid clusterId,
-			OptionalInt localId,
-			KafkaRaftClient<String> client,
-			MockLog log,
-			MockNetworkChannel channel,
-			MockMessageQueue messageQueue,
-			MockTime time,
-			QuorumStateStore quorumStateStore,
-			Set<Integer> voters,
-			Metrics metrics,
-			MockListener listener
-	) {
-		this.clusterId = clusterId;
-		this.localId = localId;
-		this.client = client;
-		this.log = log;
-		this.channel = channel;
-		this.messageQueue = messageQueue;
-		this.time = time;
-		this.quorumStateStore = quorumStateStore;
-		this.voters = voters;
-		this.metrics = metrics;
-		this.listener = listener;
-	}
-
-	int electionTimeoutMs() {
-		return electionTimeoutMs;
-	}
-
-	int requestTimeoutMs() {
-		return requestTimeoutMs;
-	}
-
-	int appendLingerMs() {
-		return appendLingerMs;
-	}
-
-	MemoryRecords buildBatch(
-			long baseOffset,
-			int epoch,
-			List<String> records
-	) {
-		return buildBatch(time.milliseconds(), baseOffset, epoch, records);
-	}
-
-	static MemoryRecords buildBatch(
-			long timestamp,
-			long baseOffset,
-			int epoch,
-			List<String> records
-	) {
-		ByteBuffer buffer = ByteBuffer.allocate(512);
-		BatchBuilder<String> builder = new BatchBuilder<>(
-				buffer,
-				STRING_SERDE,
-				CompressionType.NONE,
-				baseOffset,
-				timestamp,
-				false,
-				epoch,
-				512
-		);
-
-		for (String record : records) {
-			builder.appendRecord(record, null);
-		}
-
-		return builder.build();
-	}
-
-	static RaftClientTestContext initializeAsLeader(int localId, Set<Integer> voters, int epoch) throws Exception {
-		if (epoch <= 0) {
-			throw new IllegalArgumentException("Cannot become leader in epoch " + epoch);
-		}
-
-		RaftClientTestContext context = new RaftClientTestContext.Builder(localId, voters)
-				.withUnknownLeader(epoch - 1)
-				.build();
-
-		context.assertUnknownLeader(epoch - 1);
-		context.becomeLeader();
-		return context;
-	}
-
-	void becomeLeader() throws Exception {
-		int currentEpoch = currentEpoch();
-		time.sleep(electionTimeoutMs * 2);
-		expectAndGrantVotes(currentEpoch + 1);
-		expectBeginEpoch(currentEpoch + 1);
-	}
-
-	OptionalInt currentLeader() {
-		return currentLeaderAndEpoch().leaderId;
-	}
-
-	int currentEpoch() {
-		return currentLeaderAndEpoch().epoch;
-	}
-
-	LeaderAndEpoch currentLeaderAndEpoch() {
-		try {
-			ElectionState election = quorumStateStore.readElectionState();
-			return new LeaderAndEpoch(election.leaderIdOpt, election.epoch);
-		} catch (IOException e) {
-			throw new RuntimeException(e);
-		}
-	}
-
-	void expectAndGrantVotes(
-			int epoch
-	) throws Exception {
-		pollUntilRequest();
-
-		List<RaftRequest.Outbound> voteRequests = collectVoteRequests(epoch,
-				log.lastFetchedEpoch(), log.endOffset().offset);
-
-		for (RaftRequest.Outbound request : voteRequests) {
-			VoteResponseData voteResponse = voteResponse(true, Optional.empty(), epoch);
-			deliverResponse(request.correlationId, request.destinationId(), voteResponse);
-		}
-
-		client.poll();
-		assertElectedLeader(epoch, localIdOrThrow());
-	}
-
-	private int localIdOrThrow() {
-		return localId.orElseThrow(() -> new AssertionError("Required local id is not defined"));
-	}
-
-	void expectBeginEpoch(
-			int epoch
-	) throws Exception {
-		pollUntilRequest();
-		for (RaftRequest.Outbound request : collectBeginEpochRequests(epoch)) {
-			BeginQuorumEpochResponseData beginEpochResponse = beginEpochResponse(epoch, localIdOrThrow());
-			deliverResponse(request.correlationId, request.destinationId(), beginEpochResponse);
-		}
-		client.poll();
-	}
-
-	void pollUntil(TestCondition condition) throws InterruptedException {
-		TestUtils.waitForCondition(() -> {
-			client.poll();
-			return condition.conditionMet();
-		}, 5000, "Condition failed to be satisfied before timeout");
-	}
-
-	void pollUntilResponse() throws InterruptedException {
-		pollUntil(() -> !sentResponses.isEmpty());
-	}
-
-	void pollUntilRequest() throws InterruptedException {
-		pollUntil(channel::hasSentRequests);
-	}
-
-	void assertVotedCandidate(int epoch, int leaderId) throws IOException {
-		assertEquals(ElectionState.withVotedCandidate(epoch, leaderId, voters), quorumStateStore.readElectionState());
-	}
-
-	void assertElectedLeader(int epoch, int leaderId) throws IOException {
-		assertEquals(ElectionState.withElectedLeader(epoch, leaderId, voters), quorumStateStore.readElectionState());
-	}
-
-	void assertUnknownLeader(int epoch) throws IOException {
-		assertEquals(ElectionState.withUnknownLeader(epoch, voters), quorumStateStore.readElectionState());
-	}
-
-	void assertResignedLeader(int epoch, int leaderId) throws IOException {
-		assertTrue(client.quorum().isResigned());
-		assertEquals(ElectionState.withElectedLeader(epoch, leaderId, voters), quorumStateStore.readElectionState());
-	}
-
-	int assertSentDescribeQuorumResponse(
-			int leaderId,
-			int leaderEpoch,
-			long highWatermark,
-			List<ReplicaState> voterStates,
-			List<ReplicaState> observerStates
-	) {
-		List<RaftResponse.Outbound> sentMessages = drainSentResponses(ApiKeys.DESCRIBE_QUORUM);
-		assertEquals(1, sentMessages.size());
-		RaftResponse.Outbound raftMessage = sentMessages.get(0);
-		assertTrue(
-				raftMessage.data() instanceof DescribeQuorumResponseData,
-				"Unexpected request type " + raftMessage.data());
-		DescribeQuorumResponseData response = (DescribeQuorumResponseData) raftMessage.data();
-
-		DescribeQuorumResponseData expectedResponse = DescribeQuorumResponse.singletonResponse(
-				metadataPartition,
-				leaderId,
-				leaderEpoch,
-				highWatermark,
-				voterStates,
-				observerStates);
-
-		assertEquals(expectedResponse, response);
-		return raftMessage.correlationId();
-	}
-
-	int assertSentVoteRequest(int epoch, int lastEpoch, long lastEpochOffset, int numVoteReceivers) {
-		List<RaftRequest.Outbound> voteRequests = collectVoteRequests(epoch, lastEpoch, lastEpochOffset);
-		assertEquals(numVoteReceivers, voteRequests.size());
-		return voteRequests.iterator().next().correlationId();
-	}
-
-	void assertSentVoteResponse(
-			Errors error
-	) {
-		List<RaftResponse.Outbound> sentMessages = drainSentResponses(ApiKeys.VOTE);
-		assertEquals(1, sentMessages.size());
-		RaftMessage raftMessage = sentMessages.get(0);
-		assertTrue(raftMessage.data() instanceof VoteResponseData);
-		VoteResponseData response = (VoteResponseData) raftMessage.data();
-
-		assertEquals(error, Errors.forCode(response.errorCode()));
-	}
-
-	void assertSentVoteResponse(
-			Errors error,
-			int epoch,
-			OptionalInt leaderId,
-			boolean voteGranted
-	) {
-		List<RaftResponse.Outbound> sentMessages = drainSentResponses(ApiKeys.VOTE);
-		assertEquals(1, sentMessages.size());
-		RaftMessage raftMessage = sentMessages.get(0);
-		assertTrue(raftMessage.data() instanceof VoteResponseData);
-		VoteResponseData response = (VoteResponseData) raftMessage.data();
-		assertTrue(hasValidTopicPartition(response, metadataPartition));
-
-		VoteResponseData.PartitionData partitionResponse = response.topics().get(0).partitions().get(0);
-
-		assertEquals(voteGranted, partitionResponse.voteGranted());
-		assertEquals(error, Errors.forCode(partitionResponse.errorCode()));
-		assertEquals(epoch, partitionResponse.leaderEpoch());
-		assertEquals(leaderId.orElse(-1), partitionResponse.leaderId());
-	}
-
-	List<RaftRequest.Outbound> collectVoteRequests(
-			int epoch,
-			int lastEpoch,
-			long lastEpochOffset
-	) {
-		List<RaftRequest.Outbound> voteRequests = new ArrayList<>();
-		for (RaftMessage raftMessage : channel.drainSendQueue()) {
-			if (raftMessage.data() instanceof VoteRequestData) {
-				VoteRequestData request = (VoteRequestData) raftMessage.data();
-				VoteRequestData.PartitionData partitionRequest = unwrap(request);
-
-				assertEquals(epoch, partitionRequest.candidateEpoch());
-				assertEquals(localIdOrThrow(), partitionRequest.candidateId());
-				assertEquals(lastEpoch, partitionRequest.lastOffsetEpoch());
-				assertEquals(lastEpochOffset, partitionRequest.lastOffset());
-				voteRequests.add((RaftRequest.Outbound) raftMessage);
-			}
-		}
-		return voteRequests;
-	}
-
-	void deliverRequest(ApiMessage request) {
-		RaftRequest.Inbound inboundRequest = new RaftRequest.Inbound(
-				channel.newCorrelationId(), request, time.milliseconds());
-		inboundRequest.completion.whenComplete((response, exception) -> {
-			if (exception != null) {
-				throw new RuntimeException(exception);
-			} else {
-				sentResponses.add(response);
-			}
-		});
-		client.handle(inboundRequest);
-	}
-
-	void deliverResponse(int correlationId, int sourceId, ApiMessage response) {
-		channel.mockReceive(new RaftResponse.Inbound(correlationId, response, sourceId));
-	}
-
-	int assertSentBeginQuorumEpochRequest(int epoch, int numBeginEpochRequests) {
-		List<RaftRequest.Outbound> requests = collectBeginEpochRequests(epoch);
-		assertEquals(numBeginEpochRequests, requests.size());
-		return requests.get(0).correlationId;
-	}
-
-	private List<RaftResponse.Outbound> drainSentResponses(
-			ApiKeys apiKey
-	) {
-		List<RaftResponse.Outbound> res = new ArrayList<>();
-		Iterator<RaftResponse.Outbound> iterator = sentResponses.iterator();
-		while (iterator.hasNext()) {
-			RaftResponse.Outbound response = iterator.next();
-			if (response.data.apiKey() == apiKey.id) {
-				res.add(response);
-				iterator.remove();
-			}
-		}
-		return res;
-	}
-
-	void assertSentBeginQuorumEpochResponse(
-			Errors responseError
-	) {
-		List<RaftResponse.Outbound> sentMessages = drainSentResponses(ApiKeys.BEGIN_QUORUM_EPOCH);
-		assertEquals(1, sentMessages.size());
-		RaftMessage raftMessage = sentMessages.get(0);
-		assertTrue(raftMessage.data() instanceof BeginQuorumEpochResponseData);
-		BeginQuorumEpochResponseData response = (BeginQuorumEpochResponseData) raftMessage.data();
-		assertEquals(responseError, Errors.forCode(response.errorCode()));
-	}
-
-	void assertSentBeginQuorumEpochResponse(
-			Errors partitionError,
-			int epoch,
-			OptionalInt leaderId
-	) {
-		List<RaftResponse.Outbound> sentMessages = drainSentResponses(ApiKeys.BEGIN_QUORUM_EPOCH);
-		assertEquals(1, sentMessages.size());
-		RaftMessage raftMessage = sentMessages.get(0);
-		assertTrue(raftMessage.data() instanceof BeginQuorumEpochResponseData);
-		BeginQuorumEpochResponseData response = (BeginQuorumEpochResponseData) raftMessage.data();
-		assertEquals(Errors.NONE, Errors.forCode(response.errorCode()));
-
-		BeginQuorumEpochResponseData.PartitionData partitionResponse =
-				response.topics().get(0).partitions().get(0);
-
-		assertEquals(epoch, partitionResponse.leaderEpoch());
-		assertEquals(leaderId.orElse(-1), partitionResponse.leaderId());
-		assertEquals(partitionError, Errors.forCode(partitionResponse.errorCode()));
-	}
-
-	int assertSentEndQuorumEpochRequest(int epoch, int destinationId) {
-		List<RaftRequest.Outbound> endQuorumRequests = collectEndQuorumRequests(
-				epoch, Collections.singleton(destinationId), Optional.empty());
-		assertEquals(1, endQuorumRequests.size());
-		return endQuorumRequests.get(0).correlationId();
-	}
-
-	void assertSentEndQuorumEpochResponse(
-			Errors responseError
-	) {
-		List<RaftResponse.Outbound> sentMessages = drainSentResponses(ApiKeys.END_QUORUM_EPOCH);
-		assertEquals(1, sentMessages.size());
-		RaftMessage raftMessage = sentMessages.get(0);
-		assertTrue(raftMessage.data() instanceof EndQuorumEpochResponseData);
-		EndQuorumEpochResponseData response = (EndQuorumEpochResponseData) raftMessage.data();
-		assertEquals(responseError, Errors.forCode(response.errorCode()));
-	}
-
-	void assertSentEndQuorumEpochResponse(
-			Errors partitionError,
-			int epoch,
-			OptionalInt leaderId
-	) {
-		List<RaftResponse.Outbound> sentMessages = drainSentResponses(ApiKeys.END_QUORUM_EPOCH);
-		assertEquals(1, sentMessages.size());
-		RaftMessage raftMessage = sentMessages.get(0);
-		assertTrue(raftMessage.data() instanceof EndQuorumEpochResponseData);
-		EndQuorumEpochResponseData response = (EndQuorumEpochResponseData) raftMessage.data();
-		assertEquals(Errors.NONE, Errors.forCode(response.errorCode()));
-
-		EndQuorumEpochResponseData.PartitionData partitionResponse =
-				response.topics().get(0).partitions().get(0);
-
-		assertEquals(epoch, partitionResponse.leaderEpoch());
-		assertEquals(leaderId.orElse(-1), partitionResponse.leaderId());
-		assertEquals(partitionError, Errors.forCode(partitionResponse.errorCode()));
-	}
-
-	RaftRequest.Outbound assertSentFetchRequest() {
-		List<RaftRequest.Outbound> sentRequests = channel.drainSentRequests(Optional.of(ApiKeys.FETCH));
-		assertEquals(1, sentRequests.size());
-		return sentRequests.get(0);
-	}
-
-	int assertSentFetchRequest(
-			int epoch,
-			long fetchOffset,
-			int lastFetchedEpoch
-	) {
-		List<RaftRequest.Outbound> sentMessages = channel.drainSendQueue();
-		assertEquals(1, sentMessages.size());
-
-		// TODO: Use more specific type
-		RaftMessage raftMessage = sentMessages.get(0);
-		assertFetchRequestData(raftMessage, epoch, fetchOffset, lastFetchedEpoch);
-		return raftMessage.correlationId();
-	}
-
-	FetchResponseData.PartitionData assertSentFetchPartitionResponse() {
-		List<RaftResponse.Outbound> sentMessages = drainSentResponses(ApiKeys.FETCH);
-		assertEquals(
-				1, sentMessages.size(), "Found unexpected sent messages " + sentMessages);
-		RaftResponse.Outbound raftMessage = sentMessages.get(0);
-		assertEquals(ApiKeys.FETCH.id, raftMessage.data.apiKey());
-		FetchResponseData response = (FetchResponseData) raftMessage.data();
-		assertEquals(Errors.NONE, Errors.forCode(response.errorCode()));
-
-		assertEquals(1, response.responses().size());
-		assertEquals(metadataPartition.topic(), response.responses().get(0).topic());
-		assertEquals(1, response.responses().get(0).partitions().size());
-		return response.responses().get(0).partitions().get(0);
-	}
-
-	void assertSentFetchPartitionResponse(Errors error) {
-		List<RaftResponse.Outbound> sentMessages = drainSentResponses(ApiKeys.FETCH);
-		assertEquals(
-				1, sentMessages.size(), "Found unexpected sent messages " + sentMessages);
-		RaftResponse.Outbound raftMessage = sentMessages.get(0);
-		assertEquals(ApiKeys.FETCH.id, raftMessage.data.apiKey());
-		FetchResponseData response = (FetchResponseData) raftMessage.data();
-		assertEquals(error, Errors.forCode(response.errorCode()));
-	}
-
-
-	MemoryRecords assertSentFetchPartitionResponse(
-			Errors error,
-			int epoch,
-			OptionalInt leaderId
-	) {
-		FetchResponseData.PartitionData partitionResponse = assertSentFetchPartitionResponse();
-		assertEquals(error, Errors.forCode(partitionResponse.errorCode()));
-		assertEquals(epoch, partitionResponse.currentLeader().leaderEpoch());
-		assertEquals(leaderId.orElse(-1), partitionResponse.currentLeader().leaderId());
-		assertEquals(-1, partitionResponse.divergingEpoch().endOffset());
-		assertEquals(-1, partitionResponse.divergingEpoch().epoch());
-		assertEquals(-1, partitionResponse.snapshotId().endOffset());
-		assertEquals(-1, partitionResponse.snapshotId().epoch());
-		return (MemoryRecords) partitionResponse.records();
-	}
-
-	MemoryRecords assertSentFetchPartitionResponse(
-			long highWatermark,
-			int leaderEpoch
-	) {
-		FetchResponseData.PartitionData partitionResponse = assertSentFetchPartitionResponse();
-		assertEquals(Errors.NONE, Errors.forCode(partitionResponse.errorCode()));
-		assertEquals(leaderEpoch, partitionResponse.currentLeader().leaderEpoch());
-		assertEquals(highWatermark, partitionResponse.highWatermark());
-		assertEquals(-1, partitionResponse.divergingEpoch().endOffset());
-		assertEquals(-1, partitionResponse.divergingEpoch().epoch());
-		assertEquals(-1, partitionResponse.snapshotId().endOffset());
-		assertEquals(-1, partitionResponse.snapshotId().epoch());
-		return (MemoryRecords) partitionResponse.records();
-	}
-
-	RaftRequest.Outbound assertSentFetchSnapshotRequest() {
-		List<RaftRequest.Outbound> sentRequests = channel.drainSentRequests(Optional.of(ApiKeys.FETCH_SNAPSHOT));
-		assertEquals(1, sentRequests.size());
-
-		return sentRequests.get(0);
-	}
-
-	void assertSentFetchSnapshotResponse(Errors responseError) {
-		List<RaftResponse.Outbound> sentMessages = drainSentResponses(ApiKeys.FETCH_SNAPSHOT);
-		assertEquals(1, sentMessages.size());
-
-		RaftMessage message = sentMessages.get(0);
-		assertTrue(message.data() instanceof FetchSnapshotResponseData);
-
-		FetchSnapshotResponseData response = (FetchSnapshotResponseData) message.data();
-		assertEquals(responseError, Errors.forCode(response.errorCode()));
-	}
-
-	Optional<FetchSnapshotResponseData.PartitionSnapshot> assertSentFetchSnapshotResponse(TopicPartition topicPartition) {
-		List<RaftResponse.Outbound> sentMessages = drainSentResponses(ApiKeys.FETCH_SNAPSHOT);
-		assertEquals(1, sentMessages.size());
-
-		RaftMessage message = sentMessages.get(0);
-		assertTrue(message.data() instanceof FetchSnapshotResponseData);
-
-		FetchSnapshotResponseData response = (FetchSnapshotResponseData) message.data();
-		assertEquals(Errors.NONE, Errors.forCode(response.errorCode()));
-
-		return FetchSnapshotResponse.forTopicPartition(response, topicPartition);
-	}
-
-	List<RaftRequest.Outbound> collectEndQuorumRequests(
-			int epoch,
-			Set<Integer> destinationIdSet,
-			Optional<List<Integer>> preferredSuccessorsOpt
-	) {
-		List<RaftRequest.Outbound> endQuorumRequests = new ArrayList<>();
-		Set<Integer> collectedDestinationIdSet = new HashSet<>();
-		for (RaftMessage raftMessage : channel.drainSendQueue()) {
-			if (raftMessage.data() instanceof EndQuorumEpochRequestData) {
-				EndQuorumEpochRequestData request = (EndQuorumEpochRequestData) raftMessage.data();
-
-				EndQuorumEpochRequestData.PartitionData partitionRequest =
-						request.topics().get(0).partitions().get(0);
-
-				assertEquals(epoch, partitionRequest.leaderEpoch());
-				assertEquals(localIdOrThrow(), partitionRequest.leaderId());
-				preferredSuccessorsOpt.ifPresent(preferredSuccessors -> {
-					assertEquals(preferredSuccessors, partitionRequest.preferredSuccessors());
-				});
-
-				RaftRequest.Outbound outboundRequest = (RaftRequest.Outbound) raftMessage;
-				collectedDestinationIdSet.add(outboundRequest.destinationId());
-				endQuorumRequests.add(outboundRequest);
-			}
-		}
-		assertEquals(destinationIdSet, collectedDestinationIdSet);
-		return endQuorumRequests;
-	}
-
-	void discoverLeaderAsObserver(
-			int leaderId,
-			int epoch
-	) throws Exception {
-		pollUntilRequest();
-		RaftRequest.Outbound fetchRequest = assertSentFetchRequest();
-		assertTrue(voters.contains(fetchRequest.destinationId()));
-		assertFetchRequestData(fetchRequest, 0, 0L, 0);
-
-		deliverResponse(fetchRequest.correlationId, fetchRequest.destinationId(),
-				fetchResponse(epoch, leaderId, MemoryRecords.EMPTY, 0L, Errors.NONE));
-		client.poll();
-		assertElectedLeader(epoch, leaderId);
-	}
-
-	private List<RaftRequest.Outbound> collectBeginEpochRequests(int epoch) {
-		List<RaftRequest.Outbound> requests = new ArrayList<>();
-		for (RaftRequest.Outbound raftRequest : channel.drainSentRequests(Optional.of(ApiKeys.BEGIN_QUORUM_EPOCH))) {
-			assertTrue(raftRequest.data() instanceof BeginQuorumEpochRequestData);
-			BeginQuorumEpochRequestData request = (BeginQuorumEpochRequestData) raftRequest.data();
-
-			BeginQuorumEpochRequestData.PartitionData partitionRequest =
-					request.topics().get(0).partitions().get(0);
-
-			assertEquals(epoch, partitionRequest.leaderEpoch());
-			assertEquals(localIdOrThrow(), partitionRequest.leaderId());
-			requests.add(raftRequest);
-		}
-		return requests;
-	}
-
-	private static RaftConfig.AddressSpec mockAddress(int id) {
-		return new RaftConfig.InetAddressSpec(new InetSocketAddress("localhost", 9990 + id));
-	}
-
-	EndQuorumEpochResponseData endEpochResponse(
-			int epoch,
-			OptionalInt leaderId
-	) {
-		return EndQuorumEpochResponse.singletonResponse(
-				Errors.NONE,
-				metadataPartition,
-				Errors.NONE,
-				epoch,
-				leaderId.orElse(-1)
-		);
-	}
-
-	EndQuorumEpochRequestData endEpochRequest(
-			int epoch,
-			int leaderId,
-			List<Integer> preferredSuccessors
-	) {
-		return EndQuorumEpochRequest.singletonRequest(
-				metadataPartition,
-				epoch,
-				leaderId,
-				preferredSuccessors
-		);
-	}
-
-	EndQuorumEpochRequestData endEpochRequest(
-			String clusterId,
-			int epoch,
-			int leaderId,
-			List<Integer> preferredSuccessors
-	) {
-		return EndQuorumEpochRequest.singletonRequest(
-				metadataPartition,
-				clusterId,
-				epoch,
-				leaderId,
-				preferredSuccessors
-		);
-	}
-
-	BeginQuorumEpochRequestData beginEpochRequest(String clusterId, int epoch, int leaderId) {
-		return BeginQuorumEpochRequest.singletonRequest(
-				metadataPartition,
-				clusterId,
-				epoch,
-				leaderId
-		);
-	}
-
-	BeginQuorumEpochRequestData beginEpochRequest(int epoch, int leaderId) {
-		return BeginQuorumEpochRequest.singletonRequest(
-				metadataPartition,
-				epoch,
-				leaderId
-		);
-	}
-
-	private BeginQuorumEpochResponseData beginEpochResponse(int epoch, int leaderId) {
-		return BeginQuorumEpochResponse.singletonResponse(
-				Errors.NONE,
-				metadataPartition,
-				Errors.NONE,
-				epoch,
-				leaderId
-		);
-	}
-
-	VoteRequestData voteRequest(int epoch, int candidateId, int lastEpoch, long lastEpochOffset) {
-		return VoteRequest.singletonRequest(
-				metadataPartition,
-				clusterId.toString(),
-				epoch,
-				candidateId,
-				lastEpoch,
-				lastEpochOffset
-		);
-	}
-
-	VoteRequestData voteRequest(
-			String clusterId,
-			int epoch,
-			int candidateId,
-			int lastEpoch,
-			long lastEpochOffset
-	) {
-		return VoteRequest.singletonRequest(
-				metadataPartition,
-				clusterId,
-				epoch,
-				candidateId,
-				lastEpoch,
-				lastEpochOffset
-		);
-	}
-
-	VoteResponseData voteResponse(boolean voteGranted, Optional<Integer> leaderId, int epoch) {
-		return VoteResponse.singletonResponse(
-				Errors.NONE,
-				metadataPartition,
-				Errors.NONE,
-				epoch,
-				leaderId.orElse(-1),
-				voteGranted
-		);
-	}
-
-	private VoteRequestData.PartitionData unwrap(VoteRequestData voteRequest) {
-		assertTrue(RaftUtil.hasValidTopicPartition(voteRequest, metadataPartition));
-		return voteRequest.topics().get(0).partitions().get(0);
-	}
-
-	static void assertMatchingRecords(
-			String[] expected,
-			Records actual
-	) {
-		List<Record> recordList = Utils.toList(actual.records());
-		assertEquals(expected.length, recordList.size());
-		for (int i = 0; i < expected.length; i++) {
-			Record record = recordList.get(i);
-			assertEquals(expected[i], Utils.utf8(record.value()),
-					"Record at offset " + record.offset() + " does not match expected");
-		}
-	}
-
-	static void verifyLeaderChangeMessage(
-			int leaderId,
-			List<Integer> voters,
-			List<Integer> grantingVoters,
-			ByteBuffer recordKey,
-			ByteBuffer recordValue
-	) {
-		assertEquals(ControlRecordType.LEADER_CHANGE, ControlRecordType.parse(recordKey));
-
-		LeaderChangeMessage leaderChangeMessage = ControlRecordUtils.deserializeLeaderChangeMessage(recordValue);
-		assertEquals(leaderId, leaderChangeMessage.leaderId());
-		assertEquals(voters.stream().map(voterId -> new Voter().setVoterId(voterId)).collect(Collectors.toList()),
-				leaderChangeMessage.voters());
-		assertEquals(grantingVoters.stream().map(voterId -> new Voter().setVoterId(voterId)).collect(Collectors.toSet()),
-				new HashSet<>(leaderChangeMessage.grantingVoters()));
-	}
-
-	void assertFetchRequestData(
-			RaftMessage message,
-			int epoch,
-			long fetchOffset,
-			int lastFetchedEpoch
-	) {
-		assertTrue(
-				message.data() instanceof FetchRequestData, "Unexpected request type " + message.data());
-		FetchRequestData request = (FetchRequestData) message.data();
-		assertEquals(KafkaRaftClient.MAX_FETCH_SIZE_BYTES, request.maxBytes());
-		assertEquals(fetchMaxWaitMs, request.maxWaitMs());
-
-		assertEquals(1, request.topics().size());
-		assertEquals(metadataPartition.topic(), request.topics().get(0).topic());
-		assertEquals(1, request.topics().get(0).partitions().size());
-
-		FetchRequestData.FetchPartition fetchPartition = request.topics().get(0).partitions().get(0);
-		assertEquals(epoch, fetchPartition.currentLeaderEpoch());
-		assertEquals(fetchOffset, fetchPartition.fetchOffset());
-		assertEquals(lastFetchedEpoch, fetchPartition.lastFetchedEpoch());
-		assertEquals(localId.orElse(-1), request.replicaId());
-	}
-
-	FetchRequestData fetchRequest(
-			int epoch,
-			int replicaId,
-			long fetchOffset,
-			int lastFetchedEpoch,
-			int maxWaitTimeMs
-	) {
-		return fetchRequest(
-				epoch,
-				clusterId.toString(),
-				replicaId,
-				fetchOffset,
-				lastFetchedEpoch,
-				maxWaitTimeMs
-		);
-	}
-
-	FetchRequestData fetchRequest(
-			int epoch,
-			String clusterId,
-			int replicaId,
-			long fetchOffset,
-			int lastFetchedEpoch,
-			int maxWaitTimeMs
-	) {
-		FetchRequestData request = RaftUtil.singletonFetchRequest(metadataPartition, fetchPartition -> {
-			fetchPartition
-					.setCurrentLeaderEpoch(epoch)
-					.setLastFetchedEpoch(lastFetchedEpoch)
-					.setFetchOffset(fetchOffset);
-		});
-		return request
-				.setMaxWaitMs(maxWaitTimeMs)
-				.setClusterId(clusterId)
-				.setReplicaId(replicaId);
-	}
-
-	FetchResponseData fetchResponse(
-			int epoch,
-			int leaderId,
-			Records records,
-			long highWatermark,
-			Errors error
-	) {
-		return RaftUtil.singletonFetchResponse(metadataPartition, Errors.NONE, partitionData -> {
-			partitionData
-					.setRecords(records)
-					.setErrorCode(error.code())
-					.setHighWatermark(highWatermark);
-
-			partitionData.currentLeader()
-					.setLeaderEpoch(epoch)
-					.setLeaderId(leaderId);
-		});
-	}
-
-	FetchResponseData divergingFetchResponse(
-			int epoch,
-			int leaderId,
-			long divergingEpochEndOffset,
-			int divergingEpoch,
-			long highWatermark
-	) {
-		return RaftUtil.singletonFetchResponse(metadataPartition, Errors.NONE, partitionData -> {
-			partitionData.setHighWatermark(highWatermark);
-
-			partitionData.currentLeader()
-					.setLeaderEpoch(epoch)
-					.setLeaderId(leaderId);
-
-			partitionData.divergingEpoch()
-					.setEpoch(divergingEpoch)
-					.setEndOffset(divergingEpochEndOffset);
-		});
-	}
-
-	static class MockListener implements RaftClient.Listener<String> {
-		private final List<BatchReader.Batch<String>> commits = new ArrayList<>();
-		private final Map<Integer, Long> claimedEpochStartOffsets = new HashMap<>();
-		private OptionalInt currentClaimedEpoch = OptionalInt.empty();
-
-		int numCommittedBatches() {
-			return commits.size();
-		}
-
-		Long claimedEpochStartOffset(int epoch) {
-			return claimedEpochStartOffsets.get(epoch);
-		}
-
-		BatchReader.Batch<String> lastCommit() {
-			if (commits.isEmpty()) {
-				return null;
-			} else {
-				return commits.get(commits.size() - 1);
-			}
-		}
-
-		OptionalLong lastCommitOffset() {
-			if (commits.isEmpty()) {
-				return OptionalLong.empty();
-			} else {
-				return OptionalLong.of(commits.get(commits.size() - 1).lastOffset());
-			}
-		}
-
-		OptionalInt currentClaimedEpoch() {
-			return currentClaimedEpoch;
-		}
-
-		List<String> commitWithBaseOffset(long baseOffset) {
-			return commits.stream()
-					.filter(batch -> batch.baseOffset() == baseOffset)
-					.findFirst()
-					.map(batch -> batch.records())
-					.orElse(null);
-		}
-
-		List<String> commitWithLastOffset(long lastOffset) {
-			return commits.stream()
-					.filter(batch -> batch.lastOffset() == lastOffset)
-					.findFirst()
-					.map(batch -> batch.records())
-					.orElse(null);
-		}
-
-		@Override
-		public void handleClaim(int epoch) {
-			// We record the next expected offset as the claimed epoch's start
-			// offset. This is useful to verify that the `handleClaim` callback
-			// was not received early.
-			long claimedEpochStartOffset = lastCommitOffset().isPresent() ?
-					lastCommitOffset().getAsLong() + 1 : 0L;
-			this.currentClaimedEpoch = OptionalInt.of(epoch);
-			this.claimedEpochStartOffsets.put(epoch, claimedEpochStartOffset);
-		}
-
-		@Override
-		public void handleResign(int epoch) {
-			this.currentClaimedEpoch = OptionalInt.empty();
-		}
-
-		@Override
-		public void handleCommit(BatchReader<String> reader) {
-			try {
-				while (reader.hasNext()) {
-					long nextOffset = lastCommitOffset().isPresent() ?
-							lastCommitOffset().getAsLong() + 1 : 0L;
-					BatchReader.Batch<String> batch = reader.next();
-					// We expect monotonic offsets, but not necessarily sequential
-					// offsets since control records will be filtered.
-					assertTrue(batch.baseOffset() >= nextOffset,
-							"Received non-monotonic commit " + batch +
-									". We expected an offset at least as large as " + nextOffset);
-					commits.add(batch);
-				}
-			} finally {
-				reader.close();
-			}
-		}
-	}
-=======
     public final RecordSerde<String> serde = Builder.SERDE;
     final TopicPartition metadataPartition = Builder.METADATA_PARTITION;
     final Uuid metadataTopicId = Uuid.METADATA_TOPIC_ID;
@@ -1215,12 +144,7 @@
         }
 
         public Builder appendToLog(int epoch, List<String> records) {
-            MemoryRecords batch = buildBatch(
-                time.milliseconds(),
-                log.endOffset().offset,
-                epoch,
-                records
-            );
+            MemoryRecords batch = buildBatch(time.milliseconds(), log.endOffset().offset, epoch, records);
             log.appendAsLeader(batch, epoch);
             // Need to flush the log to update the last flushed offset. This is always correct
             // because append operation was done in the Builder which represent the state of the
@@ -1268,45 +192,15 @@
             Metrics metrics = new Metrics(time);
             MockNetworkChannel channel = new MockNetworkChannel(voters);
             MockListener listener = new MockListener(localId);
-            Map<Integer, RaftConfig.AddressSpec> voterAddressMap = voters.stream()
-                .collect(Collectors.toMap(id -> id, RaftClientTestContext::mockAddress));
-            RaftConfig raftConfig = new RaftConfig(voterAddressMap, requestTimeoutMs, RETRY_BACKOFF_MS, electionTimeoutMs,
-                    ELECTION_BACKOFF_MAX_MS, FETCH_TIMEOUT_MS, appendLingerMs);
-
-            KafkaRaftClient<String> client = new KafkaRaftClient<>(
-                SERDE,
-                channel,
-                messageQueue,
-                log,
-                quorumStateStore,
-                memoryPool,
-                time,
-                metrics,
-                new MockExpirationService(time),
-                FETCH_MAX_WAIT_MS,
-                clusterId.toString(),
-                localId,
-                logContext,
-                random,
-                raftConfig
-            );
+            Map<Integer, RaftConfig.AddressSpec> voterAddressMap = voters.stream().collect(Collectors.toMap(id -> id, RaftClientTestContext::mockAddress));
+            RaftConfig raftConfig = new RaftConfig(voterAddressMap, requestTimeoutMs, RETRY_BACKOFF_MS, electionTimeoutMs, ELECTION_BACKOFF_MAX_MS, FETCH_TIMEOUT_MS, appendLingerMs);
+
+            KafkaRaftClient<String> client = new KafkaRaftClient<>(SERDE, channel, messageQueue, log, quorumStateStore, memoryPool, time, metrics, new MockExpirationService(time), FETCH_MAX_WAIT_MS, clusterId.toString(), localId, logContext, random, raftConfig);
 
             client.register(listener);
             client.initialize();
 
-            RaftClientTestContext context = new RaftClientTestContext(
-                clusterId,
-                localId,
-                client,
-                log,
-                channel,
-                messageQueue,
-                time,
-                quorumStateStore,
-                voters,
-                metrics,
-                listener
-            );
+            RaftClientTestContext context = new RaftClientTestContext(clusterId, localId, client, log, channel, messageQueue, time, quorumStateStore, voters, metrics, listener);
 
             context.electionTimeoutMs = electionTimeoutMs;
             context.requestTimeoutMs = requestTimeoutMs;
@@ -1316,19 +210,7 @@
         }
     }
 
-    private RaftClientTestContext(
-        Uuid clusterId,
-        OptionalInt localId,
-        KafkaRaftClient<String> client,
-        MockLog log,
-        MockNetworkChannel channel,
-        MockMessageQueue messageQueue,
-        MockTime time,
-        QuorumStateStore quorumStateStore,
-        Set<Integer> voters,
-        Metrics metrics,
-        MockListener listener
-    ) {
+    private RaftClientTestContext(Uuid clusterId, OptionalInt localId, KafkaRaftClient<String> client, MockLog log, MockNetworkChannel channel, MockMessageQueue messageQueue, MockTime time, QuorumStateStore quorumStateStore, Set<Integer> voters, Metrics metrics, MockListener listener) {
         this.clusterId = clusterId;
         this.localId = localId;
         this.client = client;
@@ -1354,31 +236,13 @@
         return appendLingerMs;
     }
 
-    MemoryRecords buildBatch(
-        long baseOffset,
-        int epoch,
-        List<String> records
-    ) {
+    MemoryRecords buildBatch(long baseOffset, int epoch, List<String> records) {
         return buildBatch(time.milliseconds(), baseOffset, epoch, records);
     }
 
-    static MemoryRecords buildBatch(
-        long timestamp,
-        long baseOffset,
-        int epoch,
-        List<String> records
-    ) {
+    static MemoryRecords buildBatch(long timestamp, long baseOffset, int epoch, List<String> records) {
         ByteBuffer buffer = ByteBuffer.allocate(512);
-        BatchBuilder<String> builder = new BatchBuilder<>(
-            buffer,
-            Builder.SERDE,
-            CompressionType.NONE,
-            baseOffset,
-            timestamp,
-            false,
-            epoch,
-            512
-        );
+        BatchBuilder<String> builder = new BatchBuilder<>(buffer, Builder.SERDE, CompressionType.NONE, baseOffset, timestamp, false, epoch, 512);
 
         for (String record : records) {
             builder.appendRecord(record, null);
@@ -1392,9 +256,7 @@
             throw new IllegalArgumentException("Cannot become leader in epoch " + epoch);
         }
 
-        RaftClientTestContext context = new RaftClientTestContext.Builder(localId, voters)
-            .withUnknownLeader(epoch - 1)
-            .build();
+        RaftClientTestContext context = new RaftClientTestContext.Builder(localId, voters).withUnknownLeader(epoch - 1).build();
 
         context.assertUnknownLeader(epoch - 1);
         context.becomeLeader();
@@ -1421,13 +283,10 @@
         return new LeaderAndEpoch(election.leaderIdOpt, election.epoch);
     }
 
-    void expectAndGrantVotes(
-        int epoch
-    ) throws Exception {
+    void expectAndGrantVotes(int epoch) throws Exception {
         pollUntilRequest();
 
-        List<RaftRequest.Outbound> voteRequests = collectVoteRequests(epoch,
-            log.lastFetchedEpoch(), log.endOffset().offset);
+        List<RaftRequest.Outbound> voteRequests = collectVoteRequests(epoch, log.lastFetchedEpoch(), log.endOffset().offset);
 
         for (RaftRequest.Outbound request : voteRequests) {
             VoteResponseData voteResponse = voteResponse(true, Optional.empty(), epoch);
@@ -1442,9 +301,7 @@
         return localId.orElseThrow(() -> new AssertionError("Required local id is not defined"));
     }
 
-    private void expectBeginEpoch(
-        int epoch
-    ) throws Exception {
+    private void expectBeginEpoch(int epoch) throws Exception {
         pollUntilRequest();
         for (RaftRequest.Outbound request : collectBeginEpochRequests(epoch)) {
             BeginQuorumEpochResponseData beginEpochResponse = beginEpochResponse(epoch, localIdOrThrow());
@@ -1489,32 +346,15 @@
         List<RaftResponse.Outbound> sentMessages = drainSentResponses(ApiKeys.DESCRIBE_QUORUM);
         assertEquals(1, sentMessages.size());
         RaftResponse.Outbound raftMessage = sentMessages.get(0);
-        assertTrue(
-            raftMessage.data() instanceof DescribeQuorumResponseData,
-            "Unexpected request type " + raftMessage.data());
+        assertTrue(raftMessage.data() instanceof DescribeQuorumResponseData, "Unexpected request type " + raftMessage.data());
         return (DescribeQuorumResponseData) raftMessage.data();
     }
 
-    void assertSentDescribeQuorumResponse(
-        int leaderId,
-        int leaderEpoch,
-        long highWatermark,
-        List<ReplicaState> voterStates,
-        List<ReplicaState> observerStates
-    ) {
+    void assertSentDescribeQuorumResponse(int leaderId, int leaderEpoch, long highWatermark, List<ReplicaState> voterStates, List<ReplicaState> observerStates) {
         DescribeQuorumResponseData response = collectDescribeQuorumResponse();
 
-        DescribeQuorumResponseData.PartitionData partitionData = new DescribeQuorumResponseData.PartitionData()
-            .setErrorCode(Errors.NONE.code())
-            .setLeaderId(leaderId)
-            .setLeaderEpoch(leaderEpoch)
-            .setHighWatermark(highWatermark)
-            .setCurrentVoters(voterStates)
-            .setObservers(observerStates);
-        DescribeQuorumResponseData expectedResponse = DescribeQuorumResponse.singletonResponse(
-            metadataPartition,
-            partitionData
-        );
+        DescribeQuorumResponseData.PartitionData partitionData = new DescribeQuorumResponseData.PartitionData().setErrorCode(Errors.NONE.code()).setLeaderId(leaderId).setLeaderEpoch(leaderEpoch).setHighWatermark(highWatermark).setCurrentVoters(voterStates).setObservers(observerStates);
+        DescribeQuorumResponseData expectedResponse = DescribeQuorumResponse.singletonResponse(metadataPartition, partitionData);
         assertEquals(expectedResponse, response);
     }
 
@@ -1524,9 +364,7 @@
         return voteRequests.iterator().next().correlationId();
     }
 
-    void assertSentVoteResponse(
-            Errors error
-    ) {
+    void assertSentVoteResponse(Errors error) {
         List<RaftResponse.Outbound> sentMessages = drainSentResponses(ApiKeys.VOTE);
         assertEquals(1, sentMessages.size());
         RaftMessage raftMessage = sentMessages.get(0);
@@ -1536,12 +374,7 @@
         assertEquals(error, Errors.forCode(response.errorCode()));
     }
 
-    void assertSentVoteResponse(
-        Errors error,
-        int epoch,
-        OptionalInt leaderId,
-        boolean voteGranted
-    ) {
+    void assertSentVoteResponse(Errors error, int epoch, OptionalInt leaderId, boolean voteGranted) {
         List<RaftResponse.Outbound> sentMessages = drainSentResponses(ApiKeys.VOTE);
         assertEquals(1, sentMessages.size());
         RaftMessage raftMessage = sentMessages.get(0);
@@ -1557,11 +390,7 @@
         assertEquals(leaderId.orElse(-1), partitionResponse.leaderId());
     }
 
-    List<RaftRequest.Outbound> collectVoteRequests(
-        int epoch,
-        int lastEpoch,
-        long lastEpochOffset
-    ) {
+    List<RaftRequest.Outbound> collectVoteRequests(int epoch, int lastEpoch, long lastEpochOffset) {
         List<RaftRequest.Outbound> voteRequests = new ArrayList<>();
         for (RaftMessage raftMessage : channel.drainSendQueue()) {
             if (raftMessage.data() instanceof VoteRequestData) {
@@ -1579,8 +408,7 @@
     }
 
     void deliverRequest(ApiMessage request) {
-        RaftRequest.Inbound inboundRequest = new RaftRequest.Inbound(
-            channel.newCorrelationId(), request, time.milliseconds());
+        RaftRequest.Inbound inboundRequest = new RaftRequest.Inbound(channel.newCorrelationId(), request, time.milliseconds());
         inboundRequest.completion.whenComplete((response, exception) -> {
             if (exception != null) {
                 throw new RuntimeException(exception);
@@ -1601,9 +429,7 @@
         return requests.get(0).correlationId;
     }
 
-    private List<RaftResponse.Outbound> drainSentResponses(
-        ApiKeys apiKey
-    ) {
+    private List<RaftResponse.Outbound> drainSentResponses(ApiKeys apiKey) {
         List<RaftResponse.Outbound> res = new ArrayList<>();
         Iterator<RaftResponse.Outbound> iterator = sentResponses.iterator();
         while (iterator.hasNext()) {
@@ -1616,9 +442,7 @@
         return res;
     }
 
-    void assertSentBeginQuorumEpochResponse(
-            Errors responseError
-    ) {
+    void assertSentBeginQuorumEpochResponse(Errors responseError) {
         List<RaftResponse.Outbound> sentMessages = drainSentResponses(ApiKeys.BEGIN_QUORUM_EPOCH);
         assertEquals(1, sentMessages.size());
         RaftMessage raftMessage = sentMessages.get(0);
@@ -1627,11 +451,7 @@
         assertEquals(responseError, Errors.forCode(response.errorCode()));
     }
 
-    void assertSentBeginQuorumEpochResponse(
-        Errors partitionError,
-        int epoch,
-        OptionalInt leaderId
-    ) {
+    void assertSentBeginQuorumEpochResponse(Errors partitionError, int epoch, OptionalInt leaderId) {
         List<RaftResponse.Outbound> sentMessages = drainSentResponses(ApiKeys.BEGIN_QUORUM_EPOCH);
         assertEquals(1, sentMessages.size());
         RaftMessage raftMessage = sentMessages.get(0);
@@ -1639,8 +459,7 @@
         BeginQuorumEpochResponseData response = (BeginQuorumEpochResponseData) raftMessage.data();
         assertEquals(Errors.NONE, Errors.forCode(response.errorCode()));
 
-        BeginQuorumEpochResponseData.PartitionData partitionResponse =
-            response.topics().get(0).partitions().get(0);
+        BeginQuorumEpochResponseData.PartitionData partitionResponse = response.topics().get(0).partitions().get(0);
 
         assertEquals(epoch, partitionResponse.leaderEpoch());
         assertEquals(leaderId.orElse(-1), partitionResponse.leaderId());
@@ -1648,15 +467,12 @@
     }
 
     int assertSentEndQuorumEpochRequest(int epoch, int destinationId) {
-        List<RaftRequest.Outbound> endQuorumRequests = collectEndQuorumRequests(
-            epoch, Collections.singleton(destinationId), Optional.empty());
+        List<RaftRequest.Outbound> endQuorumRequests = collectEndQuorumRequests(epoch, Collections.singleton(destinationId), Optional.empty());
         assertEquals(1, endQuorumRequests.size());
         return endQuorumRequests.get(0).correlationId();
     }
 
-    void assertSentEndQuorumEpochResponse(
-        Errors responseError
-    ) {
+    void assertSentEndQuorumEpochResponse(Errors responseError) {
         List<RaftResponse.Outbound> sentMessages = drainSentResponses(ApiKeys.END_QUORUM_EPOCH);
         assertEquals(1, sentMessages.size());
         RaftMessage raftMessage = sentMessages.get(0);
@@ -1665,11 +481,7 @@
         assertEquals(responseError, Errors.forCode(response.errorCode()));
     }
 
-    void assertSentEndQuorumEpochResponse(
-        Errors partitionError,
-        int epoch,
-        OptionalInt leaderId
-    ) {
+    void assertSentEndQuorumEpochResponse(Errors partitionError, int epoch, OptionalInt leaderId) {
         List<RaftResponse.Outbound> sentMessages = drainSentResponses(ApiKeys.END_QUORUM_EPOCH);
         assertEquals(1, sentMessages.size());
         RaftMessage raftMessage = sentMessages.get(0);
@@ -1677,8 +489,7 @@
         EndQuorumEpochResponseData response = (EndQuorumEpochResponseData) raftMessage.data();
         assertEquals(Errors.NONE, Errors.forCode(response.errorCode()));
 
-        EndQuorumEpochResponseData.PartitionData partitionResponse =
-            response.topics().get(0).partitions().get(0);
+        EndQuorumEpochResponseData.PartitionData partitionResponse = response.topics().get(0).partitions().get(0);
 
         assertEquals(epoch, partitionResponse.leaderEpoch());
         assertEquals(leaderId.orElse(-1), partitionResponse.leaderId());
@@ -1691,11 +502,7 @@
         return sentRequests.get(0);
     }
 
-    int assertSentFetchRequest(
-        int epoch,
-        long fetchOffset,
-        int lastFetchedEpoch
-    ) {
+    int assertSentFetchRequest(int epoch, long fetchOffset, int lastFetchedEpoch) {
         List<RaftRequest.Outbound> sentMessages = channel.drainSendQueue();
         assertEquals(1, sentMessages.size());
 
@@ -1706,8 +513,7 @@
 
     FetchResponseData.PartitionData assertSentFetchPartitionResponse() {
         List<RaftResponse.Outbound> sentMessages = drainSentResponses(ApiKeys.FETCH);
-        assertEquals(
-            1, sentMessages.size(), "Found unexpected sent messages " + sentMessages);
+        assertEquals(1, sentMessages.size(), "Found unexpected sent messages " + sentMessages);
         RaftResponse.Outbound raftMessage = sentMessages.get(0);
         assertEquals(ApiKeys.FETCH.id, raftMessage.data.apiKey());
         FetchResponseData response = (FetchResponseData) raftMessage.data();
@@ -1721,8 +527,7 @@
 
     void assertSentFetchPartitionResponse(Errors topLevelError) {
         List<RaftResponse.Outbound> sentMessages = drainSentResponses(ApiKeys.FETCH);
-        assertEquals(
-            1, sentMessages.size(), "Found unexpected sent messages " + sentMessages);
+        assertEquals(1, sentMessages.size(), "Found unexpected sent messages " + sentMessages);
         RaftResponse.Outbound raftMessage = sentMessages.get(0);
         assertEquals(ApiKeys.FETCH.id, raftMessage.data.apiKey());
         FetchResponseData response = (FetchResponseData) raftMessage.data();
@@ -1730,11 +535,7 @@
     }
 
 
-    MemoryRecords assertSentFetchPartitionResponse(
-        Errors error,
-        int epoch,
-        OptionalInt leaderId
-    ) {
+    MemoryRecords assertSentFetchPartitionResponse(Errors error, int epoch, OptionalInt leaderId) {
         FetchResponseData.PartitionData partitionResponse = assertSentFetchPartitionResponse();
         assertEquals(error, Errors.forCode(partitionResponse.errorCode()));
         assertEquals(epoch, partitionResponse.currentLeader().leaderEpoch());
@@ -1746,10 +547,7 @@
         return (MemoryRecords) partitionResponse.records();
     }
 
-    MemoryRecords assertSentFetchPartitionResponse(
-        long highWatermark,
-        int leaderEpoch
-    ) {
+    MemoryRecords assertSentFetchPartitionResponse(long highWatermark, int leaderEpoch) {
         FetchResponseData.PartitionData partitionResponse = assertSentFetchPartitionResponse();
         assertEquals(Errors.NONE, Errors.forCode(partitionResponse.errorCode()));
         assertEquals(leaderEpoch, partitionResponse.currentLeader().leaderEpoch());
@@ -1792,19 +590,14 @@
         return FetchSnapshotResponse.forTopicPartition(response, topicPartition);
     }
 
-    List<RaftRequest.Outbound> collectEndQuorumRequests(
-        int epoch,
-        Set<Integer> destinationIdSet,
-        Optional<List<Integer>> preferredSuccessorsOpt
-    ) {
+    List<RaftRequest.Outbound> collectEndQuorumRequests(int epoch, Set<Integer> destinationIdSet, Optional<List<Integer>> preferredSuccessorsOpt) {
         List<RaftRequest.Outbound> endQuorumRequests = new ArrayList<>();
         Set<Integer> collectedDestinationIdSet = new HashSet<>();
         for (RaftMessage raftMessage : channel.drainSendQueue()) {
             if (raftMessage.data() instanceof EndQuorumEpochRequestData) {
                 EndQuorumEpochRequestData request = (EndQuorumEpochRequestData) raftMessage.data();
 
-                EndQuorumEpochRequestData.PartitionData partitionRequest =
-                    request.topics().get(0).partitions().get(0);
+                EndQuorumEpochRequestData.PartitionData partitionRequest = request.topics().get(0).partitions().get(0);
 
                 assertEquals(epoch, partitionRequest.leaderEpoch());
                 assertEquals(localIdOrThrow(), partitionRequest.leaderId());
@@ -1821,17 +614,13 @@
         return endQuorumRequests;
     }
 
-    void discoverLeaderAsObserver(
-        int leaderId,
-        int epoch
-    ) throws Exception {
+    void discoverLeaderAsObserver(int leaderId, int epoch) throws Exception {
         pollUntilRequest();
         RaftRequest.Outbound fetchRequest = assertSentFetchRequest();
         assertTrue(voters.contains(fetchRequest.destinationId()));
         assertFetchRequestData(fetchRequest, 0, 0L, 0);
 
-        deliverResponse(fetchRequest.correlationId, fetchRequest.destinationId(),
-            fetchResponse(epoch, leaderId, MemoryRecords.EMPTY, 0L, Errors.NONE));
+        deliverResponse(fetchRequest.correlationId, fetchRequest.destinationId(), fetchResponse(epoch, leaderId, MemoryRecords.EMPTY, 0L, Errors.NONE));
         client.poll();
         assertElectedLeader(epoch, leaderId);
     }
@@ -1842,8 +631,7 @@
             assertTrue(raftRequest.data() instanceof BeginQuorumEpochRequestData);
             BeginQuorumEpochRequestData request = (BeginQuorumEpochRequestData) raftRequest.data();
 
-            BeginQuorumEpochRequestData.PartitionData partitionRequest =
-                request.topics().get(0).partitions().get(0);
+            BeginQuorumEpochRequestData.PartitionData partitionRequest = request.topics().get(0).partitions().get(0);
 
             assertEquals(epoch, partitionRequest.leaderEpoch());
             assertEquals(localIdOrThrow(), partitionRequest.leaderId());
@@ -1856,111 +644,40 @@
         return new RaftConfig.InetAddressSpec(new InetSocketAddress("localhost", 9990 + id));
     }
 
-    EndQuorumEpochResponseData endEpochResponse(
-        int epoch,
-        OptionalInt leaderId
-    ) {
-        return EndQuorumEpochResponse.singletonResponse(
-            Errors.NONE,
-            metadataPartition,
-            Errors.NONE,
-            epoch,
-            leaderId.orElse(-1)
-        );
-    }
-
-    EndQuorumEpochRequestData endEpochRequest(
-        int epoch,
-        int leaderId,
-        List<Integer> preferredSuccessors
-    ) {
-        return EndQuorumEpochRequest.singletonRequest(
-            metadataPartition,
-            epoch,
-            leaderId,
-            preferredSuccessors
-        );
-    }
-
-    EndQuorumEpochRequestData endEpochRequest(
-        String clusterId,
-        int epoch,
-        int leaderId,
-        List<Integer> preferredSuccessors
-    ) {
-        return EndQuorumEpochRequest.singletonRequest(
-            metadataPartition,
-            clusterId,
-            epoch,
-            leaderId,
-            preferredSuccessors
-        );
+    EndQuorumEpochResponseData endEpochResponse(int epoch, OptionalInt leaderId) {
+        return EndQuorumEpochResponse.singletonResponse(Errors.NONE, metadataPartition, Errors.NONE, epoch, leaderId.orElse(-1));
+    }
+
+    EndQuorumEpochRequestData endEpochRequest(int epoch, int leaderId, List<Integer> preferredSuccessors) {
+        return EndQuorumEpochRequest.singletonRequest(metadataPartition, epoch, leaderId, preferredSuccessors);
+    }
+
+    EndQuorumEpochRequestData endEpochRequest(String clusterId, int epoch, int leaderId, List<Integer> preferredSuccessors) {
+        return EndQuorumEpochRequest.singletonRequest(metadataPartition, clusterId, epoch, leaderId, preferredSuccessors);
     }
 
     BeginQuorumEpochRequestData beginEpochRequest(String clusterId, int epoch, int leaderId) {
-        return BeginQuorumEpochRequest.singletonRequest(
-            metadataPartition,
-            clusterId,
-            epoch,
-            leaderId
-        );
+        return BeginQuorumEpochRequest.singletonRequest(metadataPartition, clusterId, epoch, leaderId);
     }
 
     BeginQuorumEpochRequestData beginEpochRequest(int epoch, int leaderId) {
-        return BeginQuorumEpochRequest.singletonRequest(
-            metadataPartition,
-            epoch,
-            leaderId
-        );
+        return BeginQuorumEpochRequest.singletonRequest(metadataPartition, epoch, leaderId);
     }
 
     private BeginQuorumEpochResponseData beginEpochResponse(int epoch, int leaderId) {
-        return BeginQuorumEpochResponse.singletonResponse(
-            Errors.NONE,
-            metadataPartition,
-            Errors.NONE,
-            epoch,
-            leaderId
-        );
+        return BeginQuorumEpochResponse.singletonResponse(Errors.NONE, metadataPartition, Errors.NONE, epoch, leaderId);
     }
 
     VoteRequestData voteRequest(int epoch, int candidateId, int lastEpoch, long lastEpochOffset) {
-        return VoteRequest.singletonRequest(
-            metadataPartition,
-            clusterId.toString(),
-            epoch,
-            candidateId,
-            lastEpoch,
-            lastEpochOffset
-        );
-    }
-
-    VoteRequestData voteRequest(
-        String clusterId,
-        int epoch,
-        int candidateId,
-        int lastEpoch,
-        long lastEpochOffset
-    ) {
-        return VoteRequest.singletonRequest(
-                metadataPartition,
-                clusterId,
-                epoch,
-                candidateId,
-                lastEpoch,
-                lastEpochOffset
-        );
+        return VoteRequest.singletonRequest(metadataPartition, clusterId.toString(), epoch, candidateId, lastEpoch, lastEpochOffset);
+    }
+
+    VoteRequestData voteRequest(String clusterId, int epoch, int candidateId, int lastEpoch, long lastEpochOffset) {
+        return VoteRequest.singletonRequest(metadataPartition, clusterId, epoch, candidateId, lastEpoch, lastEpochOffset);
     }
 
     VoteResponseData voteResponse(boolean voteGranted, Optional<Integer> leaderId, int epoch) {
-        return VoteResponse.singletonResponse(
-            Errors.NONE,
-            metadataPartition,
-            Errors.NONE,
-            epoch,
-            leaderId.orElse(-1),
-            voteGranted
-        );
+        return VoteResponse.singletonResponse(Errors.NONE, metadataPartition, Errors.NONE, epoch, leaderId.orElse(-1), voteGranted);
     }
 
     private VoteRequestData.PartitionData unwrap(VoteRequestData voteRequest) {
@@ -1968,46 +685,26 @@
         return voteRequest.topics().get(0).partitions().get(0);
     }
 
-    static void assertMatchingRecords(
-        String[] expected,
-        Records actual
-    ) {
+    static void assertMatchingRecords(String[] expected, Records actual) {
         List<Record> recordList = Utils.toList(actual.records());
         assertEquals(expected.length, recordList.size());
         for (int i = 0; i < expected.length; i++) {
             Record record = recordList.get(i);
-            assertEquals(expected[i], Utils.utf8(record.value()),
-                "Record at offset " + record.offset() + " does not match expected");
-        }
-    }
-
-    static void verifyLeaderChangeMessage(
-        int leaderId,
-        List<Integer> voters,
-        List<Integer> grantingVoters,
-        ByteBuffer recordKey,
-        ByteBuffer recordValue
-    ) {
+            assertEquals(expected[i], Utils.utf8(record.value()), "Record at offset " + record.offset() + " does not match expected");
+        }
+    }
+
+    static void verifyLeaderChangeMessage(int leaderId, List<Integer> voters, List<Integer> grantingVoters, ByteBuffer recordKey, ByteBuffer recordValue) {
         assertEquals(ControlRecordType.LEADER_CHANGE, ControlRecordType.parse(recordKey));
 
         LeaderChangeMessage leaderChangeMessage = ControlRecordUtils.deserializeLeaderChangeMessage(recordValue);
         assertEquals(leaderId, leaderChangeMessage.leaderId());
-        assertEquals(voters.stream().map(voterId -> new Voter().setVoterId(voterId)).collect(Collectors.toList()),
-            leaderChangeMessage.voters());
-        assertEquals(grantingVoters.stream().map(voterId -> new Voter().setVoterId(voterId)).collect(Collectors.toSet()),
-            new HashSet<>(leaderChangeMessage.grantingVoters()));
-    }
-
-    void assertFetchRequestData(
-        RaftRequest.Outbound message,
-        int epoch,
-        long fetchOffset,
-        int lastFetchedEpoch
-    ) {
-        assertTrue(
-            message.data() instanceof FetchRequestData,
-            "unexpected request type " + message.data()
-        );
+        assertEquals(voters.stream().map(voterId -> new Voter().setVoterId(voterId)).collect(Collectors.toList()), leaderChangeMessage.voters());
+        assertEquals(grantingVoters.stream().map(voterId -> new Voter().setVoterId(voterId)).collect(Collectors.toSet()), new HashSet<>(leaderChangeMessage.grantingVoters()));
+    }
+
+    void assertFetchRequestData(RaftRequest.Outbound message, int epoch, long fetchOffset, int lastFetchedEpoch) {
+        assertTrue(message.data() instanceof FetchRequestData, "unexpected request type " + message.data());
         FetchRequestData request = (FetchRequestData) message.data();
         assertEquals(KafkaRaftClient.MAX_FETCH_SIZE_BYTES, request.maxBytes());
         assertEquals(fetchMaxWaitMs, request.maxWaitMs());
@@ -2024,93 +721,38 @@
 
         // Assert that voters have flushed up to the fetch offset
         if (localId.isPresent() && voters.contains(localId.getAsInt())) {
-            assertEquals(
-                log.firstUnflushedOffset(),
-                fetchOffset,
-                String.format(
-                    "expected voters have the fetch offset (%s) be the same as the unflushed offset (%s)",
-                    log.firstUnflushedOffset(),
-                    fetchOffset
-                )
-            );
+            assertEquals(log.firstUnflushedOffset(), fetchOffset, String.format("expected voters have the fetch offset (%s) be the same as the unflushed offset (%s)", log.firstUnflushedOffset(), fetchOffset));
         } else {
             assertFalse(log.flushedSinceLastChecked(), "KRaft client should not explicitly flush when it is an observer");
         }
     }
 
-    FetchRequestData fetchRequest(
-        int epoch,
-        int replicaId,
-        long fetchOffset,
-        int lastFetchedEpoch,
-        int maxWaitTimeMs
-    ) {
-        return fetchRequest(
-            epoch,
-            clusterId.toString(),
-            replicaId,
-            fetchOffset,
-            lastFetchedEpoch,
-            maxWaitTimeMs
-        );
-    }
-
-    FetchRequestData fetchRequest(
-        int epoch,
-        String clusterId,
-        int replicaId,
-        long fetchOffset,
-        int lastFetchedEpoch,
-        int maxWaitTimeMs
-    ) {
+    FetchRequestData fetchRequest(int epoch, int replicaId, long fetchOffset, int lastFetchedEpoch, int maxWaitTimeMs) {
+        return fetchRequest(epoch, clusterId.toString(), replicaId, fetchOffset, lastFetchedEpoch, maxWaitTimeMs);
+    }
+
+    FetchRequestData fetchRequest(int epoch, String clusterId, int replicaId, long fetchOffset, int lastFetchedEpoch, int maxWaitTimeMs) {
         FetchRequestData request = RaftUtil.singletonFetchRequest(metadataPartition, metadataTopicId, fetchPartition -> {
-            fetchPartition
-                .setCurrentLeaderEpoch(epoch)
-                .setLastFetchedEpoch(lastFetchedEpoch)
-                .setFetchOffset(fetchOffset);
+            fetchPartition.setCurrentLeaderEpoch(epoch).setLastFetchedEpoch(lastFetchedEpoch).setFetchOffset(fetchOffset);
         });
-        return request
-            .setMaxWaitMs(maxWaitTimeMs)
-            .setClusterId(clusterId)
-            .setReplicaState(new FetchRequestData.ReplicaState().setReplicaId(replicaId));
-    }
-
-    FetchResponseData fetchResponse(
-        int epoch,
-        int leaderId,
-        Records records,
-        long highWatermark,
-        Errors error
-    ) {
+        return request.setMaxWaitMs(maxWaitTimeMs).setClusterId(clusterId).setReplicaState(new FetchRequestData.ReplicaState().setReplicaId(replicaId));
+    }
+
+    FetchResponseData fetchResponse(int epoch, int leaderId, Records records, long highWatermark, Errors error) {
         return RaftUtil.singletonFetchResponse(metadataPartition, metadataTopicId, Errors.NONE, partitionData -> {
-            partitionData
-                .setRecords(records)
-                .setErrorCode(error.code())
-                .setHighWatermark(highWatermark);
-
-            partitionData.currentLeader()
-                .setLeaderEpoch(epoch)
-                .setLeaderId(leaderId);
+            partitionData.setRecords(records).setErrorCode(error.code()).setHighWatermark(highWatermark);
+
+            partitionData.currentLeader().setLeaderEpoch(epoch).setLeaderId(leaderId);
         });
     }
 
-    FetchResponseData divergingFetchResponse(
-        int epoch,
-        int leaderId,
-        long divergingEpochEndOffset,
-        int divergingEpoch,
-        long highWatermark
-    ) {
+    FetchResponseData divergingFetchResponse(int epoch, int leaderId, long divergingEpochEndOffset, int divergingEpoch, long highWatermark) {
         return RaftUtil.singletonFetchResponse(metadataPartition, metadataTopicId, Errors.NONE, partitionData -> {
             partitionData.setHighWatermark(highWatermark);
 
-            partitionData.currentLeader()
-                .setLeaderEpoch(epoch)
-                .setLeaderId(leaderId);
-
-            partitionData.divergingEpoch()
-                .setEpoch(divergingEpoch)
-                .setEndOffset(divergingEpochEndOffset);
+            partitionData.currentLeader().setLeaderEpoch(epoch).setLeaderId(leaderId);
+
+            partitionData.divergingEpoch().setEpoch(divergingEpoch).setEndOffset(divergingEpochEndOffset);
         });
     }
 
@@ -2121,9 +763,7 @@
 
         // Send a request from every follower
         for (int follower : followers) {
-            deliverRequest(
-                fetchRequest(currentEpoch(), follower, localLogEndOffset, currentEpoch(), 0)
-            );
+            deliverRequest(fetchRequest(currentEpoch(), follower, localLogEndOffset, currentEpoch(), 0));
             pollUntilResponse();
             assertSentFetchPartitionResponse(Errors.NONE, currentEpoch(), localId);
         }
@@ -2181,19 +821,11 @@
         }
 
         List<String> commitWithBaseOffset(long baseOffset) {
-            return commits.stream()
-                .filter(batch -> batch.baseOffset() == baseOffset)
-                .findFirst()
-                .map(batch -> batch.records())
-                .orElse(null);
+            return commits.stream().filter(batch -> batch.baseOffset() == baseOffset).findFirst().map(batch -> batch.records()).orElse(null);
         }
 
         List<String> commitWithLastOffset(long lastOffset) {
-            return commits.stream()
-                .filter(batch -> batch.lastOffset() == lastOffset)
-                .findFirst()
-                .map(batch -> batch.records())
-                .orElse(null);
+            return commits.stream().filter(batch -> batch.lastOffset() == lastOffset).findFirst().map(batch -> batch.records()).orElse(null);
         }
 
         Optional<SnapshotReader<String>> drainHandledSnapshot() {
@@ -2217,21 +849,17 @@
         void readBatch(BatchReader<String> reader) {
             try {
                 while (reader.hasNext()) {
-                    long nextOffset = lastCommitOffset().isPresent() ?
-                        lastCommitOffset().getAsLong() + 1 : 0L;
+                    long nextOffset = lastCommitOffset().isPresent() ? lastCommitOffset().getAsLong() + 1 : 0L;
                     Batch<String> batch = reader.next();
                     // We expect monotonic offsets, but not necessarily sequential
                     // offsets since control records will be filtered.
-                    assertTrue(batch.baseOffset() >= nextOffset,
-                        "Received non-monotonic commit " + batch +
-                            ". We expected an offset at least as large as " + nextOffset);
+                    assertTrue(batch.baseOffset() >= nextOffset, "Received non-monotonic commit " + batch + ". We expected an offset at least as large as " + nextOffset);
                     commits.add(batch);
                 }
             } finally {
                 reader.close();
             }
         }
->>>>>>> 15418db6
 
         @Override
         public void handleLeaderChange(LeaderAndEpoch leaderAndEpoch) {
@@ -2241,8 +869,7 @@
             this.currentLeaderAndEpoch = leaderAndEpoch;
 
             currentClaimedEpoch().ifPresent(claimedEpoch -> {
-                long claimedEpochStartOffset = lastCommitOffset().isPresent() ?
-                    lastCommitOffset().getAsLong() + 1 : 0L;
+                long claimedEpochStartOffset = lastCommitOffset().isPresent() ? lastCommitOffset().getAsLong() + 1 : 0L;
                 this.claimedEpochStartOffsets.put(leaderAndEpoch.epoch(), claimedEpochStartOffset);
             });
         }
