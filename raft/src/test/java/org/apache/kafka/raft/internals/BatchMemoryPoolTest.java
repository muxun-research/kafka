--- conflicted
+++ resolved
@@ -16,95 +16,17 @@
  */
 package org.apache.kafka.raft.internals;
 
+import org.junit.jupiter.api.Test;
+
 import java.nio.ByteBuffer;
 import java.util.Collections;
 import java.util.IdentityHashMap;
 import java.util.Set;
-import org.junit.jupiter.api.Test;
 
-import static org.junit.jupiter.api.Assertions.assertEquals;
-import static org.junit.jupiter.api.Assertions.assertFalse;
-import static org.junit.jupiter.api.Assertions.assertNotNull;
-import static org.junit.jupiter.api.Assertions.assertThrows;
-import static org.junit.jupiter.api.Assertions.assertTrue;
+import static org.junit.jupiter.api.Assertions.*;
 
 class BatchMemoryPoolTest {
 
-<<<<<<< HEAD
-	@Test
-	public void testAllocateAndRelease() {
-		int batchSize = 1024;
-		int maxBatches = 1;
-
-		BatchMemoryPool pool = new BatchMemoryPool(maxBatches, batchSize);
-		assertEquals(batchSize, pool.availableMemory());
-		assertFalse(pool.isOutOfMemory());
-
-		ByteBuffer allocated = pool.tryAllocate(batchSize);
-		assertNotNull(allocated);
-		assertEquals(0, allocated.position());
-		assertEquals(batchSize, allocated.limit());
-		assertEquals(0, pool.availableMemory());
-		assertTrue(pool.isOutOfMemory());
-		assertNull(pool.tryAllocate(batchSize));
-
-		allocated.position(512);
-		allocated.limit(724);
-
-		pool.release(allocated);
-		ByteBuffer reallocated = pool.tryAllocate(batchSize);
-		assertSame(allocated, reallocated);
-		assertEquals(0, allocated.position());
-		assertEquals(batchSize, allocated.limit());
-	}
-
-	@Test
-	public void testMultipleAllocations() {
-		int batchSize = 1024;
-		int maxBatches = 3;
-
-		BatchMemoryPool pool = new BatchMemoryPool(maxBatches, batchSize);
-		assertEquals(batchSize * maxBatches, pool.availableMemory());
-
-		ByteBuffer batch1 = pool.tryAllocate(batchSize);
-		assertNotNull(batch1);
-
-		ByteBuffer batch2 = pool.tryAllocate(batchSize);
-		assertNotNull(batch2);
-
-		ByteBuffer batch3 = pool.tryAllocate(batchSize);
-		assertNotNull(batch3);
-
-		assertNull(pool.tryAllocate(batchSize));
-
-		pool.release(batch2);
-		assertSame(batch2, pool.tryAllocate(batchSize));
-
-		pool.release(batch1);
-		pool.release(batch3);
-		ByteBuffer buffer = pool.tryAllocate(batchSize);
-		assertTrue(buffer == batch1 || buffer == batch3);
-	}
-
-	@Test
-	public void testOversizeAllocation() {
-		int batchSize = 1024;
-		int maxBatches = 3;
-
-		BatchMemoryPool pool = new BatchMemoryPool(maxBatches, batchSize);
-		assertThrows(IllegalArgumentException.class, () -> pool.tryAllocate(batchSize + 1));
-	}
-
-	@Test
-	public void testReleaseBufferNotMatchingBatchSize() {
-		int batchSize = 1024;
-		int maxBatches = 3;
-
-		BatchMemoryPool pool = new BatchMemoryPool(maxBatches, batchSize);
-		ByteBuffer buffer = ByteBuffer.allocate(1023);
-		assertThrows(IllegalArgumentException.class, () -> pool.release(buffer));
-	}
-=======
     @Test
     public void testAllocateAndRelease() {
         int batchSize = 1024;
@@ -199,7 +121,6 @@
         ByteBuffer buffer = ByteBuffer.allocate(1023);
         assertThrows(IllegalArgumentException.class, () -> pool.release(buffer));
     }
->>>>>>> 15418db6
 
     private ByteBuffer update(ByteBuffer buffer) {
         buffer.position(512);
