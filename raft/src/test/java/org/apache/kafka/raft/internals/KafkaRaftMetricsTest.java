--- conflicted
+++ resolved
@@ -37,17 +37,12 @@
 import org.junit.jupiter.params.provider.EnumSource;
 import org.mockito.Mockito;
 
-<<<<<<< HEAD
-import java.io.IOException;
-import java.util.*;
-=======
 import java.util.Collections;
 import java.util.Map;
 import java.util.OptionalInt;
 import java.util.OptionalLong;
 import java.util.Random;
 import java.util.stream.IntStream;
->>>>>>> 9494bebe
 
 import static org.junit.jupiter.api.Assertions.assertEquals;
 import static org.junit.jupiter.api.Assertions.assertNull;
@@ -74,10 +69,6 @@
         metrics.close();
     }
 
-<<<<<<< HEAD
-    private QuorumState buildQuorumState(Set<Integer> voters) {
-        return new QuorumState(OptionalInt.of(localId), voters, electionTimeoutMs, fetchTimeoutMs, new MockQuorumStateStore(), time, new LogContext("kafka-raft-metrics-test"), random);
-=======
     private QuorumState buildQuorumState(VoterSet voterSet, KRaftVersion kraftVersion) {
         KRaftControlRecordStateMachine mockPartitionState = Mockito.mock(KRaftControlRecordStateMachine.class);
 
@@ -120,7 +111,6 @@
                 )
             )
         );
->>>>>>> 9494bebe
     }
 
     @ParameterizedTest
