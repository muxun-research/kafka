/*
 * Licensed to the Apache Software Foundation (ASF) under one or more
 * contributor license agreements. See the NOTICE file distributed with
 * this work for additional information regarding copyright ownership.
 * The ASF licenses this file to You under the Apache License, Version 2.0
 * (the "License"); you may not use this file except in compliance with
 * the License. You may obtain a copy of the License at
 *
 *    http://www.apache.org/licenses/LICENSE-2.0
 *
 * Unless required by applicable law or agreed to in writing, software
 * distributed under the License is distributed on an "AS IS" BASIS,
 * WITHOUT WARRANTIES OR CONDITIONS OF ANY KIND, either express or implied.
 * See the License for the specific language governing permissions and
 * limitations under the License.
 */
package org.apache.kafka.raft;

import org.apache.kafka.raft.generated.QuorumStateData;
import org.apache.kafka.server.common.KRaftVersion;

import java.nio.file.FileSystems;
import java.nio.file.Path;
import java.util.Optional;

public class MockQuorumStateStore implements QuorumStateStore {
<<<<<<< HEAD
	private ElectionState current;

	@Override
	public ElectionState readElectionState() {
		return current;
	}

	@Override
	public void writeElectionState(ElectionState update) {
		this.current = update;
	}

	@Override
	public void clear() {
		current = null;
	}
=======
    private Optional<QuorumStateData> current = Optional.empty();

    @Override
    public Optional<ElectionState> readElectionState() {
        return current.map(ElectionState::fromQuorumStateData);
    }

    @Override
    public void writeElectionState(ElectionState update, KRaftVersion kraftVersion) {
        current = Optional.of(
            update.toQuorumStateData(kraftVersion.quorumStateVersion())
        );
    }

    @Override
    public Path path() {
        return FileSystems.getDefault().getPath("mock-file");
    }

    @Override
    public void clear() {
        current = Optional.empty();
    }
>>>>>>> 9494bebe
}<|MERGE_RESOLUTION|>--- conflicted
+++ resolved
@@ -24,24 +24,6 @@
 import java.util.Optional;
 
 public class MockQuorumStateStore implements QuorumStateStore {
-<<<<<<< HEAD
-	private ElectionState current;
-
-	@Override
-	public ElectionState readElectionState() {
-		return current;
-	}
-
-	@Override
-	public void writeElectionState(ElectionState update) {
-		this.current = update;
-	}
-
-	@Override
-	public void clear() {
-		current = null;
-	}
-=======
     private Optional<QuorumStateData> current = Optional.empty();
 
     @Override
@@ -65,5 +47,4 @@
     public void clear() {
         current = Optional.empty();
     }
->>>>>>> 9494bebe
 }