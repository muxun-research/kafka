--- conflicted
+++ resolved
@@ -28,133 +28,12 @@
 import org.mockito.Mockito;
 
 import java.nio.ByteBuffer;
-import java.util.Collections;
-import java.util.IdentityHashMap;
-import java.util.List;
-import java.util.NoSuchElementException;
-import java.util.Set;
+import java.util.*;
 
 import static org.apache.kafka.test.TestUtils.tempFile;
-import static org.junit.jupiter.api.Assertions.assertEquals;
-import static org.junit.jupiter.api.Assertions.assertFalse;
-import static org.junit.jupiter.api.Assertions.assertThrows;
-import static org.junit.jupiter.api.Assertions.assertTrue;
+import static org.junit.jupiter.api.Assertions.*;
 
 class RecordsBatchReaderTest {
-<<<<<<< HEAD
-	private static final int MAX_BATCH_BYTES = 128;
-
-	private final MockTime time = new MockTime();
-	private final StringSerde serde = new StringSerde();
-
-	@ParameterizedTest
-	@EnumSource(CompressionType.class)
-	public void testReadFromMemoryRecords(CompressionType compressionType) {
-		long baseOffset = 57;
-
-		List<BatchReader.Batch<String>> batches = asList(
-				new BatchReader.Batch<>(baseOffset, 1, asList("a", "b", "c")),
-				new BatchReader.Batch<>(baseOffset + 3, 2, asList("d", "e")),
-				new BatchReader.Batch<>(baseOffset + 5, 2, asList("f"))
-		);
-
-		MemoryRecords memRecords = buildRecords(compressionType, batches);
-		testBatchReader(baseOffset, memRecords, batches);
-	}
-
-	@ParameterizedTest
-	@EnumSource(CompressionType.class)
-	public void testReadFromFileRecords(CompressionType compressionType) throws Exception {
-		long baseOffset = 57;
-
-		List<BatchReader.Batch<String>> batches = asList(
-				new BatchReader.Batch<>(baseOffset, 1, asList("a", "b", "c")),
-				new BatchReader.Batch<>(baseOffset + 3, 2, asList("d", "e")),
-				new BatchReader.Batch<>(baseOffset + 5, 2, asList("f"))
-		);
-
-		MemoryRecords memRecords = buildRecords(compressionType, batches);
-
-		FileRecords fileRecords = FileRecords.open(tempFile());
-		fileRecords.append(memRecords);
-
-		testBatchReader(baseOffset, fileRecords, batches);
-	}
-
-	private MemoryRecords buildRecords(
-			CompressionType compressionType,
-			List<BatchReader.Batch<String>> batches
-	) {
-		ByteBuffer buffer = ByteBuffer.allocate(1024);
-
-		for (BatchReader.Batch<String> batch : batches) {
-			BatchBuilder<String> builder = new BatchBuilder<>(
-					buffer,
-					serde,
-					compressionType,
-					batch.baseOffset(),
-					time.milliseconds(),
-					false,
-					batch.epoch(),
-					MAX_BATCH_BYTES
-			);
-
-			for (String record : batch.records()) {
-				builder.appendRecord(record, null);
-			}
-
-			builder.build();
-		}
-
-		buffer.flip();
-		return MemoryRecords.readableRecords(buffer);
-	}
-
-	private void testBatchReader(
-			long baseOffset,
-			Records records,
-			List<BatchReader.Batch<String>> expectedBatches
-	) {
-		BufferSupplier bufferSupplier = Mockito.mock(BufferSupplier.class);
-		Set<ByteBuffer> allocatedBuffers = Collections.newSetFromMap(new IdentityHashMap<>());
-
-		Mockito.when(bufferSupplier.get(Mockito.anyInt())).thenAnswer(invocation -> {
-			int size = invocation.getArgument(0);
-			ByteBuffer buffer = ByteBuffer.allocate(size);
-			allocatedBuffers.add(buffer);
-			return buffer;
-		});
-
-		Mockito.doAnswer(invocation -> {
-			ByteBuffer released = invocation.getArgument(0);
-			allocatedBuffers.remove(released);
-			return null;
-		}).when(bufferSupplier).release(Mockito.any(ByteBuffer.class));
-
-		@SuppressWarnings("unchecked")
-		CloseListener<BatchReader<String>> closeListener = Mockito.mock(CloseListener.class);
-
-		RecordsBatchReader<String> reader = new RecordsBatchReader<>(
-				baseOffset,
-				records,
-				serde,
-				bufferSupplier,
-				closeListener
-		);
-
-		for (BatchReader.Batch<String> batch : expectedBatches) {
-			assertTrue(reader.hasNext());
-			assertEquals(batch, reader.next());
-		}
-
-		assertFalse(reader.hasNext());
-		assertThrows(NoSuchElementException.class, reader::next);
-
-		reader.close();
-		Mockito.verify(closeListener).onClose(reader);
-		assertEquals(Collections.emptySet(), allocatedBuffers);
-	}
-=======
     private static final int MAX_BATCH_BYTES = 128;
 
     private final StringSerde serde = new StringSerde();
@@ -184,11 +63,7 @@
         testBatchReader(baseOffset, fileRecords, batches);
     }
 
-    private void testBatchReader(
-        long baseOffset,
-        Records records,
-        List<TestBatch<String>> expectedBatches
-    ) {
+    private void testBatchReader(long baseOffset, Records records, List<TestBatch<String>> expectedBatches) {
         BufferSupplier bufferSupplier = Mockito.mock(BufferSupplier.class);
         Set<ByteBuffer> allocatedBuffers = Collections.newSetFromMap(new IdentityHashMap<>());
 
@@ -205,18 +80,9 @@
             return null;
         }).when(bufferSupplier).release(Mockito.any(ByteBuffer.class));
 
-        @SuppressWarnings("unchecked")
-        CloseListener<BatchReader<String>> closeListener = Mockito.mock(CloseListener.class);
+        @SuppressWarnings("unchecked") CloseListener<BatchReader<String>> closeListener = Mockito.mock(CloseListener.class);
 
-        RecordsBatchReader<String> reader = RecordsBatchReader.of(
-            baseOffset,
-            records,
-            serde,
-            bufferSupplier,
-            MAX_BATCH_BYTES,
-            closeListener,
-            true
-        );
+        RecordsBatchReader<String> reader = RecordsBatchReader.of(baseOffset, records, serde, bufferSupplier, MAX_BATCH_BYTES, closeListener, true);
 
         for (TestBatch<String> batch : expectedBatches) {
             assertTrue(reader.hasNext());
@@ -230,6 +96,5 @@
         Mockito.verify(closeListener).onClose(reader);
         assertEquals(Collections.emptySet(), allocatedBuffers);
     }
->>>>>>> 15418db6
 
 }