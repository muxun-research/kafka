/*
 * Licensed to the Apache Software Foundation (ASF) under one or more
 * contributor license agreements. See the NOTICE file distributed with
 * this work for additional information regarding copyright ownership.
 * The ASF licenses this file to You under the Apache License, Version 2.0
 * (the "License"); you may not use this file except in compliance with
 * the License. You may obtain a copy of the License at
 *
 *    http://www.apache.org/licenses/LICENSE-2.0
 *
 * Unless required by applicable law or agreed to in writing, software
 * distributed under the License is distributed on an "AS IS" BASIS,
 * WITHOUT WARRANTIES OR CONDITIONS OF ANY KIND, either express or implied.
 * See the License for the specific language governing permissions and
 * limitations under the License.
 */
package org.apache.kafka.raft;

import org.apache.kafka.common.Uuid;
import org.apache.kafka.common.utils.LogContext;
import org.apache.kafka.common.utils.MockTime;

import org.junit.jupiter.api.Test;
import org.junit.jupiter.params.ParameterizedTest;
import org.junit.jupiter.params.provider.CsvSource;
import org.junit.jupiter.params.provider.ValueSource;

import java.util.Collections;
import java.util.Optional;
import java.util.Set;
import java.util.stream.IntStream;
import java.util.stream.Stream;

import static org.junit.jupiter.api.Assertions.assertEquals;
import static org.junit.jupiter.api.Assertions.assertFalse;
import static org.junit.jupiter.api.Assertions.assertThrows;
import static org.junit.jupiter.api.Assertions.assertTrue;

public class CandidateStateTest {
<<<<<<< HEAD
	private final int localId = 0;
	private final int epoch = 5;
	private final MockTime time = new MockTime();
	private final int electionTimeoutMs = 5000;
	private final LogContext logContext = new LogContext();

	private CandidateState newCandidateState(
			Set<Integer> voters,
			Optional<LogOffsetMetadata> highWatermark
	) {
		return new CandidateState(
				time,
				localId,
				epoch,
				voters,
				highWatermark,
				0,
				electionTimeoutMs,
				logContext
		);
	}

	@Test
	public void testSingleNodeQuorum() {
		CandidateState state = newCandidateState(Collections.singleton(localId), Optional.empty());
		assertTrue(state.isVoteGranted());
		assertFalse(state.isVoteRejected());
		assertEquals(Collections.emptySet(), state.unrecordedVoters());
	}

	@Test
	public void testTwoNodeQuorumVoteRejected() {
		int otherNodeId = 1;
		CandidateState state = newCandidateState(Utils.mkSet(localId, otherNodeId), Optional.empty());
		assertFalse(state.isVoteGranted());
		assertFalse(state.isVoteRejected());
		assertEquals(Collections.singleton(otherNodeId), state.unrecordedVoters());
		assertTrue(state.recordRejectedVote(otherNodeId));
		assertFalse(state.isVoteGranted());
		assertTrue(state.isVoteRejected());
	}

	@Test
	public void testTwoNodeQuorumVoteGranted() {
		int otherNodeId = 1;
		CandidateState state = newCandidateState(
				Utils.mkSet(localId, otherNodeId), Optional.empty());
		assertFalse(state.isVoteGranted());
		assertFalse(state.isVoteRejected());
		assertEquals(Collections.singleton(otherNodeId), state.unrecordedVoters());
		assertTrue(state.recordGrantedVote(otherNodeId));
		assertEquals(Collections.emptySet(), state.unrecordedVoters());
		assertFalse(state.isVoteRejected());
		assertTrue(state.isVoteGranted());
	}

	@Test
	public void testThreeNodeQuorumVoteGranted() {
		int node1 = 1;
		int node2 = 2;
		CandidateState state = newCandidateState(
				Utils.mkSet(localId, node1, node2), Optional.empty());
		assertFalse(state.isVoteGranted());
		assertFalse(state.isVoteRejected());
		assertEquals(Utils.mkSet(node1, node2), state.unrecordedVoters());
		assertTrue(state.recordGrantedVote(node1));
		assertEquals(Collections.singleton(node2), state.unrecordedVoters());
		assertTrue(state.isVoteGranted());
		assertFalse(state.isVoteRejected());
		assertTrue(state.recordRejectedVote(node2));
		assertEquals(Collections.emptySet(), state.unrecordedVoters());
		assertTrue(state.isVoteGranted());
		assertFalse(state.isVoteRejected());
	}

	@Test
	public void testThreeNodeQuorumVoteRejected() {
		int node1 = 1;
		int node2 = 2;
		CandidateState state = newCandidateState(
				Utils.mkSet(localId, node1, node2), Optional.empty());
		assertFalse(state.isVoteGranted());
		assertFalse(state.isVoteRejected());
		assertEquals(Utils.mkSet(node1, node2), state.unrecordedVoters());
		assertTrue(state.recordRejectedVote(node1));
		assertEquals(Collections.singleton(node2), state.unrecordedVoters());
		assertFalse(state.isVoteGranted());
		assertFalse(state.isVoteRejected());
		assertTrue(state.recordRejectedVote(node2));
		assertEquals(Collections.emptySet(), state.unrecordedVoters());
		assertFalse(state.isVoteGranted());
		assertTrue(state.isVoteRejected());
	}

	@Test
	public void testCannotRejectVoteFromLocalId() {
		int otherNodeId = 1;
		CandidateState state = newCandidateState(
				Utils.mkSet(localId, otherNodeId), Optional.empty());
		assertThrows(IllegalArgumentException.class, () -> state.recordRejectedVote(localId));
	}

	@Test
	public void testCannotChangeVoteGrantedToRejected() {
		int otherNodeId = 1;
		CandidateState state = newCandidateState(
				Utils.mkSet(localId, otherNodeId), Optional.empty());
		assertTrue(state.recordGrantedVote(otherNodeId));
		assertThrows(IllegalArgumentException.class, () -> state.recordRejectedVote(otherNodeId));
		assertTrue(state.isVoteGranted());
	}

	@Test
	public void testCannotChangeVoteRejectedToGranted() {
		int otherNodeId = 1;
		CandidateState state = newCandidateState(
				Utils.mkSet(localId, otherNodeId), Optional.empty());
		assertTrue(state.recordRejectedVote(otherNodeId));
		assertThrows(IllegalArgumentException.class, () -> state.recordGrantedVote(otherNodeId));
		assertTrue(state.isVoteRejected());
	}

	@Test
	public void testCannotGrantOrRejectNonVoters() {
		int nonVoterId = 1;
		CandidateState state = newCandidateState(
				Collections.singleton(localId), Optional.empty());
		assertThrows(IllegalArgumentException.class, () -> state.recordGrantedVote(nonVoterId));
		assertThrows(IllegalArgumentException.class, () -> state.recordRejectedVote(nonVoterId));
	}

	@Test
	public void testIdempotentGrant() {
		int otherNodeId = 1;
		CandidateState state = newCandidateState(
				Utils.mkSet(localId, otherNodeId), Optional.empty());
		assertTrue(state.recordGrantedVote(otherNodeId));
		assertFalse(state.recordGrantedVote(otherNodeId));
	}

	@Test
	public void testIdempotentReject() {
		int otherNodeId = 1;
		CandidateState state = newCandidateState(
				Utils.mkSet(localId, otherNodeId), Optional.empty());
		assertTrue(state.recordRejectedVote(otherNodeId));
		assertFalse(state.recordRejectedVote(otherNodeId));
	}

	@ParameterizedTest
	@ValueSource(booleans = {true, false})
	public void testGrantVote(boolean isLogUpToDate) {
		CandidateState state = newCandidateState(
				Utils.mkSet(1, 2, 3),
				Optional.empty()
		);

		assertFalse(state.canGrantVote(1, isLogUpToDate));
		assertFalse(state.canGrantVote(2, isLogUpToDate));
		assertFalse(state.canGrantVote(3, isLogUpToDate));
	}
=======
    private final ReplicaKey localReplicaKey = ReplicaKey.of(0, Uuid.randomUuid());
    private final int epoch = 5;
    private final MockTime time = new MockTime();
    private final int electionTimeoutMs = 5000;
    private final LogContext logContext = new LogContext();

    private CandidateState newCandidateState(VoterSet voters) {
        return new CandidateState(
            time,
            localReplicaKey.id(),
            localReplicaKey.directoryId().get(),
            epoch,
            voters,
            Optional.empty(),
            1,
            electionTimeoutMs,
            logContext
        );
    }

    @ParameterizedTest
    @ValueSource(booleans = { true, false })
    public void testSingleNodeQuorum(boolean withDirectoryId) {
        CandidateState state = newCandidateState(voterSetWithLocal(IntStream.empty(), withDirectoryId));
        assertTrue(state.epochElection().isVoteGranted());
        assertFalse(state.epochElection().isVoteRejected());
        assertEquals(Collections.emptySet(), state.epochElection().unrecordedVoters());
    }

    @ParameterizedTest
    @ValueSource(booleans = { true, false })
    public void testTwoNodeQuorumVoteRejected(boolean withDirectoryId) {
        ReplicaKey otherNode = replicaKey(1, withDirectoryId);
        CandidateState state = newCandidateState(
            voterSetWithLocal(Stream.of(otherNode), withDirectoryId)
        );
        assertFalse(state.epochElection().isVoteGranted());
        assertFalse(state.epochElection().isVoteRejected());
        assertEquals(Collections.singleton(otherNode), state.epochElection().unrecordedVoters());
        assertTrue(state.recordRejectedVote(otherNode.id()));
        assertFalse(state.epochElection().isVoteGranted());
        assertTrue(state.epochElection().isVoteRejected());
    }

    @ParameterizedTest
    @ValueSource(booleans = { true, false })
    public void testTwoNodeQuorumVoteGranted(boolean withDirectoryId) {
        ReplicaKey otherNode = replicaKey(1, withDirectoryId);
        CandidateState state = newCandidateState(
            voterSetWithLocal(Stream.of(otherNode), withDirectoryId)
        );
        assertFalse(state.epochElection().isVoteGranted());
        assertFalse(state.epochElection().isVoteRejected());
        assertEquals(Collections.singleton(otherNode), state.epochElection().unrecordedVoters());
        assertTrue(state.recordGrantedVote(otherNode.id()));
        assertEquals(Collections.emptySet(), state.epochElection().unrecordedVoters());
        assertFalse(state.epochElection().isVoteRejected());
        assertTrue(state.epochElection().isVoteGranted());
    }

    @ParameterizedTest
    @ValueSource(booleans = { true, false })
    public void testThreeNodeQuorumVoteGranted(boolean withDirectoryId) {
        ReplicaKey node1 = replicaKey(1, withDirectoryId);
        ReplicaKey node2 = replicaKey(2, withDirectoryId);
        CandidateState state = newCandidateState(
            voterSetWithLocal(Stream.of(node1, node2), withDirectoryId)
        );
        assertFalse(state.epochElection().isVoteGranted());
        assertFalse(state.epochElection().isVoteRejected());
        assertEquals(Set.of(node1, node2), state.epochElection().unrecordedVoters());
        assertTrue(state.recordGrantedVote(node1.id()));
        assertEquals(Collections.singleton(node2), state.epochElection().unrecordedVoters());
        assertTrue(state.epochElection().isVoteGranted());
        assertFalse(state.epochElection().isVoteRejected());
        assertTrue(state.recordRejectedVote(node2.id()));
        assertEquals(Collections.emptySet(), state.epochElection().unrecordedVoters());
        assertTrue(state.epochElection().isVoteGranted());
        assertFalse(state.epochElection().isVoteRejected());
    }

    @ParameterizedTest
    @ValueSource(booleans = { true, false })
    public void testThreeNodeQuorumVoteRejected(boolean withDirectoryId) {
        ReplicaKey node1 = replicaKey(1, withDirectoryId);
        ReplicaKey node2 = replicaKey(2, withDirectoryId);
        CandidateState state = newCandidateState(
            voterSetWithLocal(Stream.of(node1, node2), withDirectoryId)
        );
        assertFalse(state.epochElection().isVoteGranted());
        assertFalse(state.epochElection().isVoteRejected());
        assertEquals(Set.of(node1, node2), state.epochElection().unrecordedVoters());
        assertTrue(state.recordRejectedVote(node1.id()));
        assertEquals(Collections.singleton(node2), state.epochElection().unrecordedVoters());
        assertFalse(state.epochElection().isVoteGranted());
        assertFalse(state.epochElection().isVoteRejected());
        assertTrue(state.recordRejectedVote(node2.id()));
        assertEquals(Collections.emptySet(), state.epochElection().unrecordedVoters());
        assertFalse(state.epochElection().isVoteGranted());
        assertTrue(state.epochElection().isVoteRejected());
    }

    @ParameterizedTest
    @ValueSource(booleans = { true, false })
    public void testCannotRejectVoteFromLocalId(boolean withDirectoryId) {
        int otherNodeId = 1;
        CandidateState state = newCandidateState(
            voterSetWithLocal(IntStream.of(otherNodeId), withDirectoryId)
        );
        assertThrows(
            IllegalArgumentException.class,
            () -> state.recordRejectedVote(localReplicaKey.id())
        );
    }

    @ParameterizedTest
    @ValueSource(booleans = { true, false })
    public void testCannotChangeVoteGrantedToRejected(boolean withDirectoryId) {
        int otherNodeId = 1;
        CandidateState state = newCandidateState(
            voterSetWithLocal(IntStream.of(otherNodeId), withDirectoryId)
        );
        assertTrue(state.recordGrantedVote(otherNodeId));
        assertThrows(IllegalArgumentException.class, () -> state.recordRejectedVote(otherNodeId));
        assertTrue(state.epochElection().isVoteGranted());
    }

    @ParameterizedTest
    @ValueSource(booleans = { true, false })
    public void testCannotChangeVoteRejectedToGranted(boolean withDirectoryId) {
        int otherNodeId = 1;
        CandidateState state = newCandidateState(
            voterSetWithLocal(IntStream.of(otherNodeId), withDirectoryId)
        );
        assertTrue(state.recordRejectedVote(otherNodeId));
        assertThrows(IllegalArgumentException.class, () -> state.recordGrantedVote(otherNodeId));
        assertTrue(state.epochElection().isVoteRejected());
    }

    @ParameterizedTest
    @ValueSource(booleans = { true, false })
    public void testCannotGrantOrRejectNonVoters(boolean withDirectoryId) {
        int nonVoterId = 1;
        CandidateState state = newCandidateState(voterSetWithLocal(IntStream.empty(), withDirectoryId));
        assertThrows(IllegalArgumentException.class, () -> state.recordGrantedVote(nonVoterId));
        assertThrows(IllegalArgumentException.class, () -> state.recordRejectedVote(nonVoterId));
    }

    @ParameterizedTest
    @ValueSource(booleans = { true, false })
    public void testIdempotentGrant(boolean withDirectoryId) {
        int otherNodeId = 1;
        CandidateState state = newCandidateState(
            voterSetWithLocal(IntStream.of(otherNodeId), withDirectoryId)
        );
        assertTrue(state.recordGrantedVote(otherNodeId));
        assertFalse(state.recordGrantedVote(otherNodeId));
    }

    @ParameterizedTest
    @ValueSource(booleans = {true, false})
    public void testIdempotentReject(boolean withDirectoryId) {
        int otherNodeId = 1;
        CandidateState state = newCandidateState(
            voterSetWithLocal(IntStream.of(otherNodeId), withDirectoryId)
        );
        assertTrue(state.recordRejectedVote(otherNodeId));
        assertFalse(state.recordRejectedVote(otherNodeId));
    }

    @ParameterizedTest
    @CsvSource({ "true,true", "true,false", "false,true", "false,false" })
    public void testGrantVote(boolean isLogUpToDate, boolean withDirectoryId) {
        ReplicaKey node0 = replicaKey(0, withDirectoryId);
        ReplicaKey node1 = replicaKey(1, withDirectoryId);
        ReplicaKey node2 = replicaKey(2, withDirectoryId);
        ReplicaKey node3 = replicaKey(3, withDirectoryId);

        CandidateState state = newCandidateState(
            voterSetWithLocal(Stream.of(node1, node2, node3), withDirectoryId)
        );

        assertEquals(isLogUpToDate, state.canGrantVote(node0, isLogUpToDate, true));
        assertEquals(isLogUpToDate, state.canGrantVote(node1, isLogUpToDate, true));
        assertEquals(isLogUpToDate, state.canGrantVote(node2, isLogUpToDate, true));
        assertEquals(isLogUpToDate, state.canGrantVote(node3, isLogUpToDate, true));

        assertFalse(state.canGrantVote(node0, isLogUpToDate, false));
        assertFalse(state.canGrantVote(node1, isLogUpToDate, false));
        assertFalse(state.canGrantVote(node2, isLogUpToDate, false));
        assertFalse(state.canGrantVote(node3, isLogUpToDate, false));
    }

    @ParameterizedTest
    @ValueSource(booleans = {true, false})
    public void testElectionState(boolean withDirectoryId) {
        VoterSet voters = voterSetWithLocal(IntStream.of(1, 2, 3), withDirectoryId);
        CandidateState state = newCandidateState(voters);
        assertEquals(
            ElectionState.withVotedCandidate(
                epoch,
                localReplicaKey,
                voters.voterIds()
            ),
            state.election()
        );
    }

    @ParameterizedTest
    @ValueSource(booleans = {true, false})
    public void testInvalidVoterSet(boolean withDirectoryId) {
        assertThrows(
            IllegalArgumentException.class,
            () -> newCandidateState(
                VoterSetTest.voterSet(VoterSetTest.voterMap(IntStream.of(1, 2, 3), withDirectoryId))
            )
        );
    }

    @Test
    void testLeaderEndpoints() {
        CandidateState state = newCandidateState(
            voterSetWithLocal(IntStream.of(1, 2, 3), true)
        );

        assertEquals(Endpoints.empty(), state.leaderEndpoints());
    }
>>>>>>> 9494bebe

    private ReplicaKey replicaKey(int id, boolean withDirectoryId) {
        Uuid directoryId = withDirectoryId ? Uuid.randomUuid() : ReplicaKey.NO_DIRECTORY_ID;
        return ReplicaKey.of(id, directoryId);
    }

    private VoterSet voterSetWithLocal(IntStream remoteVoterIds, boolean withDirectoryId) {
        Stream<ReplicaKey> remoteVoterKeys = remoteVoterIds
            .boxed()
            .map(id -> replicaKey(id, withDirectoryId));

        return voterSetWithLocal(remoteVoterKeys, withDirectoryId);
    }

    private VoterSet voterSetWithLocal(Stream<ReplicaKey> remoteVoterKeys, boolean withDirectoryId) {
        ReplicaKey actualLocalVoter = withDirectoryId ?
            localReplicaKey :
            ReplicaKey.of(localReplicaKey.id(), ReplicaKey.NO_DIRECTORY_ID);

        return VoterSetTest.voterSet(
            Stream.concat(Stream.of(actualLocalVoter), remoteVoterKeys)
        );
    }
}<|MERGE_RESOLUTION|>--- conflicted
+++ resolved
@@ -37,169 +37,6 @@
 import static org.junit.jupiter.api.Assertions.assertTrue;
 
 public class CandidateStateTest {
-<<<<<<< HEAD
-	private final int localId = 0;
-	private final int epoch = 5;
-	private final MockTime time = new MockTime();
-	private final int electionTimeoutMs = 5000;
-	private final LogContext logContext = new LogContext();
-
-	private CandidateState newCandidateState(
-			Set<Integer> voters,
-			Optional<LogOffsetMetadata> highWatermark
-	) {
-		return new CandidateState(
-				time,
-				localId,
-				epoch,
-				voters,
-				highWatermark,
-				0,
-				electionTimeoutMs,
-				logContext
-		);
-	}
-
-	@Test
-	public void testSingleNodeQuorum() {
-		CandidateState state = newCandidateState(Collections.singleton(localId), Optional.empty());
-		assertTrue(state.isVoteGranted());
-		assertFalse(state.isVoteRejected());
-		assertEquals(Collections.emptySet(), state.unrecordedVoters());
-	}
-
-	@Test
-	public void testTwoNodeQuorumVoteRejected() {
-		int otherNodeId = 1;
-		CandidateState state = newCandidateState(Utils.mkSet(localId, otherNodeId), Optional.empty());
-		assertFalse(state.isVoteGranted());
-		assertFalse(state.isVoteRejected());
-		assertEquals(Collections.singleton(otherNodeId), state.unrecordedVoters());
-		assertTrue(state.recordRejectedVote(otherNodeId));
-		assertFalse(state.isVoteGranted());
-		assertTrue(state.isVoteRejected());
-	}
-
-	@Test
-	public void testTwoNodeQuorumVoteGranted() {
-		int otherNodeId = 1;
-		CandidateState state = newCandidateState(
-				Utils.mkSet(localId, otherNodeId), Optional.empty());
-		assertFalse(state.isVoteGranted());
-		assertFalse(state.isVoteRejected());
-		assertEquals(Collections.singleton(otherNodeId), state.unrecordedVoters());
-		assertTrue(state.recordGrantedVote(otherNodeId));
-		assertEquals(Collections.emptySet(), state.unrecordedVoters());
-		assertFalse(state.isVoteRejected());
-		assertTrue(state.isVoteGranted());
-	}
-
-	@Test
-	public void testThreeNodeQuorumVoteGranted() {
-		int node1 = 1;
-		int node2 = 2;
-		CandidateState state = newCandidateState(
-				Utils.mkSet(localId, node1, node2), Optional.empty());
-		assertFalse(state.isVoteGranted());
-		assertFalse(state.isVoteRejected());
-		assertEquals(Utils.mkSet(node1, node2), state.unrecordedVoters());
-		assertTrue(state.recordGrantedVote(node1));
-		assertEquals(Collections.singleton(node2), state.unrecordedVoters());
-		assertTrue(state.isVoteGranted());
-		assertFalse(state.isVoteRejected());
-		assertTrue(state.recordRejectedVote(node2));
-		assertEquals(Collections.emptySet(), state.unrecordedVoters());
-		assertTrue(state.isVoteGranted());
-		assertFalse(state.isVoteRejected());
-	}
-
-	@Test
-	public void testThreeNodeQuorumVoteRejected() {
-		int node1 = 1;
-		int node2 = 2;
-		CandidateState state = newCandidateState(
-				Utils.mkSet(localId, node1, node2), Optional.empty());
-		assertFalse(state.isVoteGranted());
-		assertFalse(state.isVoteRejected());
-		assertEquals(Utils.mkSet(node1, node2), state.unrecordedVoters());
-		assertTrue(state.recordRejectedVote(node1));
-		assertEquals(Collections.singleton(node2), state.unrecordedVoters());
-		assertFalse(state.isVoteGranted());
-		assertFalse(state.isVoteRejected());
-		assertTrue(state.recordRejectedVote(node2));
-		assertEquals(Collections.emptySet(), state.unrecordedVoters());
-		assertFalse(state.isVoteGranted());
-		assertTrue(state.isVoteRejected());
-	}
-
-	@Test
-	public void testCannotRejectVoteFromLocalId() {
-		int otherNodeId = 1;
-		CandidateState state = newCandidateState(
-				Utils.mkSet(localId, otherNodeId), Optional.empty());
-		assertThrows(IllegalArgumentException.class, () -> state.recordRejectedVote(localId));
-	}
-
-	@Test
-	public void testCannotChangeVoteGrantedToRejected() {
-		int otherNodeId = 1;
-		CandidateState state = newCandidateState(
-				Utils.mkSet(localId, otherNodeId), Optional.empty());
-		assertTrue(state.recordGrantedVote(otherNodeId));
-		assertThrows(IllegalArgumentException.class, () -> state.recordRejectedVote(otherNodeId));
-		assertTrue(state.isVoteGranted());
-	}
-
-	@Test
-	public void testCannotChangeVoteRejectedToGranted() {
-		int otherNodeId = 1;
-		CandidateState state = newCandidateState(
-				Utils.mkSet(localId, otherNodeId), Optional.empty());
-		assertTrue(state.recordRejectedVote(otherNodeId));
-		assertThrows(IllegalArgumentException.class, () -> state.recordGrantedVote(otherNodeId));
-		assertTrue(state.isVoteRejected());
-	}
-
-	@Test
-	public void testCannotGrantOrRejectNonVoters() {
-		int nonVoterId = 1;
-		CandidateState state = newCandidateState(
-				Collections.singleton(localId), Optional.empty());
-		assertThrows(IllegalArgumentException.class, () -> state.recordGrantedVote(nonVoterId));
-		assertThrows(IllegalArgumentException.class, () -> state.recordRejectedVote(nonVoterId));
-	}
-
-	@Test
-	public void testIdempotentGrant() {
-		int otherNodeId = 1;
-		CandidateState state = newCandidateState(
-				Utils.mkSet(localId, otherNodeId), Optional.empty());
-		assertTrue(state.recordGrantedVote(otherNodeId));
-		assertFalse(state.recordGrantedVote(otherNodeId));
-	}
-
-	@Test
-	public void testIdempotentReject() {
-		int otherNodeId = 1;
-		CandidateState state = newCandidateState(
-				Utils.mkSet(localId, otherNodeId), Optional.empty());
-		assertTrue(state.recordRejectedVote(otherNodeId));
-		assertFalse(state.recordRejectedVote(otherNodeId));
-	}
-
-	@ParameterizedTest
-	@ValueSource(booleans = {true, false})
-	public void testGrantVote(boolean isLogUpToDate) {
-		CandidateState state = newCandidateState(
-				Utils.mkSet(1, 2, 3),
-				Optional.empty()
-		);
-
-		assertFalse(state.canGrantVote(1, isLogUpToDate));
-		assertFalse(state.canGrantVote(2, isLogUpToDate));
-		assertFalse(state.canGrantVote(3, isLogUpToDate));
-	}
-=======
     private final ReplicaKey localReplicaKey = ReplicaKey.of(0, Uuid.randomUuid());
     private final int epoch = 5;
     private final MockTime time = new MockTime();
@@ -427,7 +264,6 @@
 
         assertEquals(Endpoints.empty(), state.leaderEndpoints());
     }
->>>>>>> 9494bebe
 
     private ReplicaKey replicaKey(int id, boolean withDirectoryId) {
         Uuid directoryId = withDirectoryId ? Uuid.randomUuid() : ReplicaKey.NO_DIRECTORY_ID;
