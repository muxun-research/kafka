/*
 * Licensed to the Apache Software Foundation (ASF) under one or more
 * contributor license agreements. See the NOTICE file distributed with
 * this work for additional information regarding copyright ownership.
 * The ASF licenses this file to You under the Apache License, Version 2.0
 * (the "License"); you may not use this file except in compliance with
 * the License. You may obtain a copy of the License at
 *
 *    http://www.apache.org/licenses/LICENSE-2.0
 *
 * Unless required by applicable law or agreed to in writing, software
 * distributed under the License is distributed on an "AS IS" BASIS,
 * WITHOUT WARRANTIES OR CONDITIONS OF ANY KIND, either express or implied.
 * See the License for the specific language governing permissions and
 * limitations under the License.
 */
package org.apache.kafka.raft;

import org.apache.kafka.common.network.ListenerName;
import org.apache.kafka.common.protocol.ApiKeys;

import java.util.ArrayList;
import java.util.HashMap;
import java.util.Iterator;
import java.util.List;
import java.util.Map;
import java.util.Optional;
import java.util.concurrent.atomic.AtomicInteger;

public class MockNetworkChannel implements NetworkChannel {
<<<<<<< HEAD
	private final AtomicInteger correlationIdCounter;
	private final Set<Integer> nodeCache;
	private final List<RaftRequest.Outbound> sendQueue = new ArrayList<>();
	private final Map<Integer, RaftRequest.Outbound> awaitingResponse = new HashMap<>();

	public MockNetworkChannel(AtomicInteger correlationIdCounter, Set<Integer> destinationIds) {
		this.correlationIdCounter = correlationIdCounter;
		this.nodeCache = destinationIds;
	}

	public MockNetworkChannel(Set<Integer> destinationIds) {
		this(new AtomicInteger(0), destinationIds);
	}
=======
    public static final ListenerName LISTENER_NAME = VoterSetTest.DEFAULT_LISTENER_NAME;

    private final AtomicInteger correlationIdCounter;
    private final List<RaftRequest.Outbound> sendQueue = new ArrayList<>();
    private final Map<Integer, RaftRequest.Outbound> awaitingResponse = new HashMap<>();

    public MockNetworkChannel(AtomicInteger correlationIdCounter) {
        this.correlationIdCounter = correlationIdCounter;
    }

    public MockNetworkChannel() {
        this(new AtomicInteger(0));
    }
>>>>>>> 9494bebe

	@Override
	public int newCorrelationId() {
		return correlationIdCounter.getAndIncrement();
	}

<<<<<<< HEAD
	@Override
	public void send(RaftRequest.Outbound request) {
		if (!nodeCache.contains(request.destinationId())) {
			throw new IllegalArgumentException("Attempted to send to destination " +
					request.destinationId() + ", but its address is not yet known");
		}
		sendQueue.add(request);
	}

	@Override
	public void updateEndpoint(int id, RaftConfig.InetAddressSpec address) {
		// empty
	}
=======
    @Override
    public void send(RaftRequest.Outbound request) {
        sendQueue.add(request);
    }

    @Override
    public ListenerName listenerName() {
        return LISTENER_NAME;
    }
>>>>>>> 9494bebe

	public List<RaftRequest.Outbound> drainSendQueue() {
		return drainSentRequests(Optional.empty());
	}

<<<<<<< HEAD
	public List<RaftRequest.Outbound> drainSentRequests(Optional<ApiKeys> apiKeyFilter) {
		List<RaftRequest.Outbound> requests = new ArrayList<>();
		Iterator<RaftRequest.Outbound> iterator = sendQueue.iterator();
		while (iterator.hasNext()) {
			RaftRequest.Outbound request = iterator.next();
			if (!apiKeyFilter.isPresent() || request.data().apiKey() == apiKeyFilter.get().id) {
				awaitingResponse.put(request.correlationId, request);
				requests.add(request);
				iterator.remove();
			}
		}
		return requests;
	}


	public boolean hasSentRequests() {
		return !sendQueue.isEmpty();
	}

	public void mockReceive(RaftResponse.Inbound response) {
		RaftRequest.Outbound request = awaitingResponse.get(response.correlationId);
		if (request == null) {
			throw new IllegalStateException("Received response for a request which is not being awaited");
		}
		request.completion.complete(response);
	}

=======
    public List<RaftRequest.Outbound> drainSentRequests(Optional<ApiKeys> apiKeyFilter) {
        List<RaftRequest.Outbound> requests = new ArrayList<>();
        Iterator<RaftRequest.Outbound> iterator = sendQueue.iterator();
        while (iterator.hasNext()) {
            RaftRequest.Outbound request = iterator.next();
            if (apiKeyFilter.isEmpty() || request.data().apiKey() == apiKeyFilter.get().id) {
                awaitingResponse.put(request.correlationId(), request);
                requests.add(request);
                iterator.remove();
            }
        }
        return requests;
    }

    public boolean hasSentRequests() {
        return !sendQueue.isEmpty();
    }

    public void mockReceive(RaftResponse.Inbound response) {
        RaftRequest.Outbound request = awaitingResponse.get(response.correlationId());
        if (request == null) {
            throw new IllegalStateException("Received response for a request which is not being awaited");
        }
        request.completion.complete(response);
    }
>>>>>>> 9494bebe
}<|MERGE_RESOLUTION|>--- conflicted
+++ resolved
@@ -28,21 +28,6 @@
 import java.util.concurrent.atomic.AtomicInteger;
 
 public class MockNetworkChannel implements NetworkChannel {
-<<<<<<< HEAD
-	private final AtomicInteger correlationIdCounter;
-	private final Set<Integer> nodeCache;
-	private final List<RaftRequest.Outbound> sendQueue = new ArrayList<>();
-	private final Map<Integer, RaftRequest.Outbound> awaitingResponse = new HashMap<>();
-
-	public MockNetworkChannel(AtomicInteger correlationIdCounter, Set<Integer> destinationIds) {
-		this.correlationIdCounter = correlationIdCounter;
-		this.nodeCache = destinationIds;
-	}
-
-	public MockNetworkChannel(Set<Integer> destinationIds) {
-		this(new AtomicInteger(0), destinationIds);
-	}
-=======
     public static final ListenerName LISTENER_NAME = VoterSetTest.DEFAULT_LISTENER_NAME;
 
     private final AtomicInteger correlationIdCounter;
@@ -56,28 +41,12 @@
     public MockNetworkChannel() {
         this(new AtomicInteger(0));
     }
->>>>>>> 9494bebe
 
-	@Override
-	public int newCorrelationId() {
-		return correlationIdCounter.getAndIncrement();
-	}
+    @Override
+    public int newCorrelationId() {
+        return correlationIdCounter.getAndIncrement();
+    }
 
-<<<<<<< HEAD
-	@Override
-	public void send(RaftRequest.Outbound request) {
-		if (!nodeCache.contains(request.destinationId())) {
-			throw new IllegalArgumentException("Attempted to send to destination " +
-					request.destinationId() + ", but its address is not yet known");
-		}
-		sendQueue.add(request);
-	}
-
-	@Override
-	public void updateEndpoint(int id, RaftConfig.InetAddressSpec address) {
-		// empty
-	}
-=======
     @Override
     public void send(RaftRequest.Outbound request) {
         sendQueue.add(request);
@@ -87,41 +56,11 @@
     public ListenerName listenerName() {
         return LISTENER_NAME;
     }
->>>>>>> 9494bebe
 
-	public List<RaftRequest.Outbound> drainSendQueue() {
-		return drainSentRequests(Optional.empty());
-	}
+    public List<RaftRequest.Outbound> drainSendQueue() {
+        return drainSentRequests(Optional.empty());
+    }
 
-<<<<<<< HEAD
-	public List<RaftRequest.Outbound> drainSentRequests(Optional<ApiKeys> apiKeyFilter) {
-		List<RaftRequest.Outbound> requests = new ArrayList<>();
-		Iterator<RaftRequest.Outbound> iterator = sendQueue.iterator();
-		while (iterator.hasNext()) {
-			RaftRequest.Outbound request = iterator.next();
-			if (!apiKeyFilter.isPresent() || request.data().apiKey() == apiKeyFilter.get().id) {
-				awaitingResponse.put(request.correlationId, request);
-				requests.add(request);
-				iterator.remove();
-			}
-		}
-		return requests;
-	}
-
-
-	public boolean hasSentRequests() {
-		return !sendQueue.isEmpty();
-	}
-
-	public void mockReceive(RaftResponse.Inbound response) {
-		RaftRequest.Outbound request = awaitingResponse.get(response.correlationId);
-		if (request == null) {
-			throw new IllegalStateException("Received response for a request which is not being awaited");
-		}
-		request.completion.complete(response);
-	}
-
-=======
     public List<RaftRequest.Outbound> drainSentRequests(Optional<ApiKeys> apiKeyFilter) {
         List<RaftRequest.Outbound> requests = new ArrayList<>();
         Iterator<RaftRequest.Outbound> iterator = sendQueue.iterator();
@@ -147,5 +86,4 @@
         }
         request.completion.complete(response);
     }
->>>>>>> 9494bebe
 }