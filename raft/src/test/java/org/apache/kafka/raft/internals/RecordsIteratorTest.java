/*
 * Licensed to the Apache Software Foundation (ASF) under one or more
 * contributor license agreements. See the NOTICE file distributed with
 * this work for additional information regarding copyright ownership.
 * The ASF licenses this file to You under the Apache License, Version 2.0
 * (the "License"); you may not use this file except in compliance with
 * the License. You may obtain a copy of the License at
 *
 *    http://www.apache.org/licenses/LICENSE-2.0
 *
 * Unless required by applicable law or agreed to in writing, software
 * distributed under the License is distributed on an "AS IS" BASIS,
 * WITHOUT WARRANTIES OR CONDITIONS OF ANY KIND, either express or implied.
 * See the License for the specific language governing permissions and
 * limitations under the License.
 */
package org.apache.kafka.raft.internals;

<<<<<<< HEAD
import net.jqwik.api.ForAll;
import net.jqwik.api.Property;
=======
import org.apache.kafka.common.compress.Compression;
>>>>>>> 9494bebe
import org.apache.kafka.common.errors.CorruptRecordException;
import org.apache.kafka.common.message.KRaftVersionRecord;
import org.apache.kafka.common.message.LeaderChangeMessage;
import org.apache.kafka.common.message.SnapshotFooterRecord;
import org.apache.kafka.common.message.SnapshotHeaderRecord;
<<<<<<< HEAD
import org.apache.kafka.common.record.*;
=======
import org.apache.kafka.common.message.VotersRecord;
import org.apache.kafka.common.protocol.ApiMessage;
import org.apache.kafka.common.protocol.MessageUtil;
import org.apache.kafka.common.record.CompressionType;
import org.apache.kafka.common.record.ControlRecordType;
import org.apache.kafka.common.record.ControlRecordUtils;
import org.apache.kafka.common.record.DefaultRecordBatch;
import org.apache.kafka.common.record.FileRecords;
import org.apache.kafka.common.record.MemoryRecords;
import org.apache.kafka.common.record.MemoryRecordsBuilder;
import org.apache.kafka.common.record.RecordBatch;
import org.apache.kafka.common.record.Records;
import org.apache.kafka.common.record.TimestampType;
>>>>>>> 9494bebe
import org.apache.kafka.common.utils.BufferSupplier;
import org.apache.kafka.common.utils.MockTime;
import org.apache.kafka.raft.Batch;
import org.apache.kafka.raft.ControlRecord;
import org.apache.kafka.raft.OffsetAndEpoch;
import org.apache.kafka.raft.VoterSet;
import org.apache.kafka.raft.VoterSetTest;
import org.apache.kafka.server.common.KRaftVersion;
import org.apache.kafka.server.common.serialization.RecordSerde;
import org.apache.kafka.snapshot.MockRawSnapshotWriter;
import org.apache.kafka.snapshot.RecordsSnapshotWriter;
import org.apache.kafka.test.TestUtils;

import net.jqwik.api.ForAll;
import net.jqwik.api.Property;

import org.junit.jupiter.api.Test;
import org.junit.jupiter.params.ParameterizedTest;
import org.junit.jupiter.params.provider.Arguments;
import org.junit.jupiter.params.provider.EnumSource;
import org.junit.jupiter.params.provider.MethodSource;
import org.mockito.Mockito;

import java.io.IOException;
import java.nio.ByteBuffer;
<<<<<<< HEAD
import java.util.*;
import java.util.concurrent.atomic.AtomicReference;
import java.util.stream.Collectors;
import java.util.stream.Stream;

import static org.junit.jupiter.api.Assertions.*;
=======
import java.util.ArrayList;
import java.util.Arrays;
import java.util.Collections;
import java.util.IdentityHashMap;
import java.util.List;
import java.util.NoSuchElementException;
import java.util.Objects;
import java.util.Optional;
import java.util.Random;
import java.util.Set;
import java.util.concurrent.atomic.AtomicReference;
import java.util.stream.Collectors;
import java.util.stream.IntStream;
import java.util.stream.Stream;

import static org.junit.jupiter.api.Assertions.assertDoesNotThrow;
import static org.junit.jupiter.api.Assertions.assertEquals;
import static org.junit.jupiter.api.Assertions.assertFalse;
import static org.junit.jupiter.api.Assertions.assertThrows;
import static org.junit.jupiter.api.Assertions.assertTrue;
>>>>>>> 9494bebe

public final class RecordsIteratorTest {
    private static final RecordSerde<String> STRING_SERDE = new StringSerde();

    private static Stream<Arguments> emptyRecords() throws IOException {
        return Stream.of(FileRecords.open(TestUtils.tempFile()), MemoryRecords.EMPTY).map(Arguments::of);
    }

    @ParameterizedTest
    @MethodSource("emptyRecords")
    void testEmptyRecords(Records records) {
        testIterator(Collections.emptyList(), records, true);
    }

    @Property(tries = 50)
    public void testMemoryRecords(@ForAll CompressionType compressionType, @ForAll long seed) {
        List<TestBatch<String>> batches = createBatches(seed);

        MemoryRecords memRecords = buildRecords(compressionType, batches);
        testIterator(batches, memRecords, true);
    }

    @Property(tries = 50)
    public void testFileRecords(@ForAll CompressionType compressionType, @ForAll long seed) throws IOException {
        List<TestBatch<String>> batches = createBatches(seed);

        MemoryRecords memRecords = buildRecords(compressionType, batches);
        FileRecords fileRecords = FileRecords.open(TestUtils.tempFile());
        fileRecords.append(memRecords);

        testIterator(batches, fileRecords, true);
        fileRecords.close();
    }

    @Property(tries = 50)
    public void testCrcValidation(@ForAll CompressionType compressionType, @ForAll long seed) throws IOException {
        List<TestBatch<String>> batches = createBatches(seed);
        MemoryRecords memRecords = buildRecords(compressionType, batches);
        // Read the Batch CRC for the first batch from the buffer
        ByteBuffer readBuf = memRecords.buffer();
        readBuf.position(DefaultRecordBatch.CRC_OFFSET);
        int actualCrc = readBuf.getInt();
        // Corrupt the CRC on the first batch
        memRecords.buffer().putInt(DefaultRecordBatch.CRC_OFFSET, actualCrc + 1);

        assertThrows(CorruptRecordException.class, () -> testIterator(batches, memRecords, true));

        FileRecords fileRecords = FileRecords.open(TestUtils.tempFile());
        fileRecords.append(memRecords);
        assertThrows(CorruptRecordException.class, () -> testIterator(batches, fileRecords, true));

        // Verify check does not trigger when doCrcValidation is false
        assertDoesNotThrow(() -> testIterator(batches, memRecords, false));
        assertDoesNotThrow(() -> testIterator(batches, fileRecords, false));

        // Fix the corruption
        memRecords.buffer().putInt(DefaultRecordBatch.CRC_OFFSET, actualCrc);

        // Verify check does not trigger when the corruption is fixed
        assertDoesNotThrow(() -> testIterator(batches, memRecords, true));
        FileRecords moreFileRecords = FileRecords.open(TestUtils.tempFile());
        moreFileRecords.append(memRecords);
        assertDoesNotThrow(() -> testIterator(batches, moreFileRecords, true));

        fileRecords.close();
        moreFileRecords.close();
    }

    @Test
    public void testControlRecordIterationWithKraftVersion0() {
        AtomicReference<ByteBuffer> buffer = new AtomicReference<>(null);
<<<<<<< HEAD
        try (RecordsSnapshotWriter<String> snapshot = RecordsSnapshotWriter.createWithHeader(new MockRawSnapshotWriter(new OffsetAndEpoch(100, 10), snapshotBuf -> buffer.set(snapshotBuf)), 4 * 1024, MemoryPool.NONE, new MockTime(), 0, CompressionType.NONE, STRING_SERDE)) {
=======
        RecordsSnapshotWriter.Builder builder = new RecordsSnapshotWriter.Builder()
            .setTime(new MockTime())
            .setKraftVersion(KRaftVersion.KRAFT_VERSION_0)
            .setVoterSet(Optional.empty())
            .setRawSnapshotWriter(
                new MockRawSnapshotWriter(new OffsetAndEpoch(100, 10), buffer::set)
            );
        try (RecordsSnapshotWriter<String> snapshot = builder.build(STRING_SERDE)) {
            snapshot.append(Arrays.asList("a", "b", "c"));
            snapshot.append(Arrays.asList("d", "e", "f"));
            snapshot.append(Arrays.asList("g", "h", "i"));
            snapshot.freeze();
        }

        try (RecordsIterator<String> iterator = createIterator(
                MemoryRecords.readableRecords(buffer.get()),
                BufferSupplier.NO_CACHING,
                true
            )
        ) {
            // Consume the control record batch
            Batch<String> batch = iterator.next();
            assertEquals(1, batch.controlRecords().size());

            // Check snapshot header control record
            assertEquals(ControlRecordType.SNAPSHOT_HEADER, batch.controlRecords().get(0).type());
            assertEquals(new SnapshotHeaderRecord(), batch.controlRecords().get(0).message());

            // Consume the iterator until we find a control record
            do {
                batch = iterator.next();
            }
            while (batch.controlRecords().isEmpty());

            // Check snapshot footer control record
            assertEquals(1, batch.controlRecords().size());
            assertEquals(ControlRecordType.SNAPSHOT_FOOTER, batch.controlRecords().get(0).type());
            assertEquals(new SnapshotFooterRecord(), batch.controlRecords().get(0).message());

            // Snapshot footer must be last record
            assertFalse(iterator.hasNext());
        }
    }

    @Test
    public void testControlRecordIterationWithKraftVersion1() {
        AtomicReference<ByteBuffer> buffer = new AtomicReference<>(null);
        VoterSet voterSet = VoterSet.fromMap(
            VoterSetTest.voterMap(IntStream.of(1, 2, 3), true)
        );
        RecordsSnapshotWriter.Builder builder = new RecordsSnapshotWriter.Builder()
            .setTime(new MockTime())
            .setKraftVersion(KRaftVersion.KRAFT_VERSION_1)
            .setVoterSet(Optional.of(voterSet))
            .setRawSnapshotWriter(
                new MockRawSnapshotWriter(new OffsetAndEpoch(100, 10), buffer::set)
            );
        try (RecordsSnapshotWriter<String> snapshot = builder.build(STRING_SERDE)) {
>>>>>>> 9494bebe
            snapshot.append(Arrays.asList("a", "b", "c"));
            snapshot.append(Arrays.asList("d", "e", "f"));
            snapshot.append(Arrays.asList("g", "h", "i"));
            snapshot.freeze();
        }

<<<<<<< HEAD
        try (RecordsIterator<String> iterator = createIterator(MemoryRecords.readableRecords(buffer.get()), BufferSupplier.NO_CACHING, true)) {
            // Check snapshot header control record
=======
        try (RecordsIterator<String> iterator = createIterator(
                MemoryRecords.readableRecords(buffer.get()),
                BufferSupplier.NO_CACHING,
                true
            )
        ) {
            // Consume the control record batch
>>>>>>> 9494bebe
            Batch<String> batch = iterator.next();
            assertEquals(3, batch.controlRecords().size());

            // Check snapshot header control record
            assertEquals(ControlRecordType.SNAPSHOT_HEADER, batch.controlRecords().get(0).type());
            assertEquals(new SnapshotHeaderRecord(), batch.controlRecords().get(0).message());

            // Check kraft version control record
            assertEquals(ControlRecordType.KRAFT_VERSION, batch.controlRecords().get(1).type());
            assertEquals(new KRaftVersionRecord().setKRaftVersion((short) 1), batch.controlRecords().get(1).message());

            // Check the voters control record
            assertEquals(ControlRecordType.KRAFT_VOTERS, batch.controlRecords().get(2).type());
            assertEquals(voterSet.toVotersRecord((short) 0), batch.controlRecords().get(2).message());

            // Consume the iterator until we find a control record
            do {
                batch = iterator.next();
            } while (batch.controlRecords().isEmpty());

            // Check snapshot footer control record
            assertEquals(1, batch.controlRecords().size());
            assertEquals(ControlRecordType.SNAPSHOT_FOOTER, batch.controlRecords().get(0).type());
            assertEquals(new SnapshotFooterRecord(), batch.controlRecords().get(0).message());

            // Snapshot footer must be last record
            assertFalse(iterator.hasNext());
        }
    }

    @ParameterizedTest
    @EnumSource(
        value = ControlRecordType.class,
        names = {"LEADER_CHANGE", "SNAPSHOT_HEADER", "SNAPSHOT_FOOTER", "KRAFT_VERSION", "KRAFT_VOTERS"}
    )
    void testWithAllSupportedControlRecords(ControlRecordType type) {
        MemoryRecords records = buildControlRecords(type);
        ApiMessage expectedMessage = defaultControlRecord(type);

        try (RecordsIterator<String> iterator = createIterator(records, BufferSupplier.NO_CACHING, true)) {
            assertTrue(iterator.hasNext());
            assertEquals(
                Collections.singletonList(new ControlRecord(type, expectedMessage)),
                iterator.next().controlRecords()
            );
            assertFalse(iterator.hasNext());
        }
    }

    @Test
    void testControlRecordTypeValues() {
        // If this test fails then it means that ControlRecordType was changed. Please review the
        // implementation for RecordsIterator to see if it needs to be updated based on the changes
        // to ControlRecordType.
        assertEquals(8, ControlRecordType.values().length);
    }

    private void testIterator(List<TestBatch<String>> expectedBatches, Records records, boolean validateCrc) {
        Set<ByteBuffer> allocatedBuffers = Collections.newSetFromMap(new IdentityHashMap<>());

        try (RecordsIterator<String> iterator = createIterator(records, mockBufferSupplier(allocatedBuffers), validateCrc)) {
            for (TestBatch<String> batch : expectedBatches) {
                assertTrue(iterator.hasNext());
                assertEquals(batch, TestBatch.from(iterator.next()));
            }

            assertFalse(iterator.hasNext());
            assertThrows(NoSuchElementException.class, iterator::next);
        }

        assertEquals(Collections.emptySet(), allocatedBuffers);
    }

    static RecordsIterator<String> createIterator(Records records, BufferSupplier bufferSupplier, boolean validateCrc) {
        return new RecordsIterator<>(records, STRING_SERDE, bufferSupplier, Records.HEADER_SIZE_UP_TO_MAGIC, validateCrc);
    }

    static BufferSupplier mockBufferSupplier(Set<ByteBuffer> buffers) {
        BufferSupplier bufferSupplier = Mockito.mock(BufferSupplier.class);

        Mockito.when(bufferSupplier.get(Mockito.anyInt())).thenAnswer(invocation -> {
            int size = invocation.getArgument(0);
            ByteBuffer buffer = ByteBuffer.allocate(size);
            buffers.add(buffer);
            return buffer;
        });

        Mockito.doAnswer(invocation -> {
            ByteBuffer released = invocation.getArgument(0);
            buffers.remove(released);
            return null;
        }).when(bufferSupplier).release(Mockito.any(ByteBuffer.class));

        return bufferSupplier;
    }

    public static List<TestBatch<String>> createBatches(long seed) {
        Random random = new Random(seed);
        long baseOffset = random.nextInt(100);
        int epoch = random.nextInt(3) + 1;
        long appendTimestamp = random.nextInt(1000);

        int numberOfBatches = random.nextInt(100) + 1;
        List<TestBatch<String>> batches = new ArrayList<>(numberOfBatches);
        for (int i = 0; i < numberOfBatches; i++) {
            int numberOfRecords = random.nextInt(100) + 1;
            List<String> records = random.ints(numberOfRecords, 0, 10).mapToObj(String::valueOf).collect(Collectors.toList());

            batches.add(new TestBatch<>(baseOffset, epoch, appendTimestamp, records));
            baseOffset += records.size();
            if (i % 5 == 0) {
                epoch += random.nextInt(3);
            }
            appendTimestamp += random.nextInt(1000);
        }

        return batches;
    }

<<<<<<< HEAD
    public static MemoryRecords buildRecords(CompressionType compressionType, List<TestBatch<String>> batches) {
        ByteBuffer buffer = ByteBuffer.allocate(102400);

        for (TestBatch<String> batch : batches) {
            BatchBuilder<String> builder = new BatchBuilder<>(buffer, STRING_SERDE, compressionType, batch.baseOffset, batch.appendTimestamp, false, batch.epoch, 1024);
=======
    public static MemoryRecords buildControlRecords(ControlRecordType type) {
        ByteBuffer buffer = ByteBuffer.allocate(128);

        try (MemoryRecordsBuilder builder = new MemoryRecordsBuilder(
                buffer,
                RecordBatch.CURRENT_MAGIC_VALUE,
                Compression.NONE,
                TimestampType.CREATE_TIME,
                0, // initialOffset
                0, // timestamp
                RecordBatch.NO_PRODUCER_ID,
                RecordBatch.NO_PRODUCER_EPOCH,
                RecordBatch.NO_SEQUENCE,
                false,
                true,
                1, // leaderEpoch
                buffer.capacity()
            )
        ) {
            builder.appendControlRecord(
                0,
                type,
                MessageUtil.toByteBuffer(defaultControlRecord(type), defaultControlRecordVersion(type))
            );
        }

        buffer.flip();
        return MemoryRecords.readableRecords(buffer);
    }

    public static MemoryRecords buildRecords(
        CompressionType compressionType,
        List<TestBatch<String>> batches
    ) {
        Compression compression = Compression.of(compressionType).build();
        ByteBuffer buffer = ByteBuffer.allocate(102400);

        for (TestBatch<String> batch : batches) {
            BatchBuilder<String> builder = new BatchBuilder<>(
                buffer,
                STRING_SERDE,
                compression,
                batch.baseOffset,
                batch.appendTimestamp,
                batch.epoch,
                1024
            );
>>>>>>> 9494bebe

            for (String record : batch.records) {
                builder.appendRecord(record, null);
            }

            builder.build();
        }

        buffer.flip();
        return MemoryRecords.readableRecords(buffer);
    }

    public static final class TestBatch<T> {
        final long baseOffset;
        final int epoch;
        final long appendTimestamp;
        final List<T> records;

        TestBatch(long baseOffset, int epoch, long appendTimestamp, List<T> records) {
            this.baseOffset = baseOffset;
            this.epoch = epoch;
            this.appendTimestamp = appendTimestamp;
            this.records = records;
        }

        @Override
        public String toString() {
            return String.format("TestBatch(baseOffset=%s, epoch=%s, records=%s)", baseOffset, epoch, records);
        }

        @Override
        public boolean equals(Object o) {
            if (this == o)
                return true;
            if (o == null || getClass() != o.getClass())
                return false;
            TestBatch<?> testBatch = (TestBatch<?>) o;
            return baseOffset == testBatch.baseOffset && epoch == testBatch.epoch && Objects.equals(records, testBatch.records);
        }

        @Override
        public int hashCode() {
            return Objects.hash(baseOffset, epoch, records);
        }

        static <T> TestBatch<T> from(Batch<T> batch) {
            return new TestBatch<>(batch.baseOffset(), batch.epoch(), batch.appendTimestamp(), batch.records());
        }
    }

    private static ApiMessage defaultControlRecord(ControlRecordType type) {
        switch (type) {
            case LEADER_CHANGE:
                return new LeaderChangeMessage();
            case SNAPSHOT_HEADER:
                return new SnapshotHeaderRecord();
            case SNAPSHOT_FOOTER:
                return new SnapshotFooterRecord();
            case KRAFT_VERSION:
                return new KRaftVersionRecord();
            case KRAFT_VOTERS:
                return new VotersRecord();
            default:
                throw new RuntimeException("Should not happen. Poorly configured test");
        }
    }

    private static short defaultControlRecordVersion(ControlRecordType type) {
        switch (type) {
            case LEADER_CHANGE:
                return ControlRecordUtils.LEADER_CHANGE_CURRENT_VERSION;
            case SNAPSHOT_HEADER:
                return ControlRecordUtils.SNAPSHOT_HEADER_CURRENT_VERSION;
            case SNAPSHOT_FOOTER:
                return ControlRecordUtils.SNAPSHOT_FOOTER_CURRENT_VERSION;
            case KRAFT_VERSION:
                return ControlRecordUtils.KRAFT_VERSION_CURRENT_VERSION;
            case KRAFT_VOTERS:
                return ControlRecordUtils.KRAFT_VOTERS_CURRENT_VERSION;
            default:
                throw new RuntimeException("Should not happen. Poorly configured test");
        }
    }
}<|MERGE_RESOLUTION|>--- conflicted
+++ resolved
@@ -16,20 +16,12 @@
  */
 package org.apache.kafka.raft.internals;
 
-<<<<<<< HEAD
-import net.jqwik.api.ForAll;
-import net.jqwik.api.Property;
-=======
 import org.apache.kafka.common.compress.Compression;
->>>>>>> 9494bebe
 import org.apache.kafka.common.errors.CorruptRecordException;
 import org.apache.kafka.common.message.KRaftVersionRecord;
 import org.apache.kafka.common.message.LeaderChangeMessage;
 import org.apache.kafka.common.message.SnapshotFooterRecord;
 import org.apache.kafka.common.message.SnapshotHeaderRecord;
-<<<<<<< HEAD
-import org.apache.kafka.common.record.*;
-=======
 import org.apache.kafka.common.message.VotersRecord;
 import org.apache.kafka.common.protocol.ApiMessage;
 import org.apache.kafka.common.protocol.MessageUtil;
@@ -43,7 +35,6 @@
 import org.apache.kafka.common.record.RecordBatch;
 import org.apache.kafka.common.record.Records;
 import org.apache.kafka.common.record.TimestampType;
->>>>>>> 9494bebe
 import org.apache.kafka.common.utils.BufferSupplier;
 import org.apache.kafka.common.utils.MockTime;
 import org.apache.kafka.raft.Batch;
@@ -69,14 +60,6 @@
 
 import java.io.IOException;
 import java.nio.ByteBuffer;
-<<<<<<< HEAD
-import java.util.*;
-import java.util.concurrent.atomic.AtomicReference;
-import java.util.stream.Collectors;
-import java.util.stream.Stream;
-
-import static org.junit.jupiter.api.Assertions.*;
-=======
 import java.util.ArrayList;
 import java.util.Arrays;
 import java.util.Collections;
@@ -97,13 +80,15 @@
 import static org.junit.jupiter.api.Assertions.assertFalse;
 import static org.junit.jupiter.api.Assertions.assertThrows;
 import static org.junit.jupiter.api.Assertions.assertTrue;
->>>>>>> 9494bebe
 
 public final class RecordsIteratorTest {
     private static final RecordSerde<String> STRING_SERDE = new StringSerde();
 
     private static Stream<Arguments> emptyRecords() throws IOException {
-        return Stream.of(FileRecords.open(TestUtils.tempFile()), MemoryRecords.EMPTY).map(Arguments::of);
+        return Stream.of(
+            FileRecords.open(TestUtils.tempFile()),
+            MemoryRecords.EMPTY
+        ).map(Arguments::of);
     }
 
     @ParameterizedTest
@@ -113,7 +98,10 @@
     }
 
     @Property(tries = 50)
-    public void testMemoryRecords(@ForAll CompressionType compressionType, @ForAll long seed) {
+    public void testMemoryRecords(
+        @ForAll CompressionType compressionType,
+        @ForAll long seed
+    ) {
         List<TestBatch<String>> batches = createBatches(seed);
 
         MemoryRecords memRecords = buildRecords(compressionType, batches);
@@ -121,7 +109,10 @@
     }
 
     @Property(tries = 50)
-    public void testFileRecords(@ForAll CompressionType compressionType, @ForAll long seed) throws IOException {
+    public void testFileRecords(
+        @ForAll CompressionType compressionType,
+        @ForAll long seed
+    ) throws IOException {
         List<TestBatch<String>> batches = createBatches(seed);
 
         MemoryRecords memRecords = buildRecords(compressionType, batches);
@@ -133,7 +124,10 @@
     }
 
     @Property(tries = 50)
-    public void testCrcValidation(@ForAll CompressionType compressionType, @ForAll long seed) throws IOException {
+    public void testCrcValidation(
+        @ForAll CompressionType compressionType,
+        @ForAll long seed
+    ) throws IOException {
         List<TestBatch<String>> batches = createBatches(seed);
         MemoryRecords memRecords = buildRecords(compressionType, batches);
         // Read the Batch CRC for the first batch from the buffer
@@ -169,9 +163,6 @@
     @Test
     public void testControlRecordIterationWithKraftVersion0() {
         AtomicReference<ByteBuffer> buffer = new AtomicReference<>(null);
-<<<<<<< HEAD
-        try (RecordsSnapshotWriter<String> snapshot = RecordsSnapshotWriter.createWithHeader(new MockRawSnapshotWriter(new OffsetAndEpoch(100, 10), snapshotBuf -> buffer.set(snapshotBuf)), 4 * 1024, MemoryPool.NONE, new MockTime(), 0, CompressionType.NONE, STRING_SERDE)) {
-=======
         RecordsSnapshotWriter.Builder builder = new RecordsSnapshotWriter.Builder()
             .setTime(new MockTime())
             .setKraftVersion(KRaftVersion.KRAFT_VERSION_0)
@@ -230,17 +221,12 @@
                 new MockRawSnapshotWriter(new OffsetAndEpoch(100, 10), buffer::set)
             );
         try (RecordsSnapshotWriter<String> snapshot = builder.build(STRING_SERDE)) {
->>>>>>> 9494bebe
             snapshot.append(Arrays.asList("a", "b", "c"));
             snapshot.append(Arrays.asList("d", "e", "f"));
             snapshot.append(Arrays.asList("g", "h", "i"));
             snapshot.freeze();
         }
 
-<<<<<<< HEAD
-        try (RecordsIterator<String> iterator = createIterator(MemoryRecords.readableRecords(buffer.get()), BufferSupplier.NO_CACHING, true)) {
-            // Check snapshot header control record
-=======
         try (RecordsIterator<String> iterator = createIterator(
                 MemoryRecords.readableRecords(buffer.get()),
                 BufferSupplier.NO_CACHING,
@@ -248,7 +234,6 @@
             )
         ) {
             // Consume the control record batch
->>>>>>> 9494bebe
             Batch<String> batch = iterator.next();
             assertEquals(3, batch.controlRecords().size());
 
@@ -267,7 +252,8 @@
             // Consume the iterator until we find a control record
             do {
                 batch = iterator.next();
-            } while (batch.controlRecords().isEmpty());
+            }
+            while (batch.controlRecords().isEmpty());
 
             // Check snapshot footer control record
             assertEquals(1, batch.controlRecords().size());
@@ -306,10 +292,19 @@
         assertEquals(8, ControlRecordType.values().length);
     }
 
-    private void testIterator(List<TestBatch<String>> expectedBatches, Records records, boolean validateCrc) {
+    private void testIterator(
+        List<TestBatch<String>> expectedBatches,
+        Records records,
+        boolean validateCrc
+    ) {
         Set<ByteBuffer> allocatedBuffers = Collections.newSetFromMap(new IdentityHashMap<>());
 
-        try (RecordsIterator<String> iterator = createIterator(records, mockBufferSupplier(allocatedBuffers), validateCrc)) {
+        try (RecordsIterator<String> iterator = createIterator(
+                records,
+                mockBufferSupplier(allocatedBuffers),
+                validateCrc
+            )
+        ) {
             for (TestBatch<String> batch : expectedBatches) {
                 assertTrue(iterator.hasNext());
                 assertEquals(batch, TestBatch.from(iterator.next()));
@@ -322,7 +317,11 @@
         assertEquals(Collections.emptySet(), allocatedBuffers);
     }
 
-    static RecordsIterator<String> createIterator(Records records, BufferSupplier bufferSupplier, boolean validateCrc) {
+    static RecordsIterator<String> createIterator(
+        Records records,
+        BufferSupplier bufferSupplier,
+        boolean validateCrc
+    ) {
         return new RecordsIterator<>(records, STRING_SERDE, bufferSupplier, Records.HEADER_SIZE_UP_TO_MAGIC, validateCrc);
     }
 
@@ -355,7 +354,10 @@
         List<TestBatch<String>> batches = new ArrayList<>(numberOfBatches);
         for (int i = 0; i < numberOfBatches; i++) {
             int numberOfRecords = random.nextInt(100) + 1;
-            List<String> records = random.ints(numberOfRecords, 0, 10).mapToObj(String::valueOf).collect(Collectors.toList());
+            List<String> records = random
+                .ints(numberOfRecords, 0, 10)
+                .mapToObj(String::valueOf)
+                .collect(Collectors.toList());
 
             batches.add(new TestBatch<>(baseOffset, epoch, appendTimestamp, records));
             baseOffset += records.size();
@@ -368,13 +370,6 @@
         return batches;
     }
 
-<<<<<<< HEAD
-    public static MemoryRecords buildRecords(CompressionType compressionType, List<TestBatch<String>> batches) {
-        ByteBuffer buffer = ByteBuffer.allocate(102400);
-
-        for (TestBatch<String> batch : batches) {
-            BatchBuilder<String> builder = new BatchBuilder<>(buffer, STRING_SERDE, compressionType, batch.baseOffset, batch.appendTimestamp, false, batch.epoch, 1024);
-=======
     public static MemoryRecords buildControlRecords(ControlRecordType type) {
         ByteBuffer buffer = ByteBuffer.allocate(128);
 
@@ -422,7 +417,6 @@
                 batch.epoch,
                 1024
             );
->>>>>>> 9494bebe
 
             for (String record : batch.records) {
                 builder.appendRecord(record, null);
@@ -450,17 +444,22 @@
 
         @Override
         public String toString() {
-            return String.format("TestBatch(baseOffset=%s, epoch=%s, records=%s)", baseOffset, epoch, records);
+            return String.format(
+                "TestBatch(baseOffset=%s, epoch=%s, records=%s)",
+                baseOffset,
+                epoch,
+                records
+            );
         }
 
         @Override
         public boolean equals(Object o) {
-            if (this == o)
-                return true;
-            if (o == null || getClass() != o.getClass())
-                return false;
+            if (this == o) return true;
+            if (o == null || getClass() != o.getClass()) return false;
             TestBatch<?> testBatch = (TestBatch<?>) o;
-            return baseOffset == testBatch.baseOffset && epoch == testBatch.epoch && Objects.equals(records, testBatch.records);
+            return baseOffset == testBatch.baseOffset &&
+                epoch == testBatch.epoch &&
+                Objects.equals(records, testBatch.records);
         }
 
         @Override
