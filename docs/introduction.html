<!--
 Licensed to the Apache Software Foundation (ASF) under one or more
 contributor license agreements.  See the NOTICE file distributed with
 this work for additional information regarding copyright ownership.
 The ASF licenses this file to You under the Apache License, Version 2.0
 (the "License"); you may not use this file except in compliance with
 the License.  You may obtain a copy of the License at

    http://www.apache.org/licenses/LICENSE-2.0

 Unless required by applicable law or agreed to in writing, software
 distributed under the License is distributed on an "AS IS" BASIS,
 WITHOUT WARRANTIES OR CONDITIONS OF ANY KIND, either express or implied.
 See the License for the specific language governing permissions and
 limitations under the License.
-->

<script><!--#include virtual="js/templateData.js" --></script>

<script id="introduction-template" type="text/x-handlebars-template">
    <h4 class="anchor-heading">
        <a class="anchor-link" id="intro_streaming" href="#intro_streaming"></a>
        <a href="#intro_streaming">What is event streaming?</a>
    </h4>
    <p>
        Event streaming is the digital equivalent of the human body's central nervous system. It is the
        technological foundation for the 'always-on' world where businesses are increasingly software-defined
        and automated, and where the user of software is more software.
    </p>
    <p>
        Technically speaking, event streaming is the practice of capturing data in real-time from event sources
        like databases, sensors, mobile devices, cloud services, and software applications in the form of streams
        of events; storing these event streams durably for later retrieval; manipulating, processing, and reacting
        to the event streams in real-time as well as retrospectively; and routing the event streams to different
        destination technologies as needed. Event streaming thus ensures a continuous flow and interpretation of
        data so that the right information is at the right place, at the right time.
    </p>

    <h4 class="anchor-heading">
        <a class="anchor-link" id="intro_usage" href="#intro_usage"></a>
        <a href="#intro_usage">What can I use event streaming for?</a>
    </h4>
    <p>
        Event streaming is applied to a <a href="/powered-by">wide variety of use cases</a>
        across a plethora of industries and organizations. Its many examples include:
    </p>
    <ul>
        <li>
            To process payments and financial transactions in real-time, such as in stock exchanges, banks, and insurances.
        </li>
        <li>
            To track and monitor cars, trucks, fleets, and shipments in real-time, such as in logistics and the automotive industry.
        </li>
        <li>
            To continuously capture and analyze sensor data from IoT devices or other equipment, such as in factories and wind parks.
        </li>
        <li>
            To collect and immediately react to customer interactions and orders, such as in retail, the hotel and travel industry, and mobile applications.
        </li>
        <li>
            To monitor patients in hospital care and predict changes in condition to ensure timely treatment in emergencies.
        </li>
        <li>
            To connect, store, and make available data produced by different divisions of a company.
        </li>
        <li>
            To serve as the foundation for data platforms, event-driven architectures, and microservices.
        </li>
    </ul>

    <h4 class="anchor-heading">
        <a class="anchor-link" id="intro_platform" href="#intro_platform"></a>
        <a href="#intro_platform">Apache Kafka&reg; is an event streaming platform. What does that mean?</a>
    </h4>
    <p>
        Kafka combines three key capabilities so you can implement
        <a href="/powered-by">your use cases</a>
        for event streaming end-to-end with a single battle-tested solution:
    </p>
    <ol>
        <li>
            To <strong>publish</strong> (write) and <strong>subscribe to</strong> (read) streams of events, including continuous import/export of
            your data from other systems.
        </li>
        <li>
            To <strong>store</strong> streams of events durably and reliably for as long as you want.
        </li>
        <li>
            To <strong>process</strong> streams of events as they occur or retrospectively.
        </li>
    </ol>
    <p>
        And all this functionality is provided in a distributed, highly scalable, elastic, fault-tolerant, and
        secure manner. Kafka can be deployed on bare-metal hardware, virtual machines, and containers, and on-premises
        as well as in the cloud. You can choose between self-managing your Kafka environments and using fully managed
        services offered by a variety of vendors.
    </p>

    <h4 class="anchor-heading">
        <a class="anchor-link" id="intro_nutshell" href="#intro_nutshell"></a>
        <a href="#intro_nutshell">How does Kafka work in a nutshell?</a>
    </h4>
    <p>
        Kafka is a distributed system consisting of <strong>servers</strong> and <strong>clients</strong> that
        communicate via a high-performance <a href="/protocol.html">TCP network protocol</a>.
        It can be deployed on bare-metal hardware, virtual machines, and containers in on-premise as well as cloud
        environments.
    </p>
    <p>
        <strong>Servers</strong>: Kafka is run as a cluster of one or more servers that can span multiple datacenters
        or cloud regions. Some of these servers form the storage layer, called the brokers. Other servers run
        <a href="/documentation/#connect">Kafka Connect</a> to continuously import and export
        data as event streams to integrate Kafka with your existing systems such as relational databases as well as
        other Kafka clusters. To let you implement mission-critical use cases, a Kafka cluster is highly scalable
        and fault-tolerant: if any of its servers fails, the other servers will take over their work to ensure
        continuous operations without any data loss.
    </p>
    <p>
        <strong>Clients</strong>: They allow you to write distributed applications and microservices that read, write,
        and process streams of events in parallel, at scale, and in a fault-tolerant manner even in the case of network
        problems or machine failures. Kafka ships with some such clients included, which are augmented by
        <a href="https://cwiki.apache.org/confluence/display/KAFKA/Clients">dozens of clients</a> provided by the Kafka
        community: clients are available for Java and Scala including the higher-level
        <a href="/documentation/streams/">Kafka Streams</a> library, for Go, Python, C/C++, and
        many other programming languages as well as REST APIs.
    </p>

<<<<<<< HEAD
    <h4 class="anchor-heading">
        <a class="anchor-link" id="intro_concepts_and_terms" href="#intro_concepts_and_terms"></a>
        <a href="#intro_concepts_and_terms">Main Concepts and Terminology</a>
    </h4>
    <p>
        An <strong>event</strong> records the fact that "something happened" in the world or in your business. It is also called record or message in the documentation. When you read or write data to Kafka, you do this in the form of events. Conceptually, an event has a key, value, timestamp, and optional metadata headers. Here's an example event:
    </p>
    <ul>
        <li>
            Event key: "Alice"
        </li>
        <li>
            Event value: "Made a payment of $200 to Bob"
        </li>
        <li>
            Event timestamp: "Jun. 25, 2020 at 2:06 p.m."
        </li>
    </ul>
    <p>
        <strong>Producers</strong> are those client applications that publish (write) events to Kafka, and <strong>consumers</strong> are those that subscribe to (read and process) these events. In Kafka, producers and consumers are fully decoupled and agnostic of each other, which is a key design element to achieve the high scalability that Kafka is known for. For example, producers never need to
        wait for consumers. Kafka provides various <a href="/documentation/#intro_guarantees">guarantees</a> such as the ability to process events exactly-once.
    </p>
    <p>
        Events are organized and durably stored in <strong>topics</strong>. Very simplified, a topic is similar to a folder in a filesystem, and the events are the files in that folder. An example topic name could be "payments". Topics in Kafka are always multi-producer and multi-subscriber: a topic can have zero, one, or many producers that write events to it, as well as zero, one, or many
        consumers that subscribe to these events. Events in a topic can be read as often as needed—unlike traditional messaging systems, events are not deleted after consumption. Instead, you define for how long Kafka should retain your events through a per-topic configuration setting, after which old events will be discarded. Kafka's performance is effectively constant with respect to data size,
        so storing data for a long time is perfectly fine.
    </p>
    <p>
        Topics are <strong>partitioned</strong>, meaning a topic is spread over a number of "buckets" located on different Kafka brokers. This distributed placement of your data is very important for scalability because it allows client applications to both read and write the data from/to many brokers at the same time. When a new event is published to a topic, it is actually appended to one of the
        topic's partitions. Events with the same event key (e.g., a customer or vehicle ID) are written to the same partition, and Kafka <a href="/documentation/#intro_guarantees">guarantees</a> that any consumer of a given topic-partition will always read that partition's events in exactly the same order as they were written.
    </p>
    <figure class="figure">
        <img src="/images/streams-and-tables-p1_p4.png" class="figure-image"/>
        <figcaption class="figure-caption">
            Figure: This example topic has four partitions P1–P4. Two different producer clients are publishing,
            independently from each other, new events to the topic by writing events over the network to the topic's
            partitions. Events with the same key (denoted by their color in the figure) are written to the same
            partition. Note that both producers can write to the same partition if appropriate.
        </figcaption>
    </figure>
    <p>
        To make your data fault-tolerant and highly-available, every topic can be <strong>replicated</strong>, even across geo-regions or datacenters, so that there are always multiple brokers that have a copy of the data just in case things go wrong, you want to do maintenance on the brokers, and so on. A common production setting is a replication factor of 3, i.e., there will always be three
        copies of your data. This replication is performed at the level of topic-partitions.
    </p>
    <p>
        This primer should be sufficient for an introduction. The <a href="/documentation/#design">Design</a> section of the documentation explains Kafka's various concepts in full detail, if you are interested.
    </p>
=======
  <h4 class="anchor-heading">
    <a class="anchor-link" id="intro_concepts_and_terms" href="#intro_concepts_and_terms"></a>
    <a href="#intro_concepts_and_terms">Main Concepts and Terminology</a>
  </h4>
  <p>
    An <strong>event</strong> records the fact that "something happened" in the world or in your business. It is also called record or message in the documentation. When you read or write data to Kafka, you do this in the form of events. Conceptually, an event has a key, value, timestamp, and optional metadata headers. Here's an example event:
  </p>
  <ul>
    <li>
      Event key: "Alice"
    </li>
    <li>
      Event value: "Made a payment of $200 to Bob"
    </li>
    <li>
      Event timestamp: "Jun. 25, 2020 at 2:06 p.m."
    </li>
  </ul>
  <p>
    <strong>Producers</strong> are those client applications that publish (write) events to Kafka, and <strong>consumers</strong> are those that subscribe to (read and process) these events. In Kafka, producers and consumers are fully decoupled and agnostic of each other, which is a key design element to achieve the high scalability that Kafka is known for. For example, producers never need to wait for consumers. Kafka provides various <a href="/documentation/#semantics">guarantees</a> such as the ability to process events exactly-once.
  </p>
  <p>
    Events are organized and durably stored in <strong>topics</strong>. Very simplified, a topic is similar to a folder in a filesystem, and the events are the files in that folder. An example topic name could be "payments". Topics in Kafka are always multi-producer and multi-subscriber: a topic can have zero, one, or many producers that write events to it, as well as zero, one, or many consumers that subscribe to these events. Events in a topic can be read as often as needed—unlike traditional messaging systems, events are not deleted after consumption. Instead, you define for how long Kafka should retain your events through a per-topic configuration setting, after which old events will be discarded. Kafka's performance is effectively constant with respect to data size, so storing data for a long time is perfectly fine.
  </p>
  <p>
    Topics are <strong>partitioned</strong>, meaning a topic is spread over a number of "buckets" located on different Kafka brokers. This distributed placement of your data is very important for scalability because it allows client applications to both read and write the data from/to many brokers at the same time. When a new event is published to a topic, it is actually appended to one of the topic's partitions. Events with the same event key (e.g., a customer or vehicle ID) are written to the same partition, and Kafka <a href="/documentation/#semantics">guarantees</a> that any consumer of a given topic-partition will always read that partition's events in exactly the same order as they were written.
  </p>
  <figure class="figure">
    <img src="/images/streams-and-tables-p1_p4.png" class="figure-image" />
    <figcaption class="figure-caption">
      Figure: This example topic has four partitions P1–P4. Two different producer clients are publishing,
      independently from each other, new events to the topic by writing events over the network to the topic's
      partitions. Events with the same key (denoted by their color in the figure) are written to the same
      partition. Note that both producers can write to the same partition if appropriate.
    </figcaption>
  </figure>
  <p>
    To make your data fault-tolerant and highly-available, every topic can be <strong>replicated</strong>, even across geo-regions or datacenters, so that there are always multiple brokers that have a copy of the data just in case things go wrong, you want to do maintenance on the brokers, and so on. A common production setting is a replication factor of 3, i.e., there will always be three copies of your data. This replication is performed at the level of topic-partitions.
  </p>
  <p>
    This primer should be sufficient for an introduction. The <a href="/documentation/#design">Design</a> section of the documentation explains Kafka's various concepts in full detail, if you are interested.
  </p>
>>>>>>> 15418db6

    <h4 class="anchor-heading">
        <a class="anchor-link" id="intro_apis" href="#intro_apis"></a>
        <a href="#intro_apis">Kafka APIs</a>
    </h4>
    <p>
        In addition to command line tooling for management and administration tasks, Kafka has five core APIs for Java and Scala:
    </p>
    <ul>
        <li>
            The <a href="/documentation.html#adminapi">Admin API</a> to manage and inspect topics, brokers, and other Kafka objects.
        </li>
        <li>
            The <a href="/documentation.html#producerapi">Producer API</a> to publish (write) a stream of events to one or more Kafka topics.
        </li>
        <li>
            The <a href="/documentation.html#consumerapi">Consumer API</a> to subscribe to (read) one or more topics and to process the stream of events produced to them.
        </li>
        <li>
            The <a href="/documentation/streams">Kafka Streams API</a> to implement stream processing applications and microservices. It provides higher-level functions to process event streams, including transformations, stateful operations like aggregations and joins, windowing, processing based on event-time, and more. Input is read from one or more topics in order to generate output to one or
            more topics, effectively transforming the input streams to output streams.
        </li>
        <li>
            The <a href="/documentation.html#connect">Kafka Connect API</a> to build and run reusable data import/export connectors that consume (read) or produce (write) streams of events from and to external systems and applications so they can integrate with Kafka. For example, a connector to a relational database like PostgreSQL might capture every change to a set of tables. However, in
            practice, you typically don't need to implement your own connectors because the Kafka community already provides hundreds of ready-to-use connectors.
        </li>
    </ul>

    <!-- TODO: add new section once supporting page is written -->

    <h4 class="anchor-heading">
        <a class="anchor-link" id="intro_more" href="#intro_more"></a>
        <a href="#intro_more">Where to go from here</a>
    </h4>
    <ul>
        <li>
            To get hands-on experience with Kafka, follow the <a href="/quickstart">Quickstart</a>.
        </li>
        <li>
            To understand Kafka in more detail, read the <a href="/documentation/">Documentation</a>.
            You also have your choice of <a href="/books-and-papers">Kafka books and academic papers</a>.
        </li>
        <li>
            Browse through the <a href="/powered-by">Use Cases</a> to learn how other users in our world-wide community are getting value out of Kafka.
        </li>
        <li>
            Join a <a href="/events">local Kafka meetup group</a> and
            <a href="https://kafka-summit.org/past-events/">watch talks from Kafka Summit</a>, the main conference of the Kafka community.
        </li>
    </ul>
</script>

<div class="p-introduction"></div><|MERGE_RESOLUTION|>--- conflicted
+++ resolved
@@ -125,7 +125,6 @@
         many other programming languages as well as REST APIs.
     </p>
 
-<<<<<<< HEAD
     <h4 class="anchor-heading">
         <a class="anchor-link" id="intro_concepts_and_terms" href="#intro_concepts_and_terms"></a>
         <a href="#intro_concepts_and_terms">Main Concepts and Terminology</a>
@@ -145,17 +144,13 @@
         </li>
     </ul>
     <p>
-        <strong>Producers</strong> are those client applications that publish (write) events to Kafka, and <strong>consumers</strong> are those that subscribe to (read and process) these events. In Kafka, producers and consumers are fully decoupled and agnostic of each other, which is a key design element to achieve the high scalability that Kafka is known for. For example, producers never need to
-        wait for consumers. Kafka provides various <a href="/documentation/#intro_guarantees">guarantees</a> such as the ability to process events exactly-once.
-    </p>
-    <p>
-        Events are organized and durably stored in <strong>topics</strong>. Very simplified, a topic is similar to a folder in a filesystem, and the events are the files in that folder. An example topic name could be "payments". Topics in Kafka are always multi-producer and multi-subscriber: a topic can have zero, one, or many producers that write events to it, as well as zero, one, or many
-        consumers that subscribe to these events. Events in a topic can be read as often as needed—unlike traditional messaging systems, events are not deleted after consumption. Instead, you define for how long Kafka should retain your events through a per-topic configuration setting, after which old events will be discarded. Kafka's performance is effectively constant with respect to data size,
-        so storing data for a long time is perfectly fine.
-    </p>
-    <p>
-        Topics are <strong>partitioned</strong>, meaning a topic is spread over a number of "buckets" located on different Kafka brokers. This distributed placement of your data is very important for scalability because it allows client applications to both read and write the data from/to many brokers at the same time. When a new event is published to a topic, it is actually appended to one of the
-        topic's partitions. Events with the same event key (e.g., a customer or vehicle ID) are written to the same partition, and Kafka <a href="/documentation/#intro_guarantees">guarantees</a> that any consumer of a given topic-partition will always read that partition's events in exactly the same order as they were written.
+        <strong>Producers</strong> are those client applications that publish (write) events to Kafka, and <strong>consumers</strong> are those that subscribe to (read and process) these events. In Kafka, producers and consumers are fully decoupled and agnostic of each other, which is a key design element to achieve the high scalability that Kafka is known for. For example, producers never need to wait for consumers. Kafka provides various <a href="/documentation/#semantics">guarantees</a> such as the ability to process events exactly-once.
+    </p>
+    <p>
+        Events are organized and durably stored in <strong>topics</strong>. Very simplified, a topic is similar to a folder in a filesystem, and the events are the files in that folder. An example topic name could be "payments". Topics in Kafka are always multi-producer and multi-subscriber: a topic can have zero, one, or many producers that write events to it, as well as zero, one, or many consumers that subscribe to these events. Events in a topic can be read as often as needed—unlike traditional messaging systems, events are not deleted after consumption. Instead, you define for how long Kafka should retain your events through a per-topic configuration setting, after which old events will be discarded. Kafka's performance is effectively constant with respect to data size, so storing data for a long time is perfectly fine.
+    </p>
+    <p>
+        Topics are <strong>partitioned</strong>, meaning a topic is spread over a number of "buckets" located on different Kafka brokers. This distributed placement of your data is very important for scalability because it allows client applications to both read and write the data from/to many brokers at the same time. When a new event is published to a topic, it is actually appended to one of the topic's partitions. Events with the same event key (e.g., a customer or vehicle ID) are written to the same partition, and Kafka <a href="/documentation/#semantics">guarantees</a> that any consumer of a given topic-partition will always read that partition's events in exactly the same order as they were written.
     </p>
     <figure class="figure">
         <img src="/images/streams-and-tables-p1_p4.png" class="figure-image"/>
@@ -167,56 +162,11 @@
         </figcaption>
     </figure>
     <p>
-        To make your data fault-tolerant and highly-available, every topic can be <strong>replicated</strong>, even across geo-regions or datacenters, so that there are always multiple brokers that have a copy of the data just in case things go wrong, you want to do maintenance on the brokers, and so on. A common production setting is a replication factor of 3, i.e., there will always be three
-        copies of your data. This replication is performed at the level of topic-partitions.
+        To make your data fault-tolerant and highly-available, every topic can be <strong>replicated</strong>, even across geo-regions or datacenters, so that there are always multiple brokers that have a copy of the data just in case things go wrong, you want to do maintenance on the brokers, and so on. A common production setting is a replication factor of 3, i.e., there will always be three copies of your data. This replication is performed at the level of topic-partitions.
     </p>
     <p>
         This primer should be sufficient for an introduction. The <a href="/documentation/#design">Design</a> section of the documentation explains Kafka's various concepts in full detail, if you are interested.
     </p>
-=======
-  <h4 class="anchor-heading">
-    <a class="anchor-link" id="intro_concepts_and_terms" href="#intro_concepts_and_terms"></a>
-    <a href="#intro_concepts_and_terms">Main Concepts and Terminology</a>
-  </h4>
-  <p>
-    An <strong>event</strong> records the fact that "something happened" in the world or in your business. It is also called record or message in the documentation. When you read or write data to Kafka, you do this in the form of events. Conceptually, an event has a key, value, timestamp, and optional metadata headers. Here's an example event:
-  </p>
-  <ul>
-    <li>
-      Event key: "Alice"
-    </li>
-    <li>
-      Event value: "Made a payment of $200 to Bob"
-    </li>
-    <li>
-      Event timestamp: "Jun. 25, 2020 at 2:06 p.m."
-    </li>
-  </ul>
-  <p>
-    <strong>Producers</strong> are those client applications that publish (write) events to Kafka, and <strong>consumers</strong> are those that subscribe to (read and process) these events. In Kafka, producers and consumers are fully decoupled and agnostic of each other, which is a key design element to achieve the high scalability that Kafka is known for. For example, producers never need to wait for consumers. Kafka provides various <a href="/documentation/#semantics">guarantees</a> such as the ability to process events exactly-once.
-  </p>
-  <p>
-    Events are organized and durably stored in <strong>topics</strong>. Very simplified, a topic is similar to a folder in a filesystem, and the events are the files in that folder. An example topic name could be "payments". Topics in Kafka are always multi-producer and multi-subscriber: a topic can have zero, one, or many producers that write events to it, as well as zero, one, or many consumers that subscribe to these events. Events in a topic can be read as often as needed—unlike traditional messaging systems, events are not deleted after consumption. Instead, you define for how long Kafka should retain your events through a per-topic configuration setting, after which old events will be discarded. Kafka's performance is effectively constant with respect to data size, so storing data for a long time is perfectly fine.
-  </p>
-  <p>
-    Topics are <strong>partitioned</strong>, meaning a topic is spread over a number of "buckets" located on different Kafka brokers. This distributed placement of your data is very important for scalability because it allows client applications to both read and write the data from/to many brokers at the same time. When a new event is published to a topic, it is actually appended to one of the topic's partitions. Events with the same event key (e.g., a customer or vehicle ID) are written to the same partition, and Kafka <a href="/documentation/#semantics">guarantees</a> that any consumer of a given topic-partition will always read that partition's events in exactly the same order as they were written.
-  </p>
-  <figure class="figure">
-    <img src="/images/streams-and-tables-p1_p4.png" class="figure-image" />
-    <figcaption class="figure-caption">
-      Figure: This example topic has four partitions P1–P4. Two different producer clients are publishing,
-      independently from each other, new events to the topic by writing events over the network to the topic's
-      partitions. Events with the same key (denoted by their color in the figure) are written to the same
-      partition. Note that both producers can write to the same partition if appropriate.
-    </figcaption>
-  </figure>
-  <p>
-    To make your data fault-tolerant and highly-available, every topic can be <strong>replicated</strong>, even across geo-regions or datacenters, so that there are always multiple brokers that have a copy of the data just in case things go wrong, you want to do maintenance on the brokers, and so on. A common production setting is a replication factor of 3, i.e., there will always be three copies of your data. This replication is performed at the level of topic-partitions.
-  </p>
-  <p>
-    This primer should be sufficient for an introduction. The <a href="/documentation/#design">Design</a> section of the documentation explains Kafka's various concepts in full detail, if you are interested.
-  </p>
->>>>>>> 15418db6
 
     <h4 class="anchor-heading">
         <a class="anchor-link" id="intro_apis" href="#intro_apis"></a>
@@ -236,12 +186,10 @@
             The <a href="/documentation.html#consumerapi">Consumer API</a> to subscribe to (read) one or more topics and to process the stream of events produced to them.
         </li>
         <li>
-            The <a href="/documentation/streams">Kafka Streams API</a> to implement stream processing applications and microservices. It provides higher-level functions to process event streams, including transformations, stateful operations like aggregations and joins, windowing, processing based on event-time, and more. Input is read from one or more topics in order to generate output to one or
-            more topics, effectively transforming the input streams to output streams.
-        </li>
-        <li>
-            The <a href="/documentation.html#connect">Kafka Connect API</a> to build and run reusable data import/export connectors that consume (read) or produce (write) streams of events from and to external systems and applications so they can integrate with Kafka. For example, a connector to a relational database like PostgreSQL might capture every change to a set of tables. However, in
-            practice, you typically don't need to implement your own connectors because the Kafka community already provides hundreds of ready-to-use connectors.
+            The <a href="/documentation/streams">Kafka Streams API</a> to implement stream processing applications and microservices. It provides higher-level functions to process event streams, including transformations, stateful operations like aggregations and joins, windowing, processing based on event-time, and more. Input is read from one or more topics in order to generate output to one or more topics, effectively transforming the input streams to output streams.
+        </li>
+        <li>
+            The <a href="/documentation.html#connect">Kafka Connect API</a> to build and run reusable data import/export connectors that consume (read) or produce (write) streams of events from and to external systems and applications so they can integrate with Kafka. For example, a connector to a relational database like PostgreSQL might capture every change to a set of tables. However, in practice, you typically don't need to implement your own connectors because the Kafka community already provides hundreds of ready-to-use connectors.
         </li>
     </ul>
 
