--- conflicted
+++ resolved
@@ -22,7 +22,6 @@
 
 
 <div class="content documentation documentation--current">
-<<<<<<< HEAD
     <!--#include virtual="../includes/_nav.htm" -->
     <div class="toc-handle-container">
         <div class="toc-handle">&lt;</div>
@@ -34,7 +33,7 @@
         <!--//#include virtual="../includes/_docs_banner.htm" -->
 
         <h1>Documentation</h1>
-        <h3>Kafka 3.0 Documentation</h3>
+        <h3>Kafka 3.4 Documentation</h3>
         Prior releases: <a href="/07/documentation.html">0.7.x</a>,
         <a href="/08/documentation.html">0.8.0</a>,
         <a href="/081/documentation.html">0.8.1.X</a>,
@@ -54,7 +53,11 @@
         <a href="/25/documentation.html">2.5.X</a>,
         <a href="/26/documentation.html">2.6.X</a>,
         <a href="/27/documentation.html">2.7.X</a>,
-        <a href="/28/documentation.html">2.8.X</a>.
+        <a href="/28/documentation.html">2.8.X</a>,
+        <a href="/30/documentation.html">3.0.X</a>.
+        <a href="/31/documentation.html">3.1.X</a>.
+        <a href="/32/documentation.html">3.2.X</a>.
+        <a href="/33/documentation.html">3.3.X</a>.
 
         <h2 class="anchor-heading"><a id="gettingStarted" class="anchor-link"></a><a href="#gettingStarted">1. Getting Started</a></h2>
         <h3 class="anchor-heading"><a id="introduction" class="anchor-link"></a><a href="#introduction">1.1 Introduction</a></h3>
@@ -69,64 +72,12 @@
         <!--#include virtual="upgrade.html" -->
 
         <h2 class="anchor-heading"><a id="api" class="anchor-link"></a><a href="#api">2. APIs</a></h2>
-=======
- <!--#include virtual="../includes/_nav.htm" -->
-  <div class="toc-handle-container">
-    <div class="toc-handle">&lt;</div>
-  </div>
-  <div class="docs-nav">
-    <!--#include virtual="toc.html" -->
-  </div>
-  <div class="right">
-    <!--//#include virtual="../includes/_docs_banner.htm" -->
-    
-    <h1>Documentation</h1>
-    <h3>Kafka 3.4 Documentation</h3>
-    Prior releases: <a href="/07/documentation.html">0.7.x</a>, 
-                    <a href="/08/documentation.html">0.8.0</a>, 
-                    <a href="/081/documentation.html">0.8.1.X</a>, 
-                    <a href="/082/documentation.html">0.8.2.X</a>, 
-                    <a href="/090/documentation.html">0.9.0.X</a>, 
-                    <a href="/0100/documentation.html">0.10.0.X</a>, 
-                    <a href="/0101/documentation.html">0.10.1.X</a>, 
-                    <a href="/0102/documentation.html">0.10.2.X</a>, 
-                    <a href="/0110/documentation.html">0.11.0.X</a>, 
-                    <a href="/10/documentation.html">1.0.X</a>, 
-                    <a href="/11/documentation.html">1.1.X</a>, 
-                    <a href="/20/documentation.html">2.0.X</a>, 
-                    <a href="/21/documentation.html">2.1.X</a>, 
-                    <a href="/22/documentation.html">2.2.X</a>, 
-                    <a href="/23/documentation.html">2.3.X</a>, 
-                    <a href="/24/documentation.html">2.4.X</a>, 
-                    <a href="/25/documentation.html">2.5.X</a>, 
-                    <a href="/26/documentation.html">2.6.X</a>, 
-                    <a href="/27/documentation.html">2.7.X</a>,
-                    <a href="/28/documentation.html">2.8.X</a>,
-                    <a href="/30/documentation.html">3.0.X</a>.
-                    <a href="/31/documentation.html">3.1.X</a>.
-                    <a href="/32/documentation.html">3.2.X</a>.
-                    <a href="/33/documentation.html">3.3.X</a>.
 
-   <h2 class="anchor-heading"><a id="gettingStarted" class="anchor-link"></a><a href="#gettingStarted">1. Getting Started</a></h2>
-      <h3 class="anchor-heading"><a id="introduction" class="anchor-link"></a><a href="#introduction">1.1 Introduction</a></h3>
-      <!--#include virtual="introduction.html" -->
-      <h3 class="anchor-heading"><a id="uses" class="anchor-link"></a><a href="#uses">1.2 Use Cases</a></h3>
-      <!--#include virtual="uses.html" -->
-      <h3 class="anchor-heading"><a id="quickstart" class="anchor-link"></a><a href="#quickstart">1.3 Quick Start</a></h3>
-      <!--#include virtual="quickstart.html" -->
-      <h3 class="anchor-heading"><a id="ecosystem" class="anchor-link"></a><a href="#ecosystem">1.4 Ecosystem</a></h3>
-      <!--#include virtual="ecosystem.html" -->
-      <h3 class="anchor-heading"><a id="upgrade" class="anchor-link"></a><a href="#upgrade">1.5 Upgrading From Previous Versions</a></h3>
-      <!--#include virtual="upgrade.html" -->
-
-    <h2 class="anchor-heading"><a id="api" class="anchor-link"></a><a href="#api">2. APIs</a></h2>
->>>>>>> 15418db6
-
-    <!--#include virtual="api.html" -->
+        <!--#include virtual="api.html" -->
 
         <h2 class="anchor-heading"><a id="configuration" class="anchor-link"></a><a href="#configuration">3. Configuration</a></h2>
 
-    <!--#include virtual="configuration.html" -->
+        <!--#include virtual="configuration.html" -->
 
         <h2 class="anchor-heading"><a id="design" class="anchor-link"></a><a href="#design">4. Design</a></h2>
 
