--- conflicted
+++ resolved
@@ -28,13 +28,8 @@
 In our experience messaging uses are often comparatively low-throughput, but may require low end-to-end latency and often depend on the strong
 durability guarantees Kafka provides.
 <p>
-<<<<<<< HEAD
-    In this domain Kafka is comparable to traditional messaging systems such as <a href="http://activemq.apache.org">ActiveMQ</a> or
-    <a href="https://www.rabbitmq.com">RabbitMQ</a>.
-=======
 In this domain Kafka is comparable to traditional messaging systems such as <a href="https://activemq.apache.org">ActiveMQ</a> or
 <a href="https://www.rabbitmq.com">RabbitMQ</a>.
->>>>>>> 9494bebe
 
 <h4 class="anchor-heading"><a id="uses_website" class="anchor-link"></a><a href="#uses_website">Website Activity Tracking</a></h4>
 
@@ -43,7 +38,7 @@
 These feeds are available for subscription for a range of use cases including real-time processing, real-time monitoring, and loading into Hadoop or
 offline data warehousing systems for offline processing and reporting.
 <p>
-    Activity tracking is often very high volume as many activity messages are generated for each user page view.
+Activity tracking is often very high volume as many activity messages are generated for each user page view.
 
 <h4 class="anchor-heading"><a id="uses_metrics" class="anchor-link"></a><a href="#uses_metrics">Metrics</a></h4>
 
