--- conflicted
+++ resolved
@@ -56,9 +56,7 @@
         <li><code>offset.storage.file.filename</code> - File to store source connector offsets</li>
     </ul>
 
-    <p>The parameters that are configured here are intended for producers and consumers used by Kafka Connect to access the configuration, offset and status topics. For configuration of the producers used by Kafka source tasks and the consumers used by Kafka sink tasks, the same parameters can be used but need to be prefixed with <code>producer.</code> and <code>consumer.</code> respectively. The
-        only Kafka client parameter that is inherited without a prefix from the worker configuration is <code>bootstrap.servers</code>, which in most cases will be sufficient, since the same cluster is often used for all purposes. A notable exception is a secured cluster, which requires extra parameters to allow connections. These parameters will need to be set up to three times in the worker
-        configuration, once for management access, once for Kafka sources and once for Kafka sinks.</p>
+    <p>The parameters that are configured here are intended for producers and consumers used by Kafka Connect to access the configuration, offset and status topics. For configuration of the producers used by Kafka source tasks and the consumers used by Kafka sink tasks, the same parameters can be used but need to be prefixed with <code>producer.</code> and <code>consumer.</code> respectively. The only Kafka client parameter that is inherited without a prefix from the worker configuration is <code>bootstrap.servers</code>, which in most cases will be sufficient, since the same cluster is often used for all purposes. A notable exception is a secured cluster, which requires extra parameters to allow connections. These parameters will need to be set up to three times in the worker configuration, once for management access, once for Kafka sources and once for Kafka sinks.</p>
 
     <p>Starting with 2.3.0, client configuration overrides can be configured individually per connector by using the prefixes <code>producer.override.</code> and <code>consumer.override.</code> for Kafka sources or Kafka sinks respectively. These overrides are included with the rest of the connector's configuration properties.</p>
 
@@ -69,8 +67,7 @@
     <pre class="brush: bash;">
 &gt; bin/connect-distributed.sh config/connect-distributed.properties</pre>
 
-    <p>The difference is in the class which is started and the configuration parameters which change how the Kafka Connect process decides where to store configurations, how to assign work, and where to store offsets and task statues. In the distributed mode, Kafka Connect stores the offsets, configs and task statuses in Kafka topics. It is recommended to manually create the topics for offset,
-        configs and statuses in order to achieve the desired the number of partitions and replication factors. If the topics are not yet created when starting Kafka Connect, the topics will be auto created with default number of partitions and replication factor, which may not be best suited for its usage.</p>
+    <p>The difference is in the class which is started and the configuration parameters which change how the Kafka Connect process decides where to store configurations, how to assign work, and where to store offsets and task statues. In the distributed mode, Kafka Connect stores the offsets, configs and task statuses in Kafka topics. It is recommended to manually create the topics for offset, configs and statuses in order to achieve the desired the number of partitions and replication factors. If the topics are not yet created when starting Kafka Connect, the topics will be auto created with default number of partitions and replication factor, which may not be best suited for its usage.</p>
 
     <p>In particular, the following configuration parameters, in addition to the common settings mentioned above, are critical to set before starting your cluster:</p>
     <ul>
@@ -212,23 +209,9 @@
         <li>apply the ExtractField transformation with the field name 'other_field' to records in all topics <i>except</i> the topic 'bar'</li>
     </ul>
 
-    <p>To do this we need first to filter out the records destined for the topic 'foo'. The Filter transformation removes records from further processing, and can use the TopicNameMatches predicate to apply the transformation only to records in topics which match a certain regular expression. TopicNameMatches's only configuration property is <code>pattern</code> which is a Java regular expression
-        for matching against the topic name. The configuration would look like this:</p>
+    <p>To do this we need first to filter out the records destined for the topic 'foo'. The Filter transformation removes records from further processing, and can use the TopicNameMatches predicate to apply the transformation only to records in topics which match a certain regular expression. TopicNameMatches's only configuration property is <code>pattern</code> which is a Java regular expression for matching against the topic name. The configuration would look like this:</p>
 
     <pre class="brush: text;">
-<<<<<<< HEAD
-        transforms=Filter
-        transforms.Filter.type=org.apache.kafka.connect.transforms.Filter
-        transforms.Filter.predicate=IsFoo
-
-        predicates=IsFoo
-        predicates.IsFoo.type=org.apache.kafka.connect.transforms.predicates.TopicNameMatches
-        predicates.IsFoo.pattern=foo
-    </pre>
-
-    <p>Next we need to apply ExtractField only when the topic name of the record is not 'bar'. We can't just use TopicNameMatches directly, because that would apply the transformation to matching topic names, not topic names which do <i>not</i> match. The transformation's implicit <code>negate</code> config properties allows us to invert the set of records which a predicate matches. Adding the
-        configuration for this to the previous example we arrive at:</p>
-=======
 transforms=Filter
 transforms.Filter.type=org.apache.kafka.connect.transforms.Filter
 transforms.Filter.predicate=IsFoo
@@ -236,9 +219,8 @@
 predicates=IsFoo
 predicates.IsFoo.type=org.apache.kafka.connect.transforms.predicates.TopicNameMatches
 predicates.IsFoo.pattern=foo</pre>
-        
+
     <p>Next we need to apply ExtractField only when the topic name of the record is not 'bar'. We can't just use TopicNameMatches directly, because that would apply the transformation to matching topic names, not topic names which do <i>not</i> match. The transformation's implicit <code>negate</code> config properties allows us to invert the set of records which a predicate matches. Adding the configuration for this to the previous example we arrive at:</p>
->>>>>>> 15418db6
 
     <pre class="brush: text;">
 transforms=Filter,Extract
@@ -303,8 +285,8 @@
     </ul>
 
     <p>The REST API is used not only by users to monitor / manage Kafka Connect. In distributed mode, it is also used for the Kafka Connect cross-cluster communication. Some requests received on the follower nodes REST API will be forwarded to the leader node REST API.
-    In case the URI under which is given host reachable is different from the URI which it listens on, the configuration options <code>rest.advertised.host.name</code>, <code>rest.advertised.port</code> and <code>rest.advertised.listener</code>
-    can be used to change the URI which will be used by the follower nodes to connect with the leader. When using both HTTP and HTTPS listeners, the <code>rest.advertised.listener</code> option can be also used to define which listener
+        In case the URI under which is given host reachable is different from the URI which it listens on, the configuration options <code>rest.advertised.host.name</code>, <code>rest.advertised.port</code> and <code>rest.advertised.listener</code>
+        can be used to change the URI which will be used by the follower nodes to connect with the leader. When using both HTTP and HTTPS listeners, the <code>rest.advertised.listener</code> option can be also used to define which listener
         will be used for the cross-cluster communication. When using HTTPS for communication between nodes, the same <code>ssl.*</code> or <code>listeners.https</code> options will be used to configure the HTTPS client.</p>
 
     <p>The following are the currently supported REST API endpoints:</p>
@@ -415,11 +397,9 @@
 
     <h4><a id="connect_errorreporting" href="#connect_errorreporting">Error Reporting in Connect</a></h4>
 
-    <p>Kafka Connect provides error reporting to handle errors encountered along various stages of processing. By default, any error encountered during conversion or within transformations will cause the connector to fail. Each connector configuration can also enable tolerating such errors by skipping them, optionally writing each error and the details of the failed operation and problematic
-        record (with various levels of detail) to the Connect application log. These mechanisms also capture errors when a sink connector is processing the messages consumed from its Kafka topics, and all of the errors can be written to a configurable "dead letter queue" (DLQ) Kafka topic.</p>
-
-    <p>To report errors within a connector's converter, transforms, or within the sink connector itself to the log, set <code>errors.log.enable=true</code> in the connector configuration to log details of each error and problem record's topic, partition, and offset. For additional debugging purposes, set <code>errors.log.include.messages=true</code> to also log the problem record key, value, and
-        headers to the log (note this may log sensitive information).</p>
+    <p>Kafka Connect provides error reporting to handle errors encountered along various stages of processing. By default, any error encountered during conversion or within transformations will cause the connector to fail. Each connector configuration can also enable tolerating such errors by skipping them, optionally writing each error and the details of the failed operation and problematic record (with various levels of detail) to the Connect application log. These mechanisms also capture errors when a sink connector is processing the messages consumed from its Kafka topics, and all of the errors can be written to a configurable "dead letter queue" (DLQ) Kafka topic.</p>
+
+    <p>To report errors within a connector's converter, transforms, or within the sink connector itself to the log, set <code>errors.log.enable=true</code> in the connector configuration to log details of each error and problem record's topic, partition, and offset. For additional debugging purposes, set <code>errors.log.include.messages=true</code> to also log the problem record key, value, and headers to the log (note this may log sensitive information).</p>
 
     <p>To report errors within a connector's converter, transforms, or within the sink connector itself to a dead letter queue topic, set <code>errors.deadletterqueue.topic.name</code>, and optionally <code>errors.deadletterqueue.context.headers.enable=true</code>.</p>
 
@@ -438,8 +418,7 @@
 # Fail on first error
 errors.tolerance=none</pre>
 
-    <p>These and other related connector configuration properties can be changed to provide different behavior. For example, the following configuration properties can be added to a connector configuration to setup error handling with multiple retries, logging to the application logs and the <code>my-connector-errors</code> Kafka topic, and tolerating all errors by reporting them rather than
-        failing the connector task:</p>
+    <p>These and other related connector configuration properties can be changed to provide different behavior. For example, the following configuration properties can be added to a connector configuration to setup error handling with multiple retries, logging to the application logs and the <code>my-connector-errors</code> Kafka topic, and tolerating all errors by reporting them rather than failing the connector task:</p>
 
     <pre class="brush: text;">
 # retry for at most 10 minutes times waiting up to 30 seconds between consecutive failures
@@ -478,32 +457,32 @@
 
     <table class="data-table">
         <thead>
-            <tr>
-                <th>Operation</th>
-                <th>Resource Type</th>
-                <th>Resource Name</th>
-                <th>Note</th>
-            </tr>
+        <tr>
+            <th>Operation</th>
+            <th>Resource Type</th>
+            <th>Resource Name</th>
+            <th>Note</th>
+        </tr>
         </thead>
         <tbody>
-            <tr>
-                <td>Write</td>
-                <td>TransactionalId</td>
-                <td><code>connect-cluster-${groupId}</code>, where <code>${groupId}</code> is the <code>group.id</code> of the cluster</td>
-                <td></td>
-            </tr>
-            <tr>
-                <td>Describe</td>
-                <td>TransactionalId</td>
-                <td><code>connect-cluster-${groupId}</code>, where <code>${groupId}</code> is the <code>group.id</code> of the cluster</td>
-                <td></td>
-            </tr>
-            <tr>
-                <td>IdempotentWrite</td>
-                <td>Cluster</td>
-                <td>ID of the Kafka cluster that hosts the worker's config topic</td>
-                <td>The IdempotentWrite ACL has been deprecated as of 2.8 and will only be necessary for Connect clusters running on pre-2.8 Kafka clusters</td>
-            </tr>
+        <tr>
+            <td>Write</td>
+            <td>TransactionalId</td>
+            <td><code>connect-cluster-${groupId}</code>, where <code>${groupId}</code> is the <code>group.id</code> of the cluster</td>
+            <td></td>
+        </tr>
+        <tr>
+            <td>Describe</td>
+            <td>TransactionalId</td>
+            <td><code>connect-cluster-${groupId}</code>, where <code>${groupId}</code> is the <code>group.id</code> of the cluster</td>
+            <td></td>
+        </tr>
+        <tr>
+            <td>IdempotentWrite</td>
+            <td>Cluster</td>
+            <td>ID of the Kafka cluster that hosts the worker's config topic</td>
+            <td>The IdempotentWrite ACL has been deprecated as of 2.8 and will only be necessary for Connect clusters running on pre-2.8 Kafka clusters</td>
+        </tr>
         </tbody>
     </table>
 
@@ -511,56 +490,56 @@
 
     <table class="data-table">
         <thead>
-            <tr>
-                <th>Operation</th>
-                <th>Resource Type</th>
-                <th>Resource Name</th>
-                <th>Note</th>
-            </tr>
+        <tr>
+            <th>Operation</th>
+            <th>Resource Type</th>
+            <th>Resource Name</th>
+            <th>Note</th>
+        </tr>
         </thead>
         <tbody>
-            <tr>
-                <td>Write</td>
-                <td>TransactionalId</td>
-                <td><code>${groupId}-${connector}-${taskId}</code>, for each task that the connector will create, where <code>${groupId}</code> is the <code>group.id</code> of the Connect cluster, <code>${connector}</code> is the name of the connector, and <code>${taskId}</code> is the ID of the task (starting from zero)</td>
-                <td>A wildcard prefix of <code>${groupId}-${connector}*</code> can be used for convenience if there is no risk of conflict with other transactional IDs or if conflicts are acceptable to the user.</td>
-            </tr>
-            <tr>
-                <td>Describe</td>
-                <td>TransactionalId</td>
-                <td><code>${groupId}-${connector}-${taskId}</code>, for each task that the connector will create, where <code>${groupId}</code> is the <code>group.id</code> of the Connect cluster, <code>${connector}</code> is the name of the connector, and <code>${taskId}</code> is the ID of the task (starting from zero)</td>
-                <td>A wildcard prefix of <code>${groupId}-${connector}*</code> can be used for convenience if there is no risk of conflict with other transactional IDs or if conflicts are acceptable to the user.</td>
-            </tr>
-            <tr>
-                <td>Write</td>
-                <td>Topic</td>
-                <td>Offsets topic used by the connector, which is either the value of the <code>offsets.storage.topic</code> property in the connector’s configuration if provided, or the value of the <code>offsets.storage.topic</code> property in the worker’s configuration if not.</td>
-                <td></td>
-            </tr>
-            <tr>
-                <td>Read</td>
-                <td>Topic</td>
-                <td>Offsets topic used by the connector, which is either the value of the <code>offsets.storage.topic</code> property in the connector’s configuration if provided, or the value of the <code>offsets.storage.topic</code> property in the worker’s configuration if not.</td>
-                <td></td>
-            </tr>
-            <tr>
-                <td>Describe</td>
-                <td>Topic</td>
-                <td>Offsets topic used by the connector, which is either the value of the <code>offsets.storage.topic</code> property in the connector’s configuration if provided, or the value of the <code>offsets.storage.topic</code> property in the worker’s configuration if not.</td>
-                <td></td>
-            </tr>
-            <tr>
-                <td>Create</td>
-                <td>Topic</td>
-                <td>Offsets topic used by the connector, which is either the value of the <code>offsets.storage.topic</code> property in the connector’s configuration if provided, or the value of the <code>offsets.storage.topic</code> property in the worker’s configuration if not.</td>
-                <td>Only necessary if the offsets topic for the connector does not exist yet</td>
-            </tr>
-            <tr>
-                <td>IdempotentWrite</td>
-                <td>Cluster</td>
-                <td>ID of the Kafka cluster that the source connector writes to</td>
-                <td>The IdempotentWrite ACL has been deprecated as of 2.8 and will only be necessary for Connect clusters running on pre-2.8 Kafka clusters</td>
-            </tr>
+        <tr>
+            <td>Write</td>
+            <td>TransactionalId</td>
+            <td><code>${groupId}-${connector}-${taskId}</code>, for each task that the connector will create, where <code>${groupId}</code> is the <code>group.id</code> of the Connect cluster, <code>${connector}</code> is the name of the connector, and <code>${taskId}</code> is the ID of the task (starting from zero)</td>
+            <td>A wildcard prefix of <code>${groupId}-${connector}*</code> can be used for convenience if there is no risk of conflict with other transactional IDs or if conflicts are acceptable to the user.</td>
+        </tr>
+        <tr>
+            <td>Describe</td>
+            <td>TransactionalId</td>
+            <td><code>${groupId}-${connector}-${taskId}</code>, for each task that the connector will create, where <code>${groupId}</code> is the <code>group.id</code> of the Connect cluster, <code>${connector}</code> is the name of the connector, and <code>${taskId}</code> is the ID of the task (starting from zero)</td>
+            <td>A wildcard prefix of <code>${groupId}-${connector}*</code> can be used for convenience if there is no risk of conflict with other transactional IDs or if conflicts are acceptable to the user.</td>
+        </tr>
+        <tr>
+            <td>Write</td>
+            <td>Topic</td>
+            <td>Offsets topic used by the connector, which is either the value of the <code>offsets.storage.topic</code> property in the connector’s configuration if provided, or the value of the <code>offsets.storage.topic</code> property in the worker’s configuration if not.</td>
+            <td></td>
+        </tr>
+        <tr>
+            <td>Read</td>
+            <td>Topic</td>
+            <td>Offsets topic used by the connector, which is either the value of the <code>offsets.storage.topic</code> property in the connector’s configuration if provided, or the value of the <code>offsets.storage.topic</code> property in the worker’s configuration if not.</td>
+            <td></td>
+        </tr>
+        <tr>
+            <td>Describe</td>
+            <td>Topic</td>
+            <td>Offsets topic used by the connector, which is either the value of the <code>offsets.storage.topic</code> property in the connector’s configuration if provided, or the value of the <code>offsets.storage.topic</code> property in the worker’s configuration if not.</td>
+            <td></td>
+        </tr>
+        <tr>
+            <td>Create</td>
+            <td>Topic</td>
+            <td>Offsets topic used by the connector, which is either the value of the <code>offsets.storage.topic</code> property in the connector’s configuration if provided, or the value of the <code>offsets.storage.topic</code> property in the worker’s configuration if not.</td>
+            <td>Only necessary if the offsets topic for the connector does not exist yet</td>
+        </tr>
+        <tr>
+            <td>IdempotentWrite</td>
+            <td>Cluster</td>
+            <td>ID of the Kafka cluster that the source connector writes to</td>
+            <td>The IdempotentWrite ACL has been deprecated as of 2.8 and will only be necessary for Connect clusters running on pre-2.8 Kafka clusters</td>
+        </tr>
         </tbody>
     </table>
 
@@ -572,8 +551,7 @@
 
     <h5><a id="connect_connectorsandtasks" href="#connect_connectorsandtasks">Connectors and Tasks</a></h5>
 
-    <p>To copy data between Kafka and another system, users create a <code>Connector</code> for the system they want to pull data from or push data to. Connectors come in two flavors: <code>SourceConnectors</code> import data from another system (e.g. <code>JDBCSourceConnector</code> would import a relational database into Kafka) and <code>SinkConnectors</code> export data (e.g. <code>HDFSSinkConnector</code>
-        would export the contents of a Kafka topic to an HDFS file).</p>
+    <p>To copy data between Kafka and another system, users create a <code>Connector</code> for the system they want to pull data from or push data to. Connectors come in two flavors: <code>SourceConnectors</code> import data from another system (e.g. <code>JDBCSourceConnector</code> would import a relational database into Kafka) and <code>SinkConnectors</code> export data (e.g. <code>HDFSSinkConnector</code> would export the contents of a Kafka topic to an HDFS file).</p>
 
     <p><code>Connectors</code> do not perform any data copying themselves: their configuration describes the data to be copied, and the <code>Connector</code> is responsible for breaking that job into a set of <code>Tasks</code> that can be distributed to workers. These <code>Tasks</code> also come in two corresponding flavors: <code>SourceTask</code> and <code>SinkTask</code>.</p>
 
@@ -731,18 +709,14 @@
     public void flush(Map&lt;TopicPartition, OffsetAndMetadata&gt; currentOffsets) {
     }</pre>
 
-    <p>The <code>SinkTask</code> documentation contains full details, but this interface is nearly as simple as the <code>SourceTask</code>. The <code>put()</code> method should contain most of the implementation, accepting sets of <code>SinkRecords</code>, performing any required translation, and storing them in the destination system. This method does not need to ensure the data has been fully
-        written to the destination system before returning. In fact, in many cases internal buffering will be useful so an entire batch of records can be sent at once, reducing the overhead of inserting events into the downstream data store. The <code>SinkRecords</code> contain essentially the same information as <code>SourceRecords</code>: Kafka topic, partition, offset, the event key and value,
-        and optional headers.</p>
-
-    <p>The <code>flush()</code> method is used during the offset commit process, which allows tasks to recover from failures and resume from a safe point such that no events will be missed. The method should push any outstanding data to the destination system and then block until the write has been acknowledged. The <code>offsets</code> parameter can often be ignored, but is useful in some cases
-        where implementations want to store offset information in the destination store to provide exactly-once
+    <p>The <code>SinkTask</code> documentation contains full details, but this interface is nearly as simple as the <code>SourceTask</code>. The <code>put()</code> method should contain most of the implementation, accepting sets of <code>SinkRecords</code>, performing any required translation, and storing them in the destination system. This method does not need to ensure the data has been fully written to the destination system before returning. In fact, in many cases internal buffering will be useful so an entire batch of records can be sent at once, reducing the overhead of inserting events into the downstream data store. The <code>SinkRecords</code> contain essentially the same information as <code>SourceRecords</code>: Kafka topic, partition, offset, the event key and value, and optional headers.</p>
+
+    <p>The <code>flush()</code> method is used during the offset commit process, which allows tasks to recover from failures and resume from a safe point such that no events will be missed. The method should push any outstanding data to the destination system and then block until the write has been acknowledged. The <code>offsets</code> parameter can often be ignored, but is useful in some cases where implementations want to store offset information in the destination store to provide exactly-once
         delivery. For example, an HDFS connector could do this and use atomic move operations to make sure the <code>flush()</code> operation atomically commits the data and offsets to a final location in HDFS.</p>
 
     <h5><a id="connect_errantrecordreporter" href="connect_errantrecordreporter">Errant Record Reporter</a></h5>
 
-    <p>When <a href="#connect_errorreporting">error reporting</a> is enabled for a connector, the connector can use an <code>ErrantRecordReporter</code> to report problems with individual records sent to a sink connector. The following example shows how a connector's <code>SinkTask</code> subclass might obtain and use the <code>ErrantRecordReporter</code>, safely handling a null reporter when the
-        DLQ is not enabled or when the connector is installed in an older Connect runtime that doesn't have this reporter feature:</p>
+    <p>When <a href="#connect_errorreporting">error reporting</a> is enabled for a connector, the connector can use an <code>ErrantRecordReporter</code> to report problems with individual records sent to a sink connector. The following example shows how a connector's <code>SinkTask</code> subclass might obtain and use the <code>ErrantRecordReporter</code>, safely handling a null reporter when the DLQ is not enabled or when the connector is installed in an older Connect runtime that doesn't have this reporter feature:</p>
 
     <pre class="brush: java;">
 private ErrantRecordReporter reporter;
@@ -778,8 +752,7 @@
 
     <h5><a id="connect_resuming" href="#connect_resuming">Resuming from Previous Offsets</a></h5>
 
-    <p>The <code>SourceTask</code> implementation included a stream ID (the input filename) and offset (position in the file) with each record. The framework uses this to commit offsets periodically so that in the case of a failure, the task can recover and minimize the number of events that are reprocessed and possibly duplicated (or to resume from the most recent offset if Kafka Connect was
-        stopped gracefully, e.g. in standalone mode or due to a job reconfiguration). This commit process is completely automated by the framework, but only the connector knows how to seek back to the right position in the input stream to resume from that location.</p>
+    <p>The <code>SourceTask</code> implementation included a stream ID (the input filename) and offset (position in the file) with each record. The framework uses this to commit offsets periodically so that in the case of a failure, the task can recover and minimize the number of events that are reprocessed and possibly duplicated (or to resume from the most recent offset if Kafka Connect was stopped gracefully, e.g. in standalone mode or due to a job reconfiguration). This commit process is completely automated by the framework, but only the connector knows how to seek back to the right position in the input stream to resume from that location.</p>
 
     <p>To correctly resume upon startup, the task can use the <code>SourceContext</code> passed into its <code>initialize()</code> method to access the offset data. In <code>initialize()</code>, we would add a bit more code to read the offset (if it exists) and seek to that position:</p>
 
@@ -808,7 +781,7 @@
 
     <p>For example, to commit a transaction at least every ten records:</p>
 
-<pre class="brush: java;">
+    <pre class="brush: java;">
 private int recordsSent;
 
 @Override
@@ -867,7 +840,7 @@
 
     <p>If a connector doesn't support exactly-once semantics, it should still implement this method to let users know for certain that it cannot provide exactly-once semantics:</p>
 
-<pre class="brush: java;">
+    <pre class="brush: java;">
 @Override
 public ExactlyOnceSupport exactlyOnceSupport(Map&lt;String, String&gt; props) {
     // This connector cannot provide exactly-once semantics under any conditions
@@ -877,7 +850,7 @@
 
     <p>Otherwise, a connector should examine the configuration, and return <code>ExactlyOnceSupport.SUPPORTED</code> if it can provide exactly-once semantics:</p>
 
-<pre class="brush: java;">
+    <pre class="brush: java;">
 @Override
 public ExactlyOnceSupport exactlyOnceSupport(Map&lt;String, String&gt; props) {
     // This connector can always provide exactly-once semantics
@@ -887,7 +860,7 @@
 
     <p>Additionally, if the user has configured the connector to define its own transaction boundaries, the Kafka Connect framework will ask the connector whether it can define its own transaction boundaries with the specified configuration, using the <code>canDefineTransactionBoundaries</code> method:</p>
 
-<pre class="brush: java;">
+    <pre class="brush: java;">
 @Override
 public ConnectorTransactionBoundaries canDefineTransactionBoundaries(Map&lt;String, String&gt; props) {
     // This connector can always define its own transaction boundaries
@@ -1022,37 +995,23 @@
     </p>
 
     <ul>
-<<<<<<< HEAD
         <li><b>UNASSIGNED:</b> The connector/task has not yet been assigned to a worker.</li>
         <li><b>RUNNING:</b> The connector/task is running.</li>
         <li><b>PAUSED:</b> The connector/task has been administratively paused.</li>
         <li><b>FAILED:</b> The connector/task has failed (usually by raising an exception, which is reported in the status output).</li>
-        <li><b>DESTROYED:</b> The connector/task has been administratively removed and will stop appearing in the Connect cluster.</li>
-=======
-    <li><b>UNASSIGNED:</b> The connector/task has not yet been assigned to a worker.</li>
-    <li><b>RUNNING:</b> The connector/task is running.</li>
-    <li><b>PAUSED:</b> The connector/task has been administratively paused.</li>
-    <li><b>FAILED:</b> The connector/task has failed (usually by raising an exception, which is reported in the status output).</li>
-    <li><b>RESTARTING:</b> The connector/task is either actively restarting or is expected to restart soon</li>
->>>>>>> 15418db6
+        <li><b>RESTARTING:</b> The connector/task is either actively restarting or is expected to restart soon</li>
     </ul>
 
     <p>
-        In most cases, connector and task states will match, though they may be different for short periods of time when changes are occurring or if tasks have failed. For example, when a connector is first started, there may be a noticeable delay before the connector and its tasks have all transitioned to the RUNNING state. States will also diverge when tasks fail since Connect does not
-        automatically restart failed tasks. To restart a connector/task manually, you can use the restart APIs listed above. Note that if you try to restart a task while a rebalance is taking place, Connect will return a 409 (Conflict) status code. You can retry after the rebalance completes, but it might not be necessary since rebalances effectively restart all the connectors and tasks in the
-        cluster.
+        In most cases, connector and task states will match, though they may be different for short periods of time when changes are occurring or if tasks have failed. For example, when a connector is first started, there may be a noticeable delay before the connector and its tasks have all transitioned to the RUNNING state. States will also diverge when tasks fail since Connect does not automatically restart failed tasks. To restart a connector/task manually, you can use the restart APIs listed above. Note that if you try to restart a task while a rebalance is taking place, Connect will return a 409 (Conflict) status code. You can retry after the rebalance completes, but it might not be necessary since rebalances effectively restart all the connectors and tasks in the cluster.
     </p>
 
     <p>
-        Starting with 2.5.0, Kafka Connect uses the <code>status.storage.topic</code> to also store information related to the topics that each connector is using. Connect Workers use these per-connector topic status updates to respond to requests to the REST endpoint <code>GET /connectors/{name}/topics</code> by returning the set of topic names that a connector is using. A request to the REST
-        endpoint <code>PUT /connectors/{name}/topics/reset</code> resets the set of active topics for a connector and allows a new set to be populated, based on the connector's latest pattern of topic usage. Upon connector deletion, the set of the connector's active topics is also deleted. Topic tracking is enabled by default but can be disabled by setting <code>topic.tracking.enable=false</code>.
-        If you want to disallow requests to reset the active topics of connectors during runtime, set the Worker property <code>topic.tracking.allow.reset=false</code>.
+        Starting with 2.5.0, Kafka Connect uses the <code>status.storage.topic</code> to also store information related to the topics that each connector is using. Connect Workers use these per-connector topic status updates to respond to requests to the REST endpoint <code>GET /connectors/{name}/topics</code> by returning the set of topic names that a connector is using. A request to the REST endpoint <code>PUT /connectors/{name}/topics/reset</code> resets the set of active topics for a connector and allows a new set to be populated, based on the connector's latest pattern of topic usage. Upon connector deletion, the set of the connector's active topics is also deleted. Topic tracking is enabled by default but can be disabled by setting <code>topic.tracking.enable=false</code>. If you want to disallow requests to reset the active topics of connectors during runtime, set the Worker property <code>topic.tracking.allow.reset=false</code>.
     </p>
 
     <p>
-        It's sometimes useful to temporarily stop the message processing of a connector. For example, if the remote system is undergoing maintenance, it would be preferable for source connectors to stop polling it for new data instead of filling logs with exception spam. For this use case, Connect offers a pause/resume API. While a source connector is paused, Connect will stop polling it for
-        additional records. While a sink connector is paused, Connect will stop pushing new messages to it. The pause state is persistent, so even if you restart the cluster, the connector will not begin message processing again until the task has been resumed. Note that there may be a delay before all of a connector's tasks have transitioned to the PAUSED state since it may take time for them to
-        finish whatever processing they were in the middle of when being paused. Additionally, failed tasks will not transition to the PAUSED state until they have been restarted.
+        It's sometimes useful to temporarily stop the message processing of a connector. For example, if the remote system is undergoing maintenance, it would be preferable for source connectors to stop polling it for new data instead of filling logs with exception spam. For this use case, Connect offers a pause/resume API. While a source connector is paused, Connect will stop polling it for additional records. While a sink connector is paused, Connect will stop pushing new messages to it. The pause state is persistent, so even if you restart the cluster, the connector will not begin message processing again until the task has been resumed. Note that there may be a delay before all of a connector's tasks have transitioned to the PAUSED state since it may take time for them to finish whatever processing they were in the middle of when being paused. Additionally, failed tasks will not transition to the PAUSED state until they have been restarted.
     </p>
 </script>
 
