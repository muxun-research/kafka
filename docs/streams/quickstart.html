<!--
 Licensed to the Apache Software Foundation (ASF) under one or more
 contributor license agreements.  See the NOTICE file distributed with
 this work for additional information regarding copyright ownership.
 The ASF licenses this file to You under the Apache License, Version 2.0
 (the "License"); you may not use this file except in compliance with
 the License.  You may obtain a copy of the License at

    http://www.apache.org/licenses/LICENSE-2.0

 Unless required by applicable law or agreed to in writing, software
 distributed under the License is distributed on an "AS IS" BASIS,
 WITHOUT WARRANTIES OR CONDITIONS OF ANY KIND, either express or implied.
 See the License for the specific language governing permissions and
 limitations under the License.
-->
<script><!--#include virtual="../js/templateData.js" --></script>

<script id="content-template" type="text/x-handlebars-template">

  <h1>Run Kafka Streams Demo Application</h1>
    <div class="sub-nav-sticky">
        <div class="sticky-top">
            <div style="height:35px">
                <a href="/{{version}}/documentation/streams/">Introduction</a>
                <a class="active-menu-item" href="/{{version}}/documentation/streams/quickstart">Run Demo App</a>
                <a href="/{{version}}/documentation/streams/tutorial">Tutorial: Write App</a>
                <a href="/{{version}}/documentation/streams/core-concepts">Concepts</a>
                <a href="/{{version}}/documentation/streams/architecture">Architecture</a>
                <a href="/{{version}}/documentation/streams/developer-guide/">Developer Guide</a>
                <a href="/{{version}}/documentation/streams/upgrade-guide">Upgrade</a>
            </div>
        </div>
    </div>
<p>
<<<<<<< HEAD
    This tutorial assumes you are starting fresh and have no existing Kafka or ZooKeeper data. However, if you have already started Kafka, feel free to skip the first two steps.
=======
  This tutorial assumes you are starting fresh and have no existing Kafka data. However, if you have already started Kafka, feel free to skip the first two steps.
>>>>>>> 9494bebe
</p>

  <p>
      Kafka Streams is a client library for building mission-critical real-time applications and microservices,
      where the input and/or output data is stored in Kafka clusters. Kafka Streams combines the simplicity of
      writing and deploying standard Java and Scala applications on the client side with the benefits of Kafka's
      server-side cluster technology to make these applications highly scalable, elastic, fault-tolerant, distributed,
      and much more.
  </p>
  <p>
<<<<<<< HEAD
      This quickstart example will demonstrate how to run a streaming application coded in this library. Here is the gist
      of the <code><a href="https://github.com/apache/kafka/blob/{{dotVersion}}/streams/examples/src/main/java/org/apache/kafka/streams/examples/wordcount/WordCountDemo.java">WordCountDemo</a></code> example code (converted to use Java 8 lambda expressions for easy reading).
  </p>
  <pre class="line-numbers"><code class="language-java">// Serializers/deserializers (serde) for String and Long types
=======
This quickstart example will demonstrate how to run a streaming application coded in this library. Here is the gist
of the <code><a href="https://github.com/apache/kafka/blob/{{dotVersion}}/streams/examples/src/main/java/org/apache/kafka/streams/examples/wordcount/WordCountDemo.java">WordCountDemo</a></code> example code.
</p>
<pre class="line-numbers"><code class="language-java">// Serializers/deserializers (serde) for String and Long types
>>>>>>> 9494bebe
final Serde&lt;String&gt; stringSerde = Serdes.String();
final Serde&lt;Long&gt; longSerde = Serdes.Long();

// Construct a `KStream` from the input topic "streams-plaintext-input", where message values
// represent lines of text (for the sake of this example, we ignore whatever may be stored
// in the message keys).
KStream&lt;String, String&gt; textLines = builder.stream(
      "streams-plaintext-input",
      Consumed.with(stringSerde, stringSerde)
    );

KTable&lt;String, Long&gt; wordCounts = textLines
    // Split each text line, by whitespace, into words.
    .flatMapValues(value -> Arrays.asList(value.toLowerCase().split("\\W+")))

    // Group the text words as message keys
    .groupBy((key, value) -> value)

    // Count the occurrences of each word (message key).
    .count();

// Store the running counts as a changelog stream to the output topic.
wordCounts.toStream().to("streams-wordcount-output", Produced.with(Serdes.String(), Serdes.Long()));</code></pre>

<p>
It implements the WordCount
algorithm, which computes a word occurrence histogram from the input text. However, unlike other WordCount examples
you might have seen before that operate on bounded data, the WordCount demo application behaves slightly differently because it is
designed to operate on an <b>infinite, unbounded stream</b> of data. Similar to the bounded variant, it is a stateful algorithm that
tracks and updates the counts of words. However, since it must assume potentially
unbounded input data, it will periodically output its current state and results while continuing to process more data
because it cannot know when it has processed "all" the input data.
</p>
<p>
  As the first step, we will start Kafka (unless you already have it started) and then we will
  prepare input data to a Kafka topic, which will subsequently be processed by a Kafka Streams application.
</p>

<h4><a id="quickstart_streams_download" href="#quickstart_streams_download">Step 1: Download the code</a></h4>

  <a href="https://www.apache.org/dyn/closer.cgi?path=/kafka/{{fullDotVersion}}/kafka_{{scalaVersion}}-{{fullDotVersion}}.tgz" title="Kafka downloads">Download</a> the {{fullDotVersion}} release and un-tar it.
  Note that there are multiple downloadable Scala versions and we choose to use the recommended version ({{scalaVersion}}) here:

<<<<<<< HEAD
  <pre class="line-numbers"><code class="language-bash">&gt; tar -xzf kafka_{{scalaVersion}}-{{fullDotVersion}}.tgz
&gt; cd kafka_{{scalaVersion}}-{{fullDotVersion}}</code></pre>
=======
<pre><code class="language-bash">$ tar -xzf kafka_{{scalaVersion}}-{{fullDotVersion}}.tgz
$ cd kafka_{{scalaVersion}}-{{fullDotVersion}}</code></pre>
>>>>>>> 9494bebe

  <h4><a id="quickstart_streams_startserver" href="#quickstart_streams_startserver">Step 2: Start the Kafka server</a></h4>

<<<<<<< HEAD
  <p>
      Apache Kafka can be started using ZooKeeper or KRaft. To get started with either configuration follow one of the sections below but not both.
  </p>

  <h5>
      Kafka with ZooKeeper
  </h5>

  <p>
      Run the following commands in order to start all services in the correct order:
  </p>

  <pre class="line-numbers"><code class="language-bash">&gt; bin/zookeeper-server-start.sh config/zookeeper.properties</code></pre>

  <p>
      Open another terminal session and run:
  </p>

  <pre class="line-numbers"><code class="language-bash">&gt; bin/kafka-server-start.sh config/server.properties</code></pre>

  <h5>
      Kafka with KRaft
  </h5>

  <p>
      Generate a Cluster UUID
  </p>

  <pre class="line-numbers"><code class="language-bash">&gt; KAFKA_CLUSTER_ID="$(bin/kafka-storage.sh random-uuid)"</code></pre>
=======
<p>
  Generate a Cluster UUID
</p>

<pre><code class="language-bash">$ KAFKA_CLUSTER_ID="$(bin/kafka-storage.sh random-uuid)"</code></pre>
>>>>>>> 9494bebe

  <p>
      Format Log Directories
  </p>

<<<<<<< HEAD
  <pre class="line-numbers"><code class="language-bash">&gt; bin/kafka-storage.sh format -t $KAFKA_CLUSTER_ID -c config/kraft/server.properties</code></pre>
=======
<pre><code class="language-bash">$ bin/kafka-storage.sh format --standalone -t $KAFKA_CLUSTER_ID -c config/server.properties</code></pre>
>>>>>>> 9494bebe

  <p>
      Start the Kafka Server
  </p>

<<<<<<< HEAD
  <pre class="line-numbers"><code class="language-bash">&gt; bin/kafka-server-start.sh config/kraft/server.properties</code></pre>
=======
<pre><code class="language-bash">$ bin/kafka-server-start.sh config/server.properties</code></pre>
>>>>>>> 9494bebe

  <h4><a id="quickstart_streams_prepare" href="#quickstart_streams_prepare">Step 3: Prepare input topic and start Kafka producer</a></h4>

  <!--

  <pre class="line-numbers"><code class="language-bash">&gt; echo -e "all streams lead to kafka\nhello kafka streams\njoin kafka summit" > file-input.txt</code></pre>
  Or on Windows:
  <pre class="line-numbers"><code class="language-bash">&gt; echo all streams lead to kafka> file-input.txt
  &gt; echo hello kafka streams>> file-input.txt
  &gt; echo|set /p=join kafka summit>> file-input.txt</code></pre>

  -->

Next, we create the input topic named <b>streams-plaintext-input</b> and the output topic named <b>streams-wordcount-output</b>:

<<<<<<< HEAD
  <pre class="line-numbers"><code class="language-bash">&gt; bin/kafka-topics.sh --create \
=======
<pre><code class="language-bash">$ bin/kafka-topics.sh --create \
>>>>>>> 9494bebe
    --bootstrap-server localhost:9092 \
    --replication-factor 1 \
    --partitions 1 \
    --topic streams-plaintext-input
Created topic "streams-plaintext-input".</code></pre>

Note: we create the output topic with compaction enabled because the output stream is a changelog stream
(cf. <a href="#anchor-changelog-output">explanation of application output</a> below).

<<<<<<< HEAD
  <pre class="line-numbers"><code class="language-bash">&gt; bin/kafka-topics.sh --create \
=======
<pre><code class="language-bash">$ bin/kafka-topics.sh --create \
>>>>>>> 9494bebe
    --bootstrap-server localhost:9092 \
    --replication-factor 1 \
    --partitions 1 \
    --topic streams-wordcount-output \
    --config cleanup.policy=compact
Created topic "streams-wordcount-output".</code></pre>

The created topic can be described with the same <b>kafka-topics</b> tool:

<<<<<<< HEAD
  <pre class="line-numbers"><code class="language-bash">&gt; bin/kafka-topics.sh --bootstrap-server localhost:9092 --describe

=======
<pre><code class="language-bash">$ bin/kafka-topics.sh --bootstrap-server localhost:9092 --describe
>>>>>>> 9494bebe
Topic:streams-wordcount-output	PartitionCount:1	ReplicationFactor:1	Configs:cleanup.policy=compact,segment.bytes=1073741824
	Topic: streams-wordcount-output	Partition: 0	Leader: 0	Replicas: 0	Isr: 0
Topic:streams-plaintext-input	PartitionCount:1	ReplicationFactor:1	Configs:segment.bytes=1073741824
	Topic: streams-plaintext-input	Partition: 0	Leader: 0	Replicas: 0	Isr: 0</code></pre>

<h4><a id="quickstart_streams_start" href="#quickstart_streams_start">Step 4: Start the Wordcount Application</a></h4>

The following command starts the WordCount demo application:

<<<<<<< HEAD
  <pre class="line-numbers"><code class="language-bash">&gt; bin/kafka-run-class.sh org.apache.kafka.streams.examples.wordcount.WordCountDemo</code></pre>
=======
<pre><code class="language-bash">$ bin/kafka-run-class.sh org.apache.kafka.streams.examples.wordcount.WordCountDemo</code></pre>
>>>>>>> 9494bebe

<p>
The demo application will read from the input topic <b>streams-plaintext-input</b>, perform the computations of the WordCount algorithm on each of the read messages,
and continuously write its current results to the output topic <b>streams-wordcount-output</b>.
Hence there won't be any STDOUT output except log entries as the results are written back into in Kafka.
</p>

Now we can start the console producer in a separate terminal to write some input data to this topic:

<<<<<<< HEAD
  <pre class="line-numbers"><code class="language-bash">&gt; bin/kafka-console-producer.sh --bootstrap-server localhost:9092 --topic streams-plaintext-input</code></pre>

and inspect the output of the WordCount demo application by reading from its output topic with the console consumer in a separate terminal:

  <pre class="line-numbers"><code class="language-bash">&gt; bin/kafka-console-consumer.sh --bootstrap-server localhost:9092 \
=======
<pre><code class="language-bash">$ bin/kafka-console-producer.sh --bootstrap-server localhost:9092 --topic streams-plaintext-input</code></pre>

and inspect the output of the WordCount demo application by reading from its output topic with the console consumer in a separate terminal:

<pre><code class="language-bash">$ bin/kafka-console-consumer.sh --bootstrap-server localhost:9092 \
>>>>>>> 9494bebe
    --topic streams-wordcount-output \
    --from-beginning \
    --property print.key=true \
    --property print.value=true \
    --property key.deserializer=org.apache.kafka.common.serialization.StringDeserializer \
    --property value.deserializer=org.apache.kafka.common.serialization.LongDeserializer</code></pre>


<h4><a id="quickstart_streams_process" href="#quickstart_streams_process">Step 5: Process some data</a></h4>

Now let's write some message with the console producer into the input topic <b>streams-plaintext-input</b> by entering a single line of text and then hit &lt;RETURN&gt;.
This will send a new message to the input topic, where the message key is null and the message value is the string encoded text line that you just entered
(in practice, input data for applications will typically be streaming continuously into Kafka, rather than being manually entered as we do in this quickstart):

<<<<<<< HEAD
  <pre class="line-numbers"><code class="language-bash">&gt; bin/kafka-console-producer.sh --bootstrap-server localhost:9092 --topic streams-plaintext-input
all streams lead to kafka</code></pre>
=======
<pre><code class="language-bash">$ bin/kafka-console-producer.sh --bootstrap-server localhost:9092 --topic streams-plaintext-input
>all streams lead to kafka</code></pre>
>>>>>>> 9494bebe

<p>
This message will be processed by the Wordcount application and the following output data will be written to the <b>streams-wordcount-output</b> topic and printed by the console consumer:
</p>

<<<<<<< HEAD
  <pre class="line-numbers"><code class="language-bash">&gt; bin/kafka-console-consumer.sh --bootstrap-server localhost:9092 \
=======
<pre><code class="language-bash">$ bin/kafka-console-consumer.sh --bootstrap-server localhost:9092 \
>>>>>>> 9494bebe
    --topic streams-wordcount-output \
    --from-beginning \
    --property print.key=true \
    --property print.value=true \
    --property key.deserializer=org.apache.kafka.common.serialization.StringDeserializer \
    --property value.deserializer=org.apache.kafka.common.serialization.LongDeserializer

all	    1
streams	1
lead	1
to	    1
kafka	1</code></pre>

<p>
Here, the first column is the Kafka message key in <code>java.lang.String</code> format and represents a word that is being counted, and the second column is the message value in <code>java.lang.Long</code>format, representing the word's latest count.
</p>

Now let's continue writing one more message with the console producer into the input topic <b>streams-plaintext-input</b>.
Enter the text line "hello kafka streams" and hit &lt;RETURN&gt;.
Your terminal should look as follows:

<<<<<<< HEAD
  <pre class="line-numbers"><code class="language-bash">&gt; bin/kafka-console-producer.sh --bootstrap-server localhost:9092 --topic streams-plaintext-input
all streams lead to kafka
hello kafka streams</code></pre>

In your other terminal in which the console consumer is running, you will observe that the WordCount application wrote new output data:

  <pre class="line-numbers"><code class="language-bash">&gt; bin/kafka-console-consumer.sh --bootstrap-server localhost:9092 \
=======
<pre><code class="language-bash">$ bin/kafka-console-producer.sh --bootstrap-server localhost:9092 --topic streams-plaintext-input
>all streams lead to kafka
>hello kafka streams</code></pre>

In your other terminal in which the console consumer is running, you will observe that the WordCount application wrote new output data:

<pre><code class="language-bash">$ bin/kafka-console-consumer.sh --bootstrap-server localhost:9092 \
>>>>>>> 9494bebe
    --topic streams-wordcount-output \
    --from-beginning \
    --property print.key=true \
    --property print.value=true \
    --property key.deserializer=org.apache.kafka.common.serialization.StringDeserializer \
    --property value.deserializer=org.apache.kafka.common.serialization.LongDeserializer

all	    1
streams	1
lead	1
to	    1
kafka	1
hello	1
kafka	2
streams	2</code></pre>

Here the last printed lines <b>kafka 2</b> and <b>streams 2</b> indicate updates to the keys <b>kafka</b> and <b>streams</b> whose counts have been incremented from <b>1</b> to <b>2</b>.
Whenever you write further input messages to the input topic, you will observe new messages being added to the <b>streams-wordcount-output</b> topic,
representing the most recent word counts as computed by the WordCount application.
Let's enter one final input text line "join kafka summit" and hit &lt;RETURN&gt; in the console producer to the input topic <b>streams-plaintext-input</b> before we wrap up this quickstart:

<<<<<<< HEAD
  <pre class="line-numbers"><code class="language-bash">&gt; bin/kafka-console-producer.sh --bootstrap-server localhost:9092 --topic streams-plaintext-input
all streams lead to kafka
hello kafka streams
join kafka summit</code></pre>
=======
<pre><code class="language-bash">$ bin/kafka-console-producer.sh --bootstrap-server localhost:9092 --topic streams-plaintext-input
>all streams lead to kafka
>hello kafka streams
>join kafka summit</code></pre>
>>>>>>> 9494bebe

<a name="anchor-changelog-output"></a>
The <b>streams-wordcount-output</b> topic will subsequently show the corresponding updated word counts (see last three lines):

<<<<<<< HEAD
  <pre class="line-numbers"><code class="language-bash">&gt; bin/kafka-console-consumer.sh --bootstrap-server localhost:9092 \
=======
<pre><code class="language-bash">$ bin/kafka-console-consumer.sh --bootstrap-server localhost:9092 \
>>>>>>> 9494bebe
    --topic streams-wordcount-output \
    --from-beginning \
    --property print.key=true \
    --property print.value=true \
    --property key.deserializer=org.apache.kafka.common.serialization.StringDeserializer \
    --property value.deserializer=org.apache.kafka.common.serialization.LongDeserializer

all	    1
streams	1
lead	1
to	    1
kafka	1
hello	1
kafka	2
streams	2
join	1
kafka	3
summit	1</code></pre>

As one can see, outputs of the Wordcount application is actually a continuous stream of updates, where each output record (i.e. each line in the original output above) is
an updated count of a single word, aka record key such as "kafka". For multiple records with the same key, each later record is an update of the previous one.

<p>
The two diagrams below illustrate what is essentially happening behind the scenes.
The first column shows the evolution of the current state of the <code>KTable&lt;String, Long&gt;</code> that is counting word occurrences for <code>count</code>.
The second column shows the change records that result from state updates to the KTable and that are being sent to the output Kafka topic <b>streams-wordcount-output</b>.
</p>

<img src="/{{version}}/images/streams-table-updates-02.png" style="float: right; width: 25%;">
<img src="/{{version}}/images/streams-table-updates-01.png" style="float: right; width: 25%;">

<p>
First the text line "all streams lead to kafka" is being processed.
The <code>KTable</code> is being built up as each new word results in a new table entry (highlighted with a green background), and a corresponding change record is sent to the downstream <code>KStream</code>.
</p>
<p>
When the second text line "hello kafka streams" is processed, we observe, for the first time, that existing entries in the <code>KTable</code> are being updated (here: for the words "kafka" and for "streams"). And again, change records are being sent to the output topic.
</p>
<p>
And so on (we skip the illustration of how the third line is being processed). This explains why the output topic has the contents we showed above, because it contains the full record of changes.
</p>

<p>
Looking beyond the scope of this concrete example, what Kafka Streams is doing here is to leverage the duality between a table and a changelog stream (here: table = the KTable, changelog stream = the downstream KStream): you can publish every change of the table to a stream, and if you consume the entire changelog stream from beginning to end, you can reconstruct the contents of the table.
</p>

<h4><a id="quickstart_streams_stop" href="#quickstart_streams_stop">Step 6: Teardown the application</a></h4>

<<<<<<< HEAD
  <p>You can now stop the console consumer, the console producer, the Wordcount application, the Kafka broker and the ZooKeeper server (if one was started) in order via <b>Ctrl-C</b>.</p>
=======
<p>You can now stop the console consumer, the console producer, the Wordcount application, the Kafka broker in order via <b>Ctrl-C</b>.</p>
>>>>>>> 9494bebe

 <div class="pagination">
        <a href="/{{version}}/documentation/streams" class="pagination__btn pagination__btn__prev">Previous</a>
        <a href="/{{version}}/documentation/streams/tutorial" class="pagination__btn pagination__btn__next">Next</a>
    </div>
</script>

<div class="p-quickstart-streams"></div>

<!--#include virtual="../../includes/_header.htm" -->
<!--#include virtual="../../includes/_top.htm" -->
<div class="content documentation">
    <!--#include virtual="../../includes/_nav.htm" -->
    <div class="right">
        <!--//#include virtual="../../includes/_docs_banner.htm" -->
        <ul class="breadcrumbs">
            <li><a href="/documentation">Documentation</a></li>
            <li><a href="/documentation/streams">Kafka Streams</a></li>
        </ul>
        <div class="p-content"></div>
    </div>
</div>
<!--#include virtual="../../includes/_footer.htm" -->
<script>
$(function() {
  // Show selected style on nav item
  $('.b-nav__streams').addClass('selected');


     //sticky secondary nav
    var $navbar = $(".sub-nav-sticky"),
               y_pos = $navbar.offset().top,
               height = $navbar.height();

           $(window).scroll(function() {
               var scrollTop = $(window).scrollTop();

               if (scrollTop > y_pos - height) {
                   $navbar.addClass("navbar-fixed")
               } else if (scrollTop <= y_pos) {
                   $navbar.removeClass("navbar-fixed")
               }
           });

  // Display docs subnav items
  $('.b-nav__docs').parent().toggleClass('nav__item__with__subs--expanded');
});
</script><|MERGE_RESOLUTION|>--- conflicted
+++ resolved
@@ -33,32 +33,21 @@
         </div>
     </div>
 <p>
-<<<<<<< HEAD
-    This tutorial assumes you are starting fresh and have no existing Kafka or ZooKeeper data. However, if you have already started Kafka, feel free to skip the first two steps.
-=======
   This tutorial assumes you are starting fresh and have no existing Kafka data. However, if you have already started Kafka, feel free to skip the first two steps.
->>>>>>> 9494bebe
 </p>
 
   <p>
-      Kafka Streams is a client library for building mission-critical real-time applications and microservices,
-      where the input and/or output data is stored in Kafka clusters. Kafka Streams combines the simplicity of
-      writing and deploying standard Java and Scala applications on the client side with the benefits of Kafka's
-      server-side cluster technology to make these applications highly scalable, elastic, fault-tolerant, distributed,
-      and much more.
+ Kafka Streams is a client library for building mission-critical real-time applications and microservices,
+  where the input and/or output data is stored in Kafka clusters. Kafka Streams combines the simplicity of
+  writing and deploying standard Java and Scala applications on the client side with the benefits of Kafka's
+  server-side cluster technology to make these applications highly scalable, elastic, fault-tolerant, distributed,
+ and much more.
   </p>
   <p>
-<<<<<<< HEAD
-      This quickstart example will demonstrate how to run a streaming application coded in this library. Here is the gist
-      of the <code><a href="https://github.com/apache/kafka/blob/{{dotVersion}}/streams/examples/src/main/java/org/apache/kafka/streams/examples/wordcount/WordCountDemo.java">WordCountDemo</a></code> example code (converted to use Java 8 lambda expressions for easy reading).
-  </p>
-  <pre class="line-numbers"><code class="language-java">// Serializers/deserializers (serde) for String and Long types
-=======
 This quickstart example will demonstrate how to run a streaming application coded in this library. Here is the gist
 of the <code><a href="https://github.com/apache/kafka/blob/{{dotVersion}}/streams/examples/src/main/java/org/apache/kafka/streams/examples/wordcount/WordCountDemo.java">WordCountDemo</a></code> example code.
 </p>
 <pre class="line-numbers"><code class="language-java">// Serializers/deserializers (serde) for String and Long types
->>>>>>> 9494bebe
 final Serde&lt;String&gt; stringSerde = Serdes.String();
 final Serde&lt;Long&gt; longSerde = Serdes.Long();
 
@@ -99,96 +88,47 @@
 
 <h4><a id="quickstart_streams_download" href="#quickstart_streams_download">Step 1: Download the code</a></h4>
 
-  <a href="https://www.apache.org/dyn/closer.cgi?path=/kafka/{{fullDotVersion}}/kafka_{{scalaVersion}}-{{fullDotVersion}}.tgz" title="Kafka downloads">Download</a> the {{fullDotVersion}} release and un-tar it.
-  Note that there are multiple downloadable Scala versions and we choose to use the recommended version ({{scalaVersion}}) here:
-
-<<<<<<< HEAD
-  <pre class="line-numbers"><code class="language-bash">&gt; tar -xzf kafka_{{scalaVersion}}-{{fullDotVersion}}.tgz
-&gt; cd kafka_{{scalaVersion}}-{{fullDotVersion}}</code></pre>
-=======
+<a href="https://www.apache.org/dyn/closer.cgi?path=/kafka/{{fullDotVersion}}/kafka_{{scalaVersion}}-{{fullDotVersion}}.tgz" title="Kafka downloads">Download</a> the {{fullDotVersion}} release and un-tar it.
+Note that there are multiple downloadable Scala versions and we choose to use the recommended version ({{scalaVersion}}) here:
+
 <pre><code class="language-bash">$ tar -xzf kafka_{{scalaVersion}}-{{fullDotVersion}}.tgz
 $ cd kafka_{{scalaVersion}}-{{fullDotVersion}}</code></pre>
->>>>>>> 9494bebe
-
-  <h4><a id="quickstart_streams_startserver" href="#quickstart_streams_startserver">Step 2: Start the Kafka server</a></h4>
-
-<<<<<<< HEAD
-  <p>
-      Apache Kafka can be started using ZooKeeper or KRaft. To get started with either configuration follow one of the sections below but not both.
-  </p>
-
-  <h5>
-      Kafka with ZooKeeper
-  </h5>
-
-  <p>
-      Run the following commands in order to start all services in the correct order:
-  </p>
-
-  <pre class="line-numbers"><code class="language-bash">&gt; bin/zookeeper-server-start.sh config/zookeeper.properties</code></pre>
-
-  <p>
-      Open another terminal session and run:
-  </p>
-
-  <pre class="line-numbers"><code class="language-bash">&gt; bin/kafka-server-start.sh config/server.properties</code></pre>
-
-  <h5>
-      Kafka with KRaft
-  </h5>
-
-  <p>
-      Generate a Cluster UUID
-  </p>
-
-  <pre class="line-numbers"><code class="language-bash">&gt; KAFKA_CLUSTER_ID="$(bin/kafka-storage.sh random-uuid)"</code></pre>
-=======
+
+<h4><a id="quickstart_streams_startserver" href="#quickstart_streams_startserver">Step 2: Start the Kafka server</a></h4>
+
 <p>
   Generate a Cluster UUID
 </p>
 
 <pre><code class="language-bash">$ KAFKA_CLUSTER_ID="$(bin/kafka-storage.sh random-uuid)"</code></pre>
->>>>>>> 9494bebe
-
-  <p>
-      Format Log Directories
-  </p>
-
-<<<<<<< HEAD
-  <pre class="line-numbers"><code class="language-bash">&gt; bin/kafka-storage.sh format -t $KAFKA_CLUSTER_ID -c config/kraft/server.properties</code></pre>
-=======
+
+<p>
+  Format Log Directories
+</p>
+
 <pre><code class="language-bash">$ bin/kafka-storage.sh format --standalone -t $KAFKA_CLUSTER_ID -c config/server.properties</code></pre>
->>>>>>> 9494bebe
-
-  <p>
-      Start the Kafka Server
-  </p>
-
-<<<<<<< HEAD
-  <pre class="line-numbers"><code class="language-bash">&gt; bin/kafka-server-start.sh config/kraft/server.properties</code></pre>
-=======
+
+<p>
+  Start the Kafka Server
+</p>
+
 <pre><code class="language-bash">$ bin/kafka-server-start.sh config/server.properties</code></pre>
->>>>>>> 9494bebe
-
-  <h4><a id="quickstart_streams_prepare" href="#quickstart_streams_prepare">Step 3: Prepare input topic and start Kafka producer</a></h4>
-
-  <!--
-
-  <pre class="line-numbers"><code class="language-bash">&gt; echo -e "all streams lead to kafka\nhello kafka streams\njoin kafka summit" > file-input.txt</code></pre>
-  Or on Windows:
-  <pre class="line-numbers"><code class="language-bash">&gt; echo all streams lead to kafka> file-input.txt
-  &gt; echo hello kafka streams>> file-input.txt
-  &gt; echo|set /p=join kafka summit>> file-input.txt</code></pre>
-
-  -->
+
+<h4><a id="quickstart_streams_prepare" href="#quickstart_streams_prepare">Step 3: Prepare input topic and start Kafka producer</a></h4>
+
+<!--
+
+<pre class="line-numbers"><code class="language-bash">&gt; echo -e "all streams lead to kafka\nhello kafka streams\njoin kafka summit" > file-input.txt</code></pre>
+Or on Windows:
+<pre class="line-numbers"><code class="language-bash">&gt; echo all streams lead to kafka> file-input.txt
+&gt; echo hello kafka streams>> file-input.txt
+&gt; echo|set /p=join kafka summit>> file-input.txt</code></pre>
+
+-->
 
 Next, we create the input topic named <b>streams-plaintext-input</b> and the output topic named <b>streams-wordcount-output</b>:
 
-<<<<<<< HEAD
-  <pre class="line-numbers"><code class="language-bash">&gt; bin/kafka-topics.sh --create \
-=======
 <pre><code class="language-bash">$ bin/kafka-topics.sh --create \
->>>>>>> 9494bebe
     --bootstrap-server localhost:9092 \
     --replication-factor 1 \
     --partitions 1 \
@@ -198,11 +138,7 @@
 Note: we create the output topic with compaction enabled because the output stream is a changelog stream
 (cf. <a href="#anchor-changelog-output">explanation of application output</a> below).
 
-<<<<<<< HEAD
-  <pre class="line-numbers"><code class="language-bash">&gt; bin/kafka-topics.sh --create \
-=======
 <pre><code class="language-bash">$ bin/kafka-topics.sh --create \
->>>>>>> 9494bebe
     --bootstrap-server localhost:9092 \
     --replication-factor 1 \
     --partitions 1 \
@@ -212,12 +148,7 @@
 
 The created topic can be described with the same <b>kafka-topics</b> tool:
 
-<<<<<<< HEAD
-  <pre class="line-numbers"><code class="language-bash">&gt; bin/kafka-topics.sh --bootstrap-server localhost:9092 --describe
-
-=======
 <pre><code class="language-bash">$ bin/kafka-topics.sh --bootstrap-server localhost:9092 --describe
->>>>>>> 9494bebe
 Topic:streams-wordcount-output	PartitionCount:1	ReplicationFactor:1	Configs:cleanup.policy=compact,segment.bytes=1073741824
 	Topic: streams-wordcount-output	Partition: 0	Leader: 0	Replicas: 0	Isr: 0
 Topic:streams-plaintext-input	PartitionCount:1	ReplicationFactor:1	Configs:segment.bytes=1073741824
@@ -227,11 +158,7 @@
 
 The following command starts the WordCount demo application:
 
-<<<<<<< HEAD
-  <pre class="line-numbers"><code class="language-bash">&gt; bin/kafka-run-class.sh org.apache.kafka.streams.examples.wordcount.WordCountDemo</code></pre>
-=======
 <pre><code class="language-bash">$ bin/kafka-run-class.sh org.apache.kafka.streams.examples.wordcount.WordCountDemo</code></pre>
->>>>>>> 9494bebe
 
 <p>
 The demo application will read from the input topic <b>streams-plaintext-input</b>, perform the computations of the WordCount algorithm on each of the read messages,
@@ -241,19 +168,11 @@
 
 Now we can start the console producer in a separate terminal to write some input data to this topic:
 
-<<<<<<< HEAD
-  <pre class="line-numbers"><code class="language-bash">&gt; bin/kafka-console-producer.sh --bootstrap-server localhost:9092 --topic streams-plaintext-input</code></pre>
+<pre><code class="language-bash">$ bin/kafka-console-producer.sh --bootstrap-server localhost:9092 --topic streams-plaintext-input</code></pre>
 
 and inspect the output of the WordCount demo application by reading from its output topic with the console consumer in a separate terminal:
 
-  <pre class="line-numbers"><code class="language-bash">&gt; bin/kafka-console-consumer.sh --bootstrap-server localhost:9092 \
-=======
-<pre><code class="language-bash">$ bin/kafka-console-producer.sh --bootstrap-server localhost:9092 --topic streams-plaintext-input</code></pre>
-
-and inspect the output of the WordCount demo application by reading from its output topic with the console consumer in a separate terminal:
-
 <pre><code class="language-bash">$ bin/kafka-console-consumer.sh --bootstrap-server localhost:9092 \
->>>>>>> 9494bebe
     --topic streams-wordcount-output \
     --from-beginning \
     --property print.key=true \
@@ -268,23 +187,14 @@
 This will send a new message to the input topic, where the message key is null and the message value is the string encoded text line that you just entered
 (in practice, input data for applications will typically be streaming continuously into Kafka, rather than being manually entered as we do in this quickstart):
 
-<<<<<<< HEAD
-  <pre class="line-numbers"><code class="language-bash">&gt; bin/kafka-console-producer.sh --bootstrap-server localhost:9092 --topic streams-plaintext-input
-all streams lead to kafka</code></pre>
-=======
 <pre><code class="language-bash">$ bin/kafka-console-producer.sh --bootstrap-server localhost:9092 --topic streams-plaintext-input
 >all streams lead to kafka</code></pre>
->>>>>>> 9494bebe
 
 <p>
 This message will be processed by the Wordcount application and the following output data will be written to the <b>streams-wordcount-output</b> topic and printed by the console consumer:
 </p>
 
-<<<<<<< HEAD
-  <pre class="line-numbers"><code class="language-bash">&gt; bin/kafka-console-consumer.sh --bootstrap-server localhost:9092 \
-=======
 <pre><code class="language-bash">$ bin/kafka-console-consumer.sh --bootstrap-server localhost:9092 \
->>>>>>> 9494bebe
     --topic streams-wordcount-output \
     --from-beginning \
     --property print.key=true \
@@ -306,15 +216,6 @@
 Enter the text line "hello kafka streams" and hit &lt;RETURN&gt;.
 Your terminal should look as follows:
 
-<<<<<<< HEAD
-  <pre class="line-numbers"><code class="language-bash">&gt; bin/kafka-console-producer.sh --bootstrap-server localhost:9092 --topic streams-plaintext-input
-all streams lead to kafka
-hello kafka streams</code></pre>
-
-In your other terminal in which the console consumer is running, you will observe that the WordCount application wrote new output data:
-
-  <pre class="line-numbers"><code class="language-bash">&gt; bin/kafka-console-consumer.sh --bootstrap-server localhost:9092 \
-=======
 <pre><code class="language-bash">$ bin/kafka-console-producer.sh --bootstrap-server localhost:9092 --topic streams-plaintext-input
 >all streams lead to kafka
 >hello kafka streams</code></pre>
@@ -322,7 +223,6 @@
 In your other terminal in which the console consumer is running, you will observe that the WordCount application wrote new output data:
 
 <pre><code class="language-bash">$ bin/kafka-console-consumer.sh --bootstrap-server localhost:9092 \
->>>>>>> 9494bebe
     --topic streams-wordcount-output \
     --from-beginning \
     --property print.key=true \
@@ -344,26 +244,15 @@
 representing the most recent word counts as computed by the WordCount application.
 Let's enter one final input text line "join kafka summit" and hit &lt;RETURN&gt; in the console producer to the input topic <b>streams-plaintext-input</b> before we wrap up this quickstart:
 
-<<<<<<< HEAD
-  <pre class="line-numbers"><code class="language-bash">&gt; bin/kafka-console-producer.sh --bootstrap-server localhost:9092 --topic streams-plaintext-input
-all streams lead to kafka
-hello kafka streams
-join kafka summit</code></pre>
-=======
 <pre><code class="language-bash">$ bin/kafka-console-producer.sh --bootstrap-server localhost:9092 --topic streams-plaintext-input
 >all streams lead to kafka
 >hello kafka streams
 >join kafka summit</code></pre>
->>>>>>> 9494bebe
 
 <a name="anchor-changelog-output"></a>
 The <b>streams-wordcount-output</b> topic will subsequently show the corresponding updated word counts (see last three lines):
 
-<<<<<<< HEAD
-  <pre class="line-numbers"><code class="language-bash">&gt; bin/kafka-console-consumer.sh --bootstrap-server localhost:9092 \
-=======
 <pre><code class="language-bash">$ bin/kafka-console-consumer.sh --bootstrap-server localhost:9092 \
->>>>>>> 9494bebe
     --topic streams-wordcount-output \
     --from-beginning \
     --property print.key=true \
@@ -412,11 +301,7 @@
 
 <h4><a id="quickstart_streams_stop" href="#quickstart_streams_stop">Step 6: Teardown the application</a></h4>
 
-<<<<<<< HEAD
-  <p>You can now stop the console consumer, the console producer, the Wordcount application, the Kafka broker and the ZooKeeper server (if one was started) in order via <b>Ctrl-C</b>.</p>
-=======
 <p>You can now stop the console consumer, the console producer, the Wordcount application, the Kafka broker in order via <b>Ctrl-C</b>.</p>
->>>>>>> 9494bebe
 
  <div class="pagination">
         <a href="/{{version}}/documentation/streams" class="pagination__btn pagination__btn__prev">Previous</a>
