<!--
 Licensed to the Apache Software Foundation (ASF) under one or more
 contributor license agreements.  See the NOTICE file distributed with
 this work for additional information regarding copyright ownership.
 The ASF licenses this file to You under the Apache License, Version 2.0
 (the "License"); you may not use this file except in compliance with
 the License.  You may obtain a copy of the License at

    http://www.apache.org/licenses/LICENSE-2.0

 Unless required by applicable law or agreed to in writing, software
 distributed under the License is distributed on an "AS IS" BASIS,
 WITHOUT WARRANTIES OR CONDITIONS OF ANY KIND, either express or implied.
 See the License for the specific language governing permissions and
 limitations under the License.
-->

<script><!--#include virtual="../js/templateData.js" --></script>

<script id="content-template" type="text/x-handlebars-template">
    <h1>Upgrade Guide and API Changes</h1>
    <div class="sub-nav-sticky">
        <div class="sticky-top">
            <div style="height:35px">
                <a href="/{{version}}/documentation/streams/">Introduction</a>
                <a href="/{{version}}/documentation/streams/quickstart">Run Demo App</a>
                <a href="/{{version}}/documentation/streams/tutorial">Tutorial: Write App</a>
                <a href="/{{version}}/documentation/streams/core-concepts">Concepts</a>
                <a href="/{{version}}/documentation/streams/architecture">Architecture</a>
                <a href="/{{version}}/documentation/streams/developer-guide/">Developer Guide</a>
                <a class="active-menu-item" href="/{{version}}/documentation/streams/upgrade-guide">Upgrade</a>
            </div>
        </div>
    </div>

    <p>
        Upgrading from any older version to {{fullDotVersion}} is possible: if upgrading from 3.4 or below, you will need to do two rolling bounces, where during the first rolling bounce phase you set the config <code>upgrade.from="older version"</code>
        (possible values are <code>"0.10.0" - "3.4"</code>) and during the second you remove it. This is required to safely handle 3 changes. The first is introduction of the new cooperative rebalancing protocol of the embedded consumer. The second is a change in foreign-key join serialization format.
        Note that you will remain using the old eager rebalancing protocol if you skip or delay the second rolling bounce, but you can safely switch over to cooperative at any time once the entire group is on 2.4+ by removing the config value and bouncing. For more details please refer to
        <a href="https://cwiki.apache.org/confluence/x/vAclBg">KIP-429</a>. The third is a change in the serialization format for an internal repartition topic. For more details, please refer to <a href="https://cwiki.apache.org/confluence/x/P5VbDg">KIP-904</a>:
    </p>
    <ul>
        <li> prepare your application instances for a rolling bounce and make sure that config <code>upgrade.from</code> is set to the version from which it is being upgrade.</li>
        <li> bounce each instance of your application once</li>
        <li> prepare your newly deployed {{fullDotVersion}} application instances for a second round of rolling bounces; make sure to remove the value for config <code>upgrade.from</code></li>
        <li> bounce each instance of your application once more to complete the upgrade</li>
    </ul>
    <p> As an alternative, an offline upgrade is also possible. Upgrading from any versions as old as 0.10.0.x to {{fullDotVersion}} in offline mode require the following steps: </p>
    <ul>
        <li> stop all old (e.g., 0.10.0.x) application instances</li>
        <li> update your code and swap old code and jar file with new code and new jar file</li>
        <li> restart all new ({{fullDotVersion}}) application instances</li>
    </ul>
    <p>
        Note: The cooperative rebalancing protocol has been the default since 2.4, but we have continued to support the
        eager rebalancing protocol to provide users an upgrade path. This support will be dropped in a future release,
        so any users still on the eager protocol should prepare to finish upgrading their applications to the cooperative protocol in version 3.1.
        This only affects users who are still on a version older than 2.4, and users who have upgraded already but have not yet
        removed the <code>upgrade.from</code> config that they set when upgrading from a version below 2.4.
        Users fitting into the latter case will simply need to unset this config when upgrading beyond 3.1,
        while users in the former case will need to follow a slightly different upgrade path if they attempt to upgrade from 2.3 or below to a version above 3.1.
        Those applications will need to go through a bridge release, by first upgrading to a version between 2.4 - 3.1 and setting the <code>upgrade.from</code> config,
        then removing that config and upgrading to the final version above 3.1. See <a href="https://issues.apache.org/jira/browse/KAFKA-8575">KAFKA-8575</a>
        for more details.
    </p>

    <p>For a table that shows Streams API compatibility with Kafka broker versions, see <a href="#streams_api_broker_compat">Broker Compatibility</a>.</p>

    <h3 class="anchor-heading"><a id="streams_notable_changes" class="anchor-link"></a><a href="#streams_notable_changes">Notable compatibility changes in past releases</a></h3>
    <p>
<<<<<<< HEAD
        Starting in Kafka Streams 2.6.x, a new processing mode is available, named EOS version 2, which is configurable by setting
        <code>processing.guarantee</code> to <code>"exactly_once_beta"</code>.
        <b>NOTE:</b> The <code>"exactly_once_beta"</code> processing mode is ready for production (<i>i.e.</i>, it's not "beta" software).
=======
        Downgrading from 3.5.x or newer version to 3.4.x or older version needs special attention:
        Since 3.5.0 release, Kafka Streams uses a new serialization format for repartition topics.
        This means that older versions of Kafka Streams would not be able to recognize the bytes written by newer versions,
        and hence it is harder to downgrade Kafka Streams with version 3.5.0 or newer to older versions in-flight. For
        more details, please refer to <a href="https://cwiki.apache.org/confluence/x/P5VbDg">KIP-904</a>.

        For a downgrade, first switch the config from <code>"upgrade.from"</code> to the version you are downgrading to.
        This disables writing of the new serialization format in your application. It's important to wait in this state
        long enough to make sure that the application has finished processing any "in-flight" messages written
        into the repartition topics in the new serialization format. Afterwards, you can downgrade your application to a
        pre-3.5.x version.
    </p>

    <p>
        Downgrading from 3.0.x or newer version to 2.8.x or older version needs special attention:
        Since 3.0.0 release, Kafka Streams uses a newer RocksDB version whose on-disk format changed.
        This means that old versioned RocksDB would not be able to recognize the bytes written by that newer versioned RocksDB,
        and hence it is harder to downgrade Kafka Streams with version 3.0.0 or newer to older versions in-flight.
        Users need to wipe out the local RocksDB state stores written by the new versioned Kafka Streams before swapping in the
        older versioned Kafka Streams bytecode, which would then restore the state stores with the old on-disk format from the
        changelogs.
    </p>

    <p>
        Kafka Streams does not support running multiple instances of the same application as different processes on the same physical state directory. Starting in 2.8.0 (as well as 2.7.1 and 2.6.2),
        this restriction will be enforced. If you wish to run more than one instance of Kafka Streams, you must configure them with different values for <code>state.dir</code>.
    </p>

    <p>
        Starting in Kafka Streams 2.6.x, a new processing mode is available, named EOS version 2. This can be configured
        by setting <code>"processing.guarantee"</code> to <code>"exactly_once_v2"</code> for
        application versions 3.0+, or setting it to <code>"exactly_once_beta"</code> for versions between 2.6 and 2.8.
>>>>>>> 15418db6
        To use this new feature, your brokers must be on version 2.5.x or newer.
        If you want to upgrade your EOS application from an older version and enable this feature in version 3.0+,
        you first need to upgrade your application to version 3.0.x, staying on <code>"exactly_once"</code>,
        and then do second round of rolling bounces to switch to <code>"exactly_once_v2"</code>. If you
        are upgrading an EOS application from an older (pre-2.6) version to a version between 2.6 and 2.8, follow these
        same steps but with the config <code>"exactly_once_beta"</code> instead. No special steps are required
        to upgrade an application using <code>"exactly_once_beta"</code> from version 2.6+ to 3.0 or higher: you can
        just change the config from <code>"exactly_once_beta"</code> to <code>"exactly_once_v2"</code> during the rolling upgrade.
        For a downgrade, do the reverse: first switch the config from <code>"exactly_once_v2"</code> to
        <code>"exactly_once"</code> to disable the feature in your 2.6.x application.
        Afterward, you can downgrade your application to a pre-2.6.x version.
    </p>

    <p>Since 2.6.0 release, Kafka Streams depends on a RocksDB version that requires MacOS 10.14 or higher.</p>

    <p>
        To run a Kafka Streams application version 2.2.1, 2.3.0, or higher a broker version 0.11.0 or higher is required
        and the on-disk message format must be 0.11 or higher.
        Brokers must be on version 0.10.1 or higher to run a Kafka Streams application version 0.10.1 to 2.2.0.
        Additionally, on-disk message format must be 0.10 or higher to run a Kafka Streams application version 1.0 to 2.2.0.
        For Kafka Streams 0.10.0, broker version 0.10.0 or higher is required.
    </p>

    <p>
        In deprecated <code>KStreamBuilder</code> class, when a <code>KTable</code> is created from a source topic via <code>KStreamBuilder.table()</code>, its materialized state store
        will reuse the source topic as its changelog topic for restoring, and will disable logging to avoid appending new updates to the source topic; in the <code>StreamsBuilder</code> class introduced in 1.0, this behavior was changed
        accidentally: we still reuse the source topic as the changelog topic for restoring, but will also create a separate changelog topic to append the update records from source topic to. In the 2.0 release, we have fixed this issue and now users
        can choose whether or not to reuse the source topic based on the <code>StreamsConfig#TOPOLOGY_OPTIMIZATION</code>: if you are upgrading from the old <code>KStreamBuilder</code> class and hence you need to change your code to use
        the new <code>StreamsBuilder</code>, you should set this config value to <code>StreamsConfig#OPTIMIZE</code> to continue reusing the source topic; if you are upgrading from 1.0 or 1.1 where you are already using <code>StreamsBuilder</code> and hence have already
        created a separate changelog topic, you should set this config value to <code>StreamsConfig#NO_OPTIMIZATION</code> when upgrading to {{fullDotVersion}} in order to use that changelog topic for restoring the state store.
        More details about the new config <code>StreamsConfig#TOPOLOGY_OPTIMIZATION</code> can be found in <a href="https://cwiki.apache.org/confluence/display/KAFKA/KIP-295%3A+Add+Streams+Configuration+Allowing+for+Optional+Topology+Optimization">KIP-295</a>.
    </p>

    <h3><a id="streams_api_changes_350" href="#streams_api_changes_350">Streams API changes in 3.5.0</a></h3>
    <p>      
      A new state store type, versioned key-value stores, was introduced in
      <a href="https://cwiki.apache.org/confluence/display/KAFKA/KIP-889%3A+Versioned+State+Stores">KIP-889</a> and
      <a href="https://cwiki.apache.org/confluence/display/KAFKA/KIP-914%3A+DSL+Processor+Semantics+for+Versioned+Stores">KIP-914</a>.
      Rather than storing a single record version (value and timestamp) per key,
      versioned state stores may store multiple record versions per key. This
      allows versioned state stores to support timestamped retrieval operations
      to return the latest record (per key) as of a specified timestamp.
      For more information, including how to upgrade from a non-versioned key-value
      store to a versioned store in an existing application, see the
      <a href="/{{version}}/documentation/streams/developer-guide/dsl-api.html#versioned-state-stores">Developer Guide</a>.
      Versioned key-value stores are opt-in only; existing applications will not be
      affected upon upgrading to 3.5 without explicit code changes.
    </p>

    <p>
      In addition to KIP-899, <a href="https://cwiki.apache.org/confluence/display/KAFKA/KIP-914%3A+DSL+Processor+Semantics+for+Versioned+Stores">KIP-914</a>
      updates DSL processing semantics if a user opts-in to use the new versioned key-value stores.
      Using the new versioned key-value stores, DSL processing are able to handle out-of-order data better:
      For example, late record may be dropped and stream-table joins do a timestamped based lookup into the table.
      Table aggregations and primary/foreign-key table-table joins are also improved. 
      Note: versioned key-value stores are not supported for global-KTable and don't work with <code>suppress()</code>.
    </p>

    <p>
      <a href="https://cwiki.apache.org/confluence/display/KAFKA/KIP-904%3A+Kafka+Streams+-+Guarantee+subtractor+is+called+before+adder+if+key+has+not+changed">KIP-904</a>
      improves the implementation of KTable aggregations. In general, an input KTable update triggers a result refinent for two rows;
      however, prior to KIP-904, if both refinements happen to the same result row, two independent updates to the same row are applied, resulting in spurious itermediate results.
      KIP-904 allows us to detect this case, and to only apply a single update avoiding spurious intermediate results.
    </p>

    <p>
      Error handling is improved via <a href="https://cwiki.apache.org/confluence/display/KAFKA/KIP-399%3A+Extend+ProductionExceptionHandler+to+cover+serialization+exceptions">KIP-399</a>.
      The existing <code>ProductionExceptionHandler</code> now also covers serialization errors.
    </p>

    <p>
      We added a new Serde type <code>Boolean</code> in
      <a href="https://cwiki.apache.org/confluence/display/KAFKA/KIP-907%3A+Add+Boolean+Serde+to+public+interface">KIP-907</a>
    </p>

    <p>
      <a href="https://cwiki.apache.org/confluence/display/KAFKA/KIP-884%3A+Add+config+to+configure+KafkaClientSupplier+in+Kafka+Streams">KIP-884</a>
      adds a new config <code>default.client.supplier</code> that allows to use a custom <code>KafkaClientSupplier</code> without any code changes.
    </p>

    <h3><a id="streams_api_changes_310" href="#streams_api_changes_310">Streams API changes in 3.1.0</a></h3>
    <p>
<<<<<<< HEAD
        Note: Kafka Streams does not support running multiple instances of the same application as different processes on the same physical state directory. Starting in 2.8.0 (as well as 2.7.1 and 2.6.2),
        this restriction will be enforced. If you wish to run more than one instance of Kafka Streams, you must configure them with different values for <code>state.dir</code>.
=======
      The semantics of left/outer stream-stream join got improved via
      <a href="https://cwiki.apache.org/confluence/display/KAFKA/KIP-633%3A+Deprecate+24-hour+Default+Grace+Period+for+Windowed+Operations+in+Streams">KIP-633</a>.
      Previously, left-/outer stream-stream join might have emitted so-call spurious left/outer results, due to an eager-emit strategy.
      The implementation was changed to emit left/outer join result records only after the join window is closed.
      The old API to specify the join window, i.e., <code>JoinWindows.of()</code> that enables the eager-emit strategy,
      was deprecated in favor of a <code>JoinWindows.ofTimeDifferenceAndGrace()</code> and <code>JoinWindows.ofTimeDifferencWithNoGrace()</code>.
      The new semantics are only enabled if you use the new join window builders.<br />
      Additionally, KIP-633 makes setting a grace period also mandatory for windowed aggregations, i.e., for
      <code>TimeWindows</code> (hopping/tumbling), <code>SessionWindows</code>, and <code>SlidingWindows</code>.
      The corresponding builder methods <code>.of(...)</code> were deprecated in favor of the new
      <code>.ofTimeDifferenceAndGrace()</code> and <code>.ofTimeDifferencWithNoGrace()</code> methods.
    </p>

    <p>
      <a href="https://cwiki.apache.org/confluence/display/KAFKA/KIP-761%3A+Add+Total+Blocked+Time+Metric+to+Streams">KIP-761</a>
      adds new metrics that allow to track blocking times on the underlying consumer and producer clients.
      Check out the section on <a href="/documentation/#kafka_streams_monitoring">Kafka Streams metrics</a> for more details.
    </p>

    <p>
      <a href="/documentation/streams/developer-guide/interactive-queries.html">Interactive Queries</a> were improved via
      <a href="https://cwiki.apache.org/confluence/display/KAFKA/KIP-763%3A+Range+queries+with+open+endpoints">KIP-763</a>
      <a href="https://cwiki.apache.org/confluence/pages/viewpage.action?pageId=186876596">KIP-766</a>.
      Range queries now accept <code>null</code> as lower/upper key-range bound to indicate an open-ended lower/upper bound.
    </p>

    <p>
      Foreign-key table-table joins now support custom partitioners via
      <a href="https://cwiki.apache.org/confluence/display/KAFKA/KIP-775%3A+Custom+partitioners+in+foreign+key+joins">KIP-775</a>.
      Previously, if an input table was partitioned by a non-default partitioner, joining records might fail.
      With KIP-775 you now can pass a custom <code>StreamPartitioner</code> into the join using the newly added
      <code>TableJoined</code> object.
>>>>>>> 15418db6
    </p>

    <h3><a id="streams_api_changes_300" href="#streams_api_changes_300">Streams API changes in 3.0.0</a></h3>
    <p>
      We improved the semantics of
      <a href="/documentation/streams/developer-guide/config-streams.html#max-task-idle-ms">task idling (<code>max.task.idle.ms</code>)</a>.
      Now Streams provides stronger in-order join and merge processing semantics.
      Streams's new default pauses processing on tasks with multiple input partitions
      when one of the partitions has no data buffered locally but has a non-zero lag. In other
      words, Streams will wait to fetch records that are already available on the broker. This
      results in improved join semantics, since it allows Streams to interleave the two input
      partitions in timestamp order instead of just processing whichever partition happens to be
      buffered. There is an option to disable this new behavior, and there is also an option to
      make Streams wait even longer for new records to be <em>produced</em> to the input partitions,
      which you can use to get stronger time semantics when you know some of your producers may be
      slow. See the
      <a href="/documentation/streams/developer-guide/config-streams.html#max-task-idle-ms">config reference</a>
      for more information, and <a href="https://cwiki.apache.org/confluence/x/JSXZCQ">KIP-695</a>
      for the larger context of this change.
    </p>
    <p>
        Interactive Queries may throw new exceptions for different errors:
    </p>
    <ul>
        <li> <code>UnknownStateStoreException</code>: If the specified store name does not exist in the topology, an <code>UnknownStateStoreException</code> will be thrown instead of the former <code>InvalidStateStoreException</code>.</li>
        <li> <code>StreamsNotStartedException</code>: If Streams state is <code>CREATED</code>, a <code>StreamsNotStartedException</code> will be thrown.</li>
        <li> <code>InvalidStateStorePartitionException</code>: If the specified partition does not exist, a <code>InvalidStateStorePartitionException</code> will be thrown.</li>
    </ul>
    <p>
        See <a href="https://cwiki.apache.org/confluence/display/KAFKA/KIP-216%3A+IQ+should+throw+different+exceptions+for+different+errors">KIP-216</a> for more information.
    </p>
    <p>
      We deprecated the StreamsConfig <code>processing.guarantee</code> configuration value <code>"exactly_once"</code> (for EOS version 1) in favor of the improved EOS version 2, formerly configured via
      <code>"exactly_once_beta</code>. To avoid confusion about the term "beta" in the config name and highlight the production-readiness of EOS version 2, we have also renamed "eos-beta" to "eos-v2"
      and deprecated the configuration value <code>"exactly_once_beta"</code>, replacing it with a new configuration value <code>"exactly_once_v2"</code>
      Users of exactly-once semantics should plan to migrate to the eos-v2 config and prepare for the removal of the deprecated configs in 4.0 or after at least a year
      from the release of 3.0, whichever comes last. Note that eos-v2 requires broker version 2.5 or higher, like eos-beta, so users should begin to upgrade their kafka cluster if necessary. See
      <a href="https://cwiki.apache.org/confluence/x/zJONCg">KIP-732</a> for more details.
    </p>
    <p>
        We removed the default implementation of <code>RocksDBConfigSetter#close()</code>.
    </p>
    <p>
        We dropped the default 24 hours grace period for windowed operations such as Window or Session aggregates, or
        stream-stream joins. This period determines how long after a window ends any out-of-order records will still
        be processed. Records coming in after the grace period has elapsed are considered late and will be dropped.
        But in operators such as suppression, a large grace period has the drawback of incurring an equally large
        output latency. The current API made it all too easy to miss the grace period config completely, leading you
        to wonder why your application seems to produce no output -- it actually is, but not for 24 hours.
        <p>
        To prevent accidentally or unknowingly falling back to the default 24hr grace period, we deprecated all of the
        existing static constructors for the <code>Windows</code> classes (such as <code>TimeWindows#of</code>). These
        are replaced by new static constructors of two flavors: <code>#ofSizeAndGrace</code> and <code>#ofSizeWithNoGrace</code>
        (these are for the <code>TimeWindows</code> class; analogous APIs exist for the <code>JoinWindows</code>,
        <code>SessionWindows</code>, and SlidingWindows classes). With these new APIs you are forced to set the grace
        period explicitly, or else consciously choose to opt out by selecting the <code>WithNoGrace</code> flavor which
        sets it to 0 for situations where you really don't care about the grace period, for example during testing or
        when playing around with Kafka Streams for the first time. Note that using the new APIs for the
        <code>JoinWindows</code> class will also enable a fix for spurious left/outer join results, as described in
        the following paragraph. For more details on the grace period and new static constructors, see
        <a href="https://cwiki.apache.org/confluence/display/KAFKA/KIP-633%3A+Drop+24+hour+default+of+grace+period+in+Streams">KIP-633</a>
    </p>
    <p>
        Additionally, in older versions Kafka Streams emitted stream-stream left/outer join results eagerly. This behavior may lead to spurious left/outer join result records.
        In this release, we changed the behavior to avoid spurious results and left/outer join result are only emitted after the join window is closed, i.e., after the grace period elapsed.
        To maintain backward compatibility, the old API <code>JoinWindows#of(timeDifference)</code> preserves the old eager-emit behavior and only the new
        APIs <code>JoinWindows#ofTimeDifferenceAndGrace()</code> and <code>JoinsWindows#ofTimeDifferenceNoGrace</code> enable the new behavior. Check out
        <a href="https://issues.apache.org/jira/browse/KAFKA-10847">KAFKA-10847</a> for more information.
    </p>
    <p>
        The public <code>topicGroupId</code> and <code>partition</code> fields on TaskId have been deprecated and replaced with getters. Please migrate to using the new <code>TaskId.subtopology()</code>
        (which replaces <code>topicGroupId</code>) and <code>TaskId.partition()</code> APIs instead. Also, the <code>TaskId#readFrom</code> and <code>TaskId#writeTo</code> methods have been deprecated
        and will be removed, as they were never intended for public use. We have also deprecated the <code>org.apache.kafka.streams.processor.TaskMetadata</code> class and introduced a new interface
        <code>org.apache.kafka.streams.TaskMetadata</code> to be used instead. This change was introduced to better reflect the fact that <code>TaskMetadata</code> was not meant to be instantiated outside
        of Kafka codebase.
        Please note that the new <code>TaskMetadata</code> offers APIs that better represent the task id as an actual <code>TaskId</code> object instead of a String. Please migrate to the new
        <code>org.apache.kafka.streams.TaskMetadata</code> which offers these better methods, for example, by using the new <code>ThreadMetadata#activeTasks</code> and <code>ThreadMetadata#standbyTasks</code>.
        <code>org.apache.kafka.streams.processor.ThreadMetadata</code> class is also now deprecated and the newly introduced interface <code>org.apache.kafka.streams.ThreadMetadata</code> is to be used instead. In this new <code>ThreadMetadata</code>
        interface, any reference to the deprecated <code>TaskMetadata</code> is replaced by the new interface.
        Finally, also <code>org.apache.kafka.streams.state.StreamsMetadata</code> has been deprecated. Please migrate to the new <code>org.apache.kafka.streams.StreamsMetadata</code>.
        We have deprecated several methods under <code>org.apache.kafka.streams.KafkaStreams</code> that returned the aforementioned deprecated classes:
    </p>
    <ul>
        <li>Users of <code>KafkaStreams#allMetadata</code> are meant to migrate to the new <code>KafkaStreams#metadataForAllStreamsClients</code>.</li>
        <li>Users of <code>KafkaStreams#allMetadataForStore(String)</code> are meant to migrate to the new <code>KafkaStreams#streamsMetadataForStore(String)</code>.</li>
        <li>Users of <code>KafkaStreams#localThreadsMetadata</code> are meant to migrate to the new <code>KafkaStreams#metadataForLocalThreads</code>.</li>
    </ul>
    <p>See <a href="https://cwiki.apache.org/confluence/x/vYTOCg">KIP-740</a> and <a href="https://cwiki.apache.org/confluence/x/XIrOCg">KIP-744</a> for more details.</p>

    <p>
        We removed the following deprecated APIs:
    </p>
    <ul>
<<<<<<< HEAD
        <li><code>StreamsBuilder#addGlobalStore</code> (one overload): deprecated in Kafka 1.1.0 (<a href="https://cwiki.apache.org/confluence/pages/viewpage.action?pageId=74689212">KIP-233</a>).</li>
        <li><code>ProcessorContext#forward</code> (some overloads): deprecated in Kafka 2.0.0 (<a href="https://cwiki.apache.org/confluence/display/KAFKA/KIP-251%3A+Allow+timestamp+manipulation+in+Processor+API">KIP-251</a>).</li>
        <li><code>WindowBytesStoreSupplier#segments</code>: deprecated in Kafka 2.1.0 (<a href="https://cwiki.apache.org/confluence/display/KAFKA/KIP-319%3A+Replace+segments+with+segmentInterval+in+WindowBytesStoreSupplier">KIP-319</a>).</li>
        <li><code>segments, until, maintainMs</code> on <code>TimeWindows</code>, <code>JoinWindows</code>, and <code>SessionWindows</code>: deprecated in Kafka 2.1.0 (<a href="https://cwiki.apache.org/confluence/display/KAFKA/KIP-328%3A+Ability+to+suppress+updates+for+KTables">KIP-328</a>).</li>
        <li> Overloaded <code>JoinWindows#of, before, after</code>, <code>SessionWindows#with</code>, <code>TimeWindows#of, advanceBy</code>, <code>UnlimitedWindows#startOn</code> and <code>KafkaStreams#close</code> with <code>long</code> typed parameters: deprecated in Kafka 2.1.0 (<a
                href="https://cwiki.apache.org/confluence/display/KAFKA/KIP-358%3A+Migrate+Streams+API+to+Duration+instead+of+long+ms+times">KIP-358</a>).
        </li>
=======
        <li> <code>--zookeeper</code> flag of the application reset tool: deprecated in Kafka 1.0.0 (<a href="https://cwiki.apache.org/confluence/display/KAFKA/KIP-198%3A+Remove+ZK+dependency+from+Streams+Reset+Tool">KIP-198</a>).</li>
        <li> <code>--execute</code> flag of the application reset tool: deprecated in Kafka 1.1.0 (<a href="https://cwiki.apache.org/confluence/display/KAFKA/KIP-171+-+Extend+Consumer+Group+Reset+Offset+for+Stream+Application">KIP-171</a>).</li>
        <li> <code>StreamsBuilder#addGlobalStore</code> (one overload): deprecated in Kafka 1.1.0 (<a href="https://cwiki.apache.org/confluence/pages/viewpage.action?pageId=74689212">KIP-233</a>).</li>
        <li> <code>ProcessorContext#forward</code> (some overloads): deprecated in Kafka 2.0.0 (<a href="https://cwiki.apache.org/confluence/display/KAFKA/KIP-251%3A+Allow+timestamp+manipulation+in+Processor+API">KIP-251</a>).</li>
        <li> <code>WindowBytesStoreSupplier#segments</code>: deprecated in Kafka 2.1.0 (<a href="https://cwiki.apache.org/confluence/display/KAFKA/KIP-319%3A+Replace+segments+with+segmentInterval+in+WindowBytesStoreSupplier">KIP-319</a>).</li>
        <li> <code>segments, until, maintainMs</code> on <code>TimeWindows</code>, <code>JoinWindows</code>, and <code>SessionWindows</code>: deprecated in Kafka 2.1.0 (<a href="https://cwiki.apache.org/confluence/display/KAFKA/KIP-328%3A+Ability+to+suppress+updates+for+KTables">KIP-328</a>).</li>
        <li> Overloaded <code>JoinWindows#of, before, after</code>, <code>SessionWindows#with</code>, <code>TimeWindows#of, advanceBy</code>, <code>UnlimitedWindows#startOn</code> and <code>KafkaStreams#close</code> with <code>long</code> typed parameters: deprecated in Kafka 2.1.0 (<a href="https://cwiki.apache.org/confluence/display/KAFKA/KIP-358%3A+Migrate+Streams+API+to+Duration+instead+of+long+ms+times">KIP-358</a>).</li>
>>>>>>> 15418db6
        <li> Overloaded <code>KStream#groupBy, groupByKey</code> and <code>KTable#groupBy</code> with <code>Serialized</code> parameter: deprecated in Kafka 2.1.0 (<a href="https://cwiki.apache.org/confluence/display/KAFKA/KIP-372%3A+Naming+Repartition+Topics+for+Joins+and+Grouping">KIP-372</a>).</li>
        <li><code>Joined#named, name</code>: deprecated in Kafka 2.3.0 (<a href="https://cwiki.apache.org/confluence/display/KAFKA/KIP-307%3A+Allow+to+define+custom+processor+names+with+KStreams+DSL">KIP-307</a>).</li>
        <li><code>TopologyTestDriver#pipeInput, readOutput</code>, <code>OutputVerifier</code> and <code>ConsumerRecordFactory</code> classes (<a href="https://cwiki.apache.org/confluence/display/KAFKA/KIP-470%3A+TopologyTestDriver+test+input+and+output+usability+improvements">KIP-470</a>).</li>
        <li><code>KafkaClientSupplier#getAdminClient</code>: deprecated in Kafka 2.4.0 (<a href="https://cwiki.apache.org/confluence/display/KAFKA/KIP-476%3A+Add+Java+AdminClient+Interface">KIP-476</a>).</li>
        <li> Overloaded <code>KStream#join, leftJoin, outerJoin</code> with <code>KStream</code> and <code>Joined</code> parameters: deprecated in Kafka 2.4.0 (<a href="https://cwiki.apache.org/confluence/display/KAFKA/KIP-479%3A+Add+StreamJoined+config+object+to+Join">KIP-479</a>).</li>
        <li> <code>WindowStore#put(K key, V value)</code>: deprecated in Kafka 2.4.0 (<a href="https://cwiki.apache.org/confluence/pages/viewpage.action?pageId=115526545">KIP-474</a>).</li>
        <li> <code>UsePreviousTimeOnInvalidTimestamp</code>: deprecated in Kafka 2.5.0 as renamed to <code>UsePartitionTimeOnInvalidTimestamp</code> (<a href="https://cwiki.apache.org/confluence/pages/viewpage.action?pageId=130028807">KIP-530</a>).</li>
        <li> Overloaded <code>KafkaStreams#metadataForKey</code>: deprecated in Kafka 2.5.0 (<a href="https://cwiki.apache.org/confluence/display/KAFKA/KIP-535%3A+Allow+state+stores+to+serve+stale+reads+during+rebalance">KIP-535</a>).</li>
        <li> Overloaded <code>KafkaStreams#store</code>: deprecated in Kafka 2.5.0 (<a href="https://cwiki.apache.org/confluence/display/KAFKA/KIP-562%3A+Allow+fetching+a+key+from+a+single+partition+rather+than+iterating+over+all+the+stores+on+an+instance">KIP-562</a>).</li>
<<<<<<< HEAD
        <li><code>--zookeeper</code> flag of the application reset tool: deprecated in Kafka 1.0 (<a href="https://cwiki.apache.org/confluence/display/KAFKA/KIP-198%3A+Remove+ZK+dependency+from+Streams+Reset+Tool">KIP-198</a>).</li>
        <li><code>--execute</code> flag of the application reset tool: deprecated in Kafka 1.1 (<a href="https://cwiki.apache.org/confluence/display/KAFKA/KIP-171+-+Extend+Consumer+Group+Reset+Offset+for+Stream+Application">KIP-171</a>).</li>
        <li><code>WindowStore#put(K key, V value)</code>: deprecated in Kafka 2.4.0 (<a href="https://cwiki.apache.org/confluence/pages/viewpage.action?pageId=115526545">KIP-474</a>).</li>
=======
>>>>>>> 15418db6
    </ul>
    <p>
        The following dependencies were removed from Kafka Streams:
    </p>
    <ul>
        <li>Connect-json: As of Kafka Streams no longer has a compile time dependency on "connect:json" module (<a href="https://issues.apache.org/jira/browse/KAFKA-5146">KAFKA-5146</a>).
            Projects that were relying on this transitive dependency will have to explicitly declare it.
        </li>
    </ul>
<<<<<<< HEAD
=======
    <p>
      The default value for configuration parameter <code>replication.factor</code> was changed to <code>-1</code>
      (meaning: use broker default replication factor).
      The <code>replication.factor</code> value of <code>-1</code> requires broker version 2.4 or newer.
    </p>
    <p> The new serde type was introduced <code>ListSerde</code>: </p>
    <ul>
        <li> Added class <code>ListSerde</code> to (de)serialize <code>List</code>-based objects </li>
        <li> Introduced <code>ListSerializer</code> and <code>ListDeserializer</code> to power the new functionality </li>
    </ul>
>>>>>>> 15418db6

    <h3><a id="streams_api_changes_280" href="#streams_api_changes_280">Streams API changes in 2.8.0</a></h3>
    <p>
        We extended <code>StreamJoined</code> to include the options <code>withLoggingEnabled()</code> and <code>withLoggingDisabled()</code> in
        <a href="https://cwiki.apache.org/confluence/display/KAFKA/KIP-689%3A+Extend+%60StreamJoined%60+to+allow+more+store+configs">KIP-689</a>.
    </p>
    <p>
        We added two new methods to <code>KafkaStreams</code>, namely <code>KafkaStreams#addStreamThread()</code> and <code>KafkaStreams#removeStreamThread()</code> in
        <a href="https://cwiki.apache.org/confluence/x/FDd4CQ">KIP-663</a>.
        These methods have enabled adding and removing StreamThreads to a running KafkaStreams client.
    </p>
    <p>
        We deprecated <code>KafkaStreams#setUncaughtExceptionHandler(final Thread.UncaughtExceptionHandler uncaughtExceptionHandler)</code>
        in favor of <code>KafkaStreams#setUncaughtExceptionHandler(final StreamsUncaughtExceptionHandler streamsUncaughtExceptionHandler)</code>
        in <a href="https://cwiki.apache.org/confluence/x/lkN4CQ">KIP-671</a>.
        The default handler will close the Kafka Streams client and the client will transit to state ERROR.
        If you implement a custom handler, the new interface allows you to return a <code>StreamThreadExceptionResponse</code>,
        which will determine how the application will respond to a stream thread failure.
    </p>
    <p>
        Changes in <a href="https://cwiki.apache.org/confluence/x/FDd4CQ">KIP-663</a> necessitated the KafkaStreams client
        state machine to update, which was done in <a href="https://cwiki.apache.org/confluence/x/lCvZCQ">KIP-696</a>.
        The ERROR state is now terminal with PENDING_ERROR being a transitional state where the resources are closing.
        The ERROR state indicates that there is something wrong and the Kafka Streams client should not be blindly
        restarted without classifying the error that caused the thread to fail.
        If the error is of a type that you would like to retry, you should have the
        <code>StreamsUncaughtExceptionHandler</code> return <code>REPLACE_THREAD</code>.
        When all stream threads are dead there is no automatic transition to ERROR as a new stream thread can be added.
    </p>
    <p>
        The <code>TimeWindowedDeserializer</code> constructor <code>TimeWindowedDeserializer(final Deserializer inner)</code>
        was deprecated to encourage users to properly set their window size through <code>TimeWindowedDeserializer(final Deserializer inner, Long windowSize)</code>.
        An additional streams config, <code>window.size.ms</code>, was added for users that cannot set the window size through
        the constructor, such as when using the console consumer. <a href="https://cwiki.apache.org/confluence/display/KAFKA/KIP-659%3A+Improve+TimeWindowedDeserializer+and+TimeWindowedSerde+to+handle+window+size">KIP-659</a>
        has more details.
    </p>
    <p>
        To simplify testing, two new constructors that don't require a <code>Properties</code> parameter have been
        added to the <code>TopologyTestDriver</code> class. If <code>Properties</code> are passed
        into the constructor, it is no longer required to set mandatory configuration parameters
        (cf. <a href="https://cwiki.apache.org/confluence/display/KAFKA/KIP-680%3A+TopologyTestDriver+should+not+require+a+Properties+argument">KIP-680</a>).
    </p>
    <p>
        We added the <code>prefixScan()</code> method to interface <code>ReadOnlyKeyValueStore</code>.
        The new <code>prefixScan()</code> allows fetching all values whose keys start with a given prefix.
        See <a href="https://cwiki.apache.org/confluence/display/KAFKA/KIP-614%3A+Add+Prefix+Scan+support+for+State+Stores">KIP-614</a> for more details.
    </p>
    <p>
        Kafka Streams is now handling <code>TimeoutException</code> thrown by the consumer, producer, and admin client.
        If a timeout occurs on a task, Kafka Streams moves to the next task and retries to make progress on the failed
        task in the next iteration.
        To bound how long Kafka Streams retries a task, you can set <code>task.timeout.ms</code> (default is 5 minutes).
        If a task does not make progress within the specified task timeout, which is tracked on a per-task basis,
        Kafka Streams throws a <code>TimeoutException</code>
        (cf. <a href="https://cwiki.apache.org/confluence/display/KAFKA/KIP-572%3A+Improve+timeouts+and+retries+in+Kafka+Streams">KIP-572</a>).
    </p>
    <p>
        We changed the default value of <code>default.key.serde</code> and <code>default.value.serde</code> to be <code>null</code> instead of <code>ByteArraySerde</code>.
        Users will now see a <code>ConfigException</code> if their serdes are not correctly configured through those configs or passed in explicitly.
        See <a href="https://cwiki.apache.org/confluence/display/KAFKA/KIP-741%3A+Change+default+serde+to+be+null">KIP-741</a> for more details.
    </p>

    <h3><a id="streams_api_changes_270" href="#streams_api_changes_270">Streams API changes in 2.7.0</a></h3>
    <p>
        In <code>KeyQueryMetadata</code> we deprecated <code>getActiveHost()</code>, <code>getStandbyHosts()</code> as well as <code>getPartition()</code>
        and replaced them with <code>activeHost()</code>, <code>standbyHosts()</code> and <code>partition()</code> respectively.
        <code>KeyQueryMetadata</code> was introduced in Kafka Streams 2.5 release with getter methods having prefix <code>get</code>.
        The intend of this change is to bring the method names to Kafka custom to not use the <code>get</code> prefix for getter methods.
        The old methods are deprecated and is not effected.
        (Cf. <a href="https://cwiki.apache.org/confluence/display/KAFKA/KIP-648%3A+Renaming+getter+method+for+Interactive+Queries">KIP-648</a>.)
    </p>
    <p>
        The <code>StreamsConfig</code> variable for configuration parameter <code>"topology.optimization"</code>
        is renamed from <code>TOPOLOGY_OPTIMIZATION</code> to <code>TOPOLOGY_OPTIMIZATION_CONFIG</code>.
        The old variable is deprecated. Note, that the parameter name itself is not affected.
        (Cf. <a href="https://cwiki.apache.org/confluence/display/KAFKA/KIP-626%3A+Rename+StreamsConfig+config+variable+name">KIP-629</a>.)
    </p>
    <p>
        The configuration parameter <code>retries</code> is deprecated in favor of the new parameter <code>task.timeout.ms</code>.
        Kafka Streams' runtime ignores <code>retries</code> if set, however, it would still forward the parameter
        to its internal clients.
    </p>
    <p>
        We added <code>SlidingWindows</code> as an option for <code>windowedBy()</code> windowed aggregations as described in
        <a href="https://cwiki.apache.org/confluence/display/KAFKA/KIP-450%3A+Sliding+Window+Aggregations+in+the+DSL">KIP-450</a>.
        Sliding windows are fixed-time and data-aligned windows that allow for flexible and efficient windowed aggregations.
    </p>

    <p>
        The end-to-end latency metrics introduced in 2.6 have been expanded to include store-level metrics. The new store-level
        metrics are recorded at the TRACE level, a new metrics recording level. Enabling TRACE level metrics will automatically
        turn on all higher levels, ie INFO and DEBUG. See <a href="https://cwiki.apache.org/confluence/x/gBkRCQ">KIP-613</a> for more information.
    </p>

    <h3><a id="streams_api_changes_260" href="#streams_api_changes_260">Streams API changes in 2.6.0</a></h3>
    <p>
        We added a new processing mode, EOS version 2, that improves application scalability using exactly-once guarantees
        (via <a href="https://cwiki.apache.org/confluence/display/KAFKA/KIP-447%3A+Producer+scalability+for+exactly+once+semantics">KIP-447</a>).
        You can enable this new feature by setting the configuration parameter <code>processing.guarantee</code> to the
        new value <code>"exactly_once_beta"</code>.
        Note that you need brokers with version 2.5 or newer to use this feature.
    </p>
    <p>
        For more highly available stateful applications, we've modified the task assignment algorithm to delay the movement of stateful active tasks to instances
        that aren't yet caught up with that task's state. Instead, to migrate a task from one instance to another (eg when scaling out),
        Streams will assign a warmup replica to the target instance so it can begin restoring the state while the active task stays available on an instance
        that already had the task. The instances warming up tasks will communicate their progress to the group so that, once ready, Streams can move active
        tasks to their new owners in the background. Check out <a href="https://cwiki.apache.org/confluence/x/0i4lBg">KIP-441</a>
        for full details, including several new configs for control over this new feature.
    </p>
    <p>
        New end-to-end latency metrics have been added. These task-level metrics will be logged at the INFO level and report the min and max end-to-end latency of a record at the beginning/source node(s)
        and end/terminal node(s) of a task. See <a href="https://cwiki.apache.org/confluence/x/gBkRCQ">KIP-613</a> for more information.
    </p>
    <p>
        As of 2.6.0 Kafka Streams deprecates <code>KStream.through()</code> in favor of the new <code>KStream.repartition()</code> operator
        (as per <a href="https://cwiki.apache.org/confluence/display/KAFKA/KIP-221%3A+Enhance+DSL+with+Connecting+Topic+Creation+and+Repartition+Hint">KIP-221</a>).
        <code>KStream.repartition()</code> is similar to <code>KStream.through()</code>, however Kafka Streams will manage the topic for you.
        If you need to write into and read back from a topic that you mange, you can fall back to use <code>KStream.to()</code> in combination with <code>StreamsBuilder#stream()</code>.
        Please refer to the <a href="/{{version}}/documentation/streams/developer-guide/dsl-api.html">developer guide</a> for more details about <code>KStream.repartition()</code>.
    </p>

    <p>
        The usability of <code>StateStore</code>s within the Processor API is improved: <code>ProcessorSupplier</code> and <code>TransformerSupplier</code>
        now extend <code>ConnectedStoreProvider</code> as per <a href="https://cwiki.apache.org/confluence/x/XI3QBQ">KIP-401</a>,
        enabling a user to provide <code>StateStore</code>s with alongside Processor/Transformer logic so that they are automatically
        added and connected to the processor.
    </p>
    <p>
        We added a <code>--force</code> option in StreamsResetter to force remove left-over members on broker side when long session time out was configured
        as per <a href="https://cwiki.apache.org/confluence/display/KAFKA/KIP-571%3A+Add+option+to+force+remove+members+in+StreamsResetter">KIP-571</a>.
    </p>
    <p>
        We added <code>Suppressed.withLoggingDisabled()</code> and <code>Suppressed.withLoggingEnabled(config)</code>
        methods to allow disabling or configuring of the changelog topic and allows for configuration of the changelog topic
        as per <a href="https://cwiki.apache.org/confluence/display/KAFKA/KIP-446%3A+Add+changelog+topic+configuration+to+KTable+suppress">KIP-446</a>.
    </p>

    <h3 class="anchor-heading"><a id="streams_api_changes_250" class="anchor-link"></a><a href="#streams_api_changes_250">Streams API changes in 2.5.0</a></h3>
    <p>
        We add a new <code>cogroup()</code> operator (via <a href="https://cwiki.apache.org/confluence/display/KAFKA/KIP-150+-+Kafka-Streams+Cogroup">KIP-150</a>)
        that allows to aggregate multiple streams in a single operation.
        Cogrouped streams can also be windowed before they are aggregated.
        Please refer to the <a href="/{{version}}/documentation/streams/developer-guide/dsl-api.html">developer guide</a> for more details.
    </p>
    <p>
        We added a new <code>KStream.toTable()</code> API to translate an input event stream into a changelog stream as per
        <a href="https://cwiki.apache.org/confluence/display/KAFKA/KIP-523%3A+Add+KStream%23toTable+to+the+Streams+DSL">KIP-523</a>.
    </p>
    <p>
        We added a new Serde type <code>Void</code> in <a href="https://cwiki.apache.org/confluence/display/KAFKA/KIP-527%3A+Add+VoidSerde+to+Serdes">KIP-527</a> to represent
        null keys or null values from input topic.
    </p>
    <p>
        Deprecated <code>UsePreviousTimeOnInvalidTimestamp</code> and replaced it with <code>UsePartitionTimeOnInvalidTimeStamp</code> as per
        <a href="https://cwiki.apache.org/confluence/pages/viewpage.action?pageId=130028807">KIP-530</a>.
    </p>
    <p>
        Deprecated <code>KafkaStreams.store(String, QueryableStoreType)</code> and replaced it with <code>KafkaStreams.store(StoreQueryParameters)</code> to allow querying
        for a store with variety of parameters, including querying a specific task and stale stores, as per
        <a href="https://cwiki.apache.org/confluence/display/KAFKA/KIP-562%3A+Allow+fetching+a+key+from+a+single+partition+rather+than+iterating+over+all+the+stores+on+an+instance">KIP-562</a> and
        <a href="https://cwiki.apache.org/confluence/display/KAFKA/KIP-535%3A+Allow+state+stores+to+serve+stale+reads+during+rebalance">KIP-535</a> respectively.
    </p>

    <h3 class="anchor-heading"><a id="streams_api_changes_240" class="anchor-link"></a><a href="#streams_api_changes_240">Streams API changes in 2.4.0</a></h3>
    <p>
        As of 2.4.0 Kafka Streams offers a KTable-KTable foreign-key join (as per <a href="https://cwiki.apache.org/confluence/display/KAFKA/KIP-213+Support+non-key+joining+in+KTable">KIP-213</a>).
        This joiner allows for records to be joined between two KTables with different keys.
        Both <a href="/{{version}}/documentation/streams/developer-guide/dsl-api.html#ktable-ktable-fk-join">INNER and LEFT foreign-key joins</a>
        are supported.
    </p>
    <p>
        In the 2.4 release, you now can name all operators in a Kafka Streams DSL topology via
        <a href="https://cwiki.apache.org/confluence/display/KAFKA/KIP-307%3A+Allow+to+define+custom+processor+names+with+KStreams+DSL">KIP-307</a>.
        Giving your operators meaningful names makes it easier to understand the topology
        description (<code>Topology#describe()#toString()</code>) and
        understand the full context of what your Kafka Streams application is doing.
        <br/>
        There are new overloads on most <code>KStream</code> and <code>KTable</code> methods
        that accept a <code>Named</code> object. Typically you'll provide a name for the DSL operation by
        using <code>Named.as("my operator name")</code>. Naming of repartition topics for aggregation
        operations will still use <code>Grouped</code> and join operations will use
        either <code>Joined</code> or the new <code>StreamJoined</code> object.

    </p>
    <p>
        Before the 2.4.0 version of Kafka Streams, users of the DSL could not name the state stores involved in a stream-stream join.
        If users changed their topology and added a operator before the
        join, the internal names of the state stores would shift, requiring an application reset when redeploying.
        In the 2.4.0 release, Kafka Streams adds the <code>StreamJoined</code>
        class, which gives users the ability to name the join processor, repartition topic(s) (if a repartition is required),
        and the state stores involved in the join. Also, by naming the state stores, the changelog topics
        backing the state stores are named as well. It's important to note that naming the stores
        <strong>will not</strong> make them queryable via Interactive Queries.
        <br/>
        Another feature delivered by <code>StreamJoined</code> is that you can now configure the type of state store used in the join.
        You can elect to use in-memory stores or custom state stores for a stream-stream join. Note that the provided stores
        will not be available for querying via Interactive Queries. With the addition
        of <code>StreamJoined</code>, stream-stream join operations
        using <code>Joined</code> have been deprecated. Please switch over to stream-stream join methods using the
        new overloaded methods. You can get more details from
        <a href="https://cwiki.apache.org/confluence/display/KAFKA/KIP-479%3A+Add+StreamJoined+config+object+to+Join">KIP-479</a>.
    </p>
    <p>
        With the introduction of incremental cooperative rebalancing, Streams no longer requires all tasks be revoked at the beginning of a rebalance. Instead, at the completion of the rebalance only those tasks which are to be migrated to another consumer
        for overall load balance will need to be closed and revoked. This changes the semantics of the <code>StateListener</code> a bit, as it will not necessarily transition to <code>REBALANCING</code> at the beginning of a rebalance anymore. Note that
        this means IQ will now be available at all times except during state restoration, including while a rebalance is in progress. If restoration is occurring when a rebalance begins, we will continue to actively restore the state stores and/or process
        standby tasks during a cooperative rebalance. Note that with this new rebalancing protocol, you may sometimes see a rebalance be followed by a second short rebalance that ensures all tasks are safely distributed. For details on please see
        <a href="https://cwiki.apache.org/confluence/display/KAFKA/KIP-429%3A+Kafka+Consumer+Incremental+Rebalance+Protocol">KIP-429</a>.
    </p>

    <p>
        The 2.4.0 release contains newly added and reworked metrics.
        <a href="https://cwiki.apache.org/confluence/display/KAFKA/KIP-444%3A+Augment+metrics+for+Kafka+Streams">KIP-444</a>
        adds new <em>client level</em> (i.e., <code>KafkaStreams</code> instance level) metrics to the existing
        thread-level, task-level, and processor-/state-store-level metrics.
        For a full list of available client level metrics, see the
        <a href="/{{version}}/documentation/#kafka_streams_client_monitoring">KafkaStreams monitoring</a>
        section in the operations guide.
        <br/>
        Furthermore, RocksDB metrics are exposed via
        <a href="https://cwiki.apache.org/confluence/display/KAFKA/KIP-471%3A+Expose+RocksDB+Metrics+in+Kafka+Streams">KIP-471</a>.
        For a full list of available RocksDB metrics, see the
        <a href="/{{version}}/documentation/#kafka_streams_rocksdb_monitoring">RocksDB monitoring</a>
        section in the operations guide.
    </p>

    <p>
        Kafka Streams <code>test-utils</code> got improved via
        <a href="https://cwiki.apache.org/confluence/display/KAFKA/KIP-470%3A+TopologyTestDriver+test+input+and+output+usability+improvements">KIP-470</a>
        to simplify the process of using <code>TopologyTestDriver</code> to test your application code.
        We deprecated <code>ConsumerRecordFactory</code>, <code>TopologyTestDriver#pipeInput()</code>,
        <code>OutputVerifier</code>, as well as <code>TopologyTestDriver#readOutput()</code> and replace them with
        <code>TestInputTopic</code> and <code>TestOutputTopic</code>, respectively.
        We also introduced a new class <code>TestRecord</code> that simplifies assertion code.
        For full details see the
        <a href="/{{version}}/documentation/streams/developer-guide/testing.html">Testing section</a> in the developer guide.
    </p>

    <p>
        In 2.4.0, we deprecated <code>WindowStore#put(K key, V value)</code> that should never be used.
        Instead the existing <code>WindowStore#put(K key, V value, long windowStartTimestamp)</code> should be used
        (<a href="https://cwiki.apache.org/confluence/pages/viewpage.action?pageId=115526545">KIP-474</a>).
    </p>

    <p>
        Furthermore, the <code>PartitionGrouper</code> interface and its corresponding configuration parameter
        <code>partition.grouper</code> were deprecated
        (<a href="https://cwiki.apache.org/confluence/display/KAFKA/KIP-528%3A+Deprecate+PartitionGrouper+configuration+and+interface">KIP-528</a>)
        and will be removed in the next major release (<a href="https://issues.apache.org/jira/browse/KAFKA-7785">KAFKA-7785</a>.
        Hence, this feature won't be supported in the future any longer and you need to updated your code accordingly.
        If you use a custom <code>PartitionGrouper</code> and stop to use it, the created tasks might change.
        Hence, you will need to reset your application to upgrade it.


    <h3 class="anchor-heading"><a id="streams_api_changes_230" class="anchor-link"></a><a href="#streams_api_changes_230">Streams API changes in 2.3.0</a></h3>

    <p>Version 2.3.0 adds the Suppress operator to the <code>kafka-streams-scala</code> Ktable API.</p>

    <p>
        As of 2.3.0 Streams now offers an in-memory version of the window (<a href="https://cwiki.apache.org/confluence/display/KAFKA/KIP-428%3A+Add+in-memory+window+store">KIP-428</a>)
        and the session (<a href="https://cwiki.apache.org/confluence/display/KAFKA/KIP-445%3A+In-memory+Session+Store">KIP-445</a>) store, in addition to the persistent ones based on RocksDB.
        The new public interfaces <code>inMemoryWindowStore()</code> and <code>inMemorySessionStore()</code> are added to <code>Stores</code> and provide the built-in in-memory window or session store.
    </p>

    <p>
        As of 2.3.0 we've updated how to turn on optimizations. Now to enable optimizations, you need to do two things.
        First add this line to your properties <code>properties.setProperty(StreamsConfig.TOPOLOGY_OPTIMIZATION, StreamsConfig.OPTIMIZE);</code>, as you have done before.
        Second, when constructing your <code>KafkaStreams</code> instance, you'll need to pass your configuration properties when building your
        topology by using the overloaded <code>StreamsBuilder.build(Properties)</code> method.
        For example <code>KafkaStreams myStream = new KafkaStreams(streamsBuilder.build(properties), properties)</code>.
    </p>

    <p>
        In 2.3.0 we have added default implementation to <code>close()</code> and <code>configure()</code> for <code>Serializer</code>,
        <code>Deserializer</code> and <code>Serde</code> so that they can be implemented by lambda expression.
        For more details please read <a href="https://cwiki.apache.org/confluence/display/KAFKA/KIP-331+Add+default+implementation+to+close%28%29+and+configure%28%29+for+Serializer%2C+Deserializer+and+Serde">KIP-331</a>.
    </p>

    <p>
        To improve operator semantics, new store types are added that allow storing an additional timestamp per key-value pair or window.
        Some DSL operators (for example KTables) are using those new stores.
        Hence, you can now retrieve the last update timestamp via Interactive Queries if you specify
        <code>TimestampedKeyValueStoreType</code> or <code>TimestampedWindowStoreType</code> as your <code>QueryableStoreType</code>.
        While this change is mainly transparent, there are some corner cases that may require code changes:
        <strong>Caution: If you receive an untyped store and use a cast, you might need to update your code to cast to the correct type.
        Otherwise, you might get an exception similar to
        <code>java.lang.ClassCastException: class org.apache.kafka.streams.state.ValueAndTimestamp cannot be cast to class YOUR-VALUE-TYPE</code>
        upon getting a value from the store.</strong>
        Additionally, <code>TopologyTestDriver#getStateStore()</code> only returns non-built-in stores and throws an exception if a built-in store is accessed.
        For more details please read <a href="https://cwiki.apache.org/confluence/display/KAFKA/KIP-258%3A+Allow+to+Store+Record+Timestamps+in+RocksDB">KIP-258</a>.
    </p>

    <p>
        To improve type safety, a new operator <code>KStream#flatTransformValues</code> is added.
        For more details please read <a href="https://cwiki.apache.org/confluence/display/KAFKA/KIP-313%3A+Add+KStream.flatTransform+and+KStream.flatTransformValues">KIP-313</a>.
    </p>

    <p>
        Kafka Streams used to set the configuration parameter <code>max.poll.interval.ms</code> to <code>Integer.MAX_VALUE</code>.
        This default value is removed and Kafka Streams uses the consumer default value now.
        For more details please read <a href="https://cwiki.apache.org/confluence/display/KAFKA/KIP-442%3A+Return+to+default+max+poll+interval+in+Streams">KIP-442</a>.
    </p>

    <p>
        Default configuration for repartition topic was changed:
        The segment size for index files (<code>segment.index.bytes</code>) is no longer 50MB, but uses the cluster default.
        Similarly, the configuration <code>segment.ms</code> in no longer 10 minutes, but uses the cluster default configuration.
        Lastly, the retention period (<code>retention.ms</code>) is changed from <code>Long.MAX_VALUE</code> to <code>-1</code> (infinite).
        For more details please read <a href="https://cwiki.apache.org/confluence/display/KAFKA/KIP-443%3A+Return+to+default+segment.ms+and+segment.index.bytes+in+Streams+repartition+topics">KIP-443</a>.
    </p>

    <p>
        To avoid memory leaks, <code>RocksDBConfigSetter</code> has a new <code>close()</code> method that is called on shutdown.
        Users should implement this method to release any memory used by RocksDB config objects, by closing those objects.
        For more details please read <a href="https://cwiki.apache.org/confluence/display/KAFKA/KIP-453%3A+Add+close%28%29+method+to+RocksDBConfigSetter">KIP-453</a>.
    </p>

    <p>
        RocksDB dependency was updated to version <code>5.18.3</code>.
        The new version allows to specify more RocksDB configurations, including <code>WriteBufferManager</code> which helps to limit RocksDB off-heap memory usage.
        For more details please read <a href="https://issues.apache.org/jira/browse/KAFKA-8215">KAFKA-8215</a>.
    </p>

    <h3 class="anchor-heading"><a id="streams_api_changes_220" class="anchor-link"></a><a href="#streams_api_changes_220">Streams API changes in 2.2.0</a></h3>
    <p>
        We've simplified the <code>KafkaStreams#state</code> transition diagram during the starting up phase a bit in 2.2.0: in older versions the state will transit from <code>CREATED</code> to <code>RUNNING</code>, and then to <code>REBALANCING</code> to get the first
        stream task assignment, and then back to <code>RUNNING</code>; starting in 2.2.0 it will transit from <code>CREATED</code> directly to <code>REBALANCING</code> and then to <code>RUNNING</code>.
        If you have registered a <code>StateListener</code> that captures state transition events, you may need to adjust your listener implementation accordingly for this simplification (in practice, your listener logic should be very unlikely to be affected at all).
    </p>

    <p>
        In <code>WindowedSerdes</code>, we've added a new static constructor to return a <code>TimeWindowSerde</code> with configurable window size. This is to help users to construct time window serdes to read directly from a time-windowed store's changelog.
        More details can be found in <a href="https://cwiki.apache.org/confluence/display/KAFKA/KIP-393%3A+Time+windowed+serde+to+properly+deserialize+changelog+input+topic">KIP-393</a>.
    </p>

    <p>
        In 2.2.0 we have extended a few public interfaces including <code>KafkaStreams</code> to extend <code>AutoCloseable</code> so that they can be
        used in a try-with-resource statement. For a full list of public interfaces that get impacted please read <a href="https://cwiki.apache.org/confluence/display/KAFKA/KIP-376%3A+Implement+AutoClosable+on+appropriate+classes+that+want+to+be+used+in+a+try-with-resource+statement">KIP-376</a>.
    </p>

    <h3 class="anchor-heading"><a id="streams_api_changes_210" class="anchor-link"></a><a href="#streams_api_changes_210">Streams API changes in 2.1.0</a></h3>
    <p>
        We updated <code>TopologyDescription</code> API to allow for better runtime checking.
        Users are encouraged to use <code>#topicSet()</code> and <code>#topicPattern()</code> accordingly on <code>TopologyDescription.Source</code> nodes,
        instead of using <code>#topics()</code>, which has since been deprecated. Similarly, use <code>#topic()</code> and <code>#topicNameExtractor()</code>
        to get descriptions of <code>TopologyDescription.Sink</code> nodes. For more details, see
        <a href="https://cwiki.apache.org/confluence/display/KAFKA/KIP-321%3A+Update+TopologyDescription+to+better+represent+Source+and+Sink+Nodes">KIP-321</a>.
    </p>

    <p>
        We've added a new class <code>Grouped</code> and deprecated <code>Serialized</code>.  The intent of adding <code>Grouped</code> is the ability to
        name repartition topics created when performing aggregation operations.  Users can name the potential repartition topic using the
        <code>Grouped#as()</code> method which takes a <code>String</code> and is used as part of the repartition topic name.  The resulting repartition
        topic name will still follow the pattern of <code>${application-id}-&gt;name&lt;-repartition</code>.  The <code>Grouped</code> class is now favored over
        <code>Serialized</code> in <code>KStream#groupByKey()</code>, <code>KStream#groupBy()</code>, and <code>KTable#groupBy()</code>.
        Note that Kafka Streams does not automatically create repartition topics for aggregation operations.

        Additionally, we've updated the <code>Joined</code> class with a new method <code>Joined#withName</code>
        enabling users to name any repartition topics required for performing Stream/Stream or Stream/Table join.  For more details repartition
        topic naming, see <a href="https://cwiki.apache.org/confluence/display/KAFKA/KIP-372%3A+Naming+Repartition+Topics+for+Joins+and+Grouping">KIP-372</a>.

        As a result we've updated the Kafka Streams Scala API and removed the <code>Serialized</code> class in favor of adding <code>Grouped</code>.
        If you just rely on the implicit <code>Serialized</code>, you just need to recompile; if you pass in <code>Serialized</code> explicitly, sorry you'll have to make code changes.
    </p>

    <p>
        We've added a new config named <code>max.task.idle.ms</code> to allow users specify how to handle out-of-order data within a task that may be processing multiple
        topic-partitions (see <a href="/{{version}}/documentation/streams/core-concepts.html#streams_out_of_ordering">Out-of-Order Handling</a> section for more details).
        The default value is set to <code>0</code>, to favor minimized latency over synchronization between multiple input streams from topic-partitions.
        If users would like to wait for longer time when some of the topic-partitions do not have data available to process and hence cannot determine its corresponding stream time,
        they can override this config to a larger value.
    </p>

    <p>
        We've added the missing <code>SessionBytesStoreSupplier#retentionPeriod()</code> to be consistent with the <code>WindowBytesStoreSupplier</code> which allows users to get the specified retention period for session-windowed stores.
        We've also added the missing <code>StoreBuilder#withCachingDisabled()</code> to allow users to turn off caching for their customized stores.
    </p>

    <p>
        We added a new serde for UUIDs (<code>Serdes.UUIDSerde</code>) that you can use via <code>Serdes.UUID()</code>
	(cf. <a href="https://cwiki.apache.org/confluence/display/KAFKA/KIP-206%3A+Add+support+for+UUID+serialization+and+deserialization">KIP-206</a>).
    </p>

    <p>
        We updated a list of methods that take <code>long</code> arguments as either timestamp (fix point) or duration (time period)
        and replaced them with <code>Instant</code> and <code>Duration</code> parameters for improved semantics.
        Some old methods base on <code>long</code> are deprecated and users are encouraged to update their code.
        <br />
        In particular, aggregation windows (hopping/tumbling/unlimited time windows and session windows) as well as join windows now take <code>Duration</code>
        arguments to specify window size, hop, and gap parameters.
        Also, window sizes and retention times are now specified as <code>Duration</code> type in <code>Stores</code> class.
        The <code>Window</code> class has new methods <code>#startTime()</code> and <code>#endTime()</code> that return window start/end timestamp as <code>Instant</code>.
        For interactive queries, there are new <code>#fetch(...)</code> overloads taking <code>Instant</code> arguments.
        Additionally, punctuations are now registered via <code>ProcessorContext#schedule(Duration interval, ...)</code>.
        For more details, see <a href="https://cwiki.apache.org/confluence/display/KAFKA/KIP-358%3A+Migrate+Streams+API+to+Duration+instead+of+long+ms+times">KIP-358</a>.
    </p>

    <p>
        We deprecated <code>KafkaStreams#close(...)</code> and replaced it with <code>KafkaStreams#close(Duration)</code> that accepts a single timeout argument
        Note: the new <code>#close(Duration)</code> method has improved (but slightly different) semantics.
        For more details, see <a href="https://cwiki.apache.org/confluence/display/KAFKA/KIP-358%3A+Migrate+Streams+API+to+Duration+instead+of+long+ms+times">KIP-358</a>.
    </p>

    <p>
        The newly exposed <code>AdminClient</code> metrics are now available when calling the <code>KafkaStream#metrics()</code> method.
        For more details on exposing <code>AdminClients</code> metrics
        see <a href="https://cwiki.apache.org/confluence/display/KAFKA/KIP-324%3A+Add+method+to+get+metrics%28%29+in+AdminClient">KIP-324</a>
    </p>

    <p>
        We deprecated the notion of segments in window stores as those are intended to be an implementation details.
        Thus, method <code>Windows#segments()</code> and variable <code>Windows#segments</code> were deprecated.
        If you implement custom windows, you should update your code accordingly.
        Similarly, <code>WindowBytesStoreSupplier#segments()</code> was deprecated and replaced with <code>WindowBytesStoreSupplier#segmentInterval()</code>.
        If you implement custom window store, you need to update your code accordingly.
	    Finally, <code>Stores#persistentWindowStore(...)</code> were deprecated and replaced with a new overload that does not allow to specify the number of segments any longer.
        For more details, see <a href="https://cwiki.apache.org/confluence/display/KAFKA/KIP-319%3A+Replace+segments+with+segmentInterval+in+WindowBytesStoreSupplier">KIP-319</a>
        (note: <a href="https://cwiki.apache.org/confluence/display/KAFKA/KIP-328%3A+Ability+to+suppress+updates+for+KTables">KIP-328</a> and 
	    <a href="https://cwiki.apache.org/confluence/display/KAFKA/KIP-358%3A+Migrate+Streams+API+to+Duration+instead+of+long+ms+times">KIP-358</a> 'overlap' with KIP-319).
    </p>

    <p>
        We've added an overloaded <code>StreamsBuilder#build</code> method that accepts an instance of <code>java.util.Properties</code> with the intent of using the
        <code>StreamsConfig#TOPOLOGY_OPTIMIZATION</code> config added in Kafka Streams 2.0. Before 2.1, when building a topology with
        the DSL, Kafka Streams writes the physical plan as the user makes calls on the DSL.  Now by providing a <code>java.util.Properties</code> instance when
        executing a <code>StreamsBuilder#build</code> call, Kafka Streams can optimize the physical plan of the topology, provided the <code>StreamsConfig#TOPOLOGY_OPTIMIZATION</code>
        config is set to <code>StreamsConfig#OPTIMIZE</code>.  By setting <code>StreamsConfig#OPTIMIZE</code> in addition to the <code>KTable</code> optimization of
        reusing the source topic as the changelog topic, the topology may be optimized to merge redundant repartition topics into one
        repartition topic.  The original no parameter version of <code>StreamsBuilder#build</code> is still available for those who wish to not
        optimize their topology.  Note that enabling optimization of the topology may require you to do an application reset when redeploying the application.  For more
        details, see <a href="https://cwiki.apache.org/confluence/display/KAFKA/KIP-312%3A+Add+Overloaded+StreamsBuilder+Build+Method+to+Accept+java.util.Properties">KIP-312</a>
    </p>

    <p>
        We are introducing static membership towards Kafka Streams user. This feature reduces unnecessary rebalances during normal application upgrades or rolling bounces.
        For more details on how to use it, checkout <a href="/{{version}}/documentation/#static_membership">static membership design</a>.
        Note, Kafka Streams uses the same <code>ConsumerConfig#GROUP_INSTANCE_ID_CONFIG</code>, and you only need to make sure it is uniquely defined across
        different stream instances in one application.
    </p>

    <h3 class="anchor-heading"><a id="streams_api_changes_200" class="anchor-link"></a><a href="#streams_api_changes_200">Streams API changes in 2.0.0</a></h3>
    <p>
        In 2.0.0 we have added a few new APIs on the <code>ReadOnlyWindowStore</code> interface (for details please read <a href="#streams_api_changes_200">Streams API changes</a> below).
        If you have customized window store implementations that extends the <code>ReadOnlyWindowStore</code> interface you need to make code changes.
    </p>

    <p>
        In addition, if you using Java 8 method references in your Kafka Streams code you might need to update your code to resolve method ambiguities.
        Hot-swapping the jar-file only might not work for this case.
        See below a complete list of <a href="#streams_api_changes_200">2.0.0</a>
        API and semantic changes that allow you to advance your application and/or simplify your code base.
    </p>

    <p>
        We moved <code>Consumed</code> interface from <code>org.apache.kafka.streams</code> to <code>org.apache.kafka.streams.kstream</code>
        as it was mistakenly placed in the previous release. If your code has already used it there is a simple one-liner change needed in your import statement.
    </p>

    <p>
        We have also removed some public APIs that are deprecated prior to 1.0.x in 2.0.0.
        See below for a detailed list of removed APIs.
    </p>
    <p>
        We have removed the <code>skippedDueToDeserializationError-rate</code> and <code>skippedDueToDeserializationError-total</code> metrics.
        Deserialization errors, and all other causes of record skipping, are now accounted for in the pre-existing metrics
        <code>skipped-records-rate</code> and <code>skipped-records-total</code>. When a record is skipped, the event is
        now logged at WARN level. If these warnings become burdensome, we recommend explicitly filtering out unprocessable
        records instead of depending on record skipping semantics. For more details, see
        <a href="https://cwiki.apache.org/confluence/display/KAFKA/KIP-274%3A+Kafka+Streams+Skipped+Records+Metrics">KIP-274</a>.
        As of right now, the potential causes of skipped records are:
    </p>
    <ul>
        <li><code>null</code> keys in table sources</li>
        <li><code>null</code> keys in table-table inner/left/outer/right joins</li>
        <li><code>null</code> keys or values in stream-table joins</li>
        <li><code>null</code> keys or values in stream-stream joins</li>
        <li><code>null</code> keys or values in aggregations on grouped streams</li>
        <li><code>null</code> keys or values in reductions on grouped streams</li>
        <li><code>null</code> keys in aggregations on windowed streams</li>
        <li><code>null</code> keys in reductions on windowed streams</li>
        <li><code>null</code> keys in aggregations on session-windowed streams</li>
        <li>
            Errors producing results, when the configured <code>default.production.exception.handler</code> decides to
            <code>CONTINUE</code> (the default is to <code>FAIL</code> and throw an exception).
        </li>
        <li>
            Errors deserializing records, when the configured <code>default.deserialization.exception.handler</code>
            decides to <code>CONTINUE</code> (the default is to <code>FAIL</code> and throw an exception).
            This was the case previously captured in the <code>skippedDueToDeserializationError</code> metrics.
        </li>
        <li>Fetched records having a negative timestamp.</li>
    </ul>

    <p>
        We've also fixed the metrics name for time and session windowed store operations in 2.0. As a result, our current built-in stores
        will have their store types in the metric names as <code>in-memory-state</code>, <code>in-memory-lru-state</code>,
        <code>rocksdb-state</code>, <code>rocksdb-window-state</code>, and <code>rocksdb-session-state</code>. For example, a RocksDB time windowed store's
        put operation metrics would now be
        <code>kafka.streams:type=stream-rocksdb-window-state-metrics,client-id=([-.\w]+),task-id=([-.\w]+),rocksdb-window-state-id=([-.\w]+)</code>.
        Users need to update their metrics collecting and reporting systems for their time and session windowed stores accordingly.
        For more details, please read the <a href="/{{version}}/documentation/#kafka_streams_store_monitoring">State Store Metrics</a> section.
    </p>

    <p>
        We have added support for methods in <code>ReadOnlyWindowStore</code> which allows for querying a single window's key-value pair.
        For users who have customized window store implementations on the above interface, they'd need to update their code to implement the newly added method as well.
        For more details, see <a href="https://cwiki.apache.org/confluence/display/KAFKA/KIP-261%3A+Add+Single+Value+Fetch+in+Window+Stores">KIP-261</a>.
    </p>
    <p>
        We have added public <code>WindowedSerdes</code> to allow users to read from / write to a topic storing windowed table changelogs directly.
        In addition, in <code>StreamsConfig</code> we have also added <code>default.windowed.key.serde.inner</code> and <code>default.windowed.value.serde.inner</code>
        to let users specify inner serdes if the default serde classes are windowed serdes.
        For more details, see <a href="https://cwiki.apache.org/confluence/display/KAFKA/KIP-265%3A+Make+Windowed+Serde+to+public+APIs">KIP-265</a>.
    </p>
    <p>
        We've added message header support in the <code>Processor API</code> in Kafka 2.0.0. In particular, we have added a new API <code>ProcessorContext#headers()</code>
        which returns a <code>Headers</code> object that keeps track of the headers of the source topic's message that is being processed. Through this object, users can manipulate
        the headers map that is being propagated throughout the processor topology as well. For more details please feel free to read
        the <a href="/{{version}}/documentation/streams/developer-guide/processor-api.html#accessing-processor-context">Developer Guide</a> section.
    </p>
    <p>
        We have deprecated constructors of <code>KafkaStreams</code> that take a <code>StreamsConfig</code> as parameter.
        Please use the other corresponding constructors that accept <code>java.util.Properties</code> instead.
        For more details, see <a href="https://cwiki.apache.org/confluence/display/KAFKA/KIP-245%3A+Use+Properties+instead+of+StreamsConfig+in+KafkaStreams+constructor">KIP-245</a>.
    </p>
    <p>
        Kafka 2.0.0 allows to manipulate timestamps of output records using the Processor API (<a href="https://cwiki.apache.org/confluence/display/KAFKA/KIP-251%3A+Allow+timestamp+manipulation+in+Processor+API">KIP-251</a>).
        To enable this new feature, <code>ProcessorContext#forward(...)</code> was modified.
        The two existing overloads <code>#forward(Object key, Object value, String childName)</code> and <code>#forward(Object key, Object value, int childIndex)</code> were deprecated and a new overload <code>#forward(Object key, Object value, To to)</code> was added.
        The new class <code>To</code> allows you to send records to all or specific downstream processors by name and to set the timestamp for the output record.
        Forwarding based on child index is not supported in the new API any longer.
    </p>
    <p>
        We have added support to allow routing records dynamically to Kafka topics. More specifically, in both the lower-level <code>Topology#addSink</code> and higher-level <code>KStream#to</code> APIs, we have added variants that
        take a <code>TopicNameExtractor</code> instance instead of a specific <code>String</code> typed topic name, such that for each received record from the upstream processor, the library will dynamically determine which Kafka topic to write to
        based on the record's key and value, as well as record context. Note that all the Kafka topics that may possibly be used are still considered as user topics and hence required to be pre-created. In addition to that, we have modified the
        <code>StreamPartitioner</code> interface to add the topic name parameter since the topic name now may not be known beforehand; users who have customized implementations of this interface would need to update their code while upgrading their application
        to use Kafka Streams 2.0.0.
    </p>
    <p>
        <a href="https://cwiki.apache.org/confluence/x/DVyHB">KIP-284</a> changed the retention time for repartition topics by setting its default value to <code>Long.MAX_VALUE</code>.
        Instead of relying on data retention Kafka Streams uses the new purge data API to delete consumed data from those topics and to keep used storage small now.
    </p>
    <p>
        We have modified the <code>ProcessorStateManger#register(...)</code> signature and removed the deprecated <code>loggingEnabled</code> boolean parameter as it is specified in the <code>StoreBuilder</code>.
        Users who used this function to register their state stores into the processor topology need to simply update their code and remove this parameter from the caller.
    </p>
    <p>
        Kafka Streams DSL for Scala is a new Kafka Streams client library available for developers authoring Kafka Streams applications in Scala.  It wraps core Kafka Streams DSL types to make it easier to call when
        interoperating with Scala code.  For example, it includes higher order functions as parameters for transformations avoiding the need anonymous classes in Java 7 or experimental SAM type conversions in Scala 2.11,
        automatic conversion between Java and Scala collection types, a way
        to implicitly provide Serdes to reduce boilerplate from your application and make it more typesafe, and more!  For more information see the
        <a href="/{{version}}/documentation/streams/developer-guide/dsl-api.html#scala-dsl">Kafka Streams DSL for Scala documentation</a> and
        <a href="https://cwiki.apache.org/confluence/display/KAFKA/KIP-270+-+A+Scala+Wrapper+Library+for+Kafka+Streams">KIP-270</a>.
    </p>
    <p>
        We have removed these deprecated APIs:
    </p>
    <ul>
        <li><code>KafkaStreams#toString</code> no longer returns the topology and runtime metadata; to get topology metadata users can call <code>Topology#describe()</code> and to get thread runtime metadata users can call <code>KafkaStreams#localThreadsMetadata</code> (they are deprecated since 1.0.0).
            For detailed guidance on how to update your code please read <a href="#streams_api_changes_100">here</a></li>
        <li><code>TopologyBuilder</code> and <code>KStreamBuilder</code> are removed and replaced by <code>Topology</code> and <code>StreamsBuidler</code> respectively (they are deprecated since 1.0.0).
            For detailed guidance on how to update your code please read <a href="#streams_api_changes_100">here</a></li>
        <li><code>StateStoreSupplier</code> are removed and replaced with <code>StoreBuilder</code> (they are deprecated since 1.0.0);
            and the corresponding <code>Stores#create</code> and <code>KStream, KTable, KGroupedStream</code> overloaded functions that use it have also been removed.
            For detailed guidance on how to update your code please read <a href="#streams_api_changes_100">here</a></li>
        <li><code>KStream, KTable, KGroupedStream</code> overloaded functions that requires serde and other specifications explicitly are removed and replaced with simpler overloaded functions that use <code>Consumed, Produced, Serialized, Materialized, Joined</code> (they are deprecated since 1.0.0).
            For detailed guidance on how to update your code please read <a href="#streams_api_changes_100">here</a></li>
        <li><code>Processor#punctuate</code>, <code>ValueTransformer#punctuate</code>, <code>ValueTransformer#punctuate</code> and <code>ProcessorContext#schedule(long)</code> are removed and replaced by <code>ProcessorContext#schedule(long, PunctuationType, Punctuator)</code> (they are deprecated in 1.0.0). </li>
        <li>The second <code>boolean</code> typed parameter "loggingEnabled" in <code>ProcessorContext#register</code> has been removed; users can now use <code>StoreBuilder#withLoggingEnabled, withLoggingDisabled</code> to specify the behavior when they create the state store. </li>
        <li><code>KTable#writeAs, print, foreach, to, through</code> are removed, users can call <code>KTable#tostream()#writeAs</code> instead for the same purpose (they are deprecated since 0.11.0.0).
            For detailed list of removed APIs please read <a href="#streams_api_changes_0110">here</a></li>
        <li><code>StreamsConfig#KEY_SERDE_CLASS_CONFIG, VALUE_SERDE_CLASS_CONFIG, TIMESTAMP_EXTRACTOR_CLASS_CONFIG</code> are removed and replaced with <code>StreamsConfig#DEFAULT_KEY_SERDE_CLASS_CONFIG, DEFAULT_VALUE_SERDE_CLASS_CONFIG, DEFAULT_TIMESTAMP_EXTRACTOR_CLASS_CONFIG</code> respectively (they are deprecated since 0.11.0.0). </li>
        <li><code>StreamsConfig#ZOOKEEPER_CONNECT_CONFIG</code> are removed as we do not need ZooKeeper dependency in Streams any more (it is deprecated since 0.10.2.0). </li>
    </ul>

    <h3 class="anchor-heading"><a id="streams_api_changes_110" class="anchor-link"></a><a href="#streams_api_changes_110">Streams API changes in 1.1.0</a></h3>
    <p>
        We have added support for methods in <code>ReadOnlyWindowStore</code> which allows for querying <code>WindowStore</code>s without the necessity of providing keys.
        For users who have customized window store implementations on the above interface, they'd need to update their code to implement the newly added method as well.
        For more details, see <a href="https://cwiki.apache.org/confluence/display/KAFKA/KIP-205%3A+Add+all%28%29+and+range%28%29+API+to+ReadOnlyWindowStore">KIP-205</a>.
    </p>

    <p>
	    There is a new artifact <code>kafka-streams-test-utils</code> providing a <code>TopologyTestDriver</code>, <code>ConsumerRecordFactory</code>, and <code>OutputVerifier</code> class.
	    You can include the new artifact as a regular dependency to your unit tests and use the test driver to test your business logic of your Kafka Streams application.
	    For more details, see <a href="https://cwiki.apache.org/confluence/display/KAFKA/KIP-247%3A+Add+public+test+utils+for+Kafka+Streams">KIP-247</a>.
    </p>

    <p>
        The introduction of <a href="https://cwiki.apache.org/confluence/display/KAFKA/KIP-220%3A+Add+AdminClient+into+Kafka+Streams%27+ClientSupplier">KIP-220</a>
        enables you to provide configuration parameters for the embedded admin client created by Kafka Streams, similar to the embedded producer and consumer clients.
        You can provide the configs via <code>StreamsConfig</code> by adding the configs with the prefix <code>admin.</code> as defined by <code>StreamsConfig#adminClientPrefix(String)</code>
        to distinguish them from configurations of other clients that share the same config names.
    </p>

    <p>
        New method in <code>KTable</code>
    </p>
    <ul>
        <li> <code>transformValues</code> methods have been added to <code>KTable</code>. Similar to those on <code>KStream</code>, these methods allow for richer, stateful, value transformation similar to the Processor API.</li>
    </ul>

    <p>
	New method in <code>GlobalKTable</code>
    </p>
    <ul>
	<li> A method has been provided such that it will return the store name associated with the <code>GlobalKTable</code> or <code>null</code> if the store name is non-queryable. </li>
    </ul>

    <p>
        New methods in <code>KafkaStreams</code>:
    </p>
    <ul>
        <li> added overload for the constructor that allows overriding the <code>Time</code> object used for tracking system wall-clock time; this is useful for unit testing your application code. </li>
    </ul>

    <p> New methods in <code>KafkaClientSupplier</code>: </p>
    <ul>
        <li> added <code>getAdminClient(config)</code> that allows to override an <code>AdminClient</code> used for administrative requests such as internal topic creations, etc. </li>
    </ul>

    <p>New error handling for exceptions during production:</p>
    <ul>
        <li>added interface <code>ProductionExceptionHandler</code> that allows implementors to decide whether or not Streams should <code>FAIL</code> or <code>CONTINUE</code> when certain exception occur while trying to produce.</li>
        <li>provided an implementation, <code>DefaultProductionExceptionHandler</code> that always fails, preserving the existing behavior by default.</li>
        <li>changing which implementation is used can be done by settings <code>default.production.exception.handler</code> to the fully qualified name of a class implementing this interface.</li>
    </ul>

    <p> Changes in <code>StreamsResetter</code>: </p>
    <ul>
        <li> added options to specify input topics offsets to reset according to <a href="https://cwiki.apache.org/confluence/display/KAFKA/KIP-171+-+Extend+Consumer+Group+Reset+Offset+for+Stream+Application">KIP-171</a></li>
    </ul>

    <h3 class="anchor-heading"><a id="streams_api_changes_100" class="anchor-link"></a><a href="#streams_api_changes_100">Streams API changes in 1.0.0</a></h3>

    <p>
        With 1.0 a major API refactoring was accomplished and the new API is cleaner and easier to use.
        This change includes the five main classes <code>KafkaStreams</code>, <code>KStreamBuilder</code>,
        <code>KStream</code>, <code>KTable</code>, and <code>TopologyBuilder</code> (and some more others).
        All changes are fully backward compatible as old API is only deprecated but not removed.
        We recommend to move to the new API as soon as you can.
        We will summarize all API changes in the next paragraphs.
    </p>

    <p>
        The two main classes to specify a topology via the DSL (<code>KStreamBuilder</code>)
        or the Processor API (<code>TopologyBuilder</code>) were deprecated and replaced by
        <code>StreamsBuilder</code> and <code>Topology</code> (both new classes are located in
        package <code>org.apache.kafka.streams</code>).
        Note, that <code>StreamsBuilder</code> does not extend <code>Topology</code>, i.e.,
        the class hierarchy is different now.
        The new classes have basically the same methods as the old ones to build a topology via DSL or Processor API.
        However, some internal methods that were public in <code>KStreamBuilder</code>
        and <code>TopologyBuilder</code> but not part of the actual API are not present
        in the new classes any longer.
        Furthermore, some overloads were simplified compared to the original classes.
        See <a href="https://cwiki.apache.org/confluence/display/KAFKA/KIP-120%3A+Cleanup+Kafka+Streams+builder+API">KIP-120</a>
        and <a href="https://cwiki.apache.org/confluence/display/KAFKA/KIP-182%3A+Reduce+Streams+DSL+overloads+and+allow+easier+use+of+custom+storage+engines">KIP-182</a>
        for full details.
    </p>

    <p>
        Changing how a topology is specified also affects <code>KafkaStreams</code> constructors,
        that now only accept a <code>Topology</code>.
        Using the DSL builder class <code>StreamsBuilder</code> one can get the constructed
        <code>Topology</code> via <code>StreamsBuilder#build()</code>.
        Additionally, a new class <code>org.apache.kafka.streams.TopologyDescription</code>
        (and some more dependent classes) were added.
        Those can be used to get a detailed description of the specified topology
        and can be obtained by calling <code>Topology#describe()</code>.
        An example using this new API is shown in the <a href="/{{version}}/documentation/streams/quickstart">quickstart section</a>.
    </p>

    <p>
        New methods in <code>KStream</code>:
    </p>
    <ul>
        <li>With the introduction of <a href="https://cwiki.apache.org/confluence/display/KAFKA/KIP-202+Move+merge%28%29+from+StreamsBuilder+to+KStream">KIP-202</a>
            a new method <code>merge()</code> has been created in <code>KStream</code> as the StreamsBuilder class's <code>StreamsBuilder#merge()</code> has been removed.
            The method signature was also changed, too: instead of providing multiple <code>KStream</code>s into the method at the once, only a single <code>KStream</code> is accepted.
        </li>
    </ul>

    <p>
        New methods in <code>KafkaStreams</code>:
    </p>
    <ul>
        <li>retrieve the current runtime information about the local threads via <code>localThreadsMetadata()</code> </li>
        <li>observe the restoration of all state stores via <code>setGlobalStateRestoreListener()</code>, in which users can provide their customized implementation of the <code>org.apache.kafka.streams.processor.StateRestoreListener</code> interface</li>
    </ul>

    <p>
        Deprecated / modified methods in <code>KafkaStreams</code>:
    </p>
    <ul>
        <li>
            <code>toString()</code>, <code>toString(final String indent)</code> were previously used to return static and runtime information.
            They have been deprecated in favor of using the new classes/methods <code>localThreadsMetadata()</code> / <code>ThreadMetadata</code> (returning runtime information) and
            <code>TopologyDescription</code> / <code>Topology#describe()</code> (returning static information).
        </li>
        <li>
            With the introduction of <a href="https://cwiki.apache.org/confluence/display/KAFKA/KIP-182%3A+Reduce+Streams+DSL+overloads+and+allow+easier+use+of+custom+storage+engines">KIP-182</a>
            you should no longer pass in <code>Serde</code> to <code>KStream#print</code> operations.
            If you can't rely on using <code>toString</code> to print your keys an values, you should instead you provide a custom <code>KeyValueMapper</code> via the <code>Printed#withKeyValueMapper</code> call.
        </li>
        <li>
            <code>setStateListener()</code> now can only be set before the application start running, i.e. before <code>KafkaStreams.start()</code> is called.
        </li>
    </ul>

    <p>
        Deprecated methods in <code>KGroupedStream</code>
    </p>
    <ul>
        <li>
            Windowed aggregations have been deprecated from <code>KGroupedStream</code> and moved to <code>WindowedKStream</code>.
            You can now perform a windowed aggregation by, for example, using <code>KGroupedStream#windowedBy(Windows)#reduce(Reducer)</code>.
        </li>
    </ul>

    <p>
        Modified methods in <code>Processor</code>:
    </p>
    <ul>
        <li>
            <p>
                The Processor API was extended to allow users to schedule <code>punctuate</code> functions either based on data-driven <b>stream time</b> or wall-clock time.
                As a result, the original <code>ProcessorContext#schedule</code> is deprecated with a new overloaded function that accepts a user customizable <code>Punctuator</code> callback interface, which triggers its <code>punctuate</code> API method periodically based on the <code>PunctuationType</code>.
                The <code>PunctuationType</code> determines what notion of time is used for the punctuation scheduling: either <a href="/{{version}}/documentation/streams/core-concepts#streams_time">stream time</a> or wall-clock time (by default, <b>stream time</b> is configured to represent event time via <code>TimestampExtractor</code>).
                In addition, the <code>punctuate</code> function inside <code>Processor</code> is also deprecated.
            </p>
            <p>
                Before this, users could only schedule based on stream time (i.e. <code>PunctuationType.STREAM_TIME</code>) and hence the <code>punctuate</code> function was data-driven only because stream time is determined (and advanced forward) by the timestamps derived from the input data.
                If there is no data arriving at the processor, the stream time would not advance and hence punctuation will not be triggered.
                On the other hand, When wall-clock time (i.e. <code>PunctuationType.WALL_CLOCK_TIME</code>) is used, <code>punctuate</code> will be triggered purely based on wall-clock time.
                So for example if the <code>Punctuator</code> function is scheduled based on <code>PunctuationType.WALL_CLOCK_TIME</code>, if these 60 records were processed within 20 seconds,
                <code>punctuate</code> would be called 2 times (one time every 10 seconds);
                if these 60 records were processed within 5 seconds, then no <code>punctuate</code> would be called at all.
                Users can schedule multiple <code>Punctuator</code> callbacks with different <code>PunctuationType</code>s within the same processor by simply calling <code>ProcessorContext#schedule</code> multiple times inside processor's <code>init()</code> method.
            </p>
        </li>
    </ul>

    <p>
        If you are monitoring on task level or processor-node / state store level Streams metrics, please note that the metrics sensor name and hierarchy was changed:
        The task ids, store names and processor names are no longer in the sensor metrics names, but instead are added as tags of the sensors to achieve consistent metrics hierarchy.
        As a result you may need to make corresponding code changes on your metrics reporting and monitoring tools when upgrading to 1.0.0.
        Detailed metrics sensor can be found in the <a href="/{{version}}/documentation/#kafka_streams_monitoring">Streams Monitoring</a> section.
    </p>

    <p>
        The introduction of <a href="https://cwiki.apache.org/confluence/display/KAFKA/KIP-161%3A+streams+deserialization+exception+handlers">KIP-161</a>
        enables you to provide a default exception handler for deserialization errors when reading data from Kafka rather than throwing the exception all the way out of your streams application.
        You can provide the configs via the <code>StreamsConfig</code> as <code>StreamsConfig#DEFAULT_DESERIALIZATION_EXCEPTION_HANDLER_CLASS_CONFIG</code>.
        The specified handler must implement the <code>org.apache.kafka.streams.errors.DeserializationExceptionHandler</code> interface.
    </p>

    <p>
        The introduction of <a href="https://cwiki.apache.org/confluence/display/KAFKA/KIP-173%3A+Add+prefix+to+StreamsConfig+to+enable+setting+default+internal+topic+configs">KIP-173</a>
        enables you to provide topic configuration parameters for any topics created by Kafka Streams.
        This includes repartition and changelog topics.
        You can provide the configs via the <code>StreamsConfig</code> by adding the configs with the prefix as defined by <code>StreamsConfig#topicPrefix(String)</code>.
        Any properties in the <code>StreamsConfig</code> with the prefix will be applied when creating internal topics.
        Any configs that aren't topic configs will be ignored.
        If you already use <code>StateStoreSupplier</code> or <code>Materialized</code> to provide configs for changelogs, then they will take precedence over those supplied in the config.
    </p>

    <h3 class="anchor-heading"><a id="streams_api_changes_0110" class="anchor-link"></a><a href="#streams_api_changes_0110">Streams API changes in 0.11.0.0</a></h3>

    <p> Updates in <code>StreamsConfig</code>: </p>
    <ul>
        <li> new configuration parameter <code>processing.guarantee</code> is added </li>
        <li> configuration parameter <code>key.serde</code> was deprecated and replaced by <code>default.key.serde</code> </li>
        <li> configuration parameter <code>value.serde</code> was deprecated and replaced by <code>default.value.serde</code> </li>
        <li> configuration parameter <code>timestamp.extractor</code> was deprecated and replaced by <code>default.timestamp.extractor</code> </li>
        <li> method <code>keySerde()</code> was deprecated and replaced by <code>defaultKeySerde()</code> </li>
        <li> method <code>valueSerde()</code> was deprecated and replaced by <code>defaultValueSerde()</code> </li>
        <li> new method <code>defaultTimestampExtractor()</code> was added </li>
    </ul>

    <p> New methods in <code>TopologyBuilder</code>: </p>
    <ul>
        <li> added overloads for <code>addSource()</code> that allow to define a <code>TimestampExtractor</code> per source node </li>
        <li> added overloads for <code>addGlobalStore()</code> that allow to define a <code>TimestampExtractor</code> per source node associated with the global store </li>
    </ul>

    <p> New methods in <code>KStreamBuilder</code>: </p>
    <ul>
        <li> added overloads for <code>stream()</code> that allow to define a <code>TimestampExtractor</code> per input stream </li>
        <li> added overloads for <code>table()</code> that allow to define a <code>TimestampExtractor</code> per input table </li>
        <li> added overloads for <code>globalKTable()</code> that allow to define a <code>TimestampExtractor</code> per global table </li>
    </ul>

    <p> Deprecated methods in <code>KTable</code>: </p>
    <ul>
        <li> <code>void foreach(final ForeachAction&lt;? super K, ? super V&gt; action)</code> </li>
        <li> <code>void print()</code> </li>
        <li> <code>void print(final String streamName)</code> </li>
        <li> <code>void print(final Serde&lt;K&gt; keySerde, final Serde&lt;V&gt; valSerde)</code> </li>
        <li> <code>void print(final Serde&lt;K&gt; keySerde, final Serde&lt;V&gt; valSerde, final String streamName)</code> </li>
        <li> <code>void writeAsText(final String filePath)</code> </li>
        <li> <code>void writeAsText(final String filePath, final String streamName)</code> </li>
        <li> <code>void writeAsText(final String filePath, final Serde&lt;K&gt; keySerde, final Serde&lt;V&gt; valSerde)</code> </li>
        <li> <code>void writeAsText(final String filePath, final String streamName, final Serde&lt;K&gt; keySerde, final Serde&lt;V&gt; valSerde)</code> </li>
    </ul>

    <p>
        The above methods have been deprecated in favor of using the Interactive Queries API.
        If you want to query the current content of the state store backing the KTable, use the following approach:
    </p>
    <ul>
        <li> Make a call to <code>KafkaStreams.store(final String storeName, final QueryableStoreType&lt;T&gt; queryableStoreType)</code> </li>
        <li> Then make a call to <code>ReadOnlyKeyValueStore.all()</code> to iterate over the keys of a <code>KTable</code>. </li>
    </ul>
    <p>
        If you want to view the changelog stream of the <code>KTable</code> then you could call <code>KTable.toStream().print(Printed.toSysOut)</code>.
    </p>

    <p> Metrics using exactly-once semantics: </p>
    <p>
        If <code>"exactly_once"</code> processing (EOS version 1) is enabled via the <code>processing.guarantee</code> parameter,
        internally Streams switches from a producer-per-thread to a producer-per-task runtime model.
        Using <code>"exactly_once_beta"</code> (EOS version 2) does use a producer-per-thread, so <code>client.id</code> doesn't change,
        compared with <code>"at_least_once"</code> for this case).
        In order to distinguish the different producers, the producer's <code>client.id</code> additionally encodes the task-ID for this case.
        Because the producer's <code>client.id</code> is used to report JMX metrics, it might be required to update tools that receive those metrics.
    </p>

    <p> Producer's <code>client.id</code> naming schema: </p>
    <ul>
        <li> at-least-once (default): <code>[client.Id]-StreamThread-[sequence-number]</code> </li>
        <li> exactly-once: <code>[client.Id]-StreamThread-[sequence-number]-[taskId]</code> </li>
        <li> exactly-once-beta: <code>[client.Id]-StreamThread-[sequence-number]</code></li>
    </ul>
    <p> <code>[client.Id]</code> is either set via Streams configuration parameter <code>client.id</code> or defaults to <code>[application.id]-[processId]</code> (<code>[processId]</code> is a random UUID). </p>

    <h3 class="anchor-heading"><a id="streams_api_changes_01021" class="anchor-link"></a><a href="#streams_api_changes_01021">Notable changes in 0.10.2.1</a></h3>

    <p>
        Parameter updates in <code>StreamsConfig</code>:
    </p>
    <ul>
        <li> The default config values of embedded producer's <code>retries</code> and consumer's <code>max.poll.interval.ms</code> have been changed to improve the resiliency of a Kafka Streams application </li>
    </ul>

    <h3 class="anchor-heading"><a id="streams_api_changes_0102" class="anchor-link"></a><a href="#streams_api_changes_0102">Streams API changes in 0.10.2.0</a></h3>

    <p>
        New methods in <code>KafkaStreams</code>:
    </p>
    <ul>
        <li> set a listener to react on application state change via <code>setStateListener(StateListener listener)</code> </li>
        <li> retrieve the current application state via <code>state()</code> </li>
        <li> retrieve the global metrics registry via <code>metrics()</code> </li>
        <li> apply a timeout when closing an application via <code>close(long timeout, TimeUnit timeUnit)</code> </li>
        <li> specify a custom indent when retrieving Kafka Streams information via <code>toString(String indent)</code> </li>
    </ul>

    <p>
        Parameter updates in <code>StreamsConfig</code>:
    </p>
    <ul>
        <li> parameter <code>zookeeper.connect</code> was deprecated; a Kafka Streams application does no longer interact with ZooKeeper for topic management but uses the new broker admin protocol
            (cf. <a href="https://cwiki.apache.org/confluence/display/KAFKA/KIP-4+-+Command+line+and+centralized+administrative+operations#KIP-4-Commandlineandcentralizedadministrativeoperations-TopicAdminSchema.1">KIP-4, Section "Topic Admin Schema"</a>) </li>
        <li> added many new parameters for metrics, security, and client configurations </li>
    </ul>

    <p> Changes in <code>StreamsMetrics</code> interface: </p>
    <ul>
        <li> removed methods: <code>addLatencySensor()</code> </li>
        <li> added methods: <code>addLatencyAndThroughputSensor()</code>, <code>addThroughputSensor()</code>, <code>recordThroughput()</code>,
            <code>addSensor()</code>, <code>removeSensor()</code> </li>
    </ul>

    <p> New methods in <code>TopologyBuilder</code>: </p>
    <ul>
        <li> added overloads for <code>addSource()</code> that allow to define a <code>auto.offset.reset</code> policy per source node </li>
        <li> added methods <code>addGlobalStore()</code> to add global <code>StateStore</code>s </li>
    </ul>

    <p> New methods in <code>KStreamBuilder</code>: </p>
    <ul>
        <li> added overloads for <code>stream()</code> and <code>table()</code> that allow to define a <code>auto.offset.reset</code> policy per input stream/table </li>
        <li> added method <code>globalKTable()</code> to create a <code>GlobalKTable</code> </li>
    </ul>

    <p> New joins for <code>KStream</code>: </p>
    <ul>
        <li> added overloads for <code>join()</code> to join with <code>KTable</code> </li>
        <li> added overloads for <code>join()</code> and <code>leftJoin()</code> to join with <code>GlobalKTable</code> </li>
        <li> note, join semantics in 0.10.2 were improved and thus you might see different result compared to 0.10.0.x and 0.10.1.x
            (cf. <a href="https://cwiki.apache.org/confluence/display/KAFKA/Kafka+Streams+Join+Semantics">Kafka Streams Join Semantics</a> in the Apache Kafka wiki)
    </ul>

    <p> Aligned <code>null</code>-key handling for <code>KTable</code> joins: </p>
    <ul>
        <li> like all other KTable operations, <code>KTable-KTable</code> joins do not throw an exception on <code>null</code> key records anymore, but drop those records silently </li>
    </ul>

    <p> New window type <em>Session Windows</em>: </p>
    <ul>
        <li> added class <code>SessionWindows</code> to specify session windows </li>
        <li> added overloads for <code>KGroupedStream</code> methods <code>count()</code>, <code>reduce()</code>, and <code>aggregate()</code>
            to allow session window aggregations </li>
    </ul>

    <p> Changes to <code>TimestampExtractor</code>: </p>
    <ul>
        <li> method <code>extract()</code> has a second parameter now </li>
        <li> new default timestamp extractor class <code>FailOnInvalidTimestamp</code>
            (it gives the same behavior as old (and removed) default extractor <code>ConsumerRecordTimestampExtractor</code>) </li>
        <li> new alternative timestamp extractor classes <code>LogAndSkipOnInvalidTimestamp</code> and <code>UsePreviousTimeOnInvalidTimestamps</code> </li>
    </ul>

    <p> Relaxed type constraints of many DSL interfaces, classes, and methods (cf. <a href="https://cwiki.apache.org/confluence/display/KAFKA/KIP-100+-+Relax+Type+constraints+in+Kafka+Streams+API">KIP-100</a>). </p>

    <h3 class="anchor-heading"><a id="streams_api_changes_0101" class="anchor-link"></a><a href="#streams_api_changes_0101">Streams API changes in 0.10.1.0</a></h3>

    <p> Stream grouping and aggregation split into two methods: </p>
    <ul>
        <li> old: KStream #aggregateByKey(), #reduceByKey(), and #countByKey() </li>
        <li> new: KStream#groupByKey() plus KGroupedStream #aggregate(), #reduce(), and #count() </li>
        <li> Example: stream.countByKey() changes to stream.groupByKey().count() </li>
    </ul>

    <p> Auto Repartitioning: </p>
    <ul>
        <li> a call to through() after a key-changing operator and before an aggregation/join is no longer required </li>
        <li> Example: stream.selectKey(...).through(...).countByKey() changes to stream.selectKey().groupByKey().count() </li>
    </ul>

    <p> TopologyBuilder: </p>
    <ul>
        <li> methods #sourceTopics(String applicationId) and #topicGroups(String applicationId) got simplified to #sourceTopics() and #topicGroups() </li>
    </ul>

    <p> DSL: new parameter to specify state store names: </p>
    <ul>
        <li> The new Interactive Queries feature requires to specify a store name for all source KTables and window aggregation result KTables (previous parameter "operator/window name" is now the storeName) </li>
        <li> KStreamBuilder#table(String topic) changes to #topic(String topic, String storeName) </li>
        <li> KTable#through(String topic) changes to #through(String topic, String storeName) </li>
        <li> KGroupedStream #aggregate(), #reduce(), and #count() require additional parameter "String storeName"</li>
        <li> Example: stream.countByKey(TimeWindows.of("windowName", 1000)) changes to stream.groupByKey().count(TimeWindows.of(1000), "countStoreName") </li>
    </ul>

    <p> Windowing: </p>
    <ul>
        <li> Windows are not named anymore: TimeWindows.of("name", 1000) changes to TimeWindows.of(1000) (cf. DSL: new parameter to specify state store names) </li>
        <li> JoinWindows has no default size anymore: JoinWindows.of("name").within(1000) changes to JoinWindows.of(1000) </li>
    </ul>

    <h3 class="anchor-heading"><a id="streams_api_broker_compat" class="anchor-link"></a><a href="#streams_api_broker_compat">Streams API broker compatibility</a></h3>

    <p>The following table shows which versions of the Kafka Streams API are compatible with various Kafka broker versions.</p>

    <table border="1" class="non-scrolling-table docutils">
        <thead>
          <tr>
            <th></th>
            <th colspan="3">Kafka Broker (columns)</th>
          </tr>
        </thead>
        <tbody>
          <tr>
            <td>Kafka Streams API (rows)</td>
            <td>0.10.0.x</td>
            <td>0.10.1.x and 0.10.2.x</td>
            <td>0.11.0.x and<br>1.0.x and<br>1.1.x and<br>2.0.x and<br>2.1.x and<br>2.2.x and<br>2.3.x and<br>2.4.x and<br>2.5.x and<br>2.6.x and<br>2.7.x and<br>2.8.x and<br>3.0.x and<br>3.1.x and<br>3.2.x and<br>3.3.x and<br>3.4.x and<br>3.5.x</td>
          </tr>
          <tr>
            <td>0.10.0.x</td>
            <td>compatible</td>
            <td>compatible</td>
            <td>compatible</td>
          </tr>
          <tr>
            <td>0.10.1.x and 0.10.2.x</td>
            <td></td>
            <td>compatible</td>
            <td>compatible</td>
          </tr>
          <tr>
            <td>0.11.0.x</td>
            <td></td>
            <td>compatible with exactly-once turned off<br>(requires broker version 0.11.0.x or higher)</td>
            <td>compatible</td>
          </tr>
          <tr>
            <td>1.0.x and<br>1.1.x and<br>2.0.x and<br>2.1.x and<br>2.2.0 and<br>2.2.0</td>
            <td></td>
            <td>compatible with exactly-once turned off<br>(requires broker version 0.11.0.x or higher);<br>requires message format 0.10 or higher;<br>message headers are not supported<br>(requires broker version 0.11.0.x or higher<br>with message format 0.11 or higher)</td>
            <td>compatible; requires message format 0.10 or higher;<br>if message headers are used, message format 0.11<br>or higher required</td>
          </tr>
          <tr>
            <td>2.2.1 and<br>2.3.x and<br>2.4.x and<br>2.5.x and<br>2.6.x and<br>2.7.x and<br>2.8.x and<br>3.0.x and<br>3.1.x and<br>3.2.x and<br>3.3.x and<br>3.4.x and<br>3.5.x</td>
            <td></td>
            <td></td>
            <td>compatible; requires message format 0.11 or higher;<br>enabling exactly-once v2 requires 2.4.x or higher</td>
          </tr>
        </tbody>
        </table>

    <div class="pagination">
        <a href="/{{version}}/documentation/streams/developer-guide/app-reset-tool" class="pagination__btn pagination__btn__prev">Previous</a>
        <a href="#" class="pagination__btn pagination__btn__next pagination__btn--disabled">Next</a>
    </div>
</script>

<!--#include virtual="../../includes/_header.htm" -->
<!--#include virtual="../../includes/_top.htm" -->
<div class="content documentation">
    <!--#include virtual="../../includes/_nav.htm" -->
    <div class="right">
        <!--//#include virtual="../../includes/_docs_banner.htm" -->
        <ul class="breadcrumbs">
            <li><a href="/documentation">Documentation</a></li>
            <li><a href="/documentation/streams">Kafka Streams</a></li>
        </ul>
        <div class="p-content"></div>
    </div>
</div>
<!--#include virtual="../../includes/_footer.htm" -->
<script>
$(function() {
  // Show selected style on nav item
  $('.b-nav__streams').addClass('selected');

  // Display docs subnav items
  $('.b-nav__docs').parent().toggleClass('nav__item__with__subs--expanded');
});
</script><|MERGE_RESOLUTION|>--- conflicted
+++ resolved
@@ -68,11 +68,6 @@
 
     <h3 class="anchor-heading"><a id="streams_notable_changes" class="anchor-link"></a><a href="#streams_notable_changes">Notable compatibility changes in past releases</a></h3>
     <p>
-<<<<<<< HEAD
-        Starting in Kafka Streams 2.6.x, a new processing mode is available, named EOS version 2, which is configurable by setting
-        <code>processing.guarantee</code> to <code>"exactly_once_beta"</code>.
-        <b>NOTE:</b> The <code>"exactly_once_beta"</code> processing mode is ready for production (<i>i.e.</i>, it's not "beta" software).
-=======
         Downgrading from 3.5.x or newer version to 3.4.x or older version needs special attention:
         Since 3.5.0 release, Kafka Streams uses a new serialization format for repartition topics.
         This means that older versions of Kafka Streams would not be able to recognize the bytes written by newer versions,
@@ -105,7 +100,6 @@
         Starting in Kafka Streams 2.6.x, a new processing mode is available, named EOS version 2. This can be configured
         by setting <code>"processing.guarantee"</code> to <code>"exactly_once_v2"</code> for
         application versions 3.0+, or setting it to <code>"exactly_once_beta"</code> for versions between 2.6 and 2.8.
->>>>>>> 15418db6
         To use this new feature, your brokers must be on version 2.5.x or newer.
         If you want to upgrade your EOS application from an older version and enable this feature in version 3.0+,
         you first need to upgrade your application to version 3.0.x, staying on <code>"exactly_once"</code>,
@@ -140,129 +134,124 @@
     </p>
 
     <h3><a id="streams_api_changes_350" href="#streams_api_changes_350">Streams API changes in 3.5.0</a></h3>
-    <p>      
-      A new state store type, versioned key-value stores, was introduced in
-      <a href="https://cwiki.apache.org/confluence/display/KAFKA/KIP-889%3A+Versioned+State+Stores">KIP-889</a> and
-      <a href="https://cwiki.apache.org/confluence/display/KAFKA/KIP-914%3A+DSL+Processor+Semantics+for+Versioned+Stores">KIP-914</a>.
-      Rather than storing a single record version (value and timestamp) per key,
-      versioned state stores may store multiple record versions per key. This
-      allows versioned state stores to support timestamped retrieval operations
-      to return the latest record (per key) as of a specified timestamp.
-      For more information, including how to upgrade from a non-versioned key-value
-      store to a versioned store in an existing application, see the
-      <a href="/{{version}}/documentation/streams/developer-guide/dsl-api.html#versioned-state-stores">Developer Guide</a>.
-      Versioned key-value stores are opt-in only; existing applications will not be
-      affected upon upgrading to 3.5 without explicit code changes.
-    </p>
-
-    <p>
-      In addition to KIP-899, <a href="https://cwiki.apache.org/confluence/display/KAFKA/KIP-914%3A+DSL+Processor+Semantics+for+Versioned+Stores">KIP-914</a>
-      updates DSL processing semantics if a user opts-in to use the new versioned key-value stores.
-      Using the new versioned key-value stores, DSL processing are able to handle out-of-order data better:
-      For example, late record may be dropped and stream-table joins do a timestamped based lookup into the table.
-      Table aggregations and primary/foreign-key table-table joins are also improved. 
-      Note: versioned key-value stores are not supported for global-KTable and don't work with <code>suppress()</code>.
-    </p>
-
-    <p>
-      <a href="https://cwiki.apache.org/confluence/display/KAFKA/KIP-904%3A+Kafka+Streams+-+Guarantee+subtractor+is+called+before+adder+if+key+has+not+changed">KIP-904</a>
-      improves the implementation of KTable aggregations. In general, an input KTable update triggers a result refinent for two rows;
-      however, prior to KIP-904, if both refinements happen to the same result row, two independent updates to the same row are applied, resulting in spurious itermediate results.
-      KIP-904 allows us to detect this case, and to only apply a single update avoiding spurious intermediate results.
-    </p>
-
-    <p>
-      Error handling is improved via <a href="https://cwiki.apache.org/confluence/display/KAFKA/KIP-399%3A+Extend+ProductionExceptionHandler+to+cover+serialization+exceptions">KIP-399</a>.
-      The existing <code>ProductionExceptionHandler</code> now also covers serialization errors.
-    </p>
-
-    <p>
-      We added a new Serde type <code>Boolean</code> in
-      <a href="https://cwiki.apache.org/confluence/display/KAFKA/KIP-907%3A+Add+Boolean+Serde+to+public+interface">KIP-907</a>
-    </p>
-
-    <p>
-      <a href="https://cwiki.apache.org/confluence/display/KAFKA/KIP-884%3A+Add+config+to+configure+KafkaClientSupplier+in+Kafka+Streams">KIP-884</a>
-      adds a new config <code>default.client.supplier</code> that allows to use a custom <code>KafkaClientSupplier</code> without any code changes.
+    <p>
+        A new state store type, versioned key-value stores, was introduced in
+        <a href="https://cwiki.apache.org/confluence/display/KAFKA/KIP-889%3A+Versioned+State+Stores">KIP-889</a> and
+        <a href="https://cwiki.apache.org/confluence/display/KAFKA/KIP-914%3A+DSL+Processor+Semantics+for+Versioned+Stores">KIP-914</a>.
+        Rather than storing a single record version (value and timestamp) per key,
+        versioned state stores may store multiple record versions per key. This
+        allows versioned state stores to support timestamped retrieval operations
+        to return the latest record (per key) as of a specified timestamp.
+        For more information, including how to upgrade from a non-versioned key-value
+        store to a versioned store in an existing application, see the
+        <a href="/{{version}}/documentation/streams/developer-guide/dsl-api.html#versioned-state-stores">Developer Guide</a>.
+        Versioned key-value stores are opt-in only; existing applications will not be
+        affected upon upgrading to 3.5 without explicit code changes.
+    </p>
+
+    <p>
+        In addition to KIP-899, <a href="https://cwiki.apache.org/confluence/display/KAFKA/KIP-914%3A+DSL+Processor+Semantics+for+Versioned+Stores">KIP-914</a>
+        updates DSL processing semantics if a user opts-in to use the new versioned key-value stores.
+        Using the new versioned key-value stores, DSL processing are able to handle out-of-order data better:
+        For example, late record may be dropped and stream-table joins do a timestamped based lookup into the table.
+        Table aggregations and primary/foreign-key table-table joins are also improved.
+        Note: versioned key-value stores are not supported for global-KTable and don't work with <code>suppress()</code>.
+    </p>
+
+    <p>
+        <a href="https://cwiki.apache.org/confluence/display/KAFKA/KIP-904%3A+Kafka+Streams+-+Guarantee+subtractor+is+called+before+adder+if+key+has+not+changed">KIP-904</a>
+        improves the implementation of KTable aggregations. In general, an input KTable update triggers a result refinent for two rows;
+        however, prior to KIP-904, if both refinements happen to the same result row, two independent updates to the same row are applied, resulting in spurious itermediate results.
+        KIP-904 allows us to detect this case, and to only apply a single update avoiding spurious intermediate results.
+    </p>
+
+    <p>
+        Error handling is improved via <a href="https://cwiki.apache.org/confluence/display/KAFKA/KIP-399%3A+Extend+ProductionExceptionHandler+to+cover+serialization+exceptions">KIP-399</a>.
+        The existing <code>ProductionExceptionHandler</code> now also covers serialization errors.
+    </p>
+
+    <p>
+        We added a new Serde type <code>Boolean</code> in
+        <a href="https://cwiki.apache.org/confluence/display/KAFKA/KIP-907%3A+Add+Boolean+Serde+to+public+interface">KIP-907</a>
+    </p>
+
+    <p>
+        <a href="https://cwiki.apache.org/confluence/display/KAFKA/KIP-884%3A+Add+config+to+configure+KafkaClientSupplier+in+Kafka+Streams">KIP-884</a>
+        adds a new config <code>default.client.supplier</code> that allows to use a custom <code>KafkaClientSupplier</code> without any code changes.
     </p>
 
     <h3><a id="streams_api_changes_310" href="#streams_api_changes_310">Streams API changes in 3.1.0</a></h3>
     <p>
-<<<<<<< HEAD
-        Note: Kafka Streams does not support running multiple instances of the same application as different processes on the same physical state directory. Starting in 2.8.0 (as well as 2.7.1 and 2.6.2),
-        this restriction will be enforced. If you wish to run more than one instance of Kafka Streams, you must configure them with different values for <code>state.dir</code>.
-=======
-      The semantics of left/outer stream-stream join got improved via
-      <a href="https://cwiki.apache.org/confluence/display/KAFKA/KIP-633%3A+Deprecate+24-hour+Default+Grace+Period+for+Windowed+Operations+in+Streams">KIP-633</a>.
-      Previously, left-/outer stream-stream join might have emitted so-call spurious left/outer results, due to an eager-emit strategy.
-      The implementation was changed to emit left/outer join result records only after the join window is closed.
-      The old API to specify the join window, i.e., <code>JoinWindows.of()</code> that enables the eager-emit strategy,
-      was deprecated in favor of a <code>JoinWindows.ofTimeDifferenceAndGrace()</code> and <code>JoinWindows.ofTimeDifferencWithNoGrace()</code>.
-      The new semantics are only enabled if you use the new join window builders.<br />
-      Additionally, KIP-633 makes setting a grace period also mandatory for windowed aggregations, i.e., for
-      <code>TimeWindows</code> (hopping/tumbling), <code>SessionWindows</code>, and <code>SlidingWindows</code>.
-      The corresponding builder methods <code>.of(...)</code> were deprecated in favor of the new
-      <code>.ofTimeDifferenceAndGrace()</code> and <code>.ofTimeDifferencWithNoGrace()</code> methods.
-    </p>
-
-    <p>
-      <a href="https://cwiki.apache.org/confluence/display/KAFKA/KIP-761%3A+Add+Total+Blocked+Time+Metric+to+Streams">KIP-761</a>
-      adds new metrics that allow to track blocking times on the underlying consumer and producer clients.
-      Check out the section on <a href="/documentation/#kafka_streams_monitoring">Kafka Streams metrics</a> for more details.
-    </p>
-
-    <p>
-      <a href="/documentation/streams/developer-guide/interactive-queries.html">Interactive Queries</a> were improved via
-      <a href="https://cwiki.apache.org/confluence/display/KAFKA/KIP-763%3A+Range+queries+with+open+endpoints">KIP-763</a>
-      <a href="https://cwiki.apache.org/confluence/pages/viewpage.action?pageId=186876596">KIP-766</a>.
-      Range queries now accept <code>null</code> as lower/upper key-range bound to indicate an open-ended lower/upper bound.
-    </p>
-
-    <p>
-      Foreign-key table-table joins now support custom partitioners via
-      <a href="https://cwiki.apache.org/confluence/display/KAFKA/KIP-775%3A+Custom+partitioners+in+foreign+key+joins">KIP-775</a>.
-      Previously, if an input table was partitioned by a non-default partitioner, joining records might fail.
-      With KIP-775 you now can pass a custom <code>StreamPartitioner</code> into the join using the newly added
-      <code>TableJoined</code> object.
->>>>>>> 15418db6
+        The semantics of left/outer stream-stream join got improved via
+        <a href="https://cwiki.apache.org/confluence/display/KAFKA/KIP-633%3A+Deprecate+24-hour+Default+Grace+Period+for+Windowed+Operations+in+Streams">KIP-633</a>.
+        Previously, left-/outer stream-stream join might have emitted so-call spurious left/outer results, due to an eager-emit strategy.
+        The implementation was changed to emit left/outer join result records only after the join window is closed.
+        The old API to specify the join window, i.e., <code>JoinWindows.of()</code> that enables the eager-emit strategy,
+        was deprecated in favor of a <code>JoinWindows.ofTimeDifferenceAndGrace()</code> and <code>JoinWindows.ofTimeDifferencWithNoGrace()</code>.
+        The new semantics are only enabled if you use the new join window builders.<br/>
+        Additionally, KIP-633 makes setting a grace period also mandatory for windowed aggregations, i.e., for
+        <code>TimeWindows</code> (hopping/tumbling), <code>SessionWindows</code>, and <code>SlidingWindows</code>.
+        The corresponding builder methods <code>.of(...)</code> were deprecated in favor of the new
+        <code>.ofTimeDifferenceAndGrace()</code> and <code>.ofTimeDifferencWithNoGrace()</code> methods.
+    </p>
+
+    <p>
+        <a href="https://cwiki.apache.org/confluence/display/KAFKA/KIP-761%3A+Add+Total+Blocked+Time+Metric+to+Streams">KIP-761</a>
+        adds new metrics that allow to track blocking times on the underlying consumer and producer clients.
+        Check out the section on <a href="/documentation/#kafka_streams_monitoring">Kafka Streams metrics</a> for more details.
+    </p>
+
+    <p>
+        <a href="/documentation/streams/developer-guide/interactive-queries.html">Interactive Queries</a> were improved via
+        <a href="https://cwiki.apache.org/confluence/display/KAFKA/KIP-763%3A+Range+queries+with+open+endpoints">KIP-763</a>
+        <a href="https://cwiki.apache.org/confluence/pages/viewpage.action?pageId=186876596">KIP-766</a>.
+        Range queries now accept <code>null</code> as lower/upper key-range bound to indicate an open-ended lower/upper bound.
+    </p>
+
+    <p>
+        Foreign-key table-table joins now support custom partitioners via
+        <a href="https://cwiki.apache.org/confluence/display/KAFKA/KIP-775%3A+Custom+partitioners+in+foreign+key+joins">KIP-775</a>.
+        Previously, if an input table was partitioned by a non-default partitioner, joining records might fail.
+        With KIP-775 you now can pass a custom <code>StreamPartitioner</code> into the join using the newly added
+        <code>TableJoined</code> object.
     </p>
 
     <h3><a id="streams_api_changes_300" href="#streams_api_changes_300">Streams API changes in 3.0.0</a></h3>
     <p>
-      We improved the semantics of
-      <a href="/documentation/streams/developer-guide/config-streams.html#max-task-idle-ms">task idling (<code>max.task.idle.ms</code>)</a>.
-      Now Streams provides stronger in-order join and merge processing semantics.
-      Streams's new default pauses processing on tasks with multiple input partitions
-      when one of the partitions has no data buffered locally but has a non-zero lag. In other
-      words, Streams will wait to fetch records that are already available on the broker. This
-      results in improved join semantics, since it allows Streams to interleave the two input
-      partitions in timestamp order instead of just processing whichever partition happens to be
-      buffered. There is an option to disable this new behavior, and there is also an option to
-      make Streams wait even longer for new records to be <em>produced</em> to the input partitions,
-      which you can use to get stronger time semantics when you know some of your producers may be
-      slow. See the
-      <a href="/documentation/streams/developer-guide/config-streams.html#max-task-idle-ms">config reference</a>
-      for more information, and <a href="https://cwiki.apache.org/confluence/x/JSXZCQ">KIP-695</a>
-      for the larger context of this change.
+        We improved the semantics of
+        <a href="/documentation/streams/developer-guide/config-streams.html#max-task-idle-ms">task idling (<code>max.task.idle.ms</code>)</a>.
+        Now Streams provides stronger in-order join and merge processing semantics.
+        Streams's new default pauses processing on tasks with multiple input partitions
+        when one of the partitions has no data buffered locally but has a non-zero lag. In other
+        words, Streams will wait to fetch records that are already available on the broker. This
+        results in improved join semantics, since it allows Streams to interleave the two input
+        partitions in timestamp order instead of just processing whichever partition happens to be
+        buffered. There is an option to disable this new behavior, and there is also an option to
+        make Streams wait even longer for new records to be <em>produced</em> to the input partitions,
+        which you can use to get stronger time semantics when you know some of your producers may be
+        slow. See the
+        <a href="/documentation/streams/developer-guide/config-streams.html#max-task-idle-ms">config reference</a>
+        for more information, and <a href="https://cwiki.apache.org/confluence/x/JSXZCQ">KIP-695</a>
+        for the larger context of this change.
     </p>
     <p>
         Interactive Queries may throw new exceptions for different errors:
     </p>
     <ul>
-        <li> <code>UnknownStateStoreException</code>: If the specified store name does not exist in the topology, an <code>UnknownStateStoreException</code> will be thrown instead of the former <code>InvalidStateStoreException</code>.</li>
-        <li> <code>StreamsNotStartedException</code>: If Streams state is <code>CREATED</code>, a <code>StreamsNotStartedException</code> will be thrown.</li>
-        <li> <code>InvalidStateStorePartitionException</code>: If the specified partition does not exist, a <code>InvalidStateStorePartitionException</code> will be thrown.</li>
+        <li><code>UnknownStateStoreException</code>: If the specified store name does not exist in the topology, an <code>UnknownStateStoreException</code> will be thrown instead of the former <code>InvalidStateStoreException</code>.</li>
+        <li><code>StreamsNotStartedException</code>: If Streams state is <code>CREATED</code>, a <code>StreamsNotStartedException</code> will be thrown.</li>
+        <li><code>InvalidStateStorePartitionException</code>: If the specified partition does not exist, a <code>InvalidStateStorePartitionException</code> will be thrown.</li>
     </ul>
     <p>
         See <a href="https://cwiki.apache.org/confluence/display/KAFKA/KIP-216%3A+IQ+should+throw+different+exceptions+for+different+errors">KIP-216</a> for more information.
     </p>
     <p>
-      We deprecated the StreamsConfig <code>processing.guarantee</code> configuration value <code>"exactly_once"</code> (for EOS version 1) in favor of the improved EOS version 2, formerly configured via
-      <code>"exactly_once_beta</code>. To avoid confusion about the term "beta" in the config name and highlight the production-readiness of EOS version 2, we have also renamed "eos-beta" to "eos-v2"
-      and deprecated the configuration value <code>"exactly_once_beta"</code>, replacing it with a new configuration value <code>"exactly_once_v2"</code>
-      Users of exactly-once semantics should plan to migrate to the eos-v2 config and prepare for the removal of the deprecated configs in 4.0 or after at least a year
-      from the release of 3.0, whichever comes last. Note that eos-v2 requires broker version 2.5 or higher, like eos-beta, so users should begin to upgrade their kafka cluster if necessary. See
-      <a href="https://cwiki.apache.org/confluence/x/zJONCg">KIP-732</a> for more details.
+        We deprecated the StreamsConfig <code>processing.guarantee</code> configuration value <code>"exactly_once"</code> (for EOS version 1) in favor of the improved EOS version 2, formerly configured via
+        <code>"exactly_once_beta</code>. To avoid confusion about the term "beta" in the config name and highlight the production-readiness of EOS version 2, we have also renamed "eos-beta" to "eos-v2"
+        and deprecated the configuration value <code>"exactly_once_beta"</code>, replacing it with a new configuration value <code>"exactly_once_v2"</code>
+        Users of exactly-once semantics should plan to migrate to the eos-v2 config and prepare for the removal of the deprecated configs in 4.0 or after at least a year
+        from the release of 3.0, whichever comes last. Note that eos-v2 requires broker version 2.5 or higher, like eos-beta, so users should begin to upgrade their kafka cluster if necessary. See
+        <a href="https://cwiki.apache.org/confluence/x/zJONCg">KIP-732</a> for more details.
     </p>
     <p>
         We removed the default implementation of <code>RocksDBConfigSetter#close()</code>.
@@ -274,7 +263,7 @@
         But in operators such as suppression, a large grace period has the drawback of incurring an equally large
         output latency. The current API made it all too easy to miss the grace period config completely, leading you
         to wonder why your application seems to produce no output -- it actually is, but not for 24 hours.
-        <p>
+    <p>
         To prevent accidentally or unknowingly falling back to the default 24hr grace period, we deprecated all of the
         existing static constructors for the <code>Windows</code> classes (such as <code>TimeWindows#of</code>). These
         are replaced by new static constructors of two flavors: <code>#ofSizeAndGrace</code> and <code>#ofSizeWithNoGrace</code>
@@ -318,38 +307,22 @@
         We removed the following deprecated APIs:
     </p>
     <ul>
-<<<<<<< HEAD
+        <li><code>--zookeeper</code> flag of the application reset tool: deprecated in Kafka 1.0.0 (<a href="https://cwiki.apache.org/confluence/display/KAFKA/KIP-198%3A+Remove+ZK+dependency+from+Streams+Reset+Tool">KIP-198</a>).</li>
+        <li><code>--execute</code> flag of the application reset tool: deprecated in Kafka 1.1.0 (<a href="https://cwiki.apache.org/confluence/display/KAFKA/KIP-171+-+Extend+Consumer+Group+Reset+Offset+for+Stream+Application">KIP-171</a>).</li>
         <li><code>StreamsBuilder#addGlobalStore</code> (one overload): deprecated in Kafka 1.1.0 (<a href="https://cwiki.apache.org/confluence/pages/viewpage.action?pageId=74689212">KIP-233</a>).</li>
         <li><code>ProcessorContext#forward</code> (some overloads): deprecated in Kafka 2.0.0 (<a href="https://cwiki.apache.org/confluence/display/KAFKA/KIP-251%3A+Allow+timestamp+manipulation+in+Processor+API">KIP-251</a>).</li>
         <li><code>WindowBytesStoreSupplier#segments</code>: deprecated in Kafka 2.1.0 (<a href="https://cwiki.apache.org/confluence/display/KAFKA/KIP-319%3A+Replace+segments+with+segmentInterval+in+WindowBytesStoreSupplier">KIP-319</a>).</li>
         <li><code>segments, until, maintainMs</code> on <code>TimeWindows</code>, <code>JoinWindows</code>, and <code>SessionWindows</code>: deprecated in Kafka 2.1.0 (<a href="https://cwiki.apache.org/confluence/display/KAFKA/KIP-328%3A+Ability+to+suppress+updates+for+KTables">KIP-328</a>).</li>
-        <li> Overloaded <code>JoinWindows#of, before, after</code>, <code>SessionWindows#with</code>, <code>TimeWindows#of, advanceBy</code>, <code>UnlimitedWindows#startOn</code> and <code>KafkaStreams#close</code> with <code>long</code> typed parameters: deprecated in Kafka 2.1.0 (<a
-                href="https://cwiki.apache.org/confluence/display/KAFKA/KIP-358%3A+Migrate+Streams+API+to+Duration+instead+of+long+ms+times">KIP-358</a>).
-        </li>
-=======
-        <li> <code>--zookeeper</code> flag of the application reset tool: deprecated in Kafka 1.0.0 (<a href="https://cwiki.apache.org/confluence/display/KAFKA/KIP-198%3A+Remove+ZK+dependency+from+Streams+Reset+Tool">KIP-198</a>).</li>
-        <li> <code>--execute</code> flag of the application reset tool: deprecated in Kafka 1.1.0 (<a href="https://cwiki.apache.org/confluence/display/KAFKA/KIP-171+-+Extend+Consumer+Group+Reset+Offset+for+Stream+Application">KIP-171</a>).</li>
-        <li> <code>StreamsBuilder#addGlobalStore</code> (one overload): deprecated in Kafka 1.1.0 (<a href="https://cwiki.apache.org/confluence/pages/viewpage.action?pageId=74689212">KIP-233</a>).</li>
-        <li> <code>ProcessorContext#forward</code> (some overloads): deprecated in Kafka 2.0.0 (<a href="https://cwiki.apache.org/confluence/display/KAFKA/KIP-251%3A+Allow+timestamp+manipulation+in+Processor+API">KIP-251</a>).</li>
-        <li> <code>WindowBytesStoreSupplier#segments</code>: deprecated in Kafka 2.1.0 (<a href="https://cwiki.apache.org/confluence/display/KAFKA/KIP-319%3A+Replace+segments+with+segmentInterval+in+WindowBytesStoreSupplier">KIP-319</a>).</li>
-        <li> <code>segments, until, maintainMs</code> on <code>TimeWindows</code>, <code>JoinWindows</code>, and <code>SessionWindows</code>: deprecated in Kafka 2.1.0 (<a href="https://cwiki.apache.org/confluence/display/KAFKA/KIP-328%3A+Ability+to+suppress+updates+for+KTables">KIP-328</a>).</li>
         <li> Overloaded <code>JoinWindows#of, before, after</code>, <code>SessionWindows#with</code>, <code>TimeWindows#of, advanceBy</code>, <code>UnlimitedWindows#startOn</code> and <code>KafkaStreams#close</code> with <code>long</code> typed parameters: deprecated in Kafka 2.1.0 (<a href="https://cwiki.apache.org/confluence/display/KAFKA/KIP-358%3A+Migrate+Streams+API+to+Duration+instead+of+long+ms+times">KIP-358</a>).</li>
->>>>>>> 15418db6
         <li> Overloaded <code>KStream#groupBy, groupByKey</code> and <code>KTable#groupBy</code> with <code>Serialized</code> parameter: deprecated in Kafka 2.1.0 (<a href="https://cwiki.apache.org/confluence/display/KAFKA/KIP-372%3A+Naming+Repartition+Topics+for+Joins+and+Grouping">KIP-372</a>).</li>
         <li><code>Joined#named, name</code>: deprecated in Kafka 2.3.0 (<a href="https://cwiki.apache.org/confluence/display/KAFKA/KIP-307%3A+Allow+to+define+custom+processor+names+with+KStreams+DSL">KIP-307</a>).</li>
         <li><code>TopologyTestDriver#pipeInput, readOutput</code>, <code>OutputVerifier</code> and <code>ConsumerRecordFactory</code> classes (<a href="https://cwiki.apache.org/confluence/display/KAFKA/KIP-470%3A+TopologyTestDriver+test+input+and+output+usability+improvements">KIP-470</a>).</li>
         <li><code>KafkaClientSupplier#getAdminClient</code>: deprecated in Kafka 2.4.0 (<a href="https://cwiki.apache.org/confluence/display/KAFKA/KIP-476%3A+Add+Java+AdminClient+Interface">KIP-476</a>).</li>
         <li> Overloaded <code>KStream#join, leftJoin, outerJoin</code> with <code>KStream</code> and <code>Joined</code> parameters: deprecated in Kafka 2.4.0 (<a href="https://cwiki.apache.org/confluence/display/KAFKA/KIP-479%3A+Add+StreamJoined+config+object+to+Join">KIP-479</a>).</li>
-        <li> <code>WindowStore#put(K key, V value)</code>: deprecated in Kafka 2.4.0 (<a href="https://cwiki.apache.org/confluence/pages/viewpage.action?pageId=115526545">KIP-474</a>).</li>
-        <li> <code>UsePreviousTimeOnInvalidTimestamp</code>: deprecated in Kafka 2.5.0 as renamed to <code>UsePartitionTimeOnInvalidTimestamp</code> (<a href="https://cwiki.apache.org/confluence/pages/viewpage.action?pageId=130028807">KIP-530</a>).</li>
+        <li><code>WindowStore#put(K key, V value)</code>: deprecated in Kafka 2.4.0 (<a href="https://cwiki.apache.org/confluence/pages/viewpage.action?pageId=115526545">KIP-474</a>).</li>
+        <li><code>UsePreviousTimeOnInvalidTimestamp</code>: deprecated in Kafka 2.5.0 as renamed to <code>UsePartitionTimeOnInvalidTimestamp</code> (<a href="https://cwiki.apache.org/confluence/pages/viewpage.action?pageId=130028807">KIP-530</a>).</li>
         <li> Overloaded <code>KafkaStreams#metadataForKey</code>: deprecated in Kafka 2.5.0 (<a href="https://cwiki.apache.org/confluence/display/KAFKA/KIP-535%3A+Allow+state+stores+to+serve+stale+reads+during+rebalance">KIP-535</a>).</li>
         <li> Overloaded <code>KafkaStreams#store</code>: deprecated in Kafka 2.5.0 (<a href="https://cwiki.apache.org/confluence/display/KAFKA/KIP-562%3A+Allow+fetching+a+key+from+a+single+partition+rather+than+iterating+over+all+the+stores+on+an+instance">KIP-562</a>).</li>
-<<<<<<< HEAD
-        <li><code>--zookeeper</code> flag of the application reset tool: deprecated in Kafka 1.0 (<a href="https://cwiki.apache.org/confluence/display/KAFKA/KIP-198%3A+Remove+ZK+dependency+from+Streams+Reset+Tool">KIP-198</a>).</li>
-        <li><code>--execute</code> flag of the application reset tool: deprecated in Kafka 1.1 (<a href="https://cwiki.apache.org/confluence/display/KAFKA/KIP-171+-+Extend+Consumer+Group+Reset+Offset+for+Stream+Application">KIP-171</a>).</li>
-        <li><code>WindowStore#put(K key, V value)</code>: deprecated in Kafka 2.4.0 (<a href="https://cwiki.apache.org/confluence/pages/viewpage.action?pageId=115526545">KIP-474</a>).</li>
-=======
->>>>>>> 15418db6
     </ul>
     <p>
         The following dependencies were removed from Kafka Streams:
@@ -359,19 +332,16 @@
             Projects that were relying on this transitive dependency will have to explicitly declare it.
         </li>
     </ul>
-<<<<<<< HEAD
-=======
-    <p>
-      The default value for configuration parameter <code>replication.factor</code> was changed to <code>-1</code>
-      (meaning: use broker default replication factor).
-      The <code>replication.factor</code> value of <code>-1</code> requires broker version 2.4 or newer.
+    <p>
+        The default value for configuration parameter <code>replication.factor</code> was changed to <code>-1</code>
+        (meaning: use broker default replication factor).
+        The <code>replication.factor</code> value of <code>-1</code> requires broker version 2.4 or newer.
     </p>
     <p> The new serde type was introduced <code>ListSerde</code>: </p>
     <ul>
-        <li> Added class <code>ListSerde</code> to (de)serialize <code>List</code>-based objects </li>
-        <li> Introduced <code>ListSerializer</code> and <code>ListDeserializer</code> to power the new functionality </li>
-    </ul>
->>>>>>> 15418db6
+        <li> Added class <code>ListSerde</code> to (de)serialize <code>List</code>-based objects</li>
+        <li> Introduced <code>ListSerializer</code> and <code>ListDeserializer</code> to power the new functionality</li>
+    </ul>
 
     <h3><a id="streams_api_changes_280" href="#streams_api_changes_280">Streams API changes in 2.8.0</a></h3>
     <p>
@@ -760,7 +730,7 @@
         We updated a list of methods that take <code>long</code> arguments as either timestamp (fix point) or duration (time period)
         and replaced them with <code>Instant</code> and <code>Duration</code> parameters for improved semantics.
         Some old methods base on <code>long</code> are deprecated and users are encouraged to update their code.
-        <br />
+        <br/>
         In particular, aggregation windows (hopping/tumbling/unlimited time windows and session windows) as well as join windows now take <code>Duration</code>
         arguments to specify window size, hop, and gap parameters.
         Also, window sizes and retention times are now specified as <code>Duration</code> type in <code>Stores</code> class.
@@ -921,10 +891,10 @@
         Users who used this function to register their state stores into the processor topology need to simply update their code and remove this parameter from the caller.
     </p>
     <p>
-        Kafka Streams DSL for Scala is a new Kafka Streams client library available for developers authoring Kafka Streams applications in Scala.  It wraps core Kafka Streams DSL types to make it easier to call when
-        interoperating with Scala code.  For example, it includes higher order functions as parameters for transformations avoiding the need anonymous classes in Java 7 or experimental SAM type conversions in Scala 2.11,
+        Kafka Streams DSL for Scala is a new Kafka Streams client library available for developers authoring Kafka Streams applications in Scala. It wraps core Kafka Streams DSL types to make it easier to call when
+        interoperating with Scala code. For example, it includes higher order functions as parameters for transformations avoiding the need anonymous classes in Java 7 or experimental SAM type conversions in Scala 2.11,
         automatic conversion between Java and Scala collection types, a way
-        to implicitly provide Serdes to reduce boilerplate from your application and make it more typesafe, and more!  For more information see the
+        to implicitly provide Serdes to reduce boilerplate from your application and make it more typesafe, and more! For more information see the
         <a href="/{{version}}/documentation/streams/developer-guide/dsl-api.html#scala-dsl">Kafka Streams DSL for Scala documentation</a> and
         <a href="https://cwiki.apache.org/confluence/display/KAFKA/KIP-270+-+A+Scala+Wrapper+Library+for+Kafka+Streams">KIP-270</a>.
     </p>
@@ -1316,13 +1286,13 @@
         <li> KStreamBuilder#table(String topic) changes to #topic(String topic, String storeName) </li>
         <li> KTable#through(String topic) changes to #through(String topic, String storeName) </li>
         <li> KGroupedStream #aggregate(), #reduce(), and #count() require additional parameter "String storeName"</li>
-        <li> Example: stream.countByKey(TimeWindows.of("windowName", 1000)) changes to stream.groupByKey().count(TimeWindows.of(1000), "countStoreName") </li>
+        <li> Example: stream.countByKey(TimeWindows.of("windowName", 1000)) changes to stream.groupByKey().count(TimeWindows.of(1000), "countStoreName")</li>
     </ul>
 
     <p> Windowing: </p>
     <ul>
-        <li> Windows are not named anymore: TimeWindows.of("name", 1000) changes to TimeWindows.of(1000) (cf. DSL: new parameter to specify state store names) </li>
-        <li> JoinWindows has no default size anymore: JoinWindows.of("name").within(1000) changes to JoinWindows.of(1000) </li>
+        <li> Windows are not named anymore: TimeWindows.of("name", 1000) changes to TimeWindows.of(1000) (cf. DSL: new parameter to specify state store names)</li>
+        <li> JoinWindows has no default size anymore: JoinWindows.of("name").within(1000) changes to JoinWindows.of(1000)</li>
     </ul>
 
     <h3 class="anchor-heading"><a id="streams_api_broker_compat" class="anchor-link"></a><a href="#streams_api_broker_compat">Streams API broker compatibility</a></h3>
@@ -1331,50 +1301,50 @@
 
     <table border="1" class="non-scrolling-table docutils">
         <thead>
-          <tr>
+        <tr>
             <th></th>
             <th colspan="3">Kafka Broker (columns)</th>
-          </tr>
+        </tr>
         </thead>
         <tbody>
-          <tr>
+        <tr>
             <td>Kafka Streams API (rows)</td>
             <td>0.10.0.x</td>
             <td>0.10.1.x and 0.10.2.x</td>
             <td>0.11.0.x and<br>1.0.x and<br>1.1.x and<br>2.0.x and<br>2.1.x and<br>2.2.x and<br>2.3.x and<br>2.4.x and<br>2.5.x and<br>2.6.x and<br>2.7.x and<br>2.8.x and<br>3.0.x and<br>3.1.x and<br>3.2.x and<br>3.3.x and<br>3.4.x and<br>3.5.x</td>
-          </tr>
-          <tr>
+        </tr>
+        <tr>
             <td>0.10.0.x</td>
             <td>compatible</td>
             <td>compatible</td>
             <td>compatible</td>
-          </tr>
-          <tr>
+        </tr>
+        <tr>
             <td>0.10.1.x and 0.10.2.x</td>
             <td></td>
             <td>compatible</td>
             <td>compatible</td>
-          </tr>
-          <tr>
+        </tr>
+        <tr>
             <td>0.11.0.x</td>
             <td></td>
             <td>compatible with exactly-once turned off<br>(requires broker version 0.11.0.x or higher)</td>
             <td>compatible</td>
-          </tr>
-          <tr>
+        </tr>
+        <tr>
             <td>1.0.x and<br>1.1.x and<br>2.0.x and<br>2.1.x and<br>2.2.0 and<br>2.2.0</td>
             <td></td>
             <td>compatible with exactly-once turned off<br>(requires broker version 0.11.0.x or higher);<br>requires message format 0.10 or higher;<br>message headers are not supported<br>(requires broker version 0.11.0.x or higher<br>with message format 0.11 or higher)</td>
             <td>compatible; requires message format 0.10 or higher;<br>if message headers are used, message format 0.11<br>or higher required</td>
-          </tr>
-          <tr>
+        </tr>
+        <tr>
             <td>2.2.1 and<br>2.3.x and<br>2.4.x and<br>2.5.x and<br>2.6.x and<br>2.7.x and<br>2.8.x and<br>3.0.x and<br>3.1.x and<br>3.2.x and<br>3.3.x and<br>3.4.x and<br>3.5.x</td>
             <td></td>
             <td></td>
             <td>compatible; requires message format 0.11 or higher;<br>enabling exactly-once v2 requires 2.4.x or higher</td>
-          </tr>
+        </tr>
         </tbody>
-        </table>
+    </table>
 
     <div class="pagination">
         <a href="/{{version}}/documentation/streams/developer-guide/app-reset-tool" class="pagination__btn pagination__btn__prev">Previous</a>
