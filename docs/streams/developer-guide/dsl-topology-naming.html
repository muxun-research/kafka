<!--
 Licensed to the Apache Software Foundation (ASF) under one or more
 contributor license agreements.  See the NOTICE file distributed with
 this work for additional information regarding copyright ownership.
 The ASF licenses this file to You under the Apache License, Version 2.0
 (the "License"); you may not use this file except in compliance with
 the License.  You may obtain a copy of the License at

    http://www.apache.org/licenses/LICENSE-2.0

 Unless required by applicable law or agreed to in writing, software
 distributed under the License is distributed on an "AS IS" BASIS,
 WITHOUT WARRANTIES OR CONDITIONS OF ANY KIND, either express or implied.
 See the License for the specific language governing permissions and
 limitations under the License.
-->

<script><!--#include virtual="../../js/templateData.js" --></script>

<script id="content-template" type="text/x-handlebars-template">
    <h1>Developer Guide for Kafka Streams</h1>
    <div class="sub-nav-sticky">
        <div class="sticky-top">
            <!-- div style="height:35px">
              <a href="/{{version}}/documentation/streams/">Introduction</a>
              <a class="active-menu-item" href="/{{version}}/documentation/streams/developer-guide">Developer Guide</a>
              <a href="/{{version}}/documentation/streams/core-concepts">Concepts</a>
              <a href="/{{version}}/documentation/streams/quickstart">Run Demo App</a>
              <a href="/{{version}}/documentation/streams/tutorial">Tutorial: Write App</a>
            </div -->
        </div>
    </div>

    <div class="section" id="naming">
        <span id="streams-developer-guide-dsl-topology-naming"></span>
        <h1>Naming Operators in a Kafka Streams DSL Application<a class="headerlink" href="#naming" title="Permalink to this headline"></a></h1>

        <p>
<<<<<<< HEAD
            You now can give names to processors when using the Kafka Streams DSL.
            In the PAPI there are <code>Processors</code> and <code>State Stores</code> and
            you are required to explicitly name each one.
        </p>
        <p>
            At the DLS layer, there are operators. A single DSL operator may
            compile down to multiple <code>Processors</code> and <code>State Stores</code>, and
            if required <code>repartition topics</code>. But with the Kafka Streams
            DSL, all these names are generated for you. There is a relationship between
            the generated processor name state store names (hence changelog topic names) and repartition
            topic names. Note, that the names of state stores and changelog/repartition topics
            are "stateful" while processor names are "stateless".
        </p>
        <p>
            This distinction
            of stateful vs. stateless names has important implications when updating your topology.
            While the internal naming makes creating
            a topology with the DSL much more straightforward,
            there are a couple of trade-offs. The first trade-off is what we could
            consider a readability issue. The other
            more severe trade-off is the shifting of names due to the relationship between the
            DSL operator and the generated <code>Processors</code>, <code>State Stores</code> changelog
            topics and repartition topics.
        </p>


        <h2>Readability Issues</h2>

        <p>
            By saying there is a readability trade-off, we are referring to viewing a description of the topology.
            When you render the string description of your topology via the <code>Topology#desribe()</code>
            method, you can see what the processor is, but you don't have any context for its business purpose.
            For example, consider the following simple topology:

            <br/>
        <pre class="line-numbers"><code class="language-text">		KStream&lt;String,String&gt; stream = builder.stream("input");
		stream.filter((k,v) -> !v.equals("invalid_txn"))
		      .mapValues((v) -> v.substring(0,5))
		      .to("output")</code></pre>
=======
		   You now can give names to processors when using the Kafka Streams DSL.
		   In the PAPI there are <code>Processors</code> and <code>State Stores</code> and
		   you are required to explicitly name each one.
	    </p>
		<p>
		   At the DSL layer, there are operators.  A single DSL operator may
		   compile down to multiple <code>Processors</code> and <code>State Stores</code>, and
		   if required <code>repartition topics</code>. But with the Kafka Streams
		   DSL, all these names are generated for you. There is a relationship between
		   the generated processor name state store names (hence changelog topic names) and repartition
		   topic names. Note, that the names of state stores and changelog/repartition topics
		   are "stateful" while processor names are "stateless".
	    </p>
		<p>
			This distinction
		   of stateful vs. stateless names has important implications when updating your topology.
		   While the internal naming makes creating
		   a topology with the DSL much more straightforward,
		   there are a couple of trade-offs.  The first trade-off is what we could
		   consider a readability issue. The other
		   more severe trade-off is the shifting of names due to the relationship between the
		   DSL operator and the generated <code>Processors</code>, <code>State Stores</code> changelog
		   topics and repartition topics.
	   </p>


		<h2>Readability Issues</h2>

		<p>
		 	By saying there is a readability trade-off, we are referring to viewing a description of the topology.
		 	When you render the string description of your topology via the <code>Topology#describe()</code>
		 	method, you can see what the processor is, but you don't have any context for its business purpose.
		 	For example, consider the following simple topology:

			<br/>
		<pre class="line-numbers"><code class="language-java">KStream&lt;String,String&gt; stream = builder.stream("input");
stream.filter((k,v) -> !v.equals("invalid_txn"))
	  .mapValues((v) -> v.substring(0,5))
	  .to("output");</code></pre>
>>>>>>> 15418db6

        </p>

        <p>
            Running <code>Topology#describe()</code> yields this string:

<<<<<<< HEAD
        <pre class="line-numbers"><code class="language-text">		Topologies:
		   Sub-topology: 0
		    Source: KSTREAM-SOURCE-0000000000 (topics: [input])
		      --> KSTREAM-FILTER-0000000001
		    Processor: KSTREAM-FILTER-0000000001 (stores: [])
		      --> KSTREAM-MAPVALUES-0000000002
		      <-- KSTREAM-SOURCE-0000000000
		    Processor: KSTREAM-MAPVALUES-0000000002 (stores: [])
		      --> KSTREAM-SINK-0000000003
		      <-- KSTREAM-FILTER-0000000001
		    Sink: KSTREAM-SINK-0000000003 (topic: output)
		      <-- KSTREAM-MAPVALUES-0000000002</code></pre>

        From this report, you can see what the different operators are, but what is the broader context here?
        For example, consider <code>KSTREAM-FILTER-0000000001</code>, we can see that it's a
        filter operation, which means that records are dropped that don't match the given predicate. But what is
        the meaning of the predicate? Additionally, you can see the topic names of the source and sink nodes,
        but what if the topics aren't named in a meaningful way? Then you're left to guess the
        business purpose behind these topics.
        </p>
        <p>
            Also notice the numbering here: the source node is suffixed with <code>0000000000</code>
            indicating it's the first processor in the topology.
            The filter is suffixed with <code>0000000001</code>, indicating it's the second processor in
            the topology. In Kafka Streams, there are now overloaded methods for
            both <code>KStream</code> and <code>KTable</code> that accept
            a new parameter <code>Named</code>. By using the <code>Named</code> class DSL users can
            provide meaningful names to the processors in their topology.
        </p>
        <p>
            Now let's take a look at your topology with all the processors named:
        <pre class="line-numbers"><code class="language-text">		KStream&lt;String,String&gt; stream =
		builder.stream("input", Consumed.as("Customer_transactions_input_topic"));
		stream.filter((k,v) -> !v.equals("invalid_txn"), Named.as("filter_out_invalid_txns"))
		      .mapValues((v) -> v.substring(0,5), Named.as("Map_values_to_first_6_characters"))
		      .to("output", Produced.as("Mapped_transactions_output_topic"));</code></pre>

        <pre class="line-numbers"><code class="language-text">		 Topologies:
		   Sub-topology: 0
		    Source: Customer_transactions_input_topic (topics: [input])
		      --> filter_out_invalid_txns
		    Processor: filter_out_invalid_txns (stores: [])
		      --> Map_values_to_first_6_characters
		      <-- Customer_transactions_input_topic
		    Processor: Map_values_to_first_6_characters (stores: [])
		      --> Mapped_transactions_output_topic
		      <-- filter_out_invalid_txns
		    Sink: Mapped_transactions_output_topic (topic: output)
		      <-- Map_values_to_first_6_characters</code></pre>

        Now you can look at the topology description and easily understand what role each processor
        plays in the topology. But there's another reason for naming your processor nodes when you
        have stateful operators that remain between restarts of your Kafka Streams applications,
        state stores, changelog topics, and repartition topics.
        </p>

        <h2>Changing Names</h2>
        <p>
            Generated names are numbered where they are built in the topology.
            The name generation strategy is
            <code>KSTREAM|KTABLE-&gt;operator name&lt;-&gt;number suffix&lt;</code>. The number is a
            globally incrementing number that represents the operator's order in the topology.
            The generated number is prefixed with a varying number of "0"s to create a
            string that is consistently 10 characters long.
            This means that if you add/remove or shift the order of operations, the position of the
            processor shifts, which shifts the name of the processor. Since <strong>most</strong> processors exist
            in memory only, this name shifting presents no issue for many topologies. But the name
            shifting does have implications for topologies with stateful operators or repartition topics.

            Here's a different topology with some state:
        <pre class="line-numbers"><code class="language-text">		 KStream&lt;String,String&gt; stream = builder.stream("input");
		 stream.groupByKey()
		       .count()
		       .toStream()
		       .to("output");</code></pre>
        This topology description yields the following:
        <pre class="line-numbers"><code class="language-text">			 Topologies:
			   Sub-topology: 0
			    Source: KSTREAM-SOURCE-0000000000 (topics: [input])
			     --> KSTREAM-AGGREGATE-0000000002
			    Processor: KSTREAM-AGGREGATE-0000000002 (stores: [KSTREAM-AGGREGATE-STATE-STORE-0000000001])
			     --> KTABLE-TOSTREAM-0000000003
			     <-- KSTREAM-SOURCE-0000000000
			    Processor: KTABLE-TOSTREAM-0000000003 (stores: [])
			     --> KSTREAM-SINK-0000000004
			     <-- KSTREAM-AGGREGATE-0000000002
			    Sink: KSTREAM-SINK-0000000004 (topic: output)
			     <-- KTABLE-TOSTREAM-0000000003</code></pre>
        </p>
        <p>
            You can see from the topology description above that the state store is named
            <code>KSTREAM-AGGREGATE-STATE-STORE-0000000002</code>. Here's what happens when you
            add a filter to keep some of the records out of the aggregation:
        <pre class="line-numbers"><code class="language-text">		   KStream&lt;String,String&gt; stream = builder.stream("input");
		   stream.filter((k,v)-> v !=null && v.length() >= 6 )
		         .groupByKey()
		         .count()
		         .toStream()
		         .to("output");</code></pre>

        And the corresponding topology:
        <pre class="line-numbers"><code class="language-text">			  Topologies:
			    Sub-topology: 0
			     Source: KSTREAM-SOURCE-0000000000 (topics: [input])
			      --> KSTREAM-FILTER-0000000001
			     Processor: KSTREAM-FILTER-0000000001 (stores: [])
			       --> KSTREAM-AGGREGATE-0000000003
			       <-- KSTREAM-SOURCE-0000000000
			     Processor: KSTREAM-AGGREGATE-0000000003 (stores: [KSTREAM-AGGREGATE-STATE-STORE-0000000002])
			       --> KTABLE-TOSTREAM-0000000004
			       <-- KSTREAM-FILTER-0000000001
			     Processor: KTABLE-TOSTREAM-0000000004 (stores: [])
			       --> KSTREAM-SINK-0000000005
			       <-- KSTREAM-AGGREGATE-0000000003
			      Sink: KSTREAM-SINK-0000000005 (topic: output)
			       <-- KTABLE-TOSTREAM-0000000004</code></pre>
        </p>
        <p>
            Notice that since you've added an operation <em>before</em> the <code>count</code> operation, the state
            store (and the changelog topic) names have changed. This name change means you can't
            do a rolling re-deployment of your updated topology. Also, you must use the
            <a href="/{{version}}/documentation/streams/developer-guide/app-reset-tool">Streams Reset Tool</a>
            to re-calculate the aggregations, because the changelog topic has changed on start-up and the
            new changelog topic contains no data.

            Fortunately, there's an easy solution to remedy this situation. Give the
            state store a user-defined name instead of relying on the generated one,
            so you don't have to worry about topology changes shifting the name of the state store.

            You've had the ability to name repartition topics with the <code>Joined</code>,
            <code>StreamJoined</code>, and<code>Grouped</code> classes, and
            name state store and changelog topics with <code>Materialized</code>.
            But it's worth reiterating the importance of naming these DSL topology operations again.

            Here's how your DSL code looks now giving a specific name to your state store:
        <pre class="line-numbers"><code class="language-text">		  KStream&lt;String,String&gt; stream = builder.stream("input");
		  stream.filter((k, v) -> v != null && v.length() >= 6)
		        .groupByKey()
		        .count(Materialized.as("Purchase_count_store"))
		        .toStream()
		        .to("output");</code></pre>
=======
		<pre class="line-numbers"><code class="language-text">Topologies:
   Sub-topology: 0
	Source: KSTREAM-SOURCE-0000000000 (topics: [input])
	  --> KSTREAM-FILTER-0000000001
	Processor: KSTREAM-FILTER-0000000001 (stores: [])
	  --> KSTREAM-MAPVALUES-0000000002
	  <-- KSTREAM-SOURCE-0000000000
	Processor: KSTREAM-MAPVALUES-0000000002 (stores: [])
	  --> KSTREAM-SINK-0000000003
	  <-- KSTREAM-FILTER-0000000001
	Sink: KSTREAM-SINK-0000000003 (topic: output)
	  <-- KSTREAM-MAPVALUES-0000000002</code></pre>

		 From this report, you can see what the different operators are, but what is the broader context here?
		 For example, consider <code>KSTREAM-FILTER-0000000001</code>, we can see that it's a
		 filter operation, which means that records are dropped that don't match the given predicate.  But what is
		 the meaning of the predicate?  Additionally, you can see the topic names of the source and sink nodes,
		 but what if the topics aren't named in a meaningful way?  Then you're left to guess the
		 business purpose behind these topics.
		</p>
		<p>
		 Also notice the numbering here: the source node is suffixed with <code>0000000000</code>
		 indicating it's the first processor in the topology.  
		 The filter is suffixed with <code>0000000001</code>, indicating it's the second processor in
		 the topology.   In Kafka Streams, there are now overloaded methods for
		 both <code>KStream</code> and <code>KTable</code> that accept
		 a new parameter <code>Named</code>. By using the <code>Named</code> class DSL users can
		 provide meaningful names to the processors in their topology.
		</p>
		<p>
		 Now let's take a look at your topology with all the processors named:
		<pre class="line-numbers"><code class="language-java">KStream&lt;String,String&gt; stream =
builder.stream("input", Consumed.as("Customer_transactions_input_topic"));
stream.filter((k,v) -> !v.equals("invalid_txn"), Named.as("filter_out_invalid_txns"))
	  .mapValues((v) -> v.substring(0,5), Named.as("Map_values_to_first_6_characters"))
	  .to("output", Produced.as("Mapped_transactions_output_topic"));</code></pre>

		 <pre class="line-numbers"><code class="language-text">Topologies:
   Sub-topology: 0
	Source: Customer_transactions_input_topic (topics: [input])
	  --> filter_out_invalid_txns
	Processor: filter_out_invalid_txns (stores: [])
	  --> Map_values_to_first_6_characters
	  <-- Customer_transactions_input_topic
	Processor: Map_values_to_first_6_characters (stores: [])
	  --> Mapped_transactions_output_topic
	  <-- filter_out_invalid_txns
	Sink: Mapped_transactions_output_topic (topic: output)
	  <-- Map_values_to_first_6_characters</code></pre>

		Now you can look at the topology description and easily understand what role each processor
		plays in the topology. But there's another reason for naming your processor nodes when you
		have stateful operators that remain between restarts of your Kafka Streams applications, 
		state stores, changelog topics, and repartition topics.
		</p>

		<h2>Changing Names</h2>
		<p>
		 Generated names are numbered where they are built in the topology.
		 The name generation strategy is
		 <code>KSTREAM|KTABLE-&gt;operator name&lt;-&gt;number suffix&lt;</code>. The number is a
		 globally incrementing number that represents the operator's order in the topology.
		 The generated number is prefixed with a varying number of "0"s to create a
		 string that is consistently 10 characters long.
		 This means that if you add/remove or shift the order of operations, the position of the
		 processor shifts, which shifts the name of the processor.  Since <strong>most</strong> processors exist
		 in memory only, this name shifting presents no issue for many topologies.  But the name
		 shifting does have implications for topologies with stateful operators or repartition topics. 

		 Here's a different topology with some state:
		 <pre class="line-numbers"><code class="language-java">KStream&lt;String,String&gt; stream = builder.stream("input");
 stream.groupByKey()
	   .count()
	   .toStream()
	   .to("output");</code></pre>
		This topology description yields the following:
		 <pre class="line-numbers"><code class="language-text">Topologies:
   Sub-topology: 0
	Source: KSTREAM-SOURCE-0000000000 (topics: [input])
	 --> KSTREAM-AGGREGATE-0000000002
	Processor: KSTREAM-AGGREGATE-0000000002 (stores: [KSTREAM-AGGREGATE-STATE-STORE-0000000001])
	 --> KTABLE-TOSTREAM-0000000003
	 <-- KSTREAM-SOURCE-0000000000
	Processor: KTABLE-TOSTREAM-0000000003 (stores: [])
	 --> KSTREAM-SINK-0000000004
	 <-- KSTREAM-AGGREGATE-0000000002
	Sink: KSTREAM-SINK-0000000004 (topic: output)
	 <-- KTABLE-TOSTREAM-0000000003</code></pre>
		 </p>
		 <p>
		  You can see from the topology description above that the state store is named
		  <code>KSTREAM-AGGREGATE-STATE-STORE-0000000002</code>.  Here's what happens when you
		  add a filter to keep some of the records out of the aggregation:
		  <pre class="line-numbers"><code class="language-java">KStream&lt;String,String&gt; stream = builder.stream("input");
stream.filter((k,v)-> v !=null && v.length() >= 6 )
      .groupByKey()
      .count()
      .toStream()
      .to("output");</code></pre>

		  And the corresponding topology:
		  <pre class="line-numbers"><code class="language-text">Topologies:
	Sub-topology: 0
	 Source: KSTREAM-SOURCE-0000000000 (topics: [input])
	  --> KSTREAM-FILTER-0000000001
	 Processor: KSTREAM-FILTER-0000000001 (stores: [])
	   --> KSTREAM-AGGREGATE-0000000003
	   <-- KSTREAM-SOURCE-0000000000
	 Processor: KSTREAM-AGGREGATE-0000000003 (stores: [KSTREAM-AGGREGATE-STATE-STORE-0000000002])
	   --> KTABLE-TOSTREAM-0000000004
	   <-- KSTREAM-FILTER-0000000001
	 Processor: KTABLE-TOSTREAM-0000000004 (stores: [])
	   --> KSTREAM-SINK-0000000005
	   <-- KSTREAM-AGGREGATE-0000000003
	  Sink: KSTREAM-SINK-0000000005 (topic: output)
	   <-- KTABLE-TOSTREAM-0000000004</code></pre>
		 </p>
		<p>
		Notice that since you've added an operation <em>before</em> the <code>count</code> operation, the state
		  store (and the changelog topic) names have changed.  This name change means you can't
		  do a rolling re-deployment of your updated topology.  Also, you must use the
		  <a href="/{{version}}/documentation/streams/developer-guide/app-reset-tool">Streams Reset Tool</a> 
		  to re-calculate the aggregations, because the changelog topic has changed on start-up and the
		  new changelog topic contains no data.

		  Fortunately, there's an easy solution to remedy this situation.  Give the
		  state store a user-defined name instead of relying on the generated one,
		  so you don't have to worry about topology changes shifting the name of the state store.

		  You've had the ability to name repartition topics with the <code>Joined</code>,
		  <code>StreamJoined</code>, and<code>Grouped</code> classes, and
		  name state store and changelog topics with <code>Materialized</code>.
		  But it's worth reiterating the importance of naming these DSL topology operations again.

		  Here's how your DSL code looks now giving a specific name to your state store:
		  <pre class="line-numbers"><code class="language-java">KStream&lt;String,String&gt; stream = builder.stream("input");
stream.filter((k, v) -> v != null && v.length() >= 6)
	  .groupByKey()
	  .count(Materialized.as("Purchase_count_store"))
	  .toStream()
	  .to("output");</code></pre>
>>>>>>> 15418db6

        And here's the topology

<<<<<<< HEAD
        <pre class="line-numbers"><code class="language-text">		  Topologies:
		   Sub-topology: 0
		    Source: KSTREAM-SOURCE-0000000000 (topics: [input])
		      --> KSTREAM-FILTER-0000000001
		    Processor: KSTREAM-FILTER-0000000001 (stores: [])
		      --> KSTREAM-AGGREGATE-0000000002
		      <-- KSTREAM-SOURCE-0000000000
		    Processor: KSTREAM-AGGREGATE-0000000002 (stores: [Purchase_count_store])
		      --> KTABLE-TOSTREAM-0000000003
		      <-- KSTREAM-FILTER-0000000001
		    Processor: KTABLE-TOSTREAM-0000000003 (stores: [])
		      --> KSTREAM-SINK-0000000004
		      <-- KSTREAM-AGGREGATE-0000000002
		    Sink: KSTREAM-SINK-0000000004 (topic: output)
		      <-- KTABLE-TOSTREAM-0000000003</code></pre>
        </p>
=======
		  <pre class="line-numbers"><code class="language-text">Topologies:
   Sub-topology: 0
	Source: KSTREAM-SOURCE-0000000000 (topics: [input])
	  --> KSTREAM-FILTER-0000000001
	Processor: KSTREAM-FILTER-0000000001 (stores: [])
	  --> KSTREAM-AGGREGATE-0000000002
	  <-- KSTREAM-SOURCE-0000000000
	Processor: KSTREAM-AGGREGATE-0000000002 (stores: [Purchase_count_store])
	  --> KTABLE-TOSTREAM-0000000003
	  <-- KSTREAM-FILTER-0000000001
	Processor: KTABLE-TOSTREAM-0000000003 (stores: [])
	  --> KSTREAM-SINK-0000000004
	  <-- KSTREAM-AGGREGATE-0000000002
	Sink: KSTREAM-SINK-0000000004 (topic: output)
	  <-- KTABLE-TOSTREAM-0000000003</code></pre>
		</p>
		<p>
		  Now, even though you've added processors before your state store, the store name and its changelog
		  topic names don't change.  This makes your topology more robust and resilient to changes made by
		  adding or removing processors.
		</p>

		<h2>Conclusion</h2>

		 It's a good practice to name your processing nodes when using the DSL, and it's even
		 more important to do this when you have "stateful" processors
		your application such as repartition
		 topics and state stores (and the accompanying changelog topics).
>>>>>>> 15418db6
        <p>
            Now, even though you've added processors before your state store, the store name and its changelog
            topic names don't change. This makes your topology more robust and resilient to changes made by
            adding or removing processors.
        </p>

        <h2>Conclusion</h2>

        It's a good practice to name your processing nodes when using the DSL, and it's even
        more important to do this when you have "stateful" processors
        your application such as repartition
        topics and state stores (and the accompanying changelog topics).
        <p>
            Here are a couple of points to remember when naming your DSL topology:
        <ol>
            <li>
                If you have an <em>existing topology</em> and you <em>haven't</em> named your
                state stores (and changelog topics) and repartition topics, we recommended that you
                do so. But this will be a topology breaking change, so you'll need to shut down all
                application instances, make the changes, and run the
                <a href="/{{version}}/documentation/streams/developer-guide/app-reset-tool">Streams Reset Tool</a>.
                Although this may be inconvenient at first, it's worth the effort to protect your application from
                unexpected errors due to topology changes.
            </li>
            <li>
                If you have a <em>new topology</em>, make sure you name the persistent parts of your topology:
                state stores (changelog topics) and repartition topics. This way, when you deploy your
                application, you're protected from topology changes that otherwise would break your Kafka Streams application.
                If you don't want to add names to stateless processors at first, that's fine as you can
                always go back and add the names later.
            </li>
        </ol>

        Here's a quick reference on naming the critical parts of
        your Kafka Streams application to prevent topology name changes from breaking your application:

        <table>
            <tr>
                <th>Operation</th>
                <th>Naming Class</th>
            </tr>
            <tr>
                <td>Aggregation repartition topics</td>
                <td>Grouped</td>
            </tr>
            <tr>
                <td>KStream-KStream Join repartition topics</td>
                <td>StreamJoined</td>
            </tr>
            <tr>
                <td>KStream-KTable Join repartition topic</td>
                <td>Joined</td>
            </tr>
            <tr>
                <td>KStream-KStream Join state stores</td>
                <td>StreamJoined</td>
            </tr>
            <tr>
                <td>State Stores (for aggregations and KTable-KTable joins)</td>
                <td>Materialized</td>
            </tr>
            <tr>
                <td>Stream/Table non-stateful operations</td>
                <td>Named</td>
            </tr>
        </table>
        </p>
    </div>

</script>

<!--#include virtual="../../../includes/_header.htm" -->
<!--#include virtual="../../../includes/_top.htm" -->
<div class="content documentation ">
    <!--#include virtual="../../../includes/_nav.htm" -->
    <div class="right">
        <!--//#include virtual="../../../includes/_docs_banner.htm" -->
        <ul class="breadcrumbs">
            <li><a href="/documentation">Documentation</a></li>
            <li><a href="/documentation/streams">Kafka Streams</a></li>
            <li><a href="/documentation/streams/developer-guide/">Developer Guide</a></li>
        </ul>
        <div class="p-content"></div>
    </div>
</div>
<!--#include virtual="../../../includes/_footer.htm" -->
<script>
    $(function () {
        // Show selected style on nav item
        $('.b-nav__streams').addClass('selected');

        //sticky secondary nav
        var $navbar = $(".sub-nav-sticky"),
            y_pos = $navbar.offset().top,
            height = $navbar.height();

        $(window).scroll(function () {
            var scrollTop = $(window).scrollTop();

            if (scrollTop > y_pos - height) {
                $navbar.addClass("navbar-fixed")
            } else if (scrollTop <= y_pos) {
                $navbar.removeClass("navbar-fixed")
            }
        });

        // Display docs subnav items
        $('.b-nav__docs').parent().toggleClass('nav__item__with__subs--expanded');
    });
</script>



<|MERGE_RESOLUTION|>--- conflicted
+++ resolved
@@ -31,18 +31,17 @@
         </div>
     </div>
 
-    <div class="section" id="naming">
+	<div class="section" id="naming">
         <span id="streams-developer-guide-dsl-topology-naming"></span>
         <h1>Naming Operators in a Kafka Streams DSL Application<a class="headerlink" href="#naming" title="Permalink to this headline"></a></h1>
 
         <p>
-<<<<<<< HEAD
             You now can give names to processors when using the Kafka Streams DSL.
             In the PAPI there are <code>Processors</code> and <code>State Stores</code> and
             you are required to explicitly name each one.
         </p>
         <p>
-            At the DLS layer, there are operators. A single DSL operator may
+            At the DSL layer, there are operators. A single DSL operator may
             compile down to multiple <code>Processors</code> and <code>State Stores</code>, and
             if required <code>repartition topics</code>. But with the Kafka Streams
             DSL, all these names are generated for you. There is a relationship between
@@ -67,206 +66,22 @@
 
         <p>
             By saying there is a readability trade-off, we are referring to viewing a description of the topology.
-            When you render the string description of your topology via the <code>Topology#desribe()</code>
+            When you render the string description of your topology via the <code>Topology#describe()</code>
             method, you can see what the processor is, but you don't have any context for its business purpose.
             For example, consider the following simple topology:
 
             <br/>
-        <pre class="line-numbers"><code class="language-text">		KStream&lt;String,String&gt; stream = builder.stream("input");
-		stream.filter((k,v) -> !v.equals("invalid_txn"))
-		      .mapValues((v) -> v.substring(0,5))
-		      .to("output")</code></pre>
-=======
-		   You now can give names to processors when using the Kafka Streams DSL.
-		   In the PAPI there are <code>Processors</code> and <code>State Stores</code> and
-		   you are required to explicitly name each one.
-	    </p>
-		<p>
-		   At the DSL layer, there are operators.  A single DSL operator may
-		   compile down to multiple <code>Processors</code> and <code>State Stores</code>, and
-		   if required <code>repartition topics</code>. But with the Kafka Streams
-		   DSL, all these names are generated for you. There is a relationship between
-		   the generated processor name state store names (hence changelog topic names) and repartition
-		   topic names. Note, that the names of state stores and changelog/repartition topics
-		   are "stateful" while processor names are "stateless".
-	    </p>
-		<p>
-			This distinction
-		   of stateful vs. stateless names has important implications when updating your topology.
-		   While the internal naming makes creating
-		   a topology with the DSL much more straightforward,
-		   there are a couple of trade-offs.  The first trade-off is what we could
-		   consider a readability issue. The other
-		   more severe trade-off is the shifting of names due to the relationship between the
-		   DSL operator and the generated <code>Processors</code>, <code>State Stores</code> changelog
-		   topics and repartition topics.
-	   </p>
-
-
-		<h2>Readability Issues</h2>
-
-		<p>
-		 	By saying there is a readability trade-off, we are referring to viewing a description of the topology.
-		 	When you render the string description of your topology via the <code>Topology#describe()</code>
-		 	method, you can see what the processor is, but you don't have any context for its business purpose.
-		 	For example, consider the following simple topology:
-
-			<br/>
-		<pre class="line-numbers"><code class="language-java">KStream&lt;String,String&gt; stream = builder.stream("input");
+        <pre class="line-numbers"><code class="language-java">KStream&lt;String,String&gt; stream = builder.stream("input");
 stream.filter((k,v) -> !v.equals("invalid_txn"))
 	  .mapValues((v) -> v.substring(0,5))
 	  .to("output");</code></pre>
->>>>>>> 15418db6
 
         </p>
 
         <p>
             Running <code>Topology#describe()</code> yields this string:
 
-<<<<<<< HEAD
-        <pre class="line-numbers"><code class="language-text">		Topologies:
-		   Sub-topology: 0
-		    Source: KSTREAM-SOURCE-0000000000 (topics: [input])
-		      --> KSTREAM-FILTER-0000000001
-		    Processor: KSTREAM-FILTER-0000000001 (stores: [])
-		      --> KSTREAM-MAPVALUES-0000000002
-		      <-- KSTREAM-SOURCE-0000000000
-		    Processor: KSTREAM-MAPVALUES-0000000002 (stores: [])
-		      --> KSTREAM-SINK-0000000003
-		      <-- KSTREAM-FILTER-0000000001
-		    Sink: KSTREAM-SINK-0000000003 (topic: output)
-		      <-- KSTREAM-MAPVALUES-0000000002</code></pre>
-
-        From this report, you can see what the different operators are, but what is the broader context here?
-        For example, consider <code>KSTREAM-FILTER-0000000001</code>, we can see that it's a
-        filter operation, which means that records are dropped that don't match the given predicate. But what is
-        the meaning of the predicate? Additionally, you can see the topic names of the source and sink nodes,
-        but what if the topics aren't named in a meaningful way? Then you're left to guess the
-        business purpose behind these topics.
-        </p>
-        <p>
-            Also notice the numbering here: the source node is suffixed with <code>0000000000</code>
-            indicating it's the first processor in the topology.
-            The filter is suffixed with <code>0000000001</code>, indicating it's the second processor in
-            the topology. In Kafka Streams, there are now overloaded methods for
-            both <code>KStream</code> and <code>KTable</code> that accept
-            a new parameter <code>Named</code>. By using the <code>Named</code> class DSL users can
-            provide meaningful names to the processors in their topology.
-        </p>
-        <p>
-            Now let's take a look at your topology with all the processors named:
-        <pre class="line-numbers"><code class="language-text">		KStream&lt;String,String&gt; stream =
-		builder.stream("input", Consumed.as("Customer_transactions_input_topic"));
-		stream.filter((k,v) -> !v.equals("invalid_txn"), Named.as("filter_out_invalid_txns"))
-		      .mapValues((v) -> v.substring(0,5), Named.as("Map_values_to_first_6_characters"))
-		      .to("output", Produced.as("Mapped_transactions_output_topic"));</code></pre>
-
-        <pre class="line-numbers"><code class="language-text">		 Topologies:
-		   Sub-topology: 0
-		    Source: Customer_transactions_input_topic (topics: [input])
-		      --> filter_out_invalid_txns
-		    Processor: filter_out_invalid_txns (stores: [])
-		      --> Map_values_to_first_6_characters
-		      <-- Customer_transactions_input_topic
-		    Processor: Map_values_to_first_6_characters (stores: [])
-		      --> Mapped_transactions_output_topic
-		      <-- filter_out_invalid_txns
-		    Sink: Mapped_transactions_output_topic (topic: output)
-		      <-- Map_values_to_first_6_characters</code></pre>
-
-        Now you can look at the topology description and easily understand what role each processor
-        plays in the topology. But there's another reason for naming your processor nodes when you
-        have stateful operators that remain between restarts of your Kafka Streams applications,
-        state stores, changelog topics, and repartition topics.
-        </p>
-
-        <h2>Changing Names</h2>
-        <p>
-            Generated names are numbered where they are built in the topology.
-            The name generation strategy is
-            <code>KSTREAM|KTABLE-&gt;operator name&lt;-&gt;number suffix&lt;</code>. The number is a
-            globally incrementing number that represents the operator's order in the topology.
-            The generated number is prefixed with a varying number of "0"s to create a
-            string that is consistently 10 characters long.
-            This means that if you add/remove or shift the order of operations, the position of the
-            processor shifts, which shifts the name of the processor. Since <strong>most</strong> processors exist
-            in memory only, this name shifting presents no issue for many topologies. But the name
-            shifting does have implications for topologies with stateful operators or repartition topics.
-
-            Here's a different topology with some state:
-        <pre class="line-numbers"><code class="language-text">		 KStream&lt;String,String&gt; stream = builder.stream("input");
-		 stream.groupByKey()
-		       .count()
-		       .toStream()
-		       .to("output");</code></pre>
-        This topology description yields the following:
-        <pre class="line-numbers"><code class="language-text">			 Topologies:
-			   Sub-topology: 0
-			    Source: KSTREAM-SOURCE-0000000000 (topics: [input])
-			     --> KSTREAM-AGGREGATE-0000000002
-			    Processor: KSTREAM-AGGREGATE-0000000002 (stores: [KSTREAM-AGGREGATE-STATE-STORE-0000000001])
-			     --> KTABLE-TOSTREAM-0000000003
-			     <-- KSTREAM-SOURCE-0000000000
-			    Processor: KTABLE-TOSTREAM-0000000003 (stores: [])
-			     --> KSTREAM-SINK-0000000004
-			     <-- KSTREAM-AGGREGATE-0000000002
-			    Sink: KSTREAM-SINK-0000000004 (topic: output)
-			     <-- KTABLE-TOSTREAM-0000000003</code></pre>
-        </p>
-        <p>
-            You can see from the topology description above that the state store is named
-            <code>KSTREAM-AGGREGATE-STATE-STORE-0000000002</code>. Here's what happens when you
-            add a filter to keep some of the records out of the aggregation:
-        <pre class="line-numbers"><code class="language-text">		   KStream&lt;String,String&gt; stream = builder.stream("input");
-		   stream.filter((k,v)-> v !=null && v.length() >= 6 )
-		         .groupByKey()
-		         .count()
-		         .toStream()
-		         .to("output");</code></pre>
-
-        And the corresponding topology:
-        <pre class="line-numbers"><code class="language-text">			  Topologies:
-			    Sub-topology: 0
-			     Source: KSTREAM-SOURCE-0000000000 (topics: [input])
-			      --> KSTREAM-FILTER-0000000001
-			     Processor: KSTREAM-FILTER-0000000001 (stores: [])
-			       --> KSTREAM-AGGREGATE-0000000003
-			       <-- KSTREAM-SOURCE-0000000000
-			     Processor: KSTREAM-AGGREGATE-0000000003 (stores: [KSTREAM-AGGREGATE-STATE-STORE-0000000002])
-			       --> KTABLE-TOSTREAM-0000000004
-			       <-- KSTREAM-FILTER-0000000001
-			     Processor: KTABLE-TOSTREAM-0000000004 (stores: [])
-			       --> KSTREAM-SINK-0000000005
-			       <-- KSTREAM-AGGREGATE-0000000003
-			      Sink: KSTREAM-SINK-0000000005 (topic: output)
-			       <-- KTABLE-TOSTREAM-0000000004</code></pre>
-        </p>
-        <p>
-            Notice that since you've added an operation <em>before</em> the <code>count</code> operation, the state
-            store (and the changelog topic) names have changed. This name change means you can't
-            do a rolling re-deployment of your updated topology. Also, you must use the
-            <a href="/{{version}}/documentation/streams/developer-guide/app-reset-tool">Streams Reset Tool</a>
-            to re-calculate the aggregations, because the changelog topic has changed on start-up and the
-            new changelog topic contains no data.
-
-            Fortunately, there's an easy solution to remedy this situation. Give the
-            state store a user-defined name instead of relying on the generated one,
-            so you don't have to worry about topology changes shifting the name of the state store.
-
-            You've had the ability to name repartition topics with the <code>Joined</code>,
-            <code>StreamJoined</code>, and<code>Grouped</code> classes, and
-            name state store and changelog topics with <code>Materialized</code>.
-            But it's worth reiterating the importance of naming these DSL topology operations again.
-
-            Here's how your DSL code looks now giving a specific name to your state store:
-        <pre class="line-numbers"><code class="language-text">		  KStream&lt;String,String&gt; stream = builder.stream("input");
-		  stream.filter((k, v) -> v != null && v.length() >= 6)
-		        .groupByKey()
-		        .count(Materialized.as("Purchase_count_store"))
-		        .toStream()
-		        .to("output");</code></pre>
-=======
-		<pre class="line-numbers"><code class="language-text">Topologies:
+        <pre class="line-numbers"><code class="language-text">Topologies:
    Sub-topology: 0
 	Source: KSTREAM-SOURCE-0000000000 (topics: [input])
 	  --> KSTREAM-FILTER-0000000001
@@ -279,31 +94,31 @@
 	Sink: KSTREAM-SINK-0000000003 (topic: output)
 	  <-- KSTREAM-MAPVALUES-0000000002</code></pre>
 
-		 From this report, you can see what the different operators are, but what is the broader context here?
-		 For example, consider <code>KSTREAM-FILTER-0000000001</code>, we can see that it's a
-		 filter operation, which means that records are dropped that don't match the given predicate.  But what is
-		 the meaning of the predicate?  Additionally, you can see the topic names of the source and sink nodes,
-		 but what if the topics aren't named in a meaningful way?  Then you're left to guess the
-		 business purpose behind these topics.
-		</p>
-		<p>
-		 Also notice the numbering here: the source node is suffixed with <code>0000000000</code>
-		 indicating it's the first processor in the topology.  
-		 The filter is suffixed with <code>0000000001</code>, indicating it's the second processor in
-		 the topology.   In Kafka Streams, there are now overloaded methods for
-		 both <code>KStream</code> and <code>KTable</code> that accept
-		 a new parameter <code>Named</code>. By using the <code>Named</code> class DSL users can
-		 provide meaningful names to the processors in their topology.
-		</p>
-		<p>
-		 Now let's take a look at your topology with all the processors named:
-		<pre class="line-numbers"><code class="language-java">KStream&lt;String,String&gt; stream =
+        From this report, you can see what the different operators are, but what is the broader context here?
+        For example, consider <code>KSTREAM-FILTER-0000000001</code>, we can see that it's a
+        filter operation, which means that records are dropped that don't match the given predicate. But what is
+        the meaning of the predicate? Additionally, you can see the topic names of the source and sink nodes,
+        but what if the topics aren't named in a meaningful way? Then you're left to guess the
+        business purpose behind these topics.
+        </p>
+        <p>
+            Also notice the numbering here: the source node is suffixed with <code>0000000000</code>
+            indicating it's the first processor in the topology.
+            The filter is suffixed with <code>0000000001</code>, indicating it's the second processor in
+            the topology. In Kafka Streams, there are now overloaded methods for
+            both <code>KStream</code> and <code>KTable</code> that accept
+            a new parameter <code>Named</code>. By using the <code>Named</code> class DSL users can
+            provide meaningful names to the processors in their topology.
+        </p>
+        <p>
+            Now let's take a look at your topology with all the processors named:
+        <pre class="line-numbers"><code class="language-java">KStream&lt;String,String&gt; stream =
 builder.stream("input", Consumed.as("Customer_transactions_input_topic"));
 stream.filter((k,v) -> !v.equals("invalid_txn"), Named.as("filter_out_invalid_txns"))
 	  .mapValues((v) -> v.substring(0,5), Named.as("Map_values_to_first_6_characters"))
 	  .to("output", Produced.as("Mapped_transactions_output_topic"));</code></pre>
 
-		 <pre class="line-numbers"><code class="language-text">Topologies:
+        <pre class="line-numbers"><code class="language-text">Topologies:
    Sub-topology: 0
 	Source: Customer_transactions_input_topic (topics: [input])
 	  --> filter_out_invalid_txns
@@ -316,33 +131,33 @@
 	Sink: Mapped_transactions_output_topic (topic: output)
 	  <-- Map_values_to_first_6_characters</code></pre>
 
-		Now you can look at the topology description and easily understand what role each processor
-		plays in the topology. But there's another reason for naming your processor nodes when you
-		have stateful operators that remain between restarts of your Kafka Streams applications, 
-		state stores, changelog topics, and repartition topics.
-		</p>
-
-		<h2>Changing Names</h2>
-		<p>
-		 Generated names are numbered where they are built in the topology.
-		 The name generation strategy is
-		 <code>KSTREAM|KTABLE-&gt;operator name&lt;-&gt;number suffix&lt;</code>. The number is a
-		 globally incrementing number that represents the operator's order in the topology.
-		 The generated number is prefixed with a varying number of "0"s to create a
-		 string that is consistently 10 characters long.
-		 This means that if you add/remove or shift the order of operations, the position of the
-		 processor shifts, which shifts the name of the processor.  Since <strong>most</strong> processors exist
-		 in memory only, this name shifting presents no issue for many topologies.  But the name
-		 shifting does have implications for topologies with stateful operators or repartition topics. 
-
-		 Here's a different topology with some state:
-		 <pre class="line-numbers"><code class="language-java">KStream&lt;String,String&gt; stream = builder.stream("input");
+        Now you can look at the topology description and easily understand what role each processor
+        plays in the topology. But there's another reason for naming your processor nodes when you
+        have stateful operators that remain between restarts of your Kafka Streams applications,
+        state stores, changelog topics, and repartition topics.
+        </p>
+
+        <h2>Changing Names</h2>
+        <p>
+            Generated names are numbered where they are built in the topology.
+            The name generation strategy is
+            <code>KSTREAM|KTABLE-&gt;operator name&lt;-&gt;number suffix&lt;</code>. The number is a
+            globally incrementing number that represents the operator's order in the topology.
+            The generated number is prefixed with a varying number of "0"s to create a
+            string that is consistently 10 characters long.
+            This means that if you add/remove or shift the order of operations, the position of the
+            processor shifts, which shifts the name of the processor. Since <strong>most</strong> processors exist
+            in memory only, this name shifting presents no issue for many topologies. But the name
+            shifting does have implications for topologies with stateful operators or repartition topics.
+
+            Here's a different topology with some state:
+        <pre class="line-numbers"><code class="language-java">KStream&lt;String,String&gt; stream = builder.stream("input");
  stream.groupByKey()
 	   .count()
 	   .toStream()
 	   .to("output");</code></pre>
-		This topology description yields the following:
-		 <pre class="line-numbers"><code class="language-text">Topologies:
+        This topology description yields the following:
+        <pre class="line-numbers"><code class="language-text">Topologies:
    Sub-topology: 0
 	Source: KSTREAM-SOURCE-0000000000 (topics: [input])
 	 --> KSTREAM-AGGREGATE-0000000002
@@ -354,20 +169,20 @@
 	 <-- KSTREAM-AGGREGATE-0000000002
 	Sink: KSTREAM-SINK-0000000004 (topic: output)
 	 <-- KTABLE-TOSTREAM-0000000003</code></pre>
-		 </p>
-		 <p>
-		  You can see from the topology description above that the state store is named
-		  <code>KSTREAM-AGGREGATE-STATE-STORE-0000000002</code>.  Here's what happens when you
-		  add a filter to keep some of the records out of the aggregation:
-		  <pre class="line-numbers"><code class="language-java">KStream&lt;String,String&gt; stream = builder.stream("input");
+        </p>
+        <p>
+            You can see from the topology description above that the state store is named
+            <code>KSTREAM-AGGREGATE-STATE-STORE-0000000002</code>. Here's what happens when you
+            add a filter to keep some of the records out of the aggregation:
+        <pre class="line-numbers"><code class="language-java">KStream&lt;String,String&gt; stream = builder.stream("input");
 stream.filter((k,v)-> v !=null && v.length() >= 6 )
       .groupByKey()
       .count()
       .toStream()
       .to("output");</code></pre>
 
-		  And the corresponding topology:
-		  <pre class="line-numbers"><code class="language-text">Topologies:
+        And the corresponding topology:
+        <pre class="line-numbers"><code class="language-text">Topologies:
 	Sub-topology: 0
 	 Source: KSTREAM-SOURCE-0000000000 (topics: [input])
 	  --> KSTREAM-FILTER-0000000001
@@ -382,54 +197,35 @@
 	   <-- KSTREAM-AGGREGATE-0000000003
 	  Sink: KSTREAM-SINK-0000000005 (topic: output)
 	   <-- KTABLE-TOSTREAM-0000000004</code></pre>
-		 </p>
-		<p>
-		Notice that since you've added an operation <em>before</em> the <code>count</code> operation, the state
-		  store (and the changelog topic) names have changed.  This name change means you can't
-		  do a rolling re-deployment of your updated topology.  Also, you must use the
-		  <a href="/{{version}}/documentation/streams/developer-guide/app-reset-tool">Streams Reset Tool</a> 
-		  to re-calculate the aggregations, because the changelog topic has changed on start-up and the
-		  new changelog topic contains no data.
-
-		  Fortunately, there's an easy solution to remedy this situation.  Give the
-		  state store a user-defined name instead of relying on the generated one,
-		  so you don't have to worry about topology changes shifting the name of the state store.
-
-		  You've had the ability to name repartition topics with the <code>Joined</code>,
-		  <code>StreamJoined</code>, and<code>Grouped</code> classes, and
-		  name state store and changelog topics with <code>Materialized</code>.
-		  But it's worth reiterating the importance of naming these DSL topology operations again.
-
-		  Here's how your DSL code looks now giving a specific name to your state store:
-		  <pre class="line-numbers"><code class="language-java">KStream&lt;String,String&gt; stream = builder.stream("input");
+        </p>
+        <p>
+            Notice that since you've added an operation <em>before</em> the <code>count</code> operation, the state
+            store (and the changelog topic) names have changed. This name change means you can't
+            do a rolling re-deployment of your updated topology. Also, you must use the
+            <a href="/{{version}}/documentation/streams/developer-guide/app-reset-tool">Streams Reset Tool</a>
+            to re-calculate the aggregations, because the changelog topic has changed on start-up and the
+            new changelog topic contains no data.
+
+            Fortunately, there's an easy solution to remedy this situation. Give the
+            state store a user-defined name instead of relying on the generated one,
+            so you don't have to worry about topology changes shifting the name of the state store.
+
+            You've had the ability to name repartition topics with the <code>Joined</code>,
+            <code>StreamJoined</code>, and<code>Grouped</code> classes, and
+            name state store and changelog topics with <code>Materialized</code>.
+            But it's worth reiterating the importance of naming these DSL topology operations again.
+
+            Here's how your DSL code looks now giving a specific name to your state store:
+        <pre class="line-numbers"><code class="language-java">KStream&lt;String,String&gt; stream = builder.stream("input");
 stream.filter((k, v) -> v != null && v.length() >= 6)
 	  .groupByKey()
 	  .count(Materialized.as("Purchase_count_store"))
 	  .toStream()
 	  .to("output");</code></pre>
->>>>>>> 15418db6
 
         And here's the topology
 
-<<<<<<< HEAD
-        <pre class="line-numbers"><code class="language-text">		  Topologies:
-		   Sub-topology: 0
-		    Source: KSTREAM-SOURCE-0000000000 (topics: [input])
-		      --> KSTREAM-FILTER-0000000001
-		    Processor: KSTREAM-FILTER-0000000001 (stores: [])
-		      --> KSTREAM-AGGREGATE-0000000002
-		      <-- KSTREAM-SOURCE-0000000000
-		    Processor: KSTREAM-AGGREGATE-0000000002 (stores: [Purchase_count_store])
-		      --> KTABLE-TOSTREAM-0000000003
-		      <-- KSTREAM-FILTER-0000000001
-		    Processor: KTABLE-TOSTREAM-0000000003 (stores: [])
-		      --> KSTREAM-SINK-0000000004
-		      <-- KSTREAM-AGGREGATE-0000000002
-		    Sink: KSTREAM-SINK-0000000004 (topic: output)
-		      <-- KTABLE-TOSTREAM-0000000003</code></pre>
-        </p>
-=======
-		  <pre class="line-numbers"><code class="language-text">Topologies:
+        <pre class="line-numbers"><code class="language-text">Topologies:
    Sub-topology: 0
 	Source: KSTREAM-SOURCE-0000000000 (topics: [input])
 	  --> KSTREAM-FILTER-0000000001
@@ -444,20 +240,7 @@
 	  <-- KSTREAM-AGGREGATE-0000000002
 	Sink: KSTREAM-SINK-0000000004 (topic: output)
 	  <-- KTABLE-TOSTREAM-0000000003</code></pre>
-		</p>
-		<p>
-		  Now, even though you've added processors before your state store, the store name and its changelog
-		  topic names don't change.  This makes your topology more robust and resilient to changes made by
-		  adding or removing processors.
-		</p>
-
-		<h2>Conclusion</h2>
-
-		 It's a good practice to name your processing nodes when using the DSL, and it's even
-		 more important to do this when you have "stateful" processors
-		your application such as repartition
-		 topics and state stores (and the accompanying changelog topics).
->>>>>>> 15418db6
+        </p>
         <p>
             Now, even though you've added processors before your state store, the store name and its changelog
             topic names don't change. This makes your topology more robust and resilient to changes made by
