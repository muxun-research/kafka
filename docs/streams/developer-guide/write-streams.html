<!--
 Licensed to the Apache Software Foundation (ASF) under one or more
 contributor license agreements.  See the NOTICE file distributed with
 this work for additional information regarding copyright ownership.
 The ASF licenses this file to You under the Apache License, Version 2.0
 (the "License"); you may not use this file except in compliance with
 the License.  You may obtain a copy of the License at

    http://www.apache.org/licenses/LICENSE-2.0

 Unless required by applicable law or agreed to in writing, software
 distributed under the License is distributed on an "AS IS" BASIS,
 WITHOUT WARRANTIES OR CONDITIONS OF ANY KIND, either express or implied.
 See the License for the specific language governing permissions and
 limitations under the License.
-->

<script><!--#include virtual="../../js/templateData.js" --></script>

<script id="content-template" type="text/x-handlebars-template">
  <!-- h1>Developer Guide for Kafka Streams</h1 -->
  <div class="sub-nav-sticky">
    <!-- div class="sticky-top">
      <div style="height:35px">
        <a href="/{{version}}/documentation/streams/">Introduction</a>
        <a class="active-menu-item" href="/{{version}}/documentation/streams/developer-guide">Developer Guide</a>
        <a href="/{{version}}/documentation/streams/core-concepts">Concepts</a>
        <a href="/{{version}}/documentation/streams/quickstart">Run Demo App</a>
        <a href="/{{version}}/documentation/streams/tutorial">Tutorial: Write App</a>
      </div>
    </div -->
  </div>

  <div class="section" id="writing-a-streams-application">
    <span id="streams-write-app"></span><h1>Writing a Streams Application<a class="headerlink" href="#writing-a-streams-application" title="Permalink to this headline"></a></h1>
      <p class="topic-title first"><b>Table of Contents</b></p>
      <ul class="simple">
          <li><a class="reference internal" href="#libraries-and-maven-artifacts" id="id1">Libraries and Maven artifacts</a></li>
          <li><a class="reference internal" href="#using-kafka-streams-within-your-application-code" id="id2">Using Kafka Streams within your application code</a></li>
          <li><a class="reference internal" href="#testing-a-streams-app" id="id3">Testing a Streams application</a></li>
      </ul>
    <p>Any Java or Scala application that makes use of the Kafka Streams library is considered a Kafka Streams application.
      The computational logic of a Kafka Streams application is defined as a <a class="reference internal" href="../core-concepts#streams_topology"><span class="std std-ref">processor topology</span></a>,
      which is a graph of stream processors (nodes) and streams (edges).</p>
    <p>You can define the processor topology with the Kafka Streams APIs:</p>
    <dl class="docutils">
      <dt><a class="reference internal" href="dsl-api.html#streams-developer-guide-dsl"><span class="std std-ref">Kafka Streams DSL</span></a></dt>
        <dd>A high-level API that provides the most common data transformation operations such as <code class="docutils literal"><span class="pre">map</span></code>, <code class="docutils literal"><span class="pre">filter</span></code>, <code class="docutils literal"><span class="pre">join</span></code>, and <code class="docutils literal"><span class="pre">aggregations</span></code> out of the box. The DSL is the recommended starting point for developers new to Kafka Streams, and should cover many use cases and stream processing needs.  If you're writing a Scala application then you can use the <a href="dsl-api.html#scala-dsl"><span class="std std-ref">Kafka Streams DSL for Scala</span></a> library which removes much of the Java/Scala interoperability boilerplate as opposed to working directly with the Java DSL.</a></dd>
      <dt><a class="reference internal" href="processor-api.html#streams-developer-guide-processor-api"><span class="std std-ref">Processor API</span></a></dt>
      <dd>A low-level API that lets you add and connect processors as well as interact directly with state stores. The Processor API provides you with even more flexibility than the DSL but at the expense of requiring more manual work on the side of the application developer (e.g., more lines of code).</dd>
    </dl>
      <div class="section" id="libraries-and-maven-artifacts">
          <span id="streams-developer-guide-maven"></span><h2>Libraries and Maven artifacts</h2>
          <p>This section lists the Kafka Streams related libraries that are available for writing your Kafka Streams applications.</p>
          <p>You can define dependencies on the following libraries for your Kafka Streams applications.</p>
          <table border="1" class="datatable">
              <colgroup>
                  <col width="14%" />
                  <col width="19%" />
                  <col width="12%" />
                  <col width="55%" />
              </colgroup>
              <thead valign="bottom">
              <tr class="row-odd"><th class="head">Group ID</th>
                  <th class="head">Artifact ID</th>
                  <th class="head">Version</th>
                  <th class="head">Description</th>
              </tr>
              </thead>
              <tbody valign="top">
              <tr class="row-even"><td><code class="docutils literal"><span class="pre">org.apache.kafka</span></code></td>
                  <td><code class="docutils literal"><span class="pre">kafka-streams</span></code></td>
                  <td><code class="docutils literal"><span class="pre">{{fullDotVersion}}</span></code></td>
                  <td>(Required) Base library for Kafka Streams.</td>
              </tr>
              <tr class="row-odd"><td><code class="docutils literal"><span class="pre">org.apache.kafka</span></code></td>
                  <td><code class="docutils literal"><span class="pre">kafka-clients</span></code></td>
                  <td><code class="docutils literal"><span class="pre">{{fullDotVersion}}</span></code></td>
                  <td>(Required) Kafka client library.  Contains built-in serializers/deserializers.</td>
              </tr>
              <tr class="row-even"><td><code class="docutils literal"><span class="pre">org.apache.kafka</span></code></td>
                  <td><code class="docutils literal"><span class="pre">kafka-streams-scala</span></code></td>
                  <td><code class="docutils literal"><span class="pre">{{fullDotVersion}}</span></code></td>
                  <td>(Optional) Kafka Streams DSL for Scala library to write Scala Kafka Streams applications. When not using SBT you will need to suffix the artifact ID with the correct version of Scala your application is using (<code class="docutils literal"><span class="pre">_2.12</code></span>, <code class="docutils literal"><span class="pre">_2.13</code></span>)</td>
              </tr>
              </tbody>
          </table>
          <div class="admonition tip">
              <p><b>Tip</b></p>
              <p class="last">See the section <a class="reference internal" href="datatypes.html#streams-developer-guide-serdes"><span class="std std-ref">Data Types and Serialization</span></a> for more information about Serializers/Deserializers.</p>
          </div>
          <p>Example <code class="docutils literal"><span class="pre">pom.xml</span></code> snippet when using Maven:</p>
<<<<<<< HEAD
          <pre class="line-numbers"><code class="language-xml"><dependency>
    <groupId>org.apache.kafka</groupId>
    <artifactId>kafka-streams</artifactId>
    <version>{{fullDotVersion}}</version>
</dependency>
<dependency>
    <groupId>org.apache.kafka</groupId>
    <artifactId>kafka-clients</artifactId>
    <version>{{fullDotVersion}}</version>
</dependency>
              <!-- Optionally include Kafka Streams DSL for Scala for Scala {{scalaVersion}} -->
<dependency>
    <groupId>org.apache.kafka</groupId>
    <artifactId>kafka-streams-scala_{{scalaVersion}}</artifactId>
    <version>{{fullDotVersion}}</version>
</dependency></code></pre>
=======
          <pre class="line-numbers"><code class="language-xml">&lt;dependency&gt;
    &lt;groupId&gt;org.apache.kafka&lt;/groupId&gt;
    &lt;artifactId&gt;kafka-streams&lt;/artifactId&gt;
    &lt;version&gt;{{fullDotVersion}}&lt;/version&gt;
&lt;/dependency&gt;
&lt;dependency&gt;
    &lt;groupId&gt;org.apache.kafka&lt;/groupId&gt;
    &lt;artifactId&gt;kafka-clients&lt;/artifactId&gt;
    &lt;version&gt;{{fullDotVersion}}&lt;/version&gt;
&lt;/dependency&gt;
&lt;!-- Optionally include Kafka Streams DSL for Scala for Scala {{scalaVersion}} --&gt;
&lt;dependency&gt;
    &lt;groupId&gt;org.apache.kafka&lt;/groupId&gt;
    &lt;artifactId&gt;kafka-streams-scala_{{scalaVersion}}&lt;/artifactId&gt;
    &lt;version&gt;{{fullDotVersion}}&lt;/version&gt;
&lt;/dependency&gt;</code></pre>
>>>>>>> 15418db6
      </div>
    <div class="section" id="using-kafka-streams-within-your-application-code">
      <h2>Using Kafka Streams within your application code<a class="headerlink" href="#using-kafka-streams-within-your-application-code" title="Permalink to this headline"></a></h2>
      <p>You can call Kafka Streams from anywhere in your application code, but usually these calls are made within the <code class="docutils literal"><span class="pre">main()</span></code> method of
        your application, or some variant thereof.  The basic elements of defining a processing topology within your application
        are described below.</p>
      <p>First, you must create an instance of <code class="docutils literal"><span class="pre">KafkaStreams</span></code>.</p>
      <ul class="simple">
        <li>The first argument of the <code class="docutils literal"><span class="pre">KafkaStreams</span></code> constructor takes a topology (either <code class="docutils literal"><span class="pre">StreamsBuilder#build()</span></code> for the
          <a class="reference internal" href="dsl-api.html#streams-developer-guide-dsl"><span class="std std-ref">DSL</span></a> or <code class="docutils literal"><span class="pre">Topology</span></code> for the
          <a class="reference internal" href="processor-api.html#streams-developer-guide-processor-api"><span class="std std-ref">Processor API</span></a>) that is used to define a topology.</li>
        <li>The second argument is an instance of <code class="docutils literal"><span class="pre">java.util.Properties</span></code>, which defines the configuration for this specific topology.</li>
      </ul>
      <p>Code example:</p>
<<<<<<< HEAD
      <div class="highlight-java"><div class="highlight"><pre><span></span><span class="kn">import</span> <span class="nn">org.apache.kafka.streams.KafkaStreams</span><span class="o">;</span>
<span class="kn">import</span> <span class="nn">org.apache.kafka.streams.kstream.StreamsBuilder</span><span class="o">;</span>
<span class="kn">import</span> <span class="nn">org.apache.kafka.streams.processor.Topology</span><span class="o">;</span>

<span class="c1">// Use the builders to define the actual processing topology, e.g. to specify</span>
<span class="c1">// from which input topics to read, which stream operations (filter, map, etc.)</span>
<span class="c1">// should be called, and so on.  We will cover this in detail in the subsequent</span>
<span class="c1">// sections of this Developer Guide.</span>

<span class="n">StreamsBuilder</span> <span class="n">builder</span> <span class="o">=</span> <span class="o">...;</span>  <span class="c1">// when using the DSL</span>
<span class="n">Topology</span> <span class="n">topology</span> <span class="o">=</span> <span class="n">builder</span><span class="o">.</span><span class="na">build</span><span class="o">();</span>
<span class="c1">//</span>
<span class="c1">// OR</span>
<span class="c1">//</span>
<span class="n">Topology</span> <span class="n">topology</span> <span class="o">=</span> <span class="o">...;</span> <span class="c1">// when using the Processor API</span>

<span class="c1">// Use the configuration to tell your application where the Kafka cluster is,</span>
<span class="c1">// which Serializers/Deserializers to use by default, to specify security settings,</span>
<span class="c1">// and so on.</span>
<span class="n">Properties</span> <span class="n">props</span> <span class="o">=</span> <span class="o">...;</span>

<span class="n">KafkaStreams</span> <span class="n">streams</span> <span class="o">=</span> <span class="k">new</span> <span class="n">KafkaStreams</span><span class="o">(</span><span class="n">topology</span><span class="o">,</span> <span class="n">props</span><span class="o">);</span></code></pre>
      </div>
      </div>
      <p>At this point, internal structures are initialized, but the processing is not started yet.
        You have to explicitly start the Kafka Streams thread by calling the <code class="docutils literal"><span class="pre">KafkaStreams#start()</span></code> method:</p>
      <div class="highlight-java">
          <div class="highlight"><pre><span></span><span class="c1">// Start the Kafka Streams threads</span>
<span class="n">streams</span><span class="o">.</span><span class="na">start</span><span class="o">();</span></code></pre>
          </div>
      </div>
        <p>If there are other instances of this stream processing application running elsewhere (e.g., on another machine), Kafka
            Streams transparently re-assigns tasks from the existing instances to the new instance that you just started.
            For more information, see <a class="reference internal" href="../architecture.html#streams_architecture_tasks"><span class="std std-ref">Stream Partitions and Tasks</span></a> and <a class="reference internal" href="../architecture.html#streams_architecture_threads"><span class="std std-ref">Threading Model</span></a>.</p>
      <p>To catch any unexpected exceptions, you can set an <code class="docutils literal"><span class="pre">java.lang.Thread.UncaughtExceptionHandler</span></code> before you start the
        application.  This handler is called whenever a stream thread is terminated by an unexpected exception:</p>
        <div class="highlight-java">
            <div class="highlight"><pre><code><span></span><span class="c1">// Java 8+, using lambda expressions</span>
<span class="n">streams</span><span class="o">.</span><span class="na">setUncaughtExceptionHandler</span><span class="o">((</span><span class="n">Thread</span> <span class="n">thread</span><span class="o">,</span> <span class="n">Throwable</span> <span class="n">throwable</span><span class="o">)</span> <span class="o">-&gt;</span> <span class="o">{</span>
  <span class="c1">// here you should examine the throwable/exception and perform an appropriate action!</span>
<span class="o">});</span>


<span class="c1">// Java 7</span>
<span class="n">streams</span><span class="o">.</span><span class="na">setUncaughtExceptionHandler</span><span class="o">(</span><span class="k">new</span> <span class="n">Thread</span><span class="o">.</span><span class="na">UncaughtExceptionHandler</span><span class="o">()</span> <span class="o">{</span>
  <span class="kd">public</span> <span class="kt">void</span> <span class="nf">uncaughtException</span><span class="o">(</span><span class="n">Thread</span> <span class="n">thread</span><span class="o">,</span> <span class="n">Throwable</span> <span class="n">throwable</span><span class="o">)</span> <span class="o">{</span>
    <span class="c1">// here you should examine the throwable/exception and perform an appropriate action!</span>
  <span class="o">}</span>
<span class="o">});</span></code></pre>
            </div>
      </div>
      <p>To stop the application instance, call the <code class="docutils literal"><span class="pre">KafkaStreams#close()</span></code> method:</p>
      <div class="highlight-java">
          <div class="highlight"><pre><span></span><span class="c1">// Stop the Kafka Streams threads</span>
<span class="n">streams</span><span class="o">.</span><span class="na">close</span><span class="o">();</span></code></pre>
          </div>
      </div>
=======
        <pre class="line-numbers"><code class="language-java">import org.apache.kafka.streams.KafkaStreams;
import org.apache.kafka.streams.kstream.StreamsBuilder;
import org.apache.kafka.streams.processor.Topology;

// Use the builders to define the actual processing topology, e.g. to specify
// from which input topics to read, which stream operations (filter, map, etc.)
// should be called, and so on.  We will cover this in detail in the subsequent
// sections of this Developer Guide.

StreamsBuilder builder = ...;  // when using the DSL
Topology topology = builder.build();
//
// OR
//
Topology topology = ...; // when using the Processor API

// Use the configuration to tell your application where the Kafka cluster is,
// which Serializers/Deserializers to use by default, to specify security settings,
// and so on.
Properties props = ...;

KafkaStreams streams = new KafkaStreams(topology, props);</code></pre>
      <p>At this point, internal structures are initialized, but the processing is not started yet.
        You have to explicitly start the Kafka Streams thread by calling the <code class="docutils literal"><span class="pre">KafkaStreams#start()</span></code> method:</p>
        <pre class="line-numbers"><code class="language-java">// Start the Kafka Streams threads
streams.start();</code></pre>
      <p>If there are other instances of this stream processing application running elsewhere (e.g., on another machine), Kafka
        Streams transparently re-assigns tasks from the existing instances to the new instance that you just started.
        For more information, see <a class="reference internal" href="../architecture.html#streams_architecture_tasks"><span class="std std-ref">Stream Partitions and Tasks</span></a> and <a class="reference internal" href="../architecture.html#streams_architecture_threads"><span class="std std-ref">Threading Model</span></a>.</p>
      <p>To catch any unexpected exceptions, you can set an <code class="docutils literal"><span class="pre">java.lang.Thread.UncaughtExceptionHandler</span></code> before you start the
        application.  This handler is called whenever a stream thread is terminated by an unexpected exception:</p>
        <pre class="line-numbers"><code class="language-java">// Java 8+, using lambda expressions
streams.setUncaughtExceptionHandler((Thread thread, Throwable throwable) -&gt; {
  // here you should examine the throwable/exception and perform an appropriate action!
});


// Java 7
streams.setUncaughtExceptionHandler(new Thread.UncaughtExceptionHandler() {
  public void uncaughtException(Thread thread, Throwable throwable) {
    // here you should examine the throwable/exception and perform an appropriate action!
  }
});</code></pre>
      <p>To stop the application instance, call the <code class="docutils literal"><span class="pre">KafkaStreams#close()</span></code> method:</p>
        <pre class="line-numbers"><code class="language-java">// Stop the Kafka Streams threads
streams.close();</code></pre>
>>>>>>> 15418db6
      <p>To allow your application to gracefully shutdown in response to SIGTERM, it is recommended that you add a shutdown hook
        and call <code class="docutils literal"><span class="pre">KafkaStreams#close</span></code>.</p>
      <ul>
        <li><p class="first">Here is a shutdown hook example in Java 8+:</p>
<<<<<<< HEAD
          <blockquote>
            <div><div class="highlight-java">
                <div class="highlight"><pre><span></span><span class="c1">// Add shutdown hook to stop the Kafka Streams threads.</span>
<span class="c1">// You can optionally provide a timeout to `close`.</span>
<span class="n">Runtime</span><span class="o">.</span><span class="na">getRuntime</span><span class="o">().</span><span class="na">addShutdownHook</span><span class="o">(</span><span class="k">new</span> <span class="n">Thread</span><span class="o">(</span><span class="n">streams</span><span class="o">::</span><span class="n">close</span><span class="o">));</span></code></pre>
                </div>
            </div>
            </div></blockquote>
        </li>
        <li><p class="first">Here is a shutdown hook example in Java 7:</p>
          <blockquote>
            <div><div class="highlight-java">
                <div class="highlight"><pre><span></span><span class="c1">// Add shutdown hook to stop the Kafka Streams threads.</span>
<span class="c1">// You can optionally provide a timeout to `close`.</span>
<span class="n">Runtime</span><span class="o">.</span><span class="na">getRuntime</span><span class="o">().</span><span class="na">addShutdownHook</span><span class="o">(</span><span class="k">new</span> <span class="n">Thread</span><span class="o">(</span><span class="k">new</span> <span class="n">Runnable</span><span class="o">()</span> <span class="o">{</span>
  <span class="nd">@Override</span>
  <span class="kd">public</span> <span class="kt">void</span> <span class="nf">run</span><span class="o">()</span> <span class="o">{</span>
      <span class="n">streams</span><span class="o">.</span><span class="na">close</span><span class="o">();</span>
  <span class="o">}</span>
<span class="o">}));</span></code></pre>
                </div>
            </div>
            </div></blockquote>
=======
            <pre class="line-numbers"><code class="language-java">// Add shutdown hook to stop the Kafka Streams threads.
// You can optionally provide a timeout to `close`.
Runtime.getRuntime().addShutdownHook(new Thread(streams::close));</code></pre>
        </li>
        <li><p class="first">Here is a shutdown hook example in Java 7:</p>
            <pre class="line-numbers"><code class="language-java">// Add shutdown hook to stop the Kafka Streams threads.
// You can optionally provide a timeout to `close`.
Runtime.getRuntime().addShutdownHook(new Thread(new Runnable() {
  @Override
  public void run() {
      streams.close();
  }
}));</code></pre>
>>>>>>> 15418db6
        </li>
      </ul>
      <p>After an application is stopped, Kafka Streams will migrate any tasks that had been running in this instance to available remaining
        instances.</p>
</div>

      <div class="section" id="testing-a-streams-app">
          <h2><a class="headerlink" href="#testing-a-streams-app" title="Permalink to this headline">Testing a Streams application</a></h2>
          Kafka Streams comes with a <code>test-utils</code> module to help you test your application <a href="testing.html">here</a>.
      </div>
</div>


               </div>
              </div>
  <div class="pagination">
    <a href="/{{version}}/documentation/streams/developer-guide/" class="pagination__btn pagination__btn__prev">Previous</a>
    <a href="/{{version}}/documentation/streams/developer-guide/config-streams" class="pagination__btn pagination__btn__next">Next</a>
  </div>
</script>

<!--#include virtual="../../../includes/_header.htm" -->
<!--#include virtual="../../../includes/_top.htm" -->
<div class="content documentation ">
    <!--#include virtual="../../../includes/_nav.htm" -->
    <div class="right">
        <!--//#include virtual="../../../includes/_docs_banner.htm" -->
        <ul class="breadcrumbs">
            <li><a href="/documentation">Documentation</a></li>
            <li><a href="/documentation/streams">Kafka Streams</a></li>
            <li><a href="/documentation/streams/developer-guide/">Developer Guide</a></li>
        </ul>
        <div class="p-content"></div>
    </div>
</div>
<!--#include virtual="../../../includes/_footer.htm" -->
<script>
    $(function() {
        // Show selected style on nav item
        $('.b-nav__streams').addClass('selected');

        //sticky secondary nav
        var $navbar = $(".sub-nav-sticky"),
            y_pos = $navbar.offset().top,
            height = $navbar.height();

        $(window).scroll(function() {
            var scrollTop = $(window).scrollTop();

            if (scrollTop > y_pos - height) {
                $navbar.addClass("navbar-fixed")
            } else if (scrollTop <= y_pos) {
                $navbar.removeClass("navbar-fixed")
            }
        });

        // Display docs subnav items
        $('.b-nav__docs').parent().toggleClass('nav__item__with__subs--expanded');
    });
</script><|MERGE_RESOLUTION|>--- conflicted
+++ resolved
@@ -90,24 +90,6 @@
               <p class="last">See the section <a class="reference internal" href="datatypes.html#streams-developer-guide-serdes"><span class="std std-ref">Data Types and Serialization</span></a> for more information about Serializers/Deserializers.</p>
           </div>
           <p>Example <code class="docutils literal"><span class="pre">pom.xml</span></code> snippet when using Maven:</p>
-<<<<<<< HEAD
-          <pre class="line-numbers"><code class="language-xml"><dependency>
-    <groupId>org.apache.kafka</groupId>
-    <artifactId>kafka-streams</artifactId>
-    <version>{{fullDotVersion}}</version>
-</dependency>
-<dependency>
-    <groupId>org.apache.kafka</groupId>
-    <artifactId>kafka-clients</artifactId>
-    <version>{{fullDotVersion}}</version>
-</dependency>
-              <!-- Optionally include Kafka Streams DSL for Scala for Scala {{scalaVersion}} -->
-<dependency>
-    <groupId>org.apache.kafka</groupId>
-    <artifactId>kafka-streams-scala_{{scalaVersion}}</artifactId>
-    <version>{{fullDotVersion}}</version>
-</dependency></code></pre>
-=======
           <pre class="line-numbers"><code class="language-xml">&lt;dependency&gt;
     &lt;groupId&gt;org.apache.kafka&lt;/groupId&gt;
     &lt;artifactId&gt;kafka-streams&lt;/artifactId&gt;
@@ -124,80 +106,21 @@
     &lt;artifactId&gt;kafka-streams-scala_{{scalaVersion}}&lt;/artifactId&gt;
     &lt;version&gt;{{fullDotVersion}}&lt;/version&gt;
 &lt;/dependency&gt;</code></pre>
->>>>>>> 15418db6
       </div>
     <div class="section" id="using-kafka-streams-within-your-application-code">
       <h2>Using Kafka Streams within your application code<a class="headerlink" href="#using-kafka-streams-within-your-application-code" title="Permalink to this headline"></a></h2>
       <p>You can call Kafka Streams from anywhere in your application code, but usually these calls are made within the <code class="docutils literal"><span class="pre">main()</span></code> method of
-        your application, or some variant thereof.  The basic elements of defining a processing topology within your application
-        are described below.</p>
-      <p>First, you must create an instance of <code class="docutils literal"><span class="pre">KafkaStreams</span></code>.</p>
-      <ul class="simple">
-        <li>The first argument of the <code class="docutils literal"><span class="pre">KafkaStreams</span></code> constructor takes a topology (either <code class="docutils literal"><span class="pre">StreamsBuilder#build()</span></code> for the
-          <a class="reference internal" href="dsl-api.html#streams-developer-guide-dsl"><span class="std std-ref">DSL</span></a> or <code class="docutils literal"><span class="pre">Topology</span></code> for the
-          <a class="reference internal" href="processor-api.html#streams-developer-guide-processor-api"><span class="std std-ref">Processor API</span></a>) that is used to define a topology.</li>
-        <li>The second argument is an instance of <code class="docutils literal"><span class="pre">java.util.Properties</span></code>, which defines the configuration for this specific topology.</li>
-      </ul>
-      <p>Code example:</p>
-<<<<<<< HEAD
-      <div class="highlight-java"><div class="highlight"><pre><span></span><span class="kn">import</span> <span class="nn">org.apache.kafka.streams.KafkaStreams</span><span class="o">;</span>
-<span class="kn">import</span> <span class="nn">org.apache.kafka.streams.kstream.StreamsBuilder</span><span class="o">;</span>
-<span class="kn">import</span> <span class="nn">org.apache.kafka.streams.processor.Topology</span><span class="o">;</span>
-
-<span class="c1">// Use the builders to define the actual processing topology, e.g. to specify</span>
-<span class="c1">// from which input topics to read, which stream operations (filter, map, etc.)</span>
-<span class="c1">// should be called, and so on.  We will cover this in detail in the subsequent</span>
-<span class="c1">// sections of this Developer Guide.</span>
-
-<span class="n">StreamsBuilder</span> <span class="n">builder</span> <span class="o">=</span> <span class="o">...;</span>  <span class="c1">// when using the DSL</span>
-<span class="n">Topology</span> <span class="n">topology</span> <span class="o">=</span> <span class="n">builder</span><span class="o">.</span><span class="na">build</span><span class="o">();</span>
-<span class="c1">//</span>
-<span class="c1">// OR</span>
-<span class="c1">//</span>
-<span class="n">Topology</span> <span class="n">topology</span> <span class="o">=</span> <span class="o">...;</span> <span class="c1">// when using the Processor API</span>
-
-<span class="c1">// Use the configuration to tell your application where the Kafka cluster is,</span>
-<span class="c1">// which Serializers/Deserializers to use by default, to specify security settings,</span>
-<span class="c1">// and so on.</span>
-<span class="n">Properties</span> <span class="n">props</span> <span class="o">=</span> <span class="o">...;</span>
-
-<span class="n">KafkaStreams</span> <span class="n">streams</span> <span class="o">=</span> <span class="k">new</span> <span class="n">KafkaStreams</span><span class="o">(</span><span class="n">topology</span><span class="o">,</span> <span class="n">props</span><span class="o">);</span></code></pre>
-      </div>
-      </div>
-      <p>At this point, internal structures are initialized, but the processing is not started yet.
-        You have to explicitly start the Kafka Streams thread by calling the <code class="docutils literal"><span class="pre">KafkaStreams#start()</span></code> method:</p>
-      <div class="highlight-java">
-          <div class="highlight"><pre><span></span><span class="c1">// Start the Kafka Streams threads</span>
-<span class="n">streams</span><span class="o">.</span><span class="na">start</span><span class="o">();</span></code></pre>
-          </div>
-      </div>
-        <p>If there are other instances of this stream processing application running elsewhere (e.g., on another machine), Kafka
-            Streams transparently re-assigns tasks from the existing instances to the new instance that you just started.
-            For more information, see <a class="reference internal" href="../architecture.html#streams_architecture_tasks"><span class="std std-ref">Stream Partitions and Tasks</span></a> and <a class="reference internal" href="../architecture.html#streams_architecture_threads"><span class="std std-ref">Threading Model</span></a>.</p>
-      <p>To catch any unexpected exceptions, you can set an <code class="docutils literal"><span class="pre">java.lang.Thread.UncaughtExceptionHandler</span></code> before you start the
-        application.  This handler is called whenever a stream thread is terminated by an unexpected exception:</p>
-        <div class="highlight-java">
-            <div class="highlight"><pre><code><span></span><span class="c1">// Java 8+, using lambda expressions</span>
-<span class="n">streams</span><span class="o">.</span><span class="na">setUncaughtExceptionHandler</span><span class="o">((</span><span class="n">Thread</span> <span class="n">thread</span><span class="o">,</span> <span class="n">Throwable</span> <span class="n">throwable</span><span class="o">)</span> <span class="o">-&gt;</span> <span class="o">{</span>
-  <span class="c1">// here you should examine the throwable/exception and perform an appropriate action!</span>
-<span class="o">});</span>
-
-
-<span class="c1">// Java 7</span>
-<span class="n">streams</span><span class="o">.</span><span class="na">setUncaughtExceptionHandler</span><span class="o">(</span><span class="k">new</span> <span class="n">Thread</span><span class="o">.</span><span class="na">UncaughtExceptionHandler</span><span class="o">()</span> <span class="o">{</span>
-  <span class="kd">public</span> <span class="kt">void</span> <span class="nf">uncaughtException</span><span class="o">(</span><span class="n">Thread</span> <span class="n">thread</span><span class="o">,</span> <span class="n">Throwable</span> <span class="n">throwable</span><span class="o">)</span> <span class="o">{</span>
-    <span class="c1">// here you should examine the throwable/exception and perform an appropriate action!</span>
-  <span class="o">}</span>
-<span class="o">});</span></code></pre>
-            </div>
-      </div>
-      <p>To stop the application instance, call the <code class="docutils literal"><span class="pre">KafkaStreams#close()</span></code> method:</p>
-      <div class="highlight-java">
-          <div class="highlight"><pre><span></span><span class="c1">// Stop the Kafka Streams threads</span>
-<span class="n">streams</span><span class="o">.</span><span class="na">close</span><span class="o">();</span></code></pre>
-          </div>
-      </div>
-=======
+          your application, or some variant thereof. The basic elements of defining a processing topology within your application
+          are described below.</p>
+        <p>First, you must create an instance of <code class="docutils literal"><span class="pre">KafkaStreams</span></code>.</p>
+        <ul class="simple">
+            <li>The first argument of the <code class="docutils literal"><span class="pre">KafkaStreams</span></code> constructor takes a topology (either <code class="docutils literal"><span class="pre">StreamsBuilder#build()</span></code> for the
+                <a class="reference internal" href="dsl-api.html#streams-developer-guide-dsl"><span class="std std-ref">DSL</span></a> or <code class="docutils literal"><span class="pre">Topology</span></code> for the
+                <a class="reference internal" href="processor-api.html#streams-developer-guide-processor-api"><span class="std std-ref">Processor API</span></a>) that is used to define a topology.
+            </li>
+            <li>The second argument is an instance of <code class="docutils literal"><span class="pre">java.util.Properties</span></code>, which defines the configuration for this specific topology.</li>
+        </ul>
+        <p>Code example:</p>
         <pre class="line-numbers"><code class="language-java">import org.apache.kafka.streams.KafkaStreams;
 import org.apache.kafka.streams.kstream.StreamsBuilder;
 import org.apache.kafka.streams.processor.Topology;
@@ -220,15 +143,15 @@
 Properties props = ...;
 
 KafkaStreams streams = new KafkaStreams(topology, props);</code></pre>
-      <p>At this point, internal structures are initialized, but the processing is not started yet.
-        You have to explicitly start the Kafka Streams thread by calling the <code class="docutils literal"><span class="pre">KafkaStreams#start()</span></code> method:</p>
+        <p>At this point, internal structures are initialized, but the processing is not started yet.
+            You have to explicitly start the Kafka Streams thread by calling the <code class="docutils literal"><span class="pre">KafkaStreams#start()</span></code> method:</p>
         <pre class="line-numbers"><code class="language-java">// Start the Kafka Streams threads
 streams.start();</code></pre>
-      <p>If there are other instances of this stream processing application running elsewhere (e.g., on another machine), Kafka
-        Streams transparently re-assigns tasks from the existing instances to the new instance that you just started.
-        For more information, see <a class="reference internal" href="../architecture.html#streams_architecture_tasks"><span class="std std-ref">Stream Partitions and Tasks</span></a> and <a class="reference internal" href="../architecture.html#streams_architecture_threads"><span class="std std-ref">Threading Model</span></a>.</p>
-      <p>To catch any unexpected exceptions, you can set an <code class="docutils literal"><span class="pre">java.lang.Thread.UncaughtExceptionHandler</span></code> before you start the
-        application.  This handler is called whenever a stream thread is terminated by an unexpected exception:</p>
+        <p>If there are other instances of this stream processing application running elsewhere (e.g., on another machine), Kafka
+            Streams transparently re-assigns tasks from the existing instances to the new instance that you just started.
+            For more information, see <a class="reference internal" href="../architecture.html#streams_architecture_tasks"><span class="std std-ref">Stream Partitions and Tasks</span></a> and <a class="reference internal" href="../architecture.html#streams_architecture_threads"><span class="std std-ref">Threading Model</span></a>.</p>
+        <p>To catch any unexpected exceptions, you can set an <code class="docutils literal"><span class="pre">java.lang.Thread.UncaughtExceptionHandler</span></code> before you start the
+            application. This handler is called whenever a stream thread is terminated by an unexpected exception:</p>
         <pre class="line-numbers"><code class="language-java">// Java 8+, using lambda expressions
 streams.setUncaughtExceptionHandler((Thread thread, Throwable throwable) -&gt; {
   // here you should examine the throwable/exception and perform an appropriate action!
@@ -241,45 +164,19 @@
     // here you should examine the throwable/exception and perform an appropriate action!
   }
 });</code></pre>
-      <p>To stop the application instance, call the <code class="docutils literal"><span class="pre">KafkaStreams#close()</span></code> method:</p>
+        <p>To stop the application instance, call the <code class="docutils literal"><span class="pre">KafkaStreams#close()</span></code> method:</p>
         <pre class="line-numbers"><code class="language-java">// Stop the Kafka Streams threads
 streams.close();</code></pre>
->>>>>>> 15418db6
-      <p>To allow your application to gracefully shutdown in response to SIGTERM, it is recommended that you add a shutdown hook
-        and call <code class="docutils literal"><span class="pre">KafkaStreams#close</span></code>.</p>
-      <ul>
-        <li><p class="first">Here is a shutdown hook example in Java 8+:</p>
-<<<<<<< HEAD
-          <blockquote>
-            <div><div class="highlight-java">
-                <div class="highlight"><pre><span></span><span class="c1">// Add shutdown hook to stop the Kafka Streams threads.</span>
-<span class="c1">// You can optionally provide a timeout to `close`.</span>
-<span class="n">Runtime</span><span class="o">.</span><span class="na">getRuntime</span><span class="o">().</span><span class="na">addShutdownHook</span><span class="o">(</span><span class="k">new</span> <span class="n">Thread</span><span class="o">(</span><span class="n">streams</span><span class="o">::</span><span class="n">close</span><span class="o">));</span></code></pre>
-                </div>
-            </div>
-            </div></blockquote>
-        </li>
-        <li><p class="first">Here is a shutdown hook example in Java 7:</p>
-          <blockquote>
-            <div><div class="highlight-java">
-                <div class="highlight"><pre><span></span><span class="c1">// Add shutdown hook to stop the Kafka Streams threads.</span>
-<span class="c1">// You can optionally provide a timeout to `close`.</span>
-<span class="n">Runtime</span><span class="o">.</span><span class="na">getRuntime</span><span class="o">().</span><span class="na">addShutdownHook</span><span class="o">(</span><span class="k">new</span> <span class="n">Thread</span><span class="o">(</span><span class="k">new</span> <span class="n">Runnable</span><span class="o">()</span> <span class="o">{</span>
-  <span class="nd">@Override</span>
-  <span class="kd">public</span> <span class="kt">void</span> <span class="nf">run</span><span class="o">()</span> <span class="o">{</span>
-      <span class="n">streams</span><span class="o">.</span><span class="na">close</span><span class="o">();</span>
-  <span class="o">}</span>
-<span class="o">}));</span></code></pre>
-                </div>
-            </div>
-            </div></blockquote>
-=======
-            <pre class="line-numbers"><code class="language-java">// Add shutdown hook to stop the Kafka Streams threads.
+        <p>To allow your application to gracefully shutdown in response to SIGTERM, it is recommended that you add a shutdown hook
+            and call <code class="docutils literal"><span class="pre">KafkaStreams#close</span></code>.</p>
+        <ul>
+            <li><p class="first">Here is a shutdown hook example in Java 8+:</p>
+                <pre class="line-numbers"><code class="language-java">// Add shutdown hook to stop the Kafka Streams threads.
 // You can optionally provide a timeout to `close`.
 Runtime.getRuntime().addShutdownHook(new Thread(streams::close));</code></pre>
-        </li>
-        <li><p class="first">Here is a shutdown hook example in Java 7:</p>
-            <pre class="line-numbers"><code class="language-java">// Add shutdown hook to stop the Kafka Streams threads.
+            </li>
+            <li><p class="first">Here is a shutdown hook example in Java 7:</p>
+                <pre class="line-numbers"><code class="language-java">// Add shutdown hook to stop the Kafka Streams threads.
 // You can optionally provide a timeout to `close`.
 Runtime.getRuntime().addShutdownHook(new Thread(new Runnable() {
   @Override
@@ -287,8 +184,7 @@
       streams.close();
   }
 }));</code></pre>
->>>>>>> 15418db6
-        </li>
+            </li>
       </ul>
       <p>After an application is stopped, Kafka Streams will migrate any tasks that had been running in this instance to available remaining
         instances.</p>
