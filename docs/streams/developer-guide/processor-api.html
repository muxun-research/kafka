--- conflicted
+++ resolved
@@ -82,52 +82,52 @@
                 instance, which provides access to the metadata of the currently processed record, including its source Kafka topic and partition,
                 its corresponding message offset, and further such information. You can also use this context instance to schedule a punctuation
                 function (via <code class="docutils literal"><span class="pre">ProcessorContext#schedule()</span></code>), to forward a new record as a key-value pair to the downstream processors (via <code class="docutils literal"><span class="pre">ProcessorContext#forward()</span></code>),
-              and to commit the current processing progress (via <code class="docutils literal"><span class="pre">ProcessorContext#commit()</span></code>).
-              Any resources you set up in <code class="docutils literal"><span class="pre">init()</span></code> can be cleaned up in the
-              <code class="docutils literal"><span class="pre">close()</span></code> method. Note that Kafka Streams may re-use a single
-              <code class="docutils literal"><span class="pre">Processor</span></code> object by calling
-              <code class="docutils literal"><span class="pre">init()</span></code> on it again after <code class="docutils literal"><span class="pre">close()</span></code>.</p>
-          <p>
-            The <code class="docutils literal"><span class="pre">Processor</span></code> interface takes two sets of generic parameters:
-            <code class="docutils literal"><span class="pre">KIn, VIn, KOut, VOut</span></code>. These define the input and output types
-            that the processor implementation can handle. <code class="docutils literal"><span class="pre">KIn</span></code> and
-            <code class="docutils literal"><span class="pre">VIn</span></code> define the key and value types that will be passed
-            to <code class="docutils literal"><span class="pre">process()</span></code>.
-            Likewise, <code class="docutils literal"><span class="pre">KOut</span></code> and <code class="docutils literal"><span class="pre">VOut</span></code>
-            define the forwarded key and value types that <code class="docutils literal"><span class="pre">ProcessorContext#forward()</span></code>
-            will accept. If your processor does not forward any records at all (or if it only forwards
-            <code class="docutils literal"><span class="pre">null</span></code> keys or values),
-            a best practice is to set the output generic type argument to
-            <code class="docutils literal"><span class="pre">Void</span></code>.
-            If it needs to forward multiple types that don't share a common superclass, you will
-            have to set the output generic type argument to <code class="docutils literal"><span class="pre">Object</span></code>.
-          </p>
-          <p>
-            Both the <code class="docutils literal"><span class="pre">Processor#process()</span></code>
-            and the <code class="docutils literal"><span class="pre">ProcessorContext#forward()</span></code>
-            methods handle records in the form of the <code class="docutils literal"><span class="pre">Record&lt;K, V&gt;</span></code>
-            data class. This class gives you access to the main components of a Kafka record:
-            the key, value, timestamp and headers. When forwarding records, you can use the
-            constructor to create a new <code class="docutils literal"><span class="pre">Record</span></code>
-            from scratch, or you can use the convenience builder methods to replace one of the
-            <code class="docutils literal"><span class="pre">Record</span></code>'s properties
-            and copy over the rest. For example,
-            <code class="docutils literal"><span class="pre">inputRecord.withValue(newValue)</span></code>
-            would copy the key, timestamp, and headers from
-            <code class="docutils literal"><span class="pre">inputRecord</span></code> while
-            setting the output record's value to <code class="docutils literal"><span class="pre">newValue</span></code>.
-            Note that this does not mutate <code class="docutils literal"><span class="pre">inputRecord</span></code>,
-            but instead creates a shallow copy. Beware that this is only a shallow copy, so if you
-            plan to mutate the key, value, or headers elsewhere in the program, you will want to
-            create a deep copy of those fields yourself.
-          </p>
+                and to commit the current processing progress (via <code class="docutils literal"><span class="pre">ProcessorContext#commit()</span></code>).
+                Any resources you set up in <code class="docutils literal"><span class="pre">init()</span></code> can be cleaned up in the
+                <code class="docutils literal"><span class="pre">close()</span></code> method. Note that Kafka Streams may re-use a single
+                <code class="docutils literal"><span class="pre">Processor</span></code> object by calling
+                <code class="docutils literal"><span class="pre">init()</span></code> on it again after <code class="docutils literal"><span class="pre">close()</span></code>.</p>
             <p>
-              In addition to handling incoming records via
-              <code class="docutils literal"><span class="pre">Processor#process()</span></code>,
-              you have the option to schedule periodic invocation (called "punctuation")
-              in your processor's <code class="docutils literal"><span class="pre">init()</span></code>
-              method by calling  <code class="docutils literal"><span class="pre">ProcessorContext#schedule()</span></code>
-              and passing it a  <code class="docutils literal"><span class="pre">Punctuator</span></code>.
+                The <code class="docutils literal"><span class="pre">Processor</span></code> interface takes two sets of generic parameters:
+                <code class="docutils literal"><span class="pre">KIn, VIn, KOut, VOut</span></code>. These define the input and output types
+                that the processor implementation can handle. <code class="docutils literal"><span class="pre">KIn</span></code> and
+                <code class="docutils literal"><span class="pre">VIn</span></code> define the key and value types that will be passed
+                to <code class="docutils literal"><span class="pre">process()</span></code>.
+                Likewise, <code class="docutils literal"><span class="pre">KOut</span></code> and <code class="docutils literal"><span class="pre">VOut</span></code>
+                define the forwarded key and value types that <code class="docutils literal"><span class="pre">ProcessorContext#forward()</span></code>
+                will accept. If your processor does not forward any records at all (or if it only forwards
+                <code class="docutils literal"><span class="pre">null</span></code> keys or values),
+                a best practice is to set the output generic type argument to
+                <code class="docutils literal"><span class="pre">Void</span></code>.
+                If it needs to forward multiple types that don't share a common superclass, you will
+                have to set the output generic type argument to <code class="docutils literal"><span class="pre">Object</span></code>.
+            </p>
+            <p>
+                Both the <code class="docutils literal"><span class="pre">Processor#process()</span></code>
+                and the <code class="docutils literal"><span class="pre">ProcessorContext#forward()</span></code>
+                methods handle records in the form of the <code class="docutils literal"><span class="pre">Record&lt;K, V&gt;</span></code>
+                data class. This class gives you access to the main components of a Kafka record:
+                the key, value, timestamp and headers. When forwarding records, you can use the
+                constructor to create a new <code class="docutils literal"><span class="pre">Record</span></code>
+                from scratch, or you can use the convenience builder methods to replace one of the
+                <code class="docutils literal"><span class="pre">Record</span></code>'s properties
+                and copy over the rest. For example,
+                <code class="docutils literal"><span class="pre">inputRecord.withValue(newValue)</span></code>
+                would copy the key, timestamp, and headers from
+                <code class="docutils literal"><span class="pre">inputRecord</span></code> while
+                setting the output record's value to <code class="docutils literal"><span class="pre">newValue</span></code>.
+                Note that this does not mutate <code class="docutils literal"><span class="pre">inputRecord</span></code>,
+                but instead creates a shallow copy. Beware that this is only a shallow copy, so if you
+                plan to mutate the key, value, or headers elsewhere in the program, you will want to
+                create a deep copy of those fields yourself.
+            </p>
+            <p>
+                In addition to handling incoming records via
+                <code class="docutils literal"><span class="pre">Processor#process()</span></code>,
+                you have the option to schedule periodic invocation (called "punctuation")
+                in your processor's <code class="docutils literal"><span class="pre">init()</span></code>
+                method by calling <code class="docutils literal"><span class="pre">ProcessorContext#schedule()</span></code>
+                and passing it a <code class="docutils literal"><span class="pre">Punctuator</span></code>.
                 The <code class="docutils literal"><span class="pre">PunctuationType</span></code> determines what notion of time is used
                 for the punctuation scheduling: either <a class="reference internal" href="../core-concepts.html#streams_time"><span class="std std-ref">stream-time</span></a> or wall-clock-time (by default, stream-time
                 is configured to represent event-time via <code class="docutils literal"><span class="pre">TimestampExtractor</span></code>). When stream-time is used, <code class="docutils literal"><span class="pre">punctuate()</span></code> is triggered purely
@@ -146,9 +146,9 @@
             <div class="admonition attention">
                 <p class="first admonition-title"><b>Attention</b></p>
                 <p class="last">Stream-time is only advanced when Streams processes records.
-                  If there are no records to process, or if Streams is waiting for new records
-                  due to the <a class="reference internal" href="/documentation/#streamsconfigs_max.task.idle.ms">Task Idling</a>
-                  configuration, then the stream time will not advance and <code class="docutils literal"><span class="pre">punctuate()</span></code> will not be triggered if <code class="docutils literal"><span class="pre">PunctuationType.STREAM_TIME</span></code> was specified.
+                    If there are no records to process, or if Streams is waiting for new records
+                    due to the <a class="reference internal" href="/documentation/#streamsconfigs_max.task.idle.ms">Task Idling</a>
+                    configuration, then the stream time will not advance and <code class="docutils literal"><span class="pre">punctuate()</span></code> will not be triggered if <code class="docutils literal"><span class="pre">PunctuationType.STREAM_TIME</span></code> was specified.
                     This behavior is independent of the configured timestamp extractor, i.e., using <code class="docutils literal"><span class="pre">WallclockTimestampExtractor</span></code> does not enable wall-clock triggering of <code class="docutils literal"><span class="pre">punctuate()</span></code>.</p>
             </div>
             <p><b>Example</b></p>
@@ -189,18 +189,12 @@
         }
     }
 
-<<<<<<< HEAD
-<span class="o">}</span></code></pre>
-            </div>
-            </div>
-=======
     @Override
     public void close() {
         // close any resources managed by this processor
         // Note: Do not close any StateStores as these are managed by the library
     }
 }</code></pre>
->>>>>>> 15418db6
             <div class="admonition note">
                 <p><b>Note</b></p>
                 <p class="last"><strong>Stateful processing with state stores:</strong>
@@ -259,58 +253,40 @@
                         <code class="docutils literal"><span class="pre">KeyValueStore&lt;K,</span> <span class="pre">V&gt;</span></code></td>
                         <td>RocksDB</td>
                         <td>Yes (enabled by default)</td>
-                        <td><ul class="first simple">
-                            <li><strong>The recommended store type for most use cases.</strong></li>
-                            <li>Stores its data on local disk.</li>
-                            <li>Storage capacity:
-                                managed local state can be larger than the memory (heap space) of an
-                                application instance, but must fit into the available local disk
-                                space.
-                            </li>
-                            <li>RocksDB settings can be fine-tuned, see
-<<<<<<< HEAD
-                                <a class="reference internal" href="config-streams.html#streams-developer-guide-rocksdb-config"><span class="std std-ref">RocksDB configuration</span></a>.
-                            </li>
-                            <li>Available <a class="reference external" href="/{{version}}/javadoc/org/apache/kafka/streams/state/Stores.html#persistentKeyValueStore-java.lang.String-">store variants</a>:
-                                time window key-value store, session window key-value store.
-                            </li>
-                            <li>Use <a class="reference external" href="/{{version}}/javadoc/org/apache/kafka/streams/state/Stores.html#persistentTimestampedKeyValueStore-java.lang.String-">persistentTimestampedKeyValueStore</a>
-                                when you need a persistent key-(value/timestamp) store that supports put/get/delete and range queries.
-                            </li>
-                            <li>Use <a class="reference external" href="/{{version}}/javadoc/org/apache/kafka/streams/state/Stores.html#persistentTimestampedWindowStore-java.lang.String-java.time.Duration-java.time.Duration-boolean-">persistentTimestampedWindowStore</a>
-                                when you need a persistent windowedKey-(value/timestamp) store.
-                            </li>
-=======
-                                <a class="reference internal" href="config-streams.html#streams-developer-guide-rocksdb-config"><span class="std std-ref">RocksDB configuration</span></a>.</li>
-                            <li>Available <a class="reference external" href="/{{version}}/javadoc/org/apache/kafka/streams/state/Stores.html#persistentKeyValueStore(java.lang.String)">store variants</a>:
-                                timestamped key-value store, versioned key-value store, time window key-value store, session window key-value store.</li>
-                            <li>Use <a class="reference external" href="/{{version}}/javadoc/org/apache/kafka/streams/state/Stores.html#persistentTimestampedKeyValueStore(java.lang.String)">persistentTimestampedKeyValueStore</a>
-                                when you need a persistent key-(value/timestamp) store that supports put/get/delete and range queries.</li>
-                            <li>Use <a class="reference external" href="/{{version}}/javadoc/org/apache/kafka/streams/state/Stores.html#persistentVersionedKeyValueStore(java.lang.String,java.time.Duration)">persistentVersionedKeyValueStore</a>
-                                when you need a persistent, versioned key-(value/timestamp) store that supports put/get/delete and timestamped get operations.</li>
-                            <li>Use <a class="reference external" href="/{{version}}/javadoc/org/apache/kafka/streams/state/Stores.html#persistentWindowStore(java.lang.String,java.time.Duration,java.time.Duration,boolean)">persistentWindowStore</a>
-                                or <a class="reference external" href="/{{version}}/javadoc/org/apache/kafka/streams/state/Stores.html#persistentTimestampedWindowStore(java.lang.String,java.time.Duration,java.time.Duration,boolean)">persistentTimestampedWindowStore</a>
-                                when you need a persistent timeWindowedKey-value or timeWindowedKey-(value/timestamp) store, respectively.</li>
-                            <li>Use <a class="reference external" href="/{{version}}/javadoc/org/apache/kafka/streams/state/Stores.html#persistentSessionStore(java.lang.String,java.time.Duration)">persistentSessionStore</a>
-                                when you need a persistent sessionWindowedKey-value store.</li>
->>>>>>> 15418db6
-                        </ul>
+                        <td>
+                            <ul class="first simple">
+                                <li><strong>The recommended store type for most use cases.</strong></li>
+                                <li>Stores its data on local disk.</li>
+                                <li>Storage capacity:
+                                    managed local state can be larger than the memory (heap space) of an
+                                    application instance, but must fit into the available local disk
+                                    space.
+                                </li>
+                                <li>RocksDB settings can be fine-tuned, see
+                                    <a class="reference internal" href="config-streams.html#streams-developer-guide-rocksdb-config"><span class="std std-ref">RocksDB configuration</span></a>.
+                                </li>
+                                <li>Available <a class="reference external" href="/{{version}}/javadoc/org/apache/kafka/streams/state/Stores.html#persistentKeyValueStore(java.lang.String)">store variants</a>:
+                                    timestamped key-value store, versioned key-value store, time window key-value store, session window key-value store.
+                                </li>
+                                <li>Use <a class="reference external" href="/{{version}}/javadoc/org/apache/kafka/streams/state/Stores.html#persistentTimestampedKeyValueStore(java.lang.String)">persistentTimestampedKeyValueStore</a>
+                                    when you need a persistent key-(value/timestamp) store that supports put/get/delete and range queries.
+                                </li>
+                                <li>Use <a class="reference external" href="/{{version}}/javadoc/org/apache/kafka/streams/state/Stores.html#persistentVersionedKeyValueStore(java.lang.String,java.time.Duration)">persistentVersionedKeyValueStore</a>
+                                    when you need a persistent, versioned key-(value/timestamp) store that supports put/get/delete and timestamped get operations.
+                                </li>
+                                <li>Use <a class="reference external" href="/{{version}}/javadoc/org/apache/kafka/streams/state/Stores.html#persistentWindowStore(java.lang.String,java.time.Duration,java.time.Duration,boolean)">persistentWindowStore</a>
+                                    or <a class="reference external" href="/{{version}}/javadoc/org/apache/kafka/streams/state/Stores.html#persistentTimestampedWindowStore(java.lang.String,java.time.Duration,java.time.Duration,boolean)">persistentTimestampedWindowStore</a>
+                                    when you need a persistent timeWindowedKey-value or timeWindowedKey-(value/timestamp) store, respectively.
+                                </li>
+                                <li>Use <a class="reference external" href="/{{version}}/javadoc/org/apache/kafka/streams/state/Stores.html#persistentSessionStore(java.lang.String,java.time.Duration)">persistentSessionStore</a>
+                                    when you need a persistent sessionWindowedKey-value store.
+                                </li>
+                            </ul>
                             <pre class="line-numbers"><code class="language-java">// Creating a persistent key-value store:
 // here, we create a `KeyValueStore&lt;String, Long&gt;` named &quot;persistent-counts&quot;.
 import org.apache.kafka.streams.state.StoreBuilder;
 import org.apache.kafka.streams.state.Stores;
 
-<<<<<<< HEAD
-<span class="c1">// Using a `KeyValueStoreBuilder` to build a `KeyValueStore`.</span>
-<span class="n">StoreBuilder</span><span class="o">&lt;</span><span class="n">KeyValueStore</span><span class="o">&lt;</span><span class="n">String</span><span class="o">,</span> <span class="n">Long</span><span class="o">&gt;&gt;</span> <span class="n">countStoreSupplier</span> <span class="o">=</span>
-  <span class="n">Stores</span><span class="o">.</span><span class="na">keyValueStoreBuilder</span><span class="o">(</span>
-    <span class="n">Stores</span><span class="o">.</span><span class="na">persistentKeyValueStore</span><span class="o">(</span><span class="s">&quot;persistent-counts&quot;</span><span class="o">),</span>
-    <span class="n">Serdes</span><span class="o">.</span><span class="na">String</span><span class="o">(),</span>
-    <span class="n">Serdes</span><span class="o">.</span><span class="na">Long</span><span class="o">());</span>
-<span class="n">KeyValueStore</span><span class="o">&lt;</span><span class="n">String</span><span class="o">,</span> <span class="n">Long</span><span class="o">&gt;</span> <span class="n">countStore</span> <span class="o">=</span> <span class="n">countStoreSupplier</span><span class="o">.</span><span class="na">build</span><span class="o">();</span></code></pre>
-                            </div>
-                            </div>
-=======
 // Using a `KeyValueStoreBuilder` to build a `KeyValueStore`.
 StoreBuilder&lt;KeyValueStore&lt;String, Long&gt;&gt; countStoreSupplier =
   Stores.keyValueStoreBuilder(
@@ -318,14 +294,13 @@
     Serdes.String(),
     Serdes.Long());
 KeyValueStore&lt;String, Long&gt; countStore = countStoreSupplier.build();</code></pre>
->>>>>>> 15418db6
                         </td>
                     </tr>
-                    <tr class="row-odd"><td>In-memory
-                        <code class="docutils literal"><span class="pre">KeyValueStore&lt;K,</span> <span class="pre">V&gt;</span></code></td>
+                    <tr class="row-odd">
+                        <td>In-memory
+                            <code class="docutils literal"><span class="pre">KeyValueStore&lt;K,</span> <span class="pre">V&gt;</span></code></td>
                         <td>-</td>
                         <td>Yes (enabled by default)</td>
-<<<<<<< HEAD
                         <td>
                             <ul class="first simple">
                                 <li>Stores its data in memory.</li>
@@ -346,38 +321,8 @@
                                 <li>Use <a class="reference external" href="/{{version}}/javadoc/org/apache/kafka/streams/state/TimestampedWindowStore.html">TimestampedWindowStore</a>
                                     when you need to store windowedKey-(value/timestamp) pairs.
                                 </li>
+                                <li>There is no built-in in-memory, versioned key-value store at this time.</li>
                             </ul>
-                            <div class="highlight-java"><div class="highlight"><pre><span></span><span class="c1">// Creating an in-memory key-value store:</span>
-<span class="c1">// here, we create a `KeyValueStore&lt;String, Long&gt;` named &quot;inmemory-counts&quot;.</span>
-<span class="kn">import</span> <span class="nn">org.apache.kafka.streams.state.StoreBuilder</span><span class="o">;</span>
-<span class="kn">import</span> <span class="nn">org.apache.kafka.streams.state.Stores</span><span class="o">;</span>
-
-<span class="c1">// Using a `KeyValueStoreBuilder` to build a `KeyValueStore`.</span>
-<span class="n">StoreBuilder</span><span class="o">&lt;</span><span class="n">KeyValueStore</span><span class="o">&lt;</span><span class="n">String</span><span class="o">,</span> <span class="n">Long</span><span class="o">&gt;&gt;</span> <span class="n">countStoreSupplier</span> <span class="o">=</span>
-  <span class="n">Stores</span><span class="o">.</span><span class="na">keyValueStoreBuilder</span><span class="o">(</span>
-    <span class="n">Stores</span><span class="o">.</span><span class="na">inMemoryKeyValueStore</span><span class="o">(</span><span class="s">&quot;inmemory-counts&quot;</span><span class="o">),</span>
-    <span class="n">Serdes</span><span class="o">.</span><span class="na">String</span><span class="o">(),</span>
-    <span class="n">Serdes</span><span class="o">.</span><span class="na">Long</span><span class="o">());</span>
-<span class="n">KeyValueStore</span><span class="o">&lt;</span><span class="n">String</span><span class="o">,</span> <span class="n">Long</span><span class="o">&gt;</span> <span class="n">countStore</span> <span class="o">=</span> <span class="n">countStoreSupplier</span><span class="o">.</span><span class="na">build</span><span class="o">();</span></code></pre>
-                            </div>
-                            </div>
-=======
-                        <td><ul class="first simple">
-                            <li>Stores its data in memory.</li>
-                            <li>Storage capacity:
-                                managed local state must fit into memory (heap space) of an
-                                application instance.</li>
-                            <li>Useful when application instances run in an environment where local
-                                disk space is either not available or local disk space is wiped
-                                in-between app instance restarts.</li>
-                            <li>Available <a class="reference external" href="/{{version}}/javadoc/org/apache/kafka/streams/state/Stores.html#inMemoryKeyValueStore-java.lang.String-">store variants</a>:
-                                time window key-value store, session window key-value store.</li>
-                            <li>Use <a class="reference external" href="/{{version}}/javadoc/org/apache/kafka/streams/state/TimestampedKeyValueStore.html">TimestampedKeyValueStore</a>
-                                when you need a key-(value/timestamp) store that supports put/get/delete and range queries.</li>
-                            <li>Use <a class="reference external" href="/{{version}}/javadoc/org/apache/kafka/streams/state/TimestampedWindowStore.html">TimestampedWindowStore</a>
-                                when you need to store windowedKey-(value/timestamp) pairs.</li>
-                            <li>There is no built-in in-memory, versioned key-value store at this time.</li>
-                        </ul>
                             <pre class="line-numbers"><code class="language-java">// Creating an in-memory key-value store:
 // here, we create a `KeyValueStore&lt;String, Long&gt;` named &quot;inmemory-counts&quot;.
 import org.apache.kafka.streams.state.StoreBuilder;
@@ -390,7 +335,6 @@
     Serdes.String(),
     Serdes.Long());
 KeyValueStore&lt;String, Long&gt; countStore = countStoreSupplier.build();</code></pre>
->>>>>>> 15418db6
                         </td>
                     </tr>
                     </tbody>
@@ -422,25 +366,12 @@
                     you may encounter an OOM error.</p>
             </div>
             <div class="section" id="enable-or-disable-fault-tolerance-of-state-stores-store-changelogs">
-                <span id="streams-developer-guide-state-store-enable-disable-fault-tolerance"></span><h3><a class="toc-backref" href="#id6">Enable or Disable Fault Tolerance of State Stores (Store Changelogs)</a><a class="headerlink" href="#enable-or-disable-fault-tolerance-of-state-stores-store-changelogs" title="Permalink to this headline"></a></h3>
+                <span id="streams-developer-guide-state-store-enable-disable-fault-tolerance"></span>
+                <h3><a class="toc-backref" href="#id6">Enable or Disable Fault Tolerance of State Stores (Store Changelogs)</a><a class="headerlink" href="#enable-or-disable-fault-tolerance-of-state-stores-store-changelogs" title="Permalink to this headline"></a></h3>
                 <p>You can enable or disable fault tolerance for a state store by enabling or disabling the change logging
                     of the store through <code class="docutils literal"><span class="pre">enableLogging()</span></code> and <code class="docutils literal"><span class="pre">disableLogging()</span></code>.
                     You can also fine-tune the associated topic&#8217;s configuration if needed.</p>
                 <p>Example for disabling fault-tolerance:</p>
-<<<<<<< HEAD
-                <div class="highlight-java">
-                    <div class="highlight"><pre><span></span><span class="kn">import</span> <span class="nn">org.apache.kafka.streams.state.StoreBuilder</span><span class="o">;</span>
-<span class="kn">import</span> <span class="nn">org.apache.kafka.streams.state.Stores</span><span class="o">;</span>
-
-<span class="n">StoreBuilder</span><span class="o">&lt;</span><span class="n">KeyValueStore</span><span class="o">&lt;</span><span class="n">String</span><span class="o">,</span> <span class="n">Long</span><span class="o">&gt;&gt;</span> <span class="n">countStoreSupplier</span> <span class="o">=</span> <span class="n">Stores</span><span class="o">.</span><span
-                                class="na">keyValueStoreBuilder</span><span class="o">(</span>
-  <span class="n">Stores</span><span class="o">.</span><span class="na">persistentKeyValueStore</span><span class="o">(</span><span class="s">&quot;Counts&quot;</span><span class="o">),</span>
-    <span class="n">Serdes</span><span class="o">.</span><span class="na">String</span><span class="o">(),</span>
-    <span class="n">Serdes</span><span class="o">.</span><span class="na">Long</span><span class="o">())</span>
-  <span class="o">.</span><span class="na">withLoggingDisabled</span><span class="o">();</span> <span class="c1">// disable backing up the store to a changelog topic</span></code></pre>
-                    </div>
-                </div>
-=======
                 <pre class="line-numbers"><code class="language-java">import org.apache.kafka.streams.state.StoreBuilder;
 import org.apache.kafka.streams.state.Stores;
 
@@ -449,7 +380,6 @@
     Serdes.String(),
     Serdes.Long())
   .withLoggingDisabled(); // disable backing up the store to a changelog topic</code></pre>
->>>>>>> 15418db6
                 <div class="admonition attention">
                     <p class="first admonition-title">Attention</p>
                     <p class="last">If the changelog is disabled then the attached state store is no longer fault tolerant and it can&#8217;t have any <a class="reference internal" href="config-streams.html#streams-developer-guide-standby-replicas"><span class="std std-ref">standby replicas</span></a>.</p>
@@ -464,22 +394,11 @@
 // override min.insync.replicas
 changelogConfig.put(TopicConfig.MIN_IN_SYNC_REPLICAS_CONFIG, &quot;1&quot;)
 
-<<<<<<< HEAD
-<span class="n">StoreBuilder</span><span class="o">&lt;</span><span class="n">KeyValueStore</span><span class="o">&lt;</span><span class="n">String</span><span class="o">,</span> <span class="n">Long</span><span class="o">&gt;&gt;</span> <span class="n">countStoreSupplier</span> <span class="o">=</span> <span class="n">Stores</span><span class="o">.</span><span
-                            class="na">keyValueStoreBuilder</span><span class="o">(</span>
-  <span class="n">Stores</span><span class="o">.</span><span class="na">persistentKeyValueStore</span><span class="o">(</span><span class="s">&quot;Counts&quot;</span><span class="o">),</span>
-    <span class="n">Serdes</span><span class="o">.</span><span class="na">String</span><span class="o">(),</span>
-    <span class="n">Serdes</span><span class="o">.</span><span class="na">Long</span><span class="o">())</span>
-  <span class="o">.</span><span class="na">withLoggingEnabled</span><span class="o">(</span><span class="n">changlogConfig</span><span class="o">);</span> <span class="c1">// enable changelogging, with custom changelog settings</span></code></pre>
-                </div>
-                </div>
-=======
 StoreBuilder&lt;KeyValueStore&lt;String, Long&gt;&gt; countStoreSupplier = Stores.keyValueStoreBuilder(
   Stores.persistentKeyValueStore(&quot;Counts&quot;),
     Serdes.String(),
     Serdes.Long())
   .withLoggingEnabled(changelogConfig); // enable changelogging, with custom changelog settings</code></pre>
->>>>>>> 15418db6
             </div>
             <div class="section" id="timestamped-state-stores">
                 <span id="streams-developer-guide-state-store-timestamps"></span>
@@ -504,7 +423,8 @@
                 </p>
             </div>
             <div class="section" id="versioned-state-stores">
-                <span id="streams-developer-guide-state-store-versioned"></span><h3><a class="toc-backref" href="#id12">Versioned Key-Value State Stores</a><a class="headerlink" href="#versioned-state-stores" title="Permalink to this headline"></a></h3>
+                <span id="streams-developer-guide-state-store-versioned"></span>
+                <h3><a class="toc-backref" href="#id12">Versioned Key-Value State Stores</a><a class="headerlink" href="#versioned-state-stores" title="Permalink to this headline"></a></h3>
                 <p>Versioned key-value state stores are available since Kafka Streams 3.5.
                     Rather than storing a single record version (value and timestamp) per key,
                     versioned state stores may store multiple record versions per key. This
@@ -539,7 +459,7 @@
                 <p>Versioned stores do not support caching or interactive queries at this time.
                     Also, window stores and global tables may not be versioned.</p>
                 <b>Upgrade note:</b> Versioned state stores are opt-in only; no automatic
-                    upgrades from non-versioned to versioned stores will take place.
+                upgrades from non-versioned to versioned stores will take place.
                 <p>Upgrades are supported from persistent, non-versioned key-value stores
                     to persistent, versioned key-value stores as long as the original store
                     has the same changelog topic format as the versioned store being upgraded
@@ -555,15 +475,18 @@
                 <ul class="first simple">
                     <li>Stop all application instances, and
                         <a class="reference internal" href="app-reset-tool.html#streams-developer-guide-reset-local-environment"><span class="std std-ref">clear any local state directories</span></a>
-                        for the store(s) being upgraded.</li>
+                        for the store(s) being upgraded.
+                    </li>
                     <li>Update your application code to use versioned stores where desired.</li>
                     <li>Update your changelog topic configs, for the relevant state stores,
                         to set the value of <code class="docutils literal"><span class="pre">min.compaction.lag.ms</span></code>
                         to be at least your desired history retention. History retention plus
                         one day is recommended as buffer for the use of broker wall clock time
-                        during compaction.</li>
+                        during compaction.
+                    </li>
                     <li>Restart your application instances and allow time for the versioned
-                        stores to rebuild state from changelog.</li>
+                        stores to rebuild state from changelog.
+                    </li>
                 </ul>
                 </p>
             </div>
@@ -572,13 +495,8 @@
                 <h3><a class="toc-backref" href="#id7">Implementing Custom State Stores</a><a class="headerlink" href="#implementing-custom-state-stores" title="Permalink to this headline"></a></h3>
                 <p>You can use the <a class="reference internal" href="#streams-developer-guide-state-store-defining"><span class="std std-ref">built-in state store types</span></a> or implement your own.
                     The primary interface to implement for the store is
-<<<<<<< HEAD
                     <code class="docutils literal"><span class="pre">org.apache.kafka.streams.processor.StateStore</span></code>. Kafka Streams also has a few extended interfaces such
-                    as <code class="docutils literal"><span class="pre">KeyValueStore</span></code>.</p>
-=======
-                    <code class="docutils literal"><span class="pre">org.apache.kafka.streams.processor.StateStore</span></code>.  Kafka Streams also has a few extended interfaces such
                     as <code class="docutils literal"><span class="pre">KeyValueStore</span></code> and <code class="docutils literal"><span class="pre">VersionedKeyValueStore</span></code>.</p>
->>>>>>> 15418db6
                 <p>Note that your customized <code class="docutils literal"><span class="pre">org.apache.kafka.streams.processor.StateStore</span></code> implementation also needs to provide the logic on how to restore the state
                     via the <code class="docutils literal"><span class="pre">org.apache.kafka.streams.processor.StateRestoreCallback</span></code> or <code class="docutils literal"><span class="pre">org.apache.kafka.streams.processor.BatchingStateRestoreCallback</span></code> interface.
                     Details on how to instantiate these interfaces can be found in the <a class="reference external" href="/{{version}}/javadoc/org/apache/kafka/streams/processor/StateStore.html">javadocs</a>.</p>
@@ -591,20 +509,16 @@
             <h2><a class="toc-backref" href="#id10">Accessing Processor Context</a><a class="headerlink" href="#accessing-processor-context" title="Permalink to this headline"></a></h2>
             <p>As we have mentioned in the <a href=#defining-a-stream-processor>Defining a Stream Processor</a> section, a <code>ProcessorContext</code> control the processing workflow, such as scheduling a punctuation function, and committing the current processed state.</p>
             <p>This object can also be used to access the metadata related with the application like
-            <code class="docutils literal"><span class="pre">applicationId</span></code>, <code class="docutils literal"><span class="pre">taskId</span></code>,
+                <code class="docutils literal"><span class="pre">applicationId</span></code>, <code class="docutils literal"><span class="pre">taskId</span></code>,
                 and <code class="docutils literal"><span class="pre">stateDir</span></code>, and also record related metadata as <code class="docutils literal"><span class="pre">topic</span></code>,
                 <code class="docutils literal"><span class="pre">partition</span></code>, <code class="docutils literal"><span class="pre">offset</span></code>, <code class="docutils literal"><span class="pre">timestamp</span></code> and
                 <code class="docutils literal"><span class="pre">headers</span></code>.</p>
             <p>Here is an example implementation of how to add a new header to the record:</p>
-<<<<<<< HEAD
-            <div class="highlight-java">
-                <div class="highlight"><pre><span></span><span class="n">public void process(String key, String value) {</span>
-
-    <span class="c1">// add a header to the elements</span>
-    <span class="n">context()</span><span class="o">.</span><span class="na">headers</span><span class="o">()</span><span class="o">.</span><span class="na">add</span><span class="o">.</span><span class="o">(</span><span class="s">&quot;key&quot;</span><span class="o">,</span> <span class="s">&quot;key&quot;</span>
-<span class="o">}</span></code></pre>
-                </div>
-        </div>
+            <pre class="line-numbers"><code class="language-java">public void process(String key, String value) {
+
+    // add a header to the elements
+    context().headers().add.(&quot;key&quot;, &quot;value&quot;);
+}</code></pre>
             <div class="section" id="connecting-processors-and-state-stores">
                 <h2><a class="toc-backref" href="#id8">Connecting Processors and State Stores</a><a class="headerlink" href="#connecting-processors-and-state-stores" title="Permalink to this headline"></a></h2>
                 <p>Now that a <a class="reference internal" href="#streams-developer-guide-stream-processor"><span class="std std-ref">processor</span></a> (WordCountProcessor) and the
@@ -613,16 +527,16 @@
                     to generate input data streams into the topology, and sink processors with the specified Kafka topics to generate
                     output data streams out of the topology.</p>
                 <p>Here is an example implementation:</p>
-                <pre class="line-numbers"><code class="language-java">                Topology builder = new Topology();
-                // add the source processor node that takes Kafka topic "source-topic" as input
-                builder.addSource("Source", "source-topic")
-                    // add the WordCountProcessor node which takes the source processor as its upstream processor
-                    .addProcessor("Process", () -> new WordCountProcessor(), "Source")
-                    // add the count store associated with the WordCountProcessor processor
-                    .addStateStore(countStoreBuilder, "Process")
-                    // add the sink processor node that takes Kafka topic "sink-topic" as output
-                    // and the WordCountProcessor node as its upstream processor
-                    .addSink("Sink", "sink-topic", "Process");</code></pre>
+                <pre class="line-numbers"><code class="language-java">Topology builder = new Topology();
+// add the source processor node that takes Kafka topic "source-topic" as input
+builder.addSource("Source", "source-topic")
+    // add the WordCountProcessor node which takes the source processor as its upstream processor
+    .addProcessor("Process", () -> new WordCountProcessor(), "Source")
+    // add the count store associated with the WordCountProcessor processor
+    .addStateStore(countStoreBuilder, "Process")
+    // add the sink processor node that takes Kafka topic "sink-topic" as output
+    // and the WordCountProcessor node as its upstream processor
+    .addSink("Sink", "sink-topic", "Process");</code></pre>
                 <p>Here is a quick explanation of this example:</p>
                 <ul class="simple">
                     <li>A source processor node named <code class="docutils literal"><span class="pre">&quot;Source&quot;</span></code> is added to the topology using the <code class="docutils literal"><span class="pre">addSource</span></code> method, with one Kafka topic
@@ -643,22 +557,30 @@
                     This can be done by implementing <code class="docutils literal"><span class="pre">ConnectedStoreProvider#stores()</span></code> on the <code class="docutils literal"><span class="pre">ProcessorSupplier</span></code>
                     instead of calling <code class="docutils literal"><span class="pre">Topology#addStateStore()</span></code>, like this:
                 </p>
-                <pre class="line-numbers"><code class="language-java">                Topology builder = new Topology();
-                // add the source processor node that takes Kafka "source-topic" as input
-                builder.addSource("Source", "source-topic")
-                    // add the WordCountProcessor node which takes the source processor as its upstream processor.
-                    // the ProcessorSupplier provides the count store associated with the WordCountProcessor
-                    .addProcessor("Process", new ProcessorSupplier&ltString, String&gt() {
-                        public Processor&ltString, String&gt get() {
-                            return new WordCountProcessor();
-                        }
-                        public Set&ltStoreBuilder&lt?&gt&gt stores() {
-                            return countStoreBuilder;
-                        }
-                    }, "Source")
-                    // add the sink processor node that takes Kafka topic "sink-topic" as output
-                    // and the WordCountProcessor node as its upstream processor
-                    .addSink("Sink", "sink-topic", "Process");</code></pre>
+                <pre class="line-numbers"><code class="language-java">Topology builder = new Topology();
+// add the source processor node that takes Kafka "source-topic" as input
+builder.addSource("Source", "source-topic")
+    // add the WordCountProcessor node which takes the source processor as its upstream processor.
+    // the ProcessorSupplier provides the count store associated with the WordCountProcessor
+    .addProcessor("Process", new ProcessorSupplier&lt;String, String, String, String&gt;() {
+        public Processor&lt;String, String, String, String&gt; get() {
+            return new WordCountProcessor();
+        }
+
+        public Set&lt;StoreBuilder&lt;?&gt;&gt; stores() {
+            final StoreBuilder&lt;KeyValueStore&lt;String, Long&gt;&gt; countsStoreBuilder =
+                Stores
+                    .keyValueStoreBuilder(
+                        Stores.persistentKeyValueStore("Counts"),
+                        Serdes.String(),
+                        Serdes.Long()
+                    );
+            return Collections.singleton(countsStoreBuilder);
+        }
+    }, "Source")
+    // add the sink processor node that takes Kafka topic "sink-topic" as output
+    // and the WordCountProcessor node as its upstream processor
+    .addSink("Sink", "sink-topic", "Process");</code></pre>
                 <p>This allows for a processor to "own" state stores, effectively encapsulating their usage from the user wiring the topology.
                     Multiple processors that share a state store may provide the same store with this technique, as long as the <code class="docutils literal"><span class="pre">StoreBuilder</span></code> is the same <code class="docutils literal"><span class="pre">instance</span></code>.</p>
                 <p>In these topologies, the <code class="docutils literal"><span class="pre">&quot;Process&quot;</span></code> stream processor node is considered a downstream processor of the <code class="docutils literal"><span class="pre">&quot;Source&quot;</span></code> node, and an
@@ -679,104 +601,19 @@
                 <p>Now that you have fully defined your processor topology in your application, you can proceed to
                     <a class="reference internal" href="running-app.html#streams-developer-guide-execution"><span class="std std-ref">running the Kafka Streams application</span></a>.</p>
             </div>
-=======
-            <pre class="line-numbers"><code class="language-java">public void process(String key, String value) {
-
-    // add a header to the elements
-    context().headers().add.(&quot;key&quot;, &quot;value&quot;);
-}</code></pre>
-        <div class="section" id="connecting-processors-and-state-stores">
-            <h2><a class="toc-backref" href="#id8">Connecting Processors and State Stores</a><a class="headerlink" href="#connecting-processors-and-state-stores" title="Permalink to this headline"></a></h2>
-            <p>Now that a <a class="reference internal" href="#streams-developer-guide-stream-processor"><span class="std std-ref">processor</span></a> (WordCountProcessor) and the
-                state stores have been defined, you can construct the processor topology by connecting these processors and state stores together by
-                using the <code class="docutils literal"><span class="pre">Topology</span></code> instance.  In addition, you can add source processors with the specified Kafka topics
-                to generate input data streams into the topology, and sink processors with the specified Kafka topics to generate
-                output data streams out of the topology.</p>
-            <p>Here is an example implementation:</p>
-            <pre class="line-numbers"><code class="language-java">Topology builder = new Topology();
-// add the source processor node that takes Kafka topic "source-topic" as input
-builder.addSource("Source", "source-topic")
-    // add the WordCountProcessor node which takes the source processor as its upstream processor
-    .addProcessor("Process", () -> new WordCountProcessor(), "Source")
-    // add the count store associated with the WordCountProcessor processor
-    .addStateStore(countStoreBuilder, "Process")
-    // add the sink processor node that takes Kafka topic "sink-topic" as output
-    // and the WordCountProcessor node as its upstream processor
-    .addSink("Sink", "sink-topic", "Process");</code></pre>
-            <p>Here is a quick explanation of this example:</p>
-            <ul class="simple">
-                <li>A source processor node named <code class="docutils literal"><span class="pre">&quot;Source&quot;</span></code> is added to the topology using the <code class="docutils literal"><span class="pre">addSource</span></code> method, with one Kafka topic
-                    <code class="docutils literal"><span class="pre">&quot;source-topic&quot;</span></code> fed to it.</li>
-                <li>A processor node named <code class="docutils literal"><span class="pre">&quot;Process&quot;</span></code> with the pre-defined <code class="docutils literal"><span class="pre">WordCountProcessor</span></code> logic is then added as the downstream
-                    processor of the <code class="docutils literal"><span class="pre">&quot;Source&quot;</span></code> node using the <code class="docutils literal"><span class="pre">addProcessor</span></code> method.</li>
-                <li>A predefined persistent key-value state store is created and associated with the <code class="docutils literal"><span class="pre">&quot;Process&quot;</span></code> node, using
-                    <code class="docutils literal"><span class="pre">countStoreBuilder</span></code>.</li>
-                <li>A sink processor node is then added to complete the topology using the <code class="docutils literal"><span class="pre">addSink</span></code> method, taking the <code class="docutils literal"><span class="pre">&quot;Process&quot;</span></code> node
-                    as its upstream processor and writing to a separate <code class="docutils literal"><span class="pre">&quot;sink-topic&quot;</span></code> Kafka topic (note that users can also use another overloaded variant of <code class="docutils literal"><span class="pre">addSink</span></code>
-                    to dynamically determine the Kafka topic to write to for each received record from the upstream processor).</li>
-            </ul>
-            <p>In some cases, it may be more convenient to add and connect a state store at the same time as you add the processor to the topology.
-                This can be done by implementing <code class="docutils literal"><span class="pre">ConnectedStoreProvider#stores()</span></code> on the <code class="docutils literal"><span class="pre">ProcessorSupplier</span></code>
-                instead of calling <code class="docutils literal"><span class="pre">Topology#addStateStore()</span></code>, like this:
-            </p>
-            <pre class="line-numbers"><code class="language-java">Topology builder = new Topology();
-// add the source processor node that takes Kafka "source-topic" as input
-builder.addSource("Source", "source-topic")
-    // add the WordCountProcessor node which takes the source processor as its upstream processor.
-    // the ProcessorSupplier provides the count store associated with the WordCountProcessor
-    .addProcessor("Process", new ProcessorSupplier&lt;String, String, String, String&gt;() {
-        public Processor&lt;String, String, String, String&gt; get() {
-            return new WordCountProcessor();
-        }
-
-        public Set&lt;StoreBuilder&lt;?&gt;&gt; stores() {
-            final StoreBuilder&lt;KeyValueStore&lt;String, Long&gt;&gt; countsStoreBuilder =
-                Stores
-                    .keyValueStoreBuilder(
-                        Stores.persistentKeyValueStore("Counts"),
-                        Serdes.String(),
-                        Serdes.Long()
-                    );
-            return Collections.singleton(countsStoreBuilder);
-        }
-    }, "Source")
-    // add the sink processor node that takes Kafka topic "sink-topic" as output
-    // and the WordCountProcessor node as its upstream processor
-    .addSink("Sink", "sink-topic", "Process");</code></pre>
-            <p>This allows for a processor to "own" state stores, effectively encapsulating their usage from the user wiring the topology.
-                Multiple processors that share a state store may provide the same store with this technique, as long as the <code class="docutils literal"><span class="pre">StoreBuilder</span></code> is the same <code class="docutils literal"><span class="pre">instance</span></code>.</p>
-            <p>In these topologies, the <code class="docutils literal"><span class="pre">&quot;Process&quot;</span></code> stream processor node is considered a downstream processor of the <code class="docutils literal"><span class="pre">&quot;Source&quot;</span></code> node, and an
-                upstream processor of the <code class="docutils literal"><span class="pre">&quot;Sink&quot;</span></code> node.  As a result, whenever the <code class="docutils literal"><span class="pre">&quot;Source&quot;</span></code> node forwards a newly fetched record from
-                Kafka to its downstream <code class="docutils literal"><span class="pre">&quot;Process&quot;</span></code> node, the <code class="docutils literal"><span class="pre">WordCountProcessor#process()</span></code> method is triggered to process the record and
-                update the associated state store. Whenever <code class="docutils literal"><span class="pre">context#forward()</span></code> is called in the
-                <code class="docutils literal"><span class="pre">WordCountProcessor#punctuate()</span></code> method, the aggregate key-value pair will be sent via the <code class="docutils literal"><span class="pre">&quot;Sink&quot;</span></code> processor node to
-                the Kafka topic <code class="docutils literal"><span class="pre">&quot;sink-topic&quot;</span></code>.  Note that in the <code class="docutils literal"><span class="pre">WordCountProcessor</span></code> implementation, you must refer to the
-                same store name <code class="docutils literal"><span class="pre">&quot;Counts&quot;</span></code> when accessing the key-value store, otherwise an exception will be thrown at runtime,
-                indicating that the state store cannot be found. If the state store is not associated with the processor
-                in the <code class="docutils literal"><span class="pre">Topology</span></code> code, accessing it in the processor&#8217;s <code class="docutils literal"><span class="pre">init()</span></code> method will also throw an exception at
-                runtime, indicating the state store is not accessible from this processor.</p>
-            <p>Note that the <code class="docutils literal"><span class="pre">Topology#addProcessor</span></code> function takes a <code class="docutils literal"><span class="pre">ProcessorSupplier</span></code> as argument, and that the supplier pattern requires that a new
-                <code class="docutils literal"><span class="pre">Processor</span></code> instance is returned each time <code class="docutils literal"><span class="pre">ProcessorSupplier#get()</span></code> is called. Creating a single <code class="docutils literal"><span class="pre">Processor</span></code>
-                object and returning the same object reference in <code class="docutils literal"><span class="pre">ProcessorSupplier#get()</span></code> would be a violation of the supplier pattern and leads to runtime exceptions.
-                So remember not to provide a singleton <code class="docutils literal"><span class="pre">Processor</span></code> instance to <code class="docutils literal"><span class="pre">Topology</span></code>. The
-                <code class="docutils literal"><span class="pre">ProcessorSupplier</span></code> should always generate a new instance each time <code class="docutils literal"><span class="pre">ProcessorSupplier#get()</span></code> gets called.</p>
-            <p>Now that you have fully defined your processor topology in your application, you can proceed to
-                <a class="reference internal" href="running-app.html#streams-developer-guide-execution"><span class="std std-ref">running the Kafka Streams application</span></a>.</p>
         </div>
->>>>>>> 15418db6
-        </div>
-
-
-               </div>
-              </div>
-              <div class="pagination">
-                <a href="/{{version}}/documentation/streams/developer-guide/dsl-api" class="pagination__btn pagination__btn__prev">Previous</a>
-                <a href="/{{version}}/documentation/streams/developer-guide/datatypes" class="pagination__btn pagination__btn__next">Next</a>
-              </div>
-                </script>
-
-                <!--#include virtual="../../../includes/_header.htm" -->
-                <!--#include virtual="../../../includes/_top.htm" -->
+
+
+    </div>
+  </div>
+  <div class="pagination">
+      <a href="/{{version}}/documentation/streams/developer-guide/dsl-api" class="pagination__btn pagination__btn__prev">Previous</a>
+      <a href="/{{version}}/documentation/streams/developer-guide/datatypes" class="pagination__btn pagination__btn__next">Next</a>
+  </div>
+</script>
+
+<!--#include virtual="../../../includes/_header.htm" -->
+<!--#include virtual="../../../includes/_top.htm" -->
 <div class="content documentation ">
     <!--#include virtual="../../../includes/_nav.htm" -->
     <div class="right">
@@ -788,16 +625,16 @@
         </ul>
         <div class="p-content"></div>
     </div>
-                    </div>
-                    <!--#include virtual="../../../includes/_footer.htm" -->
-                    <script>
-                    $(function() {
-                        // Show selected style on nav item
-                        $('.b-nav__streams').addClass('selected');
-
-                        //sticky secondary nav
-                        var $navbar = $(".sub-nav-sticky"),
-                            y_pos = $navbar.offset().top,
+</div>
+<!--#include virtual="../../../includes/_footer.htm" -->
+<script>
+    $(function () {
+        // Show selected style on nav item
+        $('.b-nav__streams').addClass('selected');
+
+        //sticky secondary nav
+        var $navbar = $(".sub-nav-sticky"),
+            y_pos = $navbar.offset().top,
                             height = $navbar.height();
 
                         $(window).scroll(function() {
