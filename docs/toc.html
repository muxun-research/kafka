--- conflicted
+++ resolved
@@ -94,8 +94,8 @@
                         <li><a href="#rep-throttle">Limiting Bandwidth Usage during Data Migration</a></li>
                         <li><a href="#quotas">Setting quotas</a></li>
                     </ul>
-<<<<<<< HEAD
-                <li><a href="#datacenters">6.2 Datacenters</a>
+                </li>
+                <li><a href="#datacenters">6.2 Datacenters</a></li>
                 <li><a href="#georeplication">6.3 Geo-Replication (Cross-Cluster Data Mirroring)</a></li>
                 <ul>
                     <li><a href="#georeplication-overview">Geo-Replication Overview</a></li>
@@ -106,61 +106,36 @@
                     <li><a href="#georeplication-apply-config-changes">Applying Configuration Changes</a></li>
                     <li><a href="#georeplication-monitoring">Monitoring Geo-Replication</a></li>
                 </ul>
-                <li><a href="#multitenancy">6.4 Multi-Tenancy</a></li>
-                <ul>
-                    <li><a href="#multitenancy-overview">Multi-Tenancy Overview</a></li>
-                    <li><a href="#multitenancy-topic-naming">Creating User Spaces (Namespaces)</a></li>
-                    <li><a href="#multitenancy-topic-configs">Configuring Topics</a></li>
-                    <li><a href="#multitenancy-security">Securing Clusters and Topics</a></li>
-                    <li><a href="#multitenancy-isolation">Isolating Tenants</a></li>
-                    <li><a href="#multitenancy-monitoring">Monitoring and Metering</a></li>
-                    <li><a href="#multitenancy-georeplication">Multi-Tenancy and Geo-Replication</a></li>
-                    <li><a href="#multitenancy-more">Further considerations</a></li>
-                </ul>
-=======
-                </li>
-                <li><a href="#datacenters">6.2 Datacenters</a></li>
-                <li><a href="#georeplication">6.3 Geo-Replication (Cross-Cluster Data Mirroring)</a></li>
-                    <ul>
-                        <li><a href="#georeplication-overview">Geo-Replication Overview</a></li>
-                        <li><a href="#georeplication-flows">What Are Replication Flows</a></li>
-                        <li><a href="#georeplication-mirrormaker">Configuring Geo-Replication</a></li>
-                        <li><a href="#georeplication-starting">Starting Geo-Replication</a></li>
-                        <li><a href="#georeplication-stopping">Stopping Geo-Replication</a></li>
-                        <li><a href="#georeplication-apply-config-changes">Applying Configuration Changes</a></li>
-                        <li><a href="#georeplication-monitoring">Monitoring Geo-Replication</a></li>
-                    </ul>
-                </li>
-                <li><a href="#multitenancy">6.4 Multi-Tenancy</a></li>
-                    <ul>
-                        <li><a href="#multitenancy-overview">Multi-Tenancy Overview</a></li>
-                        <li><a href="#multitenancy-topic-naming">Creating User Spaces (Namespaces)</a></li>
-                        <li><a href="#multitenancy-topic-configs">Configuring Topics</a></li>
-                        <li><a href="#multitenancy-security">Securing Clusters and Topics</a></li>
-                        <li><a href="#multitenancy-isolation">Isolating Tenants</a></li>
-                        <li><a href="#multitenancy-monitoring">Monitoring and Metering</a></li>
-                        <li><a href="#multitenancy-georeplication">Multi-Tenancy and Geo-Replication</a></li>
-                        <li><a href="#multitenancy-more">Further considerations</a></li>
-                    </ul>
-                </li>
->>>>>>> 15418db6
-                <li><a href="#config">6.5 Important Configs</a>
-                    <ul>
-                        <li><a href="#clientconfig">Important Client Configs</a>
-                        <li><a href="#prodconfig">A Production Server Configs</a>
-                    </ul>
-                </li>
-                <li><a href="#java">6.6 Java Version</a>
-                <li><a href="#hwandos">6.7 Hardware and OS</a>
-                    <ul>
-                        <li><a href="#os">OS</a></li>
-                        <li><a href="#diskandfs">Disks and Filesystems</a></li>
-                        <li><a href="#appvsosflush">Application vs OS Flush Management</a></li>
-                        <li><a href="#linuxflush">Linux Flush Behavior</a></li>
-                        <li><a href="#filesystems">Filesystem Selection</a></li>
-                        <li><a href="#replace_disk">Replace KRaft Controller Disk</a></li>
-                    </ul>
-                </li>
+        </li>
+        <li><a href="#multitenancy">6.4 Multi-Tenancy</a></li>
+        <ul>
+            <li><a href="#multitenancy-overview">Multi-Tenancy Overview</a></li>
+            <li><a href="#multitenancy-topic-naming">Creating User Spaces (Namespaces)</a></li>
+            <li><a href="#multitenancy-topic-configs">Configuring Topics</a></li>
+            <li><a href="#multitenancy-security">Securing Clusters and Topics</a></li>
+            <li><a href="#multitenancy-isolation">Isolating Tenants</a></li>
+            <li><a href="#multitenancy-monitoring">Monitoring and Metering</a></li>
+            <li><a href="#multitenancy-georeplication">Multi-Tenancy and Geo-Replication</a></li>
+            <li><a href="#multitenancy-more">Further considerations</a></li>
+        </ul>
+        </li>
+        <li><a href="#config">6.5 Important Configs</a>
+            <ul>
+                <li><a href="#clientconfig">Important Client Configs</a>
+                <li><a href="#prodconfig">A Production Server Configs</a>
+            </ul>
+        </li>
+        <li><a href="#java">6.6 Java Version</a>
+        <li><a href="#hwandos">6.7 Hardware and OS</a>
+            <ul>
+                <li><a href="#os">OS</a></li>
+                <li><a href="#diskandfs">Disks and Filesystems</a></li>
+                <li><a href="#appvsosflush">Application vs OS Flush Management</a></li>
+                <li><a href="#linuxflush">Linux Flush Behavior</a></li>
+                <li><a href="#filesystems">Filesystem Selection</a></li>
+                <li><a href="#replace_disk">Replace KRaft Controller Disk</a></li>
+            </ul>
+        </li>
                 <li><a href="#monitoring">6.8 Monitoring</a>
                     <ul>
                         <li><a href="#remote_jmx">Security Considerations for Remote Monitoring using JMX</a></li>
@@ -174,23 +149,23 @@
                         <li><a href="#others_monitoring">Others</a></li>
                     </ul>
                 </li>
-                <li><a href="#zk">6.9 ZooKeeper</a>
-                    <ul>
-                        <li><a href="#zkversion">Stable Version</a>
-                        <li><a href="#zkops">Operationalization</a>
-                    </ul>
-                </li>
-                <li><a href="#kraft">6.10 KRaft</a>
-                    <ul>
-                        <li><a href="#kraft_config">Configuration</a></li>
-                        <li><a href="#kraft_storage">Storage Tool</a></li>
-                        <li><a href="#kraft_debug">Debugging</a></li>
-                        <li><a href="#kraft_deployment">Deploying Considerations</a></li>
-                        <li><a href="#kraft_missing">Missing Features</a></li>
-                        <li><a href="#kraft_zk_migration">ZooKeeper to KRaft Migration</a></li>
-                    </ul>
-                </li>
-            </ul>
+        <li><a href="#zk">6.9 ZooKeeper</a>
+            <ul>
+                <li><a href="#zkversion">Stable Version</a>
+                <li><a href="#zkops">Operationalization</a>
+            </ul>
+        </li>
+        <li><a href="#kraft">6.10 KRaft</a>
+            <ul>
+                <li><a href="#kraft_config">Configuration</a></li>
+                <li><a href="#kraft_storage">Storage Tool</a></li>
+                <li><a href="#kraft_debug">Debugging</a></li>
+                <li><a href="#kraft_deployment">Deploying Considerations</a></li>
+                <li><a href="#kraft_missing">Missing Features</a></li>
+                <li><a href="#kraft_zk_migration">ZooKeeper to KRaft Migration</a></li>
+            </ul>
+        </li>
+    </ul>
         </li>
         <li><a href="#security">7. Security</a>
             <ul>
