--- conflicted
+++ resolved
@@ -19,21 +19,508 @@
 
 <script id="upgrade-template" type="text/x-handlebars-template">
 
-<<<<<<< HEAD
+    <h4><a id="upgrade_3_6_0" href="#upgrade_3_6_0">Upgrading to 3.6.0 from any version 0.8.x through 3.5.x</a></h4>
+
+    <h5><a id="upgrade_360_notable" href="#upgrade_360_notable">Notable changes in 3.6.0</a></h5>
+    <ul>
+        <li>Apache Kafka now supports having both an IPv4 and an IPv6 listener on the same port. This change only applies to
+            non advertised listeners (advertised listeners already have this feature)
+        </li>
+    </ul>
+
+    <h4><a id="upgrade_3_5_0" href="#upgrade_3_5_0">Upgrading to 3.5.0 from any version 0.8.x through 3.4.x</a></h4>
+
+    <h5><a id="upgrade_350_notable" href="#upgrade_350_notable">Notable changes in 3.5.0</a></h5>
+    <ul>
+        <li>Kafka Streams has introduced a new state store type, versioned key-value stores,
+            for storing multiple record versions per key, thereby enabling timestamped retrieval
+            operations to return the latest record (per key) as of a specified timestamp.
+            See <a href="https://cwiki.apache.org/confluence/display/KAFKA/KIP-889%3A+Versioned+State+Stores">KIP-889</a>
+            and <a href="https://cwiki.apache.org/confluence/display/KAFKA/KIP-914%3A+DSL+Processor+Semantics+for+Versioned+Stores">KIP-914</a>
+            for more details.
+            If the new store typed is used in the DSL, improved processing semantics are applied as described in
+            <a href="https://cwiki.apache.org/confluence/display/KAFKA/KIP-914%3A+DSL+Processor+Semantics+for+Versioned+Stores">KIP-914</a>.
+        </li>
+        <li>KTable aggregation semantics got further improved via
+            <a href="https://cwiki.apache.org/confluence/display/KAFKA/KIP-904%3A+Kafka+Streams+-+Guarantee+subtractor+is+called+before+adder+if+key+has+not+changed">KIP-904</a>,
+            now avoiding spurious intermediate results.
+        </li>
+        <li>Kafka Streams' <code>ProductionExceptionHandler</code> is improved via
+            <a href="https://cwiki.apache.org/confluence/display/KAFKA/KIP-399%3A+Extend+ProductionExceptionHandler+to+cover+serialization+exceptions">KIP-399</a>,
+            now also covering serialization errors.
+        </li>
+        <li>MirrorMaker now uses incrementalAlterConfigs API by default to synchronize topic configurations instead of the deprecated alterConfigs API.
+            A new settings called <code>use.incremental.alter.configs</code> is introduced to allow users to control which API to use.
+            This new setting is marked deprecated and will be removed in the next major release when incrementalAlterConfigs API is always used.
+            See <a href="https://cwiki.apache.org/confluence/display/KAFKA/KIP-894%3A+Use+incrementalAlterConfigs+API+for+syncing+topic+configurations">KIP-894</a> for more details.
+        </li>
+        <li>The JmxTool, EndToEndLatency, StreamsResetter, ConsumerPerformance and ClusterTool have been migrated to the tools module.
+            The 'kafka.tools' package is deprecated and will change to 'org.apache.kafka.tools' in the next major release.
+            See <a href="https://issues.apache.org/jira/browse/KAFKA-14525">KAFKA-14525</a> for more details.
+        </li>
+    </ul>
+
+    <h5><a id="upgrade_350_zk" href="#upgrade_350_zk">Upgrading ZooKeeper-based clusters</a></h5>
+    <p><b>If you are upgrading from a version prior to 2.1.x, please see the note in step 5 below about the change to the schema used to store consumer offsets.
+        Once you have changed the inter.broker.protocol.version to the latest version, it will not be possible to downgrade to a version prior to 2.1.</b></p>
+
+    <p><b>For a rolling upgrade:</b></p>
+
+    <ol>
+        <li>Update server.properties on all brokers and add the following properties. CURRENT_KAFKA_VERSION refers to the version you
+            are upgrading from. CURRENT_MESSAGE_FORMAT_VERSION refers to the message format version currently in use. If you have previously
+            overridden the message format version, you should keep its current value. Alternatively, if you are upgrading from a version prior
+            to 0.11.0.x, then CURRENT_MESSAGE_FORMAT_VERSION should be set to match CURRENT_KAFKA_VERSION.
+            <ul>
+                <li>inter.broker.protocol.version=CURRENT_KAFKA_VERSION (e.g. <code>3.4</code>, <code>3.3</code>, etc.)</li>
+                <li>log.message.format.version=CURRENT_MESSAGE_FORMAT_VERSION (See <a href="#upgrade_10_performance_impact">potential performance impact
+                    following the upgrade</a> for the details on what this configuration does.)
+                </li>
+            </ul>
+            If you are upgrading from version 0.11.0.x or above, and you have not overridden the message format, then you only need to override
+            the inter-broker protocol version.
+            <ul>
+                <li>inter.broker.protocol.version=CURRENT_KAFKA_VERSION (e.g. <code>3.4</code>, <code>3.3</code>, etc.)</li>
+            </ul>
+        </li>
+        <li>Upgrade the brokers one at a time: shut down the broker, update the code, and restart it. Once you have done so, the
+            brokers will be running the latest version and you can verify that the cluster's behavior and performance meets expectations.
+            It is still possible to downgrade at this point if there are any problems.
+        </li>
+        <li>Once the cluster's behavior and performance has been verified, bump the protocol version by editing
+            <code>inter.broker.protocol.version</code> and setting it to <code>3.5</code>.
+        </li>
+        <li>Restart the brokers one by one for the new protocol version to take effect. Once the brokers begin using the latest
+            protocol version, it will no longer be possible to downgrade the cluster to an older version.
+        </li>
+        <li>If you have overridden the message format version as instructed above, then you need to do one more rolling restart to
+            upgrade it to its latest version. Once all (or most) consumers have been upgraded to 0.11.0 or later,
+            change log.message.format.version to 3.5 on each broker and restart them one by one. Note that the older Scala clients,
+            which are no longer maintained, do not support the message format introduced in 0.11, so to avoid conversion costs
+            (or to take advantage of <a href="#upgrade_11_exactly_once_semantics">exactly once semantics</a>),
+            the newer Java clients must be used.
+        </li>
+    </ol>
+
+    <h5><a id="upgrade_350_kraft" href="#upgrade_350_kraft">Upgrading KRaft-based clusters</a></h5>
+    <p><b>If you are upgrading from a version prior to 3.3.0, please see the note in step 3 below. Once you have changed the metadata.version to the latest version, it will not be possible to downgrade to a version prior to 3.3-IV0.</b></p>
+
+    <p><b>For a rolling upgrade:</b></p>
+
+    <ol>
+        <li>Upgrade the brokers one at a time: shut down the broker, update the code, and restart it. Once you have done so, the
+            brokers will be running the latest version and you can verify that the cluster's behavior and performance meets expectations.
+        </li>
+        <li>Once the cluster's behavior and performance has been verified, bump the metadata.version by running
+            <code>
+                ./bin/kafka-features.sh upgrade --metadata 3.5
+            </code>
+        </li>
+        <li>Note that the cluster metadata version cannot be downgraded to a pre-production 3.0.x, 3.1.x, or 3.2.x version once it has been upgraded.
+            However, it is possible to downgrade to production versions such as 3.3-IV0, 3.3-IV1, etc.
+        </li>
+    </ol>
+
+    <h4><a id="upgrade_3_4_0" href="#upgrade_3_4_0">Upgrading to 3.4.0 from any version 0.8.x through 3.3.x</a></h4>
+
+    <p><b>If you are upgrading from a version prior to 2.1.x, please see the note below about the change to the schema used to store consumer offsets.
+        Once you have changed the inter.broker.protocol.version to the latest version, it will not be possible to downgrade to a version prior to 2.1.</b></p>
+
+    <p><b>For a rolling upgrade:</b></p>
+
+    <ol>
+        <li>Update server.properties on all brokers and add the following properties. CURRENT_KAFKA_VERSION refers to the version you
+            are upgrading from. CURRENT_MESSAGE_FORMAT_VERSION refers to the message format version currently in use. If you have previously
+            overridden the message format version, you should keep its current value. Alternatively, if you are upgrading from a version prior
+            to 0.11.0.x, then CURRENT_MESSAGE_FORMAT_VERSION should be set to match CURRENT_KAFKA_VERSION.
+            <ul>
+                <li>inter.broker.protocol.version=CURRENT_KAFKA_VERSION (e.g. <code>3.3</code>, <code>3.2</code>, etc.)</li>
+                <li>log.message.format.version=CURRENT_MESSAGE_FORMAT_VERSION (See <a href="#upgrade_10_performance_impact">potential performance impact
+                    following the upgrade</a> for the details on what this configuration does.)
+                </li>
+            </ul>
+            If you are upgrading from version 0.11.0.x or above, and you have not overridden the message format, then you only need to override
+            the inter-broker protocol version.
+            <ul>
+                <li>inter.broker.protocol.version=CURRENT_KAFKA_VERSION (e.g. <code>3.3</code>, <code>3.2</code>, etc.)</li>
+            </ul>
+        </li>
+        <li>Upgrade the brokers one at a time: shut down the broker, update the code, and restart it. Once you have done so, the
+            brokers will be running the latest version and you can verify that the cluster's behavior and performance meets expectations.
+            It is still possible to downgrade at this point if there are any problems.
+        </li>
+        <li>Once the cluster's behavior and performance has been verified, bump the protocol version by editing
+            <code>inter.broker.protocol.version</code> and setting it to <code>3.4</code>.
+        </li>
+        <li>Restart the brokers one by one for the new protocol version to take effect. Once the brokers begin using the latest
+            protocol version, it will no longer be possible to downgrade the cluster to an older version.
+        </li>
+        <li>If you have overridden the message format version as instructed above, then you need to do one more rolling restart to
+            upgrade it to its latest version. Once all (or most) consumers have been upgraded to 0.11.0 or later,
+            change log.message.format.version to 3.4 on each broker and restart them one by one. Note that the older Scala clients,
+            which are no longer maintained, do not support the message format introduced in 0.11, so to avoid conversion costs
+            (or to take advantage of <a href="#upgrade_11_exactly_once_semantics">exactly once semantics</a>),
+            the newer Java clients must be used.
+        </li>
+    </ol>
+
+    <h4><a id="upgrade_kraft_3_4_0" href="#upgrade_kraft_3_4_0">Upgrading a KRaft-based cluster to 3.4.0 from any version 3.0.x through 3.3.x</a></h4>
+
+    <p><b>If you are upgrading from a version prior to 3.3.0, please see the note below. Once you have changed the metadata.version to the latest version, it will not be possible to downgrade to a version prior to 3.3-IV0.</b></p>
+
+    <p><b>For a rolling upgrade:</b></p>
+
+    <ol>
+        <li>Upgrade the brokers one at a time: shut down the broker, update the code, and restart it. Once you have done so, the
+            brokers will be running the latest version and you can verify that the cluster's behavior and performance meets expectations.
+        </li>
+        <li>Once the cluster's behavior and performance has been verified, bump the metadata.version by running
+            <code>
+                ./bin/kafka-features.sh upgrade --metadata 3.4
+            </code>
+        </li>
+        <li>Note that the cluster metadata version cannot be downgraded to a pre-production 3.0.x, 3.1.x, or 3.2.x version once it has been upgraded.
+            However, it is possible to downgrade to production versions such as 3.3-IV0, 3.3-IV1, etc.
+        </li>
+    </ol>
+
+    <h5><a id="upgrade_340_notable" href="#upgrade_340_notable">Notable changes in 3.4.0</a></h5>
+    <ul>
+        <li>Since Apache Kafka 3.4.0, we have added a system property ("org.apache.kafka.disallowed.login.modules") to disable the problematic
+            login modules usage in SASL JAAS configuration. Also by default "com.sun.security.auth.module.JndiLoginModule" is disabled from Apache Kafka 3.4.0.
+        </li>
+    </ul>
+
+    <h4><a id="upgrade_3_3_1" href="#upgrade_3_3_1">Upgrading to 3.3.1 from any version 0.8.x through 3.2.x</a></h4>
+
+    <p><b>If you are upgrading from a version prior to 2.1.x, please see the note below about the change to the schema used to store consumer offsets.
+        Once you have changed the inter.broker.protocol.version to the latest version, it will not be possible to downgrade to a version prior to 2.1.</b></p>
+
+    <p><b>For a rolling upgrade:</b></p>
+
+    <ol>
+        <li>Update server.properties on all brokers and add the following properties. CURRENT_KAFKA_VERSION refers to the version you
+            are upgrading from. CURRENT_MESSAGE_FORMAT_VERSION refers to the message format version currently in use. If you have previously
+            overridden the message format version, you should keep its current value. Alternatively, if you are upgrading from a version prior
+            to 0.11.0.x, then CURRENT_MESSAGE_FORMAT_VERSION should be set to match CURRENT_KAFKA_VERSION.
+            <ul>
+                <li>inter.broker.protocol.version=CURRENT_KAFKA_VERSION (e.g. <code>3.2</code>, <code>3.1</code>, etc.)</li>
+                <li>log.message.format.version=CURRENT_MESSAGE_FORMAT_VERSION (See <a href="#upgrade_10_performance_impact">potential performance impact
+                    following the upgrade</a> for the details on what this configuration does.)
+                </li>
+            </ul>
+            If you are upgrading from version 0.11.0.x or above, and you have not overridden the message format, then you only need to override
+            the inter-broker protocol version.
+            <ul>
+                <li>inter.broker.protocol.version=CURRENT_KAFKA_VERSION (e.g. <code>3.2</code>, <code>3.1</code>, etc.)</li>
+            </ul>
+        </li>
+        <li>Upgrade the brokers one at a time: shut down the broker, update the code, and restart it. Once you have done so, the
+            brokers will be running the latest version and you can verify that the cluster's behavior and performance meets expectations.
+            It is still possible to downgrade at this point if there are any problems.
+        </li>
+        <li>Once the cluster's behavior and performance has been verified, bump the protocol version by editing
+            <code>inter.broker.protocol.version</code> and setting it to <code>3.3</code>.
+        </li>
+        <li>Restart the brokers one by one for the new protocol version to take effect. Once the brokers begin using the latest
+            protocol version, it will no longer be possible to downgrade the cluster to an older version.
+        </li>
+        <li>If you have overridden the message format version as instructed above, then you need to do one more rolling restart to
+            upgrade it to its latest version. Once all (or most) consumers have been upgraded to 0.11.0 or later,
+            change log.message.format.version to 3.3 on each broker and restart them one by one. Note that the older Scala clients,
+            which are no longer maintained, do not support the message format introduced in 0.11, so to avoid conversion costs
+            (or to take advantage of <a href="#upgrade_11_exactly_once_semantics">exactly once semantics</a>),
+            the newer Java clients must be used.
+        </li>
+    </ol>
+
+    <h4><a id="upgrade_kraft_3_3_1" href="#upgrade_kraft_3_3_1">Upgrading a KRaft-based cluster to 3.3.1 from any version 3.0.x through 3.2.x</a></h4>
+
+    <p><b>If you are upgrading from a version prior to 3.3.1, please see the note below. Once you have changed the metadata.version to the latest version, it will not be possible to downgrade to a version prior to 3.3-IV0.</b></p>
+
+    <p><b>For a rolling upgrade:</b></p>
+
+    <ol>
+        <li>Upgrade the brokers one at a time: shut down the broker, update the code, and restart it. Once you have done so, the
+            brokers will be running the latest version and you can verify that the cluster's behavior and performance meets expectations.
+        </li>
+        <li>Once the cluster's behavior and performance has been verified, bump the metadata.version by running
+            <code>
+                ./bin/kafka-features.sh upgrade --metadata 3.3
+            </code>
+        </li>
+        <li>Note that the cluster metadata version cannot be downgraded to a pre-production 3.0.x, 3.1.x, or 3.2.x version once it has been upgraded. However, it is possible to downgrade to production versions such as 3.3-IV0, 3.3-IV1, etc.</li>
+    </ol>
+
+    <h5><a id="upgrade_331_notable" href="#upgrade_331_notable">Notable changes in 3.3.1</a></h5>
+    <ul>
+        <li>KRaft mode is production ready for new clusters. See <a href="https://cwiki.apache.org/confluence/display/KAFKA/KIP-833%3A+Mark+KRaft+as+Production+Ready">KIP-833</a>
+            for more details (including limitations).
+        </li>
+        <li>The partitioner used by default for records with no keys has been improved to avoid pathological behavior when one or more brokers are slow.
+            The new logic may affect the batching behavior, which can be tuned using the <code>batch.size</code> and/or <code>linger.ms</code> configuration settings.
+            The previous behavior can be restored by setting <code>partitioner.class=org.apache.kafka.clients.producer.internals.DefaultPartitioner</code>.
+            See <a href="https://cwiki.apache.org/confluence/display/KAFKA/KIP-794%3A+Strictly+Uniform+Sticky+Partitioner">KIP-794</a> for more details.
+        </li>
+        <li>There is now a slightly different upgrade process for KRaft clusters than for ZK-based clusters, as described above.</li>
+        <li>Introduced a new API <code>addMetricIfAbsent</code> to <code>Metrics</code> which would create a new Metric if not existing or return the same metric
+            if already registered. Note that this behaviour is different from <code>addMetric</code> API which throws an <code>IllegalArgumentException</code> when
+            trying to create an already existing metric. (See <a href="https://cwiki.apache.org/confluence/display/KAFKA/KIP-843%3A+Adding+addMetricIfAbsent+method+to+Metrics">KIP-843</a>
+            for more details).
+        </li>
+    </ul>
+
+    <h4><a id="upgrade_3_2_0" href="#upgrade_3_2_0">Upgrading to 3.2.0 from any version 0.8.x through 3.1.x</a></h4>
+
+    <p><b>If you are upgrading from a version prior to 2.1.x, please see the note below about the change to the schema used to store consumer offsets.
+        Once you have changed the inter.broker.protocol.version to the latest version, it will not be possible to downgrade to a version prior to 2.1.</b></p>
+
+    <p><b>For a rolling upgrade:</b></p>
+
+    <ol>
+        <li>Update server.properties on all brokers and add the following properties. CURRENT_KAFKA_VERSION refers to the version you
+            are upgrading from. CURRENT_MESSAGE_FORMAT_VERSION refers to the message format version currently in use. If you have previously
+            overridden the message format version, you should keep its current value. Alternatively, if you are upgrading from a version prior
+            to 0.11.0.x, then CURRENT_MESSAGE_FORMAT_VERSION should be set to match CURRENT_KAFKA_VERSION.
+            <ul>
+                <li>inter.broker.protocol.version=CURRENT_KAFKA_VERSION (e.g. <code>3.1</code>, <code>3.0</code>, etc.)</li>
+                <li>log.message.format.version=CURRENT_MESSAGE_FORMAT_VERSION (See <a href="#upgrade_10_performance_impact">potential performance impact
+                    following the upgrade</a> for the details on what this configuration does.)
+                </li>
+            </ul>
+            If you are upgrading from version 0.11.0.x or above, and you have not overridden the message format, then you only need to override
+            the inter-broker protocol version.
+            <ul>
+                <li>inter.broker.protocol.version=CURRENT_KAFKA_VERSION (e.g. <code>3.1</code>, <code>3.0</code>, etc.)</li>
+            </ul>
+        </li>
+        <li>Upgrade the brokers one at a time: shut down the broker, update the code, and restart it. Once you have done so, the
+            brokers will be running the latest version and you can verify that the cluster's behavior and performance meets expectations.
+            It is still possible to downgrade at this point if there are any problems.
+        </li>
+        <li>Once the cluster's behavior and performance has been verified, bump the protocol version by editing
+            <code>inter.broker.protocol.version</code> and setting it to <code>3.2</code>.
+        </li>
+        <li>Restart the brokers one by one for the new protocol version to take effect. Once the brokers begin using the latest
+            protocol version, it will no longer be possible to downgrade the cluster to an older version.
+        </li>
+        <li>If you have overridden the message format version as instructed above, then you need to do one more rolling restart to
+            upgrade it to its latest version. Once all (or most) consumers have been upgraded to 0.11.0 or later,
+            change log.message.format.version to 3.2 on each broker and restart them one by one. Note that the older Scala clients,
+            which are no longer maintained, do not support the message format introduced in 0.11, so to avoid conversion costs
+            (or to take advantage of <a href="#upgrade_11_exactly_once_semantics">exactly once semantics</a>),
+            the newer Java clients must be used.
+        </li>
+    </ol>
+
+    <h5><a id="upgrade_320_notable" href="#upgrade_320_notable">Notable changes in 3.2.0</a></h5>
+    <ul>
+        <li>Idempotence for the producer is enabled by default if no conflicting configurations are set. When producing to brokers older than 2.8.0,
+            the <code>IDEMPOTENT_WRITE</code> permission is required. Check the compatibility
+            section of <a href="https://cwiki.apache.org/confluence/display/KAFKA/KIP-679%3A+Producer+will+enable+the+strongest+delivery+guarantee+by+default#KIP679:Producerwillenablethestrongestdeliveryguaranteebydefault-Compatibility,Deprecation,andMigrationPlan">KIP-679</a>
+            for details. In 3.0.0 and 3.1.0, a bug prevented this default from being applied,
+            which meant that idempotence remained disabled unless the user had explicitly set <code>enable.idempotence</code> to true
+            (See <a href="https://issues.apache.org/jira/browse/KAFKA-13598">KAFKA-13598</a> for more details).
+            This issue was fixed and the default is properly applied in 3.0.1, 3.1.1, and 3.2.0.
+        </li>
+        <li>A notable exception is Connect that by default disables idempotent behavior for all of its
+            producers in order to uniformly support using a wide range of Kafka broker versions.
+            Users can change this behavior to enable idempotence for some or all producers
+            via Connect worker and/or connector configuration. Connect may enable idempotent producers
+            by default in a future major release.
+        </li>
+        <li>Kafka has replaced log4j with reload4j due to security concerns.
+            This only affects modules that specify a logging backend (<code>connect-runtime</code> and <code>kafka-tools</code> are two such examples).
+            A number of modules, including <code>kafka-clients</code>, leave it to the application to specify the logging backend.
+            More information can be found at <a href="https://reload4j.qos.ch">reload4j</a>.
+            Projects that depend on the affected modules from the Kafka project should use
+            <a href="https://www.slf4j.org/manual.html#swapping">slf4j-log4j12 version 1.7.35 or above</a> or
+            slf4j-reload4j to avoid
+            <a href="https://www.slf4j.org/codes.html#no_tlm">possible compatibility issues originating from the logging framework</a>.
+        </li>
+        <li>The example connectors, <code>FileStreamSourceConnector</code> and <code>FileStreamSinkConnector</code>, have been
+            removed from the default classpath. To use them in Kafka Connect standalone or distributed mode they need to be
+            explicitly added, for example <code>CLASSPATH=./lib/connect-file-3.2.0.jar ./bin/connect-distributed.sh</code>.
+        </li>
+    </ul>
+
+    <h4><a id="upgrade_3_1_0" href="#upgrade_3_1_0">Upgrading to 3.1.0 from any version 0.8.x through 3.0.x</a></h4>
+
+    <p><b>If you are upgrading from a version prior to 2.1.x, please see the note below about the change to the schema used to store consumer offsets.
+        Once you have changed the inter.broker.protocol.version to the latest version, it will not be possible to downgrade to a version prior to 2.1.</b></p>
+
+    <p><b>For a rolling upgrade:</b></p>
+
+    <ol>
+        <li>Update server.properties on all brokers and add the following properties. CURRENT_KAFKA_VERSION refers to the version you
+            are upgrading from. CURRENT_MESSAGE_FORMAT_VERSION refers to the message format version currently in use. If you have previously
+            overridden the message format version, you should keep its current value. Alternatively, if you are upgrading from a version prior
+            to 0.11.0.x, then CURRENT_MESSAGE_FORMAT_VERSION should be set to match CURRENT_KAFKA_VERSION.
+            <ul>
+                <li>inter.broker.protocol.version=CURRENT_KAFKA_VERSION (e.g. <code>3.0</code>, <code>2.8</code>, etc.)</li>
+                <li>log.message.format.version=CURRENT_MESSAGE_FORMAT_VERSION (See <a href="#upgrade_10_performance_impact">potential performance impact
+                    following the upgrade</a> for the details on what this configuration does.)
+                </li>
+            </ul>
+            If you are upgrading from version 0.11.0.x or above, and you have not overridden the message format, then you only need to override
+            the inter-broker protocol version.
+            <ul>
+                <li>inter.broker.protocol.version=CURRENT_KAFKA_VERSION (e.g. <code>3.0</code>, <code>2.8</code>, etc.)</li>
+            </ul>
+        </li>
+        <li>Upgrade the brokers one at a time: shut down the broker, update the code, and restart it. Once you have done so, the
+            brokers will be running the latest version and you can verify that the cluster's behavior and performance meets expectations.
+            It is still possible to downgrade at this point if there are any problems.
+        </li>
+        <li>Once the cluster's behavior and performance has been verified, bump the protocol version by editing
+            <code>inter.broker.protocol.version</code> and setting it to <code>3.1</code>.
+        </li>
+        <li>Restart the brokers one by one for the new protocol version to take effect. Once the brokers begin using the latest
+            protocol version, it will no longer be possible to downgrade the cluster to an older version.
+        </li>
+        <li>If you have overridden the message format version as instructed above, then you need to do one more rolling restart to
+            upgrade it to its latest version. Once all (or most) consumers have been upgraded to 0.11.0 or later,
+            change log.message.format.version to 3.1 on each broker and restart them one by one. Note that the older Scala clients,
+            which are no longer maintained, do not support the message format introduced in 0.11, so to avoid conversion costs
+            (or to take advantage of <a href="#upgrade_11_exactly_once_semantics">exactly once semantics</a>),
+            the newer Java clients must be used.
+        </li>
+    </ol>
+
+    <h5><a id="upgrade_311_notable" href="#upgrade_311_notable">Notable changes in 3.1.1</a></h5>
+    <ul>
+        <li>Idempotence for the producer is enabled by default if no conflicting configurations are set. When producing to brokers older than 2.8.0,
+            the <code>IDEMPOTENT_WRITE</code> permission is required. Check the compatibility
+            section of <a href="https://cwiki.apache.org/confluence/display/KAFKA/KIP-679%3A+Producer+will+enable+the+strongest+delivery+guarantee+by+default#KIP679:Producerwillenablethestrongestdeliveryguaranteebydefault-Compatibility,Deprecation,andMigrationPlan">KIP-679</a>
+            for details. A bug prevented the producer idempotence default from being applied which meant that it remained disabled unless the user had
+            explicitly set <code>enable.idempotence</code> to true. See <a href="https://issues.apache.org/jira/browse/KAFKA-13598">KAFKA-13598</a> for
+            more details. This issue was fixed and the default is properly applied.
+        </li>
+        <li>A notable exception is Connect that by default disables idempotent behavior for all of its
+            producers in order to uniformly support using a wide range of Kafka broker versions.
+            Users can change this behavior to enable idempotence for some or all producers
+            via Connect worker and/or connector configuration. Connect may enable idempotent producers
+            by default in a future major release.
+        </li>
+        <li>Kafka has replaced log4j with reload4j due to security concerns.
+            This only affects modules that specify a logging backend (<code>connect-runtime</code> and <code>kafka-tools</code> are two such examples).
+            A number of modules, including <code>kafka-clients</code>, leave it to the application to specify the logging backend.
+            More information can be found at <a href="https://reload4j.qos.ch">reload4j</a>.
+            Projects that depend on the affected modules from the Kafka project should use
+            <a href="https://www.slf4j.org/manual.html#swapping">slf4j-log4j12 version 1.7.35 or above</a> or
+            slf4j-reload4j to avoid
+            <a href="https://www.slf4j.org/codes.html#no_tlm">possible compatibility issues originating from the logging framework</a>.
+        </li>
+    </ul>
+
+    <h5><a id="upgrade_310_notable" href="#upgrade_310_notable">Notable changes in 3.1.0</a></h5>
+    <ul>
+        <li>Apache Kafka supports Java 17.</li>
+        <li>The following metrics have been deprecated: <code>bufferpool-wait-time-total</code>, <code>io-waittime-total</code>,
+            and <code>iotime-total</code>. Please use <code>bufferpool-wait-time-ns-total</code>, <code>io-wait-time-ns-total</code>,
+            and <code>io-time-ns-total</code> instead. See <a href="https://cwiki.apache.org/confluence/display/KAFKA/KIP-773%3A+Differentiate+consistently+metric+latency+measured+in+millis+and+nanos">KIP-773</a>
+            for more details.
+        </li>
+        <li>IBP 3.1 introduces topic IDs to FetchRequest as a part of
+            <a href="https://cwiki.apache.org/confluence/display/KAFKA/KIP-516%3A+Topic+Identifiers">KIP-516</a>.
+        </li>
+    </ul>
+
+    <h4><a id="upgrade_3_0_1" href="#upgrade_3_0_1">Upgrading to 3.0.1 from any version 0.8.x through 2.8.x</a></h4>
+
+    <p><b>If you are upgrading from a version prior to 2.1.x, please see the note below about the change to the schema used to store consumer offsets.
+        Once you have changed the inter.broker.protocol.version to the latest version, it will not be possible to downgrade to a version prior to 2.1.</b></p>
+
+    <p><b>For a rolling upgrade:</b></p>
+
+    <ol>
+        <li>Update server.properties on all brokers and add the following properties. CURRENT_KAFKA_VERSION refers to the version you
+            are upgrading from. CURRENT_MESSAGE_FORMAT_VERSION refers to the message format version currently in use. If you have previously
+            overridden the message format version, you should keep its current value. Alternatively, if you are upgrading from a version prior
+            to 0.11.0.x, then CURRENT_MESSAGE_FORMAT_VERSION should be set to match CURRENT_KAFKA_VERSION.
+            <ul>
+                <li>inter.broker.protocol.version=CURRENT_KAFKA_VERSION (e.g. <code>2.8</code>, <code>2.7</code>, etc.)</li>
+                <li>log.message.format.version=CURRENT_MESSAGE_FORMAT_VERSION (See <a href="#upgrade_10_performance_impact">potential performance impact
+                    following the upgrade</a> for the details on what this configuration does.)
+                </li>
+            </ul>
+            If you are upgrading from version 0.11.0.x or above, and you have not overridden the message format, then you only need to override
+            the inter-broker protocol version.
+            <ul>
+                <li>inter.broker.protocol.version=CURRENT_KAFKA_VERSION (e.g. <code>2.8</code>, <code>2.7</code>, etc.)</li>
+            </ul>
+        </li>
+        <li>Upgrade the brokers one at a time: shut down the broker, update the code, and restart it. Once you have done so, the
+            brokers will be running the latest version and you can verify that the cluster's behavior and performance meets expectations.
+            It is still possible to downgrade at this point if there are any problems.
+        </li>
+        <li>Once the cluster's behavior and performance has been verified, bump the protocol version by editing
+            <code>inter.broker.protocol.version</code> and setting it to <code>3.0</code>.
+        </li>
+        <li>Restart the brokers one by one for the new protocol version to take effect. Once the brokers begin using the latest
+            protocol version, it will no longer be possible to downgrade the cluster to an older version.
+        </li>
+        <li>If you have overridden the message format version as instructed above, then you need to do one more rolling restart to
+            upgrade it to its latest version. Once all (or most) consumers have been upgraded to 0.11.0 or later,
+            change log.message.format.version to 3.0 on each broker and restart them one by one. Note that the older Scala clients,
+            which are no longer maintained, do not support the message format introduced in 0.11, so to avoid conversion costs
+            (or to take advantage of <a href="#upgrade_11_exactly_once_semantics">exactly once semantics</a>),
+            the newer Java clients must be used.
+        </li>
+    </ol>
+
+    <h5><a id="upgrade_301_notable" href="#upgrade_301_notable">Notable changes in 3.0.1</a></h5>
+    <ul>
+
+        <li>Idempotence for the producer is enabled by default if no conflicting configurations are set. When producing to brokers older than 2.8.0,
+            the <code>IDEMPOTENT_WRITE</code> permission is required. Check the compatibility
+            section of <a href="https://cwiki.apache.org/confluence/display/KAFKA/KIP-679%3A+Producer+will+enable+the+strongest+delivery+guarantee+by+default#KIP679:Producerwillenablethestrongestdeliveryguaranteebydefault-Compatibility,Deprecation,andMigrationPlan">KIP-679</a>
+            for details. A bug prevented the producer idempotence default from being applied which meant that it remained disabled unless the user had
+            explicitly set <code>enable.idempotence</code> to true. See <a href="https://issues.apache.org/jira/browse/KAFKA-13598">KAFKA-13598</a> for
+            more details. This issue was fixed and the default is properly applied.
+        </li>
+    </ul>
+
     <h5><a id="upgrade_300_notable" href="#upgrade_300_notable">Notable changes in 3.0.0</a></h5>
     <ul>
+        <li>The producer has stronger delivery guarantees by default: <code>idempotence</code> is enabled and <code>acks</code> is set to <code>all</code> instead of <code>1</code>.
+            See <a href="https://cwiki.apache.org/confluence/display/KAFKA/KIP-679%3A+Producer+will+enable+the+strongest+delivery+guarantee+by+default">KIP-679</a> for details.
+            In 3.0.0 and 3.1.0, a bug prevented the idempotence default from being applied which meant that it remained disabled unless the user had explicitly set
+            <code>enable.idempotence</code> to true. Note that the bug did not affect the <code>acks=all</code> change. See <a href="https://issues.apache.org/jira/browse/KAFKA-13598">KAFKA-13598</a> for more details.
+            This issue was fixed and the default is properly applied in 3.0.1, 3.1.1, and 3.2.0.
+        </li>
+        <li>Java 8 and Scala 2.12 support have been deprecated since Apache Kafka 3.0 and will be removed in Apache Kafka 4.0.
+            See <a href="https://cwiki.apache.org/confluence/pages/viewpage.action?pageId=181308223">KIP-750</a>
+            and <a href="https://cwiki.apache.org/confluence/pages/viewpage.action?pageId=181308218">KIP-751</a> for more details.
+        </li>
+        <li>ZooKeeper has been upgraded to version 3.6.3.</li>
+        <li>A preview of KRaft mode is available, though upgrading to it from the 2.8 Early Access release is not possible. See
+            the <a href="#kraft">KRaft section</a> for details.
+        </li>
         <li>The release tarball no longer includes test, sources, javadoc and test sources jars. These are still published to the Maven Central repository.</li>
         <li>A number of implementation dependency jars are <a href="https://github.com/apache/kafka/pull/10203">now available in the runtime classpath
             instead of compile and runtime classpaths</a>. Compilation errors after the upgrade can be fixed by adding the missing dependency jar(s) explicitly
             or updating the application not to use internal classes.
         </li>
+        <li>The default value for the consumer configuration <code>session.timeout.ms</code> was increased from 10s to 45s. See
+            <a href="https://cwiki.apache.org/confluence/display/KAFKA/KIP-735%3A+Increase+default+consumer+session+timeout">KIP-735</a> for more details.
+        </li>
+        <li>The broker configuration <code>log.message.format.version</code> and topic configuration <code>message.format.version</code> have been deprecated.
+            The value of both configurations is always assumed to be <code>3.0</code> if <code>inter.broker.protocol.version</code> is <code>3.0</code> or higher.
+            If <code>log.message.format.version</code> or <code>message.format.version</code> are set, we recommend clearing them at the same time as the
+            <code>inter.broker.protocol.version</code> upgrade to 3.0. This will avoid potential compatibility issues if the <code>inter.broker.protocol.version</code>
+            is downgraded. See <a href="https://cwiki.apache.org/confluence/display/KAFKA/KIP-724%3A+Drop+support+for+message+formats+v0+and+v1">KIP-724</a> for more details.
+        </li>
         <li>The Streams API removed all deprecated APIs that were deprecated in version 2.5.0 or earlier.
             For a complete list of removed APIs compare the detailed Kafka Streams upgrade notes.
         </li>
         <li>Kafka Streams no longer has a compile time dependency on "connect:json" module (<a href="https://issues.apache.org/jira/browse/KAFKA-5146">KAFKA-5146</a>).
             Projects that were relying on this transitive dependency will have to explicitly declare it.
         </li>
-        <li>A number of deprecated classes, methods and tools have been removed from the <code>clients</code>, <code>core</code> and <code>tools</code> modules:</li>
+        <li>Custom principal builder implementations specified through <code>principal.builder.class</code> must now implement the
+            <code>KafkaPrincipalSerde</code> interface to allow for forwarding between brokers. See <a href="https://cwiki.apache.org/confluence/display/KAFKA/KIP-590%3A+Redirect+Zookeeper+Mutation+Protocols+to+The+Controller">KIP-590</a> for more details about the usage of KafkaPrincipalSerde.
+        </li>
+        <li>A number of deprecated classes, methods and tools have been removed from the <code>clients</code>, <code>connect</code>, <code>core</code> and <code>tools</code> modules:</li>
         <ul>
             <li>The Scala <code>Authorizer</code>, <code>SimpleAclAuthorizer</code> and related classes have been removed. Please use the Java <code>Authorizer</code>
                 and <code>AclAuthorizer</code> instead.
@@ -42,12 +529,22 @@
             <li>The <code>Sum</code> and <code>Total</code> classes were removed (<a href="https://issues.apache.org/jira/browse/KAFKA-12584">KAFKA-12584</a>).
                 Please use <code>WindowedSum</code> and <code>CumulativeSum</code> instead.
             </li>
+            <li>The <code>Count</code> and <code>SampledTotal</code> classes were removed. Please use <code>WindowedCount</code> and <code>WindowedSum</code>
+                respectively instead.
+            </li>
             <li>The <code>PrincipalBuilder</code>, <code>DefaultPrincipalBuilder</code> and <code>ResourceFilter</code> classes were removed.
             <li>Various constants and constructors were removed from <code>SslConfigs</code>, <code>SaslConfigs</code>, <code>AclBinding</code> and
                 <code>AclBindingFilter</code>.
             </li>
             <li>The <code>Admin.electedPreferredLeaders()</code> methods were removed. Please use <code>Admin.electLeaders</code> instead.</li>
             <li>The <code>kafka-preferred-replica-election</code> command line tool was removed. Please use <code>kafka-leader-election</code> instead.</li>
+            <li>The <code>--zookeeper</code> option was removed from the <code>kafka-topics</code> and <code>kafka-reassign-partitions</code> command line tools.
+                Please use <code>--bootstrap-server</code> instead.
+            </li>
+            <li>In the <code>kafka-configs</code> command line tool, the <code>--zookeeper</code> option is only supported for updating <a href="#security_sasl_scram_credentials">SCRAM Credentials configuration</a>
+                and <a href="#dynamicbrokerconfigs">describing/updating dynamic broker configs when brokers are not running</a>. Please use <code>--bootstrap-server</code>
+                for other configuration operations.
+            </li>
             <li>The <code>ConfigEntry</code> constructor was removed (<a href="https://issues.apache.org/jira/browse/KAFKA-12577">KAFKA-12577</a>).
                 Please use the remaining public constructor instead.
             </li>
@@ -66,6 +563,10 @@
             <li>The <code>NoOffsetForPartitionException.partition()</code> method was removed. Please use <code>partitions()</code>
                 instead.
             </li>
+            <li>The default <code>partition.assignment.strategy</code> is changed to "[RangeAssignor, CooperativeStickyAssignor]",
+                which will use the RangeAssignor by default, but allows upgrading to the CooperativeStickyAssignor with just a single rolling bounce that removes the RangeAssignor from the list.
+                Please check the client upgrade path guide <a href="https://cwiki.apache.org/confluence/display/KAFKA/KIP-429:+Kafka+Consumer+Incremental+Rebalance+Protocol#KIP429:KafkaConsumerIncrementalRebalanceProtocol-Consumer">here</a> for more detail.
+            </li>
             <li>The Scala <code>kafka.common.MessageFormatter</code> was removed. Please use the Java <code>org.apache.kafka.common.MessageFormatter</code>.</li>
             <li>The <code>MessageFormatter.init(Properties)</code> method was removed. Please use <code>configure(Map)</code> instead.</li>
             <li>The <code>checksum()</code> method has been removed from <code>ConsumerRecord</code> and <code>RecordMetadata</code>. The message
@@ -82,905 +583,80 @@
             <li>The <code>quota.producer.default</code> and <code>quota.consumer.default</code> configurations were removed (<a href="https://issues.apache.org/jira/browse/KAFKA-12591">KAFKA-12591</a>).
                 Dynamic quota defaults must be used instead.
             </li>
+            <li>The <code>port</code> and <code>host.name</code> configurations were removed. Please use <code>listeners</code> instead.</li>
+            <li>The <code>advertised.port</code> and <code>advertised.host.name</code> configurations were removed. Please use <code>advertised.listeners</code> instead.</li>
+            <li>The deprecated worker configurations <code>rest.host.name</code> and <code>rest.port</code> were removed (<a href="https://issues.apache.org/jira/browse/KAFKA-12482">KAFKA-12482</a>) from the Kafka Connect worker configuration.
+                Please use <code>listeners</code> instead.
+            </li>
         </ul>
+        <li> The <code>Producer#sendOffsetsToTransaction(Map offsets, String consumerGroupId)</code> method has been deprecated. Please use
+            <code>Producer#sendOffsetsToTransaction(Map offsets, ConsumerGroupMetadata metadata)</code> instead, where the <code>ConsumerGroupMetadata</code>
+            can be retrieved via <code>KafkaConsumer#groupMetadata()</code> for stronger semantics. Note that the full set of consumer group metadata is only
+            understood by brokers or version 2.5 or higher, so you must upgrade your kafka cluster to get the stronger semantics. Otherwise, you can just pass
+            in <code>new ConsumerGroupMetadata(consumerGroupId)</code> to work with older brokers. See <a href="https://cwiki.apache.org/confluence/x/zJONCg">KIP-732</a> for more details.
+        </li>
+        <li>
+            The Connect <code>internal.key.converter</code> and <code>internal.value.converter</code> properties have been completely <a href="https://cwiki.apache.org/confluence/x/2YDOCg">removed</a>.
+            The use of these Connect worker properties has been deprecated since version 2.0.0.
+            Workers are now hardcoded to use the JSON converter with <code>schemas.enable</code> set to <code>false</code>. If your cluster has been using
+            a different internal key or value converter, you can follow the migration steps outlined in <a href="https://cwiki.apache.org/confluence/x/2YDOCg">KIP-738</a>
+            to safely upgrade your Connect cluster to 3.0.
+        </li>
+        <li> The Connect-based MirrorMaker (MM2) includes changes to support <code>IdentityReplicationPolicy</code>, enabling replication without renaming topics.
+            The existing <code>DefaultReplicationPolicy</code> is still used by default, but identity replication can be enabled via the
+            <code>replication.policy</code> configuration property. This is especially useful for users migrating from the older MirrorMaker (MM1), or for
+            use-cases with simple one-way replication topologies where topic renaming is undesirable. Note that <code>IdentityReplicationPolicy</code>, unlike
+            <code>DefaultReplicationPolicy</code>, cannot prevent replication cycles based on topic names, so take care to avoid cycles when constructing your
+            replication topology.
+        </li>
+        <li> The original MirrorMaker (MM1) and related classes have been deprecated. Please use the Connect-based
+            MirrorMaker (MM2), as described in the
+            <a href="/{{version}}/documentation/#georeplication">Geo-Replication section</a>.
+        </li>
     </ul>
-=======
-<h4><a id="upgrade_3_6_0" href="#upgrade_3_6_0">Upgrading to 3.6.0 from any version 0.8.x through 3.5.x</a></h4>
-
-    <h5><a id="upgrade_360_notable" href="#upgrade_360_notable">Notable changes in 3.6.0</a></h5>
-    <ul>
-        <li>Apache Kafka now supports having both an IPv4 and an IPv6 listener on the same port. This change only applies to
-            non advertised listeners (advertised listeners already have this feature)</li>
-    </ul>
-
-<h4><a id="upgrade_3_5_0" href="#upgrade_3_5_0">Upgrading to 3.5.0 from any version 0.8.x through 3.4.x</a></h4>
-
-    <h5><a id="upgrade_350_notable" href="#upgrade_350_notable">Notable changes in 3.5.0</a></h5>
-    <ul>
-        <li>Kafka Streams has introduced a new state store type, versioned key-value stores,
-            for storing multiple record versions per key, thereby enabling timestamped retrieval
-            operations to return the latest record (per key) as of a specified timestamp.
-            See <a href="https://cwiki.apache.org/confluence/display/KAFKA/KIP-889%3A+Versioned+State+Stores">KIP-889</a>
-            and <a href="https://cwiki.apache.org/confluence/display/KAFKA/KIP-914%3A+DSL+Processor+Semantics+for+Versioned+Stores">KIP-914</a>
-            for more details.
-            If the new store typed is used in the DSL, improved processing semantics are applied as described in 
-            <a href="https://cwiki.apache.org/confluence/display/KAFKA/KIP-914%3A+DSL+Processor+Semantics+for+Versioned+Stores">KIP-914</a>.
-        </li>
-        <li>KTable aggregation semantics got further improved via 
-            <a href="https://cwiki.apache.org/confluence/display/KAFKA/KIP-904%3A+Kafka+Streams+-+Guarantee+subtractor+is+called+before+adder+if+key+has+not+changed">KIP-904</a>,
-	    now avoiding spurious intermediate results.
-        </li>
-        <li>Kafka Streams' <code>ProductionExceptionHandler</code> is improved via 
-            <a href="https://cwiki.apache.org/confluence/display/KAFKA/KIP-399%3A+Extend+ProductionExceptionHandler+to+cover+serialization+exceptions">KIP-399</a>,
-            now also covering serialization errors.
-        </li>
-        <li>MirrorMaker now uses incrementalAlterConfigs API by default to synchronize topic configurations instead of the deprecated alterConfigs API.
-            A new settings called <code>use.incremental.alter.configs</code> is introduced to allow users to control which API to use.
-            This new setting is marked deprecated and will be removed in the next major release when incrementalAlterConfigs API is always used.
-            See <a href="https://cwiki.apache.org/confluence/display/KAFKA/KIP-894%3A+Use+incrementalAlterConfigs+API+for+syncing+topic+configurations">KIP-894</a> for more details.
-        </li>
-        <li>The JmxTool, EndToEndLatency, StreamsResetter, ConsumerPerformance and ClusterTool have been migrated to the tools module.
-            The 'kafka.tools' package is deprecated and will change to 'org.apache.kafka.tools' in the next major release.
-            See <a href="https://issues.apache.org/jira/browse/KAFKA-14525">KAFKA-14525</a> for more details.
-        </li>
-    </ul>
-
-    <h5><a id="upgrade_350_zk" href="#upgrade_350_zk">Upgrading ZooKeeper-based clusters</a></h5>
-    <p><b>If you are upgrading from a version prior to 2.1.x, please see the note in step 5 below about the change to the schema used to store consumer offsets.
+
+    <h4><a id="upgrade_2_8_1" href="#upgrade_2_8_1">Upgrading to 2.8.1 from any version 0.8.x through 2.7.x</a></h4>
+
+    <p><b>If you are upgrading from a version prior to 2.1.x, please see the note below about the change to the schema used to store consumer offsets.
         Once you have changed the inter.broker.protocol.version to the latest version, it will not be possible to downgrade to a version prior to 2.1.</b></p>
 
     <p><b>For a rolling upgrade:</b></p>
 
     <ol>
-        <li>Update server.properties on all brokers and add the following properties. CURRENT_KAFKA_VERSION refers to the version you
+        <li> Update server.properties on all brokers and add the following properties. CURRENT_KAFKA_VERSION refers to the version you
             are upgrading from. CURRENT_MESSAGE_FORMAT_VERSION refers to the message format version currently in use. If you have previously
             overridden the message format version, you should keep its current value. Alternatively, if you are upgrading from a version prior
             to 0.11.0.x, then CURRENT_MESSAGE_FORMAT_VERSION should be set to match CURRENT_KAFKA_VERSION.
             <ul>
-                <li>inter.broker.protocol.version=CURRENT_KAFKA_VERSION (e.g. <code>3.4</code>, <code>3.3</code>, etc.)</li>
-                <li>log.message.format.version=CURRENT_MESSAGE_FORMAT_VERSION  (See <a href="#upgrade_10_performance_impact">potential performance impact
-                    following the upgrade</a> for the details on what this configuration does.)</li>
+                <li>inter.broker.protocol.version=CURRENT_KAFKA_VERSION (e.g. <code>2.7</code>, <code>2.6</code>, etc.)</li>
+                <li>log.message.format.version=CURRENT_MESSAGE_FORMAT_VERSION (See <a href="#upgrade_10_performance_impact">potential performance impact
+                    following the upgrade</a> for the details on what this configuration does.)
+                </li>
             </ul>
             If you are upgrading from version 0.11.0.x or above, and you have not overridden the message format, then you only need to override
             the inter-broker protocol version.
             <ul>
-                <li>inter.broker.protocol.version=CURRENT_KAFKA_VERSION (e.g. <code>3.4</code>, <code>3.3</code>, etc.)</li>
+                <li>inter.broker.protocol.version=CURRENT_KAFKA_VERSION (e.g. <code>2.7</code>, <code>2.6</code>, etc.)</li>
             </ul>
         </li>
-        <li>Upgrade the brokers one at a time: shut down the broker, update the code, and restart it. Once you have done so, the
+        <li> Upgrade the brokers one at a time: shut down the broker, update the code, and restart it. Once you have done so, the
             brokers will be running the latest version and you can verify that the cluster's behavior and performance meets expectations.
             It is still possible to downgrade at this point if there are any problems.
         </li>
-        <li>Once the cluster's behavior and performance has been verified, bump the protocol version by editing
-            <code>inter.broker.protocol.version</code> and setting it to <code>3.5</code>.
-        </li>
-        <li>Restart the brokers one by one for the new protocol version to take effect. Once the brokers begin using the latest
+        <li> Once the cluster's behavior and performance has been verified, bump the protocol version by editing
+            <code>inter.broker.protocol.version</code> and setting it to <code>2.8</code>.
+        </li>
+        <li> Restart the brokers one by one for the new protocol version to take effect. Once the brokers begin using the latest
             protocol version, it will no longer be possible to downgrade the cluster to an older version.
         </li>
-        <li>If you have overridden the message format version as instructed above, then you need to do one more rolling restart to
+        <li> If you have overridden the message format version as instructed above, then you need to do one more rolling restart to
             upgrade it to its latest version. Once all (or most) consumers have been upgraded to 0.11.0 or later,
-            change log.message.format.version to 3.5 on each broker and restart them one by one. Note that the older Scala clients,
+            change log.message.format.version to 2.8 on each broker and restart them one by one. Note that the older Scala clients,
             which are no longer maintained, do not support the message format introduced in 0.11, so to avoid conversion costs
             (or to take advantage of <a href="#upgrade_11_exactly_once_semantics">exactly once semantics</a>),
             the newer Java clients must be used.
         </li>
     </ol>
-
-    <h5><a id="upgrade_350_kraft" href="#upgrade_350_kraft">Upgrading KRaft-based clusters</a></h5>
-    <p><b>If you are upgrading from a version prior to 3.3.0, please see the note in step 3 below. Once you have changed the metadata.version to the latest version, it will not be possible to downgrade to a version prior to 3.3-IV0.</b></p>
-
-    <p><b>For a rolling upgrade:</b></p>
-
-    <ol>
-        <li>Upgrade the brokers one at a time: shut down the broker, update the code, and restart it. Once you have done so, the
-            brokers will be running the latest version and you can verify that the cluster's behavior and performance meets expectations.
-        </li>
-        <li>Once the cluster's behavior and performance has been verified, bump the metadata.version by running
-            <code>
-                ./bin/kafka-features.sh upgrade --metadata 3.5
-            </code>
-        </li>
-        <li>Note that the cluster metadata version cannot be downgraded to a pre-production 3.0.x, 3.1.x, or 3.2.x version once it has been upgraded.
-            However, it is possible to downgrade to production versions such as 3.3-IV0, 3.3-IV1, etc.</li>
-    </ol>
-
-<h4><a id="upgrade_3_4_0" href="#upgrade_3_4_0">Upgrading to 3.4.0 from any version 0.8.x through 3.3.x</a></h4>
-
-    <p><b>If you are upgrading from a version prior to 2.1.x, please see the note below about the change to the schema used to store consumer offsets.
-        Once you have changed the inter.broker.protocol.version to the latest version, it will not be possible to downgrade to a version prior to 2.1.</b></p>
-
-    <p><b>For a rolling upgrade:</b></p>
-
-    <ol>
-        <li>Update server.properties on all brokers and add the following properties. CURRENT_KAFKA_VERSION refers to the version you
-            are upgrading from. CURRENT_MESSAGE_FORMAT_VERSION refers to the message format version currently in use. If you have previously
-            overridden the message format version, you should keep its current value. Alternatively, if you are upgrading from a version prior
-            to 0.11.0.x, then CURRENT_MESSAGE_FORMAT_VERSION should be set to match CURRENT_KAFKA_VERSION.
-            <ul>
-                <li>inter.broker.protocol.version=CURRENT_KAFKA_VERSION (e.g. <code>3.3</code>, <code>3.2</code>, etc.)</li>
-                <li>log.message.format.version=CURRENT_MESSAGE_FORMAT_VERSION  (See <a href="#upgrade_10_performance_impact">potential performance impact
-                    following the upgrade</a> for the details on what this configuration does.)</li>
-            </ul>
-            If you are upgrading from version 0.11.0.x or above, and you have not overridden the message format, then you only need to override
-            the inter-broker protocol version.
-            <ul>
-                <li>inter.broker.protocol.version=CURRENT_KAFKA_VERSION (e.g. <code>3.3</code>, <code>3.2</code>, etc.)</li>
-            </ul>
-        </li>
-        <li>Upgrade the brokers one at a time: shut down the broker, update the code, and restart it. Once you have done so, the
-            brokers will be running the latest version and you can verify that the cluster's behavior and performance meets expectations.
-            It is still possible to downgrade at this point if there are any problems.
-        </li>
-        <li>Once the cluster's behavior and performance has been verified, bump the protocol version by editing
-            <code>inter.broker.protocol.version</code> and setting it to <code>3.4</code>.
-        </li>
-        <li>Restart the brokers one by one for the new protocol version to take effect. Once the brokers begin using the latest
-            protocol version, it will no longer be possible to downgrade the cluster to an older version.
-        </li>
-        <li>If you have overridden the message format version as instructed above, then you need to do one more rolling restart to
-            upgrade it to its latest version. Once all (or most) consumers have been upgraded to 0.11.0 or later,
-            change log.message.format.version to 3.4 on each broker and restart them one by one. Note that the older Scala clients,
-            which are no longer maintained, do not support the message format introduced in 0.11, so to avoid conversion costs
-            (or to take advantage of <a href="#upgrade_11_exactly_once_semantics">exactly once semantics</a>),
-            the newer Java clients must be used.
-        </li>
-    </ol>
-
-<h4><a id="upgrade_kraft_3_4_0" href="#upgrade_kraft_3_4_0">Upgrading a KRaft-based cluster to 3.4.0 from any version 3.0.x through 3.3.x</a></h4>
-
-    <p><b>If you are upgrading from a version prior to 3.3.0, please see the note below. Once you have changed the metadata.version to the latest version, it will not be possible to downgrade to a version prior to 3.3-IV0.</b></p>
-
-    <p><b>For a rolling upgrade:</b></p>
-
-    <ol>
-        <li>Upgrade the brokers one at a time: shut down the broker, update the code, and restart it. Once you have done so, the
-            brokers will be running the latest version and you can verify that the cluster's behavior and performance meets expectations.
-        </li>
-        <li>Once the cluster's behavior and performance has been verified, bump the metadata.version by running
-            <code>
-                ./bin/kafka-features.sh upgrade --metadata 3.4
-            </code>
-        </li>
-        <li>Note that the cluster metadata version cannot be downgraded to a pre-production 3.0.x, 3.1.x, or 3.2.x version once it has been upgraded.
-            However, it is possible to downgrade to production versions such as 3.3-IV0, 3.3-IV1, etc.</li>
-    </ol>
-
-<h5><a id="upgrade_340_notable" href="#upgrade_340_notable">Notable changes in 3.4.0</a></h5>
-<ul>
-    <li>Since Apache Kafka 3.4.0, we have added a system property ("org.apache.kafka.disallowed.login.modules") to disable the problematic
-        login modules usage in SASL JAAS configuration. Also by default "com.sun.security.auth.module.JndiLoginModule" is disabled from Apache Kafka 3.4.0.
-    </li>
-</ul>
-
-<h4><a id="upgrade_3_3_1" href="#upgrade_3_3_1">Upgrading to 3.3.1 from any version 0.8.x through 3.2.x</a></h4>
-
-<p><b>If you are upgrading from a version prior to 2.1.x, please see the note below about the change to the schema used to store consumer offsets.
-    Once you have changed the inter.broker.protocol.version to the latest version, it will not be possible to downgrade to a version prior to 2.1.</b></p>
-
-<p><b>For a rolling upgrade:</b></p>
-
-<ol>
-    <li>Update server.properties on all brokers and add the following properties. CURRENT_KAFKA_VERSION refers to the version you
-        are upgrading from. CURRENT_MESSAGE_FORMAT_VERSION refers to the message format version currently in use. If you have previously
-        overridden the message format version, you should keep its current value. Alternatively, if you are upgrading from a version prior
-        to 0.11.0.x, then CURRENT_MESSAGE_FORMAT_VERSION should be set to match CURRENT_KAFKA_VERSION.
-        <ul>
-            <li>inter.broker.protocol.version=CURRENT_KAFKA_VERSION (e.g. <code>3.2</code>, <code>3.1</code>, etc.)</li>
-            <li>log.message.format.version=CURRENT_MESSAGE_FORMAT_VERSION  (See <a href="#upgrade_10_performance_impact">potential performance impact
-                following the upgrade</a> for the details on what this configuration does.)</li>
-        </ul>
-        If you are upgrading from version 0.11.0.x or above, and you have not overridden the message format, then you only need to override
-        the inter-broker protocol version.
-        <ul>
-            <li>inter.broker.protocol.version=CURRENT_KAFKA_VERSION (e.g. <code>3.2</code>, <code>3.1</code>, etc.)</li>
-        </ul>
-    </li>
-    <li>Upgrade the brokers one at a time: shut down the broker, update the code, and restart it. Once you have done so, the
-        brokers will be running the latest version and you can verify that the cluster's behavior and performance meets expectations.
-        It is still possible to downgrade at this point if there are any problems.
-    </li>
-    <li>Once the cluster's behavior and performance has been verified, bump the protocol version by editing
-        <code>inter.broker.protocol.version</code> and setting it to <code>3.3</code>.
-    </li>
-    <li>Restart the brokers one by one for the new protocol version to take effect. Once the brokers begin using the latest
-        protocol version, it will no longer be possible to downgrade the cluster to an older version.
-    </li>
-    <li>If you have overridden the message format version as instructed above, then you need to do one more rolling restart to
-        upgrade it to its latest version. Once all (or most) consumers have been upgraded to 0.11.0 or later,
-        change log.message.format.version to 3.3 on each broker and restart them one by one. Note that the older Scala clients,
-        which are no longer maintained, do not support the message format introduced in 0.11, so to avoid conversion costs
-        (or to take advantage of <a href="#upgrade_11_exactly_once_semantics">exactly once semantics</a>),
-        the newer Java clients must be used.
-    </li>
-</ol>
-
-<h4><a id="upgrade_kraft_3_3_1" href="#upgrade_kraft_3_3_1">Upgrading a KRaft-based cluster to 3.3.1 from any version 3.0.x through 3.2.x</a></h4>
-
-<p><b>If you are upgrading from a version prior to 3.3.1, please see the note below. Once you have changed the metadata.version to the latest version, it will not be possible to downgrade to a version prior to 3.3-IV0.</b></p>
-
-<p><b>For a rolling upgrade:</b></p>
-
-<ol>
-    <li>Upgrade the brokers one at a time: shut down the broker, update the code, and restart it. Once you have done so, the
-        brokers will be running the latest version and you can verify that the cluster's behavior and performance meets expectations.
-    </li>
-    <li>Once the cluster's behavior and performance has been verified, bump the metadata.version by running
-        <code>
-        ./bin/kafka-features.sh upgrade --metadata 3.3
-        </code>
-    </li>
-    <li>Note that the cluster metadata version cannot be downgraded to a pre-production 3.0.x, 3.1.x, or 3.2.x version once it has been upgraded. However, it is possible to downgrade to production versions such as 3.3-IV0, 3.3-IV1, etc.</li>
-</ol>
-
-<h5><a id="upgrade_331_notable" href="#upgrade_331_notable">Notable changes in 3.3.1</a></h5>
-    <ul>
-        <li>KRaft mode is production ready for new clusters. See <a href="https://cwiki.apache.org/confluence/display/KAFKA/KIP-833%3A+Mark+KRaft+as+Production+Ready">KIP-833</a>
-	    for more details (including limitations).
-	</li>
-        <li>The partitioner used by default for records with no keys has been improved to avoid pathological behavior when one or more brokers are slow.
-            The new logic may affect the batching behavior, which can be tuned using the <code>batch.size</code> and/or <code>linger.ms</code> configuration settings.
-            The previous behavior can be restored by setting <code>partitioner.class=org.apache.kafka.clients.producer.internals.DefaultPartitioner</code>.
-            See <a href="https://cwiki.apache.org/confluence/display/KAFKA/KIP-794%3A+Strictly+Uniform+Sticky+Partitioner">KIP-794</a> for more details.
-        </li>
-        <li>There is now a slightly different upgrade process for KRaft clusters than for ZK-based clusters, as described above.</li>
-        <li>Introduced a new API <code>addMetricIfAbsent</code> to <code>Metrics</code> which would create a new Metric if not existing or return the same metric
-            if already registered. Note that this behaviour is different from <code>addMetric</code> API which throws an <code>IllegalArgumentException</code> when
-            trying to create an already existing metric. (See <a href="https://cwiki.apache.org/confluence/display/KAFKA/KIP-843%3A+Adding+addMetricIfAbsent+method+to+Metrics">KIP-843</a>
-            for more details).
-        </li>
-    </ul>
-
-<h4><a id="upgrade_3_2_0" href="#upgrade_3_2_0">Upgrading to 3.2.0 from any version 0.8.x through 3.1.x</a></h4>
-
-<p><b>If you are upgrading from a version prior to 2.1.x, please see the note below about the change to the schema used to store consumer offsets.
-    Once you have changed the inter.broker.protocol.version to the latest version, it will not be possible to downgrade to a version prior to 2.1.</b></p>
-
-<p><b>For a rolling upgrade:</b></p>
-
-<ol>
-    <li>Update server.properties on all brokers and add the following properties. CURRENT_KAFKA_VERSION refers to the version you
-        are upgrading from. CURRENT_MESSAGE_FORMAT_VERSION refers to the message format version currently in use. If you have previously
-        overridden the message format version, you should keep its current value. Alternatively, if you are upgrading from a version prior
-        to 0.11.0.x, then CURRENT_MESSAGE_FORMAT_VERSION should be set to match CURRENT_KAFKA_VERSION.
-        <ul>
-            <li>inter.broker.protocol.version=CURRENT_KAFKA_VERSION (e.g. <code>3.1</code>, <code>3.0</code>, etc.)</li>
-            <li>log.message.format.version=CURRENT_MESSAGE_FORMAT_VERSION  (See <a href="#upgrade_10_performance_impact">potential performance impact
-                following the upgrade</a> for the details on what this configuration does.)</li>
-        </ul>
-        If you are upgrading from version 0.11.0.x or above, and you have not overridden the message format, then you only need to override
-        the inter-broker protocol version.
-        <ul>
-            <li>inter.broker.protocol.version=CURRENT_KAFKA_VERSION (e.g. <code>3.1</code>, <code>3.0</code>, etc.)</li>
-        </ul>
-    </li>
-    <li>Upgrade the brokers one at a time: shut down the broker, update the code, and restart it. Once you have done so, the
-        brokers will be running the latest version and you can verify that the cluster's behavior and performance meets expectations.
-        It is still possible to downgrade at this point if there are any problems.
-    </li>
-    <li>Once the cluster's behavior and performance has been verified, bump the protocol version by editing
-        <code>inter.broker.protocol.version</code> and setting it to <code>3.2</code>.
-    </li>
-    <li>Restart the brokers one by one for the new protocol version to take effect. Once the brokers begin using the latest
-        protocol version, it will no longer be possible to downgrade the cluster to an older version.
-    </li>
-    <li>If you have overridden the message format version as instructed above, then you need to do one more rolling restart to
-        upgrade it to its latest version. Once all (or most) consumers have been upgraded to 0.11.0 or later,
-        change log.message.format.version to 3.2 on each broker and restart them one by one. Note that the older Scala clients,
-        which are no longer maintained, do not support the message format introduced in 0.11, so to avoid conversion costs
-        (or to take advantage of <a href="#upgrade_11_exactly_once_semantics">exactly once semantics</a>),
-        the newer Java clients must be used.
-    </li>
-</ol>
-
-<h5><a id="upgrade_320_notable" href="#upgrade_320_notable">Notable changes in 3.2.0</a></h5>
-    <ul>
-        <li>Idempotence for the producer is enabled by default if no conflicting configurations are set. When producing to brokers older than 2.8.0,
-            the <code>IDEMPOTENT_WRITE</code> permission is required. Check the compatibility
-	    section of <a href="https://cwiki.apache.org/confluence/display/KAFKA/KIP-679%3A+Producer+will+enable+the+strongest+delivery+guarantee+by+default#KIP679:Producerwillenablethestrongestdeliveryguaranteebydefault-Compatibility,Deprecation,andMigrationPlan">KIP-679</a>
-	    for details. In 3.0.0 and 3.1.0, a bug prevented this default from being applied,
-            which meant that idempotence remained disabled unless the user had explicitly set <code>enable.idempotence</code> to true
-            (See <a href="https://issues.apache.org/jira/browse/KAFKA-13598">KAFKA-13598</a> for more details).
-            This issue was fixed and the default is properly applied in 3.0.1, 3.1.1, and 3.2.0.</li>
-        <li>A notable exception is Connect that by default disables idempotent behavior for all of its
-            producers in order to uniformly support using a wide range of Kafka broker versions.
-            Users can change this behavior to enable idempotence for some or all producers
-            via Connect worker and/or connector configuration. Connect may enable idempotent producers
-            by default in a future major release.</li>
-        <li>Kafka has replaced log4j with reload4j due to security concerns.
-            This only affects modules that specify a logging backend (<code>connect-runtime</code> and <code>kafka-tools</code> are two such examples).
-            A number of modules, including <code>kafka-clients</code>, leave it to the application to specify the logging backend.
-            More information can be found at <a href="https://reload4j.qos.ch">reload4j</a>.
-            Projects that depend on the affected modules from the Kafka project should use
-            <a href="https://www.slf4j.org/manual.html#swapping">slf4j-log4j12 version 1.7.35 or above</a> or
-            slf4j-reload4j to avoid
-            <a href="https://www.slf4j.org/codes.html#no_tlm">possible compatibility issues originating from the logging framework</a>.</li>
-        <li>The example connectors, <code>FileStreamSourceConnector</code> and <code>FileStreamSinkConnector</code>, have been
-            removed from the default classpath. To use them in Kafka Connect standalone or distributed mode they need to be
-            explicitly added, for example <code>CLASSPATH=./lib/connect-file-3.2.0.jar ./bin/connect-distributed.sh</code>.</li>
-    </ul>
-
-<h4><a id="upgrade_3_1_0" href="#upgrade_3_1_0">Upgrading to 3.1.0 from any version 0.8.x through 3.0.x</a></h4>
-
-<p><b>If you are upgrading from a version prior to 2.1.x, please see the note below about the change to the schema used to store consumer offsets.
-    Once you have changed the inter.broker.protocol.version to the latest version, it will not be possible to downgrade to a version prior to 2.1.</b></p>
-
-<p><b>For a rolling upgrade:</b></p>
-
-<ol>
-    <li>Update server.properties on all brokers and add the following properties. CURRENT_KAFKA_VERSION refers to the version you
-        are upgrading from. CURRENT_MESSAGE_FORMAT_VERSION refers to the message format version currently in use. If you have previously
-        overridden the message format version, you should keep its current value. Alternatively, if you are upgrading from a version prior
-        to 0.11.0.x, then CURRENT_MESSAGE_FORMAT_VERSION should be set to match CURRENT_KAFKA_VERSION.
-        <ul>
-            <li>inter.broker.protocol.version=CURRENT_KAFKA_VERSION (e.g. <code>3.0</code>, <code>2.8</code>, etc.)</li>
-            <li>log.message.format.version=CURRENT_MESSAGE_FORMAT_VERSION  (See <a href="#upgrade_10_performance_impact">potential performance impact
-                following the upgrade</a> for the details on what this configuration does.)</li>
-        </ul>
-        If you are upgrading from version 0.11.0.x or above, and you have not overridden the message format, then you only need to override
-        the inter-broker protocol version.
-        <ul>
-            <li>inter.broker.protocol.version=CURRENT_KAFKA_VERSION (e.g. <code>3.0</code>, <code>2.8</code>, etc.)</li>
-        </ul>
-    </li>
-    <li>Upgrade the brokers one at a time: shut down the broker, update the code, and restart it. Once you have done so, the
-        brokers will be running the latest version and you can verify that the cluster's behavior and performance meets expectations.
-        It is still possible to downgrade at this point if there are any problems.
-    </li>
-    <li>Once the cluster's behavior and performance has been verified, bump the protocol version by editing
-        <code>inter.broker.protocol.version</code> and setting it to <code>3.1</code>.
-    </li>
-    <li>Restart the brokers one by one for the new protocol version to take effect. Once the brokers begin using the latest
-        protocol version, it will no longer be possible to downgrade the cluster to an older version.
-    </li>
-    <li>If you have overridden the message format version as instructed above, then you need to do one more rolling restart to
-        upgrade it to its latest version. Once all (or most) consumers have been upgraded to 0.11.0 or later,
-        change log.message.format.version to 3.1 on each broker and restart them one by one. Note that the older Scala clients,
-        which are no longer maintained, do not support the message format introduced in 0.11, so to avoid conversion costs
-        (or to take advantage of <a href="#upgrade_11_exactly_once_semantics">exactly once semantics</a>),
-        the newer Java clients must be used.
-    </li>
-</ol>
-
-<h5><a id="upgrade_311_notable" href="#upgrade_311_notable">Notable changes in 3.1.1</a></h5>
-<ul>
-    <li>Idempotence for the producer is enabled by default if no conflicting configurations are set. When producing to brokers older than 2.8.0,
-        the <code>IDEMPOTENT_WRITE</code> permission is required. Check the compatibility
-        section of <a href="https://cwiki.apache.org/confluence/display/KAFKA/KIP-679%3A+Producer+will+enable+the+strongest+delivery+guarantee+by+default#KIP679:Producerwillenablethestrongestdeliveryguaranteebydefault-Compatibility,Deprecation,andMigrationPlan">KIP-679</a>
-        for details. A bug prevented the producer idempotence default from being applied which meant that it remained disabled unless the user had
-        explicitly set <code>enable.idempotence</code> to true. See <a href="https://issues.apache.org/jira/browse/KAFKA-13598">KAFKA-13598</a> for
-        more details. This issue was fixed and the default is properly applied.</li>
-    <li>A notable exception is Connect that by default disables idempotent behavior for all of its
-        producers in order to uniformly support using a wide range of Kafka broker versions.
-        Users can change this behavior to enable idempotence for some or all producers
-        via Connect worker and/or connector configuration. Connect may enable idempotent producers
-        by default in a future major release.</li>
-    <li>Kafka has replaced log4j with reload4j due to security concerns.
-        This only affects modules that specify a logging backend (<code>connect-runtime</code> and <code>kafka-tools</code> are two such examples).
-        A number of modules, including <code>kafka-clients</code>, leave it to the application to specify the logging backend.
-        More information can be found at <a href="https://reload4j.qos.ch">reload4j</a>.
-        Projects that depend on the affected modules from the Kafka project should use
-        <a href="https://www.slf4j.org/manual.html#swapping">slf4j-log4j12 version 1.7.35 or above</a> or
-        slf4j-reload4j to avoid
-        <a href="https://www.slf4j.org/codes.html#no_tlm">possible compatibility issues originating from the logging framework</a>.</li>
-</ul>
-
-<h5><a id="upgrade_310_notable" href="#upgrade_310_notable">Notable changes in 3.1.0</a></h5>
-<ul>
-    <li>Apache Kafka supports Java 17.</li>
-    <li>The following metrics have been deprecated: <code>bufferpool-wait-time-total</code>, <code>io-waittime-total</code>,
-        and <code>iotime-total</code>. Please use <code>bufferpool-wait-time-ns-total</code>, <code>io-wait-time-ns-total</code>,
-        and <code>io-time-ns-total</code> instead. See <a href="https://cwiki.apache.org/confluence/display/KAFKA/KIP-773%3A+Differentiate+consistently+metric+latency+measured+in+millis+and+nanos">KIP-773</a>
-        for more details.</li>
-    <li>IBP 3.1 introduces topic IDs to FetchRequest as a part of
-        <a href="https://cwiki.apache.org/confluence/display/KAFKA/KIP-516%3A+Topic+Identifiers">KIP-516</a>.</li>
-</ul>
-
-<h4><a id="upgrade_3_0_1" href="#upgrade_3_0_1">Upgrading to 3.0.1 from any version 0.8.x through 2.8.x</a></h4>
-
-<p><b>If you are upgrading from a version prior to 2.1.x, please see the note below about the change to the schema used to store consumer offsets.
-    Once you have changed the inter.broker.protocol.version to the latest version, it will not be possible to downgrade to a version prior to 2.1.</b></p>
-
-<p><b>For a rolling upgrade:</b></p>
-
-<ol>
-    <li>Update server.properties on all brokers and add the following properties. CURRENT_KAFKA_VERSION refers to the version you
-        are upgrading from. CURRENT_MESSAGE_FORMAT_VERSION refers to the message format version currently in use. If you have previously
-        overridden the message format version, you should keep its current value. Alternatively, if you are upgrading from a version prior
-        to 0.11.0.x, then CURRENT_MESSAGE_FORMAT_VERSION should be set to match CURRENT_KAFKA_VERSION.
-        <ul>
-            <li>inter.broker.protocol.version=CURRENT_KAFKA_VERSION (e.g. <code>2.8</code>, <code>2.7</code>, etc.)</li>
-            <li>log.message.format.version=CURRENT_MESSAGE_FORMAT_VERSION  (See <a href="#upgrade_10_performance_impact">potential performance impact
-                following the upgrade</a> for the details on what this configuration does.)</li>
-        </ul>
-        If you are upgrading from version 0.11.0.x or above, and you have not overridden the message format, then you only need to override
-        the inter-broker protocol version.
-        <ul>
-            <li>inter.broker.protocol.version=CURRENT_KAFKA_VERSION (e.g. <code>2.8</code>, <code>2.7</code>, etc.)</li>
-        </ul>
-    </li>
-    <li>Upgrade the brokers one at a time: shut down the broker, update the code, and restart it. Once you have done so, the
-        brokers will be running the latest version and you can verify that the cluster's behavior and performance meets expectations.
-        It is still possible to downgrade at this point if there are any problems.
-    </li>
-    <li>Once the cluster's behavior and performance has been verified, bump the protocol version by editing
-        <code>inter.broker.protocol.version</code> and setting it to <code>3.0</code>.
-    </li>
-    <li>Restart the brokers one by one for the new protocol version to take effect. Once the brokers begin using the latest
-        protocol version, it will no longer be possible to downgrade the cluster to an older version.
-    </li>
-    <li>If you have overridden the message format version as instructed above, then you need to do one more rolling restart to
-        upgrade it to its latest version. Once all (or most) consumers have been upgraded to 0.11.0 or later,
-        change log.message.format.version to 3.0 on each broker and restart them one by one. Note that the older Scala clients,
-        which are no longer maintained, do not support the message format introduced in 0.11, so to avoid conversion costs
-        (or to take advantage of <a href="#upgrade_11_exactly_once_semantics">exactly once semantics</a>),
-        the newer Java clients must be used.
-    </li>
-</ol>
-
-<h5><a id="upgrade_301_notable" href="#upgrade_301_notable">Notable changes in 3.0.1</a></h5>
-<ul>
-
-    <li>Idempotence for the producer is enabled by default if no conflicting configurations are set. When producing to brokers older than 2.8.0,
-        the <code>IDEMPOTENT_WRITE</code> permission is required. Check the compatibility
-        section of <a href="https://cwiki.apache.org/confluence/display/KAFKA/KIP-679%3A+Producer+will+enable+the+strongest+delivery+guarantee+by+default#KIP679:Producerwillenablethestrongestdeliveryguaranteebydefault-Compatibility,Deprecation,andMigrationPlan">KIP-679</a>
-        for details. A bug prevented the producer idempotence default from being applied which meant that it remained disabled unless the user had
-        explicitly set <code>enable.idempotence</code> to true. See <a href="https://issues.apache.org/jira/browse/KAFKA-13598">KAFKA-13598</a> for
-        more details. This issue was fixed and the default is properly applied.</li>
-</ul>
-
-<h5><a id="upgrade_300_notable" href="#upgrade_300_notable">Notable changes in 3.0.0</a></h5>
-<ul>
-    <li>The producer has stronger delivery guarantees by default: <code>idempotence</code> is enabled and <code>acks</code> is set to <code>all</code> instead of <code>1</code>.
-        See <a href="https://cwiki.apache.org/confluence/display/KAFKA/KIP-679%3A+Producer+will+enable+the+strongest+delivery+guarantee+by+default">KIP-679</a> for details.
-        In 3.0.0 and 3.1.0, a bug prevented the idempotence default from being applied which meant that it remained disabled unless the user had explicitly set
-        <code>enable.idempotence</code> to true. Note that the bug did not affect the <code>acks=all</code> change. See <a href="https://issues.apache.org/jira/browse/KAFKA-13598">KAFKA-13598</a> for more details.
-        This issue was fixed and the default is properly applied in 3.0.1, 3.1.1, and 3.2.0.</li>
-    <li>Java 8 and Scala 2.12 support have been deprecated since Apache Kafka 3.0 and will be removed in Apache Kafka 4.0.
-        See <a href="https://cwiki.apache.org/confluence/pages/viewpage.action?pageId=181308223">KIP-750</a>
-        and <a href="https://cwiki.apache.org/confluence/pages/viewpage.action?pageId=181308218">KIP-751</a> for more details.</li>
-    <li>ZooKeeper has been upgraded to version 3.6.3.</li>
-    <li>A preview of KRaft mode is available, though upgrading to it from the 2.8 Early Access release is not possible. See
-        the <a href="#kraft">KRaft section</a> for details.</li>
-    <li>The release tarball no longer includes test, sources, javadoc and test sources jars. These are still published to the Maven Central repository. </li>
-    <li>A number of implementation dependency jars are <a href="https://github.com/apache/kafka/pull/10203">now available in the runtime classpath
-        instead of compile and runtime classpaths</a>. Compilation errors after the upgrade can be fixed by adding the missing dependency jar(s) explicitly
-        or updating the application not to use internal classes.</li>
-    <li>The default value for the consumer configuration <code>session.timeout.ms</code> was increased from 10s to 45s. See
-        <a href="https://cwiki.apache.org/confluence/display/KAFKA/KIP-735%3A+Increase+default+consumer+session+timeout">KIP-735</a> for more details.</li>
-    <li>The broker configuration <code>log.message.format.version</code> and topic configuration <code>message.format.version</code> have been deprecated.
-        The value of both configurations is always assumed to be <code>3.0</code> if <code>inter.broker.protocol.version</code> is <code>3.0</code> or higher.
-        If <code>log.message.format.version</code> or <code>message.format.version</code> are set, we recommend clearing them at the same time as the
-        <code>inter.broker.protocol.version</code> upgrade to 3.0. This will avoid potential compatibility issues if the <code>inter.broker.protocol.version</code>
-        is downgraded. See <a href="https://cwiki.apache.org/confluence/display/KAFKA/KIP-724%3A+Drop+support+for+message+formats+v0+and+v1">KIP-724</a> for more details.</li>
-    <li>The Streams API removed all deprecated APIs that were deprecated in version 2.5.0 or earlier.
-        For a complete list of removed APIs compare the detailed Kafka Streams upgrade notes.</li>
-    <li>Kafka Streams no longer has a compile time dependency on "connect:json" module (<a href="https://issues.apache.org/jira/browse/KAFKA-5146">KAFKA-5146</a>).
-        Projects that were relying on this transitive dependency will have to explicitly declare it.</li>
-    <li>Custom principal builder implementations specified through <code>principal.builder.class</code> must now implement the 
-        <code>KafkaPrincipalSerde</code> interface to allow for forwarding between brokers. See <a href="https://cwiki.apache.org/confluence/display/KAFKA/KIP-590%3A+Redirect+Zookeeper+Mutation+Protocols+to+The+Controller">KIP-590</a> for more details about the usage of KafkaPrincipalSerde.</li>
-    <li>A number of deprecated classes, methods and tools have been removed from the <code>clients</code>, <code>connect</code>, <code>core</code> and <code>tools</code> modules:</li>
-    <ul>
-        <li>The Scala <code>Authorizer</code>, <code>SimpleAclAuthorizer</code> and related classes have been removed. Please use the Java <code>Authorizer</code>
-            and <code>AclAuthorizer</code> instead.</li>
-        <li>The <code>Metric#value()</code> method was removed (<a href="https://issues.apache.org/jira/browse/KAFKA-12573">KAFKA-12573</a>).</li>
-        <li>The <code>Sum</code> and <code>Total</code> classes were removed (<a href="https://issues.apache.org/jira/browse/KAFKA-12584">KAFKA-12584</a>).
-            Please use <code>WindowedSum</code> and <code>CumulativeSum</code> instead.</li>
-        <li>The <code>Count</code> and <code>SampledTotal</code> classes were removed. Please use <code>WindowedCount</code> and <code>WindowedSum</code>
-            respectively instead.</li>
-        <li>The <code>PrincipalBuilder</code>, <code>DefaultPrincipalBuilder</code> and <code>ResourceFilter</code> classes were removed.
-        <li>Various constants and constructors were removed from <code>SslConfigs</code>, <code>SaslConfigs</code>, <code>AclBinding</code> and
-            <code>AclBindingFilter</code>.</li>
-        <li>The <code>Admin.electedPreferredLeaders()</code> methods were removed. Please use <code>Admin.electLeaders</code> instead.</li>
-        <li>The <code>kafka-preferred-replica-election</code> command line tool was removed. Please use <code>kafka-leader-election</code> instead.</li>
-        <li>The <code>--zookeeper</code> option was removed from the <code>kafka-topics</code> and <code>kafka-reassign-partitions</code> command line tools.
-            Please use <code>--bootstrap-server</code> instead.</li>
-        <li>In the <code>kafka-configs</code> command line tool, the <code>--zookeeper</code> option is only supported for updating <a href="#security_sasl_scram_credentials">SCRAM Credentials configuration</a>
-            and <a href="#dynamicbrokerconfigs">describing/updating dynamic broker configs when brokers are not running</a>. Please use <code>--bootstrap-server</code>
-            for other configuration operations.</li>
-        <li>The <code>ConfigEntry</code> constructor was removed (<a href="https://issues.apache.org/jira/browse/KAFKA-12577">KAFKA-12577</a>).
-            Please use the remaining public constructor instead.</li>
-        <li>The config value <code>default</code> for the client config <code>client.dns.lookup</code> has been removed. In the unlikely
-            event that you set this config explicitly, we recommend leaving the config unset (<code>use_all_dns_ips</code> is used by default).</li>
-        <li>The <code>ExtendedDeserializer</code> and <code>ExtendedSerializer</code> classes have been removed. Please use <code>Deserializer</code>
-            and <code>Serializer</code> instead.</li>
-        <li>The <code>close(long, TimeUnit)</code> method was removed from the producer, consumer and admin client. Please use
-            <code>close(Duration)</code>.</li>
-        <li>The <code>ConsumerConfig.addDeserializerToConfig</code> and <code>ProducerConfig.addSerializerToConfig</code> methods
-            were removed. These methods were not intended to be public API and there is no replacement.</li>
-        <li>The <code>NoOffsetForPartitionException.partition()</code> method was removed. Please use <code>partitions()</code>
-            instead.</li>
-        <li>The default <code>partition.assignment.strategy</code> is changed to "[RangeAssignor, CooperativeStickyAssignor]",
-            which will use the RangeAssignor by default, but allows upgrading to the CooperativeStickyAssignor with just a single rolling bounce that removes the RangeAssignor from the list.
-            Please check the client upgrade path guide <a href="https://cwiki.apache.org/confluence/display/KAFKA/KIP-429:+Kafka+Consumer+Incremental+Rebalance+Protocol#KIP429:KafkaConsumerIncrementalRebalanceProtocol-Consumer">here</a> for more detail.</li>
-        <li>The Scala <code>kafka.common.MessageFormatter</code> was removed. Please use the Java <code>org.apache.kafka.common.MessageFormatter</code>.</li>
-        <li>The <code>MessageFormatter.init(Properties)</code> method was removed. Please use <code>configure(Map)</code> instead.</li>
-        <li>The <code>checksum()</code> method has been removed from <code>ConsumerRecord</code> and <code>RecordMetadata</code>. The message
-            format v2, which has been the default since 0.11, moved the checksum from the record to the record batch. As such, these methods
-            don't make sense and no replacements exist.</li>
-        <li>The <code>ChecksumMessageFormatter</code> class was removed. It is not part of the public API, but it may have been used
-            with <code>kafka-console-consumer.sh</code>. It reported the checksum of each record, which has not been supported
-            since message format v2.</li>
-        <li>The <code>org.apache.kafka.clients.consumer.internals.PartitionAssignor</code> class has been removed. Please use
-            <code>org.apache.kafka.clients.consumer.ConsumerPartitionAssignor</code> instead.</li>
-        <li>The <code>quota.producer.default</code> and <code>quota.consumer.default</code> configurations were removed (<a href="https://issues.apache.org/jira/browse/KAFKA-12591">KAFKA-12591</a>).
-            Dynamic quota defaults must be used instead.</li>
-        <li>The <code>port</code> and <code>host.name</code> configurations were removed. Please use <code>listeners</code> instead.</li>
-        <li>The <code>advertised.port</code> and <code>advertised.host.name</code> configurations were removed. Please use <code>advertised.listeners</code> instead.</li>
-        <li>The deprecated worker configurations <code>rest.host.name</code> and <code>rest.port</code> were removed (<a href="https://issues.apache.org/jira/browse/KAFKA-12482">KAFKA-12482</a>) from the Kafka Connect worker configuration.
-            Please use <code>listeners</code> instead.</li>
-    </ul>
-    <li> The <code>Producer#sendOffsetsToTransaction(Map offsets, String consumerGroupId)</code> method has been deprecated. Please use
-        <code>Producer#sendOffsetsToTransaction(Map offsets, ConsumerGroupMetadata metadata)</code> instead, where the <code>ConsumerGroupMetadata</code>
-        can be retrieved via <code>KafkaConsumer#groupMetadata()</code> for stronger semantics. Note that the full set of consumer group metadata is only
-        understood by brokers or version 2.5 or higher, so you must upgrade your kafka cluster to get the stronger semantics. Otherwise, you can just pass
-        in <code>new ConsumerGroupMetadata(consumerGroupId)</code> to work with older brokers. See <a href="https://cwiki.apache.org/confluence/x/zJONCg">KIP-732</a> for more details.
-    </li>
-    <li>
-        The Connect <code>internal.key.converter</code> and <code>internal.value.converter</code> properties have been completely <a href="https://cwiki.apache.org/confluence/x/2YDOCg">removed</a>.
-        The use of these Connect worker properties has been deprecated since version 2.0.0. 
-        Workers are now hardcoded to use the JSON converter with <code>schemas.enable</code> set to <code>false</code>. If your cluster has been using
-        a different internal key or value converter, you can follow the migration steps outlined in <a href="https://cwiki.apache.org/confluence/x/2YDOCg">KIP-738</a>
-        to safely upgrade your Connect cluster to 3.0.
-    </li>
-    <li> The Connect-based MirrorMaker (MM2) includes changes to support <code>IdentityReplicationPolicy</code>, enabling replication without renaming topics.
-        The existing <code>DefaultReplicationPolicy</code> is still used by default, but identity replication can be enabled via the
-        <code>replication.policy</code> configuration property. This is especially useful for users migrating from the older MirrorMaker (MM1), or for
-        use-cases with simple one-way replication topologies where topic renaming is undesirable. Note that <code>IdentityReplicationPolicy</code>, unlike
-        <code>DefaultReplicationPolicy</code>, cannot prevent replication cycles based on topic names, so take care to avoid cycles when constructing your
-        replication topology.
-    </li>
-    <li> The original MirrorMaker (MM1) and related classes have been deprecated. Please use the Connect-based
-        MirrorMaker (MM2), as described in the
-        <a href="/{{version}}/documentation/#georeplication">Geo-Replication section</a>.
-    </li>
-</ul>
-
-<h4><a id="upgrade_2_8_1" href="#upgrade_2_8_1">Upgrading to 2.8.1 from any version 0.8.x through 2.7.x</a></h4>
-
-<p><b>If you are upgrading from a version prior to 2.1.x, please see the note below about the change to the schema used to store consumer offsets.
-    Once you have changed the inter.broker.protocol.version to the latest version, it will not be possible to downgrade to a version prior to 2.1.</b></p>
-
-<p><b>For a rolling upgrade:</b></p>
-
-<ol>
-    <li> Update server.properties on all brokers and add the following properties. CURRENT_KAFKA_VERSION refers to the version you
-        are upgrading from. CURRENT_MESSAGE_FORMAT_VERSION refers to the message format version currently in use. If you have previously
-        overridden the message format version, you should keep its current value. Alternatively, if you are upgrading from a version prior
-        to 0.11.0.x, then CURRENT_MESSAGE_FORMAT_VERSION should be set to match CURRENT_KAFKA_VERSION.
-        <ul>
-            <li>inter.broker.protocol.version=CURRENT_KAFKA_VERSION (e.g. <code>2.7</code>, <code>2.6</code>, etc.)</li>
-            <li>log.message.format.version=CURRENT_MESSAGE_FORMAT_VERSION  (See <a href="#upgrade_10_performance_impact">potential performance impact
-                following the upgrade</a> for the details on what this configuration does.)</li>
-        </ul>
-        If you are upgrading from version 0.11.0.x or above, and you have not overridden the message format, then you only need to override
-        the inter-broker protocol version.
-        <ul>
-            <li>inter.broker.protocol.version=CURRENT_KAFKA_VERSION (e.g. <code>2.7</code>, <code>2.6</code>, etc.)</li>
-        </ul>
-    </li>
-    <li> Upgrade the brokers one at a time: shut down the broker, update the code, and restart it. Once you have done so, the
-        brokers will be running the latest version and you can verify that the cluster's behavior and performance meets expectations.
-        It is still possible to downgrade at this point if there are any problems.
-    </li>
-    <li> Once the cluster's behavior and performance has been verified, bump the protocol version by editing
-        <code>inter.broker.protocol.version</code> and setting it to <code>2.8</code>.
-    </li>
-    <li> Restart the brokers one by one for the new protocol version to take effect. Once the brokers begin using the latest
-        protocol version, it will no longer be possible to downgrade the cluster to an older version.
-    </li>
-    <li> If you have overridden the message format version as instructed above, then you need to do one more rolling restart to
-        upgrade it to its latest version. Once all (or most) consumers have been upgraded to 0.11.0 or later,
-        change log.message.format.version to 2.8 on each broker and restart them one by one. Note that the older Scala clients,
-        which are no longer maintained, do not support the message format introduced in 0.11, so to avoid conversion costs
-        (or to take advantage of <a href="#upgrade_11_exactly_once_semantics">exactly once semantics</a>),
-        the newer Java clients must be used.
-    </li>
-</ol>
-
-<h5><a id="upgrade_280_notable" href="#upgrade_280_notable">Notable changes in 2.8.0</a></h5>
-<ul>
-    <li>
-        The 2.8.0 release added a new method to the Authorizer Interface introduced in
-            <a href="https://cwiki.apache.org/confluence/display/KAFKA/KIP-679%3A+Producer+will+enable+the+strongest+delivery+guarantee+by+default">KIP-679</a>.
-        The motivation is to unblock our future plan to enable the strongest message delivery guarantee by default.
-        Custom authorizer should consider providing a more efficient implementation that supports audit logging and any custom configs or access rules.
-    </li>
-    <li>
-        IBP 2.8 introduces topic IDs to topics as a part of
-        <a href="https://cwiki.apache.org/confluence/display/KAFKA/KIP-516%3A+Topic+Identifiers">KIP-516</a>.
-        When using ZooKeeper, this information is stored in the TopicZNode. If the cluster is downgraded to a previous IBP or version,
-        future topics will not get topic IDs and it is not guaranteed that topics will retain their topic IDs in ZooKeeper.
-        This means that upon upgrading again, some topics or all topics will be assigned new IDs.
-    </li>
-    <li>Kafka Streams introduce a type-safe <code>split()</code> operator as a substitution for deprecated <code>KStream#branch()</code> method
-        (cf. <a href="https://cwiki.apache.org/confluence/display/KAFKA/KIP-418%3A+A+method-chaining+way+to+branch+KStream">KIP-418</a>).
-    </li>
-</ul>
-
-<h4><a id="upgrade_2_7_0" href="#upgrade_2_7_0">Upgrading to 2.7.0 from any version 0.8.x through 2.6.x</a></h4>
-
-<p><b>If you are upgrading from a version prior to 2.1.x, please see the note below about the change to the schema used to store consumer offsets.
-    Once you have changed the inter.broker.protocol.version to the latest version, it will not be possible to downgrade to a version prior to 2.1.</b></p>
-
-<p><b>For a rolling upgrade:</b></p>
-
-<ol>
-    <li> Update server.properties on all brokers and add the following properties. CURRENT_KAFKA_VERSION refers to the version you
-        are upgrading from. CURRENT_MESSAGE_FORMAT_VERSION refers to the message format version currently in use. If you have previously
-        overridden the message format version, you should keep its current value. Alternatively, if you are upgrading from a version prior
-        to 0.11.0.x, then CURRENT_MESSAGE_FORMAT_VERSION should be set to match CURRENT_KAFKA_VERSION.
-        <ul>
-            <li>inter.broker.protocol.version=CURRENT_KAFKA_VERSION (e.g. <code>2.6</code>, <code>2.5</code>, etc.)</li>
-            <li>log.message.format.version=CURRENT_MESSAGE_FORMAT_VERSION  (See <a href="#upgrade_10_performance_impact">potential performance impact
-                following the upgrade</a> for the details on what this configuration does.)</li>
-        </ul>
-        If you are upgrading from version 0.11.0.x or above, and you have not overridden the message format, then you only need to override
-        the inter-broker protocol version.
-        <ul>
-            <li>inter.broker.protocol.version=CURRENT_KAFKA_VERSION (e.g. <code>2.6</code>, <code>2.5</code>, etc.)</li>
-        </ul>
-    </li>
-    <li> Upgrade the brokers one at a time: shut down the broker, update the code, and restart it. Once you have done so, the
-        brokers will be running the latest version and you can verify that the cluster's behavior and performance meets expectations.
-        It is still possible to downgrade at this point if there are any problems.
-    </li>
-    <li> Once the cluster's behavior and performance has been verified, bump the protocol version by editing
-        <code>inter.broker.protocol.version</code> and setting it to <code>2.7</code>.
-    </li>
-    <li> Restart the brokers one by one for the new protocol version to take effect. Once the brokers begin using the latest
-        protocol version, it will no longer be possible to downgrade the cluster to an older version.
-    </li>
-    <li> If you have overridden the message format version as instructed above, then you need to do one more rolling restart to
-        upgrade it to its latest version. Once all (or most) consumers have been upgraded to 0.11.0 or later,
-        change log.message.format.version to 2.7 on each broker and restart them one by one. Note that the older Scala clients,
-        which are no longer maintained, do not support the message format introduced in 0.11, so to avoid conversion costs
-        (or to take advantage of <a href="#upgrade_11_exactly_once_semantics">exactly once semantics</a>),
-        the newer Java clients must be used.
-    </li>
-</ol>
-
-<h5><a id="upgrade_270_notable" href="#upgrade_270_notable">Notable changes in 2.7.0</a></h5>
-<ul>
-    <li>
-        The 2.7.0 release includes the core Raft implementation specified in
-        <a href="https://cwiki.apache.org/confluence/display/KAFKA/KIP-595%3A+A+Raft+Protocol+for+the+Metadata+Quorum">KIP-595</a>.
-        There is a separate "raft" module containing most of the logic. Until integration with the
-        controller is complete, there is a standalone server that users can use for testing the
-        performance of the Raft implementation.  See the README.md in the raft module for details
-    </li>
-    <li>
-        KIP-651 <a href="https://cwiki.apache.org/confluence/display/KAFKA/KIP-651+-+Support+PEM+format+for+SSL+certificates+and+private+key">adds support</a>
-        for using PEM files for key and trust stores.
-    </li>
-    <li>
-        KIP-612 <a href="https://cwiki.apache.org/confluence/display/KAFKA/KIP-612%3A+Ability+to+Limit+Connection+Creation+Rate+on+Brokers">adds support</a>
-        for enforcing broker-wide and per-listener connection create rates.  The 2.7.0 release contains
-        the first part of KIP-612 with dynamic configuration coming in the 2.8.0 release.
-    </li>
-    <li>
-        The ability to throttle topic and partition creations or
-        topics deletions to prevent a cluster from being harmed via
-        <a href="https://cwiki.apache.org/confluence/display/KAFKA/KIP-599%3A+Throttle+Create+Topic%2C+Create+Partition+and+Delete+Topic+Operations">KIP-599</a>
-    </li>
-    <li>
-        When new features become available in Kafka there are two main issues:
-        <ol>
-            <li>How do Kafka clients become aware of broker capabilities?</li>
-            <li>How does the broker decide which features to enable?</li>
-        </ol>
-        <a href="https://cwiki.apache.org/confluence/display/KAFKA/KIP-584%3A+Versioning+scheme+for+features">KIP-584</a>
-        provides a flexible and operationally easy solution for client discovery, feature gating and rolling upgrades using a single restart.
-    </li>
-    <li>
-        The ability to print record offsets and headers with the <code>ConsoleConsumer</code> is now possible
-        via <a href="https://cwiki.apache.org/confluence/display/KAFKA/KIP-431%3A+Support+of+printing+additional+ConsumerRecord+fields+in+DefaultMessageFormatter">KIP-431</a>
-    </li>
-    <li>
-      The addition of <a href="https://cwiki.apache.org/confluence/display/KAFKA/KIP-554%3A+Add+Broker-side+SCRAM+Config+API">KIP-554</a>
-        continues progress towards the goal of Zookeeper removal from Kafka. The addition of KIP-554
-        means you don't have to connect directly to ZooKeeper anymore for managing SCRAM credentials.
-    </li>
-    <li>Altering non-reconfigurable configs of existent listeners causes <code>InvalidRequestException</code>.
-        By contrast, the previous (unintended) behavior would have caused the updated configuration to be persisted,
-        but it wouldn't
-        take effect until the broker was restarted. See <a href="https://github.com/apache/kafka/pull/9284">KAFKA-10479</a> for more discussion.
-        See <code>DynamicBrokerConfig.DynamicSecurityConfigs</code> and <code>SocketServer.ListenerReconfigurableConfigs</code>
-        for the supported reconfigurable configs of existent listeners.
-    </li>
-
-    <li>
-        Kafka Streams adds support for
-        <a href="https://cwiki.apache.org/confluence/display/KAFKA/KIP-450%3A+Sliding+Window+Aggregations+in+the+DSL">Sliding Windows Aggregations</a>
-        in the KStreams DSL.
-    </li>
-    <li>
-        Reverse iteration over state stores enabling more efficient most recent update searches with
-        <a href="https://cwiki.apache.org/confluence/display/KAFKA/KIP-617%3A+Allow+Kafka+Streams+State+Stores+to+be+iterated+backwards">KIP-617</a>
-    </li>
-    <li>
-        End-to-End latency metrics in Kafka Steams see
-        <a href="https://cwiki.apache.org/confluence/display/KAFKA/KIP-613%3A+Add+end-to-end+latency+metrics+to+Streams">KIP-613</a>
-        for more details
-    </li>
-    <li>
-        Kafka Streams added metrics reporting default RocksDB properties with
-        <a href="https://cwiki.apache.org/confluence/display/KAFKA/KIP-607%3A+Add+Metrics+to+Kafka+Streams+to+Report+Properties+of+RocksDB">KIP-607</a>
-    </li>
-    <li>
-        Better Scala implicit Serdes support from
-        <a href="https://cwiki.apache.org/confluence/display/KAFKA/KIP-616%3A+Rename+implicit+Serdes+instances+in+kafka-streams-scala">KIP-616</a>
-    </li>
-</ul>
-<h4><a id="upgrade_2_6_0" href="#upgrade_2_6_0">Upgrading to 2.6.0 from any version 0.8.x through 2.5.x</a></h4>
-
-<p><b>If you are upgrading from a version prior to 2.1.x, please see the note below about the change to the schema used to store consumer offsets.
-    Once you have changed the inter.broker.protocol.version to the latest version, it will not be possible to downgrade to a version prior to 2.1.</b></p>
-
-<p><b>For a rolling upgrade:</b></p>
-
-<ol>
-    <li> Update server.properties on all brokers and add the following properties. CURRENT_KAFKA_VERSION refers to the version you
-        are upgrading from. CURRENT_MESSAGE_FORMAT_VERSION refers to the message format version currently in use. If you have previously
-        overridden the message format version, you should keep its current value. Alternatively, if you are upgrading from a version prior
-        to 0.11.0.x, then CURRENT_MESSAGE_FORMAT_VERSION should be set to match CURRENT_KAFKA_VERSION.
-        <ul>
-            <li>inter.broker.protocol.version=CURRENT_KAFKA_VERSION (e.g. <code>2.5</code>, <code>2.4</code>, etc.)</li>
-            <li>log.message.format.version=CURRENT_MESSAGE_FORMAT_VERSION  (See <a href="#upgrade_10_performance_impact">potential performance impact
-                following the upgrade</a> for the details on what this configuration does.)</li>
-        </ul>
-        If you are upgrading from version 0.11.0.x or above, and you have not overridden the message format, then you only need to override
-        the inter-broker protocol version.
-        <ul>
-            <li>inter.broker.protocol.version=CURRENT_KAFKA_VERSION (e.g. <code>2.5</code>, <code>2.4</code>, etc.)</li>
-        </ul>
-    </li>
-    <li> Upgrade the brokers one at a time: shut down the broker, update the code, and restart it. Once you have done so, the
-        brokers will be running the latest version and you can verify that the cluster's behavior and performance meets expectations.
-        It is still possible to downgrade at this point if there are any problems.
-    </li>
-    <li> Once the cluster's behavior and performance has been verified, bump the protocol version by editing
-        <code>inter.broker.protocol.version</code> and setting it to <code>2.6</code>.
-    </li>
-    <li> Restart the brokers one by one for the new protocol version to take effect. Once the brokers begin using the latest
-        protocol version, it will no longer be possible to downgrade the cluster to an older version.
-    </li>
-    <li> If you have overridden the message format version as instructed above, then you need to do one more rolling restart to
-        upgrade it to its latest version. Once all (or most) consumers have been upgraded to 0.11.0 or later,
-        change log.message.format.version to 2.6 on each broker and restart them one by one. Note that the older Scala clients,
-        which are no longer maintained, do not support the message format introduced in 0.11, so to avoid conversion costs
-        (or to take advantage of <a href="#upgrade_11_exactly_once_semantics">exactly once semantics</a>),
-        the newer Java clients must be used.
-    </li>
-</ol>
-
-<h5 class="anchor-heading"><a id="upgrade_260_notable" class="anchor-link"></a><a href="#upgrade_260_notable">Notable changes in 2.6.0</a></h5>
-<ul>
-    <li>Kafka Streams adds a new processing mode (requires broker 2.5 or newer) that improves application
-        scalability using exactly-once guarantees
-        (cf. <a href="https://cwiki.apache.org/confluence/display/KAFKA/KIP-447%3A+Producer+scalability+for+exactly+once+semantics">KIP-447</a>)
-    </li>
-    <li>TLSv1.3 has been enabled by default for Java 11 or newer. The client and server will negotiate TLSv1.3 if
-        both support it and fallback to TLSv1.2 otherwise. See
-        <a href="https://cwiki.apache.org/confluence/display/KAFKA/KIP-573%3A+Enable+TLSv1.3+by+default">KIP-573</a> for more details.
-    </li>
-    <li>The default value for the <code>client.dns.lookup</code> configuration has been changed from <code>default</code>
-        to <code>use_all_dns_ips</code>. If a hostname resolves to multiple IP addresses, clients and brokers will now
-        attempt to connect to each IP in sequence until the connection is successfully established. See
-        <a href="https://cwiki.apache.org/confluence/display/KAFKA/KIP-602%3A+Change+default+value+for+client.dns.lookup">KIP-602</a>
-        for more details.
-    </li>
-    <li><code>NotLeaderForPartitionException</code> has been deprecated and replaced with <code>NotLeaderOrFollowerException</code>.
-        Fetch requests and other requests intended only for the leader or follower return NOT_LEADER_OR_FOLLOWER(6) instead of REPLICA_NOT_AVAILABLE(9)
-        if the broker is not a replica, ensuring that this transient error during reassignments is handled by all clients as a retriable exception.
-    </li>
-</ul>
-
-<h4><a id="upgrade_2_5_0" href="#upgrade_2_5_0">Upgrading to 2.5.0 from any version 0.8.x through 2.4.x</a></h4>
-
-<p><b>If you are upgrading from a version prior to 2.1.x, please see the note below about the change to the schema used to store consumer offsets.
-    Once you have changed the inter.broker.protocol.version to the latest version, it will not be possible to downgrade to a version prior to 2.1.</b></p>
-
-<p><b>For a rolling upgrade:</b></p>
-
-<ol>
-    <li> Update server.properties on all brokers and add the following properties. CURRENT_KAFKA_VERSION refers to the version you
-        are upgrading from. CURRENT_MESSAGE_FORMAT_VERSION refers to the message format version currently in use. If you have previously
-        overridden the message format version, you should keep its current value. Alternatively, if you are upgrading from a version prior
-        to 0.11.0.x, then CURRENT_MESSAGE_FORMAT_VERSION should be set to match CURRENT_KAFKA_VERSION.
-        <ul>
-            <li>inter.broker.protocol.version=CURRENT_KAFKA_VERSION (e.g. <code>2.4</code>, <code>2.3</code>, etc.)</li>
-            <li>log.message.format.version=CURRENT_MESSAGE_FORMAT_VERSION  (See <a href="#upgrade_10_performance_impact">potential performance impact
-                following the upgrade</a> for the details on what this configuration does.)</li>
-        </ul>
-        If you are upgrading from version 0.11.0.x or above, and you have not overridden the message format, then you only need to override
-        the inter-broker protocol version.
-        <ul>
-            <li>inter.broker.protocol.version=CURRENT_KAFKA_VERSION (e.g. <code>2.4</code>, <code>2.3</code>, etc.)</li>
-        </ul>
-    </li>
-    <li> Upgrade the brokers one at a time: shut down the broker, update the code, and restart it. Once you have done so, the
-        brokers will be running the latest version and you can verify that the cluster's behavior and performance meets expectations.
-        It is still possible to downgrade at this point if there are any problems.
-    </li>
-    <li> Once the cluster's behavior and performance has been verified, bump the protocol version by editing
-        <code>inter.broker.protocol.version</code> and setting it to <code>2.5</code>.
-    </li>
-    <li> Restart the brokers one by one for the new protocol version to take effect. Once the brokers begin using the latest
-        protocol version, it will no longer be possible to downgrade the cluster to an older version.
-    </li>
-    <li> If you have overridden the message format version as instructed above, then you need to do one more rolling restart to
-        upgrade it to its latest version. Once all (or most) consumers have been upgraded to 0.11.0 or later,
-        change log.message.format.version to 2.5 on each broker and restart them one by one. Note that the older Scala clients,
-        which are no longer maintained, do not support the message format introduced in 0.11, so to avoid conversion costs
-        (or to take advantage of <a href="#upgrade_11_exactly_once_semantics">exactly once semantics</a>),
-        the newer Java clients must be used.
-    </li>
-
-    <li>There are several notable changes to the reassignment tool <code>kafka-reassign-partitions.sh</code>
-        following the completion of
-        <a href="https://cwiki.apache.org/confluence/display/KAFKA/KIP-455%3A+Create+an+Administrative+API+for+Replica+Reassignment">KIP-455</a>.
-        This tool now requires the <code>--additional</code> flag to be provided when changing the throttle of an
-        active reassignment. Reassignment cancellation is now possible using the
-        <code>--cancel</code> command. Finally, reassignment with <code>--zookeeper</code>
-        has been deprecated in favor of <code>--bootstrap-server</code>. See the KIP for more detail.
-    </li>
-</ol>
-
-<h5 class="anchor-heading"><a id="upgrade_250_notable" class="anchor-link"></a><a href="#upgrade_250_notable">Notable changes in 2.5.0</a></h5>
-<ul>
-    <li>When <code>RebalanceProtocol#COOPERATIVE</code> is used, <code>Consumer#poll</code> can still return data
-        while it is in the middle of a rebalance for those partitions still owned by the consumer; in addition
-        <code>Consumer#commitSync</code> now may throw a non-fatal <code>RebalanceInProgressException</code> to notify
-        users of such an event, in order to distinguish from the fatal <code>CommitFailedException</code> and allow
-        users to complete the ongoing rebalance and then reattempt committing offsets for those still-owned partitions.</li>
-    <li>For improved resiliency in typical network environments, the default value of
-        <code>zookeeper.session.timeout.ms</code> has been increased from 6s to 18s and
-        <code>replica.lag.time.max.ms</code> from 10s to 30s.</li>
-    <li>New DSL operator <code>cogroup()</code> has been added for aggregating multiple streams together at once.</li>
-    <li>Added a new <code>KStream.toTable()</code> API to translate an input event stream into a KTable.</li>
-    <li>Added a new Serde type <code>Void</code> to represent null keys or null values from input topic.</li>
-    <li>Deprecated <code>UsePreviousTimeOnInvalidTimestamp</code> and replaced it with <code>UsePartitionTimeOnInvalidTimeStamp</code>.</li>
-    <li>Improved exactly-once semantics by adding a pending offset fencing mechanism and stronger transactional commit
-        consistency check, which greatly simplifies the implementation of a scalable exactly-once application.
-        We also added a new exactly-once semantics code example under
-        <a href="https://github.com/apache/kafka/tree/2.5/examples">examples</a> folder. Check out
-        <a href="https://cwiki.apache.org/confluence/display/KAFKA/KIP-447%3A+Producer+scalability+for+exactly+once+semantics">KIP-447</a>
-        for the full details.</li>
-    <li>Added a new public api <code>KafkaStreams.queryMetadataForKey(String, K, Serializer) to get detailed information on the key being queried.
-        It provides information about the partition number where the key resides in addition to hosts containing the active and standby partitions for the key.</code></li>
-    <li>Provided support to query stale stores (for high availability) and the stores belonging to a specific partition by deprecating <code>KafkaStreams.store(String, QueryableStoreType)</code> and replacing it with <code>KafkaStreams.store(StoreQueryParameters)</code>.</li>
-    <li>Added a new public api to access lag information for stores local to an instance with <code>KafkaStreams.allLocalStorePartitionLags()</code>.</li>
-    <li>Scala 2.11 is no longer supported. See
-        <a href="https://cwiki.apache.org/confluence/display/KAFKA/KIP-531%3A+Drop+support+for+Scala+2.11+in+Kafka+2.5">KIP-531</a>
-        for details.</li>
-    <li>All Scala classes from the package <code>kafka.security.auth</code> have been deprecated. See
-        <a href="https://cwiki.apache.org/confluence/display/KAFKA/KIP-504+-+Add+new+Java+Authorizer+Interface">KIP-504</a>
-        for details of the new Java authorizer API added in 2.4.0.  Note that <code>kafka.security.auth.Authorizer</code>
-        and <code>kafka.security.auth.SimpleAclAuthorizer</code> were deprecated in 2.4.0.
-    </li>
-    <li>TLSv1 and TLSv1.1 have been disabled by default since these have known security vulnerabilities. Only TLSv1.2 is now
-        enabled by default. You can continue to use TLSv1 and TLSv1.1 by explicitly enabling these in the configuration options
-        <code>ssl.protocol</code> and <code>ssl.enabled.protocols</code>.
-    </li>
-    <li>ZooKeeper has been upgraded to 3.5.7, and a ZooKeeper upgrade from 3.4.X to 3.5.7 can fail if there are no snapshot files in the 3.4 data directory.
-        This usually happens in test upgrades where ZooKeeper 3.5.7 is trying to load an existing 3.4 data dir in which no snapshot file has been created.
-        For more details about the issue please refer to <a href="https://issues.apache.org/jira/browse/ZOOKEEPER-3056">ZOOKEEPER-3056</a>.
-        A fix is given in <a href="https://issues.apache.org/jira/browse/ZOOKEEPER-3056">ZOOKEEPER-3056</a>, which is to set <code>snapshot.trust.empty=true</code>
-        config in <code>zookeeper.properties</code> before the upgrade.
-    </li>
-    <li>ZooKeeper version 3.5.7 supports TLS-encrypted connectivity to ZooKeeper both with or without client certificates,
-        and additional Kafka configurations are available to take advantage of this.
-        See <a href="https://cwiki.apache.org/confluence/display/KAFKA/KIP-515%3A+Enable+ZK+client+to+use+the+new+TLS+supported+authentication">KIP-515</a> for details.
-    </li>
-</ul>
-
-<h4><a id="upgrade_2_4_0" href="#upgrade_2_4_0">Upgrading from 0.8.x, 0.9.x, 0.10.0.x, 0.10.1.x, 0.10.2.x, 0.11.0.x, 1.0.x, 1.1.x, 2.0.x or 2.1.x or 2.2.x or 2.3.x to 2.4.0</a></h4>
-
-<p><b>If you are upgrading from a version prior to 2.1.x, please see the note below about the change to the schema used to store consumer offsets.
-    Once you have changed the inter.broker.protocol.version to the latest version, it will not be possible to downgrade to a version prior to 2.1.</b></p>
-
-<p><b>For a rolling upgrade:</b></p>
->>>>>>> 15418db6
 
     <h5><a id="upgrade_280_notable" href="#upgrade_280_notable">Notable changes in 2.8.0</a></h5>
     <ul>
@@ -1015,7 +691,7 @@
             overridden the message format version, you should keep its current value. Alternatively, if you are upgrading from a version prior
             to 0.11.0.x, then CURRENT_MESSAGE_FORMAT_VERSION should be set to match CURRENT_KAFKA_VERSION.
             <ul>
-                <li>inter.broker.protocol.version=CURRENT_KAFKA_VERSION (e.g., <code>2.6</code>, <code>2.5</code>, etc.)</li>
+                <li>inter.broker.protocol.version=CURRENT_KAFKA_VERSION (e.g. <code>2.6</code>, <code>2.5</code>, etc.)</li>
                 <li>log.message.format.version=CURRENT_MESSAGE_FORMAT_VERSION (See <a href="#upgrade_10_performance_impact">potential performance impact
                     following the upgrade</a> for the details on what this configuration does.)
                 </li>
@@ -1023,7 +699,7 @@
             If you are upgrading from version 0.11.0.x or above, and you have not overridden the message format, then you only need to override
             the inter-broker protocol version.
             <ul>
-                <li>inter.broker.protocol.version=CURRENT_KAFKA_VERSION (e.g., <code>2.6</code>, <code>2.5</code>, etc.)</li>
+                <li>inter.broker.protocol.version=CURRENT_KAFKA_VERSION (e.g. <code>2.6</code>, <code>2.5</code>, etc.)</li>
             </ul>
         </li>
         <li> Upgrade the brokers one at a time: shut down the broker, update the code, and restart it. Once you have done so, the
@@ -1051,8 +727,8 @@
             The 2.7.0 release includes the core Raft implementation specified in
             <a href="https://cwiki.apache.org/confluence/display/KAFKA/KIP-595%3A+A+Raft+Protocol+for+the+Metadata+Quorum">KIP-595</a>.
             There is a separate "raft" module containing most of the logic. Until integration with the
-            controller is complete, there is a standalone server that users can use for testing the p
-            erformance of the Raft implementation. See the README.md in the raft module for details
+            controller is complete, there is a standalone server that users can use for testing the
+            performance of the Raft implementation. See the README.md in the raft module for details
         </li>
         <li>
             KIP-651 <a href="https://cwiki.apache.org/confluence/display/KAFKA/KIP-651+-+Support+PEM+format+for+SSL+certificates+and+private+key">adds support</a>
@@ -1130,7 +806,7 @@
             overridden the message format version, you should keep its current value. Alternatively, if you are upgrading from a version prior
             to 0.11.0.x, then CURRENT_MESSAGE_FORMAT_VERSION should be set to match CURRENT_KAFKA_VERSION.
             <ul>
-                <li>inter.broker.protocol.version=CURRENT_KAFKA_VERSION (e.g., <code>2.5</code>, <code>2.4</code>, etc.)</li>
+                <li>inter.broker.protocol.version=CURRENT_KAFKA_VERSION (e.g. <code>2.5</code>, <code>2.4</code>, etc.)</li>
                 <li>log.message.format.version=CURRENT_MESSAGE_FORMAT_VERSION (See <a href="#upgrade_10_performance_impact">potential performance impact
                     following the upgrade</a> for the details on what this configuration does.)
                 </li>
@@ -1138,7 +814,7 @@
             If you are upgrading from version 0.11.0.x or above, and you have not overridden the message format, then you only need to override
             the inter-broker protocol version.
             <ul>
-                <li>inter.broker.protocol.version=CURRENT_KAFKA_VERSION (e.g., <code>2.5</code>, <code>2.4</code>, etc.)</li>
+                <li>inter.broker.protocol.version=CURRENT_KAFKA_VERSION (e.g. <code>2.5</code>, <code>2.4</code>, etc.)</li>
             </ul>
         </li>
         <li> Upgrade the brokers one at a time: shut down the broker, update the code, and restart it. Once you have done so, the
@@ -1195,7 +871,7 @@
             overridden the message format version, you should keep its current value. Alternatively, if you are upgrading from a version prior
             to 0.11.0.x, then CURRENT_MESSAGE_FORMAT_VERSION should be set to match CURRENT_KAFKA_VERSION.
             <ul>
-                <li>inter.broker.protocol.version=CURRENT_KAFKA_VERSION (e.g., <code>2.4</code>, <code>2.3</code>, etc.)</li>
+                <li>inter.broker.protocol.version=CURRENT_KAFKA_VERSION (e.g. <code>2.4</code>, <code>2.3</code>, etc.)</li>
                 <li>log.message.format.version=CURRENT_MESSAGE_FORMAT_VERSION (See <a href="#upgrade_10_performance_impact">potential performance impact
                     following the upgrade</a> for the details on what this configuration does.)
                 </li>
@@ -1203,7 +879,7 @@
             If you are upgrading from version 0.11.0.x or above, and you have not overridden the message format, then you only need to override
             the inter-broker protocol version.
             <ul>
-                <li>inter.broker.protocol.version=CURRENT_KAFKA_VERSION (e.g., <code>2.4</code>, <code>2.3</code>, etc.)</li>
+                <li>inter.broker.protocol.version=CURRENT_KAFKA_VERSION (e.g. <code>2.4</code>, <code>2.3</code>, etc.)</li>
             </ul>
         </li>
         <li> Upgrade the brokers one at a time: shut down the broker, update the code, and restart it. Once you have done so, the
@@ -1286,7 +962,6 @@
         </li>
     </ul>
 
-<<<<<<< HEAD
     <h4><a id="upgrade_2_4_0" href="#upgrade_2_4_0">Upgrading from 0.8.x, 0.9.x, 0.10.0.x, 0.10.1.x, 0.10.2.x, 0.11.0.x, 1.0.x, 1.1.x, 2.0.x or 2.1.x or 2.2.x or 2.3.x to 2.4.0</a></h4>
 
     <p><b>If you are upgrading from a version prior to 2.1.x, please see the note below about the change to the schema used to store consumer offsets.
@@ -1379,7 +1054,7 @@
             can be found in <a href="https://cwiki.apache.org/confluence/display/KAFKA/KIP-520%3A+Add+overloaded+Consumer%23committed+for+batching+partitions">KIP-520</a>).
         </li>
         <li>We've introduced a new <code>INVALID_RECORD</code> error in the produce response to distinguish from the <code>CORRUPT_MESSAGE</code> error.
-            To be more concrete, previously when a batch of records were sent as part of a single request to the broker and one or more of the records failed
+            To be more concrete, previously when a batch of records was sent as part of a single request to the broker and one or more of the records failed
             the validation due to various causes (mismatch magic bytes, crc checksum errors, null key for log compacted topics, etc), the whole batch would be rejected
             with the same and misleading <code>CORRUPT_MESSAGE</code>, and the caller of the producer client would see the corresponding exception from either
             the future object of <code>RecordMetadata</code> returned from the <code>send</code> call as well as in the <code>Callback#onCompletion(RecordMetadata metadata, Exception exception)</code>
@@ -1418,84 +1093,16 @@
             For more details, see <a href="https://cwiki.apache.org/confluence/display/KAFKA/KIP-504+-+Add+new+Java+Authorizer+Interface">KIP-504</a>.
         </li>
     </ul>
-=======
-<h5><a id="upgrade_240_notable" href="#upgrade_240_notable">Notable changes in 2.4.0</a></h5>
-<ul>
-    <li>A new Admin API has been added for partition reassignments. Due to changing the way Kafka propagates reassignment information,
-        it is possible to lose reassignment state in failure edge cases while upgrading to the new version. It is not recommended to start reassignments while upgrading.</li>
-    <li>ZooKeeper has been upgraded from 3.4.14 to 3.5.6. TLS and dynamic reconfiguration are supported by the new version.</li>
-    <li>The <code>bin/kafka-preferred-replica-election.sh</code> command line tool has been deprecated. It has been replaced by <code>bin/kafka-leader-election.sh</code>.</li>
-    <li>The methods <code>electPreferredLeaders</code> in the Java <code>AdminClient</code> class have been deprecated in favor of the methods <code>electLeaders</code>.</li>
-    <li>Scala code leveraging the <code>NewTopic(String, int, short)</code> constructor with literal values will need to explicitly call <code>toShort</code> on the second literal.</li>
-    <li>The argument in the constructor <code>GroupAuthorizationException(String)</code> is now used to specify an exception message.
-        Previously it referred to the group that failed authorization. This was done for consistency with other exception types and to
-        avoid potential misuse. The constructor <code>TopicAuthorizationException(String)</code> which was previously used for a single
-        unauthorized topic was changed similarly.
-    </li>
-    <li>The internal <code>PartitionAssignor</code> interface has been deprecated and replaced with a new <code>ConsumerPartitionAssignor</code> in the public API. Some
-        methods/signatures are slightly different between the two interfaces. Users implementing a custom PartitionAssignor should migrate to the new interface as soon as possible.
-    </li>
-    <li>The <code>DefaultPartitioner</code> now uses a sticky partitioning strategy. This means that records for specific topic with null keys and no assigned partition 
-        will be sent to the same partition until the batch is ready to be sent. When a new batch is created, a new partition is chosen. This decreases latency to produce, but
-        it may result in uneven distribution of records across partitions in edge cases. Generally users will not be impacted, but this difference may be noticeable in tests and
-        other situations producing records for a very short amount of time.
-    </li>
-    <li>The blocking <code>KafkaConsumer#committed</code> methods have been extended to allow a list of partitions as input parameters rather than a single partition.
-        It enables fewer request/response iterations between clients and brokers fetching for the committed offsets for the consumer group.
-        The old overloaded functions are deprecated and we would recommend users to make their code changes to leverage the new methods (details
-        can be found in <a href="https://cwiki.apache.org/confluence/display/KAFKA/KIP-520%3A+Add+overloaded+Consumer%23committed+for+batching+partitions">KIP-520</a>).
-    </li>
-    <li>We've introduced a new <code>INVALID_RECORD</code> error in the produce response to distinguish from the <code>CORRUPT_MESSAGE</code> error.
-        To be more concrete, previously when a batch of records was sent as part of a single request to the broker and one or more of the records failed
-        the validation due to various causes (mismatch magic bytes, crc checksum errors, null key for log compacted topics, etc), the whole batch would be rejected
-        with the same and misleading <code>CORRUPT_MESSAGE</code>, and the caller of the producer client would see the corresponding exception from either
-        the future object of <code>RecordMetadata</code> returned from the <code>send</code> call as well as in the <code>Callback#onCompletion(RecordMetadata metadata, Exception exception)</code>
-        Now with the new error code and improved error messages of the exception, producer callers would be better informed about the root cause why their sent records were failed.
-    </li>
-    <li>We are introducing incremental cooperative rebalancing to the clients' group protocol, which allows consumers to keep all of their assigned partitions during a rebalance
-        and at the end revoke only those which must be migrated to another consumer for overall cluster balance. The <code>ConsumerCoordinator</code> will choose the latest <code>RebalanceProtocol</code>
-        that is commonly supported by all of the consumer's supported assignors. You can use the new built-in <code>CooperativeStickyAssignor</code> or plug in your own custom cooperative assignor. To do
-        so you must implement the <code>ConsumerPartitionAssignor</code> interface and include <code>RebalanceProtocol.COOPERATIVE</code> in the list returned by <code>ConsumerPartitionAssignor#supportedProtocols</code>.
-        Your custom assignor can then leverage the <code>ownedPartitions</code> field in each consumer's <code>Subscription</code> to give partitions back to their previous owners whenever possible. Note that when
-        a partition is to be reassigned to another consumer, it <em>must</em> be removed from the new assignment until it has been revoked from its original owner. Any consumer that has to revoke a partition will trigger
-        a followup rebalance to allow the revoked partition to safely be assigned to its new owner. See the
-        <a href="https://kafka.apache.org/24/javadoc/index.html?org/apache/kafka/clients/consumer/ConsumerPartitionAssignor.RebalanceProtocol.html">ConsumerPartitionAssignor RebalanceProtocol javadocs</a> for more information.
-        <br>
-        To upgrade from the old (eager) protocol, which always revokes all partitions before rebalancing, to cooperative rebalancing, you must follow a specific upgrade path to get all clients on the same <code>ConsumerPartitionAssignor</code>
-        that supports the cooperative protocol. This can be done with two rolling bounces, using the <code>CooperativeStickyAssignor</code> for the example: during the first one, add "cooperative-sticky" to the list of supported assignors
-        for each member (without removing the previous assignor -- note that if previously using the default, you must include that explicitly as well). You then bounce and/or upgrade it.
-        Once the entire group is on 2.4+ and all members have the "cooperative-sticky" among their supported assignors, remove the other assignor(s) and perform a second rolling bounce so that by the end all members support only the
-        cooperative protocol. For further details on the cooperative rebalancing protocol and upgrade path, see <a href="https://cwiki.apache.org/confluence/x/vAclBg">KIP-429</a>.
-    </li>
-    <li>There are some behavioral changes to the <code>ConsumerRebalanceListener</code>, as well as a new API. Exceptions thrown during any of the listener's three callbacks will no longer be swallowed, and will instead be re-thrown
-        all the way up to the <code>Consumer.poll()</code> call. The <code>onPartitionsLost</code> method has been added to allow users to react to abnormal circumstances where a consumer may have lost ownership of its partitions
-        (such as a missed rebalance) and cannot commit offsets. By default, this will simply call the existing <code>onPartitionsRevoked</code> API to align with previous behavior. Note however that <code>onPartitionsLost</code> will not
-        be called when the set of lost partitions is empty. This means that no callback will be invoked at the beginning of the first rebalance of a new consumer joining the group.
-        <br>
-        The semantics of the <code>ConsumerRebalanceListener's</code> callbacks are further changed when following the cooperative rebalancing protocol described above. In addition to <code>onPartitionsLost</code>, <code>onPartitionsRevoked</code>
-        will also never be called when the set of revoked partitions is empty. The callback will generally be invoked only at the end of a rebalance, and only on the set of partitions that are being moved to another consumer. The
-        <code>onPartitionsAssigned</code> callback will however always be called, even with an empty set of partitions, as a way to notify users of a rebalance event (this is true for both cooperative and eager). For details on
-        the new callback semantics, see the <a href="https://kafka.apache.org/24/javadoc/index.html?org/apache/kafka/clients/consumer/ConsumerRebalanceListener.html">ConsumerRebalanceListener javadocs</a>.
-    </li>
-    <li>The Scala trait <code>kafka.security.auth.Authorizer</code> has been deprecated and replaced with a new Java API
-        <code>org.apache.kafka.server.authorizer.Authorizer</code>. The authorizer implementation class
-        <code>kafka.security.auth.SimpleAclAuthorizer</code> has also been deprecated and replaced with a new
-        implementation <code>kafka.security.authorizer.AclAuthorizer</code>. <code>AclAuthorizer</code> uses features
-        supported by the new API to improve authorization logging and is compatible with <code>SimpleAclAuthorizer</code>.
-        For more details, see <a href="https://cwiki.apache.org/confluence/display/KAFKA/KIP-504+-+Add+new+Java+Authorizer+Interface">KIP-504</a>.
-    </li>
-</ul>
->>>>>>> 15418db6
-
-<h4><a id="upgrade_2_3_0" href="#upgrade_2_3_0">Upgrading from 0.8.x, 0.9.x, 0.10.0.x, 0.10.1.x, 0.10.2.x, 0.11.0.x, 1.0.x, 1.1.x, 2.0.x or 2.1.x or 2.2.x to 2.3.0</a></h4>
-
-<p><b>If you are upgrading from a version prior to 2.1.x, please see the note below about the change to the schema used to store consumer offsets.
-    Once you have changed the inter.broker.protocol.version to the latest version, it will not be possible to downgrade to a version prior to 2.1.</b></p>
-
-<p><b>For a rolling upgrade:</b></p>
-
-<ol>
-    <li> Update server.properties on all brokers and add the following properties. CURRENT_KAFKA_VERSION refers to the version you
+
+    <h4><a id="upgrade_2_3_0" href="#upgrade_2_3_0">Upgrading from 0.8.x, 0.9.x, 0.10.0.x, 0.10.1.x, 0.10.2.x, 0.11.0.x, 1.0.x, 1.1.x, 2.0.x or 2.1.x or 2.2.x to 2.3.0</a></h4>
+
+    <p><b>If you are upgrading from a version prior to 2.1.x, please see the note below about the change to the schema used to store consumer offsets.
+        Once you have changed the inter.broker.protocol.version to the latest version, it will not be possible to downgrade to a version prior to 2.1.</b></p>
+
+    <p><b>For a rolling upgrade:</b></p>
+
+    <ol>
+        <li> Update server.properties on all brokers and add the following properties. CURRENT_KAFKA_VERSION refers to the version you
         are upgrading from. CURRENT_MESSAGE_FORMAT_VERSION refers to the message format version currently in use. If you have previously
         overridden the message format version, you should keep its current value. Alternatively, if you are upgrading from a version prior
         to 0.11.0.x, then CURRENT_MESSAGE_FORMAT_VERSION should be set to match CURRENT_KAFKA_VERSION.
@@ -1605,16 +1212,16 @@
             option is still available for now. Please read <a href="https://cwiki.apache.org/confluence/display/KAFKA/KIP-377%3A+TopicCommand+to+use+AdminClient">KIP-377</a> for more information.
         </li>
         <li>Kafka Streams depends on a newer version of RocksDBs that requires MacOS 10.13 or higher.</li>
-</ul>
-
-<h4><a id="upgrade_2_1_0" href="#upgrade_2_1_0">Upgrading from 0.8.x, 0.9.x, 0.10.0.x, 0.10.1.x, 0.10.2.x, 0.11.0.x, 1.0.x, 1.1.x, or 2.0.0 to 2.1.0</a></h4>
-
-<p><b>Note that 2.1.x contains a change to the internal schema used to store consumer offsets. Once the upgrade is
-  complete, it will not be possible to downgrade to previous versions. See the rolling upgrade notes below for more detail.</b></p>
-
-<p><b>For a rolling upgrade:</b></p>
-
-<ol>
+    </ul>
+
+    <h4><a id="upgrade_2_1_0" href="#upgrade_2_1_0">Upgrading from 0.8.x, 0.9.x, 0.10.0.x, 0.10.1.x, 0.10.2.x, 0.11.0.x, 1.0.x, 1.1.x, or 2.0.0 to 2.1.0</a></h4>
+
+    <p><b>Note that 2.1.x contains a change to the internal schema used to store consumer offsets. Once the upgrade is
+        complete, it will not be possible to downgrade to previous versions. See the rolling upgrade notes below for more detail.</b></p>
+
+    <p><b>For a rolling upgrade:</b></p>
+
+    <ol>
     <li> Update server.properties on all brokers and add the following properties. CURRENT_KAFKA_VERSION refers to the version you
         are upgrading from. CURRENT_MESSAGE_FORMAT_VERSION refers to the message format version currently in use. If you have previously
         overridden the message format version, you should keep its current value. Alternatively, if you are upgrading from a version prior
@@ -1971,7 +1578,8 @@
         caused by hardware failure. Users need to monitor the per-broker metric <code>offlineLogDirectoryCount</code> to check
         whether there is offline log directory. </li>
     <li>Added KafkaStorageException which is a retriable exception. KafkaStorageException will be converted to NotLeaderForPartitionException in the response
-        if the version of the client's FetchRequest or ProducerRequest does not support KafkaStorageException. </li>
+        if the version of the client's FetchRequest or ProducerRequest does not support KafkaStorageException.
+    </li>
     <li>-XX:+DisableExplicitGC was replaced by -XX:+ExplicitGCInvokesConcurrent in the default JVM settings. This helps
         avoid out of memory exceptions during allocation of native memory by direct buffers in some cases.</li>
     <li>The overridden <code>handleError</code> method implementations have been removed from the following deprecated classes in
@@ -2474,12 +2082,13 @@
     <li> The BrokerState "RunningAsController" (value 4) has been removed. Due to a bug, a broker would only be in this state briefly before transitioning out of it and hence the impact of the removal should be minimal. The recommended way to detect if a given broker is the controller is via the kafka.controller:type=KafkaController,name=ActiveControllerCount metric. </li>
     <li> The new Java Consumer now allows users to search offsets by timestamp on partitions. </li>
     <li> The new Java Consumer now supports heartbeating from a background thread. There is a new configuration
-         <code>max.poll.interval.ms</code> which controls the maximum time between poll invocations before the consumer
-         will proactively leave the group (5 minutes by default). The value of the configuration
-         <code>request.timeout.ms</code> (default to 30 seconds) must always be smaller than <code>max.poll.interval.ms</code>(default to 5 minutes),
-         since that is the maximum time that a JoinGroup request can block on the server while the consumer is rebalance.
-         Finally, the default value of <code>session.timeout.ms</code> has been adjusted down to
-         10 seconds, and the default value of <code>max.poll.records</code> has been changed to 500.</li>
+        <code>max.poll.interval.ms</code> which controls the maximum time between poll invocations before the consumer
+        will proactively leave the group (5 minutes by default). The value of the configuration
+        <code>request.timeout.ms</code> (default to 30 seconds) must always be smaller than <code>max.poll.interval.ms</code>(default to 5 minutes),
+        since that is the maximum time that a JoinGroup request can block on the server while the consumer is rebalance.
+        Finally, the default value of <code>session.timeout.ms</code> has been adjusted down to
+        10 seconds, and the default value of <code>max.poll.records</code> has been changed to 500.
+    </li>
     <li> When using an Authorizer and a user doesn't have <b>Describe</b> authorization on a topic, the broker will no
          longer return TOPIC_AUTHORIZATION_FAILED errors to requests since this leaks topic names. Instead, the UNKNOWN_TOPIC_OR_PARTITION
          error code will be returned. This may cause unexpected timeouts or delays when using the producer and consumer since
@@ -2593,10 +2202,10 @@
     <li> The 0.7 KafkaMigrationTool is no longer packaged with Kafka. If you need to migrate from 0.7 to 0.10.0, please migrate to 0.8 first and then follow the documented upgrade process to upgrade from 0.8 to 0.10.0. </li>
     <li> The new consumer has standardized its APIs to accept <code>java.util.Collection</code> as the sequence type for method parameters. Existing code may have to be updated to work with the 0.10.0 client library. </li>
     <li> LZ4-compressed message handling was changed to use an interoperable framing specification (LZ4f v1.5.1).
-         To maintain compatibility with old clients, this change only applies to Message format 0.10.0 and later.
-         Clients that Produce/Fetch LZ4-compressed messages using v0/v1 (Message format 0.9.0) should continue
-         to use the 0.9.0 framing implementation. Clients that use Produce/Fetch protocols v2 or later
-         should use interoperable LZ4f framing. A list of interoperable LZ4 libraries is available at <a href="https://www.lz4.org/">https://www.lz4.org/</a>
+        To maintain compatibility with old clients, this change only applies to Message format 0.10.0 and later.
+        Clients that Produce/Fetch LZ4-compressed messages using v0/v1 (Message format 0.9.0) should continue
+        to use the 0.9.0 framing implementation. Clients that use Produce/Fetch protocols v2 or later
+        should use interoperable LZ4f framing. A list of interoperable LZ4 libraries is available at <a href="https://www.lz4.org/">https://www.lz4.org/</a>
 </ul>
 
 <h5><a id="upgrade_10_notable" href="#upgrade_10_notable">Notable changes in 0.10.0.0</a></h5>
