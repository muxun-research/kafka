/*
 * Licensed to the Apache Software Foundation (ASF) under one or more
 * contributor license agreements. See the NOTICE file distributed with
 * this work for additional information regarding copyright ownership.
 * The ASF licenses this file to You under the Apache License, Version 2.0
 * (the "License"); you may not use this file except in compliance with
 * the License. You may obtain a copy of the License at
 *
 *    http://www.apache.org/licenses/LICENSE-2.0
 *
 * Unless required by applicable law or agreed to in writing, software
 * distributed under the License is distributed on an "AS IS" BASIS,
 * WITHOUT WARRANTIES OR CONDITIONS OF ANY KIND, either express or implied.
 * See the License for the specific language governing permissions and
 * limitations under the License.
 */

package org.apache.kafka.image;

import org.apache.kafka.common.metadata.FeatureLevelRecord;
import org.apache.kafka.image.writer.ImageWriterOptions;
import org.apache.kafka.image.writer.RecordListWriter;
import org.apache.kafka.metadata.RecordTestUtils;
import org.apache.kafka.server.common.ApiMessageAndVersion;
import org.apache.kafka.server.common.MetadataVersion;

import org.junit.jupiter.api.Test;
import org.junit.jupiter.api.Timeout;

import java.util.*;

import static org.junit.jupiter.api.Assertions.*;


@Timeout(value = 40)
public class FeaturesImageTest {
    public static final FeaturesImage IMAGE1;
    public static final List<ApiMessageAndVersion> DELTA1_RECORDS;
    static final FeaturesDelta DELTA1;
    static final FeaturesImage IMAGE2;
    static final List<ApiMessageAndVersion> DELTA2_RECORDS;
    static final FeaturesDelta DELTA2;
    static final FeaturesImage IMAGE3;

    static {
        Map<String, Short> map1 = new HashMap<>();
        map1.put("foo", (short) 2);
        map1.put("bar", (short) 1);
        IMAGE1 = new FeaturesImage(map1, MetadataVersion.latestTesting());

        DELTA1_RECORDS = new ArrayList<>();
<<<<<<< HEAD
        DELTA1_RECORDS.add(new ApiMessageAndVersion(new FeatureLevelRecord().setName("foo").setFeatureLevel((short) 3), (short) 0));
        DELTA1_RECORDS.add(new ApiMessageAndVersion(new FeatureLevelRecord().setName("bar").setFeatureLevel((short) 0), (short) 0));
        DELTA1_RECORDS.add(new ApiMessageAndVersion(new FeatureLevelRecord().setName("baz").setFeatureLevel((short) 0), (short) 0));
=======
        // change feature level
        DELTA1_RECORDS.add(new ApiMessageAndVersion(new FeatureLevelRecord().
            setName("foo").setFeatureLevel((short) 3),
            (short) 0));
        // remove feature
        DELTA1_RECORDS.add(new ApiMessageAndVersion(new FeatureLevelRecord().
            setName("bar").setFeatureLevel((short) 0),
            (short) 0));
        // add feature
        DELTA1_RECORDS.add(new ApiMessageAndVersion(new FeatureLevelRecord().
            setName("baz").setFeatureLevel((short) 8),
            (short) 0));
>>>>>>> 9494bebe

        DELTA1 = new FeaturesDelta(IMAGE1);
        RecordTestUtils.replayAll(DELTA1, DELTA1_RECORDS);

        Map<String, Short> map2 = new HashMap<>();
        map2.put("foo", (short) 3);
        map2.put("baz", (short) 8);
        IMAGE2 = new FeaturesImage(map2, MetadataVersion.latestTesting());

        DELTA2_RECORDS = new ArrayList<>();
        // remove all features
        DELTA2_RECORDS.add(new ApiMessageAndVersion(new FeatureLevelRecord().
            setName("foo").setFeatureLevel((short) 0),
            (short) 0));
        DELTA2_RECORDS.add(new ApiMessageAndVersion(new FeatureLevelRecord().
            setName("baz").setFeatureLevel((short) 0),
            (short) 0));
        // add feature back with different feature level
        DELTA2_RECORDS.add(new ApiMessageAndVersion(new FeatureLevelRecord().
            setName("bar").setFeatureLevel((short) 1),
            (short) 0));

        DELTA2 = new FeaturesDelta(IMAGE2);
        RecordTestUtils.replayAll(DELTA2, DELTA2_RECORDS);

        Map<String, Short> map3 = Collections.singletonMap("bar", (short) 1);
        IMAGE3 = new FeaturesImage(map3, MetadataVersion.latestTesting());
    }

    @Test
    public void testEmptyImageRoundTrip() {
        testToImage(FeaturesImage.EMPTY);
    }

    @Test
    public void testImage1RoundTrip() {
        testToImage(IMAGE1);
    }

    @Test
    public void testApplyDelta1() {
        assertEquals(IMAGE2, DELTA1.apply());
        // check image1 + delta1 = image2, since records for image1 + delta1 might differ from records from image2
        List<ApiMessageAndVersion> records = getImageRecords(IMAGE1);
        records.addAll(DELTA1_RECORDS);
        testToImage(IMAGE2, records);
    }

    @Test
    public void testImage2RoundTrip() {
        testToImage(IMAGE2);
    }

    @Test
    public void testImage3RoundTrip() {
        testToImage(IMAGE3);
    }

    @Test
    public void testApplyDelta2() {
        assertEquals(IMAGE3, DELTA2.apply());
        // check image2 + delta2 = image3, since records for image2 + delta2 might differ from records from image3
        List<ApiMessageAndVersion> records = getImageRecords(IMAGE2);
        records.addAll(DELTA2_RECORDS);
        testToImage(IMAGE3, records);
    }

    private static void testToImage(FeaturesImage image) {
        testToImage(image, Optional.empty());
    }

    private static void testToImage(FeaturesImage image, Optional<List<ApiMessageAndVersion>> fromRecords) {
        testToImage(image, fromRecords.orElseGet(() -> getImageRecords(image)));
    }

    private static void testToImage(FeaturesImage image, List<ApiMessageAndVersion> fromRecords) {
        // test from empty image stopping each of the various intermediate images along the way
        new RecordTestUtils.TestThroughAllIntermediateImagesLeadingToFinalImageHelper<>(() -> FeaturesImage.EMPTY, FeaturesDelta::new).test(image, fromRecords);
    }

    private static List<ApiMessageAndVersion> getImageRecords(FeaturesImage image) {
        RecordListWriter writer = new RecordListWriter();
        image.write(writer, new ImageWriterOptions.Builder().setMetadataVersion(image.metadataVersion()).build());
        return writer.records();
    }

    @Test
    public void testEmpty() {
        assertTrue(FeaturesImage.EMPTY.isEmpty());
<<<<<<< HEAD
        assertFalse(new FeaturesImage(Collections.singletonMap("foo", (short) 1), FeaturesImage.EMPTY.metadataVersion(), FeaturesImage.EMPTY.zkMigrationState()).isEmpty());
        assertFalse(new FeaturesImage(FeaturesImage.EMPTY.finalizedVersions(), MetadataVersion.IBP_3_3_IV0, FeaturesImage.EMPTY.zkMigrationState()).isEmpty());
        assertFalse(new FeaturesImage(FeaturesImage.EMPTY.finalizedVersions(), FeaturesImage.EMPTY.metadataVersion(), ZkMigrationState.MIGRATION).isEmpty());
=======
        assertFalse(new FeaturesImage(Collections.singletonMap("foo", (short) 1),
            FeaturesImage.EMPTY.metadataVersion()).isEmpty());
        assertFalse(new FeaturesImage(FeaturesImage.EMPTY.finalizedVersions(),
            MetadataVersion.IBP_3_3_IV0).isEmpty());
        assertTrue(new FeaturesImage(FeaturesImage.EMPTY.finalizedVersions(), FeaturesImage.EMPTY.metadataVersion()).isEmpty());
>>>>>>> 9494bebe
    }
}<|MERGE_RESOLUTION|>--- conflicted
+++ resolved
@@ -27,9 +27,16 @@
 import org.junit.jupiter.api.Test;
 import org.junit.jupiter.api.Timeout;
 
-import java.util.*;
+import java.util.ArrayList;
+import java.util.Collections;
+import java.util.HashMap;
+import java.util.List;
+import java.util.Map;
+import java.util.Optional;
 
-import static org.junit.jupiter.api.Assertions.*;
+import static org.junit.jupiter.api.Assertions.assertEquals;
+import static org.junit.jupiter.api.Assertions.assertFalse;
+import static org.junit.jupiter.api.Assertions.assertTrue;
 
 
 @Timeout(value = 40)
@@ -49,11 +56,6 @@
         IMAGE1 = new FeaturesImage(map1, MetadataVersion.latestTesting());
 
         DELTA1_RECORDS = new ArrayList<>();
-<<<<<<< HEAD
-        DELTA1_RECORDS.add(new ApiMessageAndVersion(new FeatureLevelRecord().setName("foo").setFeatureLevel((short) 3), (short) 0));
-        DELTA1_RECORDS.add(new ApiMessageAndVersion(new FeatureLevelRecord().setName("bar").setFeatureLevel((short) 0), (short) 0));
-        DELTA1_RECORDS.add(new ApiMessageAndVersion(new FeatureLevelRecord().setName("baz").setFeatureLevel((short) 0), (short) 0));
-=======
         // change feature level
         DELTA1_RECORDS.add(new ApiMessageAndVersion(new FeatureLevelRecord().
             setName("foo").setFeatureLevel((short) 3),
@@ -66,7 +68,6 @@
         DELTA1_RECORDS.add(new ApiMessageAndVersion(new FeatureLevelRecord().
             setName("baz").setFeatureLevel((short) 8),
             (short) 0));
->>>>>>> 9494bebe
 
         DELTA1 = new FeaturesDelta(IMAGE1);
         RecordTestUtils.replayAll(DELTA1, DELTA1_RECORDS);
@@ -144,7 +145,10 @@
 
     private static void testToImage(FeaturesImage image, List<ApiMessageAndVersion> fromRecords) {
         // test from empty image stopping each of the various intermediate images along the way
-        new RecordTestUtils.TestThroughAllIntermediateImagesLeadingToFinalImageHelper<>(() -> FeaturesImage.EMPTY, FeaturesDelta::new).test(image, fromRecords);
+        new RecordTestUtils.TestThroughAllIntermediateImagesLeadingToFinalImageHelper<>(
+            () -> FeaturesImage.EMPTY,
+            FeaturesDelta::new
+        ).test(image, fromRecords);
     }
 
     private static List<ApiMessageAndVersion> getImageRecords(FeaturesImage image) {
@@ -156,16 +160,10 @@
     @Test
     public void testEmpty() {
         assertTrue(FeaturesImage.EMPTY.isEmpty());
-<<<<<<< HEAD
-        assertFalse(new FeaturesImage(Collections.singletonMap("foo", (short) 1), FeaturesImage.EMPTY.metadataVersion(), FeaturesImage.EMPTY.zkMigrationState()).isEmpty());
-        assertFalse(new FeaturesImage(FeaturesImage.EMPTY.finalizedVersions(), MetadataVersion.IBP_3_3_IV0, FeaturesImage.EMPTY.zkMigrationState()).isEmpty());
-        assertFalse(new FeaturesImage(FeaturesImage.EMPTY.finalizedVersions(), FeaturesImage.EMPTY.metadataVersion(), ZkMigrationState.MIGRATION).isEmpty());
-=======
         assertFalse(new FeaturesImage(Collections.singletonMap("foo", (short) 1),
             FeaturesImage.EMPTY.metadataVersion()).isEmpty());
         assertFalse(new FeaturesImage(FeaturesImage.EMPTY.finalizedVersions(),
             MetadataVersion.IBP_3_3_IV0).isEmpty());
         assertTrue(new FeaturesImage(FeaturesImage.EMPTY.finalizedVersions(), FeaturesImage.EMPTY.metadataVersion()).isEmpty());
->>>>>>> 9494bebe
     }
 }