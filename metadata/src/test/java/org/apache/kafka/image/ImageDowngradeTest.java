/*
 * Licensed to the Apache Software Foundation (ASF) under one or more
 * contributor license agreements. See the NOTICE file distributed with
 * this work for additional information regarding copyright ownership.
 * The ASF licenses this file to You under the Apache License, Version 2.0
 * (the "License"); you may not use this file except in compliance with
 * the License. You may obtain a copy of the License at
 *
 *    http://www.apache.org/licenses/LICENSE-2.0
 *
 * Unless required by applicable law or agreed to in writing, software
 * distributed under the License is distributed on an "AS IS" BASIS,
 * WITHOUT WARRANTIES OR CONDITIONS OF ANY KIND, either express or implied.
 * See the License for the specific language governing permissions and
 * limitations under the License.
 */

package org.apache.kafka.image;

import org.apache.kafka.common.Uuid;
import org.apache.kafka.common.metadata.FeatureLevelRecord;
import org.apache.kafka.common.metadata.PartitionRecord;
import org.apache.kafka.common.metadata.RegisterBrokerRecord;
import org.apache.kafka.common.metadata.TopicRecord;
import org.apache.kafka.image.writer.ImageWriterOptions;
import org.apache.kafka.image.writer.RecordListWriter;
import org.apache.kafka.image.writer.UnwritableMetadataException;
import org.apache.kafka.metadata.RecordTestUtils;
import org.apache.kafka.server.common.ApiMessageAndVersion;
import org.apache.kafka.server.common.MetadataVersion;

import org.junit.jupiter.api.Test;
import org.junit.jupiter.api.Timeout;

import java.util.ArrayList;
import java.util.Arrays;
import java.util.Collections;
import java.util.List;
import java.util.function.Consumer;

import static org.junit.jupiter.api.Assertions.assertEquals;


@Timeout(value = 40)
public class ImageDowngradeTest {
    static class MockLossConsumer implements Consumer<UnwritableMetadataException> {
        private final MetadataVersion expectedMetadataVersion;
        private final List<String> losses;

        MockLossConsumer(MetadataVersion expectedMetadataVersion) {
            this.expectedMetadataVersion = expectedMetadataVersion;
            this.losses = new ArrayList<>();
        }

        @Override
        public void accept(UnwritableMetadataException e) {
            assertEquals(expectedMetadataVersion, e.metadataVersion());
            losses.add(e.loss());
        }
    }

    static final List<ApiMessageAndVersion> TEST_RECORDS = Arrays.asList(new ApiMessageAndVersion(new TopicRecord().setName("foo").setTopicId(Uuid.fromString("5JPuABiJTPu2pQjpZWM6_A")), (short) 0), new ApiMessageAndVersion(new PartitionRecord().setTopicId(Uuid.fromString("5JPuABiJTPu2pQjpZWM6_A")).setReplicas(Arrays.asList(0, 1)).setIsr(Arrays.asList(0, 1)).setLeader(0).setLeaderEpoch(1).setPartitionEpoch(2), (short) 0));

    static ApiMessageAndVersion metadataVersionRecord(MetadataVersion metadataVersion) {
        return new ApiMessageAndVersion(new FeatureLevelRecord().setName(MetadataVersion.FEATURE_NAME).setFeatureLevel(metadataVersion.featureLevel()), (short) 0);
    }

    /**
     * Test downgrading to a MetadataVersion that doesn't support FeatureLevelRecord.
     */
    @Test
    public void testPremodernVersion() {
<<<<<<< HEAD
        writeWithExpectedLosses(MetadataVersion.IBP_3_2_IV0, Arrays.asList("feature flag(s): foo.feature"), Arrays.asList(metadataVersionRecord(MetadataVersion.IBP_3_3_IV0), TEST_RECORDS.get(0), TEST_RECORDS.get(1), new ApiMessageAndVersion(new FeatureLevelRecord().setName("foo.feature").setFeatureLevel((short) 4), (short) 0)), Arrays.asList(TEST_RECORDS.get(0), TEST_RECORDS.get(1)));
=======
        writeWithExpectedLosses(MetadataVersion.IBP_3_2_IV0,
            Collections.singletonList(
                "feature flag(s): foo.feature"),
            Arrays.asList(
                metadataVersionRecord(MetadataVersion.IBP_3_3_IV0),
                TEST_RECORDS.get(0),
                TEST_RECORDS.get(1),
                new ApiMessageAndVersion(new FeatureLevelRecord().
                        setName("foo.feature").
                        setFeatureLevel((short) 4), (short) 0)),
            Arrays.asList(
                TEST_RECORDS.get(0),
                TEST_RECORDS.get(1))
        );
>>>>>>> 9494bebe
    }

    /**
     * Test downgrading to a MetadataVersion that doesn't support inControlledShutdown.
     */
    @Test
<<<<<<< HEAD
    public void testPreControlledShutdownStateVersion() throws Throwable {
        writeWithExpectedLosses(MetadataVersion.IBP_3_3_IV2, Arrays.asList("the inControlledShutdown state of one or more brokers"), Arrays.asList(metadataVersionRecord(MetadataVersion.IBP_3_3_IV3), new ApiMessageAndVersion(new RegisterBrokerRecord().setBrokerId(123).setIncarnationId(Uuid.fromString("XgjKo16hRWeWrTui0iR5Nw")).setBrokerEpoch(456).setRack(null).setFenced(false).setInControlledShutdown(true), (short) 1), TEST_RECORDS.get(0), TEST_RECORDS.get(1)), Arrays.asList(metadataVersionRecord(MetadataVersion.IBP_3_3_IV2), new ApiMessageAndVersion(new RegisterBrokerRecord().setBrokerId(123).setIncarnationId(Uuid.fromString("XgjKo16hRWeWrTui0iR5Nw")).setBrokerEpoch(456).setRack(null).setFenced(false), (short) 0), TEST_RECORDS.get(0), TEST_RECORDS.get(1)));
=======
    public void testPreControlledShutdownStateVersion() {
        writeWithExpectedLosses(MetadataVersion.IBP_3_3_IV2,
            Collections.singletonList(
                "the inControlledShutdown state of one or more brokers"),
            Arrays.asList(
                metadataVersionRecord(MetadataVersion.IBP_3_3_IV3),
                new ApiMessageAndVersion(new RegisterBrokerRecord().
                    setBrokerId(123).
                    setIncarnationId(Uuid.fromString("XgjKo16hRWeWrTui0iR5Nw")).
                    setBrokerEpoch(456).
                    setRack(null).
                    setFenced(false).
                    setInControlledShutdown(true), (short) 1),
                TEST_RECORDS.get(0),
                TEST_RECORDS.get(1)),
            Arrays.asList(
                metadataVersionRecord(MetadataVersion.IBP_3_3_IV2),
                new ApiMessageAndVersion(new RegisterBrokerRecord().
                    setBrokerId(123).
                    setIncarnationId(Uuid.fromString("XgjKo16hRWeWrTui0iR5Nw")).
                    setBrokerEpoch(456).
                    setRack(null).
                    setFenced(false), (short) 0),
                TEST_RECORDS.get(0),
                TEST_RECORDS.get(1))
        );
    }

    /**
     * Test downgrading to a MetadataVersion that doesn't support ZK migration.
     */
    @Test
    public void testPreZkMigrationSupportVersion() {
        writeWithExpectedLosses(MetadataVersion.IBP_3_3_IV3,
            Collections.singletonList(
                "the isMigratingZkBroker state of one or more brokers"),
            Arrays.asList(
                metadataVersionRecord(MetadataVersion.IBP_3_4_IV0),
                new ApiMessageAndVersion(new RegisterBrokerRecord().
                    setBrokerId(123).
                    setIncarnationId(Uuid.fromString("XgjKo16hRWeWrTui0iR5Nw")).
                    setBrokerEpoch(456).
                    setRack(null).
                    setFenced(false).
                    setInControlledShutdown(true).
                    setIsMigratingZkBroker(true), (short) 2),
                TEST_RECORDS.get(0),
                TEST_RECORDS.get(1)),
            Arrays.asList(
                metadataVersionRecord(MetadataVersion.IBP_3_3_IV3),
                new ApiMessageAndVersion(new RegisterBrokerRecord().
                    setBrokerId(123).
                    setIncarnationId(Uuid.fromString("XgjKo16hRWeWrTui0iR5Nw")).
                    setBrokerEpoch(456).
                    setRack(null).
                    setFenced(false).
                    setInControlledShutdown(true), (short) 1),
                TEST_RECORDS.get(0),
                TEST_RECORDS.get(1))
        );
    }

    @Test
    void testDirectoryAssignmentState() {
        MetadataVersion outputMetadataVersion = MetadataVersion.IBP_3_7_IV0;
        MetadataVersion inputMetadataVersion = outputMetadataVersion;
        PartitionRecord testPartitionRecord = (PartitionRecord) TEST_RECORDS.get(1).message();
        writeWithExpectedLosses(outputMetadataVersion,
            Collections.singletonList(
                    "the directory assignment state of one or more replicas"),
            Arrays.asList(
                metadataVersionRecord(inputMetadataVersion),
                TEST_RECORDS.get(0),
                new ApiMessageAndVersion(
                    testPartitionRecord.duplicate().setDirectories(Arrays.asList(
                        Uuid.fromString("c7QfSi6xSIGQVh3Qd5RJxA"),
                        Uuid.fromString("rWaCHejCRRiptDMvW5Xw0g"))),
                    (short) 2)),
            Arrays.asList(
                metadataVersionRecord(outputMetadataVersion),
                TEST_RECORDS.get(0),
                new ApiMessageAndVersion(
                    testPartitionRecord.duplicate().setDirectories(Collections.emptyList()),
                    (short) 0))
        );
>>>>>>> 9494bebe
    }

    private static void writeWithExpectedLosses(MetadataVersion metadataVersion, List<String> expectedLosses, List<ApiMessageAndVersion> inputs, List<ApiMessageAndVersion> expectedOutputs) {
        MockLossConsumer lossConsumer = new MockLossConsumer(metadataVersion);
        MetadataDelta delta = new MetadataDelta.Builder().build();
        RecordTestUtils.replayAll(delta, inputs);
        MetadataImage image = delta.apply(MetadataProvenance.EMPTY);
        RecordListWriter writer = new RecordListWriter();
<<<<<<< HEAD
        image.write(writer, new ImageWriterOptions.Builder().setRawMetadataVersion(metadataVersion).setLossHandler(lossConsumer).build());
=======
        image.write(writer, new ImageWriterOptions.Builder().
                setMetadataVersion(metadataVersion).
                setLossHandler(lossConsumer).
                build());
>>>>>>> 9494bebe
        assertEquals(expectedLosses, lossConsumer.losses, "Failed to get expected metadata losses.");
        assertEquals(expectedOutputs, writer.records(), "Failed to get expected output records.");
    }
}<|MERGE_RESOLUTION|>--- conflicted
+++ resolved
@@ -59,10 +59,22 @@
         }
     }
 
-    static final List<ApiMessageAndVersion> TEST_RECORDS = Arrays.asList(new ApiMessageAndVersion(new TopicRecord().setName("foo").setTopicId(Uuid.fromString("5JPuABiJTPu2pQjpZWM6_A")), (short) 0), new ApiMessageAndVersion(new PartitionRecord().setTopicId(Uuid.fromString("5JPuABiJTPu2pQjpZWM6_A")).setReplicas(Arrays.asList(0, 1)).setIsr(Arrays.asList(0, 1)).setLeader(0).setLeaderEpoch(1).setPartitionEpoch(2), (short) 0));
+    static final List<ApiMessageAndVersion> TEST_RECORDS = Arrays.asList(
+            new ApiMessageAndVersion(new TopicRecord().
+                    setName("foo").
+                    setTopicId(Uuid.fromString("5JPuABiJTPu2pQjpZWM6_A")), (short) 0),
+            new ApiMessageAndVersion(new PartitionRecord().
+                    setTopicId(Uuid.fromString("5JPuABiJTPu2pQjpZWM6_A")).
+                    setReplicas(Arrays.asList(0, 1)).
+                    setIsr(Arrays.asList(0, 1)).
+                    setLeader(0).
+                    setLeaderEpoch(1).
+                    setPartitionEpoch(2), (short) 0));
 
     static ApiMessageAndVersion metadataVersionRecord(MetadataVersion metadataVersion) {
-        return new ApiMessageAndVersion(new FeatureLevelRecord().setName(MetadataVersion.FEATURE_NAME).setFeatureLevel(metadataVersion.featureLevel()), (short) 0);
+        return new ApiMessageAndVersion(new FeatureLevelRecord().
+                setName(MetadataVersion.FEATURE_NAME).
+                setFeatureLevel(metadataVersion.featureLevel()), (short) 0);
     }
 
     /**
@@ -70,9 +82,6 @@
      */
     @Test
     public void testPremodernVersion() {
-<<<<<<< HEAD
-        writeWithExpectedLosses(MetadataVersion.IBP_3_2_IV0, Arrays.asList("feature flag(s): foo.feature"), Arrays.asList(metadataVersionRecord(MetadataVersion.IBP_3_3_IV0), TEST_RECORDS.get(0), TEST_RECORDS.get(1), new ApiMessageAndVersion(new FeatureLevelRecord().setName("foo.feature").setFeatureLevel((short) 4), (short) 0)), Arrays.asList(TEST_RECORDS.get(0), TEST_RECORDS.get(1)));
-=======
         writeWithExpectedLosses(MetadataVersion.IBP_3_2_IV0,
             Collections.singletonList(
                 "feature flag(s): foo.feature"),
@@ -87,17 +96,12 @@
                 TEST_RECORDS.get(0),
                 TEST_RECORDS.get(1))
         );
->>>>>>> 9494bebe
     }
 
     /**
      * Test downgrading to a MetadataVersion that doesn't support inControlledShutdown.
      */
     @Test
-<<<<<<< HEAD
-    public void testPreControlledShutdownStateVersion() throws Throwable {
-        writeWithExpectedLosses(MetadataVersion.IBP_3_3_IV2, Arrays.asList("the inControlledShutdown state of one or more brokers"), Arrays.asList(metadataVersionRecord(MetadataVersion.IBP_3_3_IV3), new ApiMessageAndVersion(new RegisterBrokerRecord().setBrokerId(123).setIncarnationId(Uuid.fromString("XgjKo16hRWeWrTui0iR5Nw")).setBrokerEpoch(456).setRack(null).setFenced(false).setInControlledShutdown(true), (short) 1), TEST_RECORDS.get(0), TEST_RECORDS.get(1)), Arrays.asList(metadataVersionRecord(MetadataVersion.IBP_3_3_IV2), new ApiMessageAndVersion(new RegisterBrokerRecord().setBrokerId(123).setIncarnationId(Uuid.fromString("XgjKo16hRWeWrTui0iR5Nw")).setBrokerEpoch(456).setRack(null).setFenced(false), (short) 0), TEST_RECORDS.get(0), TEST_RECORDS.get(1)));
-=======
     public void testPreControlledShutdownStateVersion() {
         writeWithExpectedLosses(MetadataVersion.IBP_3_3_IV2,
             Collections.singletonList(
@@ -183,23 +187,23 @@
                     testPartitionRecord.duplicate().setDirectories(Collections.emptyList()),
                     (short) 0))
         );
->>>>>>> 9494bebe
-    }
-
-    private static void writeWithExpectedLosses(MetadataVersion metadataVersion, List<String> expectedLosses, List<ApiMessageAndVersion> inputs, List<ApiMessageAndVersion> expectedOutputs) {
+    }
+
+    private static void writeWithExpectedLosses(
+        MetadataVersion metadataVersion,
+        List<String> expectedLosses,
+        List<ApiMessageAndVersion> inputs,
+        List<ApiMessageAndVersion> expectedOutputs
+    ) {
         MockLossConsumer lossConsumer = new MockLossConsumer(metadataVersion);
         MetadataDelta delta = new MetadataDelta.Builder().build();
         RecordTestUtils.replayAll(delta, inputs);
         MetadataImage image = delta.apply(MetadataProvenance.EMPTY);
         RecordListWriter writer = new RecordListWriter();
-<<<<<<< HEAD
-        image.write(writer, new ImageWriterOptions.Builder().setRawMetadataVersion(metadataVersion).setLossHandler(lossConsumer).build());
-=======
         image.write(writer, new ImageWriterOptions.Builder().
                 setMetadataVersion(metadataVersion).
                 setLossHandler(lossConsumer).
                 build());
->>>>>>> 9494bebe
         assertEquals(expectedLosses, lossConsumer.losses, "Failed to get expected metadata losses.");
         assertEquals(expectedOutputs, writer.records(), "Failed to get expected output records.");
     }
