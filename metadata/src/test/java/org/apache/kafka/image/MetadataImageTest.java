/*
 * Licensed to the Apache Software Foundation (ASF) under one or more
 * contributor license agreements. See the NOTICE file distributed with
 * this work for additional information regarding copyright ownership.
 * The ASF licenses this file to You under the Apache License, Version 2.0
 * (the "License"); you may not use this file except in compliance with
 * the License. You may obtain a copy of the License at
 *
 *    http://www.apache.org/licenses/LICENSE-2.0
 *
 * Unless required by applicable law or agreed to in writing, software
 * distributed under the License is distributed on an "AS IS" BASIS,
 * WITHOUT WARRANTIES OR CONDITIONS OF ANY KIND, either express or implied.
 * See the License for the specific language governing permissions and
 * limitations under the License.
 */

package org.apache.kafka.image;

import org.apache.kafka.image.writer.ImageWriterOptions;
import org.apache.kafka.image.writer.RecordListWriter;
import org.apache.kafka.metadata.RecordTestUtils;
import org.apache.kafka.server.common.ApiMessageAndVersion;

import org.junit.jupiter.api.Test;
import org.junit.jupiter.api.Timeout;

import java.util.List;
import java.util.Optional;

import static org.junit.jupiter.api.Assertions.assertEquals;


@Timeout(value = 40)
public class MetadataImageTest {
    public static final MetadataImage IMAGE1;

    public static final MetadataDelta DELTA1;

    public static final MetadataImage IMAGE2;

    static {
<<<<<<< HEAD
        IMAGE1 = new MetadataImage(new MetadataProvenance(100, 4, 2000), FeaturesImageTest.IMAGE1, ClusterImageTest.IMAGE1, TopicsImageTest.IMAGE1, ConfigurationsImageTest.IMAGE1, ClientQuotasImageTest.IMAGE1, ProducerIdsImageTest.IMAGE1, AclsImageTest.IMAGE1, ScramImageTest.IMAGE1);

        DELTA1 = new MetadataDelta.Builder().setImage(IMAGE1).build();
=======
        IMAGE1 = new MetadataImage(
            new MetadataProvenance(100, 4, 2000, true),
            FeaturesImageTest.IMAGE1,
            ClusterImageTest.IMAGE1,
            TopicsImageTest.IMAGE1,
            ConfigurationsImageTest.IMAGE1,
            ClientQuotasImageTest.IMAGE1,
            ProducerIdsImageTest.IMAGE1,
            AclsImageTest.IMAGE1,
            ScramImageTest.IMAGE1,
            DelegationTokenImageTest.IMAGE1);

        DELTA1 = new MetadataDelta.Builder().
                setImage(IMAGE1).
                build();
>>>>>>> 9494bebe
        RecordTestUtils.replayAll(DELTA1, FeaturesImageTest.DELTA1_RECORDS);
        RecordTestUtils.replayAll(DELTA1, ClusterImageTest.DELTA1_RECORDS);
        RecordTestUtils.replayAll(DELTA1, TopicsImageTest.DELTA1_RECORDS);
        RecordTestUtils.replayAll(DELTA1, ConfigurationsImageTest.DELTA1_RECORDS);
        RecordTestUtils.replayAll(DELTA1, ClientQuotasImageTest.DELTA1_RECORDS);
        RecordTestUtils.replayAll(DELTA1, ProducerIdsImageTest.DELTA1_RECORDS);
        RecordTestUtils.replayAll(DELTA1, AclsImageTest.DELTA1_RECORDS);
        RecordTestUtils.replayAll(DELTA1, ScramImageTest.DELTA1_RECORDS);
        RecordTestUtils.replayAll(DELTA1, DelegationTokenImageTest.DELTA1_RECORDS);

<<<<<<< HEAD
        IMAGE2 = new MetadataImage(new MetadataProvenance(200, 5, 4000), FeaturesImageTest.IMAGE2, ClusterImageTest.IMAGE2, TopicsImageTest.IMAGE2, ConfigurationsImageTest.IMAGE2, ClientQuotasImageTest.IMAGE2, ProducerIdsImageTest.IMAGE2, AclsImageTest.IMAGE2, ScramImageTest.IMAGE2);
=======
        IMAGE2 = new MetadataImage(
            new MetadataProvenance(200, 5, 4000, true),
            FeaturesImageTest.IMAGE2,
            ClusterImageTest.IMAGE2,
            TopicsImageTest.IMAGE2,
            ConfigurationsImageTest.IMAGE2,
            ClientQuotasImageTest.IMAGE2,
            ProducerIdsImageTest.IMAGE2,
            AclsImageTest.IMAGE2,
            ScramImageTest.IMAGE2,
            DelegationTokenImageTest.IMAGE2);
>>>>>>> 9494bebe
    }

    @Test
    public void testEmptyImageRoundTrip() {
        testToImage(MetadataImage.EMPTY);
    }

    @Test
    public void testImage1RoundTrip() {
        testToImage(IMAGE1);
    }

    @Test
    public void testApplyDelta1() {
        assertEquals(IMAGE2, DELTA1.apply(IMAGE2.provenance()));
        // check image1 + delta1 = image2, since records for image1 + delta1 might differ from records from image2
        ImageWriterOptions options = new ImageWriterOptions.Builder().setMetadataVersion(IMAGE1.features().metadataVersion()).build();
        List<ApiMessageAndVersion> records = getImageRecords(IMAGE1, options);
        records.addAll(FeaturesImageTest.DELTA1_RECORDS);
        records.addAll(ClusterImageTest.DELTA1_RECORDS);
        records.addAll(TopicsImageTest.DELTA1_RECORDS);
        records.addAll(ConfigurationsImageTest.DELTA1_RECORDS);
        records.addAll(ClientQuotasImageTest.DELTA1_RECORDS);
        records.addAll(ProducerIdsImageTest.DELTA1_RECORDS);
        records.addAll(AclsImageTest.DELTA1_RECORDS);
        records.addAll(ScramImageTest.DELTA1_RECORDS);
        records.addAll(DelegationTokenImageTest.DELTA1_RECORDS);
        testToImage(IMAGE2, records);
    }

    @Test
    public void testImage2RoundTrip() {
        testToImage(IMAGE2);
    }

    private static void testToImage(MetadataImage image) {
        testToImage(image, new ImageWriterOptions.Builder().setMetadataVersion(image.features().metadataVersion()).build(), Optional.empty());
    }

    static void testToImage(MetadataImage image, ImageWriterOptions options, Optional<List<ApiMessageAndVersion>> fromRecords) {
        testToImage(image, fromRecords.orElseGet(() -> getImageRecords(image, options)));
    }

    private static void testToImage(MetadataImage image, List<ApiMessageAndVersion> fromRecords) {
        // test from empty image stopping each of the various intermediate images along the way
<<<<<<< HEAD
        new RecordTestUtils.TestThroughAllIntermediateImagesLeadingToFinalImageHelper<MetadataDelta, MetadataImage>(() -> MetadataImage.EMPTY, MetadataDelta::new) {
=======
        new RecordTestUtils.TestThroughAllIntermediateImagesLeadingToFinalImageHelper<>(
            () -> MetadataImage.EMPTY,
            MetadataDelta::new
        ) {
>>>>>>> 9494bebe
            @Override
            public MetadataImage createImageByApplyingDelta(MetadataDelta delta) {
                return delta.apply(image.provenance());
            }
        }.test(image, fromRecords);
    }

    private static List<ApiMessageAndVersion> getImageRecords(MetadataImage image, ImageWriterOptions options) {
        RecordListWriter writer = new RecordListWriter();
        image.write(writer, options);
        return writer.records();
    }
}<|MERGE_RESOLUTION|>--- conflicted
+++ resolved
@@ -40,11 +40,6 @@
     public static final MetadataImage IMAGE2;
 
     static {
-<<<<<<< HEAD
-        IMAGE1 = new MetadataImage(new MetadataProvenance(100, 4, 2000), FeaturesImageTest.IMAGE1, ClusterImageTest.IMAGE1, TopicsImageTest.IMAGE1, ConfigurationsImageTest.IMAGE1, ClientQuotasImageTest.IMAGE1, ProducerIdsImageTest.IMAGE1, AclsImageTest.IMAGE1, ScramImageTest.IMAGE1);
-
-        DELTA1 = new MetadataDelta.Builder().setImage(IMAGE1).build();
-=======
         IMAGE1 = new MetadataImage(
             new MetadataProvenance(100, 4, 2000, true),
             FeaturesImageTest.IMAGE1,
@@ -60,7 +55,6 @@
         DELTA1 = new MetadataDelta.Builder().
                 setImage(IMAGE1).
                 build();
->>>>>>> 9494bebe
         RecordTestUtils.replayAll(DELTA1, FeaturesImageTest.DELTA1_RECORDS);
         RecordTestUtils.replayAll(DELTA1, ClusterImageTest.DELTA1_RECORDS);
         RecordTestUtils.replayAll(DELTA1, TopicsImageTest.DELTA1_RECORDS);
@@ -71,9 +65,6 @@
         RecordTestUtils.replayAll(DELTA1, ScramImageTest.DELTA1_RECORDS);
         RecordTestUtils.replayAll(DELTA1, DelegationTokenImageTest.DELTA1_RECORDS);
 
-<<<<<<< HEAD
-        IMAGE2 = new MetadataImage(new MetadataProvenance(200, 5, 4000), FeaturesImageTest.IMAGE2, ClusterImageTest.IMAGE2, TopicsImageTest.IMAGE2, ConfigurationsImageTest.IMAGE2, ClientQuotasImageTest.IMAGE2, ProducerIdsImageTest.IMAGE2, AclsImageTest.IMAGE2, ScramImageTest.IMAGE2);
-=======
         IMAGE2 = new MetadataImage(
             new MetadataProvenance(200, 5, 4000, true),
             FeaturesImageTest.IMAGE2,
@@ -85,7 +76,6 @@
             AclsImageTest.IMAGE2,
             ScramImageTest.IMAGE2,
             DelegationTokenImageTest.IMAGE2);
->>>>>>> 9494bebe
     }
 
     @Test
@@ -102,7 +92,9 @@
     public void testApplyDelta1() {
         assertEquals(IMAGE2, DELTA1.apply(IMAGE2.provenance()));
         // check image1 + delta1 = image2, since records for image1 + delta1 might differ from records from image2
-        ImageWriterOptions options = new ImageWriterOptions.Builder().setMetadataVersion(IMAGE1.features().metadataVersion()).build();
+        ImageWriterOptions options = new ImageWriterOptions.Builder()
+            .setMetadataVersion(IMAGE1.features().metadataVersion())
+            .build();
         List<ApiMessageAndVersion> records = getImageRecords(IMAGE1, options);
         records.addAll(FeaturesImageTest.DELTA1_RECORDS);
         records.addAll(ClusterImageTest.DELTA1_RECORDS);
@@ -122,7 +114,9 @@
     }
 
     private static void testToImage(MetadataImage image) {
-        testToImage(image, new ImageWriterOptions.Builder().setMetadataVersion(image.features().metadataVersion()).build(), Optional.empty());
+        testToImage(image, new ImageWriterOptions.Builder()
+            .setMetadataVersion(image.features().metadataVersion())
+            .build(), Optional.empty());
     }
 
     static void testToImage(MetadataImage image, ImageWriterOptions options, Optional<List<ApiMessageAndVersion>> fromRecords) {
@@ -131,14 +125,10 @@
 
     private static void testToImage(MetadataImage image, List<ApiMessageAndVersion> fromRecords) {
         // test from empty image stopping each of the various intermediate images along the way
-<<<<<<< HEAD
-        new RecordTestUtils.TestThroughAllIntermediateImagesLeadingToFinalImageHelper<MetadataDelta, MetadataImage>(() -> MetadataImage.EMPTY, MetadataDelta::new) {
-=======
         new RecordTestUtils.TestThroughAllIntermediateImagesLeadingToFinalImageHelper<>(
             () -> MetadataImage.EMPTY,
             MetadataDelta::new
         ) {
->>>>>>> 9494bebe
             @Override
             public MetadataImage createImageByApplyingDelta(MetadataDelta delta) {
                 return delta.apply(image.provenance());
