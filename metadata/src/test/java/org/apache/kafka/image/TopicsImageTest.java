/*
 * Licensed to the Apache Software Foundation (ASF) under one or more
 * contributor license agreements. See the NOTICE file distributed with
 * this work for additional information regarding copyright ownership.
 * The ASF licenses this file to You under the Apache License, Version 2.0
 * (the "License"); you may not use this file except in compliance with
 * the License. You may obtain a copy of the License at
 *
 *    http://www.apache.org/licenses/LICENSE-2.0
 *
 * Unless required by applicable law or agreed to in writing, software
 * distributed under the License is distributed on an "AS IS" BASIS,
 * WITHOUT WARRANTIES OR CONDITIONS OF ANY KIND, either express or implied.
 * See the License for the specific language governing permissions and
 * limitations under the License.
 */

package org.apache.kafka.image;

import org.apache.kafka.common.DirectoryId;
import org.apache.kafka.common.TopicPartition;
import org.apache.kafka.common.Uuid;
import org.apache.kafka.common.metadata.ClearElrRecord;
import org.apache.kafka.common.metadata.PartitionChangeRecord;
import org.apache.kafka.common.metadata.PartitionRecord;
import org.apache.kafka.common.metadata.RemoveTopicRecord;
import org.apache.kafka.common.metadata.TopicRecord;
import org.apache.kafka.image.writer.ImageWriterOptions;
import org.apache.kafka.image.writer.RecordListWriter;
import org.apache.kafka.metadata.LeaderRecoveryState;
import org.apache.kafka.metadata.PartitionRegistration;
import org.apache.kafka.metadata.RecordTestUtils;
import org.apache.kafka.server.common.ApiMessageAndVersion;
import org.apache.kafka.server.immutable.ImmutableMap;
<<<<<<< HEAD
import org.junit.jupiter.api.Test;
import org.junit.jupiter.api.Timeout;

import java.util.*;

import static org.apache.kafka.common.metadata.MetadataRecordType.*;
import static org.junit.jupiter.api.Assertions.*;
=======

import org.junit.jupiter.api.Test;
import org.junit.jupiter.api.Timeout;

import java.util.ArrayList;
import java.util.Arrays;
import java.util.Collection;
import java.util.Collections;
import java.util.HashMap;
import java.util.HashSet;
import java.util.List;
import java.util.Map;
import java.util.Optional;

import static org.apache.kafka.common.metadata.MetadataRecordType.CLEAR_ELR_RECORD;
import static org.apache.kafka.common.metadata.MetadataRecordType.PARTITION_CHANGE_RECORD;
import static org.apache.kafka.common.metadata.MetadataRecordType.PARTITION_RECORD;
import static org.apache.kafka.common.metadata.MetadataRecordType.REMOVE_TOPIC_RECORD;
import static org.apache.kafka.common.metadata.MetadataRecordType.TOPIC_RECORD;
import static org.junit.jupiter.api.Assertions.assertEquals;
import static org.junit.jupiter.api.Assertions.assertFalse;
import static org.junit.jupiter.api.Assertions.assertNull;
import static org.junit.jupiter.api.Assertions.assertThrows;
import static org.junit.jupiter.api.Assertions.assertTrue;
>>>>>>> 9494bebe


@Timeout(value = 40)
public class TopicsImageTest {
    public static final TopicsImage IMAGE1;

    public static final List<ApiMessageAndVersion> DELTA1_RECORDS;

    static final TopicsDelta DELTA1;

    static final TopicsImage IMAGE2;

    static final List<TopicImage> TOPIC_IMAGES1;

    private static TopicImage newTopicImage(String name, Uuid id, PartitionRegistration... partitions) {
        Map<Integer, PartitionRegistration> partitionMap = new HashMap<>();
        int i = 0;
        for (PartitionRegistration partition : partitions) {
            partitionMap.put(i++, partition);
        }
        return new TopicImage(name, id, partitionMap);
    }

    private static ImmutableMap<Uuid, TopicImage> newTopicsByIdMap(Collection<TopicImage> topics) {
        ImmutableMap<Uuid, TopicImage> map = TopicsImage.EMPTY.topicsById();
        for (TopicImage topic : topics) {
            map = map.updated(topic.id(), topic);
        }
        return map;
    }

    private static ImmutableMap<String, TopicImage> newTopicsByNameMap(Collection<TopicImage> topics) {
        ImmutableMap<String, TopicImage> map = TopicsImage.EMPTY.topicsByName();
        for (TopicImage topic : topics) {
            map = map.updated(topic.name(), topic);
        }
        return map;
    }

    public static final Uuid FOO_UUID = Uuid.fromString("ThIaNwRnSM2Nt9Mx1v0RvA");

    private static final Uuid FOO_UUID2 = Uuid.fromString("9d3lha5qv8DoIl93jf8pbX");

    private static final Uuid BAR_UUID = Uuid.fromString("f62ptyETTjet8SL5ZeREiw");

    private static final Uuid BAZ_UUID = Uuid.fromString("tgHBnRglT5W_RlENnuG5vg");

    private static final Uuid BAM_UUID = Uuid.fromString("b66ybsWIQoygs01vdjH07A");

    private static final Uuid BAM_UUID2 = Uuid.fromString("yd6Sq3a9aK1G8snlKv7ag5");

    static {
<<<<<<< HEAD
        TOPIC_IMAGES1 = Arrays.asList(newTopicImage("foo", FOO_UUID, new PartitionRegistration.Builder().setReplicas(new int[]{2, 3, 4}).setIsr(new int[]{2, 3}).setLeader(2).setLeaderRecoveryState(LeaderRecoveryState.RECOVERED).setLeaderEpoch(1).setPartitionEpoch(345).build(), new PartitionRegistration.Builder().setReplicas(new int[]{3, 4, 5}).setIsr(new int[]{3, 4, 5}).setLeader(3).setLeaderRecoveryState(LeaderRecoveryState.RECOVERED).setLeaderEpoch(4).setPartitionEpoch(684).build(), new PartitionRegistration.Builder().setReplicas(new int[]{2, 4, 5}).setIsr(new int[]{2, 4, 5}).setLeader(2).setLeaderRecoveryState(LeaderRecoveryState.RECOVERED).setLeaderEpoch(10).setPartitionEpoch(84).build()), newTopicImage("bar", BAR_UUID, new PartitionRegistration.Builder().setReplicas(new int[]{0, 1, 2, 3, 4}).setIsr(new int[]{0, 1, 2, 3}).setRemovingReplicas(new int[]{1}).setAddingReplicas(new int[]{3, 4}).setLeader(0).setLeaderRecoveryState(LeaderRecoveryState.RECOVERED).setLeaderEpoch(1).setPartitionEpoch(345).build()));
=======
        TOPIC_IMAGES1 = Arrays.asList(
            newTopicImage("foo", FOO_UUID,
                new PartitionRegistration.Builder().setReplicas(new int[] {2, 3, 4}).
                    setDirectories(DirectoryId.migratingArray(3)).
                    setIsr(new int[] {2, 3}).setLeader(2).setLeaderRecoveryState(LeaderRecoveryState.RECOVERED).setLeaderEpoch(1).setPartitionEpoch(345).build(),
                new PartitionRegistration.Builder().setReplicas(new int[] {3, 4, 5}).
                        setDirectories(DirectoryId.migratingArray(3)).
                    setIsr(new int[] {3, 4, 5}).setLeader(3).setLeaderRecoveryState(LeaderRecoveryState.RECOVERED).setLeaderEpoch(4).setPartitionEpoch(684).build(),
                new PartitionRegistration.Builder().setReplicas(new int[] {2, 4, 5}).
                        setDirectories(DirectoryId.migratingArray(3)).
                    setIsr(new int[] {2, 4, 5}).setLeader(2).setLeaderRecoveryState(LeaderRecoveryState.RECOVERED).setLeaderEpoch(10).setPartitionEpoch(84).build()),
            newTopicImage("bar", BAR_UUID,
                new PartitionRegistration.Builder().setReplicas(new int[] {0, 1, 2, 3, 4}).
                    setDirectories(DirectoryId.migratingArray(5)).
                    setIsr(new int[] {0, 1, 2, 3}).setRemovingReplicas(new int[] {1}).setAddingReplicas(new int[] {3, 4}).setLeader(0).setLeaderRecoveryState(LeaderRecoveryState.RECOVERED).setLeaderEpoch(1).setPartitionEpoch(345).build()));
>>>>>>> 9494bebe

        IMAGE1 = new TopicsImage(newTopicsByIdMap(TOPIC_IMAGES1), newTopicsByNameMap(TOPIC_IMAGES1));

        DELTA1_RECORDS = new ArrayList<>();
<<<<<<< HEAD
        DELTA1_RECORDS.add(new ApiMessageAndVersion(new RemoveTopicRecord().setTopicId(FOO_UUID), REMOVE_TOPIC_RECORD.highestSupportedVersion()));
        DELTA1_RECORDS.add(new ApiMessageAndVersion(new PartitionChangeRecord().setTopicId(BAR_UUID).setPartitionId(0).setLeader(1), PARTITION_CHANGE_RECORD.highestSupportedVersion()));
        DELTA1_RECORDS.add(new ApiMessageAndVersion(new TopicRecord().setName("baz").setTopicId(BAZ_UUID), TOPIC_RECORD.highestSupportedVersion()));
        DELTA1_RECORDS.add(new ApiMessageAndVersion(new PartitionRecord().setPartitionId(0).setTopicId(BAZ_UUID).setReplicas(Arrays.asList(1, 2, 3, 4)).setIsr(Arrays.asList(3, 4)).setRemovingReplicas(Collections.singletonList(2)).setAddingReplicas(Collections.singletonList(1)).setLeader(3).setLeaderEpoch(2).setPartitionEpoch(1), PARTITION_RECORD.highestSupportedVersion()));
=======
        // remove topic
        DELTA1_RECORDS.add(new ApiMessageAndVersion(new RemoveTopicRecord().
            setTopicId(FOO_UUID),
            REMOVE_TOPIC_RECORD.highestSupportedVersion()));
        // change topic
        DELTA1_RECORDS.add(new ApiMessageAndVersion(new PartitionChangeRecord().
            setTopicId(BAR_UUID).
            setPartitionId(0).setLeader(1),
            PARTITION_CHANGE_RECORD.highestSupportedVersion()));
        // add topic
        DELTA1_RECORDS.add(new ApiMessageAndVersion(new TopicRecord().
            setName("baz").setTopicId(BAZ_UUID),
            TOPIC_RECORD.highestSupportedVersion()));
        // add partition record for new topic
        DELTA1_RECORDS.add(new ApiMessageAndVersion(new PartitionRecord().
            setPartitionId(0).
            setTopicId(BAZ_UUID).
            setReplicas(Arrays.asList(1, 2, 3, 4)).
            setIsr(Arrays.asList(3, 4)).
            setRemovingReplicas(Collections.singletonList(2)).
            setAddingReplicas(Collections.singletonList(1)).
            setLeader(3).
            setLeaderEpoch(2).
            setPartitionEpoch(1), PARTITION_RECORD.highestSupportedVersion()));
        // re-add topic with different topic id
        DELTA1_RECORDS.add(new ApiMessageAndVersion(new TopicRecord().
            setName("foo").setTopicId(FOO_UUID2),
            TOPIC_RECORD.highestSupportedVersion()));
        // add then remove topic
        DELTA1_RECORDS.add(new ApiMessageAndVersion(new TopicRecord().
            setName("bam").setTopicId(BAM_UUID),
            TOPIC_RECORD.highestSupportedVersion()));
        DELTA1_RECORDS.add(new ApiMessageAndVersion(new RemoveTopicRecord().
            setTopicId(BAM_UUID),
            REMOVE_TOPIC_RECORD.highestSupportedVersion()));
>>>>>>> 9494bebe

        DELTA1 = new TopicsDelta(IMAGE1);
        RecordTestUtils.replayAll(DELTA1, DELTA1_RECORDS);

<<<<<<< HEAD
        List<TopicImage> topics2 = Arrays.asList(newTopicImage("bar", BAR_UUID, new PartitionRegistration.Builder().setReplicas(new int[]{0, 1, 2, 3, 4}).setIsr(new int[]{0, 1, 2, 3}).setRemovingReplicas(new int[]{1}).setAddingReplicas(new int[]{3, 4}).setLeader(1).setLeaderRecoveryState(LeaderRecoveryState.RECOVERED).setLeaderEpoch(2).setPartitionEpoch(346).build()), newTopicImage("baz", BAZ_UUID, new PartitionRegistration.Builder().setReplicas(new int[]{1, 2, 3, 4}).setIsr(new int[]{3, 4}).setRemovingReplicas(new int[]{2}).setAddingReplicas(new int[]{1}).setLeader(3).setLeaderRecoveryState(LeaderRecoveryState.RECOVERED).setLeaderEpoch(2).setPartitionEpoch(1).build()));
=======
        List<TopicImage> topics2 = Arrays.asList(
            newTopicImage("foo", FOO_UUID2),
            newTopicImage("bar", BAR_UUID,
                new PartitionRegistration.Builder().setReplicas(new int[] {0, 1, 2, 3, 4}).
                    setDirectories(DirectoryId.migratingArray(5)).
                    setIsr(new int[] {0, 1, 2, 3}).setRemovingReplicas(new int[] {1}).setAddingReplicas(new int[] {3, 4}).setLeader(1).setLeaderRecoveryState(LeaderRecoveryState.RECOVERED).setLeaderEpoch(2).setPartitionEpoch(346).build()),
            newTopicImage("baz", BAZ_UUID,
                new PartitionRegistration.Builder().setReplicas(new int[] {1, 2, 3, 4}).
                    setDirectories(DirectoryId.migratingArray(4)).
                    setIsr(new int[] {3, 4}).setRemovingReplicas(new int[] {2}).setAddingReplicas(new int[] {1}).setLeader(3).setLeaderRecoveryState(LeaderRecoveryState.RECOVERED).setLeaderEpoch(2).setPartitionEpoch(1).build()));
>>>>>>> 9494bebe
        IMAGE2 = new TopicsImage(newTopicsByIdMap(topics2), newTopicsByNameMap(topics2));
    }

    private ApiMessageAndVersion newPartitionRecord(Uuid topicId, int partitionId, List<Integer> replicas) {
        return new ApiMessageAndVersion(new PartitionRecord().setPartitionId(partitionId).setTopicId(topicId).setReplicas(replicas).setIsr(replicas).setLeader(replicas.get(0)).setLeaderEpoch(1).setPartitionEpoch(1), PARTITION_RECORD.highestSupportedVersion());
    }

    private PartitionRegistration newPartition(int[] replicas) {
<<<<<<< HEAD
        return new PartitionRegistration.Builder().setReplicas(replicas).setIsr(replicas).setLeader(replicas[0]).setLeaderRecoveryState(LeaderRecoveryState.RECOVERED).setLeaderEpoch(1).setPartitionEpoch(1).build();
=======
        Uuid[] directories = new Uuid[replicas.length];
        for (int i = 0; i < replicas.length; i++) {
            directories[i] = DirectoryId.random();
        }
        return new PartitionRegistration.Builder().
            setReplicas(replicas).
            setDirectories(directories).
            setIsr(replicas).
            setLeader(replicas[0]).
            setLeaderRecoveryState(LeaderRecoveryState.RECOVERED).
            setLeaderEpoch(1).
            setPartitionEpoch(1).
            build();
>>>>>>> 9494bebe
    }

    @Test
    public void testBasicLocalChanges() {
        int localId = 3;
        /* Changes already include in DELTA1_RECORDS and IMAGE1:
         * foo - topic id deleted then recreated with different topic id
         * bar-0 - stay as follower with different partition epoch
         * baz-0 - new topic to leader
         * bam - topic id created then deleted
         */
        List<ApiMessageAndVersion> topicRecords = new ArrayList<>(DELTA1_RECORDS);

<<<<<<< HEAD
        // Create a new foo topic with a different id
        Uuid newFooId = Uuid.fromString("b66ybsWIQoygs01vdjH07A");
        topicRecords.add(new ApiMessageAndVersion(new TopicRecord().setName("foo").setTopicId(newFooId), TOPIC_RECORD.highestSupportedVersion()));
        topicRecords.add(newPartitionRecord(newFooId, 0, Arrays.asList(0, 1, 2)));
        topicRecords.add(newPartitionRecord(newFooId, 1, Arrays.asList(0, 1, localId)));
=======
        // Create a new bam topic with a different id
        topicRecords.add(
            new ApiMessageAndVersion(
                new TopicRecord().setName("bam").setTopicId(BAM_UUID2),
                TOPIC_RECORD.highestSupportedVersion()
            )
        );
        topicRecords.add(newPartitionRecord(BAM_UUID2, 0, Arrays.asList(0, 1, 2)));
        topicRecords.add(newPartitionRecord(BAM_UUID2, 1, Arrays.asList(0, 1, localId)));
>>>>>>> 9494bebe

        // baz-1 - new partition to follower
        topicRecords.add(new ApiMessageAndVersion(new PartitionRecord().setPartitionId(1).setTopicId(BAZ_UUID).setReplicas(Arrays.asList(4, 2, localId)).setIsr(Arrays.asList(4, 2, localId)).setLeader(4).setLeaderEpoch(2).setPartitionEpoch(1), PARTITION_RECORD.highestSupportedVersion()));

        TopicsDelta delta = new TopicsDelta(IMAGE1);
        RecordTestUtils.replayAll(delta, topicRecords);

        LocalReplicaChanges changes = delta.localChanges(localId);
<<<<<<< HEAD
        assertEquals(new HashSet<>(Arrays.asList(new TopicPartition("foo", 0), new TopicPartition("foo", 1))), changes.deletes());
        assertEquals(new HashSet<>(Arrays.asList(new TopicPartition("baz", 0))), changes.leaders().keySet());
        assertEquals(new HashSet<>(Arrays.asList(new TopicPartition("baz", 1), new TopicPartition("bar", 0), new TopicPartition("foo", 1))), changes.followers().keySet());
=======
        assertEquals(
            new HashSet<>(Collections.singletonList(new TopicPartition("baz", 0))),
            changes.electedLeaders().keySet()
        );
        assertEquals(
            new HashSet<>(Collections.singletonList(new TopicPartition("baz", 0))),
            changes.leaders().keySet()
        );
        assertEquals(
            new HashSet<>(
                Arrays.asList(new TopicPartition("baz", 1), new TopicPartition("bar", 0),
                    new TopicPartition("bam", 1))
            ),
            changes.followers().keySet()
        );
>>>>>>> 9494bebe

        TopicsImage finalImage = delta.apply();
        List<ApiMessageAndVersion> imageRecords = getImageRecords(IMAGE1);
        imageRecords.addAll(topicRecords);
        testToImage(finalImage, Optional.of(imageRecords));
    }

    @Test
    public void testDeleteAfterChanges() {
        int localId = 3;
        Uuid zooId = Uuid.fromString("0hHJ3X5ZQ-CFfQ5xgpj90w");

        List<TopicImage> topics = new ArrayList<>();
        topics.add(newTopicImage("zoo", zooId, newPartition(new int[]{localId, 1, 2})));
        TopicsImage image = new TopicsImage(newTopicsByIdMap(topics), newTopicsByNameMap(topics));

        List<ApiMessageAndVersion> topicRecords = new ArrayList<>();
        // leader to follower
        topicRecords.add(new ApiMessageAndVersion(new PartitionChangeRecord().setTopicId(zooId).setPartitionId(0).setLeader(1), PARTITION_CHANGE_RECORD.highestSupportedVersion()));
        // remove zoo topic
        topicRecords.add(new ApiMessageAndVersion(new RemoveTopicRecord().setTopicId(zooId), REMOVE_TOPIC_RECORD.highestSupportedVersion()));

        TopicsDelta delta = new TopicsDelta(image);
        RecordTestUtils.replayAll(delta, topicRecords);

        LocalReplicaChanges changes = delta.localChanges(localId);
        assertEquals(new HashSet<>(Collections.singletonList(new TopicPartition("zoo", 0))), changes.deletes());
        assertEquals(Collections.emptyMap(), changes.electedLeaders());
        assertEquals(Collections.emptyMap(), changes.leaders());
        assertEquals(Collections.emptyMap(), changes.followers());

        TopicsImage finalImage = delta.apply();
        List<ApiMessageAndVersion> imageRecords = getImageRecords(image);
        imageRecords.addAll(topicRecords);
        testToImage(finalImage, Optional.of(imageRecords));
    }

    @Test
    public void testUpdatedLeaders() {
        int localId = 3;
        Uuid zooId = Uuid.fromString("0hHJ3X5ZQ-CFfQ5xgpj90w");

        List<TopicImage> topics = new ArrayList<>();
        topics.add(
            newTopicImage(
                "zoo",
                zooId,
                newPartition(new int[] {localId, 1, 2})
            )
        );
        TopicsImage image = new TopicsImage(newTopicsByIdMap(topics),
            newTopicsByNameMap(topics));

        List<ApiMessageAndVersion> topicRecords = new ArrayList<>();
        topicRecords.add(
            new ApiMessageAndVersion(
                new PartitionChangeRecord().setTopicId(zooId).setPartitionId(0).setIsr(Arrays.asList(localId, 1)),
                PARTITION_CHANGE_RECORD.highestSupportedVersion()
            )
        );

        TopicsDelta delta = new TopicsDelta(image);
        RecordTestUtils.replayAll(delta, topicRecords);

        LocalReplicaChanges changes = delta.localChanges(localId);
        assertEquals(Collections.emptySet(), changes.deletes());
        assertEquals(Collections.emptyMap(), changes.electedLeaders());
        assertEquals(
            new HashSet<>(Collections.singletonList(new TopicPartition("zoo", 0))),
            changes.leaders().keySet()
        );
        assertEquals(Collections.emptyMap(), changes.followers());
    }

    @Test
    public void testClearElrRecords() {
        Uuid fooId = Uuid.fromString("0hHJ3X5ZQ-CFfQ5xgpj90w");
        Uuid barId = Uuid.fromString("f62ptyETTjet8SL5ZeREiw");

        List<TopicImage> topics = new ArrayList<>();
        topics.add(
            newTopicImage(
                "foo",
                fooId,
                newPartition(new int[] {0, 1, 2, 3})
            )
        );
        TopicsImage image = new TopicsImage(newTopicsByIdMap(topics),
            newTopicsByNameMap(topics));

        List<ApiMessageAndVersion> topicRecords = new ArrayList<>();
        topicRecords.add(
            new ApiMessageAndVersion(
                new PartitionChangeRecord().setTopicId(fooId).setPartitionId(0).
                    setIsr(Arrays.asList(0, 1)).
                    setEligibleLeaderReplicas(Arrays.asList(2)).
                    setLastKnownElr(Arrays.asList(3)),
                PARTITION_CHANGE_RECORD.highestSupportedVersion()
            )
        );

        TopicsDelta delta = new TopicsDelta(image);
        RecordTestUtils.replayAll(delta, topicRecords);
        image = delta.apply();

        assertEquals(1, image.getTopic(fooId).partitions().get(0).elr.length);
        assertEquals(1, image.getTopic(fooId).partitions().get(0).lastKnownElr.length);

        topicRecords = new ArrayList<>();

        /* Test the following:
        1. The clear elr record should work on all existing topics(foo).
        2. The clear elr record should work on the new topic(bar) in the same batch.
        */
        topicRecords.addAll(Arrays.asList(
            new ApiMessageAndVersion(
                new TopicRecord().setTopicId(barId).
                    setName("bar"),
                TOPIC_RECORD.highestSupportedVersion()
            ),
            new ApiMessageAndVersion(
                new PartitionRecord().setTopicId(barId).
                    setPartitionId(0).
                    setLeader(0).
                    setIsr(Arrays.asList(1)).
                    setEligibleLeaderReplicas(Arrays.asList(2)).
                    setLastKnownElr(Arrays.asList(3)),
                PARTITION_RECORD.highestSupportedVersion()
            ),
            new ApiMessageAndVersion(
                new ClearElrRecord().setTopicName("bar"),
                CLEAR_ELR_RECORD.highestSupportedVersion()
            ),
            new ApiMessageAndVersion(
                new ClearElrRecord(),
                CLEAR_ELR_RECORD.highestSupportedVersion()
            ))
        );
        delta = new TopicsDelta(image);
        RecordTestUtils.replayAll(delta, topicRecords);
        image = delta.apply();

        assertEquals(0, image.getTopic(fooId).partitions().get(0).elr.length);
        assertEquals(0, image.getTopic(fooId).partitions().get(0).lastKnownElr.length);
        assertEquals(0, image.getTopic(barId).partitions().get(0).elr.length);
        assertEquals(0, image.getTopic(barId).partitions().get(0).lastKnownElr.length);
    }

    @Test
    public void testClearElrRecordForNonExistTopic() {
        TopicsImage image = new TopicsImage(newTopicsByIdMap(Collections.emptyList()),
            newTopicsByNameMap(Collections.emptyList()));
        TopicsDelta delta = new TopicsDelta(image);
        List<ApiMessageAndVersion> topicRecords = new ArrayList<>();
        topicRecords.addAll(Collections.singletonList(
            new ApiMessageAndVersion(
                new ClearElrRecord().setTopicName("non-exist"),
                CLEAR_ELR_RECORD.highestSupportedVersion()
            ))
        );
        assertThrows(RuntimeException.class, () -> RecordTestUtils.replayAll(delta, topicRecords));
    }

    @Test
    public void testLocalReassignmentChanges() {
        int localId = 3;
        Uuid zooId = Uuid.fromString("0hHJ3X5ZQ-CFfQ5xgpj90w");

        List<TopicImage> topics = new ArrayList<>();
        topics.add(newTopicImage("zoo", zooId, newPartition(new int[]{0, 1, localId}), newPartition(new int[]{localId, 1, 2}), newPartition(new int[]{0, 1, localId}), newPartition(new int[]{localId, 1, 2}), newPartition(new int[]{0, 1, 2}), newPartition(new int[]{0, 1, 2})));
        TopicsImage image = new TopicsImage(newTopicsByIdMap(topics), newTopicsByNameMap(topics));

        List<ApiMessageAndVersion> topicRecords = new ArrayList<>();
        // zoo-0 - follower to leader
        topicRecords.add(new ApiMessageAndVersion(new PartitionChangeRecord().setTopicId(zooId).setPartitionId(0).setLeader(localId), PARTITION_CHANGE_RECORD.highestSupportedVersion()));
        // zoo-1 - leader to follower
        topicRecords.add(new ApiMessageAndVersion(new PartitionChangeRecord().setTopicId(zooId).setPartitionId(1).setLeader(1), PARTITION_CHANGE_RECORD.highestSupportedVersion()));
        // zoo-2 - follower to removed
        topicRecords.add(new ApiMessageAndVersion(new PartitionChangeRecord().setTopicId(zooId).setPartitionId(2).setIsr(Arrays.asList(0, 1, 2)).setReplicas(Arrays.asList(0, 1, 2)), PARTITION_CHANGE_RECORD.highestSupportedVersion()));
        // zoo-3 - leader to removed
        topicRecords.add(new ApiMessageAndVersion(new PartitionChangeRecord().setTopicId(zooId).setPartitionId(3).setLeader(0).setIsr(Arrays.asList(0, 1, 2)).setReplicas(Arrays.asList(0, 1, 2)), PARTITION_CHANGE_RECORD.highestSupportedVersion()));
        // zoo-4 - not replica to leader
        topicRecords.add(new ApiMessageAndVersion(new PartitionChangeRecord().setTopicId(zooId).setPartitionId(4).setLeader(localId).setIsr(Arrays.asList(localId, 1, 2)).setReplicas(Arrays.asList(localId, 1, 2)), PARTITION_CHANGE_RECORD.highestSupportedVersion()));
        // zoo-5 - not replica to follower
        topicRecords.add(new ApiMessageAndVersion(new PartitionChangeRecord().setTopicId(zooId).setPartitionId(5).setIsr(Arrays.asList(0, 1, localId)).setReplicas(Arrays.asList(0, 1, localId)), PARTITION_CHANGE_RECORD.highestSupportedVersion()));

        TopicsDelta delta = new TopicsDelta(image);
        RecordTestUtils.replayAll(delta, topicRecords);

        LocalReplicaChanges changes = delta.localChanges(localId);
<<<<<<< HEAD
        assertEquals(new HashSet<>(Arrays.asList(new TopicPartition("zoo", 2), new TopicPartition("zoo", 3))), changes.deletes());
        assertEquals(new HashSet<>(Arrays.asList(new TopicPartition("zoo", 0), new TopicPartition("zoo", 4))), changes.leaders().keySet());
        assertEquals(new HashSet<>(Arrays.asList(new TopicPartition("zoo", 1), new TopicPartition("zoo", 5))), changes.followers().keySet());
=======
        assertEquals(
            new HashSet<>(Arrays.asList(new TopicPartition("zoo", 2), new TopicPartition("zoo", 3))),
            changes.deletes()
        );
        assertEquals(
            new HashSet<>(Arrays.asList(new TopicPartition("zoo", 0), new TopicPartition("zoo", 4))),
            changes.electedLeaders().keySet()
        );
        assertEquals(
            new HashSet<>(Arrays.asList(new TopicPartition("zoo", 0), new TopicPartition("zoo", 4))),
            changes.leaders().keySet()
        );
        assertEquals(
            new HashSet<>(Arrays.asList(new TopicPartition("zoo", 1), new TopicPartition("zoo", 5))),
            changes.followers().keySet()
        );
>>>>>>> 9494bebe


        TopicsImage finalImage = delta.apply();
        List<ApiMessageAndVersion> imageRecords = getImageRecords(image);
        imageRecords.addAll(topicRecords);
        testToImage(finalImage, Optional.of(imageRecords));
    }

    @Test
    public void testEmptyImageRoundTrip() {
        testToImage(TopicsImage.EMPTY);
    }

    @Test
    public void testImage1RoundTrip() {
        testToImage(IMAGE1);
    }

    @Test
    public void testApplyDelta1() {
        assertEquals(IMAGE2, DELTA1.apply());
        // check image1 + delta1 = image2, since records for image1 + delta1 might differ from records from image2
        List<ApiMessageAndVersion> records = getImageRecords(IMAGE1);
        records.addAll(DELTA1_RECORDS);
        testToImage(IMAGE2, records);
    }

    @Test
    public void testImage2RoundTrip() {
        testToImage(IMAGE2);
    }

    private static void testToImage(TopicsImage image) {
        testToImage(image, Optional.empty());
    }

    private static void testToImage(TopicsImage image, Optional<List<ApiMessageAndVersion>> fromRecords) {
        testToImage(image, fromRecords.orElseGet(() -> getImageRecords(image)));
    }

    private static void testToImage(TopicsImage image, List<ApiMessageAndVersion> fromRecords) {
        // test from empty image stopping each of the various intermediate images along the way
        new RecordTestUtils.TestThroughAllIntermediateImagesLeadingToFinalImageHelper<>(() -> TopicsImage.EMPTY, TopicsDelta::new).test(image, fromRecords);
    }

    private static List<ApiMessageAndVersion> getImageRecords(TopicsImage image) {
        RecordListWriter writer = new RecordListWriter();
        image.write(writer, new ImageWriterOptions.Builder().build());
        return writer.records();
    }

    @Test
    public void testTopicNameToIdView() {
        Map<String, Uuid> map = IMAGE1.topicNameToIdView();
        assertTrue(map.containsKey("foo"));
        assertEquals(FOO_UUID, map.get("foo"));
        assertTrue(map.containsKey("bar"));
        assertEquals(BAR_UUID, map.get("bar"));
        assertFalse(map.containsKey("baz"));
        assertNull(map.get("baz"));
        HashSet<Uuid> uuids = new HashSet<>();
<<<<<<< HEAD
        map.values().iterator().forEachRemaining(u -> uuids.add(u));
        HashSet<Uuid> expectedUuids = new HashSet<>(Arrays.asList(Uuid.fromString("ThIaNwRnSM2Nt9Mx1v0RvA"), Uuid.fromString("f62ptyETTjet8SL5ZeREiw")));
=======
        map.values().iterator().forEachRemaining(uuids::add);
        HashSet<Uuid> expectedUuids = new HashSet<>(Arrays.asList(
            Uuid.fromString("ThIaNwRnSM2Nt9Mx1v0RvA"),
            Uuid.fromString("f62ptyETTjet8SL5ZeREiw")));
>>>>>>> 9494bebe
        assertEquals(expectedUuids, uuids);
        assertThrows(UnsupportedOperationException.class, () -> map.remove("foo"));
        assertThrows(UnsupportedOperationException.class, () -> map.put("bar", FOO_UUID));
    }

    @Test
    public void testTopicIdToNameView() {
        Map<Uuid, String> map = IMAGE1.topicIdToNameView();
        assertTrue(map.containsKey(FOO_UUID));
        assertEquals("foo", map.get(FOO_UUID));
        assertTrue(map.containsKey(BAR_UUID));
        assertEquals("bar", map.get(BAR_UUID));
        assertFalse(map.containsKey(BAZ_UUID));
        assertNull(map.get(BAZ_UUID));
        HashSet<String> names = new HashSet<>();
        map.values().iterator().forEachRemaining(names::add);
        HashSet<String> expectedNames = new HashSet<>(Arrays.asList("foo", "bar"));
        assertEquals(expectedNames, names);
        assertThrows(UnsupportedOperationException.class, () -> map.remove(FOO_UUID));
        assertThrows(UnsupportedOperationException.class, () -> map.put(FOO_UUID, "bar"));
    }
}<|MERGE_RESOLUTION|>--- conflicted
+++ resolved
@@ -32,15 +32,6 @@
 import org.apache.kafka.metadata.RecordTestUtils;
 import org.apache.kafka.server.common.ApiMessageAndVersion;
 import org.apache.kafka.server.immutable.ImmutableMap;
-<<<<<<< HEAD
-import org.junit.jupiter.api.Test;
-import org.junit.jupiter.api.Timeout;
-
-import java.util.*;
-
-import static org.apache.kafka.common.metadata.MetadataRecordType.*;
-import static org.junit.jupiter.api.Assertions.*;
-=======
 
 import org.junit.jupiter.api.Test;
 import org.junit.jupiter.api.Timeout;
@@ -65,7 +56,6 @@
 import static org.junit.jupiter.api.Assertions.assertNull;
 import static org.junit.jupiter.api.Assertions.assertThrows;
 import static org.junit.jupiter.api.Assertions.assertTrue;
->>>>>>> 9494bebe
 
 
 @Timeout(value = 40)
@@ -118,9 +108,6 @@
     private static final Uuid BAM_UUID2 = Uuid.fromString("yd6Sq3a9aK1G8snlKv7ag5");
 
     static {
-<<<<<<< HEAD
-        TOPIC_IMAGES1 = Arrays.asList(newTopicImage("foo", FOO_UUID, new PartitionRegistration.Builder().setReplicas(new int[]{2, 3, 4}).setIsr(new int[]{2, 3}).setLeader(2).setLeaderRecoveryState(LeaderRecoveryState.RECOVERED).setLeaderEpoch(1).setPartitionEpoch(345).build(), new PartitionRegistration.Builder().setReplicas(new int[]{3, 4, 5}).setIsr(new int[]{3, 4, 5}).setLeader(3).setLeaderRecoveryState(LeaderRecoveryState.RECOVERED).setLeaderEpoch(4).setPartitionEpoch(684).build(), new PartitionRegistration.Builder().setReplicas(new int[]{2, 4, 5}).setIsr(new int[]{2, 4, 5}).setLeader(2).setLeaderRecoveryState(LeaderRecoveryState.RECOVERED).setLeaderEpoch(10).setPartitionEpoch(84).build()), newTopicImage("bar", BAR_UUID, new PartitionRegistration.Builder().setReplicas(new int[]{0, 1, 2, 3, 4}).setIsr(new int[]{0, 1, 2, 3}).setRemovingReplicas(new int[]{1}).setAddingReplicas(new int[]{3, 4}).setLeader(0).setLeaderRecoveryState(LeaderRecoveryState.RECOVERED).setLeaderEpoch(1).setPartitionEpoch(345).build()));
-=======
         TOPIC_IMAGES1 = Arrays.asList(
             newTopicImage("foo", FOO_UUID,
                 new PartitionRegistration.Builder().setReplicas(new int[] {2, 3, 4}).
@@ -136,17 +123,10 @@
                 new PartitionRegistration.Builder().setReplicas(new int[] {0, 1, 2, 3, 4}).
                     setDirectories(DirectoryId.migratingArray(5)).
                     setIsr(new int[] {0, 1, 2, 3}).setRemovingReplicas(new int[] {1}).setAddingReplicas(new int[] {3, 4}).setLeader(0).setLeaderRecoveryState(LeaderRecoveryState.RECOVERED).setLeaderEpoch(1).setPartitionEpoch(345).build()));
->>>>>>> 9494bebe
 
         IMAGE1 = new TopicsImage(newTopicsByIdMap(TOPIC_IMAGES1), newTopicsByNameMap(TOPIC_IMAGES1));
 
         DELTA1_RECORDS = new ArrayList<>();
-<<<<<<< HEAD
-        DELTA1_RECORDS.add(new ApiMessageAndVersion(new RemoveTopicRecord().setTopicId(FOO_UUID), REMOVE_TOPIC_RECORD.highestSupportedVersion()));
-        DELTA1_RECORDS.add(new ApiMessageAndVersion(new PartitionChangeRecord().setTopicId(BAR_UUID).setPartitionId(0).setLeader(1), PARTITION_CHANGE_RECORD.highestSupportedVersion()));
-        DELTA1_RECORDS.add(new ApiMessageAndVersion(new TopicRecord().setName("baz").setTopicId(BAZ_UUID), TOPIC_RECORD.highestSupportedVersion()));
-        DELTA1_RECORDS.add(new ApiMessageAndVersion(new PartitionRecord().setPartitionId(0).setTopicId(BAZ_UUID).setReplicas(Arrays.asList(1, 2, 3, 4)).setIsr(Arrays.asList(3, 4)).setRemovingReplicas(Collections.singletonList(2)).setAddingReplicas(Collections.singletonList(1)).setLeader(3).setLeaderEpoch(2).setPartitionEpoch(1), PARTITION_RECORD.highestSupportedVersion()));
-=======
         // remove topic
         DELTA1_RECORDS.add(new ApiMessageAndVersion(new RemoveTopicRecord().
             setTopicId(FOO_UUID),
@@ -182,14 +162,10 @@
         DELTA1_RECORDS.add(new ApiMessageAndVersion(new RemoveTopicRecord().
             setTopicId(BAM_UUID),
             REMOVE_TOPIC_RECORD.highestSupportedVersion()));
->>>>>>> 9494bebe
 
         DELTA1 = new TopicsDelta(IMAGE1);
         RecordTestUtils.replayAll(DELTA1, DELTA1_RECORDS);
 
-<<<<<<< HEAD
-        List<TopicImage> topics2 = Arrays.asList(newTopicImage("bar", BAR_UUID, new PartitionRegistration.Builder().setReplicas(new int[]{0, 1, 2, 3, 4}).setIsr(new int[]{0, 1, 2, 3}).setRemovingReplicas(new int[]{1}).setAddingReplicas(new int[]{3, 4}).setLeader(1).setLeaderRecoveryState(LeaderRecoveryState.RECOVERED).setLeaderEpoch(2).setPartitionEpoch(346).build()), newTopicImage("baz", BAZ_UUID, new PartitionRegistration.Builder().setReplicas(new int[]{1, 2, 3, 4}).setIsr(new int[]{3, 4}).setRemovingReplicas(new int[]{2}).setAddingReplicas(new int[]{1}).setLeader(3).setLeaderRecoveryState(LeaderRecoveryState.RECOVERED).setLeaderEpoch(2).setPartitionEpoch(1).build()));
-=======
         List<TopicImage> topics2 = Arrays.asList(
             newTopicImage("foo", FOO_UUID2),
             newTopicImage("bar", BAR_UUID,
@@ -200,18 +176,24 @@
                 new PartitionRegistration.Builder().setReplicas(new int[] {1, 2, 3, 4}).
                     setDirectories(DirectoryId.migratingArray(4)).
                     setIsr(new int[] {3, 4}).setRemovingReplicas(new int[] {2}).setAddingReplicas(new int[] {1}).setLeader(3).setLeaderRecoveryState(LeaderRecoveryState.RECOVERED).setLeaderEpoch(2).setPartitionEpoch(1).build()));
->>>>>>> 9494bebe
         IMAGE2 = new TopicsImage(newTopicsByIdMap(topics2), newTopicsByNameMap(topics2));
     }
 
     private ApiMessageAndVersion newPartitionRecord(Uuid topicId, int partitionId, List<Integer> replicas) {
-        return new ApiMessageAndVersion(new PartitionRecord().setPartitionId(partitionId).setTopicId(topicId).setReplicas(replicas).setIsr(replicas).setLeader(replicas.get(0)).setLeaderEpoch(1).setPartitionEpoch(1), PARTITION_RECORD.highestSupportedVersion());
+        return new ApiMessageAndVersion(
+            new PartitionRecord()
+                .setPartitionId(partitionId)
+                .setTopicId(topicId)
+                .setReplicas(replicas)
+                .setIsr(replicas)
+                .setLeader(replicas.get(0))
+                .setLeaderEpoch(1)
+                .setPartitionEpoch(1),
+            PARTITION_RECORD.highestSupportedVersion()
+        );
     }
 
     private PartitionRegistration newPartition(int[] replicas) {
-<<<<<<< HEAD
-        return new PartitionRegistration.Builder().setReplicas(replicas).setIsr(replicas).setLeader(replicas[0]).setLeaderRecoveryState(LeaderRecoveryState.RECOVERED).setLeaderEpoch(1).setPartitionEpoch(1).build();
-=======
         Uuid[] directories = new Uuid[replicas.length];
         for (int i = 0; i < replicas.length; i++) {
             directories[i] = DirectoryId.random();
@@ -225,7 +207,6 @@
             setLeaderEpoch(1).
             setPartitionEpoch(1).
             build();
->>>>>>> 9494bebe
     }
 
     @Test
@@ -239,13 +220,6 @@
          */
         List<ApiMessageAndVersion> topicRecords = new ArrayList<>(DELTA1_RECORDS);
 
-<<<<<<< HEAD
-        // Create a new foo topic with a different id
-        Uuid newFooId = Uuid.fromString("b66ybsWIQoygs01vdjH07A");
-        topicRecords.add(new ApiMessageAndVersion(new TopicRecord().setName("foo").setTopicId(newFooId), TOPIC_RECORD.highestSupportedVersion()));
-        topicRecords.add(newPartitionRecord(newFooId, 0, Arrays.asList(0, 1, 2)));
-        topicRecords.add(newPartitionRecord(newFooId, 1, Arrays.asList(0, 1, localId)));
-=======
         // Create a new bam topic with a different id
         topicRecords.add(
             new ApiMessageAndVersion(
@@ -255,20 +229,26 @@
         );
         topicRecords.add(newPartitionRecord(BAM_UUID2, 0, Arrays.asList(0, 1, 2)));
         topicRecords.add(newPartitionRecord(BAM_UUID2, 1, Arrays.asList(0, 1, localId)));
->>>>>>> 9494bebe
 
         // baz-1 - new partition to follower
-        topicRecords.add(new ApiMessageAndVersion(new PartitionRecord().setPartitionId(1).setTopicId(BAZ_UUID).setReplicas(Arrays.asList(4, 2, localId)).setIsr(Arrays.asList(4, 2, localId)).setLeader(4).setLeaderEpoch(2).setPartitionEpoch(1), PARTITION_RECORD.highestSupportedVersion()));
+        topicRecords.add(
+            new ApiMessageAndVersion(
+                new PartitionRecord()
+                    .setPartitionId(1)
+                    .setTopicId(BAZ_UUID)
+                    .setReplicas(Arrays.asList(4, 2, localId))
+                    .setIsr(Arrays.asList(4, 2, localId))
+                    .setLeader(4)
+                    .setLeaderEpoch(2)
+                    .setPartitionEpoch(1),
+                PARTITION_RECORD.highestSupportedVersion()
+            )
+        );
 
         TopicsDelta delta = new TopicsDelta(IMAGE1);
         RecordTestUtils.replayAll(delta, topicRecords);
 
         LocalReplicaChanges changes = delta.localChanges(localId);
-<<<<<<< HEAD
-        assertEquals(new HashSet<>(Arrays.asList(new TopicPartition("foo", 0), new TopicPartition("foo", 1))), changes.deletes());
-        assertEquals(new HashSet<>(Arrays.asList(new TopicPartition("baz", 0))), changes.leaders().keySet());
-        assertEquals(new HashSet<>(Arrays.asList(new TopicPartition("baz", 1), new TopicPartition("bar", 0), new TopicPartition("foo", 1))), changes.followers().keySet());
-=======
         assertEquals(
             new HashSet<>(Collections.singletonList(new TopicPartition("baz", 0))),
             changes.electedLeaders().keySet()
@@ -284,7 +264,6 @@
             ),
             changes.followers().keySet()
         );
->>>>>>> 9494bebe
 
         TopicsImage finalImage = delta.apply();
         List<ApiMessageAndVersion> imageRecords = getImageRecords(IMAGE1);
@@ -298,14 +277,30 @@
         Uuid zooId = Uuid.fromString("0hHJ3X5ZQ-CFfQ5xgpj90w");
 
         List<TopicImage> topics = new ArrayList<>();
-        topics.add(newTopicImage("zoo", zooId, newPartition(new int[]{localId, 1, 2})));
+        topics.add(
+            newTopicImage(
+                "zoo",
+                zooId,
+                newPartition(new int[] {localId, 1, 2})
+            )
+        );
         TopicsImage image = new TopicsImage(newTopicsByIdMap(topics), newTopicsByNameMap(topics));
 
         List<ApiMessageAndVersion> topicRecords = new ArrayList<>();
         // leader to follower
-        topicRecords.add(new ApiMessageAndVersion(new PartitionChangeRecord().setTopicId(zooId).setPartitionId(0).setLeader(1), PARTITION_CHANGE_RECORD.highestSupportedVersion()));
+        topicRecords.add(
+            new ApiMessageAndVersion(
+                new PartitionChangeRecord().setTopicId(zooId).setPartitionId(0).setLeader(1),
+                PARTITION_CHANGE_RECORD.highestSupportedVersion()
+            )
+        );
         // remove zoo topic
-        topicRecords.add(new ApiMessageAndVersion(new RemoveTopicRecord().setTopicId(zooId), REMOVE_TOPIC_RECORD.highestSupportedVersion()));
+        topicRecords.add(
+            new ApiMessageAndVersion(
+                new RemoveTopicRecord().setTopicId(zooId),
+                REMOVE_TOPIC_RECORD.highestSupportedVersion()
+            )
+        );
 
         TopicsDelta delta = new TopicsDelta(image);
         RecordTestUtils.replayAll(delta, topicRecords);
@@ -454,32 +449,86 @@
         Uuid zooId = Uuid.fromString("0hHJ3X5ZQ-CFfQ5xgpj90w");
 
         List<TopicImage> topics = new ArrayList<>();
-        topics.add(newTopicImage("zoo", zooId, newPartition(new int[]{0, 1, localId}), newPartition(new int[]{localId, 1, 2}), newPartition(new int[]{0, 1, localId}), newPartition(new int[]{localId, 1, 2}), newPartition(new int[]{0, 1, 2}), newPartition(new int[]{0, 1, 2})));
+        topics.add(
+            newTopicImage(
+                "zoo",
+                zooId,
+                newPartition(new int[] {0, 1, localId}),
+                newPartition(new int[] {localId, 1, 2}),
+                newPartition(new int[] {0, 1, localId}),
+                newPartition(new int[] {localId, 1, 2}),
+                newPartition(new int[] {0, 1, 2}),
+                newPartition(new int[] {0, 1, 2})
+            )
+        );
         TopicsImage image = new TopicsImage(newTopicsByIdMap(topics), newTopicsByNameMap(topics));
 
         List<ApiMessageAndVersion> topicRecords = new ArrayList<>();
         // zoo-0 - follower to leader
-        topicRecords.add(new ApiMessageAndVersion(new PartitionChangeRecord().setTopicId(zooId).setPartitionId(0).setLeader(localId), PARTITION_CHANGE_RECORD.highestSupportedVersion()));
+        topicRecords.add(
+            new ApiMessageAndVersion(
+                new PartitionChangeRecord().setTopicId(zooId).setPartitionId(0).setLeader(localId),
+                PARTITION_CHANGE_RECORD.highestSupportedVersion()
+            )
+        );
         // zoo-1 - leader to follower
-        topicRecords.add(new ApiMessageAndVersion(new PartitionChangeRecord().setTopicId(zooId).setPartitionId(1).setLeader(1), PARTITION_CHANGE_RECORD.highestSupportedVersion()));
+        topicRecords.add(
+            new ApiMessageAndVersion(
+                new PartitionChangeRecord().setTopicId(zooId).setPartitionId(1).setLeader(1),
+                PARTITION_CHANGE_RECORD.highestSupportedVersion()
+            )
+        );
         // zoo-2 - follower to removed
-        topicRecords.add(new ApiMessageAndVersion(new PartitionChangeRecord().setTopicId(zooId).setPartitionId(2).setIsr(Arrays.asList(0, 1, 2)).setReplicas(Arrays.asList(0, 1, 2)), PARTITION_CHANGE_RECORD.highestSupportedVersion()));
+        topicRecords.add(
+            new ApiMessageAndVersion(
+                new PartitionChangeRecord()
+                  .setTopicId(zooId)
+                  .setPartitionId(2)
+                  .setIsr(Arrays.asList(0, 1, 2))
+                  .setReplicas(Arrays.asList(0, 1, 2)),
+                PARTITION_CHANGE_RECORD.highestSupportedVersion()
+            )
+        );
         // zoo-3 - leader to removed
-        topicRecords.add(new ApiMessageAndVersion(new PartitionChangeRecord().setTopicId(zooId).setPartitionId(3).setLeader(0).setIsr(Arrays.asList(0, 1, 2)).setReplicas(Arrays.asList(0, 1, 2)), PARTITION_CHANGE_RECORD.highestSupportedVersion()));
+        topicRecords.add(
+            new ApiMessageAndVersion(
+                new PartitionChangeRecord()
+                  .setTopicId(zooId)
+                  .setPartitionId(3)
+                  .setLeader(0)
+                  .setIsr(Arrays.asList(0, 1, 2))
+                  .setReplicas(Arrays.asList(0, 1, 2)),
+                PARTITION_CHANGE_RECORD.highestSupportedVersion()
+            )
+        );
         // zoo-4 - not replica to leader
-        topicRecords.add(new ApiMessageAndVersion(new PartitionChangeRecord().setTopicId(zooId).setPartitionId(4).setLeader(localId).setIsr(Arrays.asList(localId, 1, 2)).setReplicas(Arrays.asList(localId, 1, 2)), PARTITION_CHANGE_RECORD.highestSupportedVersion()));
+        topicRecords.add(
+            new ApiMessageAndVersion(
+                new PartitionChangeRecord()
+                  .setTopicId(zooId)
+                  .setPartitionId(4)
+                  .setLeader(localId)
+                  .setIsr(Arrays.asList(localId, 1, 2))
+                  .setReplicas(Arrays.asList(localId, 1, 2)),
+                PARTITION_CHANGE_RECORD.highestSupportedVersion()
+            )
+        );
         // zoo-5 - not replica to follower
-        topicRecords.add(new ApiMessageAndVersion(new PartitionChangeRecord().setTopicId(zooId).setPartitionId(5).setIsr(Arrays.asList(0, 1, localId)).setReplicas(Arrays.asList(0, 1, localId)), PARTITION_CHANGE_RECORD.highestSupportedVersion()));
+        topicRecords.add(
+            new ApiMessageAndVersion(
+                new PartitionChangeRecord()
+                  .setTopicId(zooId)
+                  .setPartitionId(5)
+                  .setIsr(Arrays.asList(0, 1, localId))
+                  .setReplicas(Arrays.asList(0, 1, localId)),
+                PARTITION_CHANGE_RECORD.highestSupportedVersion()
+            )
+        );
 
         TopicsDelta delta = new TopicsDelta(image);
         RecordTestUtils.replayAll(delta, topicRecords);
 
         LocalReplicaChanges changes = delta.localChanges(localId);
-<<<<<<< HEAD
-        assertEquals(new HashSet<>(Arrays.asList(new TopicPartition("zoo", 2), new TopicPartition("zoo", 3))), changes.deletes());
-        assertEquals(new HashSet<>(Arrays.asList(new TopicPartition("zoo", 0), new TopicPartition("zoo", 4))), changes.leaders().keySet());
-        assertEquals(new HashSet<>(Arrays.asList(new TopicPartition("zoo", 1), new TopicPartition("zoo", 5))), changes.followers().keySet());
-=======
         assertEquals(
             new HashSet<>(Arrays.asList(new TopicPartition("zoo", 2), new TopicPartition("zoo", 3))),
             changes.deletes()
@@ -496,7 +545,6 @@
             new HashSet<>(Arrays.asList(new TopicPartition("zoo", 1), new TopicPartition("zoo", 5))),
             changes.followers().keySet()
         );
->>>>>>> 9494bebe
 
 
         TopicsImage finalImage = delta.apply();
@@ -539,7 +587,10 @@
 
     private static void testToImage(TopicsImage image, List<ApiMessageAndVersion> fromRecords) {
         // test from empty image stopping each of the various intermediate images along the way
-        new RecordTestUtils.TestThroughAllIntermediateImagesLeadingToFinalImageHelper<>(() -> TopicsImage.EMPTY, TopicsDelta::new).test(image, fromRecords);
+        new RecordTestUtils.TestThroughAllIntermediateImagesLeadingToFinalImageHelper<>(
+            () -> TopicsImage.EMPTY,
+            TopicsDelta::new
+        ).test(image, fromRecords);
     }
 
     private static List<ApiMessageAndVersion> getImageRecords(TopicsImage image) {
@@ -558,15 +609,10 @@
         assertFalse(map.containsKey("baz"));
         assertNull(map.get("baz"));
         HashSet<Uuid> uuids = new HashSet<>();
-<<<<<<< HEAD
-        map.values().iterator().forEachRemaining(u -> uuids.add(u));
-        HashSet<Uuid> expectedUuids = new HashSet<>(Arrays.asList(Uuid.fromString("ThIaNwRnSM2Nt9Mx1v0RvA"), Uuid.fromString("f62ptyETTjet8SL5ZeREiw")));
-=======
         map.values().iterator().forEachRemaining(uuids::add);
         HashSet<Uuid> expectedUuids = new HashSet<>(Arrays.asList(
             Uuid.fromString("ThIaNwRnSM2Nt9Mx1v0RvA"),
             Uuid.fromString("f62ptyETTjet8SL5ZeREiw")));
->>>>>>> 9494bebe
         assertEquals(expectedUuids, uuids);
         assertThrows(UnsupportedOperationException.class, () -> map.remove("foo"));
         assertThrows(UnsupportedOperationException.class, () -> map.put("bar", FOO_UUID));
