--- conflicted
+++ resolved
@@ -45,11 +45,6 @@
 import org.junit.jupiter.api.Test;
 import org.junit.jupiter.api.Timeout;
 
-<<<<<<< HEAD
-import java.util.*;
-
-import static org.apache.kafka.common.metadata.MetadataRecordType.*;
-=======
 import java.util.ArrayList;
 import java.util.Collections;
 import java.util.HashMap;
@@ -62,7 +57,6 @@
 import static org.apache.kafka.common.metadata.MetadataRecordType.FENCE_BROKER_RECORD;
 import static org.apache.kafka.common.metadata.MetadataRecordType.REGISTER_BROKER_RECORD;
 import static org.apache.kafka.common.metadata.MetadataRecordType.UNFENCE_BROKER_RECORD;
->>>>>>> 9494bebe
 import static org.junit.jupiter.api.Assertions.assertEquals;
 
 
@@ -85,18 +79,6 @@
 
     static {
         Map<Integer, BrokerRegistration> map1 = new HashMap<>();
-<<<<<<< HEAD
-        map1.put(0, new BrokerRegistration(0, 1000, Uuid.fromString("vZKYST0pSA2HO5x_6hoO2Q"), Arrays.asList(new Endpoint("PLAINTEXT", SecurityProtocol.PLAINTEXT, "localhost", 9092)), Collections.singletonMap("foo", VersionRange.of((short) 1, (short) 3)), Optional.empty(), true, false));
-        map1.put(1, new BrokerRegistration(1, 1001, Uuid.fromString("U52uRe20RsGI0RvpcTx33Q"), Arrays.asList(new Endpoint("PLAINTEXT", SecurityProtocol.PLAINTEXT, "localhost", 9093)), Collections.singletonMap("foo", VersionRange.of((short) 1, (short) 3)), Optional.empty(), false, false));
-        map1.put(2, new BrokerRegistration(2, 123, Uuid.fromString("hr4TVh3YQiu3p16Awkka6w"), Arrays.asList(new Endpoint("PLAINTEXT", SecurityProtocol.PLAINTEXT, "localhost", 9093)), Collections.emptyMap(), Optional.of("arack"), false, false));
-        IMAGE1 = new ClusterImage(map1);
-
-        DELTA1_RECORDS = new ArrayList<>();
-        DELTA1_RECORDS.add(new ApiMessageAndVersion(new UnfenceBrokerRecord().setId(0).setEpoch(1000), UNFENCE_BROKER_RECORD.highestSupportedVersion()));
-        DELTA1_RECORDS.add(new ApiMessageAndVersion(new FenceBrokerRecord().setId(1).setEpoch(1001), FENCE_BROKER_RECORD.highestSupportedVersion()));
-        DELTA1_RECORDS.add(new ApiMessageAndVersion(new BrokerRegistrationChangeRecord().setBrokerId(0).setBrokerEpoch(1000).setInControlledShutdown(BrokerRegistrationInControlledShutdownChange.IN_CONTROLLED_SHUTDOWN.value()), FENCE_BROKER_RECORD.highestSupportedVersion()));
-        DELTA1_RECORDS.add(new ApiMessageAndVersion(new UnregisterBrokerRecord().setBrokerId(2).setBrokerEpoch(123), UNREGISTER_BROKER_RECORD.highestSupportedVersion()));
-=======
         map1.put(0, new BrokerRegistration.Builder().
             setId(0).
             setEpoch(1000).
@@ -163,17 +145,11 @@
             setZkMigrationReady(true).
             setEndPoints(endpointsFor1001),
             (short) 0));
->>>>>>> 9494bebe
 
         DELTA1 = new ClusterDelta(IMAGE1);
         RecordTestUtils.replayAll(DELTA1, DELTA1_RECORDS);
 
         Map<Integer, BrokerRegistration> map2 = new HashMap<>();
-<<<<<<< HEAD
-        map2.put(0, new BrokerRegistration(0, 1000, Uuid.fromString("vZKYST0pSA2HO5x_6hoO2Q"), Arrays.asList(new Endpoint("PLAINTEXT", SecurityProtocol.PLAINTEXT, "localhost", 9092)), Collections.singletonMap("foo", VersionRange.of((short) 1, (short) 3)), Optional.empty(), false, true));
-        map2.put(1, new BrokerRegistration(1, 1001, Uuid.fromString("U52uRe20RsGI0RvpcTx33Q"), Arrays.asList(new Endpoint("PLAINTEXT", SecurityProtocol.PLAINTEXT, "localhost", 9093)), Collections.singletonMap("foo", VersionRange.of((short) 1, (short) 3)), Optional.empty(), true, false));
-        IMAGE2 = new ClusterImage(map2);
-=======
         map2.put(0, new BrokerRegistration.Builder().
             setId(0).
             setEpoch(1000).
@@ -262,7 +238,6 @@
             setIsMigratingZkBroker(true).build());
 
         IMAGE3 = new ClusterImage(map3, cmap2);
->>>>>>> 9494bebe
     }
 
     @Test
@@ -313,7 +288,10 @@
 
     private static void testToImage(ClusterImage image, List<ApiMessageAndVersion> fromRecords) {
         // test from empty image stopping each of the various intermediate images along the way
-        new RecordTestUtils.TestThroughAllIntermediateImagesLeadingToFinalImageHelper<>(() -> ClusterImage.EMPTY, ClusterDelta::new).test(image, fromRecords);
+        new RecordTestUtils.TestThroughAllIntermediateImagesLeadingToFinalImageHelper<>(
+            () -> ClusterImage.EMPTY,
+            ClusterDelta::new
+        ).test(image, fromRecords);
     }
 
     private static List<ApiMessageAndVersion> getImageRecords(ClusterImage image) {
