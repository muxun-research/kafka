/*
 * Licensed to the Apache Software Foundation (ASF) under one or more
 * contributor license agreements. See the NOTICE file distributed with
 * this work for additional information regarding copyright ownership.
 * The ASF licenses this file to You under the Apache License, Version 2.0
 * (the "License"); you may not use this file except in compliance with
 * the License. You may obtain a copy of the License at
 *
 *    http://www.apache.org/licenses/LICENSE-2.0
 *
 * Unless required by applicable law or agreed to in writing, software
 * distributed under the License is distributed on an "AS IS" BASIS,
 * WITHOUT WARRANTIES OR CONDITIONS OF ANY KIND, either express or implied.
 * See the License for the specific language governing permissions and
 * limitations under the License.
 */

package org.apache.kafka.image;

import org.apache.kafka.common.config.ConfigResource;
import org.apache.kafka.common.metadata.ConfigRecord;
import org.apache.kafka.image.writer.ImageWriterOptions;
import org.apache.kafka.image.writer.RecordListWriter;
import org.apache.kafka.metadata.RecordTestUtils;
import org.apache.kafka.server.common.ApiMessageAndVersion;

import org.junit.jupiter.api.Test;
import org.junit.jupiter.api.Timeout;

<<<<<<< HEAD
import java.util.*;
=======
import java.util.ArrayList;
import java.util.Collections;
import java.util.HashMap;
import java.util.List;
import java.util.Map;
import java.util.Optional;
>>>>>>> 9494bebe

import static org.apache.kafka.common.config.ConfigResource.Type.BROKER;
import static org.apache.kafka.common.metadata.MetadataRecordType.CONFIG_RECORD;
import static org.junit.jupiter.api.Assertions.assertEquals;


@Timeout(value = 40)
public class ConfigurationsImageTest {
    public static final ConfigurationsImage IMAGE1;

    public static final List<ApiMessageAndVersion> DELTA1_RECORDS;

    static final ConfigurationsDelta DELTA1;

    static final ConfigurationsImage IMAGE2;

    static {
        Map<ConfigResource, ConfigurationImage> map1 = new HashMap<>();
        Map<String, String> broker0Map = new HashMap<>();
        broker0Map.put("foo", "bar");
        broker0Map.put("baz", "quux");
        map1.put(new ConfigResource(BROKER, "0"), new ConfigurationImage(new ConfigResource(BROKER, "0"), broker0Map));
        Map<String, String> broker1Map = new HashMap<>();
        broker1Map.put("foobar", "foobaz");
        map1.put(new ConfigResource(BROKER, "1"), new ConfigurationImage(new ConfigResource(BROKER, "1"), broker1Map));
        IMAGE1 = new ConfigurationsImage(map1);

        DELTA1_RECORDS = new ArrayList<>();
<<<<<<< HEAD
        DELTA1_RECORDS.add(new ApiMessageAndVersion(new ConfigRecord().setResourceType(BROKER.id()).setResourceName("0").setName("foo").setValue(null), CONFIG_RECORD.highestSupportedVersion()));
        DELTA1_RECORDS.add(new ApiMessageAndVersion(new ConfigRecord().setResourceType(BROKER.id()).setResourceName("1").setName("barfoo").setValue("bazfoo"), CONFIG_RECORD.highestSupportedVersion()));
=======
        // remove configs
        DELTA1_RECORDS.add(new ApiMessageAndVersion(new ConfigRecord().setResourceType(BROKER.id()).
            setResourceName("0").setName("foo").setValue(null),
            CONFIG_RECORD.highestSupportedVersion()));
        DELTA1_RECORDS.add(new ApiMessageAndVersion(new ConfigRecord().setResourceType(BROKER.id()).
            setResourceName("0").setName("baz").setValue(null),
            CONFIG_RECORD.highestSupportedVersion()));
        DELTA1_RECORDS.add(new ApiMessageAndVersion(new ConfigRecord().setResourceType(BROKER.id()).
            setResourceName("1").setName("foobar").setValue(null),
            CONFIG_RECORD.highestSupportedVersion()));
        // add new config to b1
        DELTA1_RECORDS.add(new ApiMessageAndVersion(new ConfigRecord().setResourceType(BROKER.id()).
            setResourceName("1").setName("barfoo").setValue("bazfoo"),
            CONFIG_RECORD.highestSupportedVersion()));
        // add new config to b2
        DELTA1_RECORDS.add(new ApiMessageAndVersion(new ConfigRecord().setResourceType(BROKER.id()).
            setResourceName("2").setName("foo").setValue("bar"),
            CONFIG_RECORD.highestSupportedVersion()));
>>>>>>> 9494bebe

        DELTA1 = new ConfigurationsDelta(IMAGE1);
        RecordTestUtils.replayAll(DELTA1, DELTA1_RECORDS);

        Map<ConfigResource, ConfigurationImage> map2 = new HashMap<>();
<<<<<<< HEAD
        Map<String, String> broker0Map2 = new HashMap<>();
        broker0Map2.put("baz", "quux");
        map2.put(new ConfigResource(BROKER, "0"), new ConfigurationImage(new ConfigResource(BROKER, "0"), broker0Map2));
        Map<String, String> broker1Map2 = new HashMap<>();
        broker1Map2.put("foobar", "foobaz");
        broker1Map2.put("barfoo", "bazfoo");
        map2.put(new ConfigResource(BROKER, "1"), new ConfigurationImage(new ConfigResource(BROKER, "1"), broker1Map2));
=======
        Map<String, String> broker1Map2 = Collections.singletonMap("barfoo", "bazfoo");
        map2.put(new ConfigResource(BROKER, "1"),
            new ConfigurationImage(new ConfigResource(BROKER, "1"), broker1Map2));
        Map<String, String> broker2Map = Collections.singletonMap("foo", "bar");
        map2.put(new ConfigResource(BROKER, "2"), new ConfigurationImage(new ConfigResource(BROKER, "2"), broker2Map));
>>>>>>> 9494bebe
        IMAGE2 = new ConfigurationsImage(map2);
    }

    @Test
    public void testEmptyImageRoundTrip() {
        testToImage(ConfigurationsImage.EMPTY);
    }

    @Test
    public void testImage1RoundTrip() {
        testToImage(IMAGE1);
    }

    @Test
    public void testApplyDelta1() {
        assertEquals(IMAGE2, DELTA1.apply());
        // check image1 + delta1 = image2, since records for image1 + delta1 might differ from records from image2
        List<ApiMessageAndVersion> records = getImageRecords(IMAGE1);
        records.addAll(DELTA1_RECORDS);
        testToImage(IMAGE2, records);
    }

    @Test
    public void testImage2RoundTrip() {
        testToImage(IMAGE2);
    }

    private static void testToImage(ConfigurationsImage image) {
        testToImage(image, Optional.empty());
    }

    private static void testToImage(ConfigurationsImage image, Optional<List<ApiMessageAndVersion>> fromRecords) {
        testToImage(image, fromRecords.orElseGet(() -> getImageRecords(image)));
    }

    private static void testToImage(ConfigurationsImage image, List<ApiMessageAndVersion> fromRecords) {
        // test from empty image stopping each of the various intermediate images along the way
        new RecordTestUtils.TestThroughAllIntermediateImagesLeadingToFinalImageHelper<>(() -> ConfigurationsImage.EMPTY, ConfigurationsDelta::new).test(image, fromRecords);
    }

    private static List<ApiMessageAndVersion> getImageRecords(ConfigurationsImage image) {
        RecordListWriter writer = new RecordListWriter();
        image.write(writer, new ImageWriterOptions.Builder().build());
        return writer.records();
    }
}<|MERGE_RESOLUTION|>--- conflicted
+++ resolved
@@ -27,16 +27,12 @@
 import org.junit.jupiter.api.Test;
 import org.junit.jupiter.api.Timeout;
 
-<<<<<<< HEAD
-import java.util.*;
-=======
 import java.util.ArrayList;
 import java.util.Collections;
 import java.util.HashMap;
 import java.util.List;
 import java.util.Map;
 import java.util.Optional;
->>>>>>> 9494bebe
 
 import static org.apache.kafka.common.config.ConfigResource.Type.BROKER;
 import static org.apache.kafka.common.metadata.MetadataRecordType.CONFIG_RECORD;
@@ -58,17 +54,15 @@
         Map<String, String> broker0Map = new HashMap<>();
         broker0Map.put("foo", "bar");
         broker0Map.put("baz", "quux");
-        map1.put(new ConfigResource(BROKER, "0"), new ConfigurationImage(new ConfigResource(BROKER, "0"), broker0Map));
+        map1.put(new ConfigResource(BROKER, "0"),
+            new ConfigurationImage(new ConfigResource(BROKER, "0"), broker0Map));
         Map<String, String> broker1Map = new HashMap<>();
         broker1Map.put("foobar", "foobaz");
-        map1.put(new ConfigResource(BROKER, "1"), new ConfigurationImage(new ConfigResource(BROKER, "1"), broker1Map));
+        map1.put(new ConfigResource(BROKER, "1"),
+            new ConfigurationImage(new ConfigResource(BROKER, "1"), broker1Map));
         IMAGE1 = new ConfigurationsImage(map1);
 
         DELTA1_RECORDS = new ArrayList<>();
-<<<<<<< HEAD
-        DELTA1_RECORDS.add(new ApiMessageAndVersion(new ConfigRecord().setResourceType(BROKER.id()).setResourceName("0").setName("foo").setValue(null), CONFIG_RECORD.highestSupportedVersion()));
-        DELTA1_RECORDS.add(new ApiMessageAndVersion(new ConfigRecord().setResourceType(BROKER.id()).setResourceName("1").setName("barfoo").setValue("bazfoo"), CONFIG_RECORD.highestSupportedVersion()));
-=======
         // remove configs
         DELTA1_RECORDS.add(new ApiMessageAndVersion(new ConfigRecord().setResourceType(BROKER.id()).
             setResourceName("0").setName("foo").setValue(null),
@@ -87,27 +81,16 @@
         DELTA1_RECORDS.add(new ApiMessageAndVersion(new ConfigRecord().setResourceType(BROKER.id()).
             setResourceName("2").setName("foo").setValue("bar"),
             CONFIG_RECORD.highestSupportedVersion()));
->>>>>>> 9494bebe
 
         DELTA1 = new ConfigurationsDelta(IMAGE1);
         RecordTestUtils.replayAll(DELTA1, DELTA1_RECORDS);
 
         Map<ConfigResource, ConfigurationImage> map2 = new HashMap<>();
-<<<<<<< HEAD
-        Map<String, String> broker0Map2 = new HashMap<>();
-        broker0Map2.put("baz", "quux");
-        map2.put(new ConfigResource(BROKER, "0"), new ConfigurationImage(new ConfigResource(BROKER, "0"), broker0Map2));
-        Map<String, String> broker1Map2 = new HashMap<>();
-        broker1Map2.put("foobar", "foobaz");
-        broker1Map2.put("barfoo", "bazfoo");
-        map2.put(new ConfigResource(BROKER, "1"), new ConfigurationImage(new ConfigResource(BROKER, "1"), broker1Map2));
-=======
         Map<String, String> broker1Map2 = Collections.singletonMap("barfoo", "bazfoo");
         map2.put(new ConfigResource(BROKER, "1"),
             new ConfigurationImage(new ConfigResource(BROKER, "1"), broker1Map2));
         Map<String, String> broker2Map = Collections.singletonMap("foo", "bar");
         map2.put(new ConfigResource(BROKER, "2"), new ConfigurationImage(new ConfigResource(BROKER, "2"), broker2Map));
->>>>>>> 9494bebe
         IMAGE2 = new ConfigurationsImage(map2);
     }
 
@@ -145,7 +128,10 @@
 
     private static void testToImage(ConfigurationsImage image, List<ApiMessageAndVersion> fromRecords) {
         // test from empty image stopping each of the various intermediate images along the way
-        new RecordTestUtils.TestThroughAllIntermediateImagesLeadingToFinalImageHelper<>(() -> ConfigurationsImage.EMPTY, ConfigurationsDelta::new).test(image, fromRecords);
+        new RecordTestUtils.TestThroughAllIntermediateImagesLeadingToFinalImageHelper<>(
+            () -> ConfigurationsImage.EMPTY,
+            ConfigurationsDelta::new
+        ).test(image, fromRecords);
     }
 
     private static List<ApiMessageAndVersion> getImageRecords(ConfigurationsImage image) {
