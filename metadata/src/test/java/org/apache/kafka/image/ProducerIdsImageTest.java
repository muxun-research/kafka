--- conflicted
+++ resolved
@@ -47,10 +47,6 @@
         IMAGE1 = new ProducerIdsImage(123);
 
         DELTA1_RECORDS = new ArrayList<>();
-<<<<<<< HEAD
-        DELTA1_RECORDS.add(new ApiMessageAndVersion(new ProducerIdsRecord().setBrokerId(2).setBrokerEpoch(100).setNextProducerId(456), (short) 0));
-        DELTA1_RECORDS.add(new ApiMessageAndVersion(new ProducerIdsRecord().setBrokerId(3).setBrokerEpoch(100).setNextProducerId(789), (short) 0));
-=======
         DELTA1_RECORDS.add(new ApiMessageAndVersion(new ProducerIdsRecord().
             setBrokerId(2).
             setBrokerEpoch(100).
@@ -67,7 +63,6 @@
             setBrokerId(2).
             setBrokerEpoch(100).
             setNextProducerId(800), (short) 0));
->>>>>>> 9494bebe
 
         DELTA1 = new ProducerIdsDelta(IMAGE1);
         RecordTestUtils.replayAll(DELTA1, DELTA1_RECORDS);
@@ -109,7 +104,10 @@
 
     private static void testToImage(ProducerIdsImage image, List<ApiMessageAndVersion> fromRecords) {
         // test from empty image stopping each of the various intermediate images along the way
-        new RecordTestUtils.TestThroughAllIntermediateImagesLeadingToFinalImageHelper<>(() -> ProducerIdsImage.EMPTY, ProducerIdsDelta::new).test(image, fromRecords);
+        new RecordTestUtils.TestThroughAllIntermediateImagesLeadingToFinalImageHelper<>(
+            () -> ProducerIdsImage.EMPTY,
+            ProducerIdsDelta::new
+        ).test(image, fromRecords);
     }
 
     private static List<ApiMessageAndVersion> getImageRecords(ProducerIdsImage image) {
