--- conflicted
+++ resolved
@@ -27,14 +27,16 @@
 import org.apache.kafka.server.common.ApiMessageAndVersion;
 import org.apache.kafka.server.common.MetadataVersion;
 import org.apache.kafka.server.util.MockRandom;
-<<<<<<< HEAD
-=======
 
->>>>>>> 9494bebe
 import org.junit.jupiter.api.Test;
 import org.junit.jupiter.api.Timeout;
 
-import java.util.*;
+import java.util.ArrayList;
+import java.util.HashMap;
+import java.util.List;
+import java.util.Map;
+import java.util.Optional;
+import java.util.Random;
 
 import static org.apache.kafka.clients.admin.ScramMechanism.SCRAM_SHA_256;
 import static org.apache.kafka.clients.admin.ScramMechanism.SCRAM_SHA_512;
@@ -59,7 +61,11 @@
     }
 
     static ScramCredentialData randomScramCredentialData(Random random) {
-        return new ScramCredentialData(randomBuffer(random, 1024), randomBuffer(random, 1024), randomBuffer(random, 1024), 1024 + random.nextInt(1024));
+        return new ScramCredentialData(
+            randomBuffer(random, 1024),
+            randomBuffer(random, 1024),
+            randomBuffer(random, 1024),
+            1024 + random.nextInt(1024));
     }
 
     static {
@@ -80,11 +86,6 @@
         IMAGE1 = new ScramImage(image1mechanisms);
 
         DELTA1_RECORDS = new ArrayList<>();
-<<<<<<< HEAD
-        DELTA1_RECORDS.add(new ApiMessageAndVersion(new RemoveUserScramCredentialRecord().setName("gamma").setMechanism(SCRAM_SHA_512.type()), (short) 0));
-        ScramCredentialData secondAlpha256Credential = randomScramCredentialData(random);
-        DELTA1_RECORDS.add(new ApiMessageAndVersion(new UserScramCredentialRecord().setName("alpha").setMechanism(SCRAM_SHA_256.type()).setSalt(secondAlpha256Credential.salt()).setStoredKey(secondAlpha256Credential.storedKey()).setServerKey(secondAlpha256Credential.serverKey()).setIterations(secondAlpha256Credential.iterations()), (short) 0));
-=======
         // remove all sha512 credentials
         DELTA1_RECORDS.add(new ApiMessageAndVersion(new RemoveUserScramCredentialRecord().
             setName("alpha").
@@ -110,7 +111,6 @@
             setStoredKey(secondAlpha512Credential.storedKey()).
             setServerKey(secondAlpha512Credential.serverKey()).
             setIterations(secondAlpha512Credential.iterations()), (short) 0));
->>>>>>> 9494bebe
         DELTA1 = new ScramDelta(IMAGE1);
         RecordTestUtils.replayAll(DELTA1, DELTA1_RECORDS);
 
@@ -162,7 +162,10 @@
 
     private static void testToImage(ScramImage image, List<ApiMessageAndVersion> fromRecords) {
         // test from empty image stopping each of the various intermediate images along the way
-        new RecordTestUtils.TestThroughAllIntermediateImagesLeadingToFinalImageHelper<>(() -> ScramImage.EMPTY, ScramDelta::new).test(image, fromRecords);
+        new RecordTestUtils.TestThroughAllIntermediateImagesLeadingToFinalImageHelper<>(
+            () -> ScramImage.EMPTY,
+            ScramDelta::new
+        ).test(image, fromRecords);
     }
 
     private static List<ApiMessageAndVersion> getImageRecords(ScramImage image) {
@@ -173,14 +176,16 @@
 
     @Test
     public void testEmptyWithInvalidIBP() {
-        ImageWriterOptions imageWriterOptions = new ImageWriterOptions.Builder().setMetadataVersion(MetadataVersion.IBP_3_4_IV0).build();
+        ImageWriterOptions imageWriterOptions = new ImageWriterOptions.Builder().
+                setMetadataVersion(MetadataVersion.IBP_3_4_IV0).build();
         RecordListWriter writer = new RecordListWriter();
         ScramImage.EMPTY.write(writer, imageWriterOptions);
     }
 
     @Test
     public void testImage1withInvalidIBP() {
-        ImageWriterOptions imageWriterOptions = new ImageWriterOptions.Builder().setMetadataVersion(MetadataVersion.IBP_3_4_IV0).build();
+        ImageWriterOptions imageWriterOptions = new ImageWriterOptions.Builder().
+                setMetadataVersion(MetadataVersion.IBP_3_4_IV0).build();
         RecordListWriter writer = new RecordListWriter();
         try {
             IMAGE1.write(writer, imageWriterOptions);
