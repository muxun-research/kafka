/*
 * Licensed to the Apache Software Foundation (ASF) under one or more
 * contributor license agreements. See the NOTICE file distributed with
 * this work for additional information regarding copyright ownership.
 * The ASF licenses this file to You under the Apache License, Version 2.0
 * (the "License"); you may not use this file except in compliance with
 * the License. You may obtain a copy of the License at
 *
 *    http://www.apache.org/licenses/LICENSE-2.0
 *
 * Unless required by applicable law or agreed to in writing, software
 * distributed under the License is distributed on an "AS IS" BASIS,
 * WITHOUT WARRANTIES OR CONDITIONS OF ANY KIND, either express or implied.
 * See the License for the specific language governing permissions and
 * limitations under the License.
 */

package org.apache.kafka.metadata.authorizer;

import org.apache.kafka.server.common.ApiMessageAndVersion;

import org.junit.jupiter.api.Test;
import org.junit.jupiter.api.Timeout;

import java.util.Arrays;
import java.util.Collections;
import java.util.NoSuchElementException;

import static org.apache.kafka.metadata.authorizer.StandardAclWithIdTest.TEST_ACLS;
import static org.junit.jupiter.api.Assertions.*;


@Timeout(value = 40)
public class StandardAclRecordIteratorTest {
    @Test
    public void testIteration() {
        StandardAclRecordIterator iterator = new StandardAclRecordIterator(TEST_ACLS.iterator(), 2);
        assertTrue(iterator.hasNext());
        assertEquals(Arrays.asList(new ApiMessageAndVersion(TEST_ACLS.get(0).toRecord(), (short) 0), new ApiMessageAndVersion(TEST_ACLS.get(1).toRecord(), (short) 0)), iterator.next());
        assertEquals(Arrays.asList(new ApiMessageAndVersion(TEST_ACLS.get(2).toRecord(), (short) 0), new ApiMessageAndVersion(TEST_ACLS.get(3).toRecord(), (short) 0)), iterator.next());
        assertTrue(iterator.hasNext());
<<<<<<< HEAD
        assertEquals(Arrays.asList(new ApiMessageAndVersion(TEST_ACLS.get(4).toRecord(), (short) 0)), iterator.next());
=======
        assertEquals(Collections.singletonList(
            new ApiMessageAndVersion(TEST_ACLS.get(4).toRecord(), (short) 0)),
            iterator.next());
>>>>>>> 9494bebe
        assertFalse(iterator.hasNext());
    }

    @Test
    public void testNoSuchElementException() {
        StandardAclRecordIterator iterator = new StandardAclRecordIterator(TEST_ACLS.iterator(), 2);
        iterator.next();
        iterator.next();
        iterator.next();
        assertThrows(NoSuchElementException.class, iterator::next);
    }
}<|MERGE_RESOLUTION|>--- conflicted
+++ resolved
@@ -27,31 +27,38 @@
 import java.util.NoSuchElementException;
 
 import static org.apache.kafka.metadata.authorizer.StandardAclWithIdTest.TEST_ACLS;
-import static org.junit.jupiter.api.Assertions.*;
+import static org.junit.jupiter.api.Assertions.assertEquals;
+import static org.junit.jupiter.api.Assertions.assertFalse;
+import static org.junit.jupiter.api.Assertions.assertThrows;
+import static org.junit.jupiter.api.Assertions.assertTrue;
 
 
 @Timeout(value = 40)
 public class StandardAclRecordIteratorTest {
     @Test
     public void testIteration() {
-        StandardAclRecordIterator iterator = new StandardAclRecordIterator(TEST_ACLS.iterator(), 2);
+        StandardAclRecordIterator iterator =
+            new StandardAclRecordIterator(TEST_ACLS.iterator(), 2);
         assertTrue(iterator.hasNext());
-        assertEquals(Arrays.asList(new ApiMessageAndVersion(TEST_ACLS.get(0).toRecord(), (short) 0), new ApiMessageAndVersion(TEST_ACLS.get(1).toRecord(), (short) 0)), iterator.next());
-        assertEquals(Arrays.asList(new ApiMessageAndVersion(TEST_ACLS.get(2).toRecord(), (short) 0), new ApiMessageAndVersion(TEST_ACLS.get(3).toRecord(), (short) 0)), iterator.next());
+        assertEquals(Arrays.asList(
+            new ApiMessageAndVersion(TEST_ACLS.get(0).toRecord(), (short) 0),
+            new ApiMessageAndVersion(TEST_ACLS.get(1).toRecord(), (short) 0)),
+            iterator.next());
+        assertEquals(Arrays.asList(
+            new ApiMessageAndVersion(TEST_ACLS.get(2).toRecord(), (short) 0),
+            new ApiMessageAndVersion(TEST_ACLS.get(3).toRecord(), (short) 0)),
+            iterator.next());
         assertTrue(iterator.hasNext());
-<<<<<<< HEAD
-        assertEquals(Arrays.asList(new ApiMessageAndVersion(TEST_ACLS.get(4).toRecord(), (short) 0)), iterator.next());
-=======
         assertEquals(Collections.singletonList(
             new ApiMessageAndVersion(TEST_ACLS.get(4).toRecord(), (short) 0)),
             iterator.next());
->>>>>>> 9494bebe
         assertFalse(iterator.hasNext());
     }
 
     @Test
     public void testNoSuchElementException() {
-        StandardAclRecordIterator iterator = new StandardAclRecordIterator(TEST_ACLS.iterator(), 2);
+        StandardAclRecordIterator iterator =
+            new StandardAclRecordIterator(TEST_ACLS.iterator(), 2);
         iterator.next();
         iterator.next();
         iterator.next();
