--- conflicted
+++ resolved
@@ -37,16 +37,12 @@
 
 @Timeout(40)
 public class BootstrapDirectoryTest {
-<<<<<<< HEAD
-    final static List<ApiMessageAndVersion> SAMPLE_RECORDS1 = unmodifiableList(asList(new ApiMessageAndVersion(new FeatureLevelRecord().setName(MetadataVersion.FEATURE_NAME).setFeatureLevel((short) 7), (short) 0), new ApiMessageAndVersion(new NoOpRecord(), (short) 0), new ApiMessageAndVersion(new NoOpRecord(), (short) 0)));
-=======
     static final List<ApiMessageAndVersion> SAMPLE_RECORDS1 = List.of(
             new ApiMessageAndVersion(new FeatureLevelRecord().
                     setName(MetadataVersion.FEATURE_NAME).
                     setFeatureLevel((short) 7), (short) 0),
             new ApiMessageAndVersion(new NoOpRecord(), (short) 0),
             new ApiMessageAndVersion(new NoOpRecord(), (short) 0));
->>>>>>> 9494bebe
 
     static class BootstrapTestDirectory implements AutoCloseable {
         File directory = null;
@@ -76,53 +72,43 @@
     @Test
     public void testReadFromEmptyConfiguration() throws Exception {
         try (BootstrapTestDirectory testDirectory = new BootstrapTestDirectory().createDirectory()) {
-<<<<<<< HEAD
-            assertEquals(BootstrapMetadata.fromVersion(MetadataVersion.latest(), "the default bootstrap"), new BootstrapDirectory(testDirectory.path(), Optional.empty()).read());
-=======
             assertEquals(BootstrapMetadata.fromVersion(MetadataVersion.latestProduction(),
                     "the default bootstrap"),
                 new BootstrapDirectory(testDirectory.path(), Optional.empty()).read());
->>>>>>> 9494bebe
         }
     }
 
     @Test
     public void testReadFromConfigurationWithAncientVersion() throws Exception {
         try (BootstrapTestDirectory testDirectory = new BootstrapTestDirectory().createDirectory()) {
-<<<<<<< HEAD
-            assertEquals(BootstrapMetadata.fromVersion(MetadataVersion.MINIMUM_BOOTSTRAP_VERSION, "the minimum version bootstrap with metadata.version 3.3-IV0"), new BootstrapDirectory(testDirectory.path(), Optional.of("2.7")).read());
-=======
             assertEquals(BootstrapMetadata.fromVersion(MetadataVersion.MINIMUM_BOOTSTRAP_VERSION,
                     "the minimum version bootstrap with metadata.version 3.3-IV0"),
                 new BootstrapDirectory(testDirectory.path(), Optional.of("3.0")).read());
->>>>>>> 9494bebe
         }
     }
 
     @Test
     public void testReadFromConfiguration() throws Exception {
         try (BootstrapTestDirectory testDirectory = new BootstrapTestDirectory().createDirectory()) {
-            assertEquals(BootstrapMetadata.fromVersion(MetadataVersion.IBP_3_3_IV2, "the configured bootstrap with metadata.version 3.3-IV2"), new BootstrapDirectory(testDirectory.path(), Optional.of("3.3-IV2")).read());
+            assertEquals(BootstrapMetadata.fromVersion(MetadataVersion.IBP_3_3_IV2,
+                    "the configured bootstrap with metadata.version 3.3-IV2"),
+                new BootstrapDirectory(testDirectory.path(), Optional.of("3.3-IV2")).read());
         }
     }
 
     @Test
-<<<<<<< HEAD
-    public void testMissingDirectory() throws Exception {
-        assertEquals("No such directory as ./non/existent/directory", assertThrows(RuntimeException.class, () -> new BootstrapDirectory("./non/existent/directory", Optional.empty()).read()).getMessage());
-=======
     public void testMissingDirectory() {
         assertEquals("No such directory as ./non/existent/directory",
             assertThrows(RuntimeException.class, () ->
                 new BootstrapDirectory("./non/existent/directory", Optional.empty()).read()).getMessage());
->>>>>>> 9494bebe
     }
 
     @Test
     public void testReadFromConfigurationFile() throws Exception {
         try (BootstrapTestDirectory testDirectory = new BootstrapTestDirectory().createDirectory()) {
             BootstrapDirectory directory = new BootstrapDirectory(testDirectory.path(), Optional.of("3.0-IV0"));
-            BootstrapMetadata metadata = BootstrapMetadata.fromRecords(SAMPLE_RECORDS1, "the binary bootstrap metadata file: " + testDirectory.binaryBootstrapPath());
+            BootstrapMetadata metadata = BootstrapMetadata.fromRecords(SAMPLE_RECORDS1,
+                    "the binary bootstrap metadata file: " + testDirectory.binaryBootstrapPath());
             directory.writeBinaryFile(metadata);
             assertEquals(metadata, directory.read());
         }
