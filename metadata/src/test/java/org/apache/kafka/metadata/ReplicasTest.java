/*
 * Licensed to the Apache Software Foundation (ASF) under one or more
 * contributor license agreements. See the NOTICE file distributed with
 * this work for additional information regarding copyright ownership.
 * The ASF licenses this file to You under the Apache License, Version 2.0
 * (the "License"); you may not use this file except in compliance with
 * the License. You may obtain a copy of the License at
 *
 *    http://www.apache.org/licenses/LICENSE-2.0
 *
 * Unless required by applicable law or agreed to in writing, software
 * distributed under the License is distributed on an "AS IS" BASIS,
 * WITHOUT WARRANTIES OR CONDITIONS OF ANY KIND, either express or implied.
 * See the License for the specific language governing permissions and
 * limitations under the License.
 */

package org.apache.kafka.metadata;

import org.junit.jupiter.api.Test;
import org.junit.jupiter.api.Timeout;

import java.util.Arrays;
import java.util.Collections;
import java.util.HashSet;

import static org.junit.jupiter.api.Assertions.*;


@Timeout(40)
public class ReplicasTest {
    @Test
    public void testToList() {
<<<<<<< HEAD
        assertEquals(Arrays.asList(1, 2, 3, 4), Replicas.toList(new int[]{1, 2, 3, 4}));
        assertEquals(Arrays.asList(), Replicas.toList(Replicas.NONE));
        assertEquals(Arrays.asList(2), Replicas.toList(new int[]{2}));
=======
        assertEquals(Arrays.asList(1, 2, 3, 4), Replicas.toList(new int[] {1, 2, 3, 4}));
        assertEquals(Collections.emptyList(), Replicas.toList(Replicas.NONE));
        assertEquals(Collections.singletonList(2), Replicas.toList(new int[] {2}));
>>>>>>> 9494bebe
    }

    @Test
    public void testToArray() {
<<<<<<< HEAD
        assertArrayEquals(new int[]{3, 2, 1}, Replicas.toArray(Arrays.asList(3, 2, 1)));
        assertArrayEquals(new int[]{}, Replicas.toArray(Arrays.asList()));
        assertArrayEquals(new int[]{2}, Replicas.toArray(Arrays.asList(2)));
=======
        assertArrayEquals(new int[] {3, 2, 1}, Replicas.toArray(Arrays.asList(3, 2, 1)));
        assertArrayEquals(new int[] {}, Replicas.toArray(Collections.emptyList()));
        assertArrayEquals(new int[] {2}, Replicas.toArray(Collections.singletonList(2)));
>>>>>>> 9494bebe
    }

    @Test
    public void testClone() {
        assertArrayEquals(new int[]{3, 2, 1}, Replicas.clone(new int[]{3, 2, 1}));
        assertArrayEquals(new int[]{}, Replicas.clone(new int[]{}));
        assertArrayEquals(new int[]{2}, Replicas.clone(new int[]{2}));
    }

    @Test
    public void testValidate() {
        assertTrue(Replicas.validate(new int[]{}));
        assertTrue(Replicas.validate(new int[]{3}));
        assertTrue(Replicas.validate(new int[]{3, 1, 2, 6}));
        assertFalse(Replicas.validate(new int[]{3, 3}));
        assertFalse(Replicas.validate(new int[]{4, -1, 3}));
        assertFalse(Replicas.validate(new int[]{-1}));
        assertFalse(Replicas.validate(new int[]{3, 1, 2, 6, 1}));
        assertTrue(Replicas.validate(new int[]{1, 100}));
    }

    @Test
    public void testValidateIsr() {
        assertTrue(Replicas.validateIsr(new int[]{}, new int[]{}));
        assertTrue(Replicas.validateIsr(new int[]{1, 2, 3}, new int[]{}));
        assertTrue(Replicas.validateIsr(new int[]{1, 2, 3}, new int[]{1, 2, 3}));
        assertTrue(Replicas.validateIsr(new int[]{3, 1, 2}, new int[]{2, 1}));
        assertFalse(Replicas.validateIsr(new int[]{3, 1, 2}, new int[]{4, 1}));
        assertFalse(Replicas.validateIsr(new int[]{1, 2, 4}, new int[]{4, 4}));
    }

    @Test
    public void testContains() {
        assertTrue(Replicas.contains(new int[]{3, 0, 1}, 0));
        assertFalse(Replicas.contains(new int[]{}, 0));
        assertTrue(Replicas.contains(new int[]{1}, 1));
    }

    @Test
    public void testCopyWithout() {
        assertArrayEquals(new int[]{}, Replicas.copyWithout(new int[]{}, 0));
        assertArrayEquals(new int[]{}, Replicas.copyWithout(new int[]{1}, 1));
        assertArrayEquals(new int[]{1, 3}, Replicas.copyWithout(new int[]{1, 2, 3}, 2));
        assertArrayEquals(new int[]{4, 1}, Replicas.copyWithout(new int[]{4, 2, 2, 1}, 2));
    }

    @Test
    public void testCopyWithout2() {
        assertArrayEquals(new int[]{}, Replicas.copyWithout(new int[]{}, new int[]{}));
        assertArrayEquals(new int[]{}, Replicas.copyWithout(new int[]{1}, new int[]{1}));
        assertArrayEquals(new int[]{1, 3}, Replicas.copyWithout(new int[]{1, 2, 3}, new int[]{2, 4}));
        assertArrayEquals(new int[]{4}, Replicas.copyWithout(new int[]{4, 2, 2, 1}, new int[]{2, 1}));
    }

    @Test
    public void testCopyWith() {
        assertArrayEquals(new int[]{-1}, Replicas.copyWith(new int[]{}, -1));
        assertArrayEquals(new int[]{1, 2, 3, 4}, Replicas.copyWith(new int[]{1, 2, 3}, 4));
    }

    @Test
    public void testToSet() {
        assertEquals(Collections.emptySet(), Replicas.toSet(new int[]{}));
        assertEquals(new HashSet<>(Arrays.asList(3, 1, 5)), Replicas.toSet(new int[]{1, 3, 5}));
        assertEquals(new HashSet<>(Arrays.asList(1, 2, 10)), Replicas.toSet(new int[]{1, 1, 2, 10, 10}));
    }

    @Test
    public void testContains2() {
        assertTrue(Replicas.contains(Collections.emptyList(), Replicas.NONE));
        assertFalse(Replicas.contains(Collections.emptyList(), new int[]{1}));
        assertTrue(Replicas.contains(Arrays.asList(1, 2, 3), new int[]{3, 2, 1}));
        assertTrue(Replicas.contains(Arrays.asList(1, 2, 3, 4), new int[]{3}));
        assertTrue(Replicas.contains(Arrays.asList(1, 2, 3, 4), new int[]{3, 1}));
        assertFalse(Replicas.contains(Arrays.asList(1, 2, 3, 4), new int[]{3, 1, 7}));
        assertTrue(Replicas.contains(Arrays.asList(1, 2, 3, 4), new int[]{}));
    }
}<|MERGE_RESOLUTION|>--- conflicted
+++ resolved
@@ -24,35 +24,26 @@
 import java.util.Collections;
 import java.util.HashSet;
 
-import static org.junit.jupiter.api.Assertions.*;
+import static org.junit.jupiter.api.Assertions.assertArrayEquals;
+import static org.junit.jupiter.api.Assertions.assertEquals;
+import static org.junit.jupiter.api.Assertions.assertFalse;
+import static org.junit.jupiter.api.Assertions.assertTrue;
 
 
 @Timeout(40)
 public class ReplicasTest {
     @Test
     public void testToList() {
-<<<<<<< HEAD
-        assertEquals(Arrays.asList(1, 2, 3, 4), Replicas.toList(new int[]{1, 2, 3, 4}));
-        assertEquals(Arrays.asList(), Replicas.toList(Replicas.NONE));
-        assertEquals(Arrays.asList(2), Replicas.toList(new int[]{2}));
-=======
         assertEquals(Arrays.asList(1, 2, 3, 4), Replicas.toList(new int[] {1, 2, 3, 4}));
         assertEquals(Collections.emptyList(), Replicas.toList(Replicas.NONE));
         assertEquals(Collections.singletonList(2), Replicas.toList(new int[] {2}));
->>>>>>> 9494bebe
     }
 
     @Test
     public void testToArray() {
-<<<<<<< HEAD
-        assertArrayEquals(new int[]{3, 2, 1}, Replicas.toArray(Arrays.asList(3, 2, 1)));
-        assertArrayEquals(new int[]{}, Replicas.toArray(Arrays.asList()));
-        assertArrayEquals(new int[]{2}, Replicas.toArray(Arrays.asList(2)));
-=======
         assertArrayEquals(new int[] {3, 2, 1}, Replicas.toArray(Arrays.asList(3, 2, 1)));
         assertArrayEquals(new int[] {}, Replicas.toArray(Collections.emptyList()));
         assertArrayEquals(new int[] {2}, Replicas.toArray(Collections.singletonList(2)));
->>>>>>> 9494bebe
     }
 
     @Test
@@ -64,70 +55,74 @@
 
     @Test
     public void testValidate() {
-        assertTrue(Replicas.validate(new int[]{}));
-        assertTrue(Replicas.validate(new int[]{3}));
-        assertTrue(Replicas.validate(new int[]{3, 1, 2, 6}));
-        assertFalse(Replicas.validate(new int[]{3, 3}));
-        assertFalse(Replicas.validate(new int[]{4, -1, 3}));
-        assertFalse(Replicas.validate(new int[]{-1}));
-        assertFalse(Replicas.validate(new int[]{3, 1, 2, 6, 1}));
-        assertTrue(Replicas.validate(new int[]{1, 100}));
+        assertTrue(Replicas.validate(new int[] {}));
+        assertTrue(Replicas.validate(new int[] {3}));
+        assertTrue(Replicas.validate(new int[] {3, 1, 2, 6}));
+        assertFalse(Replicas.validate(new int[] {3, 3}));
+        assertFalse(Replicas.validate(new int[] {4, -1, 3}));
+        assertFalse(Replicas.validate(new int[] {-1}));
+        assertFalse(Replicas.validate(new int[] {3, 1, 2, 6, 1}));
+        assertTrue(Replicas.validate(new int[] {1, 100}));
     }
 
     @Test
     public void testValidateIsr() {
-        assertTrue(Replicas.validateIsr(new int[]{}, new int[]{}));
-        assertTrue(Replicas.validateIsr(new int[]{1, 2, 3}, new int[]{}));
-        assertTrue(Replicas.validateIsr(new int[]{1, 2, 3}, new int[]{1, 2, 3}));
-        assertTrue(Replicas.validateIsr(new int[]{3, 1, 2}, new int[]{2, 1}));
-        assertFalse(Replicas.validateIsr(new int[]{3, 1, 2}, new int[]{4, 1}));
-        assertFalse(Replicas.validateIsr(new int[]{1, 2, 4}, new int[]{4, 4}));
+        assertTrue(Replicas.validateIsr(new int[] {}, new int[] {}));
+        assertTrue(Replicas.validateIsr(new int[] {1, 2, 3}, new int[] {}));
+        assertTrue(Replicas.validateIsr(new int[] {1, 2, 3}, new int[] {1, 2, 3}));
+        assertTrue(Replicas.validateIsr(new int[] {3, 1, 2}, new int[] {2, 1}));
+        assertFalse(Replicas.validateIsr(new int[] {3, 1, 2}, new int[] {4, 1}));
+        assertFalse(Replicas.validateIsr(new int[] {1, 2, 4}, new int[] {4, 4}));
     }
 
     @Test
     public void testContains() {
-        assertTrue(Replicas.contains(new int[]{3, 0, 1}, 0));
-        assertFalse(Replicas.contains(new int[]{}, 0));
-        assertTrue(Replicas.contains(new int[]{1}, 1));
+        assertTrue(Replicas.contains(new int[] {3, 0, 1}, 0));
+        assertFalse(Replicas.contains(new int[] {}, 0));
+        assertTrue(Replicas.contains(new int[] {1}, 1));
     }
 
     @Test
     public void testCopyWithout() {
-        assertArrayEquals(new int[]{}, Replicas.copyWithout(new int[]{}, 0));
-        assertArrayEquals(new int[]{}, Replicas.copyWithout(new int[]{1}, 1));
-        assertArrayEquals(new int[]{1, 3}, Replicas.copyWithout(new int[]{1, 2, 3}, 2));
-        assertArrayEquals(new int[]{4, 1}, Replicas.copyWithout(new int[]{4, 2, 2, 1}, 2));
+        assertArrayEquals(new int[] {}, Replicas.copyWithout(new int[] {}, 0));
+        assertArrayEquals(new int[] {}, Replicas.copyWithout(new int[] {1}, 1));
+        assertArrayEquals(new int[] {1, 3}, Replicas.copyWithout(new int[] {1, 2, 3}, 2));
+        assertArrayEquals(new int[] {4, 1}, Replicas.copyWithout(new int[] {4, 2, 2, 1}, 2));
     }
 
     @Test
     public void testCopyWithout2() {
-        assertArrayEquals(new int[]{}, Replicas.copyWithout(new int[]{}, new int[]{}));
-        assertArrayEquals(new int[]{}, Replicas.copyWithout(new int[]{1}, new int[]{1}));
-        assertArrayEquals(new int[]{1, 3}, Replicas.copyWithout(new int[]{1, 2, 3}, new int[]{2, 4}));
-        assertArrayEquals(new int[]{4}, Replicas.copyWithout(new int[]{4, 2, 2, 1}, new int[]{2, 1}));
+        assertArrayEquals(new int[] {}, Replicas.copyWithout(new int[] {}, new int[] {}));
+        assertArrayEquals(new int[] {}, Replicas.copyWithout(new int[] {1}, new int[] {1}));
+        assertArrayEquals(new int[] {1, 3},
+            Replicas.copyWithout(new int[] {1, 2, 3}, new int[]{2, 4}));
+        assertArrayEquals(new int[] {4},
+            Replicas.copyWithout(new int[] {4, 2, 2, 1}, new int[]{2, 1}));
     }
 
     @Test
     public void testCopyWith() {
-        assertArrayEquals(new int[]{-1}, Replicas.copyWith(new int[]{}, -1));
-        assertArrayEquals(new int[]{1, 2, 3, 4}, Replicas.copyWith(new int[]{1, 2, 3}, 4));
+        assertArrayEquals(new int[] {-1}, Replicas.copyWith(new int[] {}, -1));
+        assertArrayEquals(new int[] {1, 2, 3, 4}, Replicas.copyWith(new int[] {1, 2, 3}, 4));
     }
 
     @Test
     public void testToSet() {
-        assertEquals(Collections.emptySet(), Replicas.toSet(new int[]{}));
-        assertEquals(new HashSet<>(Arrays.asList(3, 1, 5)), Replicas.toSet(new int[]{1, 3, 5}));
-        assertEquals(new HashSet<>(Arrays.asList(1, 2, 10)), Replicas.toSet(new int[]{1, 1, 2, 10, 10}));
+        assertEquals(Collections.emptySet(), Replicas.toSet(new int[] {}));
+        assertEquals(new HashSet<>(Arrays.asList(3, 1, 5)),
+            Replicas.toSet(new int[] {1, 3, 5}));
+        assertEquals(new HashSet<>(Arrays.asList(1, 2, 10)),
+            Replicas.toSet(new int[] {1, 1, 2, 10, 10}));
     }
 
     @Test
     public void testContains2() {
         assertTrue(Replicas.contains(Collections.emptyList(), Replicas.NONE));
-        assertFalse(Replicas.contains(Collections.emptyList(), new int[]{1}));
-        assertTrue(Replicas.contains(Arrays.asList(1, 2, 3), new int[]{3, 2, 1}));
-        assertTrue(Replicas.contains(Arrays.asList(1, 2, 3, 4), new int[]{3}));
-        assertTrue(Replicas.contains(Arrays.asList(1, 2, 3, 4), new int[]{3, 1}));
-        assertFalse(Replicas.contains(Arrays.asList(1, 2, 3, 4), new int[]{3, 1, 7}));
-        assertTrue(Replicas.contains(Arrays.asList(1, 2, 3, 4), new int[]{}));
+        assertFalse(Replicas.contains(Collections.emptyList(), new int[] {1}));
+        assertTrue(Replicas.contains(Arrays.asList(1, 2, 3), new int[] {3, 2, 1}));
+        assertTrue(Replicas.contains(Arrays.asList(1, 2, 3, 4), new int[] {3}));
+        assertTrue(Replicas.contains(Arrays.asList(1, 2, 3, 4), new int[] {3, 1}));
+        assertFalse(Replicas.contains(Arrays.asList(1, 2, 3, 4), new int[] {3, 1, 7}));
+        assertTrue(Replicas.contains(Arrays.asList(1, 2, 3, 4), new int[] {}));
     }
 }