/*
 * Licensed to the Apache Software Foundation (ASF) under one or more
 * contributor license agreements. See the NOTICE file distributed with
 * this work for additional information regarding copyright ownership.
 * The ASF licenses this file to You under the Apache License, Version 2.0
 * (the "License"); you may not use this file except in compliance with
 * the License. You may obtain a copy of the License at
 *
 *    http://www.apache.org/licenses/LICENSE-2.0
 *
 * Unless required by applicable law or agreed to in writing, software
 * distributed under the License is distributed on an "AS IS" BASIS,
 * WITHOUT WARRANTIES OR CONDITIONS OF ANY KIND, either express or implied.
 * See the License for the specific language governing permissions and
 * limitations under the License.
 */

package org.apache.kafka.metadata;

<<<<<<< HEAD
import net.jqwik.api.*;
=======
import org.apache.kafka.common.DirectoryId;
>>>>>>> 9494bebe
import org.apache.kafka.common.TopicPartition;
import org.apache.kafka.common.Uuid;
import org.apache.kafka.common.metadata.PartitionChangeRecord;
import org.apache.kafka.common.metadata.PartitionRecord;
import org.apache.kafka.common.requests.LeaderAndIsrRequest;
import org.apache.kafka.image.writer.ImageWriterOptions;
import org.apache.kafka.image.writer.UnwritableMetadataException;
import org.apache.kafka.server.common.ApiMessageAndVersion;
import org.apache.kafka.server.common.MetadataVersion;

import net.jqwik.api.Arbitraries;
import net.jqwik.api.Arbitrary;
import net.jqwik.api.ForAll;
import net.jqwik.api.Property;
import net.jqwik.api.Provide;

import org.junit.jupiter.api.Test;
import org.junit.jupiter.api.Timeout;
import org.junit.jupiter.params.ParameterizedTest;
import org.junit.jupiter.params.provider.Arguments;
import org.junit.jupiter.params.provider.MethodSource;

import java.util.ArrayList;
import java.util.Arrays;
import java.util.Collections;
import java.util.List;
import java.util.stream.Stream;

<<<<<<< HEAD
import static org.junit.jupiter.api.Assertions.*;
=======
import static org.junit.jupiter.api.Assertions.assertArrayEquals;
import static org.junit.jupiter.api.Assertions.assertEquals;
import static org.junit.jupiter.api.Assertions.assertFalse;
import static org.junit.jupiter.api.Assertions.assertNotEquals;
import static org.junit.jupiter.api.Assertions.assertThrows;
import static org.junit.jupiter.api.Assertions.assertTrue;
>>>>>>> 9494bebe


@Timeout(40)
public class PartitionRegistrationTest {
    @Test
    public void testElectionWasClean() {
        assertTrue(PartitionRegistration.electionWasClean(1, new int[]{1, 2}));
        assertFalse(PartitionRegistration.electionWasClean(1, new int[]{0, 2}));
        assertFalse(PartitionRegistration.electionWasClean(1, new int[]{}));
        assertTrue(PartitionRegistration.electionWasClean(3, new int[]{1, 2, 3, 4, 5, 6}));
    }

    @Test
    public void testPartitionControlInfoMergeAndDiff() {
<<<<<<< HEAD
        PartitionRegistration a = new PartitionRegistration.Builder().setReplicas(new int[]{1, 2, 3}).setIsr(new int[]{1, 2}).setLeader(1).setLeaderRecoveryState(LeaderRecoveryState.RECOVERED).setLeaderEpoch(0).setPartitionEpoch(0).build();
        PartitionRegistration b = new PartitionRegistration.Builder().setReplicas(new int[]{1, 2, 3}).setIsr(new int[]{3}).setLeader(3).setLeaderRecoveryState(LeaderRecoveryState.RECOVERED).setLeaderEpoch(1).setPartitionEpoch(1).build();
        PartitionRegistration c = new PartitionRegistration.Builder().setReplicas(new int[]{1, 2, 3}).setIsr(new int[]{1}).setLeader(1).setLeaderRecoveryState(LeaderRecoveryState.RECOVERED).setLeaderEpoch(0).setPartitionEpoch(1).build();
        assertEquals(b, a.merge(new PartitionChangeRecord().setLeader(3).setIsr(Arrays.asList(3))));
        assertEquals("isr: [1, 2] -> [3], leader: 1 -> 3, leaderEpoch: 0 -> 1, partitionEpoch: 0 -> 1", b.diff(a));
        assertEquals("isr: [1, 2] -> [1], partitionEpoch: 0 -> 1", c.diff(a));
=======
        PartitionRegistration a = new PartitionRegistration.Builder().
            setReplicas(new int[]{1, 2, 3}).setDirectories(DirectoryId.unassignedArray(3)).
            setIsr(new int[]{1, 2}).setLeader(1).setLeaderRecoveryState(LeaderRecoveryState.RECOVERED).setLeaderEpoch(0).setPartitionEpoch(0).build();
        PartitionRegistration b = new PartitionRegistration.Builder().
            setReplicas(new int[]{1, 2, 3}).setDirectories(DirectoryId.unassignedArray(3)).
            setIsr(new int[]{3}).setLeader(3).setLeaderRecoveryState(LeaderRecoveryState.RECOVERED).setLeaderEpoch(1).setPartitionEpoch(1).build();
        PartitionRegistration c = new PartitionRegistration.Builder().
            setReplicas(new int[]{1, 2, 3}).setDirectories(DirectoryId.unassignedArray(3)).
            setIsr(new int[]{1}).setLastKnownElr(new int[]{3}).setElr(new int[]{2}).setLeader(1).setLeaderRecoveryState(LeaderRecoveryState.RECOVERED).setLeaderEpoch(0).setPartitionEpoch(1).build();
        assertEquals(b, a.merge(new PartitionChangeRecord().
            setLeader(3).setIsr(Collections.singletonList(3))));
        assertEquals("isr: [1, 2] -> [3], leader: 1 -> 3, leaderEpoch: 0 -> 1, partitionEpoch: 0 -> 1",
            b.diff(a));
        assertEquals("isr: [1, 2] -> [1], elr: [] -> [2], lastKnownElr: [] -> [3], partitionEpoch: 0 -> 1",
            c.diff(a));
>>>>>>> 9494bebe
    }

    @Test
    public void testRecordRoundTrip() {
<<<<<<< HEAD
        PartitionRegistration registrationA = new PartitionRegistration.Builder().setReplicas(new int[]{1, 2, 3}).setIsr(new int[]{1, 2}).setRemovingReplicas(new int[]{1}).setLeader(1).setLeaderRecoveryState(LeaderRecoveryState.RECOVERED).setLeaderEpoch(0).setPartitionEpoch(0).build();
        Uuid topicId = Uuid.fromString("OGdAI5nxT_m-ds3rJMqPLA");
        int partitionId = 4;
        ApiMessageAndVersion record = registrationA.toRecord(topicId, partitionId);
        PartitionRegistration registrationB = new PartitionRegistration((PartitionRecord) record.message());
=======
        PartitionRegistration registrationA = new PartitionRegistration.Builder().
            setReplicas(new int[]{1, 2, 3}).
            setDirectories(DirectoryId.migratingArray(3)).
            setIsr(new int[]{1, 2}).setRemovingReplicas(new int[]{1}).setLeader(1).setLeaderRecoveryState(LeaderRecoveryState.RECOVERED).setLeaderEpoch(0).setPartitionEpoch(0).build();
        Uuid topicId = Uuid.fromString("OGdAI5nxT_m-ds3rJMqPLA");
        int partitionId = 4;
        ApiMessageAndVersion record = registrationA.toRecord(topicId, partitionId, new ImageWriterOptions.Builder().
                setMetadataVersion(MetadataVersion.IBP_3_7_IV0).build()); // highest MV for PartitionRecord v0
        PartitionRegistration registrationB =
            new PartitionRegistration((PartitionRecord) record.message());
>>>>>>> 9494bebe
        assertEquals(registrationA, registrationB);
    }

    @Test
    public void testToLeaderAndIsrPartitionState() {
<<<<<<< HEAD
        PartitionRegistration a = new PartitionRegistration.Builder().setReplicas(new int[]{1, 2, 3}).setIsr(new int[]{1, 2}).setLeader(1).setLeaderRecoveryState(LeaderRecoveryState.RECOVERED).setLeaderEpoch(123).setPartitionEpoch(456).build();
        PartitionRegistration b = new PartitionRegistration.Builder().setReplicas(new int[]{2, 3, 4}).setIsr(new int[]{2, 3, 4}).setLeader(2).setLeaderRecoveryState(LeaderRecoveryState.RECOVERED).setLeaderEpoch(234).setPartitionEpoch(567).build();
        assertEquals(new LeaderAndIsrPartitionState().setTopicName("foo").setPartitionIndex(1).setControllerEpoch(-1).setLeader(1).setLeaderEpoch(123).setIsr(Arrays.asList(1, 2)).setPartitionEpoch(456).setReplicas(Arrays.asList(1, 2, 3)).setAddingReplicas(Collections.emptyList()).setRemovingReplicas(Collections.emptyList()).setIsNew(true).toString(), a.toLeaderAndIsrPartitionState(new TopicPartition("foo", 1), true).toString());
        assertEquals(new LeaderAndIsrPartitionState().setTopicName("bar").setPartitionIndex(0).setControllerEpoch(-1).setLeader(2).setLeaderEpoch(234).setIsr(Arrays.asList(2, 3, 4)).setPartitionEpoch(567).setReplicas(Arrays.asList(2, 3, 4)).setAddingReplicas(Collections.emptyList()).setRemovingReplicas(Collections.emptyList()).setIsNew(false).toString(), b.toLeaderAndIsrPartitionState(new TopicPartition("bar", 0), false).toString());
=======
        PartitionRegistration a = new PartitionRegistration.Builder().
            setReplicas(new int[]{1, 2, 3}).
                setDirectories(new Uuid[]{
                    Uuid.fromString("NSmkU0ieQuy2IHN59Ce0Bw"),
                    Uuid.fromString("Y8N9gnSKSLKKFCioX2laGA"),
                    Uuid.fromString("Oi7nvb8KQPyaGEqr4JtCRw")
                }).
            setIsr(new int[]{1, 2}).setLeader(1).setLeaderRecoveryState(LeaderRecoveryState.RECOVERED).setLeaderEpoch(123).setPartitionEpoch(456).build();
        PartitionRegistration b = new PartitionRegistration.Builder().
            setReplicas(new int[]{2, 3, 4}).
                setDirectories(new Uuid[]{
                    Uuid.fromString("tAn3q03aQAWEYkNajXm3lA"),
                    Uuid.fromString("zgj8rqatTmWMyWBsRZyiVg"),
                    Uuid.fromString("bAAlGAz1TN2doZjtWlvhRQ")
                }).
            setIsr(new int[]{2, 3, 4}).setLeader(2).setLeaderRecoveryState(LeaderRecoveryState.RECOVERED).setLeaderEpoch(234).setPartitionEpoch(567).build();
        assertEquals(new LeaderAndIsrRequest.PartitionState().
                setTopicName("foo").
                setPartitionIndex(1).
                setControllerEpoch(-1).
                setLeader(1).
                setLeaderEpoch(123).
                setIsr(Arrays.asList(1, 2)).
                setPartitionEpoch(456).
                setReplicas(Arrays.asList(1, 2, 3)).
                setAddingReplicas(Collections.emptyList()).
                setRemovingReplicas(Collections.emptyList()).
                setIsNew(true).toString(),
            a.toLeaderAndIsrPartitionState(new TopicPartition("foo", 1), true).toString());
        assertEquals(new LeaderAndIsrRequest.PartitionState().
                setTopicName("bar").
                setPartitionIndex(0).
                setControllerEpoch(-1).
                setLeader(2).
                setLeaderEpoch(234).
                setIsr(Arrays.asList(2, 3, 4)).
                setPartitionEpoch(567).
                setReplicas(Arrays.asList(2, 3, 4)).
                setAddingReplicas(Collections.emptyList()).
                setRemovingReplicas(Collections.emptyList()).
                setIsNew(false).toString(),
            b.toLeaderAndIsrPartitionState(new TopicPartition("bar", 0), false).toString());
>>>>>>> 9494bebe
    }

    @Test
    public void testMergePartitionChangeRecordWithReassignmentData() {
<<<<<<< HEAD
        PartitionRegistration partition0 = new PartitionRegistration.Builder().setReplicas(new int[]{1, 2, 3}).setIsr(new int[]{1, 2, 3}).setLeader(1).setLeaderRecoveryState(LeaderRecoveryState.RECOVERED).setLeaderEpoch(100).setPartitionEpoch(200).build();
        PartitionRegistration partition1 = partition0.merge(new PartitionChangeRecord().setRemovingReplicas(Collections.singletonList(3)).setAddingReplicas(Collections.singletonList(4)).setReplicas(Arrays.asList(1, 2, 3, 4)));
        assertEquals(new PartitionRegistration.Builder().setReplicas(new int[]{1, 2, 3, 4}).setIsr(new int[]{1, 2, 3}).setRemovingReplicas(new int[]{3}).setAddingReplicas(new int[]{4}).setLeader(1).setLeaderRecoveryState(LeaderRecoveryState.RECOVERED).setLeaderEpoch(100).setPartitionEpoch(201).build(), partition1);
        PartitionRegistration partition2 = partition1.merge(new PartitionChangeRecord().setIsr(Arrays.asList(1, 2, 4)).setRemovingReplicas(Collections.emptyList()).setAddingReplicas(Collections.emptyList()).setReplicas(Arrays.asList(1, 2, 4)));
        assertEquals(new PartitionRegistration.Builder().setReplicas(new int[]{1, 2, 4}).setIsr(new int[]{1, 2, 4}).setLeader(1).setLeaderRecoveryState(LeaderRecoveryState.RECOVERED).setLeaderEpoch(100).setPartitionEpoch(202).build(), partition2);
=======
        Uuid dir1 = Uuid.fromString("FbRuu7CeQtq5YFreEzg16g");
        Uuid dir2 = Uuid.fromString("4rtHTelWSSStAFMODOg3cQ");
        Uuid dir3 = Uuid.fromString("Id1WXzHURROilVxZWJNZlw");
        PartitionRegistration partition0 = new PartitionRegistration.Builder().setReplicas(new int[] {1, 2, 3}).
            setDirectories(new Uuid[]{dir1, dir2, dir3}).
            setIsr(new int[] {1, 2, 3}).setLeader(1).setLeaderRecoveryState(LeaderRecoveryState.RECOVERED).setLeaderEpoch(100).setPartitionEpoch(200).build();
        PartitionRegistration partition1 = partition0.merge(new PartitionChangeRecord().
            setRemovingReplicas(Collections.singletonList(3)).
            setAddingReplicas(Collections.singletonList(4)).
            setReplicas(Arrays.asList(1, 2, 3, 4)).
            setDirectories(Arrays.asList(dir1, dir2, dir3, DirectoryId.UNASSIGNED)));
        assertEquals(new PartitionRegistration.Builder().setReplicas(new int[] {1, 2, 3, 4}).
            setDirectories(new Uuid[]{dir1, dir2, dir3, DirectoryId.UNASSIGNED}).
            setIsr(new int[] {1, 2, 3}).setRemovingReplicas(new int[] {3}).setAddingReplicas(new int[] {4}).setLeader(1).setLeaderRecoveryState(LeaderRecoveryState.RECOVERED).setLeaderEpoch(100).setPartitionEpoch(201).build(), partition1);
        PartitionRegistration partition2 = partition1.merge(new PartitionChangeRecord().
            setIsr(Arrays.asList(1, 2, 4)).
            setRemovingReplicas(Collections.emptyList()).
            setAddingReplicas(Collections.emptyList()).
            setReplicas(Arrays.asList(1, 2, 4)).
            setDirectories(Arrays.asList(dir1, dir2, DirectoryId.UNASSIGNED)));
        assertEquals(new PartitionRegistration.Builder().setReplicas(new int[] {1, 2, 4}).
            setDirectories(new Uuid[]{dir1, dir2, DirectoryId.UNASSIGNED}).
            setIsr(new int[] {1, 2, 4}).setLeader(1).setLeaderRecoveryState(LeaderRecoveryState.RECOVERED).setLeaderEpoch(100).setPartitionEpoch(202).build(), partition2);
>>>>>>> 9494bebe
    }

    @Test
    public void testBuilderThrowsIllegalStateExceptionWhenMissingReplicas() {
        PartitionRegistration.Builder builder = new PartitionRegistration.Builder();
        IllegalStateException exception = assertThrows(IllegalStateException.class, builder::build);
        assertEquals("You must set replicas.", exception.getMessage());
    }

    @Test
    public void testBuilderThrowsIllegalStateExceptionWhenMissingIsr() {
<<<<<<< HEAD
        PartitionRegistration.Builder builder = new PartitionRegistration.Builder().setReplicas(new int[]{0});
        IllegalStateException exception = assertThrows(IllegalStateException.class, () -> builder.build());
=======
        PartitionRegistration.Builder builder = new PartitionRegistration.Builder().
            setReplicas(new int[]{0}).setDirectories(new Uuid[]{DirectoryId.UNASSIGNED});
        IllegalStateException exception = assertThrows(IllegalStateException.class, builder::build);
>>>>>>> 9494bebe
        assertEquals("You must set isr.", exception.getMessage());
    }

    @Test
    public void testBuilderThrowsIllegalStateExceptionWhenMissingLeader() {
<<<<<<< HEAD
        PartitionRegistration.Builder builder = new PartitionRegistration.Builder().setReplicas(new int[]{0}).setIsr(new int[]{0}).setRemovingReplicas(new int[]{0}).setAddingReplicas(new int[]{0});
        IllegalStateException exception = assertThrows(IllegalStateException.class, () -> builder.build());
=======
        PartitionRegistration.Builder builder = new PartitionRegistration.Builder().
            setReplicas(new int[]{0}).
            setDirectories(new Uuid[]{DirectoryId.LOST}).
            setIsr(new int[]{0}).
            setRemovingReplicas(new int[]{0}).
            setAddingReplicas(new int[]{0});

        IllegalStateException exception = assertThrows(IllegalStateException.class, builder::build);
>>>>>>> 9494bebe
        assertEquals("You must set leader.", exception.getMessage());
    }

    @Test
    public void testBuilderThrowsIllegalStateExceptionWhenMissingLeaderRecoveryState() {
<<<<<<< HEAD
        PartitionRegistration.Builder builder = new PartitionRegistration.Builder().setReplicas(new int[]{0}).setIsr(new int[]{0}).setRemovingReplicas(new int[]{0}).setAddingReplicas(new int[]{0}).setLeader(0);
        IllegalStateException exception = assertThrows(IllegalStateException.class, () -> builder.build());
=======
        PartitionRegistration.Builder builder = new PartitionRegistration.Builder().
            setReplicas(new int[]{0}).
            setDirectories(new Uuid[]{DirectoryId.MIGRATING}).
            setIsr(new int[]{0}).
            setRemovingReplicas(new int[]{0}).
            setAddingReplicas(new int[]{0}).
            setLeader(0);
        IllegalStateException exception = assertThrows(IllegalStateException.class, builder::build);
>>>>>>> 9494bebe
        assertEquals("You must set leader recovery state.", exception.getMessage());
    }

    @Test
    public void testBuilderThrowsIllegalStateExceptionWhenMissingLeaderEpoch() {
<<<<<<< HEAD
        PartitionRegistration.Builder builder = new PartitionRegistration.Builder().setReplicas(new int[]{0}).setIsr(new int[]{0}).setRemovingReplicas(new int[]{0}).setAddingReplicas(new int[]{0}).setLeader(0).setLeaderRecoveryState(LeaderRecoveryState.RECOVERED);
        IllegalStateException exception = assertThrows(IllegalStateException.class, () -> builder.build());
=======
        PartitionRegistration.Builder builder = new PartitionRegistration.Builder().
            setReplicas(new int[]{0}).
            setDirectories(new Uuid[]{Uuid.fromString("OP4I696sRmCPanlNidxJYw")}).
            setIsr(new int[]{0}).
            setRemovingReplicas(new int[]{0}).
            setAddingReplicas(new int[]{0}).
            setLeader(0).
            setLeaderRecoveryState(LeaderRecoveryState.RECOVERED);
        IllegalStateException exception = assertThrows(IllegalStateException.class, builder::build);
>>>>>>> 9494bebe
        assertEquals("You must set leader epoch.", exception.getMessage());
    }

    @Test
    public void testBuilderThrowsIllegalStateExceptionWhenMissingPartitionEpoch() {
<<<<<<< HEAD
        PartitionRegistration.Builder builder = new PartitionRegistration.Builder().setReplicas(new int[]{0}).setIsr(new int[]{0}).setRemovingReplicas(new int[]{0}).setAddingReplicas(new int[]{0}).setLeader(0).setLeaderRecoveryState(LeaderRecoveryState.RECOVERED).setLeaderEpoch(0);
        IllegalStateException exception = assertThrows(IllegalStateException.class, () -> builder.build());
=======
        PartitionRegistration.Builder builder = new PartitionRegistration.Builder().
            setReplicas(new int[]{0}).
            setDirectories(DirectoryId.migratingArray(1)).
            setIsr(new int[]{0}).
            setRemovingReplicas(new int[]{0}).
            setAddingReplicas(new int[]{0}).
            setLeader(0).
            setLeaderRecoveryState(LeaderRecoveryState.RECOVERED).
            setLeaderEpoch(0);
        IllegalStateException exception = assertThrows(IllegalStateException.class, builder::build);
>>>>>>> 9494bebe
        assertEquals("You must set partition epoch.", exception.getMessage());
    }

    @Test
    public void testBuilderSuccess() {
<<<<<<< HEAD
        PartitionRegistration.Builder builder = new PartitionRegistration.Builder().setReplicas(new int[]{0, 1}).setIsr(new int[]{0, 1}).setRemovingReplicas(new int[]{0}).setAddingReplicas(new int[]{1}).setLeader(0).setLeaderRecoveryState(LeaderRecoveryState.RECOVERED).setLeaderEpoch(0).setPartitionEpoch(0);
=======
        PartitionRegistration.Builder builder = new PartitionRegistration.Builder().
            setReplicas(new int[]{0, 1, 2}).
            setDirectories(DirectoryId.unassignedArray(3)).
            setIsr(new int[]{0, 1}).
            setElr(new int[]{2}).
            setLastKnownElr(new int[]{0, 1, 2}).
            setRemovingReplicas(new int[]{0}).
            setAddingReplicas(new int[]{1}).
            setLeader(0).
            setLeaderRecoveryState(LeaderRecoveryState.RECOVERED).
            setLeaderEpoch(0).
            setPartitionEpoch(0);
>>>>>>> 9494bebe
        PartitionRegistration partitionRegistration = builder.build();
        assertEquals(Replicas.toList(new int[]{0, 1, 2}), Replicas.toList(partitionRegistration.replicas));
        assertEquals(Replicas.toList(new int[]{0, 1}), Replicas.toList(partitionRegistration.isr));
        assertEquals(Replicas.toList(new int[]{2}), Replicas.toList(partitionRegistration.elr));
        assertEquals(Replicas.toList(new int[]{0, 1, 2}), Replicas.toList(partitionRegistration.lastKnownElr));
        assertEquals(Replicas.toList(new int[]{0}), Replicas.toList(partitionRegistration.removingReplicas));
        assertEquals(Replicas.toList(new int[]{1}), Replicas.toList(partitionRegistration.addingReplicas));
        assertEquals(0, partitionRegistration.leader);
        assertEquals(LeaderRecoveryState.RECOVERED, partitionRegistration.leaderRecoveryState);
        assertEquals(0, partitionRegistration.leaderEpoch);
        assertEquals(0, partitionRegistration.partitionEpoch);
    }

    @Test
    public void testBuilderSetsDefaultAddingAndRemovingReplicas() {
<<<<<<< HEAD
        PartitionRegistration.Builder builder = new PartitionRegistration.Builder().setReplicas(new int[]{0, 1}).setIsr(new int[]{0, 1}).setLeader(0).setLeaderRecoveryState(LeaderRecoveryState.RECOVERED).setLeaderEpoch(0).setPartitionEpoch(0);
=======
        PartitionRegistration.Builder builder = new PartitionRegistration.Builder().
            setReplicas(new int[]{0, 1}).
            setDirectories(DirectoryId.migratingArray(2)).
            setIsr(new int[]{0, 1}).
            setLeader(0).
            setLeaderRecoveryState(LeaderRecoveryState.RECOVERED).
            setLeaderEpoch(0).
            setPartitionEpoch(0);
>>>>>>> 9494bebe
        PartitionRegistration partitionRegistration = builder.build();
        assertEquals(Replicas.toList(Replicas.NONE), Replicas.toList(partitionRegistration.removingReplicas));
        assertEquals(Replicas.toList(Replicas.NONE), Replicas.toList(partitionRegistration.addingReplicas));
    }

    private static Stream<Arguments> metadataVersionsForTestPartitionRegistration() {
        return Stream.of(
            MetadataVersion.IBP_3_7_IV1,
            MetadataVersion.IBP_3_7_IV2,
            MetadataVersion.IBP_4_0_IV1
        ).map(Arguments::of);
    }

    @ParameterizedTest
    @MethodSource("metadataVersionsForTestPartitionRegistration")
    public void testPartitionRegistrationToRecord(MetadataVersion metadataVersion) {
        PartitionRegistration.Builder builder = new PartitionRegistration.Builder().
            setReplicas(new int[]{0, 1, 2, 3, 4}).
            setDirectories(new Uuid[]{
                DirectoryId.UNASSIGNED,
                Uuid.fromString("KBJBm9GVRAG9Ffe25odmmg"),
                DirectoryId.LOST,
                Uuid.fromString("7DZNT5qBS7yFF7VMMHS7kw"),
                Uuid.fromString("cJGPUZsMSEqbidOLYLOIXg")
            }).
            setIsr(new int[]{0, 1}).
            setLeader(0).
            setLeaderRecoveryState(LeaderRecoveryState.RECOVERED).
            setLeaderEpoch(0).
            setPartitionEpoch(0).
            setElr(new int[]{2, 3}).
            setLastKnownElr(new int[]{4});
        PartitionRegistration partitionRegistration = builder.build();
        Uuid topicID = Uuid.randomUuid();
        PartitionRecord expectRecord = new PartitionRecord().
            setTopicId(topicID).
            setPartitionId(0).
            setReplicas(Arrays.asList(0, 1, 2, 3, 4)).
            setIsr(Arrays.asList(0, 1)).
            setLeader(0).
            setLeaderRecoveryState(LeaderRecoveryState.RECOVERED.value()).
            setLeaderEpoch(0).
            setPartitionEpoch(0);
        if (metadataVersion.isElrSupported()) {
            expectRecord.
                setEligibleLeaderReplicas(Arrays.asList(2, 3)).
                setLastKnownElr(Collections.singletonList(4));
        }
        if (metadataVersion.isDirectoryAssignmentSupported()) {
            expectRecord.setDirectories(Arrays.asList(
                    DirectoryId.UNASSIGNED,
                    Uuid.fromString("KBJBm9GVRAG9Ffe25odmmg"),
                    DirectoryId.LOST,
                    Uuid.fromString("7DZNT5qBS7yFF7VMMHS7kw"),
                    Uuid.fromString("cJGPUZsMSEqbidOLYLOIXg")
            ));
        }
        List<UnwritableMetadataException> exceptions = new ArrayList<>();
        ImageWriterOptions options = new ImageWriterOptions.Builder().
                setMetadataVersion(metadataVersion).
                setLossHandler(exceptions::add).
                build();
        assertEquals(new ApiMessageAndVersion(expectRecord, metadataVersion.partitionRecordVersion()),
            partitionRegistration.toRecord(topicID, 0, options));
        if (!metadataVersion.isDirectoryAssignmentSupported()) {
            assertTrue(exceptions.stream().
                    anyMatch(e -> e.getMessage().contains("the directory assignment state of one or more replicas")));
        }
        assertEquals(Replicas.toList(Replicas.NONE), Replicas.toList(partitionRegistration.addingReplicas));
    }

    @Test
    public void testPartitionRegistrationToRecord_ElrShouldBeNullIfEmpty() {
        PartitionRegistration.Builder builder = new PartitionRegistration.Builder().
            setReplicas(new int[]{0, 1, 2, 3, 4}).
            setDirectories(DirectoryId.migratingArray(5)).
            setIsr(new int[]{0, 1}).
            setLeader(0).
            setLeaderRecoveryState(LeaderRecoveryState.RECOVERED).
            setLeaderEpoch(0).
            setPartitionEpoch(0);
        PartitionRegistration partitionRegistration = builder.build();
        Uuid topicID = Uuid.randomUuid();
        PartitionRecord expectRecord = new PartitionRecord().
            setTopicId(topicID).
            setPartitionId(0).
            setReplicas(Arrays.asList(0, 1, 2, 3, 4)).
            setIsr(Arrays.asList(0, 1)).
            setLeader(0).
            setLeaderRecoveryState(LeaderRecoveryState.RECOVERED.value()).
            setLeaderEpoch(0).
            setDirectories(Arrays.asList(DirectoryId.migratingArray(5))).
            setPartitionEpoch(0);
        List<UnwritableMetadataException> exceptions = new ArrayList<>();
        ImageWriterOptions options = new ImageWriterOptions.Builder().
            setMetadataVersion(MetadataVersion.IBP_4_0_IV1).
            setLossHandler(exceptions::add).
            build();
        assertEquals(new ApiMessageAndVersion(expectRecord, (short) 2), partitionRegistration.toRecord(topicID, 0, options));
        assertEquals(Replicas.toList(Replicas.NONE), Replicas.toList(partitionRegistration.addingReplicas));
        assertTrue(exceptions.isEmpty());
    }

    @Property
    public void testConsistentEqualsAndHashCode(@ForAll("uniqueSamples") PartitionRegistration a, @ForAll("uniqueSamples") PartitionRegistration b) {
        if (a.equals(b)) {
            assertEquals(a.hashCode(), b.hashCode(), "a=" + a + "\nb=" + b);
        }

        if (a.hashCode() != b.hashCode()) {
            assertNotEquals(a, b, "a=" + a + "\nb=" + b);
        }
    }

    @Provide
    Arbitrary<PartitionRegistration> uniqueSamples() {
<<<<<<< HEAD
        return Arbitraries.of(new PartitionRegistration.Builder().setReplicas(new int[]{1, 2, 3}).setIsr(new int[]{1, 2, 3}).setLeader(1).setLeaderRecoveryState(LeaderRecoveryState.RECOVERED).setLeaderEpoch(100).setPartitionEpoch(200).build(), new PartitionRegistration.Builder().setReplicas(new int[]{1, 2, 3}).setIsr(new int[]{1, 2, 3}).setLeader(1).setLeaderRecoveryState(LeaderRecoveryState.RECOVERED).setLeaderEpoch(101).setPartitionEpoch(200).build(), new PartitionRegistration.Builder().setReplicas(new int[]{1, 2, 3}).setIsr(new int[]{1, 2, 3}).setLeader(1).setLeaderRecoveryState(LeaderRecoveryState.RECOVERED).setLeaderEpoch(100).setPartitionEpoch(201).build(), new PartitionRegistration.Builder().setReplicas(new int[]{1, 2, 3}).setIsr(new int[]{1, 2, 3}).setLeader(2).setLeaderRecoveryState(LeaderRecoveryState.RECOVERED).setLeaderEpoch(100).setPartitionEpoch(200).build(), new PartitionRegistration.Builder().setReplicas(new int[]{1, 2, 3}).setIsr(new int[]{1}).setLeader(1).setLeaderRecoveryState(LeaderRecoveryState.RECOVERING).setLeaderEpoch(100).setPartitionEpoch(200).build(), new PartitionRegistration.Builder().setReplicas(new int[]{1, 2, 3, 4, 5, 6}).setIsr(new int[]{1, 2, 3}).setRemovingReplicas(new int[]{4, 5, 6}).setAddingReplicas(new int[]{1, 2, 3}).setLeader(1).setLeaderRecoveryState(LeaderRecoveryState.RECOVERED).setLeaderEpoch(100).setPartitionEpoch(200).build(), new PartitionRegistration.Builder().setReplicas(new int[]{1, 2, 3, 4, 5, 6}).setIsr(new int[]{1, 2, 3}).setRemovingReplicas(new int[]{1, 2, 3}).setAddingReplicas(new int[]{4, 5, 6}).setLeader(1).setLeaderRecoveryState(LeaderRecoveryState.RECOVERED).setLeaderEpoch(100).setPartitionEpoch(200).build(), new PartitionRegistration.Builder().setReplicas(new int[]{1, 2, 3, 4, 5, 6}).setIsr(new int[]{1, 2, 3}).setRemovingReplicas(new int[]{1, 2, 3}).setLeader(1).setLeaderRecoveryState(LeaderRecoveryState.RECOVERED).setLeaderEpoch(100).setPartitionEpoch(200).build(), new PartitionRegistration.Builder().setReplicas(new int[]{1, 2, 3, 4, 5, 6}).setIsr(new int[]{1, 2, 3}).setAddingReplicas(new int[]{4, 5, 6}).setLeader(1).setLeaderRecoveryState(LeaderRecoveryState.RECOVERED).setLeaderEpoch(100).setPartitionEpoch(200).build());
=======
        return Arbitraries.of(
            new PartitionRegistration.Builder().setReplicas(new int[] {1, 2, 3}).setIsr(new int[] {1, 2, 3}).
                setDirectories(new Uuid[]{Uuid.fromString("HyTsxr8hT6Gq5heZMA2Bug"), Uuid.fromString("ePwTiSgFRvaKRBaUX3EcZQ"), Uuid.fromString("F3zwSDR1QWGKNNLMowVoYg")}).
                setLeader(1).setLeaderRecoveryState(LeaderRecoveryState.RECOVERED).setLeaderEpoch(100).setPartitionEpoch(200).setElr(new int[] {1, 2, 3}).build(),
            new PartitionRegistration.Builder().setReplicas(new int[] {1, 2, 3}).setIsr(new int[] {1, 2, 3}).
                setDirectories(new Uuid[]{Uuid.fromString("94alcrMLQ6GOV8EHfAxJnA"), Uuid.fromString("LlD2QCA5RpalzKwPsUTGpw"), Uuid.fromString("Ahfjx9j5SIKpmz48pTLFRg")}).
                setLeader(1).setLeaderRecoveryState(LeaderRecoveryState.RECOVERED).setLeaderEpoch(101).setPartitionEpoch(200).setLastKnownElr(new int[] {1, 2}).build(),
            new PartitionRegistration.Builder().setReplicas(new int[] {1, 2, 3}).setIsr(new int[] {1, 2, 3}).
                setDirectories(new Uuid[]{Uuid.fromString("KcXLjTpYSPGjM20DjHd5rA"), Uuid.fromString("NXiBSMNHSvWqvz3qM8a6Vg"), Uuid.fromString("yWinzh1DRD25nHuXUxLfBQ")}).
                setLeader(1).setLeaderRecoveryState(LeaderRecoveryState.RECOVERED).setLeaderEpoch(100).setPartitionEpoch(201).setElr(new int[] {1, 2}).setLastKnownElr(new int[] {1, 2}).build(),
            new PartitionRegistration.Builder().setReplicas(new int[] {1, 2, 3}).setIsr(new int[] {1, 2, 3}).
                setDirectories(new Uuid[]{Uuid.fromString("9bDLWtoRRaKUToKixl3NUg"), Uuid.fromString("nLJMwhSUTEOU7DEI0U2GOw"), Uuid.fromString("ULAltTBAQlG2peJh9DZZrw")}).
                setLeader(2).setLeaderRecoveryState(LeaderRecoveryState.RECOVERED).setLeaderEpoch(100).setPartitionEpoch(200).setLastKnownElr(new int[] {1, 2}).build(),
            new PartitionRegistration.Builder().setReplicas(new int[] {1, 2, 3}).setIsr(new int[] {1}).
                setDirectories(new Uuid[]{Uuid.fromString("kWM0QcMoRg6BHc7sdVsjZg"), Uuid.fromString("84F4VbPGTRWewKhlCYctbQ"), Uuid.fromString("W505iUM0S6a5Ds83d1WjcQ")}).
                setLeader(1).setLeaderRecoveryState(LeaderRecoveryState.RECOVERING).setLeaderEpoch(100).setPartitionEpoch(200).build(),
            new PartitionRegistration.Builder().setReplicas(new int[] {1, 2, 3, 4, 5, 6}).setIsr(new int[] {1, 2, 3}).setRemovingReplicas(new int[] {4, 5, 6}).setAddingReplicas(new int[] {1, 2, 3}).
                setDirectories(DirectoryId.unassignedArray(6)).
                setLeader(1).setLeaderRecoveryState(LeaderRecoveryState.RECOVERED).setLeaderEpoch(100).setPartitionEpoch(200).setElr(new int[] {1, 2, 3}).build(),
            new PartitionRegistration.Builder().setReplicas(new int[] {1, 2, 3, 4, 5, 6}).setIsr(new int[] {1, 2, 3}).setRemovingReplicas(new int[] {1, 2, 3}).setAddingReplicas(new int[] {4, 5, 6}).
                setDirectories(DirectoryId.migratingArray(6)).
                setLeader(1).setLeaderRecoveryState(LeaderRecoveryState.RECOVERED).setLeaderEpoch(100).setPartitionEpoch(200).setLastKnownElr(new int[] {1, 2}).build(),
            new PartitionRegistration.Builder().setReplicas(new int[] {1, 2, 3, 4, 5, 6}).setIsr(new int[] {1, 2, 3}).setRemovingReplicas(new int[] {1, 3}).
                setDirectories(DirectoryId.unassignedArray(6)).
                setLeader(1).setLeaderRecoveryState(LeaderRecoveryState.RECOVERED).setLeaderEpoch(100).setPartitionEpoch(200).setElr(new int[] {1, 2, 3}).build(),
            new PartitionRegistration.Builder().setReplicas(new int[] {1, 2, 3, 4, 5, 6}).setIsr(new int[] {1, 2, 3}).setAddingReplicas(new int[] {4, 5, 6}).
                setDirectories(DirectoryId.migratingArray(6)).
                setLeader(1).setLeaderRecoveryState(LeaderRecoveryState.RECOVERED).setLeaderEpoch(100).setPartitionEpoch(200).setElr(new int[] {2, 3}).setLastKnownElr(new int[] {1, 2}).build()
        );

    }

    @Test
    public void testDirectories() {
        PartitionRegistration partitionRegistration = new PartitionRegistration.Builder().
                setReplicas(new int[] {3, 2, 1}).
                setDirectories(new Uuid[]{
                        Uuid.fromString("FbRuu7CeQtq5YFreEzg16g"),
                        Uuid.fromString("4rtHTelWSSStAFMODOg3cQ"),
                        Uuid.fromString("Id1WXzHURROilVxZWJNZlw")
                }).
                setIsr(new int[] {1, 2, 3}).setLeader(1).setLeaderRecoveryState(LeaderRecoveryState.RECOVERED).
                setLeaderEpoch(100).setPartitionEpoch(200).build();
        assertEquals(Uuid.fromString("Id1WXzHURROilVxZWJNZlw"), partitionRegistration.directory(1));
        assertEquals(Uuid.fromString("4rtHTelWSSStAFMODOg3cQ"), partitionRegistration.directory(2));
        assertEquals(Uuid.fromString("FbRuu7CeQtq5YFreEzg16g"), partitionRegistration.directory(3));
        assertThrows(IllegalArgumentException.class, () -> partitionRegistration.directory(4));
>>>>>>> 9494bebe
    }

    @Test
    public void testMigratingRecordDirectories() {
        PartitionRecord record = new PartitionRecord().
                setTopicId(Uuid.fromString("ONlQ7DDzQtGESsG499UDQg")).
                setPartitionId(0).
                setReplicas(Arrays.asList(0, 1)).
                setIsr(Arrays.asList(0, 1)).
                setLeader(0).
                setLeaderRecoveryState(LeaderRecoveryState.RECOVERED.value()).
                setLeaderEpoch(0).
                setPartitionEpoch(0);
        PartitionRegistration registration = new PartitionRegistration(record);
        assertArrayEquals(new Uuid[]{DirectoryId.MIGRATING, DirectoryId.MIGRATING}, registration.directories);
    }
}<|MERGE_RESOLUTION|>--- conflicted
+++ resolved
@@ -17,11 +17,7 @@
 
 package org.apache.kafka.metadata;
 
-<<<<<<< HEAD
-import net.jqwik.api.*;
-=======
 import org.apache.kafka.common.DirectoryId;
->>>>>>> 9494bebe
 import org.apache.kafka.common.TopicPartition;
 import org.apache.kafka.common.Uuid;
 import org.apache.kafka.common.metadata.PartitionChangeRecord;
@@ -50,16 +46,12 @@
 import java.util.List;
 import java.util.stream.Stream;
 
-<<<<<<< HEAD
-import static org.junit.jupiter.api.Assertions.*;
-=======
 import static org.junit.jupiter.api.Assertions.assertArrayEquals;
 import static org.junit.jupiter.api.Assertions.assertEquals;
 import static org.junit.jupiter.api.Assertions.assertFalse;
 import static org.junit.jupiter.api.Assertions.assertNotEquals;
 import static org.junit.jupiter.api.Assertions.assertThrows;
 import static org.junit.jupiter.api.Assertions.assertTrue;
->>>>>>> 9494bebe
 
 
 @Timeout(40)
@@ -74,14 +66,6 @@
 
     @Test
     public void testPartitionControlInfoMergeAndDiff() {
-<<<<<<< HEAD
-        PartitionRegistration a = new PartitionRegistration.Builder().setReplicas(new int[]{1, 2, 3}).setIsr(new int[]{1, 2}).setLeader(1).setLeaderRecoveryState(LeaderRecoveryState.RECOVERED).setLeaderEpoch(0).setPartitionEpoch(0).build();
-        PartitionRegistration b = new PartitionRegistration.Builder().setReplicas(new int[]{1, 2, 3}).setIsr(new int[]{3}).setLeader(3).setLeaderRecoveryState(LeaderRecoveryState.RECOVERED).setLeaderEpoch(1).setPartitionEpoch(1).build();
-        PartitionRegistration c = new PartitionRegistration.Builder().setReplicas(new int[]{1, 2, 3}).setIsr(new int[]{1}).setLeader(1).setLeaderRecoveryState(LeaderRecoveryState.RECOVERED).setLeaderEpoch(0).setPartitionEpoch(1).build();
-        assertEquals(b, a.merge(new PartitionChangeRecord().setLeader(3).setIsr(Arrays.asList(3))));
-        assertEquals("isr: [1, 2] -> [3], leader: 1 -> 3, leaderEpoch: 0 -> 1, partitionEpoch: 0 -> 1", b.diff(a));
-        assertEquals("isr: [1, 2] -> [1], partitionEpoch: 0 -> 1", c.diff(a));
-=======
         PartitionRegistration a = new PartitionRegistration.Builder().
             setReplicas(new int[]{1, 2, 3}).setDirectories(DirectoryId.unassignedArray(3)).
             setIsr(new int[]{1, 2}).setLeader(1).setLeaderRecoveryState(LeaderRecoveryState.RECOVERED).setLeaderEpoch(0).setPartitionEpoch(0).build();
@@ -97,18 +81,10 @@
             b.diff(a));
         assertEquals("isr: [1, 2] -> [1], elr: [] -> [2], lastKnownElr: [] -> [3], partitionEpoch: 0 -> 1",
             c.diff(a));
->>>>>>> 9494bebe
     }
 
     @Test
     public void testRecordRoundTrip() {
-<<<<<<< HEAD
-        PartitionRegistration registrationA = new PartitionRegistration.Builder().setReplicas(new int[]{1, 2, 3}).setIsr(new int[]{1, 2}).setRemovingReplicas(new int[]{1}).setLeader(1).setLeaderRecoveryState(LeaderRecoveryState.RECOVERED).setLeaderEpoch(0).setPartitionEpoch(0).build();
-        Uuid topicId = Uuid.fromString("OGdAI5nxT_m-ds3rJMqPLA");
-        int partitionId = 4;
-        ApiMessageAndVersion record = registrationA.toRecord(topicId, partitionId);
-        PartitionRegistration registrationB = new PartitionRegistration((PartitionRecord) record.message());
-=======
         PartitionRegistration registrationA = new PartitionRegistration.Builder().
             setReplicas(new int[]{1, 2, 3}).
             setDirectories(DirectoryId.migratingArray(3)).
@@ -119,18 +95,11 @@
                 setMetadataVersion(MetadataVersion.IBP_3_7_IV0).build()); // highest MV for PartitionRecord v0
         PartitionRegistration registrationB =
             new PartitionRegistration((PartitionRecord) record.message());
->>>>>>> 9494bebe
         assertEquals(registrationA, registrationB);
     }
 
     @Test
     public void testToLeaderAndIsrPartitionState() {
-<<<<<<< HEAD
-        PartitionRegistration a = new PartitionRegistration.Builder().setReplicas(new int[]{1, 2, 3}).setIsr(new int[]{1, 2}).setLeader(1).setLeaderRecoveryState(LeaderRecoveryState.RECOVERED).setLeaderEpoch(123).setPartitionEpoch(456).build();
-        PartitionRegistration b = new PartitionRegistration.Builder().setReplicas(new int[]{2, 3, 4}).setIsr(new int[]{2, 3, 4}).setLeader(2).setLeaderRecoveryState(LeaderRecoveryState.RECOVERED).setLeaderEpoch(234).setPartitionEpoch(567).build();
-        assertEquals(new LeaderAndIsrPartitionState().setTopicName("foo").setPartitionIndex(1).setControllerEpoch(-1).setLeader(1).setLeaderEpoch(123).setIsr(Arrays.asList(1, 2)).setPartitionEpoch(456).setReplicas(Arrays.asList(1, 2, 3)).setAddingReplicas(Collections.emptyList()).setRemovingReplicas(Collections.emptyList()).setIsNew(true).toString(), a.toLeaderAndIsrPartitionState(new TopicPartition("foo", 1), true).toString());
-        assertEquals(new LeaderAndIsrPartitionState().setTopicName("bar").setPartitionIndex(0).setControllerEpoch(-1).setLeader(2).setLeaderEpoch(234).setIsr(Arrays.asList(2, 3, 4)).setPartitionEpoch(567).setReplicas(Arrays.asList(2, 3, 4)).setAddingReplicas(Collections.emptyList()).setRemovingReplicas(Collections.emptyList()).setIsNew(false).toString(), b.toLeaderAndIsrPartitionState(new TopicPartition("bar", 0), false).toString());
-=======
         PartitionRegistration a = new PartitionRegistration.Builder().
             setReplicas(new int[]{1, 2, 3}).
                 setDirectories(new Uuid[]{
@@ -173,18 +142,10 @@
                 setRemovingReplicas(Collections.emptyList()).
                 setIsNew(false).toString(),
             b.toLeaderAndIsrPartitionState(new TopicPartition("bar", 0), false).toString());
->>>>>>> 9494bebe
     }
 
     @Test
     public void testMergePartitionChangeRecordWithReassignmentData() {
-<<<<<<< HEAD
-        PartitionRegistration partition0 = new PartitionRegistration.Builder().setReplicas(new int[]{1, 2, 3}).setIsr(new int[]{1, 2, 3}).setLeader(1).setLeaderRecoveryState(LeaderRecoveryState.RECOVERED).setLeaderEpoch(100).setPartitionEpoch(200).build();
-        PartitionRegistration partition1 = partition0.merge(new PartitionChangeRecord().setRemovingReplicas(Collections.singletonList(3)).setAddingReplicas(Collections.singletonList(4)).setReplicas(Arrays.asList(1, 2, 3, 4)));
-        assertEquals(new PartitionRegistration.Builder().setReplicas(new int[]{1, 2, 3, 4}).setIsr(new int[]{1, 2, 3}).setRemovingReplicas(new int[]{3}).setAddingReplicas(new int[]{4}).setLeader(1).setLeaderRecoveryState(LeaderRecoveryState.RECOVERED).setLeaderEpoch(100).setPartitionEpoch(201).build(), partition1);
-        PartitionRegistration partition2 = partition1.merge(new PartitionChangeRecord().setIsr(Arrays.asList(1, 2, 4)).setRemovingReplicas(Collections.emptyList()).setAddingReplicas(Collections.emptyList()).setReplicas(Arrays.asList(1, 2, 4)));
-        assertEquals(new PartitionRegistration.Builder().setReplicas(new int[]{1, 2, 4}).setIsr(new int[]{1, 2, 4}).setLeader(1).setLeaderRecoveryState(LeaderRecoveryState.RECOVERED).setLeaderEpoch(100).setPartitionEpoch(202).build(), partition2);
-=======
         Uuid dir1 = Uuid.fromString("FbRuu7CeQtq5YFreEzg16g");
         Uuid dir2 = Uuid.fromString("4rtHTelWSSStAFMODOg3cQ");
         Uuid dir3 = Uuid.fromString("Id1WXzHURROilVxZWJNZlw");
@@ -208,7 +169,6 @@
         assertEquals(new PartitionRegistration.Builder().setReplicas(new int[] {1, 2, 4}).
             setDirectories(new Uuid[]{dir1, dir2, DirectoryId.UNASSIGNED}).
             setIsr(new int[] {1, 2, 4}).setLeader(1).setLeaderRecoveryState(LeaderRecoveryState.RECOVERED).setLeaderEpoch(100).setPartitionEpoch(202).build(), partition2);
->>>>>>> 9494bebe
     }
 
     @Test
@@ -220,23 +180,14 @@
 
     @Test
     public void testBuilderThrowsIllegalStateExceptionWhenMissingIsr() {
-<<<<<<< HEAD
-        PartitionRegistration.Builder builder = new PartitionRegistration.Builder().setReplicas(new int[]{0});
-        IllegalStateException exception = assertThrows(IllegalStateException.class, () -> builder.build());
-=======
         PartitionRegistration.Builder builder = new PartitionRegistration.Builder().
             setReplicas(new int[]{0}).setDirectories(new Uuid[]{DirectoryId.UNASSIGNED});
         IllegalStateException exception = assertThrows(IllegalStateException.class, builder::build);
->>>>>>> 9494bebe
         assertEquals("You must set isr.", exception.getMessage());
     }
 
     @Test
     public void testBuilderThrowsIllegalStateExceptionWhenMissingLeader() {
-<<<<<<< HEAD
-        PartitionRegistration.Builder builder = new PartitionRegistration.Builder().setReplicas(new int[]{0}).setIsr(new int[]{0}).setRemovingReplicas(new int[]{0}).setAddingReplicas(new int[]{0});
-        IllegalStateException exception = assertThrows(IllegalStateException.class, () -> builder.build());
-=======
         PartitionRegistration.Builder builder = new PartitionRegistration.Builder().
             setReplicas(new int[]{0}).
             setDirectories(new Uuid[]{DirectoryId.LOST}).
@@ -245,16 +196,11 @@
             setAddingReplicas(new int[]{0});
 
         IllegalStateException exception = assertThrows(IllegalStateException.class, builder::build);
->>>>>>> 9494bebe
         assertEquals("You must set leader.", exception.getMessage());
     }
 
     @Test
     public void testBuilderThrowsIllegalStateExceptionWhenMissingLeaderRecoveryState() {
-<<<<<<< HEAD
-        PartitionRegistration.Builder builder = new PartitionRegistration.Builder().setReplicas(new int[]{0}).setIsr(new int[]{0}).setRemovingReplicas(new int[]{0}).setAddingReplicas(new int[]{0}).setLeader(0);
-        IllegalStateException exception = assertThrows(IllegalStateException.class, () -> builder.build());
-=======
         PartitionRegistration.Builder builder = new PartitionRegistration.Builder().
             setReplicas(new int[]{0}).
             setDirectories(new Uuid[]{DirectoryId.MIGRATING}).
@@ -263,16 +209,11 @@
             setAddingReplicas(new int[]{0}).
             setLeader(0);
         IllegalStateException exception = assertThrows(IllegalStateException.class, builder::build);
->>>>>>> 9494bebe
         assertEquals("You must set leader recovery state.", exception.getMessage());
     }
 
     @Test
     public void testBuilderThrowsIllegalStateExceptionWhenMissingLeaderEpoch() {
-<<<<<<< HEAD
-        PartitionRegistration.Builder builder = new PartitionRegistration.Builder().setReplicas(new int[]{0}).setIsr(new int[]{0}).setRemovingReplicas(new int[]{0}).setAddingReplicas(new int[]{0}).setLeader(0).setLeaderRecoveryState(LeaderRecoveryState.RECOVERED);
-        IllegalStateException exception = assertThrows(IllegalStateException.class, () -> builder.build());
-=======
         PartitionRegistration.Builder builder = new PartitionRegistration.Builder().
             setReplicas(new int[]{0}).
             setDirectories(new Uuid[]{Uuid.fromString("OP4I696sRmCPanlNidxJYw")}).
@@ -282,16 +223,11 @@
             setLeader(0).
             setLeaderRecoveryState(LeaderRecoveryState.RECOVERED);
         IllegalStateException exception = assertThrows(IllegalStateException.class, builder::build);
->>>>>>> 9494bebe
         assertEquals("You must set leader epoch.", exception.getMessage());
     }
 
     @Test
     public void testBuilderThrowsIllegalStateExceptionWhenMissingPartitionEpoch() {
-<<<<<<< HEAD
-        PartitionRegistration.Builder builder = new PartitionRegistration.Builder().setReplicas(new int[]{0}).setIsr(new int[]{0}).setRemovingReplicas(new int[]{0}).setAddingReplicas(new int[]{0}).setLeader(0).setLeaderRecoveryState(LeaderRecoveryState.RECOVERED).setLeaderEpoch(0);
-        IllegalStateException exception = assertThrows(IllegalStateException.class, () -> builder.build());
-=======
         PartitionRegistration.Builder builder = new PartitionRegistration.Builder().
             setReplicas(new int[]{0}).
             setDirectories(DirectoryId.migratingArray(1)).
@@ -302,15 +238,11 @@
             setLeaderRecoveryState(LeaderRecoveryState.RECOVERED).
             setLeaderEpoch(0);
         IllegalStateException exception = assertThrows(IllegalStateException.class, builder::build);
->>>>>>> 9494bebe
         assertEquals("You must set partition epoch.", exception.getMessage());
     }
 
     @Test
     public void testBuilderSuccess() {
-<<<<<<< HEAD
-        PartitionRegistration.Builder builder = new PartitionRegistration.Builder().setReplicas(new int[]{0, 1}).setIsr(new int[]{0, 1}).setRemovingReplicas(new int[]{0}).setAddingReplicas(new int[]{1}).setLeader(0).setLeaderRecoveryState(LeaderRecoveryState.RECOVERED).setLeaderEpoch(0).setPartitionEpoch(0);
-=======
         PartitionRegistration.Builder builder = new PartitionRegistration.Builder().
             setReplicas(new int[]{0, 1, 2}).
             setDirectories(DirectoryId.unassignedArray(3)).
@@ -323,7 +255,6 @@
             setLeaderRecoveryState(LeaderRecoveryState.RECOVERED).
             setLeaderEpoch(0).
             setPartitionEpoch(0);
->>>>>>> 9494bebe
         PartitionRegistration partitionRegistration = builder.build();
         assertEquals(Replicas.toList(new int[]{0, 1, 2}), Replicas.toList(partitionRegistration.replicas));
         assertEquals(Replicas.toList(new int[]{0, 1}), Replicas.toList(partitionRegistration.isr));
@@ -339,9 +270,6 @@
 
     @Test
     public void testBuilderSetsDefaultAddingAndRemovingReplicas() {
-<<<<<<< HEAD
-        PartitionRegistration.Builder builder = new PartitionRegistration.Builder().setReplicas(new int[]{0, 1}).setIsr(new int[]{0, 1}).setLeader(0).setLeaderRecoveryState(LeaderRecoveryState.RECOVERED).setLeaderEpoch(0).setPartitionEpoch(0);
-=======
         PartitionRegistration.Builder builder = new PartitionRegistration.Builder().
             setReplicas(new int[]{0, 1}).
             setDirectories(DirectoryId.migratingArray(2)).
@@ -350,7 +278,6 @@
             setLeaderRecoveryState(LeaderRecoveryState.RECOVERED).
             setLeaderEpoch(0).
             setPartitionEpoch(0);
->>>>>>> 9494bebe
         PartitionRegistration partitionRegistration = builder.build();
         assertEquals(Replicas.toList(Replicas.NONE), Replicas.toList(partitionRegistration.removingReplicas));
         assertEquals(Replicas.toList(Replicas.NONE), Replicas.toList(partitionRegistration.addingReplicas));
@@ -455,7 +382,10 @@
     }
 
     @Property
-    public void testConsistentEqualsAndHashCode(@ForAll("uniqueSamples") PartitionRegistration a, @ForAll("uniqueSamples") PartitionRegistration b) {
+    public void testConsistentEqualsAndHashCode(
+        @ForAll("uniqueSamples") PartitionRegistration a,
+        @ForAll("uniqueSamples") PartitionRegistration b
+    ) {
         if (a.equals(b)) {
             assertEquals(a.hashCode(), b.hashCode(), "a=" + a + "\nb=" + b);
         }
@@ -467,9 +397,6 @@
 
     @Provide
     Arbitrary<PartitionRegistration> uniqueSamples() {
-<<<<<<< HEAD
-        return Arbitraries.of(new PartitionRegistration.Builder().setReplicas(new int[]{1, 2, 3}).setIsr(new int[]{1, 2, 3}).setLeader(1).setLeaderRecoveryState(LeaderRecoveryState.RECOVERED).setLeaderEpoch(100).setPartitionEpoch(200).build(), new PartitionRegistration.Builder().setReplicas(new int[]{1, 2, 3}).setIsr(new int[]{1, 2, 3}).setLeader(1).setLeaderRecoveryState(LeaderRecoveryState.RECOVERED).setLeaderEpoch(101).setPartitionEpoch(200).build(), new PartitionRegistration.Builder().setReplicas(new int[]{1, 2, 3}).setIsr(new int[]{1, 2, 3}).setLeader(1).setLeaderRecoveryState(LeaderRecoveryState.RECOVERED).setLeaderEpoch(100).setPartitionEpoch(201).build(), new PartitionRegistration.Builder().setReplicas(new int[]{1, 2, 3}).setIsr(new int[]{1, 2, 3}).setLeader(2).setLeaderRecoveryState(LeaderRecoveryState.RECOVERED).setLeaderEpoch(100).setPartitionEpoch(200).build(), new PartitionRegistration.Builder().setReplicas(new int[]{1, 2, 3}).setIsr(new int[]{1}).setLeader(1).setLeaderRecoveryState(LeaderRecoveryState.RECOVERING).setLeaderEpoch(100).setPartitionEpoch(200).build(), new PartitionRegistration.Builder().setReplicas(new int[]{1, 2, 3, 4, 5, 6}).setIsr(new int[]{1, 2, 3}).setRemovingReplicas(new int[]{4, 5, 6}).setAddingReplicas(new int[]{1, 2, 3}).setLeader(1).setLeaderRecoveryState(LeaderRecoveryState.RECOVERED).setLeaderEpoch(100).setPartitionEpoch(200).build(), new PartitionRegistration.Builder().setReplicas(new int[]{1, 2, 3, 4, 5, 6}).setIsr(new int[]{1, 2, 3}).setRemovingReplicas(new int[]{1, 2, 3}).setAddingReplicas(new int[]{4, 5, 6}).setLeader(1).setLeaderRecoveryState(LeaderRecoveryState.RECOVERED).setLeaderEpoch(100).setPartitionEpoch(200).build(), new PartitionRegistration.Builder().setReplicas(new int[]{1, 2, 3, 4, 5, 6}).setIsr(new int[]{1, 2, 3}).setRemovingReplicas(new int[]{1, 2, 3}).setLeader(1).setLeaderRecoveryState(LeaderRecoveryState.RECOVERED).setLeaderEpoch(100).setPartitionEpoch(200).build(), new PartitionRegistration.Builder().setReplicas(new int[]{1, 2, 3, 4, 5, 6}).setIsr(new int[]{1, 2, 3}).setAddingReplicas(new int[]{4, 5, 6}).setLeader(1).setLeaderRecoveryState(LeaderRecoveryState.RECOVERED).setLeaderEpoch(100).setPartitionEpoch(200).build());
-=======
         return Arbitraries.of(
             new PartitionRegistration.Builder().setReplicas(new int[] {1, 2, 3}).setIsr(new int[] {1, 2, 3}).
                 setDirectories(new Uuid[]{Uuid.fromString("HyTsxr8hT6Gq5heZMA2Bug"), Uuid.fromString("ePwTiSgFRvaKRBaUX3EcZQ"), Uuid.fromString("F3zwSDR1QWGKNNLMowVoYg")}).
@@ -517,7 +444,6 @@
         assertEquals(Uuid.fromString("4rtHTelWSSStAFMODOg3cQ"), partitionRegistration.directory(2));
         assertEquals(Uuid.fromString("FbRuu7CeQtq5YFreEzg16g"), partitionRegistration.directory(3));
         assertThrows(IllegalArgumentException.class, () -> partitionRegistration.directory(4));
->>>>>>> 9494bebe
     }
 
     @Test
