/*
 * Licensed to the Apache Software Foundation (ASF) under one or more
 * contributor license agreements. See the NOTICE file distributed with
 * this work for additional information regarding copyright ownership.
 * The ASF licenses this file to You under the Apache License, Version 2.0
 * (the "License"); you may not use this file except in compliance with
 * the License. You may obtain a copy of the License at
 *
 *    http://www.apache.org/licenses/LICENSE-2.0
 *
 * Unless required by applicable law or agreed to in writing, software
 * distributed under the License is distributed on an "AS IS" BASIS,
 * WITHOUT WARRANTIES OR CONDITIONS OF ANY KIND, either express or implied.
 * See the License for the specific language governing permissions and
 * limitations under the License.
 */

package org.apache.kafka.metadata.placement;

<<<<<<< HEAD
=======
import org.apache.kafka.common.DirectoryId;
import org.apache.kafka.common.Uuid;

>>>>>>> 9494bebe
import org.junit.jupiter.api.Test;

import java.util.Arrays;
import java.util.List;

import static org.junit.jupiter.api.Assertions.assertEquals;
import static org.junit.jupiter.api.Assertions.assertNotEquals;

public class PartitionAssignmentTest {
    public static PartitionAssignment partitionAssignment(List<Integer> replicas) {
        return new PartitionAssignment(replicas, __ -> DirectoryId.MIGRATING);
    }

    @Test
    public void testPartitionAssignmentReplicas() {
        List<Integer> replicas = Arrays.asList(0, 1, 2);
        assertEquals(replicas, partitionAssignment(replicas).replicas());
    }

    @Test
    public void testConsistentEqualsAndHashCode() {
<<<<<<< HEAD
        List<PartitionAssignment> partitionAssignments = Arrays.asList(new PartitionAssignment(Arrays.asList(0, 1, 2)), new PartitionAssignment(Arrays.asList(1, 2, 0)));
=======
        List<PartitionAssignment> partitionAssignments = Arrays.asList(
            partitionAssignment(
                Arrays.asList(0, 1, 2)
            ),
            partitionAssignment(
                Arrays.asList(1, 2, 0)
            )
        );
>>>>>>> 9494bebe

        for (int i = 0; i < partitionAssignments.size(); i++) {
            for (int j = 0; j < partitionAssignments.size(); j++) {
                if (i == j) {
                    assertEquals(partitionAssignments.get(i), partitionAssignments.get(j));
                    assertEquals(partitionAssignments.get(i), partitionAssignment(partitionAssignments.get(i).replicas()));
                    assertEquals(partitionAssignments.get(i).hashCode(), partitionAssignments.get(j).hashCode());
                } else {
                    assertNotEquals(partitionAssignments.get(i), partitionAssignments.get(j));
                    assertNotEquals(partitionAssignments.get(i).hashCode(), partitionAssignments.get(j).hashCode());
                }
            }
        }
    }

    @Test
    public void testToString() {
        List<Integer> replicas = Arrays.asList(0, 1, 2);
        List<Uuid> directories = Arrays.asList(
                Uuid.fromString("65WMNfybQpCDVulYOxMCTw"),
                Uuid.fromString("VkZ5AkuESPGkMc2OxpKUjw"),
                Uuid.fromString("wFtTi4FxTlOhhHytfxv7fQ")
        );
        PartitionAssignment partitionAssignment = new PartitionAssignment(replicas, directories::get);
        assertEquals("PartitionAssignment(replicas=[0, 1, 2], " +
                "directories=[65WMNfybQpCDVulYOxMCTw, VkZ5AkuESPGkMc2OxpKUjw, wFtTi4FxTlOhhHytfxv7fQ])", partitionAssignment.toString());
    }
}<|MERGE_RESOLUTION|>--- conflicted
+++ resolved
@@ -17,12 +17,9 @@
 
 package org.apache.kafka.metadata.placement;
 
-<<<<<<< HEAD
-=======
 import org.apache.kafka.common.DirectoryId;
 import org.apache.kafka.common.Uuid;
 
->>>>>>> 9494bebe
 import org.junit.jupiter.api.Test;
 
 import java.util.Arrays;
@@ -44,9 +41,6 @@
 
     @Test
     public void testConsistentEqualsAndHashCode() {
-<<<<<<< HEAD
-        List<PartitionAssignment> partitionAssignments = Arrays.asList(new PartitionAssignment(Arrays.asList(0, 1, 2)), new PartitionAssignment(Arrays.asList(1, 2, 0)));
-=======
         List<PartitionAssignment> partitionAssignments = Arrays.asList(
             partitionAssignment(
                 Arrays.asList(0, 1, 2)
@@ -55,7 +49,6 @@
                 Arrays.asList(1, 2, 0)
             )
         );
->>>>>>> 9494bebe
 
         for (int i = 0; i < partitionAssignments.size(); i++) {
             for (int j = 0; j < partitionAssignments.size(); j++) {
