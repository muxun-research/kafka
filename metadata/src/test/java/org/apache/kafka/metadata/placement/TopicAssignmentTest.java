--- conflicted
+++ resolved
@@ -17,21 +17,15 @@
 
 package org.apache.kafka.metadata.placement;
 
-<<<<<<< HEAD
-=======
 import org.apache.kafka.common.Uuid;
 
->>>>>>> 9494bebe
 import org.junit.jupiter.api.Test;
 
 import java.util.Arrays;
 import java.util.Collections;
 import java.util.List;
 
-<<<<<<< HEAD
-=======
 import static org.apache.kafka.metadata.placement.PartitionAssignmentTest.partitionAssignment;
->>>>>>> 9494bebe
 import static org.junit.jupiter.api.Assertions.assertEquals;
 import static org.junit.jupiter.api.Assertions.assertNotEquals;
 
@@ -41,22 +35,15 @@
     public void testTopicAssignmentReplicas() {
         List<Integer> replicasP0 = Arrays.asList(0, 1, 2);
         List<Integer> replicasP1 = Arrays.asList(1, 2, 0);
-<<<<<<< HEAD
-        List<PartitionAssignment> partitionAssignments = Arrays.asList(new PartitionAssignment(replicasP0), new PartitionAssignment(replicasP1));
-=======
         List<PartitionAssignment> partitionAssignments = Arrays.asList(
             partitionAssignment(replicasP0),
             partitionAssignment(replicasP1)
         );
->>>>>>> 9494bebe
         assertEquals(partitionAssignments, new TopicAssignment(partitionAssignments).assignments());
     }
 
     @Test
     public void testConsistentEqualsAndHashCode() {
-<<<<<<< HEAD
-        List<TopicAssignment> topicAssignments = Arrays.asList(new TopicAssignment(Arrays.asList(new PartitionAssignment(Arrays.asList(0, 1, 2)))), new TopicAssignment(Arrays.asList(new PartitionAssignment(Arrays.asList(1, 2, 0)))));
-=======
         List<TopicAssignment> topicAssignments = Arrays.asList(
             new TopicAssignment(
                 Collections.singletonList(
@@ -73,7 +60,6 @@
                 )
             )
         );
->>>>>>> 9494bebe
 
         for (int i = 0; i < topicAssignments.size(); i++) {
             for (int j = 0; j < topicAssignments.size(); j++) {
@@ -92,9 +78,6 @@
     @Test
     public void testToString() {
         List<Integer> replicas = Arrays.asList(0, 1, 2);
-<<<<<<< HEAD
-        List<PartitionAssignment> partitionAssignments = Arrays.asList(new PartitionAssignment(replicas));
-=======
         List<Uuid> directories = Arrays.asList(
                 Uuid.fromString("v56qeYzNRrqNtXsxzcReog"),
                 Uuid.fromString("MvUIAsOiRlSePeiBHdZrSQ"),
@@ -103,7 +86,6 @@
         List<PartitionAssignment> partitionAssignments = Collections.singletonList(
             new PartitionAssignment(replicas, directories::get)
         );
->>>>>>> 9494bebe
         TopicAssignment topicAssignment = new TopicAssignment(partitionAssignments);
         assertEquals("TopicAssignment(assignments=[PartitionAssignment(replicas=[0, 1, 2], " +
                 "directories=[v56qeYzNRrqNtXsxzcReog, MvUIAsOiRlSePeiBHdZrSQ, jUqCchHtTHqMxeVv4dw1RA])])", topicAssignment.toString());
