--- conflicted
+++ resolved
@@ -23,14 +23,10 @@
 import java.util.Optional;
 import java.util.Set;
 
-<<<<<<< HEAD
-import static org.junit.jupiter.api.Assertions.*;
-=======
 import static org.junit.jupiter.api.Assertions.assertEquals;
 import static org.junit.jupiter.api.Assertions.assertNotEquals;
 import static org.junit.jupiter.api.Assertions.assertThrows;
 import static org.junit.jupiter.api.Assertions.assertTrue;
->>>>>>> 9494bebe
 
 public final class LeaderRecoveryStateTest {
     private static final byte NO_CHANGE = (byte) -1;
@@ -39,7 +35,10 @@
     void testUniqueValues() {
         Set<Byte> set = new HashSet<>();
         for (LeaderRecoveryState recovery : LeaderRecoveryState.values()) {
-            assertTrue(set.add(recovery.value()), String.format("Value %s for election state %s has already been used", recovery.value(), recovery));
+            assertTrue(
+                set.add(recovery.value()),
+                String.format("Value %s for election state %s has already been used", recovery.value(), recovery)
+            );
         }
     }
 
@@ -64,7 +63,10 @@
 
     @Test
     void testInvalidValue() {
-        assertThrows(IllegalArgumentException.class, () -> LeaderRecoveryState.of(NO_CHANGE));
+        assertThrows(
+            IllegalArgumentException.class,
+            () -> LeaderRecoveryState.of(NO_CHANGE)
+        );
         assertThrows(IllegalArgumentException.class, () -> LeaderRecoveryState.of((byte) 2));
     }
 
