--- conflicted
+++ resolved
@@ -24,21 +24,17 @@
 
 @Timeout(value = 40)
 public class BrokerStateTest {
-<<<<<<< HEAD
-	private static final Logger log = LoggerFactory.getLogger(BrokerStateTest.class);
-=======
->>>>>>> 9494bebe
 
-	@Test
-	public void testFromValue() {
-		for (BrokerState state : BrokerState.values()) {
-			BrokerState state2 = BrokerState.fromValue(state.value());
-			assertEquals(state, state2);
-		}
-	}
+    @Test
+    public void testFromValue() {
+        for (BrokerState state : BrokerState.values()) {
+            BrokerState state2 = BrokerState.fromValue(state.value());
+            assertEquals(state, state2);
+        }
+    }
 
-	@Test
-	public void testUnknownValues() {
-		assertEquals(BrokerState.UNKNOWN, BrokerState.fromValue((byte) 126));
-	}
+    @Test
+    public void testUnknownValues() {
+        assertEquals(BrokerState.UNKNOWN, BrokerState.fromValue((byte) 126));
+    }
 }