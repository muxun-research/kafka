/*
 * Licensed to the Apache Software Foundation (ASF) under one or more
 * contributor license agreements. See the NOTICE file distributed with
 * this work for additional information regarding copyright ownership.
 * The ASF licenses this file to You under the Apache License, Version 2.0
 * (the "License"); you may not use this file except in compliance with
 * the License. You may obtain a copy of the License at
 *
 *    http://www.apache.org/licenses/LICENSE-2.0
 *
 * Unless required by applicable law or agreed to in writing, software
 * distributed under the License is distributed on an "AS IS" BASIS,
 * WITHOUT WARRANTIES OR CONDITIONS OF ANY KIND, either express or implied.
 * See the License for the specific language governing permissions and
 * limitations under the License.
 */

package org.apache.kafka.metadata;

import org.apache.kafka.common.DirectoryId;
import org.apache.kafka.common.Endpoint;
import org.apache.kafka.common.Node;
import org.apache.kafka.common.Uuid;
import org.apache.kafka.common.metadata.RegisterBrokerRecord;
import org.apache.kafka.common.security.auth.SecurityProtocol;
import org.apache.kafka.image.writer.ImageWriterOptions;
import org.apache.kafka.server.common.ApiMessageAndVersion;

import org.junit.jupiter.api.Test;
import org.junit.jupiter.api.Timeout;

import java.util.AbstractMap.SimpleEntry;
import java.util.Arrays;
import java.util.Collections;
import java.util.List;
import java.util.Optional;
import java.util.stream.Collectors;
import java.util.stream.Stream;

import static org.junit.jupiter.api.Assertions.assertEquals;
import static org.junit.jupiter.api.Assertions.assertFalse;
import static org.junit.jupiter.api.Assertions.assertNotEquals;
import static org.junit.jupiter.api.Assertions.assertTrue;

@Timeout(value = 40)
public class BrokerRegistrationTest {
<<<<<<< HEAD
    private static final List<BrokerRegistration> REGISTRATIONS = Arrays.asList(new BrokerRegistration(0, 0, Uuid.fromString("pc1GhUlBS92cGGaKXl6ipw"), Arrays.asList(new Endpoint("INTERNAL", SecurityProtocol.PLAINTEXT, "localhost", 9090)), Collections.singletonMap("foo", VersionRange.of((short) 1, (short) 2)), Optional.empty(), false, false), new BrokerRegistration(1, 0, Uuid.fromString("3MfdxWlNSn2UDYsmDP1pYg"), Arrays.asList(new Endpoint("INTERNAL", SecurityProtocol.PLAINTEXT, "localhost", 9091)), Collections.singletonMap("foo", VersionRange.of((short) 1, (short) 2)), Optional.empty(), true, false), new BrokerRegistration(2, 0, Uuid.fromString("eY7oaG1RREie5Kk9uy1l6g"), Arrays.asList(new Endpoint("INTERNAL", SecurityProtocol.PLAINTEXT, "localhost", 9092)), Stream.of(new SimpleEntry<>("foo", VersionRange.of((short) 2, (short) 3)), new SimpleEntry<>("bar", VersionRange.of((short) 1, (short) 4))).collect(Collectors.toMap(SimpleEntry::getKey, SimpleEntry::getValue)), Optional.of("myrack"), false, true), new BrokerRegistration(3, 0, Uuid.fromString("1t8VyWx2TCSTpUWuqj-FOw"), Arrays.asList(new Endpoint("INTERNAL", SecurityProtocol.PLAINTEXT, "localhost", 9093)), Stream.of(new SimpleEntry<>("metadata.version", VersionRange.of((short) 7, (short) 7))).collect(Collectors.toMap(SimpleEntry::getKey, SimpleEntry::getValue)), Optional.empty(), false, true, true));
=======
    private static final List<BrokerRegistration> REGISTRATIONS = Arrays.asList(
        new BrokerRegistration.Builder().
            setId(0).
            setEpoch(0).
            setIncarnationId(Uuid.fromString("pc1GhUlBS92cGGaKXl6ipw")).
            setListeners(Collections.singletonList(new Endpoint("INTERNAL", SecurityProtocol.PLAINTEXT, "localhost", 9090))).
            setSupportedFeatures(Collections.singletonMap("foo", VersionRange.of((short) 1, (short) 2))).
            setRack(Optional.empty()).
            setFenced(false).
            setInControlledShutdown(false).build(),
        new BrokerRegistration.Builder().
            setId(1).
            setEpoch(0).
            setIncarnationId(Uuid.fromString("3MfdxWlNSn2UDYsmDP1pYg")).
            setListeners(Collections.singletonList(new Endpoint("INTERNAL", SecurityProtocol.PLAINTEXT, "localhost", 9091))).
            setSupportedFeatures(Collections.singletonMap("foo", VersionRange.of((short) 1, (short) 2))).
            setRack(Optional.empty()).
            setFenced(true).
            setInControlledShutdown(false).build(),
        new BrokerRegistration.Builder().
            setId(2).
            setEpoch(0).
            setIncarnationId(Uuid.fromString("eY7oaG1RREie5Kk9uy1l6g")).
            setListeners(Collections.singletonList(new Endpoint("INTERNAL", SecurityProtocol.PLAINTEXT, "localhost", 9092))).
            setSupportedFeatures(Stream.of(new SimpleEntry<>("foo", VersionRange.of((short) 2, (short) 3)),
                new SimpleEntry<>("bar", VersionRange.of((short) 1, (short) 4))).collect(
                        Collectors.toMap(SimpleEntry::getKey, SimpleEntry::getValue))).
            setRack(Optional.of("myrack")).
            setFenced(false).
            setInControlledShutdown(true).build(),
        new BrokerRegistration.Builder().
            setId(3).
            setEpoch(0).
            setIncarnationId(Uuid.fromString("1t8VyWx2TCSTpUWuqj-FOw")).
            setListeners(Collections.singletonList(new Endpoint("INTERNAL", SecurityProtocol.PLAINTEXT, "localhost", 9093))).
            setSupportedFeatures(Stream.of(new SimpleEntry<>("metadata.version", VersionRange.of((short) 7, (short) 7)))
                .collect(Collectors.toMap(SimpleEntry::getKey, SimpleEntry::getValue))).
            setRack(Optional.empty()).
            setFenced(false).
            setInControlledShutdown(true).
            setIsMigratingZkBroker(true).
            setDirectories(Collections.singletonList(Uuid.fromString("r4HpEsMuST6nQ4rznIEJVA"))).
            build());
>>>>>>> 9494bebe

    @Test
    public void testValues() {
        assertEquals(0, REGISTRATIONS.get(0).id());
        assertEquals(1, REGISTRATIONS.get(1).id());
        assertEquals(2, REGISTRATIONS.get(2).id());
        assertEquals(3, REGISTRATIONS.get(3).id());
    }

    @Test
    public void testEquals() {
        assertNotEquals(REGISTRATIONS.get(0), REGISTRATIONS.get(1));
        assertNotEquals(REGISTRATIONS.get(1), REGISTRATIONS.get(0));
        assertNotEquals(REGISTRATIONS.get(0), REGISTRATIONS.get(2));
        assertNotEquals(REGISTRATIONS.get(2), REGISTRATIONS.get(0));
        assertNotEquals(REGISTRATIONS.get(3), REGISTRATIONS.get(0));
        assertNotEquals(REGISTRATIONS.get(3), REGISTRATIONS.get(1));
        assertNotEquals(REGISTRATIONS.get(3), REGISTRATIONS.get(2));
        assertEquals(REGISTRATIONS.get(0), REGISTRATIONS.get(0));
        assertEquals(REGISTRATIONS.get(1), REGISTRATIONS.get(1));
        assertEquals(REGISTRATIONS.get(2), REGISTRATIONS.get(2));
        assertEquals(REGISTRATIONS.get(3), REGISTRATIONS.get(3));
    }

    @Test
    public void testToString() {
<<<<<<< HEAD
        assertEquals("BrokerRegistration(id=1, epoch=0, " + "incarnationId=3MfdxWlNSn2UDYsmDP1pYg, listeners=[Endpoint(" + "listenerName='INTERNAL', securityProtocol=PLAINTEXT, " + "host='localhost', port=9091)], supportedFeatures={foo: 1-2}, " + "rack=Optional.empty, fenced=true, inControlledShutdown=false, isMigratingZkBroker=false)", REGISTRATIONS.get(1).toString());
        assertEquals("BrokerRegistration(id=2, epoch=0, " + "incarnationId=eY7oaG1RREie5Kk9uy1l6g, listeners=[Endpoint(" + "listenerName='INTERNAL', securityProtocol=PLAINTEXT, " + "host='localhost', port=9092)], supportedFeatures={bar: 1-4, foo: 2-3}, " + "rack=Optional[myrack], fenced=false, inControlledShutdown=true, isMigratingZkBroker=false)", REGISTRATIONS.get(2).toString());
        assertEquals("BrokerRegistration(id=3, epoch=0, " + "incarnationId=1t8VyWx2TCSTpUWuqj-FOw, listeners=[Endpoint(" + "listenerName='INTERNAL', securityProtocol=PLAINTEXT, " + "host='localhost', port=9093)], supportedFeatures={metadata.version: 7}, " + "rack=Optional.empty, fenced=false, inControlledShutdown=true, isMigratingZkBroker=true)", REGISTRATIONS.get(3).toString());
=======
        assertEquals("BrokerRegistration(id=1, epoch=0, " +
            "incarnationId=3MfdxWlNSn2UDYsmDP1pYg, listeners=[Endpoint(" +
            "listenerName='INTERNAL', securityProtocol=PLAINTEXT, " +
            "host='localhost', port=9091)], supportedFeatures={foo: 1-2}, " +
            "rack=Optional.empty, fenced=true, inControlledShutdown=false, isMigratingZkBroker=false, directories=[])",
            REGISTRATIONS.get(1).toString());
        assertEquals("BrokerRegistration(id=2, epoch=0, " +
            "incarnationId=eY7oaG1RREie5Kk9uy1l6g, listeners=[Endpoint(" +
            "listenerName='INTERNAL', securityProtocol=PLAINTEXT, " +
            "host='localhost', port=9092)], supportedFeatures={bar: 1-4, foo: 2-3}, " +
            "rack=Optional[myrack], fenced=false, inControlledShutdown=true, isMigratingZkBroker=false, directories=[])",
            REGISTRATIONS.get(2).toString());
        assertEquals("BrokerRegistration(id=3, epoch=0, " +
            "incarnationId=1t8VyWx2TCSTpUWuqj-FOw, listeners=[Endpoint(" +
            "listenerName='INTERNAL', securityProtocol=PLAINTEXT, " +
            "host='localhost', port=9093)], supportedFeatures={metadata.version: 7}, " +
            "rack=Optional.empty, fenced=false, inControlledShutdown=true, isMigratingZkBroker=true, " +
            "directories=[r4HpEsMuST6nQ4rznIEJVA])",
            REGISTRATIONS.get(3).toString());
>>>>>>> 9494bebe
    }

    @Test
    public void testFromRecordAndToRecord() {
        testRoundTrip(REGISTRATIONS.get(0));
        testRoundTrip(REGISTRATIONS.get(1));
        testRoundTrip(REGISTRATIONS.get(2));
        testRoundTrip(REGISTRATIONS.get(3));
    }

    private void testRoundTrip(BrokerRegistration registration) {
<<<<<<< HEAD
        ApiMessageAndVersion messageAndVersion = registration.toRecord(new ImageWriterOptions.Builder().build());
        BrokerRegistration registration2 = BrokerRegistration.fromRecord((RegisterBrokerRecord) messageAndVersion.message());
        assertEquals(registration, registration2);
        ApiMessageAndVersion messageAndVersion2 = registration2.toRecord(new ImageWriterOptions.Builder().build());
=======
        ImageWriterOptions options = new ImageWriterOptions.Builder().build();
        ApiMessageAndVersion messageAndVersion = registration.
            toRecord(options);
        BrokerRegistration registration2 = BrokerRegistration.fromRecord(
            (RegisterBrokerRecord) messageAndVersion.message());
        assertEquals(registration, registration2);
        ApiMessageAndVersion messageAndVersion2 = registration2.
            toRecord(options);
>>>>>>> 9494bebe
        assertEquals(messageAndVersion, messageAndVersion2);
    }

    @Test
    public void testToNode() {
        assertEquals(Optional.empty(), REGISTRATIONS.get(0).node("NONEXISTENT"));
<<<<<<< HEAD
        assertEquals(Optional.of(new Node(0, "localhost", 9090, null)), REGISTRATIONS.get(0).node("INTERNAL"));
        assertEquals(Optional.of(new Node(1, "localhost", 9091, null)), REGISTRATIONS.get(1).node("INTERNAL"));
        assertEquals(Optional.of(new Node(2, "localhost", 9092, "myrack")), REGISTRATIONS.get(2).node("INTERNAL"));
        assertEquals(Optional.of(new Node(3, "localhost", 9093, null)), REGISTRATIONS.get(3).node("INTERNAL"));
=======
        assertEquals(Optional.of(new Node(0, "localhost", 9090, null)),
            REGISTRATIONS.get(0).node("INTERNAL"));
        assertEquals(Optional.of(new Node(1, "localhost", 9091, null, true)),
            REGISTRATIONS.get(1).node("INTERNAL"));
        assertEquals(Optional.of(new Node(2, "localhost", 9092, "myrack")),
            REGISTRATIONS.get(2).node("INTERNAL"));
        assertEquals(Optional.of(new Node(3, "localhost", 9093, null)),
            REGISTRATIONS.get(3).node("INTERNAL"));
>>>>>>> 9494bebe
    }

    @Test
    public void testDirectoriesAreSorted() {
        BrokerRegistration registration = new BrokerRegistration.Builder().
                setId(0).
                setEpoch(0).
                setIncarnationId(Uuid.fromString("ik32HZbLTW6ulw1yyrC8jQ")).
                setListeners(Collections.singletonList(new Endpoint("INTERNAL", SecurityProtocol.PLAINTEXT, "localhost", 9090))).
                setSupportedFeatures(Collections.singletonMap("foo", VersionRange.of((short) 1, (short) 2))).
                setRack(Optional.empty()).
                setFenced(false).
                setInControlledShutdown(false).
                setDirectories(Arrays.asList(
                    Uuid.fromString("3MWIBL9NR4eXhtdfBVA7Bw"),
                    Uuid.fromString("SZQIVeLMQGiNi68StNSNZA"),
                    Uuid.fromString("LWZsWPBrQruOMMrnEBj7bw"),
                    Uuid.fromString("OpIJIaO6RKaOGvHlNmOEhA"),
                    Uuid.fromString("JhYia5HRTLihf2FFJVxopQ"),
                    Uuid.fromString("VNetSHnySxSbvjwKrBzpkw"))
                ).
                build();
        assertEquals(Arrays.asList(
                Uuid.fromString("3MWIBL9NR4eXhtdfBVA7Bw"),
                Uuid.fromString("JhYia5HRTLihf2FFJVxopQ"),
                Uuid.fromString("LWZsWPBrQruOMMrnEBj7bw"),
                Uuid.fromString("OpIJIaO6RKaOGvHlNmOEhA"),
                Uuid.fromString("SZQIVeLMQGiNi68StNSNZA"),
                Uuid.fromString("VNetSHnySxSbvjwKrBzpkw")
        ), registration.directories());
    }

    @Test
    void testHasOnlineDir() {
        BrokerRegistration registration = new BrokerRegistration.Builder().
                setId(0).
                setEpoch(0).
                setIncarnationId(Uuid.fromString("m6CiJvfITZeKVC6UuhlZew")).
                setListeners(Collections.singletonList(new Endpoint("INTERNAL", SecurityProtocol.PLAINTEXT, "localhost", 9090))).
                setSupportedFeatures(Collections.singletonMap("foo", VersionRange.of((short) 1, (short) 2))).
                setRack(Optional.empty()).
                setFenced(false).
                setInControlledShutdown(false).
                setDirectories(Arrays.asList(
                    Uuid.fromString("dir1G6EtuR1OTdAzFw1AFQ"),
                    Uuid.fromString("dir2gwpjTvKC7sMfcLNd8g"),
                    Uuid.fromString("dir3Ir8mQ0mMxfv93RITDA")
                )).
                build();
        assertTrue(registration.hasOnlineDir(Uuid.fromString("dir1G6EtuR1OTdAzFw1AFQ")));
        assertTrue(registration.hasOnlineDir(Uuid.fromString("dir2gwpjTvKC7sMfcLNd8g")));
        assertTrue(registration.hasOnlineDir(Uuid.fromString("dir3Ir8mQ0mMxfv93RITDA")));
        assertTrue(registration.hasOnlineDir(DirectoryId.UNASSIGNED));
        assertTrue(registration.hasOnlineDir(DirectoryId.MIGRATING));
        assertFalse(registration.hasOnlineDir(Uuid.fromString("sOwN7HH7S1maxpU1WzlzXg")));
        assertFalse(registration.hasOnlineDir(DirectoryId.LOST));
    }
}<|MERGE_RESOLUTION|>--- conflicted
+++ resolved
@@ -44,9 +44,6 @@
 
 @Timeout(value = 40)
 public class BrokerRegistrationTest {
-<<<<<<< HEAD
-    private static final List<BrokerRegistration> REGISTRATIONS = Arrays.asList(new BrokerRegistration(0, 0, Uuid.fromString("pc1GhUlBS92cGGaKXl6ipw"), Arrays.asList(new Endpoint("INTERNAL", SecurityProtocol.PLAINTEXT, "localhost", 9090)), Collections.singletonMap("foo", VersionRange.of((short) 1, (short) 2)), Optional.empty(), false, false), new BrokerRegistration(1, 0, Uuid.fromString("3MfdxWlNSn2UDYsmDP1pYg"), Arrays.asList(new Endpoint("INTERNAL", SecurityProtocol.PLAINTEXT, "localhost", 9091)), Collections.singletonMap("foo", VersionRange.of((short) 1, (short) 2)), Optional.empty(), true, false), new BrokerRegistration(2, 0, Uuid.fromString("eY7oaG1RREie5Kk9uy1l6g"), Arrays.asList(new Endpoint("INTERNAL", SecurityProtocol.PLAINTEXT, "localhost", 9092)), Stream.of(new SimpleEntry<>("foo", VersionRange.of((short) 2, (short) 3)), new SimpleEntry<>("bar", VersionRange.of((short) 1, (short) 4))).collect(Collectors.toMap(SimpleEntry::getKey, SimpleEntry::getValue)), Optional.of("myrack"), false, true), new BrokerRegistration(3, 0, Uuid.fromString("1t8VyWx2TCSTpUWuqj-FOw"), Arrays.asList(new Endpoint("INTERNAL", SecurityProtocol.PLAINTEXT, "localhost", 9093)), Stream.of(new SimpleEntry<>("metadata.version", VersionRange.of((short) 7, (short) 7))).collect(Collectors.toMap(SimpleEntry::getKey, SimpleEntry::getValue)), Optional.empty(), false, true, true));
-=======
     private static final List<BrokerRegistration> REGISTRATIONS = Arrays.asList(
         new BrokerRegistration.Builder().
             setId(0).
@@ -90,7 +87,6 @@
             setIsMigratingZkBroker(true).
             setDirectories(Collections.singletonList(Uuid.fromString("r4HpEsMuST6nQ4rznIEJVA"))).
             build());
->>>>>>> 9494bebe
 
     @Test
     public void testValues() {
@@ -117,11 +113,6 @@
 
     @Test
     public void testToString() {
-<<<<<<< HEAD
-        assertEquals("BrokerRegistration(id=1, epoch=0, " + "incarnationId=3MfdxWlNSn2UDYsmDP1pYg, listeners=[Endpoint(" + "listenerName='INTERNAL', securityProtocol=PLAINTEXT, " + "host='localhost', port=9091)], supportedFeatures={foo: 1-2}, " + "rack=Optional.empty, fenced=true, inControlledShutdown=false, isMigratingZkBroker=false)", REGISTRATIONS.get(1).toString());
-        assertEquals("BrokerRegistration(id=2, epoch=0, " + "incarnationId=eY7oaG1RREie5Kk9uy1l6g, listeners=[Endpoint(" + "listenerName='INTERNAL', securityProtocol=PLAINTEXT, " + "host='localhost', port=9092)], supportedFeatures={bar: 1-4, foo: 2-3}, " + "rack=Optional[myrack], fenced=false, inControlledShutdown=true, isMigratingZkBroker=false)", REGISTRATIONS.get(2).toString());
-        assertEquals("BrokerRegistration(id=3, epoch=0, " + "incarnationId=1t8VyWx2TCSTpUWuqj-FOw, listeners=[Endpoint(" + "listenerName='INTERNAL', securityProtocol=PLAINTEXT, " + "host='localhost', port=9093)], supportedFeatures={metadata.version: 7}, " + "rack=Optional.empty, fenced=false, inControlledShutdown=true, isMigratingZkBroker=true)", REGISTRATIONS.get(3).toString());
-=======
         assertEquals("BrokerRegistration(id=1, epoch=0, " +
             "incarnationId=3MfdxWlNSn2UDYsmDP1pYg, listeners=[Endpoint(" +
             "listenerName='INTERNAL', securityProtocol=PLAINTEXT, " +
@@ -141,7 +132,6 @@
             "rack=Optional.empty, fenced=false, inControlledShutdown=true, isMigratingZkBroker=true, " +
             "directories=[r4HpEsMuST6nQ4rznIEJVA])",
             REGISTRATIONS.get(3).toString());
->>>>>>> 9494bebe
     }
 
     @Test
@@ -153,12 +143,6 @@
     }
 
     private void testRoundTrip(BrokerRegistration registration) {
-<<<<<<< HEAD
-        ApiMessageAndVersion messageAndVersion = registration.toRecord(new ImageWriterOptions.Builder().build());
-        BrokerRegistration registration2 = BrokerRegistration.fromRecord((RegisterBrokerRecord) messageAndVersion.message());
-        assertEquals(registration, registration2);
-        ApiMessageAndVersion messageAndVersion2 = registration2.toRecord(new ImageWriterOptions.Builder().build());
-=======
         ImageWriterOptions options = new ImageWriterOptions.Builder().build();
         ApiMessageAndVersion messageAndVersion = registration.
             toRecord(options);
@@ -167,19 +151,12 @@
         assertEquals(registration, registration2);
         ApiMessageAndVersion messageAndVersion2 = registration2.
             toRecord(options);
->>>>>>> 9494bebe
         assertEquals(messageAndVersion, messageAndVersion2);
     }
 
     @Test
     public void testToNode() {
         assertEquals(Optional.empty(), REGISTRATIONS.get(0).node("NONEXISTENT"));
-<<<<<<< HEAD
-        assertEquals(Optional.of(new Node(0, "localhost", 9090, null)), REGISTRATIONS.get(0).node("INTERNAL"));
-        assertEquals(Optional.of(new Node(1, "localhost", 9091, null)), REGISTRATIONS.get(1).node("INTERNAL"));
-        assertEquals(Optional.of(new Node(2, "localhost", 9092, "myrack")), REGISTRATIONS.get(2).node("INTERNAL"));
-        assertEquals(Optional.of(new Node(3, "localhost", 9093, null)), REGISTRATIONS.get(3).node("INTERNAL"));
-=======
         assertEquals(Optional.of(new Node(0, "localhost", 9090, null)),
             REGISTRATIONS.get(0).node("INTERNAL"));
         assertEquals(Optional.of(new Node(1, "localhost", 9091, null, true)),
@@ -188,7 +165,6 @@
             REGISTRATIONS.get(2).node("INTERNAL"));
         assertEquals(Optional.of(new Node(3, "localhost", 9093, null)),
             REGISTRATIONS.get(3).node("INTERNAL"));
->>>>>>> 9494bebe
     }
 
     @Test
