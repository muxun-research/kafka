/*
 * Licensed to the Apache Software Foundation (ASF) under one or more
 * contributor license agreements. See the NOTICE file distributed with
 * this work for additional information regarding copyright ownership.
 * The ASF licenses this file to You under the Apache License, Version 2.0
 * (the "License"); you may not use this file except in compliance with
 * the License. You may obtain a copy of the License at
 *
 *    http://www.apache.org/licenses/LICENSE-2.0
 *
 * Unless required by applicable law or agreed to in writing, software
 * distributed under the License is distributed on an "AS IS" BASIS,
 * WITHOUT WARRANTIES OR CONDITIONS OF ANY KIND, either express or implied.
 * See the License for the specific language governing permissions and
 * limitations under the License.
 */

package org.apache.kafka.metadata.authorizer;

import org.apache.kafka.common.Endpoint;
import org.apache.kafka.common.Uuid;
import org.apache.kafka.common.acl.AccessControlEntry;
import org.apache.kafka.common.acl.AclBinding;
import org.apache.kafka.common.acl.AclBindingFilter;
import org.apache.kafka.common.errors.AuthorizationException;
import org.apache.kafka.common.errors.InvalidRequestException;
import org.apache.kafka.common.errors.NotControllerException;
import org.apache.kafka.common.resource.ResourcePattern;
import org.apache.kafka.controller.ControllerRequestContext;
import org.apache.kafka.server.authorizer.*;
import org.apache.kafka.server.authorizer.AclDeleteResult.AclBindingDeleteResult;
<<<<<<< HEAD
=======
import org.apache.kafka.server.authorizer.Action;
import org.apache.kafka.server.authorizer.AuthorizableRequestContext;
import org.apache.kafka.server.authorizer.AuthorizationResult;
import org.apache.kafka.server.authorizer.AuthorizerServerInfo;

>>>>>>> 9494bebe
import org.junit.jupiter.api.Test;
import org.junit.jupiter.api.Timeout;

import java.io.IOException;
import java.util.*;
import java.util.concurrent.CompletableFuture;
import java.util.concurrent.CompletionStage;
import java.util.stream.Collectors;

import static org.apache.kafka.common.acl.AclOperation.READ;
import static org.apache.kafka.common.acl.AclOperation.WRITE;
import static org.apache.kafka.common.acl.AclPermissionType.ALLOW;
import static org.apache.kafka.common.resource.PatternType.LITERAL;
import static org.apache.kafka.common.resource.ResourcePattern.WILDCARD_RESOURCE;
import static org.apache.kafka.common.resource.ResourceType.TOPIC;
import static org.apache.kafka.metadata.authorizer.StandardAuthorizerData.WILDCARD;
import static org.apache.kafka.metadata.authorizer.StandardAuthorizerData.WILDCARD_PRINCIPAL;
import static org.junit.jupiter.api.Assertions.assertEquals;


@Timeout(value = 40)
public class ClusterMetadataAuthorizerTest {
    static class MockAclMutator implements AclMutator {
        private CompletableFuture<List<AclCreateResult>> createAclsResponse;
        private CompletableFuture<List<AclDeleteResult>> deleteAclsResponse;

        void setCreateAclsResponse(CompletableFuture<List<AclCreateResult>> createAclsResponse) {
            this.createAclsResponse = createAclsResponse;
        }

        @Override
        public CompletableFuture<List<AclCreateResult>> createAcls(ControllerRequestContext context, List<AclBinding> aclBindings) {
            return createAclsResponse;
        }

        void setDeleteAclsResponse(CompletableFuture<List<AclDeleteResult>> deleteAclsResponse) {
            this.deleteAclsResponse = deleteAclsResponse;
        }

        @Override
        public CompletableFuture<List<AclDeleteResult>> deleteAcls(ControllerRequestContext context, List<AclBindingFilter> aclBindingFilters) {
            return deleteAclsResponse;
        }
    }

    static class MockClusterMetadataAuthorizer implements ClusterMetadataAuthorizer {
        volatile AclMutator aclMutator;

        @Override
        public void setAclMutator(AclMutator aclMutator) {
            this.aclMutator = aclMutator;
        }

        @Override
        public AclMutator aclMutatorOrException() {
            if (aclMutator == null) {
                throw new NotControllerException("The current node is not the active controller.");
            }
            return aclMutator;
        }

        @Override
        public void completeInitialLoad() {
            // do nothing
        }

        @Override
        public void completeInitialLoad(Exception e) {
            // do nothing
        }

        @Override
        public void loadSnapshot(Map<Uuid, StandardAcl> acls) {
            // do nothing
        }

        @Override
        public void addAcl(Uuid id, StandardAcl acl) {
            // do nothing
        }

        @Override
        public void removeAcl(Uuid id) {
            // do nothing
        }

        @Override
        public Map<Endpoint, ? extends CompletionStage<Void>> start(AuthorizerServerInfo serverInfo) {
            return null; // do nothing
        }

        @Override
        public List<AuthorizationResult> authorize(AuthorizableRequestContext requestContext, List<Action> actions) {
            return null; // do nothing
        }

        @Override
        public Iterable<AclBinding> acls(AclBindingFilter filter) {
            return null; // do nothing
        }

        @Override
        public void close() throws IOException {
            // do nothing
        }

        @Override
        public void configure(Map<String, ?> configs) {
            // do nothing
        }
    }

    static final List<AclBinding> TEST_BINDINGS = Arrays.asList(new AclBinding(new ResourcePattern(TOPIC, WILDCARD_RESOURCE, LITERAL), new AccessControlEntry(WILDCARD_PRINCIPAL, WILDCARD, READ, ALLOW)), new AclBinding(new ResourcePattern(TOPIC, WILDCARD_RESOURCE, LITERAL), new AccessControlEntry(WILDCARD_PRINCIPAL, WILDCARD, WRITE, ALLOW)));

<<<<<<< HEAD
    static final List<AclBindingFilter> TEST_FILTERS = TEST_BINDINGS.stream().map(b -> b.toFilter()).collect(Collectors.toList());
=======
    static final List<AclBindingFilter> TEST_FILTERS = TEST_BINDINGS.stream().
        map(AclBinding::toFilter).collect(Collectors.toList());
>>>>>>> 9494bebe

    @Test
    public void testCreateAcls() throws Exception {
        MockAclMutator mutator = new MockAclMutator();
        MockClusterMetadataAuthorizer authorizer = new MockClusterMetadataAuthorizer();
        authorizer.setAclMutator(mutator);
        CompletableFuture<List<AclCreateResult>> response = new CompletableFuture<>();
        response.complete(Arrays.asList(AclCreateResult.SUCCESS, new AclCreateResult(new InvalidRequestException("invalid"))));
        mutator.setCreateAclsResponse(response);
        List<? extends CompletionStage<AclCreateResult>> results = authorizer.createAcls(new MockAuthorizableRequestContext.Builder().build(), TEST_BINDINGS);
        assertEquals(2, results.size());
        assertEquals(Optional.empty(), results.get(0).toCompletableFuture().get().exception());
        assertEquals(InvalidRequestException.class, results.get(1).toCompletableFuture().get().exception().get().getClass());
    }

    @Test
    public void testCreateAclsError() throws Exception {
        MockAclMutator mutator = new MockAclMutator();
        MockClusterMetadataAuthorizer authorizer = new MockClusterMetadataAuthorizer();
        authorizer.setAclMutator(mutator);
        CompletableFuture<List<AclCreateResult>> response = new CompletableFuture<>();
        response.completeExceptionally(new AuthorizationException("not authorized"));
        mutator.setCreateAclsResponse(response);
        List<? extends CompletionStage<AclCreateResult>> results = authorizer.createAcls(new MockAuthorizableRequestContext.Builder().build(), TEST_BINDINGS);
        assertEquals(2, results.size());
        assertEquals(AuthorizationException.class, results.get(0).toCompletableFuture().get().exception().get().getClass());
        assertEquals(AuthorizationException.class, results.get(1).toCompletableFuture().get().exception().get().getClass());
    }

    @Test
    public void testDeleteAcls() throws Exception {
        MockAclMutator mutator = new MockAclMutator();
        MockClusterMetadataAuthorizer authorizer = new MockClusterMetadataAuthorizer();
        authorizer.setAclMutator(mutator);
        CompletableFuture<List<AclDeleteResult>> response = new CompletableFuture<>();
        response.complete(Arrays.asList(new AclDeleteResult(Collections.singleton(new AclBindingDeleteResult(TEST_BINDINGS.get(0)))), new AclDeleteResult(new InvalidRequestException("invalid"))));
        mutator.setDeleteAclsResponse(response);
        List<? extends CompletionStage<AclDeleteResult>> results = authorizer.deleteAcls(new MockAuthorizableRequestContext.Builder().build(), TEST_FILTERS);
        assertEquals(2, results.size());

        Collection<AclBindingDeleteResult> deleteResults0 = results.get(0).toCompletableFuture().get().aclBindingDeleteResults();
        assertEquals(1, deleteResults0.size());
        AclBindingDeleteResult deleteResult0 = deleteResults0.iterator().next();
        assertEquals(TEST_BINDINGS.get(0), deleteResult0.aclBinding());
        assertEquals(Optional.empty(), deleteResult0.exception());
        AclDeleteResult deleteResult1 = results.get(1).toCompletableFuture().get();
        assertEquals(0, deleteResult1.aclBindingDeleteResults().size());
        assertEquals(InvalidRequestException.class, deleteResult1.exception().get().getClass());
    }

    @Test
    public void testDeleteAclsError() throws Exception {
        MockAclMutator mutator = new MockAclMutator();
        MockClusterMetadataAuthorizer authorizer = new MockClusterMetadataAuthorizer();
        authorizer.setAclMutator(mutator);
        CompletableFuture<List<AclDeleteResult>> response = new CompletableFuture<>();
        response.completeExceptionally(new AuthorizationException("not authorized"));
        mutator.setDeleteAclsResponse(response);
        List<? extends CompletionStage<AclDeleteResult>> results = authorizer.deleteAcls(new MockAuthorizableRequestContext.Builder().build(), TEST_FILTERS);
        assertEquals(2, results.size());
        for (int i = 0; i < 2; i++) {
            AclDeleteResult deleteResult = results.get(i).toCompletableFuture().get();
            assertEquals(0, deleteResult.aclBindingDeleteResults().size());
            assertEquals(AuthorizationException.class, deleteResult.exception().get().getClass());
        }
    }
}<|MERGE_RESOLUTION|>--- conflicted
+++ resolved
@@ -27,21 +27,24 @@
 import org.apache.kafka.common.errors.NotControllerException;
 import org.apache.kafka.common.resource.ResourcePattern;
 import org.apache.kafka.controller.ControllerRequestContext;
-import org.apache.kafka.server.authorizer.*;
+import org.apache.kafka.server.authorizer.AclCreateResult;
+import org.apache.kafka.server.authorizer.AclDeleteResult;
 import org.apache.kafka.server.authorizer.AclDeleteResult.AclBindingDeleteResult;
-<<<<<<< HEAD
-=======
 import org.apache.kafka.server.authorizer.Action;
 import org.apache.kafka.server.authorizer.AuthorizableRequestContext;
 import org.apache.kafka.server.authorizer.AuthorizationResult;
 import org.apache.kafka.server.authorizer.AuthorizerServerInfo;
 
->>>>>>> 9494bebe
 import org.junit.jupiter.api.Test;
 import org.junit.jupiter.api.Timeout;
 
 import java.io.IOException;
-import java.util.*;
+import java.util.Arrays;
+import java.util.Collection;
+import java.util.Collections;
+import java.util.List;
+import java.util.Map;
+import java.util.Optional;
 import java.util.concurrent.CompletableFuture;
 import java.util.concurrent.CompletionStage;
 import java.util.stream.Collectors;
@@ -68,7 +71,10 @@
         }
 
         @Override
-        public CompletableFuture<List<AclCreateResult>> createAcls(ControllerRequestContext context, List<AclBinding> aclBindings) {
+        public CompletableFuture<List<AclCreateResult>> createAcls(
+            ControllerRequestContext context,
+            List<AclBinding> aclBindings
+        ) {
             return createAclsResponse;
         }
 
@@ -77,7 +83,10 @@
         }
 
         @Override
-        public CompletableFuture<List<AclDeleteResult>> deleteAcls(ControllerRequestContext context, List<AclBindingFilter> aclBindingFilters) {
+        public CompletableFuture<List<AclDeleteResult>> deleteAcls(
+            ControllerRequestContext context,
+            List<AclBindingFilter> aclBindingFilters
+        ) {
             return deleteAclsResponse;
         }
     }
@@ -149,14 +158,15 @@
         }
     }
 
-    static final List<AclBinding> TEST_BINDINGS = Arrays.asList(new AclBinding(new ResourcePattern(TOPIC, WILDCARD_RESOURCE, LITERAL), new AccessControlEntry(WILDCARD_PRINCIPAL, WILDCARD, READ, ALLOW)), new AclBinding(new ResourcePattern(TOPIC, WILDCARD_RESOURCE, LITERAL), new AccessControlEntry(WILDCARD_PRINCIPAL, WILDCARD, WRITE, ALLOW)));
-
-<<<<<<< HEAD
-    static final List<AclBindingFilter> TEST_FILTERS = TEST_BINDINGS.stream().map(b -> b.toFilter()).collect(Collectors.toList());
-=======
+    static final List<AclBinding> TEST_BINDINGS = Arrays.asList(
+        new AclBinding(new ResourcePattern(TOPIC, WILDCARD_RESOURCE, LITERAL),
+            new AccessControlEntry(WILDCARD_PRINCIPAL, WILDCARD, READ, ALLOW)),
+        new AclBinding(new ResourcePattern(TOPIC, WILDCARD_RESOURCE, LITERAL),
+            new AccessControlEntry(WILDCARD_PRINCIPAL, WILDCARD, WRITE, ALLOW))
+    );
+
     static final List<AclBindingFilter> TEST_FILTERS = TEST_BINDINGS.stream().
         map(AclBinding::toFilter).collect(Collectors.toList());
->>>>>>> 9494bebe
 
     @Test
     public void testCreateAcls() throws Exception {
@@ -164,12 +174,15 @@
         MockClusterMetadataAuthorizer authorizer = new MockClusterMetadataAuthorizer();
         authorizer.setAclMutator(mutator);
         CompletableFuture<List<AclCreateResult>> response = new CompletableFuture<>();
-        response.complete(Arrays.asList(AclCreateResult.SUCCESS, new AclCreateResult(new InvalidRequestException("invalid"))));
+        response.complete(Arrays.asList(AclCreateResult.SUCCESS,
+            new AclCreateResult(new InvalidRequestException("invalid"))));
         mutator.setCreateAclsResponse(response);
-        List<? extends CompletionStage<AclCreateResult>> results = authorizer.createAcls(new MockAuthorizableRequestContext.Builder().build(), TEST_BINDINGS);
+        List<? extends CompletionStage<AclCreateResult>> results = authorizer.createAcls(
+            new MockAuthorizableRequestContext.Builder().build(), TEST_BINDINGS);
         assertEquals(2, results.size());
         assertEquals(Optional.empty(), results.get(0).toCompletableFuture().get().exception());
-        assertEquals(InvalidRequestException.class, results.get(1).toCompletableFuture().get().exception().get().getClass());
+        assertEquals(InvalidRequestException.class,
+            results.get(1).toCompletableFuture().get().exception().get().getClass());
     }
 
     @Test
@@ -180,10 +193,13 @@
         CompletableFuture<List<AclCreateResult>> response = new CompletableFuture<>();
         response.completeExceptionally(new AuthorizationException("not authorized"));
         mutator.setCreateAclsResponse(response);
-        List<? extends CompletionStage<AclCreateResult>> results = authorizer.createAcls(new MockAuthorizableRequestContext.Builder().build(), TEST_BINDINGS);
-        assertEquals(2, results.size());
-        assertEquals(AuthorizationException.class, results.get(0).toCompletableFuture().get().exception().get().getClass());
-        assertEquals(AuthorizationException.class, results.get(1).toCompletableFuture().get().exception().get().getClass());
+        List<? extends CompletionStage<AclCreateResult>> results = authorizer.createAcls(
+            new MockAuthorizableRequestContext.Builder().build(), TEST_BINDINGS);
+        assertEquals(2, results.size());
+        assertEquals(AuthorizationException.class,
+            results.get(0).toCompletableFuture().get().exception().get().getClass());
+        assertEquals(AuthorizationException.class,
+            results.get(1).toCompletableFuture().get().exception().get().getClass());
     }
 
     @Test
@@ -192,12 +208,16 @@
         MockClusterMetadataAuthorizer authorizer = new MockClusterMetadataAuthorizer();
         authorizer.setAclMutator(mutator);
         CompletableFuture<List<AclDeleteResult>> response = new CompletableFuture<>();
-        response.complete(Arrays.asList(new AclDeleteResult(Collections.singleton(new AclBindingDeleteResult(TEST_BINDINGS.get(0)))), new AclDeleteResult(new InvalidRequestException("invalid"))));
+        response.complete(Arrays.asList(new AclDeleteResult(
+                Collections.singleton(new AclBindingDeleteResult(TEST_BINDINGS.get(0)))),
+            new AclDeleteResult(new InvalidRequestException("invalid"))));
         mutator.setDeleteAclsResponse(response);
-        List<? extends CompletionStage<AclDeleteResult>> results = authorizer.deleteAcls(new MockAuthorizableRequestContext.Builder().build(), TEST_FILTERS);
-        assertEquals(2, results.size());
-
-        Collection<AclBindingDeleteResult> deleteResults0 = results.get(0).toCompletableFuture().get().aclBindingDeleteResults();
+        List<? extends CompletionStage<AclDeleteResult>> results = authorizer.deleteAcls(
+            new MockAuthorizableRequestContext.Builder().build(), TEST_FILTERS);
+        assertEquals(2, results.size());
+
+        Collection<AclBindingDeleteResult> deleteResults0 = results.get(0).toCompletableFuture().
+            get().aclBindingDeleteResults();
         assertEquals(1, deleteResults0.size());
         AclBindingDeleteResult deleteResult0 = deleteResults0.iterator().next();
         assertEquals(TEST_BINDINGS.get(0), deleteResult0.aclBinding());
@@ -215,7 +235,8 @@
         CompletableFuture<List<AclDeleteResult>> response = new CompletableFuture<>();
         response.completeExceptionally(new AuthorizationException("not authorized"));
         mutator.setDeleteAclsResponse(response);
-        List<? extends CompletionStage<AclDeleteResult>> results = authorizer.deleteAcls(new MockAuthorizableRequestContext.Builder().build(), TEST_FILTERS);
+        List<? extends CompletionStage<AclDeleteResult>> results = authorizer.deleteAcls(
+            new MockAuthorizableRequestContext.Builder().build(), TEST_FILTERS);
         assertEquals(2, results.size());
         for (int i = 0; i < 2; i++) {
             AclDeleteResult deleteResult = results.get(i).toCompletableFuture().get();
