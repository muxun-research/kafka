/*
 * Licensed to the Apache Software Foundation (ASF) under one or more
 * contributor license agreements. See the NOTICE file distributed with
 * this work for additional information regarding copyright ownership.
 * The ASF licenses this file to You under the Apache License, Version 2.0
 * (the "License"); you may not use this file except in compliance with
 * the License. You may obtain a copy of the License at
 *
 *    http://www.apache.org/licenses/LICENSE-2.0
 *
 * Unless required by applicable law or agreed to in writing, software
 * distributed under the License is distributed on an "AS IS" BASIS,
 * WITHOUT WARRANTIES OR CONDITIONS OF ANY KIND, either express or implied.
 * See the License for the specific language governing permissions and
 * limitations under the License.
 */

package org.apache.kafka.controller.metrics;

import org.apache.kafka.common.Uuid;
<<<<<<< HEAD
import org.apache.kafka.image.*;
=======
import org.apache.kafka.image.AclsImage;
import org.apache.kafka.image.ClientQuotasImage;
import org.apache.kafka.image.ClusterImage;
import org.apache.kafka.image.ConfigurationsImage;
import org.apache.kafka.image.DelegationTokenImage;
import org.apache.kafka.image.FeaturesImage;
import org.apache.kafka.image.MetadataDelta;
import org.apache.kafka.image.MetadataImage;
import org.apache.kafka.image.MetadataProvenance;
import org.apache.kafka.image.ProducerIdsImage;
import org.apache.kafka.image.ScramImage;
import org.apache.kafka.image.TopicsImage;
>>>>>>> 9494bebe
import org.apache.kafka.image.loader.LoaderManifest;
import org.apache.kafka.image.loader.LogDeltaManifest;
import org.apache.kafka.image.loader.SnapshotManifest;
import org.apache.kafka.image.writer.ImageReWriter;
import org.apache.kafka.image.writer.ImageWriterOptions;
import org.apache.kafka.raft.LeaderAndEpoch;
import org.apache.kafka.server.fault.MockFaultHandler;

import org.junit.jupiter.api.Test;

import java.util.Optional;

<<<<<<< HEAD
import static org.apache.kafka.controller.metrics.ControllerMetricsTestUtils.FakePartitionRegistrationType.*;
import static org.apache.kafka.controller.metrics.ControllerMetricsTestUtils.*;
=======
import static org.apache.kafka.controller.metrics.ControllerMetricsTestUtils.FakePartitionRegistrationType.NON_PREFERRED_LEADER;
import static org.apache.kafka.controller.metrics.ControllerMetricsTestUtils.FakePartitionRegistrationType.NORMAL;
import static org.apache.kafka.controller.metrics.ControllerMetricsTestUtils.FakePartitionRegistrationType.OFFLINE;
import static org.apache.kafka.controller.metrics.ControllerMetricsTestUtils.fakePartitionRegistration;
import static org.apache.kafka.controller.metrics.ControllerMetricsTestUtils.fakeTopicImage;
import static org.apache.kafka.controller.metrics.ControllerMetricsTestUtils.fakeTopicsImage;
>>>>>>> 9494bebe
import static org.junit.jupiter.api.Assertions.assertEquals;

public class ControllerMetadataMetricsPublisherTest {
    static class TestEnv implements AutoCloseable {
        MockFaultHandler faultHandler = new MockFaultHandler("ControllerMetadataMetricsPublisher");
        ControllerMetadataMetrics metrics = new ControllerMetadataMetrics(Optional.empty());
        ControllerMetadataMetricsPublisher publisher = new ControllerMetadataMetricsPublisher(metrics, faultHandler);

        @Override
        public void close() {
            publisher.close();
            faultHandler.maybeRethrowFirstException();
        }
    }

    @Test
    public void testMetricsBeforePublishing() {
        try (TestEnv env = new TestEnv()) {
            assertEquals(0, env.metrics.activeBrokerCount());
            assertEquals(0, env.metrics.globalTopicCount());
            assertEquals(0, env.metrics.globalPartitionCount());
            assertEquals(0, env.metrics.offlinePartitionCount());
            assertEquals(0, env.metrics.preferredReplicaImbalanceCount());
            assertEquals(0, env.metrics.metadataErrorCount());
        }
    }

    static MetadataImage fakeImageFromTopicsImage(TopicsImage topicsImage) {
<<<<<<< HEAD
        return new MetadataImage(MetadataProvenance.EMPTY, FeaturesImage.EMPTY, ClusterImage.EMPTY, topicsImage, ConfigurationsImage.EMPTY, ClientQuotasImage.EMPTY, ProducerIdsImage.EMPTY, AclsImage.EMPTY, ScramImage.EMPTY);
=======
        return new MetadataImage(
            MetadataProvenance.EMPTY,
            FeaturesImage.EMPTY,
            ClusterImage.EMPTY,
            topicsImage,
            ConfigurationsImage.EMPTY,
            ClientQuotasImage.EMPTY,
            ProducerIdsImage.EMPTY,
            AclsImage.EMPTY,
            ScramImage.EMPTY,
            DelegationTokenImage.EMPTY);
>>>>>>> 9494bebe
    }

    static final TopicsImage TOPICS_IMAGE1;

    static final MetadataImage IMAGE1;

    static {
        TOPICS_IMAGE1 = fakeTopicsImage(fakeTopicImage("foo", Uuid.fromString("JKNp6fQaT-icHxh654ok-w"), fakePartitionRegistration(NORMAL)), fakeTopicImage("bar", Uuid.fromString("pEMSdUVWTXaFQUzLTznFSw"), fakePartitionRegistration(NORMAL), fakePartitionRegistration(NORMAL), fakePartitionRegistration(NON_PREFERRED_LEADER)), fakeTopicImage("quux", Uuid.fromString("zkUT4lyyRke6VIaTw6RQWg"), fakePartitionRegistration(OFFLINE), fakePartitionRegistration(OFFLINE), fakePartitionRegistration(OFFLINE)));
        IMAGE1 = fakeImageFromTopicsImage(TOPICS_IMAGE1);
    }

    @Test
    public void testPublish() {
        try (TestEnv env = new TestEnv()) {
            assertEquals(0, env.metrics.activeBrokerCount());
            assertEquals(0, env.metrics.globalTopicCount());
            assertEquals(0, env.metrics.globalPartitionCount());
            assertEquals(0, env.metrics.offlinePartitionCount());
            assertEquals(0, env.metrics.preferredReplicaImbalanceCount());
            assertEquals(0, env.metrics.metadataErrorCount());
        }
    }

    static LoaderManifest fakeManifest(boolean isSnapshot) {
        if (isSnapshot) {
            return new SnapshotManifest(MetadataProvenance.EMPTY, 0);
        } else {
            return LogDeltaManifest.newBuilder()
                .provenance(MetadataProvenance.EMPTY)
                .leaderAndEpoch(LeaderAndEpoch.UNKNOWN)
                .numBatches(0)
                .elapsedNs(0)
                .numBytes(0).build();
        }
    }

    @Test
    public void testLoadSnapshot() {
        try (TestEnv env = new TestEnv()) {
            MetadataDelta delta = new MetadataDelta(MetadataImage.EMPTY);
            ImageReWriter writer = new ImageReWriter(delta);
            IMAGE1.write(writer, new ImageWriterOptions.Builder().setMetadataVersion(delta.image().features().metadataVersion()).build());
            env.publisher.onMetadataUpdate(delta, IMAGE1, fakeManifest(true));
            assertEquals(0, env.metrics.activeBrokerCount());
            assertEquals(3, env.metrics.globalTopicCount());
            assertEquals(7, env.metrics.globalPartitionCount());
            assertEquals(3, env.metrics.offlinePartitionCount());
            assertEquals(4, env.metrics.preferredReplicaImbalanceCount());
            assertEquals(0, env.metrics.metadataErrorCount());
        }
    }
}<|MERGE_RESOLUTION|>--- conflicted
+++ resolved
@@ -18,9 +18,6 @@
 package org.apache.kafka.controller.metrics;
 
 import org.apache.kafka.common.Uuid;
-<<<<<<< HEAD
-import org.apache.kafka.image.*;
-=======
 import org.apache.kafka.image.AclsImage;
 import org.apache.kafka.image.ClientQuotasImage;
 import org.apache.kafka.image.ClusterImage;
@@ -33,7 +30,6 @@
 import org.apache.kafka.image.ProducerIdsImage;
 import org.apache.kafka.image.ScramImage;
 import org.apache.kafka.image.TopicsImage;
->>>>>>> 9494bebe
 import org.apache.kafka.image.loader.LoaderManifest;
 import org.apache.kafka.image.loader.LogDeltaManifest;
 import org.apache.kafka.image.loader.SnapshotManifest;
@@ -46,24 +42,22 @@
 
 import java.util.Optional;
 
-<<<<<<< HEAD
-import static org.apache.kafka.controller.metrics.ControllerMetricsTestUtils.FakePartitionRegistrationType.*;
-import static org.apache.kafka.controller.metrics.ControllerMetricsTestUtils.*;
-=======
 import static org.apache.kafka.controller.metrics.ControllerMetricsTestUtils.FakePartitionRegistrationType.NON_PREFERRED_LEADER;
 import static org.apache.kafka.controller.metrics.ControllerMetricsTestUtils.FakePartitionRegistrationType.NORMAL;
 import static org.apache.kafka.controller.metrics.ControllerMetricsTestUtils.FakePartitionRegistrationType.OFFLINE;
 import static org.apache.kafka.controller.metrics.ControllerMetricsTestUtils.fakePartitionRegistration;
 import static org.apache.kafka.controller.metrics.ControllerMetricsTestUtils.fakeTopicImage;
 import static org.apache.kafka.controller.metrics.ControllerMetricsTestUtils.fakeTopicsImage;
->>>>>>> 9494bebe
 import static org.junit.jupiter.api.Assertions.assertEquals;
 
 public class ControllerMetadataMetricsPublisherTest {
     static class TestEnv implements AutoCloseable {
-        MockFaultHandler faultHandler = new MockFaultHandler("ControllerMetadataMetricsPublisher");
-        ControllerMetadataMetrics metrics = new ControllerMetadataMetrics(Optional.empty());
-        ControllerMetadataMetricsPublisher publisher = new ControllerMetadataMetricsPublisher(metrics, faultHandler);
+        MockFaultHandler faultHandler =
+                new MockFaultHandler("ControllerMetadataMetricsPublisher");
+        ControllerMetadataMetrics metrics =
+                new ControllerMetadataMetrics(Optional.empty());
+        ControllerMetadataMetricsPublisher publisher =
+                new ControllerMetadataMetricsPublisher(metrics, faultHandler);
 
         @Override
         public void close() {
@@ -85,9 +79,6 @@
     }
 
     static MetadataImage fakeImageFromTopicsImage(TopicsImage topicsImage) {
-<<<<<<< HEAD
-        return new MetadataImage(MetadataProvenance.EMPTY, FeaturesImage.EMPTY, ClusterImage.EMPTY, topicsImage, ConfigurationsImage.EMPTY, ClientQuotasImage.EMPTY, ProducerIdsImage.EMPTY, AclsImage.EMPTY, ScramImage.EMPTY);
-=======
         return new MetadataImage(
             MetadataProvenance.EMPTY,
             FeaturesImage.EMPTY,
@@ -99,7 +90,6 @@
             AclsImage.EMPTY,
             ScramImage.EMPTY,
             DelegationTokenImage.EMPTY);
->>>>>>> 9494bebe
     }
 
     static final TopicsImage TOPICS_IMAGE1;
@@ -107,7 +97,21 @@
     static final MetadataImage IMAGE1;
 
     static {
-        TOPICS_IMAGE1 = fakeTopicsImage(fakeTopicImage("foo", Uuid.fromString("JKNp6fQaT-icHxh654ok-w"), fakePartitionRegistration(NORMAL)), fakeTopicImage("bar", Uuid.fromString("pEMSdUVWTXaFQUzLTznFSw"), fakePartitionRegistration(NORMAL), fakePartitionRegistration(NORMAL), fakePartitionRegistration(NON_PREFERRED_LEADER)), fakeTopicImage("quux", Uuid.fromString("zkUT4lyyRke6VIaTw6RQWg"), fakePartitionRegistration(OFFLINE), fakePartitionRegistration(OFFLINE), fakePartitionRegistration(OFFLINE)));
+        TOPICS_IMAGE1 = fakeTopicsImage(
+            fakeTopicImage("foo",
+                Uuid.fromString("JKNp6fQaT-icHxh654ok-w"),
+                    fakePartitionRegistration(NORMAL)),
+            fakeTopicImage("bar",
+                Uuid.fromString("pEMSdUVWTXaFQUzLTznFSw"),
+                    fakePartitionRegistration(NORMAL),
+                    fakePartitionRegistration(NORMAL),
+                    fakePartitionRegistration(NON_PREFERRED_LEADER)),
+            fakeTopicImage("quux",
+                    Uuid.fromString("zkUT4lyyRke6VIaTw6RQWg"),
+                    fakePartitionRegistration(OFFLINE),
+                    fakePartitionRegistration(OFFLINE),
+                    fakePartitionRegistration(OFFLINE))
+        );
         IMAGE1 = fakeImageFromTopicsImage(TOPICS_IMAGE1);
     }
 
@@ -141,7 +145,9 @@
         try (TestEnv env = new TestEnv()) {
             MetadataDelta delta = new MetadataDelta(MetadataImage.EMPTY);
             ImageReWriter writer = new ImageReWriter(delta);
-            IMAGE1.write(writer, new ImageWriterOptions.Builder().setMetadataVersion(delta.image().features().metadataVersion()).build());
+            IMAGE1.write(writer, new ImageWriterOptions.Builder().
+                    setMetadataVersion(delta.image().features().metadataVersion()).
+                    build());
             env.publisher.onMetadataUpdate(delta, IMAGE1, fakeManifest(true));
             assertEquals(0, env.metrics.activeBrokerCount());
             assertEquals(3, env.metrics.globalTopicCount());
