--- conflicted
+++ resolved
@@ -17,10 +17,6 @@
 
 package org.apache.kafka.controller;
 
-<<<<<<< HEAD
-import org.apache.kafka.clients.ApiVersions;
-=======
->>>>>>> 9494bebe
 import org.apache.kafka.common.errors.StaleBrokerEpochException;
 import org.apache.kafka.common.errors.UnknownServerException;
 import org.apache.kafka.common.metadata.ProducerIdsRecord;
@@ -47,11 +43,6 @@
     @BeforeEach
     public void setUp() {
         final MockTime time = new MockTime();
-<<<<<<< HEAD
-        snapshotRegistry = new SnapshotRegistry(new LogContext());
-        featureControl = new FeatureControlManager.Builder().setSnapshotRegistry(snapshotRegistry).setQuorumFeatures(new QuorumFeatures(0, new ApiVersions(), QuorumFeatures.defaultFeatureMap(), Collections.singletonList(0))).setMetadataVersion(MetadataVersion.latest()).build();
-        clusterControl = new ClusterControlManager.Builder().setTime(time).setSnapshotRegistry(snapshotRegistry).setSessionTimeoutNs(1000).setFeatureControlManager(featureControl).build();
-=======
         SnapshotRegistry snapshotRegistry = new SnapshotRegistry(new LogContext());
         FeatureControlManager featureControl = new FeatureControlManager.Builder().
             setSnapshotRegistry(snapshotRegistry).
@@ -66,21 +57,28 @@
             setFeatureControlManager(featureControl).
             setBrokerShutdownHandler((brokerId, isCleanShutdown, records) -> { }).
             build();
->>>>>>> 9494bebe
 
         clusterControl.activate();
         for (int i = 0; i < 4; i++) {
             RegisterBrokerRecord brokerRecord = new RegisterBrokerRecord().setBrokerEpoch(100).setBrokerId(i);
-            brokerRecord.endPoints().add(new RegisterBrokerRecord.BrokerEndpoint().setSecurityProtocol(SecurityProtocol.PLAINTEXT.id).setPort((short) 9092).setName("PLAINTEXT").setHost(String.format("broker-%02d.example.org", i)));
+            brokerRecord.endPoints().add(new RegisterBrokerRecord.BrokerEndpoint().
+                    setSecurityProtocol(SecurityProtocol.PLAINTEXT.id).
+                    setPort((short) 9092).
+                    setName("PLAINTEXT").
+                    setHost(String.format("broker-%02d.example.org", i)));
             clusterControl.replay(brokerRecord, 100L);
         }
 
-        this.producerIdControlManager = new ProducerIdControlManager.Builder().setClusterControlManager(clusterControl).setSnapshotRegistry(snapshotRegistry).build();
+        this.producerIdControlManager = new ProducerIdControlManager.Builder().
+            setClusterControlManager(clusterControl).
+            setSnapshotRegistry(snapshotRegistry).
+            build();
     }
 
     @Test
     public void testInitialResult() {
-        ControllerResult<ProducerIdsBlock> result = producerIdControlManager.generateNextProducerId(1, 100);
+        ControllerResult<ProducerIdsBlock> result =
+            producerIdControlManager.generateNextProducerId(1, 100);
         assertEquals(0, result.response().firstProducerId());
         assertEquals(1000, result.response().size());
         ProducerIdsRecord record = (ProducerIdsRecord) result.records().get(0).message();
@@ -89,18 +87,17 @@
 
     @Test
     public void testMonotonic() {
-        producerIdControlManager.replay(new ProducerIdsRecord().setBrokerId(1).setBrokerEpoch(100).setNextProducerId(42));
+        producerIdControlManager.replay(
+            new ProducerIdsRecord()
+                .setBrokerId(1)
+                .setBrokerEpoch(100)
+                .setNextProducerId(42));
 
-        ProducerIdsBlock range = producerIdControlManager.generateNextProducerId(1, 100).response();
+        ProducerIdsBlock range =
+            producerIdControlManager.generateNextProducerId(1, 100).response();
         assertEquals(42, range.firstProducerId());
 
         // Can't go backwards in Producer IDs
-<<<<<<< HEAD
-        assertThrows(RuntimeException.class, () -> {
-            producerIdControlManager.replay(new ProducerIdsRecord().setBrokerId(1).setBrokerEpoch(100).setNextProducerId(40));
-        }, "Producer ID range must only increase");
-        range = producerIdControlManager.generateNextProducerId(1, 100).response();
-=======
         assertThrows(RuntimeException.class, () ->
             producerIdControlManager.replay(
                 new ProducerIdsRecord()
@@ -116,34 +113,37 @@
                     .setNextProducerId(42)),
             "Producer ID range must only increase");
         range = producerIdControlManager.generateNextProducerId(3, 100).response();
->>>>>>> 9494bebe
         assertEquals(42, range.firstProducerId());
 
         // Gaps in the ID range are okay.
-        producerIdControlManager.replay(new ProducerIdsRecord().setBrokerId(1).setBrokerEpoch(100).setNextProducerId(50));
+        producerIdControlManager.replay(
+            new ProducerIdsRecord()
+                .setBrokerId(1)
+                .setBrokerEpoch(100)
+                .setNextProducerId(50));
         range = producerIdControlManager.generateNextProducerId(1, 100).response();
         assertEquals(50, range.firstProducerId());
     }
 
     @Test
     public void testUnknownBrokerOrEpoch() {
-<<<<<<< HEAD
-        ControllerResult<ProducerIdsBlock> result;
-
-        assertThrows(StaleBrokerEpochException.class, () -> producerIdControlManager.generateNextProducerId(99, 0));
-=======
         assertThrows(StaleBrokerEpochException.class, () ->
             producerIdControlManager.generateNextProducerId(99, 0));
->>>>>>> 9494bebe
 
-        assertThrows(StaleBrokerEpochException.class, () -> producerIdControlManager.generateNextProducerId(1, 99));
+        assertThrows(StaleBrokerEpochException.class, () ->
+            producerIdControlManager.generateNextProducerId(1, 99));
     }
 
     @Test
     public void testMaxValue() {
-        producerIdControlManager.replay(new ProducerIdsRecord().setBrokerId(1).setBrokerEpoch(100).setNextProducerId(Long.MAX_VALUE - 1));
+        producerIdControlManager.replay(
+            new ProducerIdsRecord()
+                .setBrokerId(1)
+                .setBrokerEpoch(100)
+                .setNextProducerId(Long.MAX_VALUE - 1));
 
-        assertThrows(UnknownServerException.class, () -> producerIdControlManager.generateNextProducerId(1, 100));
+        assertThrows(UnknownServerException.class, () ->
+            producerIdControlManager.generateNextProducerId(1, 100));
     }
 
     @Test
@@ -154,9 +154,12 @@
         assertEquals(new ProducerIdsBlock(3, 100000, 1000), producerIdControlManager.nextProducerBlock());
     }
 
-    static ProducerIdsBlock generateProducerIds(ProducerIdControlManager producerIdControlManager, int brokerId, long brokerEpoch) {
-        ControllerResult<ProducerIdsBlock> result = producerIdControlManager.generateNextProducerId(brokerId, brokerEpoch);
-        result.records().forEach(apiMessageAndVersion -> producerIdControlManager.replay((ProducerIdsRecord) apiMessageAndVersion.message()));
+    static ProducerIdsBlock generateProducerIds(
+            ProducerIdControlManager producerIdControlManager, int brokerId, long brokerEpoch) {
+        ControllerResult<ProducerIdsBlock> result =
+            producerIdControlManager.generateNextProducerId(brokerId, brokerEpoch);
+        result.records().forEach(apiMessageAndVersion ->
+            producerIdControlManager.replay((ProducerIdsRecord) apiMessageAndVersion.message()));
         return result.response();
     }
 }