/*
 * Licensed to the Apache Software Foundation (ASF) under one or more
 * contributor license agreements. See the NOTICE file distributed with
 * this work for additional information regarding copyright ownership.
 * The ASF licenses this file to You under the Apache License, Version 2.0
 * (the "License"); you may not use this file except in compliance with
 * the License. You may obtain a copy of the License at
 *
 *    http://www.apache.org/licenses/LICENSE-2.0
 *
 * Unless required by applicable law or agreed to in writing, software
 * distributed under the License is distributed on an "AS IS" BASIS,
 * WITHOUT WARRANTIES OR CONDITIONS OF ANY KIND, either express or implied.
 * See the License for the specific language governing permissions and
 * limitations under the License.
 */

package org.apache.kafka.controller.metrics;

import org.apache.kafka.common.Uuid;
import org.apache.kafka.common.metadata.PartitionChangeRecord;
import org.apache.kafka.common.metadata.PartitionRecord;
import org.apache.kafka.image.TopicDelta;
import org.apache.kafka.image.TopicImage;
import org.apache.kafka.image.writer.ImageWriterOptions;
import org.apache.kafka.metadata.BrokerRegistration;
import org.apache.kafka.metadata.PartitionRegistration;
import org.apache.kafka.server.common.MetadataVersion;

import org.junit.jupiter.api.Test;

import java.util.Collections;
import java.util.HashMap;
import java.util.Map;
<<<<<<< HEAD
import java.util.Optional;

import static org.apache.kafka.controller.metrics.ControllerMetricsTestUtils.FakePartitionRegistrationType.*;
=======

import static org.apache.kafka.controller.metrics.ControllerMetricsTestUtils.FakePartitionRegistrationType.NON_PREFERRED_LEADER;
import static org.apache.kafka.controller.metrics.ControllerMetricsTestUtils.FakePartitionRegistrationType.NORMAL;
import static org.apache.kafka.controller.metrics.ControllerMetricsTestUtils.FakePartitionRegistrationType.OFFLINE;
>>>>>>> 9494bebe
import static org.apache.kafka.controller.metrics.ControllerMetricsTestUtils.fakePartitionRegistration;
import static org.junit.jupiter.api.Assertions.assertEquals;

public class ControllerMetricsChangesTest {
    @Test
    public void testDelta() {
        assertEquals(0, ControllerMetricsChanges.delta(false, false));
        assertEquals(1, ControllerMetricsChanges.delta(false, true));
        assertEquals(-1, ControllerMetricsChanges.delta(true, false));
        assertEquals(0, ControllerMetricsChanges.delta(true, true));
    }

<<<<<<< HEAD
    private static BrokerRegistration brokerRegistration(int brokerId, boolean fenced) {
        return new BrokerRegistration(brokerId, 100L, Uuid.fromString("Pxi6QwS2RFuN8VSKjqJZyQ"), Collections.emptyList(), Collections.emptyMap(), Optional.empty(), fenced, false);
=======
    private static BrokerRegistration brokerRegistration(
        int brokerId,
        boolean fenced
    ) {
        return new BrokerRegistration.Builder().
            setId(brokerId).
            setEpoch(100L).
            setIncarnationId(Uuid.fromString("Pxi6QwS2RFuN8VSKjqJZyQ")).
            setFenced(fenced).
            setInControlledShutdown(false).build();
>>>>>>> 9494bebe
    }

    @Test
    public void testInitialValues() {
        ControllerMetricsChanges changes = new ControllerMetricsChanges();
        assertEquals(0, changes.fencedBrokersChange());
        assertEquals(0, changes.activeBrokersChange());
        assertEquals(0, changes.globalTopicsChange());
        assertEquals(0, changes.globalPartitionsChange());
        assertEquals(0, changes.offlinePartitionsChange());
        assertEquals(0, changes.partitionsWithoutPreferredLeaderChange());
    }

    @Test
    public void testHandleNewUnfencedBroker() {
        ControllerMetricsChanges changes = new ControllerMetricsChanges();
        changes.handleBrokerChange(null, brokerRegistration(1, false));
        assertEquals(0, changes.fencedBrokersChange());
        assertEquals(1, changes.activeBrokersChange());
    }

    @Test
    public void testHandleNewFencedBroker() {
        ControllerMetricsChanges changes = new ControllerMetricsChanges();
        changes.handleBrokerChange(null, brokerRegistration(1, true));
        assertEquals(1, changes.fencedBrokersChange());
        assertEquals(0, changes.activeBrokersChange());
    }

    @Test
    public void testHandleBrokerFencing() {
        ControllerMetricsChanges changes = new ControllerMetricsChanges();
        changes.handleBrokerChange(brokerRegistration(1, false), brokerRegistration(1, true));
        assertEquals(1, changes.fencedBrokersChange());
        assertEquals(-1, changes.activeBrokersChange());
    }

    @Test
    public void testHandleBrokerUnfencing() {
        ControllerMetricsChanges changes = new ControllerMetricsChanges();
        changes.handleBrokerChange(brokerRegistration(1, true), brokerRegistration(1, false));
        assertEquals(-1, changes.fencedBrokersChange());
        assertEquals(1, changes.activeBrokersChange());
    }

    @Test
    public void testHandleDeletedTopic() {
        ControllerMetricsChanges changes = new ControllerMetricsChanges();
        Map<Integer, PartitionRegistration> partitions = new HashMap<>();
        partitions.put(0, fakePartitionRegistration(NORMAL));
        partitions.put(1, fakePartitionRegistration(NORMAL));
        partitions.put(2, fakePartitionRegistration(NON_PREFERRED_LEADER));
        partitions.put(3, fakePartitionRegistration(NON_PREFERRED_LEADER));
        partitions.put(4, fakePartitionRegistration(OFFLINE));
        TopicImage topicImage = new TopicImage("foo", Uuid.fromString("wXtW6pQbTS2CL6PjdRCqVw"), partitions);
        changes.handleDeletedTopic(topicImage);
        assertEquals(-1, changes.globalTopicsChange());
        assertEquals(-5, changes.globalPartitionsChange());
        assertEquals(-1, changes.offlinePartitionsChange());
        // The offline partition counts as a partition without its preferred leader.
        assertEquals(-3, changes.partitionsWithoutPreferredLeaderChange());
    }

    static final Uuid FOO_ID = Uuid.fromString("wXtW6pQbTS2CL6PjdRCqVw");

    static final TopicDelta TOPIC_DELTA1;

    static final TopicDelta TOPIC_DELTA2;

    static {
        ImageWriterOptions options = new ImageWriterOptions.Builder().
                setMetadataVersion(MetadataVersion.IBP_3_7_IV0).build(); // highest MV for PartitionRecord v0
        TOPIC_DELTA1 = new TopicDelta(new TopicImage("foo", FOO_ID, Collections.emptyMap()));
<<<<<<< HEAD
        TOPIC_DELTA1.replay((PartitionRecord) fakePartitionRegistration(NORMAL).toRecord(FOO_ID, 0).message());
        TOPIC_DELTA1.replay((PartitionRecord) fakePartitionRegistration(NORMAL).toRecord(FOO_ID, 1).message());
        TOPIC_DELTA1.replay((PartitionRecord) fakePartitionRegistration(NORMAL).toRecord(FOO_ID, 2).message());
        TOPIC_DELTA1.replay((PartitionRecord) fakePartitionRegistration(NON_PREFERRED_LEADER).toRecord(FOO_ID, 3).message());
        TOPIC_DELTA1.replay((PartitionRecord) fakePartitionRegistration(NON_PREFERRED_LEADER).toRecord(FOO_ID, 4).message());

        TOPIC_DELTA2 = new TopicDelta(TOPIC_DELTA1.apply());
        TOPIC_DELTA2.replay(new PartitionChangeRecord().setPartitionId(1).setTopicId(FOO_ID).setLeader(1));
        TOPIC_DELTA2.replay((PartitionRecord) fakePartitionRegistration(NORMAL).toRecord(FOO_ID, 5).message());
=======
        TOPIC_DELTA1.replay((PartitionRecord) fakePartitionRegistration(NORMAL).
                toRecord(FOO_ID, 0, options).message());
        TOPIC_DELTA1.replay((PartitionRecord) fakePartitionRegistration(NORMAL).
                toRecord(FOO_ID, 1, options).message());
        TOPIC_DELTA1.replay((PartitionRecord) fakePartitionRegistration(NORMAL).
                toRecord(FOO_ID, 2, options).message());
        TOPIC_DELTA1.replay((PartitionRecord) fakePartitionRegistration(NON_PREFERRED_LEADER).
                toRecord(FOO_ID, 3, options).message());
        TOPIC_DELTA1.replay((PartitionRecord) fakePartitionRegistration(NON_PREFERRED_LEADER).
                toRecord(FOO_ID, 4, options).message());

        TOPIC_DELTA2 = new TopicDelta(TOPIC_DELTA1.apply());
        TOPIC_DELTA2.replay(new PartitionChangeRecord().
                setPartitionId(1).
                setTopicId(FOO_ID).
                setLeader(1));
        TOPIC_DELTA2.replay((PartitionRecord) fakePartitionRegistration(NORMAL).
                toRecord(FOO_ID, 5, options).message());
>>>>>>> 9494bebe
    }

    @Test
    public void testHandleNewTopic() {
        ControllerMetricsChanges changes = new ControllerMetricsChanges();
        changes.handleTopicChange(null, TOPIC_DELTA1);
        assertEquals(1, changes.globalTopicsChange());
        assertEquals(5, changes.globalPartitionsChange());
        assertEquals(0, changes.offlinePartitionsChange());
        assertEquals(2, changes.partitionsWithoutPreferredLeaderChange());
    }

    @Test
    public void testTopicChange() {
        ControllerMetricsChanges changes = new ControllerMetricsChanges();
        changes.handleTopicChange(TOPIC_DELTA2.image(), TOPIC_DELTA2);
        assertEquals(0, changes.globalTopicsChange());
        assertEquals(1, changes.globalPartitionsChange());
        assertEquals(0, changes.offlinePartitionsChange());
        assertEquals(1, changes.partitionsWithoutPreferredLeaderChange());
    }
}<|MERGE_RESOLUTION|>--- conflicted
+++ resolved
@@ -32,16 +32,10 @@
 import java.util.Collections;
 import java.util.HashMap;
 import java.util.Map;
-<<<<<<< HEAD
-import java.util.Optional;
-
-import static org.apache.kafka.controller.metrics.ControllerMetricsTestUtils.FakePartitionRegistrationType.*;
-=======
 
 import static org.apache.kafka.controller.metrics.ControllerMetricsTestUtils.FakePartitionRegistrationType.NON_PREFERRED_LEADER;
 import static org.apache.kafka.controller.metrics.ControllerMetricsTestUtils.FakePartitionRegistrationType.NORMAL;
 import static org.apache.kafka.controller.metrics.ControllerMetricsTestUtils.FakePartitionRegistrationType.OFFLINE;
->>>>>>> 9494bebe
 import static org.apache.kafka.controller.metrics.ControllerMetricsTestUtils.fakePartitionRegistration;
 import static org.junit.jupiter.api.Assertions.assertEquals;
 
@@ -54,10 +48,6 @@
         assertEquals(0, ControllerMetricsChanges.delta(true, true));
     }
 
-<<<<<<< HEAD
-    private static BrokerRegistration brokerRegistration(int brokerId, boolean fenced) {
-        return new BrokerRegistration(brokerId, 100L, Uuid.fromString("Pxi6QwS2RFuN8VSKjqJZyQ"), Collections.emptyList(), Collections.emptyMap(), Optional.empty(), fenced, false);
-=======
     private static BrokerRegistration brokerRegistration(
         int brokerId,
         boolean fenced
@@ -68,7 +58,6 @@
             setIncarnationId(Uuid.fromString("Pxi6QwS2RFuN8VSKjqJZyQ")).
             setFenced(fenced).
             setInControlledShutdown(false).build();
->>>>>>> 9494bebe
     }
 
     @Test
@@ -123,7 +112,9 @@
         partitions.put(2, fakePartitionRegistration(NON_PREFERRED_LEADER));
         partitions.put(3, fakePartitionRegistration(NON_PREFERRED_LEADER));
         partitions.put(4, fakePartitionRegistration(OFFLINE));
-        TopicImage topicImage = new TopicImage("foo", Uuid.fromString("wXtW6pQbTS2CL6PjdRCqVw"), partitions);
+        TopicImage topicImage = new TopicImage("foo",
+                Uuid.fromString("wXtW6pQbTS2CL6PjdRCqVw"),
+                partitions);
         changes.handleDeletedTopic(topicImage);
         assertEquals(-1, changes.globalTopicsChange());
         assertEquals(-5, changes.globalPartitionsChange());
@@ -142,17 +133,6 @@
         ImageWriterOptions options = new ImageWriterOptions.Builder().
                 setMetadataVersion(MetadataVersion.IBP_3_7_IV0).build(); // highest MV for PartitionRecord v0
         TOPIC_DELTA1 = new TopicDelta(new TopicImage("foo", FOO_ID, Collections.emptyMap()));
-<<<<<<< HEAD
-        TOPIC_DELTA1.replay((PartitionRecord) fakePartitionRegistration(NORMAL).toRecord(FOO_ID, 0).message());
-        TOPIC_DELTA1.replay((PartitionRecord) fakePartitionRegistration(NORMAL).toRecord(FOO_ID, 1).message());
-        TOPIC_DELTA1.replay((PartitionRecord) fakePartitionRegistration(NORMAL).toRecord(FOO_ID, 2).message());
-        TOPIC_DELTA1.replay((PartitionRecord) fakePartitionRegistration(NON_PREFERRED_LEADER).toRecord(FOO_ID, 3).message());
-        TOPIC_DELTA1.replay((PartitionRecord) fakePartitionRegistration(NON_PREFERRED_LEADER).toRecord(FOO_ID, 4).message());
-
-        TOPIC_DELTA2 = new TopicDelta(TOPIC_DELTA1.apply());
-        TOPIC_DELTA2.replay(new PartitionChangeRecord().setPartitionId(1).setTopicId(FOO_ID).setLeader(1));
-        TOPIC_DELTA2.replay((PartitionRecord) fakePartitionRegistration(NORMAL).toRecord(FOO_ID, 5).message());
-=======
         TOPIC_DELTA1.replay((PartitionRecord) fakePartitionRegistration(NORMAL).
                 toRecord(FOO_ID, 0, options).message());
         TOPIC_DELTA1.replay((PartitionRecord) fakePartitionRegistration(NORMAL).
@@ -171,7 +151,6 @@
                 setLeader(1));
         TOPIC_DELTA2.replay((PartitionRecord) fakePartitionRegistration(NORMAL).
                 toRecord(FOO_ID, 5, options).message());
->>>>>>> 9494bebe
     }
 
     @Test
