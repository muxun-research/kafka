/*
 * Licensed to the Apache Software Foundation (ASF) under one or more
 * contributor license agreements. See the NOTICE file distributed with
 * this work for additional information regarding copyright ownership.
 * The ASF licenses this file to You under the Apache License, Version 2.0
 * (the "License"); you may not use this file except in compliance with
 * the License. You may obtain a copy of the License at
 *
 *    http://www.apache.org/licenses/LICENSE-2.0
 *
 * Unless required by applicable law or agreed to in writing, software
 * distributed under the License is distributed on an "AS IS" BASIS,
 * WITHOUT WARRANTIES OR CONDITIONS OF ANY KIND, either express or implied.
 * See the License for the specific language governing permissions and
 * limitations under the License.
 */

package org.apache.kafka.controller;

<<<<<<< HEAD
=======
import org.apache.kafka.common.Uuid;
>>>>>>> 9494bebe
import org.apache.kafka.metadata.LeaderRecoveryState;
import org.apache.kafka.metadata.PartitionRegistration;

import org.junit.jupiter.api.Test;
import org.junit.jupiter.api.Timeout;

import java.util.Arrays;

<<<<<<< HEAD
import static org.junit.jupiter.api.Assertions.*;
=======
import static org.junit.jupiter.api.Assertions.assertEquals;
import static org.junit.jupiter.api.Assertions.assertFalse;
import static org.junit.jupiter.api.Assertions.assertTrue;
>>>>>>> 9494bebe


@Timeout(40)
public class PartitionReassignmentRevertTest {
    @Test
    public void testNoneAddedOrRemoved() {
<<<<<<< HEAD
        PartitionRegistration registration = new PartitionRegistration.Builder().setReplicas(new int[]{3, 2, 1}).setIsr(new int[]{3, 2}).setLeader(3).setLeaderRecoveryState(LeaderRecoveryState.RECOVERED).setLeaderEpoch(100).setPartitionEpoch(200).build();
=======
        PartitionRegistration registration = new PartitionRegistration.Builder().
            setReplicas(new int[] {3, 2, 1}).setIsr(new int[] {3, 2}).
            setDirectories(new Uuid[]{
                    Uuid.fromString("Qln01zZAQMKzFTRCw22Y4w"),
                    Uuid.fromString("jjUcnIL2TxWEGMZ1mHvkPA"),
                    Uuid.fromString("JSZNFA0uQFmH1N75hQxWug")
            }).
            setLeader(3).setLeaderRecoveryState(LeaderRecoveryState.RECOVERED).setLeaderEpoch(100).setPartitionEpoch(200).build();
>>>>>>> 9494bebe
        PartitionReassignmentRevert revert = new PartitionReassignmentRevert(registration);
        assertEquals(Arrays.asList(3, 2, 1), revert.replicas());
        assertEquals(Arrays.asList(3, 2), revert.isr());
        assertFalse(revert.unclean());
    }

    @Test
    public void testSomeRemoving() {
<<<<<<< HEAD
        PartitionRegistration registration = new PartitionRegistration.Builder().setReplicas(new int[]{3, 2, 1}).setIsr(new int[]{3, 2}).setRemovingReplicas(new int[]{2, 1}).setLeader(3).setLeaderRecoveryState(LeaderRecoveryState.RECOVERED).setLeaderEpoch(100).setPartitionEpoch(200).build();
=======
        PartitionRegistration registration = new PartitionRegistration.Builder().
            setReplicas(new int[] {3, 2, 1}).setIsr(new int[] {3, 2}).
            setDirectories(new Uuid[]{
                    Uuid.fromString("WG58zlb5RR6TqdI81SCXeA"),
                    Uuid.fromString("izoB1H6TQdOExQ4XNMNXeQ"),
                    Uuid.fromString("TluNaJDjRemuy17sO7dDKg")
            }).
            setRemovingReplicas(new int[]{2, 1}).setLeader(3).setLeaderRecoveryState(LeaderRecoveryState.RECOVERED).setLeaderEpoch(100).setPartitionEpoch(200).build();
>>>>>>> 9494bebe
        PartitionReassignmentRevert revert = new PartitionReassignmentRevert(registration);
        assertEquals(Arrays.asList(3, 2, 1), revert.replicas());
        assertEquals(Arrays.asList(3, 2), revert.isr());
        assertFalse(revert.unclean());
    }

    @Test
    public void testSomeAdding() {
<<<<<<< HEAD
        PartitionRegistration registration = new PartitionRegistration.Builder().setReplicas(new int[]{4, 5, 3, 2, 1}).setIsr(new int[]{4, 5, 2}).setAddingReplicas(new int[]{4, 5}).setLeader(3).setLeaderRecoveryState(LeaderRecoveryState.RECOVERED).setLeaderEpoch(100).setPartitionEpoch(200).build();
=======
        PartitionRegistration registration = new PartitionRegistration.Builder().
            setReplicas(new int[] {4, 5, 3, 2, 1}).setIsr(new int[] {4, 5, 2}).
            setDirectories(new Uuid[]{
                    Uuid.fromString("gR9P3R9NQ5GhtewattwuZw"),
                    Uuid.fromString("vzgieGUjSr6vPvl3ZAWQcg"),
                    Uuid.fromString("8UWF5CQfQDqSyzcChmbrgw"),
                    Uuid.fromString("X3J9b4K5TumAM5a3YOKk2w"),
                    Uuid.fromString("LjZGhHfFRSCSCQw42dLlNA")
            }).
            setAddingReplicas(new int[]{4, 5}).setLeader(3).setLeaderRecoveryState(LeaderRecoveryState.RECOVERED).setLeaderEpoch(100).setPartitionEpoch(200).build();
>>>>>>> 9494bebe
        PartitionReassignmentRevert revert = new PartitionReassignmentRevert(registration);
        assertEquals(Arrays.asList(3, 2, 1), revert.replicas());
        assertEquals(Arrays.asList(2), revert.isr());
        assertFalse(revert.unclean());
    }

    @Test
    public void testSomeRemovingAndAdding() {
<<<<<<< HEAD
        PartitionRegistration registration = new PartitionRegistration.Builder().setReplicas(new int[]{4, 5, 3, 2, 1}).setIsr(new int[]{4, 5, 2}).setRemovingReplicas(new int[]{2}).setAddingReplicas(new int[]{4, 5}).setLeader(3).setLeaderRecoveryState(LeaderRecoveryState.RECOVERED).setLeaderEpoch(100).setPartitionEpoch(200).build();
=======
        PartitionRegistration registration = new PartitionRegistration.Builder().
            setReplicas(new int[] {4, 5, 3, 2, 1}).setIsr(new int[] {4, 5, 2}).
            setDirectories(new Uuid[]{
                Uuid.fromString("IHR5DKGdQju05pbDpwfdbA"),
                Uuid.fromString("9zsVmGReTDOAyuPEtp58Cw"),
                Uuid.fromString("bsUouEfRSLi50Pj3nqke2A"),
                Uuid.fromString("8l9R5BMcQZGbICOXPmxZNw"),
                Uuid.fromString("3n5Gwv8jRMiIFMgoTxVCdA")
            }).
            setRemovingReplicas(new int[]{2}).setAddingReplicas(new int[]{4, 5}).setLeader(3).setLeaderRecoveryState(LeaderRecoveryState.RECOVERED).setLeaderEpoch(100).setPartitionEpoch(200).build();
>>>>>>> 9494bebe
        PartitionReassignmentRevert revert = new PartitionReassignmentRevert(registration);
        assertEquals(Arrays.asList(3, 2, 1), revert.replicas());
        assertEquals(Arrays.asList(2), revert.isr());
        assertFalse(revert.unclean());
    }

    @Test
    public void testIsrSpecialCase() {
<<<<<<< HEAD
        PartitionRegistration registration = new PartitionRegistration.Builder().setReplicas(new int[]{4, 5, 3, 2, 1}).setIsr(new int[]{4, 5}).setRemovingReplicas(new int[]{2}).setAddingReplicas(new int[]{4, 5}).setLeader(3).setLeaderRecoveryState(LeaderRecoveryState.RECOVERED).setLeaderEpoch(100).setPartitionEpoch(200).build();
=======
        PartitionRegistration registration = new PartitionRegistration.Builder().
            setReplicas(new int[] {4, 5, 3, 2, 1}).setIsr(new int[] {4, 5}).
            setDirectories(new Uuid[]{
                    Uuid.fromString("1oXnuHL6T8y7yMtEP4FSdg"),
                    Uuid.fromString("3ddu6izxT2aCpQrA3C2bjw"),
                    Uuid.fromString("WvCpqmaZTaSbifd43Vl2Xg"),
                    Uuid.fromString("n0cmj6NgTaahRMwa75FnRA"),
                    Uuid.fromString("S2mDcyiAQAe92ZrlyodaDw")
            }).
            setRemovingReplicas(new int[]{2}).setAddingReplicas(new int[]{4, 5}).setLeader(3).setLeaderRecoveryState(LeaderRecoveryState.RECOVERED).setLeaderEpoch(100).setPartitionEpoch(200).build();
>>>>>>> 9494bebe
        PartitionReassignmentRevert revert = new PartitionReassignmentRevert(registration);
        assertEquals(Arrays.asList(3, 2, 1), revert.replicas());
        assertEquals(Arrays.asList(3), revert.isr());
        assertTrue(revert.unclean());
    }
}<|MERGE_RESOLUTION|>--- conflicted
+++ resolved
@@ -17,10 +17,7 @@
 
 package org.apache.kafka.controller;
 
-<<<<<<< HEAD
-=======
 import org.apache.kafka.common.Uuid;
->>>>>>> 9494bebe
 import org.apache.kafka.metadata.LeaderRecoveryState;
 import org.apache.kafka.metadata.PartitionRegistration;
 
@@ -29,22 +26,15 @@
 
 import java.util.Arrays;
 
-<<<<<<< HEAD
-import static org.junit.jupiter.api.Assertions.*;
-=======
 import static org.junit.jupiter.api.Assertions.assertEquals;
 import static org.junit.jupiter.api.Assertions.assertFalse;
 import static org.junit.jupiter.api.Assertions.assertTrue;
->>>>>>> 9494bebe
 
 
 @Timeout(40)
 public class PartitionReassignmentRevertTest {
     @Test
     public void testNoneAddedOrRemoved() {
-<<<<<<< HEAD
-        PartitionRegistration registration = new PartitionRegistration.Builder().setReplicas(new int[]{3, 2, 1}).setIsr(new int[]{3, 2}).setLeader(3).setLeaderRecoveryState(LeaderRecoveryState.RECOVERED).setLeaderEpoch(100).setPartitionEpoch(200).build();
-=======
         PartitionRegistration registration = new PartitionRegistration.Builder().
             setReplicas(new int[] {3, 2, 1}).setIsr(new int[] {3, 2}).
             setDirectories(new Uuid[]{
@@ -53,7 +43,6 @@
                     Uuid.fromString("JSZNFA0uQFmH1N75hQxWug")
             }).
             setLeader(3).setLeaderRecoveryState(LeaderRecoveryState.RECOVERED).setLeaderEpoch(100).setPartitionEpoch(200).build();
->>>>>>> 9494bebe
         PartitionReassignmentRevert revert = new PartitionReassignmentRevert(registration);
         assertEquals(Arrays.asList(3, 2, 1), revert.replicas());
         assertEquals(Arrays.asList(3, 2), revert.isr());
@@ -62,9 +51,6 @@
 
     @Test
     public void testSomeRemoving() {
-<<<<<<< HEAD
-        PartitionRegistration registration = new PartitionRegistration.Builder().setReplicas(new int[]{3, 2, 1}).setIsr(new int[]{3, 2}).setRemovingReplicas(new int[]{2, 1}).setLeader(3).setLeaderRecoveryState(LeaderRecoveryState.RECOVERED).setLeaderEpoch(100).setPartitionEpoch(200).build();
-=======
         PartitionRegistration registration = new PartitionRegistration.Builder().
             setReplicas(new int[] {3, 2, 1}).setIsr(new int[] {3, 2}).
             setDirectories(new Uuid[]{
@@ -73,7 +59,6 @@
                     Uuid.fromString("TluNaJDjRemuy17sO7dDKg")
             }).
             setRemovingReplicas(new int[]{2, 1}).setLeader(3).setLeaderRecoveryState(LeaderRecoveryState.RECOVERED).setLeaderEpoch(100).setPartitionEpoch(200).build();
->>>>>>> 9494bebe
         PartitionReassignmentRevert revert = new PartitionReassignmentRevert(registration);
         assertEquals(Arrays.asList(3, 2, 1), revert.replicas());
         assertEquals(Arrays.asList(3, 2), revert.isr());
@@ -82,9 +67,6 @@
 
     @Test
     public void testSomeAdding() {
-<<<<<<< HEAD
-        PartitionRegistration registration = new PartitionRegistration.Builder().setReplicas(new int[]{4, 5, 3, 2, 1}).setIsr(new int[]{4, 5, 2}).setAddingReplicas(new int[]{4, 5}).setLeader(3).setLeaderRecoveryState(LeaderRecoveryState.RECOVERED).setLeaderEpoch(100).setPartitionEpoch(200).build();
-=======
         PartitionRegistration registration = new PartitionRegistration.Builder().
             setReplicas(new int[] {4, 5, 3, 2, 1}).setIsr(new int[] {4, 5, 2}).
             setDirectories(new Uuid[]{
@@ -95,7 +77,6 @@
                     Uuid.fromString("LjZGhHfFRSCSCQw42dLlNA")
             }).
             setAddingReplicas(new int[]{4, 5}).setLeader(3).setLeaderRecoveryState(LeaderRecoveryState.RECOVERED).setLeaderEpoch(100).setPartitionEpoch(200).build();
->>>>>>> 9494bebe
         PartitionReassignmentRevert revert = new PartitionReassignmentRevert(registration);
         assertEquals(Arrays.asList(3, 2, 1), revert.replicas());
         assertEquals(Arrays.asList(2), revert.isr());
@@ -104,9 +85,6 @@
 
     @Test
     public void testSomeRemovingAndAdding() {
-<<<<<<< HEAD
-        PartitionRegistration registration = new PartitionRegistration.Builder().setReplicas(new int[]{4, 5, 3, 2, 1}).setIsr(new int[]{4, 5, 2}).setRemovingReplicas(new int[]{2}).setAddingReplicas(new int[]{4, 5}).setLeader(3).setLeaderRecoveryState(LeaderRecoveryState.RECOVERED).setLeaderEpoch(100).setPartitionEpoch(200).build();
-=======
         PartitionRegistration registration = new PartitionRegistration.Builder().
             setReplicas(new int[] {4, 5, 3, 2, 1}).setIsr(new int[] {4, 5, 2}).
             setDirectories(new Uuid[]{
@@ -117,7 +95,6 @@
                 Uuid.fromString("3n5Gwv8jRMiIFMgoTxVCdA")
             }).
             setRemovingReplicas(new int[]{2}).setAddingReplicas(new int[]{4, 5}).setLeader(3).setLeaderRecoveryState(LeaderRecoveryState.RECOVERED).setLeaderEpoch(100).setPartitionEpoch(200).build();
->>>>>>> 9494bebe
         PartitionReassignmentRevert revert = new PartitionReassignmentRevert(registration);
         assertEquals(Arrays.asList(3, 2, 1), revert.replicas());
         assertEquals(Arrays.asList(2), revert.isr());
@@ -126,9 +103,6 @@
 
     @Test
     public void testIsrSpecialCase() {
-<<<<<<< HEAD
-        PartitionRegistration registration = new PartitionRegistration.Builder().setReplicas(new int[]{4, 5, 3, 2, 1}).setIsr(new int[]{4, 5}).setRemovingReplicas(new int[]{2}).setAddingReplicas(new int[]{4, 5}).setLeader(3).setLeaderRecoveryState(LeaderRecoveryState.RECOVERED).setLeaderEpoch(100).setPartitionEpoch(200).build();
-=======
         PartitionRegistration registration = new PartitionRegistration.Builder().
             setReplicas(new int[] {4, 5, 3, 2, 1}).setIsr(new int[] {4, 5}).
             setDirectories(new Uuid[]{
@@ -139,7 +113,6 @@
                     Uuid.fromString("S2mDcyiAQAe92ZrlyodaDw")
             }).
             setRemovingReplicas(new int[]{2}).setAddingReplicas(new int[]{4, 5}).setLeader(3).setLeaderRecoveryState(LeaderRecoveryState.RECOVERED).setLeaderEpoch(100).setPartitionEpoch(200).build();
->>>>>>> 9494bebe
         PartitionReassignmentRevert revert = new PartitionReassignmentRevert(registration);
         assertEquals(Arrays.asList(3, 2, 1), revert.replicas());
         assertEquals(Arrays.asList(3), revert.isr());
