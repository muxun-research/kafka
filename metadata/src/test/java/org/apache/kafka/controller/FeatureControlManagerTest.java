--- conflicted
+++ resolved
@@ -17,10 +17,6 @@
 
 package org.apache.kafka.controller;
 
-<<<<<<< HEAD
-import org.apache.kafka.clients.ApiVersions;
-=======
->>>>>>> 9494bebe
 import org.apache.kafka.clients.admin.FeatureUpdate;
 import org.apache.kafka.common.metadata.FeatureLevelRecord;
 import org.apache.kafka.common.protocol.Errors;
@@ -40,11 +36,6 @@
 import org.junit.jupiter.api.Test;
 import org.junit.jupiter.api.Timeout;
 
-<<<<<<< HEAD
-import java.util.*;
-
-import static java.util.Collections.*;
-=======
 import java.util.AbstractMap.SimpleImmutableEntry;
 import java.util.ArrayList;
 import java.util.Arrays;
@@ -58,7 +49,6 @@
 
 import static java.util.Collections.emptyList;
 import static java.util.Collections.singletonMap;
->>>>>>> 9494bebe
 import static org.junit.jupiter.api.Assertions.assertEquals;
 import static org.junit.jupiter.api.Assertions.assertTrue;
 
@@ -106,19 +96,6 @@
     @Test
     public void testUpdateFeatures() {
         SnapshotRegistry snapshotRegistry = new SnapshotRegistry(new LogContext());
-<<<<<<< HEAD
-        FeatureControlManager manager = new FeatureControlManager.Builder().setQuorumFeatures(features("foo", 1, 2)).setSnapshotRegistry(snapshotRegistry).setMetadataVersion(MetadataVersion.IBP_3_3_IV0).build();
-        snapshotRegistry.getOrCreateSnapshot(-1);
-        assertEquals(new FinalizedControllerFeatures(Collections.singletonMap("metadata.version", (short) 4), -1), manager.finalizedFeatures(-1));
-        assertEquals(ControllerResult.atomicOf(emptyList(), Collections.singletonMap("foo", new ApiError(Errors.INVALID_UPDATE_VERSION, "Invalid update version 3 for feature foo. Local controller 0 only supports versions 1-2"))), manager.updateFeatures(updateMap("foo", 3), Collections.singletonMap("foo", FeatureUpdate.UpgradeType.SAFE_DOWNGRADE), Collections.emptyMap(), false));
-        ControllerResult<Map<String, ApiError>> result = manager.updateFeatures(updateMap("foo", 2, "bar", 1), Collections.emptyMap(), Collections.emptyMap(), false);
-        Map<String, ApiError> expectedMap = new HashMap<>();
-        expectedMap.put("foo", ApiError.NONE);
-        expectedMap.put("bar", new ApiError(Errors.INVALID_UPDATE_VERSION, "Invalid update version 1 for feature bar. Local controller 0 does not support this feature."));
-        assertEquals(expectedMap, result.response());
-        List<ApiMessageAndVersion> expectedMessages = new ArrayList<>();
-        expectedMessages.add(new ApiMessageAndVersion(new FeatureLevelRecord().setName("foo").setFeatureLevel((short) 2), (short) 0));
-=======
         FeatureControlManager manager = new FeatureControlManager.Builder().
             setQuorumFeatures(features(TestFeatureVersion.FEATURE_NAME, 0, 2)).
             setSnapshotRegistry(snapshotRegistry).
@@ -150,7 +127,6 @@
         expectedMessages.add(new ApiMessageAndVersion(new FeatureLevelRecord().
                 setName(TestFeatureVersion.FEATURE_NAME).setFeatureLevel((short) 1),
                 (short) 0));
->>>>>>> 9494bebe
         assertEquals(expectedMessages, result.records());
     }
 
@@ -158,15 +134,9 @@
     public void testReplay() {
         LogContext logContext = new LogContext();
         SnapshotRegistry snapshotRegistry = new SnapshotRegistry(logContext);
-        FeatureLevelRecord record = new FeatureLevelRecord().setName("foo").setFeatureLevel((short) 2);
-
-<<<<<<< HEAD
-        snapshotRegistry.getOrCreateSnapshot(-1);
-        FeatureControlManager manager = new FeatureControlManager.Builder().setLogContext(logContext).setQuorumFeatures(features("foo", 1, 2)).setSnapshotRegistry(snapshotRegistry).setMetadataVersion(MetadataVersion.IBP_3_3_IV0).build();
-        manager.replay(record);
-        snapshotRegistry.getOrCreateSnapshot(123);
-        assertEquals(new FinalizedControllerFeatures(versionMap("metadata.version", 4, "foo", 2), 123), manager.finalizedFeatures(123));
-=======
+        FeatureLevelRecord record = new FeatureLevelRecord().
+            setName("foo").setFeatureLevel((short) 2);
+
         snapshotRegistry.idempotentCreateSnapshot(-1);
         FeatureControlManager manager = new FeatureControlManager.Builder().
                 setLogContext(logContext).
@@ -178,7 +148,6 @@
         snapshotRegistry.idempotentCreateSnapshot(123);
         assertEquals(new FinalizedControllerFeatures(versionMap("metadata.version", 4, "foo", 2), 123),
             manager.finalizedFeatures(123));
->>>>>>> 9494bebe
     }
 
     static ClusterFeatureSupportDescriber createFakeClusterFeatureSupportDescriber(
@@ -202,14 +171,6 @@
     public void testUpdateFeaturesErrorCases() {
         LogContext logContext = new LogContext();
         SnapshotRegistry snapshotRegistry = new SnapshotRegistry(logContext);
-<<<<<<< HEAD
-        FeatureControlManager manager = new FeatureControlManager.Builder().setLogContext(logContext).setQuorumFeatures(features("foo", 1, 5, "bar", 1, 2)).setSnapshotRegistry(snapshotRegistry).build();
-
-        assertEquals(ControllerResult.atomicOf(emptyList(), Collections.singletonMap("foo", new ApiError(Errors.INVALID_UPDATE_VERSION, "Invalid update version 3 for feature foo. Broker 5 does not support this feature."))), manager.updateFeatures(updateMap("foo", 3), Collections.singletonMap("foo", FeatureUpdate.UpgradeType.SAFE_DOWNGRADE), Collections.singletonMap(5, rangeMap()), false));
-
-        ControllerResult<Map<String, ApiError>> result = manager.updateFeatures(updateMap("foo", 3), Collections.emptyMap(), Collections.emptyMap(), false);
-        assertEquals(Collections.singletonMap("foo", ApiError.NONE), result.response());
-=======
         FeatureControlManager manager = new FeatureControlManager.Builder().
             setLogContext(logContext).
             setQuorumFeatures(features("foo", 1, 5, TransactionVersion.FEATURE_NAME, 0, 3)).
@@ -228,15 +189,9 @@
         ControllerResult<ApiError> result = manager.updateFeatures(
             updateMap(TransactionVersion.FEATURE_NAME, 2), Collections.emptyMap(), false);
         assertEquals(ApiError.NONE, result.response());
->>>>>>> 9494bebe
         manager.replay((FeatureLevelRecord) result.records().get(0).message());
         snapshotRegistry.idempotentCreateSnapshot(3);
 
-<<<<<<< HEAD
-        assertEquals(ControllerResult.atomicOf(emptyList(), Collections.singletonMap("foo", new ApiError(Errors.INVALID_UPDATE_VERSION, "Invalid update version 2 for feature foo. Can't downgrade the version of this feature " + "without setting the upgrade type to either safe or unsafe downgrade."))), manager.updateFeatures(updateMap("foo", 2), Collections.emptyMap(), Collections.emptyMap(), false));
-
-        assertEquals(ControllerResult.atomicOf(Collections.singletonList(new ApiMessageAndVersion(new FeatureLevelRecord().setName("foo").setFeatureLevel((short) 2), (short) 0)), Collections.singletonMap("foo", ApiError.NONE)), manager.updateFeatures(updateMap("foo", 2), Collections.singletonMap("foo", FeatureUpdate.UpgradeType.SAFE_DOWNGRADE), Collections.emptyMap(), false));
-=======
         assertEquals(ControllerResult.of(emptyList(), new ApiError(Errors.INVALID_UPDATE_VERSION,
             "Invalid update version 1 for feature " + TransactionVersion.FEATURE_NAME + "." +
             " Can't downgrade the version of this feature without setting the upgrade type to either safe or unsafe downgrade.")),
@@ -259,22 +214,12 @@
                 Collections.singletonMap(TransactionVersion.FEATURE_NAME, FeatureUpdate.UpgradeType.SAFE_DOWNGRADE),
                 false)
         );
->>>>>>> 9494bebe
     }
 
     @Test
     public void testReplayRecords() {
         LogContext logContext = new LogContext();
         SnapshotRegistry snapshotRegistry = new SnapshotRegistry(logContext);
-<<<<<<< HEAD
-        FeatureControlManager manager = new FeatureControlManager.Builder().setLogContext(logContext).setQuorumFeatures(features("foo", 1, 5, "bar", 1, 2)).setSnapshotRegistry(snapshotRegistry).setMetadataVersion(MetadataVersion.IBP_3_3_IV0).build();
-        ControllerResult<Map<String, ApiError>> result = manager.updateFeatures(updateMap("foo", 5, "bar", 1), Collections.emptyMap(), Collections.emptyMap(), false);
-        RecordTestUtils.replayAll(manager, result.records());
-        assertEquals(MetadataVersion.IBP_3_3_IV0, manager.metadataVersion());
-        assertEquals(Optional.of((short) 5), manager.finalizedFeatures(Long.MAX_VALUE).get("foo"));
-        assertEquals(Optional.of((short) 1), manager.finalizedFeatures(Long.MAX_VALUE).get("bar"));
-        assertEquals(new HashSet<>(Arrays.asList(MetadataVersion.FEATURE_NAME, "foo", "bar")), manager.finalizedFeatures(Long.MAX_VALUE).featureNames());
-=======
         FeatureControlManager manager = new FeatureControlManager.Builder().
             setLogContext(logContext).
             setQuorumFeatures(features(TestFeatureVersion.FEATURE_NAME, 0, 5, TransactionVersion.FEATURE_NAME, 0, 2)).
@@ -290,24 +235,26 @@
         assertEquals(new HashSet<>(Arrays.asList(
             MetadataVersion.FEATURE_NAME, TestFeatureVersion.FEATURE_NAME, TransactionVersion.FEATURE_NAME)),
                 manager.finalizedFeatures(Long.MAX_VALUE).featureNames());
->>>>>>> 9494bebe
-    }
-
-    private static final FeatureControlManager.Builder TEST_MANAGER_BUILDER1 = new FeatureControlManager.Builder().setQuorumFeatures(features(MetadataVersion.FEATURE_NAME, MetadataVersion.IBP_3_3_IV0.featureLevel(), MetadataVersion.IBP_3_3_IV3.featureLevel())).setMetadataVersion(MetadataVersion.IBP_3_3_IV2);
+    }
+
+    private static final FeatureControlManager.Builder TEST_MANAGER_BUILDER1 =
+        new FeatureControlManager.Builder().
+            setQuorumFeatures(features(MetadataVersion.FEATURE_NAME,
+                MetadataVersion.IBP_3_3_IV0.featureLevel(), MetadataVersion.IBP_3_3_IV3.featureLevel())).
+            setMetadataVersion(MetadataVersion.IBP_3_3_IV2);
 
     @Test
     public void testApplyMetadataVersionChangeRecord() {
         FeatureControlManager manager = TEST_MANAGER_BUILDER1.build();
-        manager.replay(new FeatureLevelRecord().setName(MetadataVersion.FEATURE_NAME).setFeatureLevel(MetadataVersion.IBP_3_3_IV3.featureLevel()));
+        manager.replay(new FeatureLevelRecord().
+            setName(MetadataVersion.FEATURE_NAME).
+            setFeatureLevel(MetadataVersion.IBP_3_3_IV3.featureLevel()));
         assertEquals(MetadataVersion.IBP_3_3_IV3, manager.metadataVersion());
     }
 
     @Test
     public void testCannotDowngradeToVersionBeforeMinimumSupportedKraftVersion() {
         FeatureControlManager manager = TEST_MANAGER_BUILDER1.build();
-<<<<<<< HEAD
-        assertEquals(ControllerResult.of(Collections.emptyList(), singletonMap(MetadataVersion.FEATURE_NAME, new ApiError(Errors.INVALID_UPDATE_VERSION, "Invalid update version 3 for feature metadata.version. Local controller 0 only " + "supports versions 4-7"))), manager.updateFeatures(singletonMap(MetadataVersion.FEATURE_NAME, MetadataVersion.IBP_3_2_IV0.featureLevel()), singletonMap(MetadataVersion.FEATURE_NAME, FeatureUpdate.UpgradeType.UNSAFE_DOWNGRADE), emptyMap(), true));
-=======
         assertEquals(ControllerResult.of(Collections.emptyList(), new ApiError(Errors.INVALID_UPDATE_VERSION,
             "Invalid update version 3 for feature metadata.version. Local controller 0 only " +
             "supports versions 4-7")),
@@ -315,15 +262,11 @@
                 singletonMap(MetadataVersion.FEATURE_NAME, MetadataVersion.IBP_3_2_IV0.featureLevel()),
                 singletonMap(MetadataVersion.FEATURE_NAME, FeatureUpdate.UpgradeType.UNSAFE_DOWNGRADE),
                 true));
->>>>>>> 9494bebe
     }
 
     @Test
     public void testCannotDowngradeToHigherVersion() {
         FeatureControlManager manager = TEST_MANAGER_BUILDER1.build();
-<<<<<<< HEAD
-        assertEquals(ControllerResult.of(Collections.emptyList(), singletonMap(MetadataVersion.FEATURE_NAME, new ApiError(Errors.INVALID_UPDATE_VERSION, "Invalid update version 7 for feature metadata.version. Can't downgrade to a " + "newer version."))), manager.updateFeatures(singletonMap(MetadataVersion.FEATURE_NAME, MetadataVersion.IBP_3_3_IV3.featureLevel()), singletonMap(MetadataVersion.FEATURE_NAME, FeatureUpdate.UpgradeType.SAFE_DOWNGRADE), emptyMap(), true));
-=======
         assertEquals(ControllerResult.of(Collections.emptyList(), new ApiError(Errors.INVALID_UPDATE_VERSION,
             "Invalid update version 7 for feature metadata.version. Can't downgrade to a " +
             "newer version.")),
@@ -331,15 +274,11 @@
                 singletonMap(MetadataVersion.FEATURE_NAME, MetadataVersion.IBP_3_3_IV3.featureLevel()),
                 singletonMap(MetadataVersion.FEATURE_NAME, FeatureUpdate.UpgradeType.SAFE_DOWNGRADE),
                 true));
->>>>>>> 9494bebe
     }
 
     @Test
     public void testCannotUnsafeDowngradeToHigherVersion() {
         FeatureControlManager manager = TEST_MANAGER_BUILDER1.build();
-<<<<<<< HEAD
-        assertEquals(ControllerResult.of(Collections.emptyList(), singletonMap(MetadataVersion.FEATURE_NAME, new ApiError(Errors.INVALID_UPDATE_VERSION, "Invalid update version 7 for feature metadata.version. Can't downgrade to a " + "newer version."))), manager.updateFeatures(singletonMap(MetadataVersion.FEATURE_NAME, MetadataVersion.IBP_3_3_IV3.featureLevel()), singletonMap(MetadataVersion.FEATURE_NAME, FeatureUpdate.UpgradeType.UNSAFE_DOWNGRADE), emptyMap(), true));
-=======
         assertEquals(ControllerResult.of(Collections.emptyList(), new ApiError(Errors.INVALID_UPDATE_VERSION,
             "Invalid update version 7 for feature metadata.version. Can't downgrade to a " +
             "newer version.")),
@@ -347,15 +286,11 @@
                 singletonMap(MetadataVersion.FEATURE_NAME, MetadataVersion.IBP_3_3_IV3.featureLevel()),
                 singletonMap(MetadataVersion.FEATURE_NAME, FeatureUpdate.UpgradeType.UNSAFE_DOWNGRADE),
                 true));
->>>>>>> 9494bebe
     }
 
     @Test
     public void testCannotUpgradeToLowerVersion() {
         FeatureControlManager manager = TEST_MANAGER_BUILDER1.build();
-<<<<<<< HEAD
-        assertEquals(ControllerResult.of(Collections.emptyList(), singletonMap(MetadataVersion.FEATURE_NAME, new ApiError(Errors.INVALID_UPDATE_VERSION, "Invalid update version 4 for feature metadata.version. Can't downgrade the " + "version of this feature without setting the upgrade type to either safe or " + "unsafe downgrade."))), manager.updateFeatures(singletonMap(MetadataVersion.FEATURE_NAME, MetadataVersion.IBP_3_3_IV0.featureLevel()), singletonMap(MetadataVersion.FEATURE_NAME, FeatureUpdate.UpgradeType.UPGRADE), emptyMap(), true));
-=======
         assertEquals(ControllerResult.of(Collections.emptyList(), new ApiError(Errors.INVALID_UPDATE_VERSION,
             "Invalid update version 4 for feature metadata.version. Can't downgrade the " +
             "version of this feature without setting the upgrade type to either safe or " +
@@ -364,29 +299,21 @@
                 singletonMap(MetadataVersion.FEATURE_NAME, MetadataVersion.IBP_3_3_IV0.featureLevel()),
                 singletonMap(MetadataVersion.FEATURE_NAME, FeatureUpdate.UpgradeType.UPGRADE),
                 true));
->>>>>>> 9494bebe
     }
 
     @Test
     public void testCanUpgradeToHigherVersion() {
         FeatureControlManager manager = TEST_MANAGER_BUILDER1.build();
-<<<<<<< HEAD
-        assertEquals(ControllerResult.of(Collections.emptyList(), singletonMap(MetadataVersion.FEATURE_NAME, ApiError.NONE)), manager.updateFeatures(singletonMap(MetadataVersion.FEATURE_NAME, MetadataVersion.IBP_3_3_IV3.featureLevel()), singletonMap(MetadataVersion.FEATURE_NAME, FeatureUpdate.UpgradeType.UPGRADE), emptyMap(), true));
-=======
         assertEquals(ControllerResult.of(Collections.emptyList(), ApiError.NONE),
             manager.updateFeatures(
                 singletonMap(MetadataVersion.FEATURE_NAME, MetadataVersion.IBP_3_3_IV3.featureLevel()),
                 singletonMap(MetadataVersion.FEATURE_NAME, FeatureUpdate.UpgradeType.UPGRADE),
                 true));
->>>>>>> 9494bebe
     }
 
     @Test
     public void testCannotUseSafeDowngradeIfMetadataChanged() {
         FeatureControlManager manager = TEST_MANAGER_BUILDER1.build();
-<<<<<<< HEAD
-        assertEquals(ControllerResult.of(Collections.emptyList(), singletonMap(MetadataVersion.FEATURE_NAME, new ApiError(Errors.INVALID_UPDATE_VERSION, "Invalid metadata.version 4. Refusing to perform the requested downgrade because " + "it might delete metadata information. Retry using UNSAFE_DOWNGRADE if you want to " + "force the downgrade to proceed."))), manager.updateFeatures(singletonMap(MetadataVersion.FEATURE_NAME, MetadataVersion.IBP_3_3_IV0.featureLevel()), singletonMap(MetadataVersion.FEATURE_NAME, FeatureUpdate.UpgradeType.SAFE_DOWNGRADE), emptyMap(), true));
-=======
         assertEquals(ControllerResult.of(Collections.emptyList(), new ApiError(Errors.INVALID_UPDATE_VERSION,
             "Invalid metadata.version 4. Refusing to perform the requested downgrade because " +
             "it might delete metadata information.")),
@@ -394,45 +321,32 @@
                 singletonMap(MetadataVersion.FEATURE_NAME, MetadataVersion.IBP_3_3_IV0.featureLevel()),
                 singletonMap(MetadataVersion.FEATURE_NAME, FeatureUpdate.UpgradeType.SAFE_DOWNGRADE),
                 true));
->>>>>>> 9494bebe
     }
 
     @Test
     public void testUnsafeDowngradeIsTemporarilyDisabled() {
         FeatureControlManager manager = TEST_MANAGER_BUILDER1.build();
-<<<<<<< HEAD
-        assertEquals(ControllerResult.of(Collections.emptyList(), singletonMap(MetadataVersion.FEATURE_NAME, new ApiError(Errors.INVALID_UPDATE_VERSION, "Invalid metadata.version 4. Unsafe metadata downgrade is not supported in this version."))), manager.updateFeatures(singletonMap(MetadataVersion.FEATURE_NAME, MetadataVersion.IBP_3_3_IV0.featureLevel()), singletonMap(MetadataVersion.FEATURE_NAME, FeatureUpdate.UpgradeType.UNSAFE_DOWNGRADE), emptyMap(), true));
-=======
         assertEquals(ControllerResult.of(Collections.emptyList(), new ApiError(Errors.INVALID_UPDATE_VERSION,
             "Invalid metadata.version 4. Unsafe metadata downgrade is not supported in this version.")),
                 manager.updateFeatures(
                         singletonMap(MetadataVersion.FEATURE_NAME, MetadataVersion.IBP_3_3_IV0.featureLevel()),
                         singletonMap(MetadataVersion.FEATURE_NAME, FeatureUpdate.UpgradeType.UNSAFE_DOWNGRADE),
                         true));
->>>>>>> 9494bebe
     }
 
     @Disabled
     @Test
     public void testCanUseUnsafeDowngradeIfMetadataChanged() {
         FeatureControlManager manager = TEST_MANAGER_BUILDER1.build();
-<<<<<<< HEAD
-        assertEquals(ControllerResult.of(Collections.emptyList(), singletonMap(MetadataVersion.FEATURE_NAME, ApiError.NONE)), manager.updateFeatures(singletonMap(MetadataVersion.FEATURE_NAME, MetadataVersion.IBP_3_3_IV0.featureLevel()), singletonMap(MetadataVersion.FEATURE_NAME, FeatureUpdate.UpgradeType.UNSAFE_DOWNGRADE), emptyMap(), true));
-=======
         assertEquals(ControllerResult.of(Collections.emptyList(), ApiError.NONE),
                 manager.updateFeatures(
                         singletonMap(MetadataVersion.FEATURE_NAME, MetadataVersion.IBP_3_3_IV0.featureLevel()),
                         singletonMap(MetadataVersion.FEATURE_NAME, FeatureUpdate.UpgradeType.UNSAFE_DOWNGRADE),
                         true));
->>>>>>> 9494bebe
     }
 
     @Test
     public void testCanUseSafeDowngradeIfMetadataDidNotChange() {
-<<<<<<< HEAD
-        FeatureControlManager manager = new FeatureControlManager.Builder().setQuorumFeatures(features(MetadataVersion.FEATURE_NAME, MetadataVersion.IBP_3_0_IV0.featureLevel(), MetadataVersion.IBP_3_3_IV1.featureLevel())).setMetadataVersion(MetadataVersion.IBP_3_1_IV0).setMinimumBootstrapVersion(MetadataVersion.IBP_3_0_IV0).build();
-        assertEquals(ControllerResult.of(Collections.emptyList(), singletonMap(MetadataVersion.FEATURE_NAME, ApiError.NONE)), manager.updateFeatures(singletonMap(MetadataVersion.FEATURE_NAME, MetadataVersion.IBP_3_0_IV1.featureLevel()), singletonMap(MetadataVersion.FEATURE_NAME, FeatureUpdate.UpgradeType.SAFE_DOWNGRADE), emptyMap(), true));
-=======
         FeatureControlManager manager = new FeatureControlManager.Builder().
                 setQuorumFeatures(features(MetadataVersion.FEATURE_NAME,
                         MetadataVersion.IBP_3_0_IV1.featureLevel(), MetadataVersion.IBP_3_3_IV1.featureLevel())).
@@ -444,15 +358,10 @@
                         singletonMap(MetadataVersion.FEATURE_NAME, MetadataVersion.IBP_3_0_IV1.featureLevel()),
                         singletonMap(MetadataVersion.FEATURE_NAME, FeatureUpdate.UpgradeType.SAFE_DOWNGRADE),
                         true));
->>>>>>> 9494bebe
     }
 
     @Test
     public void testCannotDowngradeBefore3_3_IV0() {
-<<<<<<< HEAD
-        FeatureControlManager manager = new FeatureControlManager.Builder().setQuorumFeatures(features(MetadataVersion.FEATURE_NAME, MetadataVersion.IBP_3_0_IV0.featureLevel(), MetadataVersion.IBP_3_3_IV3.featureLevel())).setMetadataVersion(MetadataVersion.IBP_3_3_IV0).build();
-        assertEquals(ControllerResult.of(Collections.emptyList(), singletonMap(MetadataVersion.FEATURE_NAME, new ApiError(Errors.INVALID_UPDATE_VERSION, "Invalid metadata.version 3. Unable to set a metadata.version less than 3.3-IV0"))), manager.updateFeatures(singletonMap(MetadataVersion.FEATURE_NAME, MetadataVersion.IBP_3_2_IV0.featureLevel()), singletonMap(MetadataVersion.FEATURE_NAME, FeatureUpdate.UpgradeType.UNSAFE_DOWNGRADE), emptyMap(), true));
-=======
         FeatureControlManager manager = new FeatureControlManager.Builder().
             setQuorumFeatures(features(MetadataVersion.FEATURE_NAME,
                 MetadataVersion.IBP_3_0_IV1.featureLevel(), MetadataVersion.IBP_3_3_IV3.featureLevel())).
@@ -464,19 +373,11 @@
                         singletonMap(MetadataVersion.FEATURE_NAME, MetadataVersion.IBP_3_2_IV0.featureLevel()),
                         singletonMap(MetadataVersion.FEATURE_NAME, FeatureUpdate.UpgradeType.UNSAFE_DOWNGRADE),
                         true));
->>>>>>> 9494bebe
     }
 
     @Test
     public void testCreateFeatureLevelRecords() {
         Map<String, VersionRange> localSupportedFeatures = new HashMap<>();
-<<<<<<< HEAD
-        localSupportedFeatures.put(MetadataVersion.FEATURE_NAME, VersionRange.of(MetadataVersion.IBP_3_0_IV1.featureLevel(), MetadataVersion.latest().featureLevel()));
-        localSupportedFeatures.put("foo", VersionRange.of(0, 2));
-        FeatureControlManager manager = new FeatureControlManager.Builder().setQuorumFeatures(new QuorumFeatures(0, new ApiVersions(), localSupportedFeatures, emptyList())).build();
-        ControllerResult<Map<String, ApiError>> result = manager.updateFeatures(Collections.singletonMap("foo", (short) 1), Collections.singletonMap("foo", FeatureUpdate.UpgradeType.UPGRADE), Collections.singletonMap(1, Collections.singletonMap("foo", VersionRange.of(0, 3))), false);
-        assertEquals(ControllerResult.atomicOf(Arrays.asList(new ApiMessageAndVersion(new FeatureLevelRecord().setName("foo").setFeatureLevel((short) 1), (short) 0)), Collections.singletonMap("foo", ApiError.NONE)), result);
-=======
         localSupportedFeatures.put(MetadataVersion.FEATURE_NAME, VersionRange.of(
             MetadataVersion.IBP_3_0_IV1.featureLevel(), MetadataVersion.latestTesting().featureLevel()));
         localSupportedFeatures.put(Feature.TEST_VERSION.featureName(), VersionRange.of(0, 2));
@@ -493,14 +394,9 @@
         assertEquals(ControllerResult.atomicOf(Collections.singletonList(new ApiMessageAndVersion(
                 new FeatureLevelRecord().setName(Feature.TEST_VERSION.featureName()).setFeatureLevel((short) 1), (short) 0)),
                 ApiError.NONE), result);
->>>>>>> 9494bebe
         RecordTestUtils.replayAll(manager, result.records());
         assertEquals(Optional.of((short) 1), manager.finalizedFeatures(Long.MAX_VALUE).get(Feature.TEST_VERSION.featureName()));
 
-<<<<<<< HEAD
-        ControllerResult<Map<String, ApiError>> result2 = manager.updateFeatures(Collections.singletonMap("foo", (short) 0), Collections.singletonMap("foo", FeatureUpdate.UpgradeType.UNSAFE_DOWNGRADE), Collections.singletonMap(1, Collections.singletonMap("foo", VersionRange.of(0, 3))), false);
-        assertEquals(ControllerResult.atomicOf(Arrays.asList(new ApiMessageAndVersion(new FeatureLevelRecord().setName("foo").setFeatureLevel((short) 0), (short) 0)), Collections.singletonMap("foo", ApiError.NONE)), result2);
-=======
         ControllerResult<ApiError> result2  = manager.updateFeatures(
                 Collections.singletonMap(Feature.TEST_VERSION.featureName(), (short) 0),
                 Collections.singletonMap(Feature.TEST_VERSION.featureName(), FeatureUpdate.UpgradeType.UNSAFE_DOWNGRADE),
@@ -508,28 +404,11 @@
         assertEquals(ControllerResult.atomicOf(Collections.singletonList(new ApiMessageAndVersion(
             new FeatureLevelRecord().setName(Feature.TEST_VERSION.featureName()).setFeatureLevel((short) 0), (short) 0)),
             ApiError.NONE), result2);
->>>>>>> 9494bebe
         RecordTestUtils.replayAll(manager, result2.records());
         assertEquals(Optional.empty(), manager.finalizedFeatures(Long.MAX_VALUE).get(Feature.TEST_VERSION.featureName()));
     }
 
     @Test
-<<<<<<< HEAD
-    public void testNoMetadataVersionChangeDuringMigration() {
-        FeatureControlManager manager = new FeatureControlManager.Builder().setQuorumFeatures(features(MetadataVersion.FEATURE_NAME, MetadataVersion.IBP_3_0_IV0.featureLevel(), MetadataVersion.IBP_3_5_IV1.featureLevel())).setMetadataVersion(MetadataVersion.IBP_3_4_IV0).build();
-        BootstrapMetadata bootstrapMetadata = BootstrapMetadata.fromVersion(MetadataVersion.IBP_3_4_IV0, "FeatureControlManagerTest");
-        RecordTestUtils.replayAll(manager, bootstrapMetadata.records());
-        RecordTestUtils.replayOne(manager, ZkMigrationState.PRE_MIGRATION.toRecord());
-
-        assertEquals(ControllerResult.of(Collections.emptyList(), singletonMap(MetadataVersion.FEATURE_NAME, new ApiError(Errors.INVALID_UPDATE_VERSION, "Invalid metadata.version 10. Unable to modify metadata.version while a ZK migration is in progress."))), manager.updateFeatures(singletonMap(MetadataVersion.FEATURE_NAME, MetadataVersion.IBP_3_5_IV1.featureLevel()), singletonMap(MetadataVersion.FEATURE_NAME, FeatureUpdate.UpgradeType.UPGRADE), emptyMap(), true));
-
-        assertEquals(ControllerResult.of(Collections.emptyList(), singletonMap(MetadataVersion.FEATURE_NAME, new ApiError(Errors.INVALID_UPDATE_VERSION, "Invalid metadata.version 4. Unable to modify metadata.version while a ZK migration is in progress."))), manager.updateFeatures(singletonMap(MetadataVersion.FEATURE_NAME, MetadataVersion.IBP_3_3_IV0.featureLevel()), singletonMap(MetadataVersion.FEATURE_NAME, FeatureUpdate.UpgradeType.SAFE_DOWNGRADE), emptyMap(), true));
-
-        // Complete the migration
-        RecordTestUtils.replayOne(manager, ZkMigrationState.POST_MIGRATION.toRecord());
-        ControllerResult<Map<String, ApiError>> result = manager.updateFeatures(singletonMap(MetadataVersion.FEATURE_NAME, MetadataVersion.IBP_3_5_IV1.featureLevel()), singletonMap(MetadataVersion.FEATURE_NAME, FeatureUpdate.UpgradeType.UPGRADE), emptyMap(), false);
-        assertEquals(Errors.NONE, result.response().get(MetadataVersion.FEATURE_NAME).error());
-=======
     public void testUpgradeElrFeatureLevel() {
         Map<String, VersionRange> localSupportedFeatures = new HashMap<>();
         localSupportedFeatures.put(MetadataVersion.FEATURE_NAME, VersionRange.of(
@@ -552,7 +431,6 @@
                 setName(Feature.ELIGIBLE_LEADER_REPLICAS_VERSION.featureName()).
                 setFeatureLevel((short) 1), (short) 0)),
             result.records());
->>>>>>> 9494bebe
         RecordTestUtils.replayAll(manager, result.records());
         assertEquals(Optional.of((short) 1), manager.finalizedFeatures(Long.MAX_VALUE).
             get(Feature.ELIGIBLE_LEADER_REPLICAS_VERSION.featureName()));
