/*
 * Licensed to the Apache Software Foundation (ASF) under one or more
 * contributor license agreements. See the NOTICE file distributed with
 * this work for additional information regarding copyright ownership.
 * The ASF licenses this file to You under the Apache License, Version 2.0
 * (the "License"); you may not use this file except in compliance with
 * the License. You may obtain a copy of the License at
 *
 *    http://www.apache.org/licenses/LICENSE-2.0
 *
 * Unless required by applicable law or agreed to in writing, software
 * distributed under the License is distributed on an "AS IS" BASIS,
 * WITHOUT WARRANTIES OR CONDITIONS OF ANY KIND, either express or implied.
 * See the License for the specific language governing permissions and
 * limitations under the License.
 */

package org.apache.kafka.controller;

import org.apache.kafka.common.DirectoryId;
import org.apache.kafka.common.Endpoint;
import org.apache.kafka.common.Uuid;
import org.apache.kafka.common.errors.InconsistentClusterIdException;
import org.apache.kafka.common.errors.InvalidRegistrationException;
import org.apache.kafka.common.errors.StaleBrokerEpochException;
import org.apache.kafka.common.errors.UnsupportedVersionException;
import org.apache.kafka.common.message.BrokerRegistrationRequestData;
<<<<<<< HEAD
import org.apache.kafka.common.metadata.*;
=======
import org.apache.kafka.common.message.ControllerRegistrationRequestData;
import org.apache.kafka.common.metadata.BrokerRegistrationChangeRecord;
import org.apache.kafka.common.metadata.FeatureLevelRecord;
import org.apache.kafka.common.metadata.FenceBrokerRecord;
import org.apache.kafka.common.metadata.PartitionChangeRecord;
import org.apache.kafka.common.metadata.RegisterBrokerRecord;
>>>>>>> 9494bebe
import org.apache.kafka.common.metadata.RegisterBrokerRecord.BrokerEndpoint;
import org.apache.kafka.common.metadata.RegisterBrokerRecord.BrokerEndpointCollection;
import org.apache.kafka.common.security.auth.SecurityProtocol;
import org.apache.kafka.common.utils.LogContext;
import org.apache.kafka.common.utils.MockTime;
import org.apache.kafka.image.writer.ImageWriterOptions;
<<<<<<< HEAD
import org.apache.kafka.metadata.*;
=======
import org.apache.kafka.metadata.BrokerRegistration;
import org.apache.kafka.metadata.BrokerRegistrationFencingChange;
import org.apache.kafka.metadata.BrokerRegistrationInControlledShutdownChange;
import org.apache.kafka.metadata.BrokerRegistrationReply;
import org.apache.kafka.metadata.FinalizedControllerFeatures;
import org.apache.kafka.metadata.RecordTestUtils;
import org.apache.kafka.metadata.VersionRange;
import org.apache.kafka.metadata.placement.ClusterDescriber;
>>>>>>> 9494bebe
import org.apache.kafka.metadata.placement.PartitionAssignment;
import org.apache.kafka.metadata.placement.PlacementSpec;
import org.apache.kafka.metadata.placement.UsableBroker;
import org.apache.kafka.server.common.ApiMessageAndVersion;
import org.apache.kafka.server.common.KRaftVersion;
import org.apache.kafka.server.common.MetadataVersion;
import org.apache.kafka.server.common.TestFeatureVersion;
import org.apache.kafka.timeline.SnapshotRegistry;

import org.junit.jupiter.api.Test;
import org.junit.jupiter.api.Timeout;
import org.junit.jupiter.params.ParameterizedTest;
import org.junit.jupiter.params.provider.Arguments;
import org.junit.jupiter.params.provider.EnumSource;
import org.junit.jupiter.params.provider.MethodSource;
import org.junit.jupiter.params.provider.ValueSource;

<<<<<<< HEAD
import java.util.*;
=======
import java.util.Arrays;
import java.util.Collections;
import java.util.HashMap;
import java.util.HashSet;
import java.util.Iterator;
import java.util.List;
import java.util.Map;
import java.util.Optional;
import java.util.OptionalLong;
import java.util.stream.Stream;
>>>>>>> 9494bebe

import static java.util.Arrays.asList;
import static org.apache.kafka.server.common.MetadataVersion.IBP_3_3_IV2;
<<<<<<< HEAD
import static org.junit.jupiter.api.Assertions.*;
=======
import static org.junit.jupiter.api.Assertions.assertDoesNotThrow;
import static org.junit.jupiter.api.Assertions.assertEquals;
import static org.junit.jupiter.api.Assertions.assertFalse;
import static org.junit.jupiter.api.Assertions.assertThrows;
import static org.junit.jupiter.api.Assertions.assertTrue;
>>>>>>> 9494bebe


@Timeout(value = 40)
public class ClusterControlManagerTest {
    @ParameterizedTest
    @EnumSource(value = MetadataVersion.class, names = {"IBP_3_0_IV1", "IBP_3_3_IV2"})
    public void testReplay(MetadataVersion metadataVersion) {
        MockTime time = new MockTime(0, 0, 0);

        SnapshotRegistry snapshotRegistry = new SnapshotRegistry(new LogContext());
<<<<<<< HEAD
        FeatureControlManager featureControl = new FeatureControlManager.Builder().setSnapshotRegistry(snapshotRegistry).setQuorumFeatures(new QuorumFeatures(0, new ApiVersions(), QuorumFeatures.defaultFeatureMap(), Collections.singletonList(0))).setMetadataVersion(MetadataVersion.latest()).build();
        ClusterControlManager clusterControl = new ClusterControlManager.Builder().setTime(time).setSnapshotRegistry(snapshotRegistry).setSessionTimeoutNs(1000).setFeatureControlManager(featureControl).build();
=======
        FeatureControlManager featureControl = new FeatureControlManager.Builder().
            setSnapshotRegistry(snapshotRegistry).
            setQuorumFeatures(new QuorumFeatures(0,
                QuorumFeatures.defaultSupportedFeatureMap(true),
                Collections.singletonList(0))).
            build();
        ClusterControlManager clusterControl = new ClusterControlManager.Builder().
            setTime(time).
            setSnapshotRegistry(snapshotRegistry).
            setSessionTimeoutNs(1000).
            setFeatureControlManager(featureControl).
            setBrokerShutdownHandler((brokerId, isCleanShutdown, records) -> { }).
            build();
>>>>>>> 9494bebe
        clusterControl.activate();
        assertFalse(clusterControl.isUnfenced(0));

        RegisterBrokerRecord brokerRecord = new RegisterBrokerRecord().setBrokerEpoch(100).setBrokerId(1);
        brokerRecord.endPoints().add(new BrokerEndpoint().setSecurityProtocol(SecurityProtocol.PLAINTEXT.id).setPort((short) 9092).setName("PLAINTEXT").setHost("example.com"));
        clusterControl.replay(brokerRecord, 100L);
        clusterControl.checkBrokerEpoch(1, 100);
        assertThrows(StaleBrokerEpochException.class, () -> clusterControl.checkBrokerEpoch(1, 101));
        assertThrows(StaleBrokerEpochException.class, () -> clusterControl.checkBrokerEpoch(2, 100));
        assertFalse(clusterControl.isUnfenced(0));
        assertFalse(clusterControl.isUnfenced(1));

        if (metadataVersion.isLessThan(IBP_3_3_IV2)) {
            UnfenceBrokerRecord unfenceBrokerRecord = new UnfenceBrokerRecord().setId(1).setEpoch(100);
            clusterControl.replay(unfenceBrokerRecord);
        } else {
            BrokerRegistrationChangeRecord changeRecord = new BrokerRegistrationChangeRecord().setBrokerId(1).setBrokerEpoch(100).setFenced(BrokerRegistrationFencingChange.UNFENCE.value());
            clusterControl.replay(changeRecord);
        }
        assertFalse(clusterControl.isUnfenced(0));
        assertTrue(clusterControl.isUnfenced(1));

        if (metadataVersion.isLessThan(IBP_3_3_IV2)) {
            FenceBrokerRecord fenceBrokerRecord = new FenceBrokerRecord().setId(1).setEpoch(100);
            clusterControl.replay(fenceBrokerRecord);
        } else {
            BrokerRegistrationChangeRecord changeRecord = new BrokerRegistrationChangeRecord().setBrokerId(1).setBrokerEpoch(100).setFenced(BrokerRegistrationFencingChange.FENCE.value());
            clusterControl.replay(changeRecord);
        }
        assertFalse(clusterControl.isUnfenced(0));
        assertFalse(clusterControl.isUnfenced(1));
    }

    @Test
    public void testReplayRegisterBrokerRecord() {
        MockTime time = new MockTime(0, 0, 0);

        SnapshotRegistry snapshotRegistry = new SnapshotRegistry(new LogContext());
<<<<<<< HEAD
        FeatureControlManager featureControl = new FeatureControlManager.Builder().setSnapshotRegistry(snapshotRegistry).setQuorumFeatures(new QuorumFeatures(0, new ApiVersions(), QuorumFeatures.defaultFeatureMap(), Collections.singletonList(0))).setMetadataVersion(MetadataVersion.latest()).build();
        ClusterControlManager clusterControl = new ClusterControlManager.Builder().setClusterId("fPZv1VBsRFmnlRvmGcOW9w").setTime(time).setSnapshotRegistry(snapshotRegistry).setSessionTimeoutNs(1000).setFeatureControlManager(featureControl).build();
=======
        FeatureControlManager featureControl = new FeatureControlManager.Builder().
            setSnapshotRegistry(snapshotRegistry).
            setQuorumFeatures(new QuorumFeatures(0,
                QuorumFeatures.defaultSupportedFeatureMap(true),
                Collections.singletonList(0))).
            build();
        ClusterControlManager clusterControl = new ClusterControlManager.Builder().
            setClusterId("fPZv1VBsRFmnlRvmGcOW9w").
            setTime(time).
            setSnapshotRegistry(snapshotRegistry).
            setSessionTimeoutNs(1000).
            setFeatureControlManager(featureControl).
            setBrokerShutdownHandler((brokerId, isCleanShutdown, records) -> { }).
            build();
>>>>>>> 9494bebe

        assertFalse(clusterControl.isUnfenced(0));
        assertFalse(clusterControl.inControlledShutdown(0));

        RegisterBrokerRecord brokerRecord = new RegisterBrokerRecord().setBrokerEpoch(100).setBrokerId(0).setRack(null).setFenced(true).setInControlledShutdown(true);
        brokerRecord.endPoints().add(new BrokerEndpoint().setSecurityProtocol(SecurityProtocol.PLAINTEXT.id).setPort((short) 9092).setName("PLAINTEXT").setHost("example.com"));
        clusterControl.replay(brokerRecord, 100L);

        assertFalse(clusterControl.isUnfenced(0));
        assertTrue(clusterControl.inControlledShutdown(0));

        brokerRecord.setInControlledShutdown(false);
        clusterControl.replay(brokerRecord, 100L);

        assertFalse(clusterControl.isUnfenced(0));
        assertFalse(clusterControl.inControlledShutdown(0));
        assertEquals(100L, clusterControl.registerBrokerRecordOffset(brokerRecord.brokerId()).getAsLong());

        brokerRecord.setFenced(false);
        clusterControl.replay(brokerRecord, 100L);

        assertTrue(clusterControl.isUnfenced(0));
        assertFalse(clusterControl.inControlledShutdown(0));
    }

    @Test
    public void testReplayBrokerRegistrationChangeRecord() {
        MockTime time = new MockTime(0, 0, 0);

        SnapshotRegistry snapshotRegistry = new SnapshotRegistry(new LogContext());
<<<<<<< HEAD
        FeatureControlManager featureControl = new FeatureControlManager.Builder().setSnapshotRegistry(snapshotRegistry).setQuorumFeatures(new QuorumFeatures(0, new ApiVersions(), QuorumFeatures.defaultFeatureMap(), Collections.singletonList(0))).setMetadataVersion(MetadataVersion.latest()).build();
        ClusterControlManager clusterControl = new ClusterControlManager.Builder().setClusterId("fPZv1VBsRFmnlRvmGcOW9w").setTime(time).setSnapshotRegistry(snapshotRegistry).setSessionTimeoutNs(1000).setFeatureControlManager(featureControl).build();
=======
        FeatureControlManager featureControl = new FeatureControlManager.Builder().
            setSnapshotRegistry(snapshotRegistry).
            setQuorumFeatures(new QuorumFeatures(0,
                QuorumFeatures.defaultSupportedFeatureMap(true),
                Collections.singletonList(0))).
            build();
        ClusterControlManager clusterControl = new ClusterControlManager.Builder().
            setClusterId("fPZv1VBsRFmnlRvmGcOW9w").
            setTime(time).
            setSnapshotRegistry(snapshotRegistry).
            setSessionTimeoutNs(1000).
            setFeatureControlManager(featureControl).
            setBrokerShutdownHandler((brokerId, isCleanShutdown, records) -> { }).
            build();
>>>>>>> 9494bebe

        assertFalse(clusterControl.isUnfenced(0));
        assertFalse(clusterControl.inControlledShutdown(0));

        RegisterBrokerRecord brokerRecord = new RegisterBrokerRecord().setBrokerEpoch(100).setBrokerId(0).setRack(null).setFenced(false);
        brokerRecord.endPoints().add(new BrokerEndpoint().setSecurityProtocol(SecurityProtocol.PLAINTEXT.id).setPort((short) 9092).setName("PLAINTEXT").setHost("example.com"));
        clusterControl.replay(brokerRecord, 100L);

        assertTrue(clusterControl.isUnfenced(0));
        assertFalse(clusterControl.inControlledShutdown(0));

        BrokerRegistrationChangeRecord registrationChangeRecord = new BrokerRegistrationChangeRecord().setBrokerId(0).setBrokerEpoch(100).setInControlledShutdown(BrokerRegistrationInControlledShutdownChange.IN_CONTROLLED_SHUTDOWN.value());
        clusterControl.replay(registrationChangeRecord);

        assertTrue(clusterControl.isUnfenced(0));
        assertTrue(clusterControl.inControlledShutdown(0));

        registrationChangeRecord = new BrokerRegistrationChangeRecord().setBrokerId(0).setBrokerEpoch(100).setFenced(BrokerRegistrationFencingChange.UNFENCE.value());
        clusterControl.replay(registrationChangeRecord);

        assertTrue(clusterControl.isUnfenced(0));
        assertTrue(clusterControl.inControlledShutdown(0));
    }

    @Test
    public void testRegistrationWithIncorrectClusterId() {
        SnapshotRegistry snapshotRegistry = new SnapshotRegistry(new LogContext());
<<<<<<< HEAD
        FeatureControlManager featureControl = new FeatureControlManager.Builder().setSnapshotRegistry(snapshotRegistry).setQuorumFeatures(new QuorumFeatures(0, new ApiVersions(), QuorumFeatures.defaultFeatureMap(), Collections.singletonList(0))).setMetadataVersion(MetadataVersion.latest()).build();
        ClusterControlManager clusterControl = new ClusterControlManager.Builder().setClusterId("fPZv1VBsRFmnlRvmGcOW9w").setTime(new MockTime(0, 0, 0)).setSnapshotRegistry(snapshotRegistry).setSessionTimeoutNs(1000).setFeatureControlManager(featureControl).build();
        clusterControl.activate();
        assertThrows(InconsistentClusterIdException.class, () -> clusterControl.registerBroker(new BrokerRegistrationRequestData().setClusterId("WIjw3grwRZmR2uOpdpVXbg").setBrokerId(0).setRack(null).setIncarnationId(Uuid.fromString("0H4fUu1xQEKXFYwB1aBjhg")), 123L, new FinalizedControllerFeatures(Collections.emptyMap(), 456L)));
=======
        FeatureControlManager featureControl = new FeatureControlManager.Builder().
            setSnapshotRegistry(snapshotRegistry).
            setQuorumFeatures(new QuorumFeatures(0,
                QuorumFeatures.defaultSupportedFeatureMap(true),
                Collections.singletonList(0))).
            build();
        ClusterControlManager clusterControl = new ClusterControlManager.Builder().
            setClusterId("fPZv1VBsRFmnlRvmGcOW9w").
            setTime(new MockTime(0, 0, 0)).
            setSnapshotRegistry(snapshotRegistry).
            setSessionTimeoutNs(1000).
            setFeatureControlManager(featureControl).
            setBrokerShutdownHandler((brokerId, isCleanShutdown, records) -> { }).
            build();
        clusterControl.activate();
        assertThrows(InconsistentClusterIdException.class, () ->
            clusterControl.registerBroker(new BrokerRegistrationRequestData().
                    setClusterId("WIjw3grwRZmR2uOpdpVXbg").
                    setBrokerId(0).
                    setRack(null).
                    setIncarnationId(Uuid.fromString("0H4fUu1xQEKXFYwB1aBjhg")),
                123L,
                new FinalizedControllerFeatures(Collections.emptyMap(), 456L),
                false));
    }

    private static Stream<Arguments> metadataVersions() {
        return Stream.of(
                MetadataVersion.IBP_3_3_IV2,
                MetadataVersion.IBP_3_3_IV3,
                MetadataVersion.IBP_3_7_IV2, // introduces directory assignment
                MetadataVersion.latestTesting()
            ).map(Arguments::of);
>>>>>>> 9494bebe
    }

    @ParameterizedTest
    @MethodSource("metadataVersions")
    public void testRegisterBrokerRecordVersion(MetadataVersion metadataVersion) {
        SnapshotRegistry snapshotRegistry = new SnapshotRegistry(new LogContext());
<<<<<<< HEAD
        FeatureControlManager featureControl = new FeatureControlManager.Builder().setSnapshotRegistry(snapshotRegistry).setQuorumFeatures(new QuorumFeatures(0, new ApiVersions(), QuorumFeatures.defaultFeatureMap(), Collections.singletonList(0))).setMetadataVersion(metadataVersion).build();
        ClusterControlManager clusterControl = new ClusterControlManager.Builder().setClusterId("fPZv1VBsRFmnlRvmGcOW9w").setTime(new MockTime(0, 0, 0)).setSnapshotRegistry(snapshotRegistry).setSessionTimeoutNs(1000).setFeatureControlManager(featureControl).build();
        clusterControl.activate();

        ControllerResult<BrokerRegistrationReply> result = clusterControl.registerBroker(new BrokerRegistrationRequestData().setClusterId("fPZv1VBsRFmnlRvmGcOW9w").setBrokerId(0).setRack(null).setIncarnationId(Uuid.fromString("0H4fUu1xQEKXFYwB1aBjhg")), 123L, new FinalizedControllerFeatures(Collections.emptyMap(), 456L));

        short expectedVersion = metadataVersion.registerBrokerRecordVersion();

        assertEquals(Arrays.asList(new ApiMessageAndVersion(new RegisterBrokerRecord().setBrokerEpoch(123L).setBrokerId(0).setRack(null).setIncarnationId(Uuid.fromString("0H4fUu1xQEKXFYwB1aBjhg")).setFenced(true).setFeatures(new RegisterBrokerRecord.BrokerFeatureCollection(Arrays.asList(new RegisterBrokerRecord.BrokerFeature().setName(MetadataVersion.FEATURE_NAME).setMinSupportedVersion((short) 1).setMaxSupportedVersion((short) 1)).iterator())).setInControlledShutdown(false), expectedVersion)), result.records());
    }

    @Test
    public void testUnregister() throws Exception {
        RegisterBrokerRecord brokerRecord = new RegisterBrokerRecord().setBrokerId(1).setBrokerEpoch(100).setIncarnationId(Uuid.fromString("fPZv1VBsRFmnlRvmGcOW9w")).setRack("arack");
        brokerRecord.endPoints().add(new BrokerEndpoint().setSecurityProtocol(SecurityProtocol.PLAINTEXT.id).setPort((short) 9092).setName("PLAINTEXT").setHost("example.com"));
        SnapshotRegistry snapshotRegistry = new SnapshotRegistry(new LogContext());
        FeatureControlManager featureControl = new FeatureControlManager.Builder().setSnapshotRegistry(snapshotRegistry).setQuorumFeatures(new QuorumFeatures(0, new ApiVersions(), QuorumFeatures.defaultFeatureMap(), Collections.singletonList(0))).setMetadataVersion(MetadataVersion.latest()).build();
        ClusterControlManager clusterControl = new ClusterControlManager.Builder().setTime(new MockTime(0, 0, 0)).setSnapshotRegistry(snapshotRegistry).setSessionTimeoutNs(1000).setFeatureControlManager(featureControl).build();
        clusterControl.activate();
        clusterControl.replay(brokerRecord, 100L);
        assertEquals(new BrokerRegistration(1, 100, Uuid.fromString("fPZv1VBsRFmnlRvmGcOW9w"), Collections.singletonMap("PLAINTEXT", new Endpoint("PLAINTEXT", SecurityProtocol.PLAINTEXT, "example.com", 9092)), Collections.emptyMap(), Optional.of("arack"), true, false), clusterControl.brokerRegistrations().get(1));
=======
        FeatureControlManager featureControl = new FeatureControlManager.Builder().
            setSnapshotRegistry(snapshotRegistry).
            setQuorumFeatures(new QuorumFeatures(0,
                QuorumFeatures.defaultSupportedFeatureMap(true),
                Collections.singletonList(0))).
            setMetadataVersion(metadataVersion).
            build();
        ClusterControlManager clusterControl = new ClusterControlManager.Builder().
            setClusterId("fPZv1VBsRFmnlRvmGcOW9w").
            setTime(new MockTime(0, 0, 0)).
            setSnapshotRegistry(snapshotRegistry).
            setSessionTimeoutNs(1000).
            setFeatureControlManager(featureControl).
            setBrokerShutdownHandler((brokerId, isCleanShutdown, records) -> { }).
            build();
        clusterControl.activate();

        List<Uuid> logDirs = metadataVersion.isDirectoryAssignmentSupported() ? asList(
                Uuid.fromString("63k9SN1nQOS0dFHSCIMA0A"),
                Uuid.fromString("Vm1MjsOCR1OjDDydOsDbzg")
        ) : Collections.emptyList();
        ControllerResult<BrokerRegistrationReply> result = clusterControl.registerBroker(
            new BrokerRegistrationRequestData().
                setClusterId("fPZv1VBsRFmnlRvmGcOW9w").
                setBrokerId(0).
                setLogDirs(logDirs).
                setRack(null).
                setIncarnationId(Uuid.fromString("0H4fUu1xQEKXFYwB1aBjhg")),
            123L,
            new FinalizedControllerFeatures(Collections.emptyMap(), 456L),
            false);

        short expectedVersion = metadataVersion.registerBrokerRecordVersion();

        assertEquals(
            Collections.singletonList(new ApiMessageAndVersion(new RegisterBrokerRecord().
                setBrokerEpoch(123L).
                setBrokerId(0).
                setRack(null).
                setIncarnationId(Uuid.fromString("0H4fUu1xQEKXFYwB1aBjhg")).
                setFenced(true).
                setLogDirs(logDirs).
                setFeatures(new RegisterBrokerRecord.BrokerFeatureCollection(Collections.singletonList(
                    new RegisterBrokerRecord.BrokerFeature().
                        setName(MetadataVersion.FEATURE_NAME).
                        setMinSupportedVersion((short) 1).
                        setMaxSupportedVersion((short) 1)).iterator())).
                setInControlledShutdown(false), expectedVersion)),
            result.records());
    }

    @Test
    public void testUnregister() {
        RegisterBrokerRecord brokerRecord = new RegisterBrokerRecord().
            setBrokerId(1).
            setBrokerEpoch(100).
            setIncarnationId(Uuid.fromString("fPZv1VBsRFmnlRvmGcOW9w")).
            setRack("arack");
        brokerRecord.endPoints().add(new BrokerEndpoint().
            setSecurityProtocol(SecurityProtocol.PLAINTEXT.id).
            setPort((short) 9092).
            setName("PLAINTEXT").
            setHost("example.com"));
        SnapshotRegistry snapshotRegistry = new SnapshotRegistry(new LogContext());
        FeatureControlManager featureControl = new FeatureControlManager.Builder().
            setSnapshotRegistry(snapshotRegistry).
            setQuorumFeatures(new QuorumFeatures(0,
                QuorumFeatures.defaultSupportedFeatureMap(true),
                Collections.singletonList(0))).
            build();
        ClusterControlManager clusterControl = new ClusterControlManager.Builder().
            setTime(new MockTime(0, 0, 0)).
            setSnapshotRegistry(snapshotRegistry).
            setSessionTimeoutNs(1000).
            setFeatureControlManager(featureControl).
            setBrokerShutdownHandler((brokerId, isCleanShutdown, records) -> { }).
            build();
        clusterControl.activate();
        clusterControl.replay(brokerRecord, 100L);
        assertEquals(new BrokerRegistration.Builder().
            setId(1).
            setEpoch(100).
            setIncarnationId(Uuid.fromString("fPZv1VBsRFmnlRvmGcOW9w")).
            setListeners(Collections.singletonMap("PLAINTEXT",
                new Endpoint("PLAINTEXT", SecurityProtocol.PLAINTEXT, "example.com", 9092))).
            setRack(Optional.of("arack")).
            setFenced(true).
            setInControlledShutdown(false).build(),
            clusterControl.brokerRegistrations().get(1));
>>>>>>> 9494bebe
        assertEquals(100L, clusterControl.registerBrokerRecordOffset(brokerRecord.brokerId()).getAsLong());
        UnregisterBrokerRecord unregisterRecord = new UnregisterBrokerRecord().setBrokerId(1).setBrokerEpoch(100);
        clusterControl.replay(unregisterRecord);
        assertFalse(clusterControl.brokerRegistrations().containsKey(1));
        assertFalse(clusterControl.registerBrokerRecordOffset(brokerRecord.brokerId()).isPresent());
    }

    @ParameterizedTest
    @ValueSource(ints = {3, 10})
    public void testPlaceReplicas(int numUsableBrokers) {
        MockTime time = new MockTime(0, 0, 0);
        SnapshotRegistry snapshotRegistry = new SnapshotRegistry(new LogContext());
<<<<<<< HEAD
        FeatureControlManager featureControl = new FeatureControlManager.Builder().setSnapshotRegistry(snapshotRegistry).setQuorumFeatures(new QuorumFeatures(0, new ApiVersions(), QuorumFeatures.defaultFeatureMap(), Collections.singletonList(0))).setMetadataVersion(MetadataVersion.latest()).build();
        ClusterControlManager clusterControl = new ClusterControlManager.Builder().setTime(time).setSnapshotRegistry(snapshotRegistry).setSessionTimeoutNs(1000).setFeatureControlManager(featureControl).build();
=======
        FeatureControlManager featureControl = new FeatureControlManager.Builder().
            setSnapshotRegistry(snapshotRegistry).
            setQuorumFeatures(new QuorumFeatures(0,
                QuorumFeatures.defaultSupportedFeatureMap(true),
                Collections.singletonList(0))).
            build();
        ClusterControlManager clusterControl = new ClusterControlManager.Builder().
            setTime(time).
            setSnapshotRegistry(snapshotRegistry).
            setSessionTimeoutNs(1000).
            setFeatureControlManager(featureControl).
            setBrokerShutdownHandler((brokerId, isCleanShutdown, records) -> { }).
            build();
>>>>>>> 9494bebe
        clusterControl.activate();
        for (int i = 0; i < numUsableBrokers; i++) {
            RegisterBrokerRecord brokerRecord = new RegisterBrokerRecord().setBrokerEpoch(100).setBrokerId(i);
            brokerRecord.endPoints().add(new BrokerEndpoint().setSecurityProtocol(SecurityProtocol.PLAINTEXT.id).setPort((short) 9092).setName("PLAINTEXT").setHost("example.com"));
            clusterControl.replay(brokerRecord, 100L);
            UnfenceBrokerRecord unfenceRecord = new UnfenceBrokerRecord().setId(i).setEpoch(100);
            clusterControl.replay(unfenceRecord);
            clusterControl.heartbeatManager().touch(i, false, 0);
        }
        for (int i = 0; i < numUsableBrokers; i++) {
            assertTrue(clusterControl.isUnfenced(i), String.format("broker %d was not unfenced.", i));
        }
        for (int i = 0; i < 100; i++) {
<<<<<<< HEAD
            List<PartitionAssignment> results = clusterControl.replicaPlacer().place(new PlacementSpec(0, 1, (short) 3), clusterControl::usableBrokers).assignments();
=======
            List<PartitionAssignment> results = clusterControl.replicaPlacer().place(
                    new PlacementSpec(0,
                            1,
                            (short) 3),
                    new ClusterDescriber() {
                        @Override
                        public Iterator<UsableBroker> usableBrokers() {
                            return clusterControl.usableBrokers();
                        }

                        @Override
                        public Uuid defaultDir(int brokerId) {
                            return DirectoryId.UNASSIGNED;
                        }
                    }
            ).assignments();
>>>>>>> 9494bebe
            HashSet<Integer> seen = new HashSet<>();
            for (Integer result : results.get(0).replicas()) {
                assertTrue(result >= 0);
                assertTrue(result < numUsableBrokers);
                assertTrue(seen.add(result));
            }
        }
    }

    @ParameterizedTest
    @EnumSource(value = MetadataVersion.class, names = {"IBP_3_3_IV2", "IBP_3_3_IV3"})
    public void testRegistrationsToRecords(MetadataVersion metadataVersion) {
        MockTime time = new MockTime(0, 0, 0);
        SnapshotRegistry snapshotRegistry = new SnapshotRegistry(new LogContext());
<<<<<<< HEAD
        FeatureControlManager featureControl = new FeatureControlManager.Builder().setSnapshotRegistry(snapshotRegistry).setQuorumFeatures(new QuorumFeatures(0, new ApiVersions(), QuorumFeatures.defaultFeatureMap(), Collections.singletonList(0))).setMetadataVersion(metadataVersion).build();
        ClusterControlManager clusterControl = new ClusterControlManager.Builder().setTime(time).setSnapshotRegistry(snapshotRegistry).setSessionTimeoutNs(1000).setFeatureControlManager(featureControl).build();
=======
        FeatureControlManager featureControl = new FeatureControlManager.Builder().
            setSnapshotRegistry(snapshotRegistry).
            setQuorumFeatures(new QuorumFeatures(0,
                QuorumFeatures.defaultSupportedFeatureMap(true),
                Collections.singletonList(0))).
            setMetadataVersion(metadataVersion).
            build();
        ClusterControlManager clusterControl = new ClusterControlManager.Builder().
            setTime(time).
            setSnapshotRegistry(snapshotRegistry).
            setSessionTimeoutNs(1000).
            setFeatureControlManager(featureControl).
            setBrokerShutdownHandler((brokerId, isCleanShutdown, records) -> { }).
            build();
>>>>>>> 9494bebe
        clusterControl.activate();
        assertFalse(clusterControl.isUnfenced(0));
        for (int i = 0; i < 3; i++) {
            RegisterBrokerRecord brokerRecord = new RegisterBrokerRecord().setBrokerEpoch(100).setBrokerId(i).setRack(null);
            brokerRecord.endPoints().add(new BrokerEndpoint().setSecurityProtocol(SecurityProtocol.PLAINTEXT.id).setPort((short) 9092 + i).setName("PLAINTEXT").setHost("example.com"));
            clusterControl.replay(brokerRecord, 100L);
        }
        for (int i = 0; i < 2; i++) {
            UnfenceBrokerRecord unfenceBrokerRecord = new UnfenceBrokerRecord().setId(i).setEpoch(100);
            clusterControl.replay(unfenceBrokerRecord);
        }
        BrokerRegistrationChangeRecord registrationChangeRecord = new BrokerRegistrationChangeRecord().setBrokerId(0).setBrokerEpoch(100).setInControlledShutdown(BrokerRegistrationInControlledShutdownChange.IN_CONTROLLED_SHUTDOWN.value());
        clusterControl.replay(registrationChangeRecord);
        short expectedVersion = metadataVersion.registerBrokerRecordVersion();

        ImageWriterOptions options = new ImageWriterOptions.Builder().setMetadataVersion(metadataVersion).setLossHandler(__ -> {
        }).build();
        assertEquals(new ApiMessageAndVersion(new RegisterBrokerRecord().setBrokerEpoch(100).setBrokerId(0).setRack(null).setEndPoints(new BrokerEndpointCollection(Collections.singleton(new BrokerEndpoint().setSecurityProtocol(SecurityProtocol.PLAINTEXT.id).setPort((short) 9092).setName("PLAINTEXT").setHost("example.com")).iterator())).setInControlledShutdown(metadataVersion.isInControlledShutdownStateSupported()).setFenced(false), expectedVersion), clusterControl.brokerRegistrations().get(0).toRecord(options));
        assertEquals(new ApiMessageAndVersion(new RegisterBrokerRecord().setBrokerEpoch(100).setBrokerId(1).setRack(null).setEndPoints(new BrokerEndpointCollection(Collections.singleton(new BrokerEndpoint().setSecurityProtocol(SecurityProtocol.PLAINTEXT.id).setPort((short) 9093).setName("PLAINTEXT").setHost("example.com")).iterator())).setFenced(false), expectedVersion), clusterControl.brokerRegistrations().get(1).toRecord(options));
        assertEquals(new ApiMessageAndVersion(new RegisterBrokerRecord().setBrokerEpoch(100).setBrokerId(2).setRack(null).setEndPoints(new BrokerEndpointCollection(Collections.singleton(new BrokerEndpoint().setSecurityProtocol(SecurityProtocol.PLAINTEXT.id).setPort((short) 9094).setName("PLAINTEXT").setHost("example.com")).iterator())).setFenced(true), expectedVersion), clusterControl.brokerRegistrations().get(2).toRecord(options));
    }

    @Test
    public void testRegistrationWithUnsupportedFeature() {
        SnapshotRegistry snapshotRegistry = new SnapshotRegistry(new LogContext());
        Map<String, VersionRange> supportedFeatures = new HashMap<>();
        supportedFeatures.put(MetadataVersion.FEATURE_NAME, VersionRange.of(
            MetadataVersion.IBP_3_1_IV0.featureLevel(),
            MetadataVersion.IBP_3_7_IV0.featureLevel()));
        supportedFeatures.put(TestFeatureVersion.FEATURE_NAME, VersionRange.of(
            TestFeatureVersion.TEST_0.featureLevel(),
            TestFeatureVersion.TEST_1.featureLevel()));
        FeatureControlManager featureControl = new FeatureControlManager.Builder().
            setSnapshotRegistry(snapshotRegistry).
            setQuorumFeatures(new QuorumFeatures(0, supportedFeatures, Collections.singletonList(0))).
            setMetadataVersion(MetadataVersion.IBP_3_7_IV0).
            build();
        ClusterControlManager clusterControl = new ClusterControlManager.Builder().
            setClusterId("fPZv1VBsRFmnlRvmGcOW9w").
            setTime(new MockTime(0, 0, 0)).
            setSnapshotRegistry(snapshotRegistry).
            setFeatureControlManager(featureControl).
            setBrokerShutdownHandler((brokerId, isCleanShutdown, records) -> { }).
            build();
        clusterControl.activate();
        FeatureLevelRecord testFeatureRecord = new FeatureLevelRecord().
            setName(TestFeatureVersion.FEATURE_NAME).setFeatureLevel((short) 1);
        featureControl.replay(testFeatureRecord);

        List<Uuid> logDirs = asList(Uuid.fromString("yJGxmjfbQZSVFAlNM3uXZg"), Uuid.fromString("Mj3CW3OSRi29cFeNJlXuAQ"));
        BrokerRegistrationRequestData baseRequest = new BrokerRegistrationRequestData().
            setClusterId("fPZv1VBsRFmnlRvmGcOW9w").
            setBrokerId(0).
            setRack(null).
            setIncarnationId(Uuid.fromString("0H4fUu1xQEKXFYwB1aBjhg")).
            setLogDirs(logDirs);

        assertEquals("Unable to register because the broker does not support finalized version 1 of " +
                "test.feature.version. The broker wants a version between 0 and 0, inclusive.",
            assertThrows(UnsupportedVersionException.class,
                () -> clusterControl.registerBroker(
                    baseRequest.setFeatures(new BrokerRegistrationRequestData.FeatureCollection(
                        Collections.singleton(new BrokerRegistrationRequestData.Feature().
                            setName(MetadataVersion.FEATURE_NAME).
                            setMinSupportedVersion(MetadataVersion.IBP_3_1_IV0.featureLevel()).
                            setMaxSupportedVersion(MetadataVersion.IBP_3_7_IV0.featureLevel())).iterator())),
                    123L,
                    featureControl.finalizedFeatures(Long.MAX_VALUE),
                    false)).getMessage());
    }

    @Test
    public void testRegistrationWithUnsupportedKraftVersion() {
        SnapshotRegistry snapshotRegistry = new SnapshotRegistry(new LogContext());
        Map<String, VersionRange> supportedFeatures = new HashMap<>();
        supportedFeatures.put(MetadataVersion.FEATURE_NAME, VersionRange.of(
            MetadataVersion.IBP_3_1_IV0.featureLevel(),
            MetadataVersion.IBP_3_9_IV0.featureLevel()));
        supportedFeatures.put(KRaftVersion.FEATURE_NAME, VersionRange.of(
            KRaftVersion.KRAFT_VERSION_1.featureLevel(),
            KRaftVersion.KRAFT_VERSION_1.featureLevel()));
        FeatureControlManager featureControl = new FeatureControlManager.Builder().
            setSnapshotRegistry(snapshotRegistry).
            setQuorumFeatures(new QuorumFeatures(0, supportedFeatures, Collections.singletonList(0))).
            setMetadataVersion(MetadataVersion.IBP_3_9_IV0).
            build();
        ClusterControlManager clusterControl = new ClusterControlManager.Builder().
            setClusterId("fPZv1VBsRFmnlRvmGcOW9w").
            setTime(new MockTime(0, 0, 0)).
            setSnapshotRegistry(snapshotRegistry).
            setFeatureControlManager(featureControl).
            setBrokerShutdownHandler((brokerId, isCleanShutdown, records) -> { }).
            build();
        clusterControl.activate();

        List<Uuid> logDirs = asList(Uuid.fromString("yJGxmjfbQZSVFAlNM3uXZg"), Uuid.fromString("Mj3CW3OSRi29cFeNJlXuAQ"));
        BrokerRegistrationRequestData baseRequest = new BrokerRegistrationRequestData().
            setClusterId("fPZv1VBsRFmnlRvmGcOW9w").
            setBrokerId(0).
            setRack(null).
            setIncarnationId(Uuid.fromString("0H4fUu1xQEKXFYwB1aBjhg")).
            setLogDirs(logDirs);

        // quorum controller passes in the latest kraft version to populate finalized features
        Map<String, Short> updatedFeaturesMap = new HashMap<>(featureControl.finalizedFeatures(Long.MAX_VALUE).featureMap());
        updatedFeaturesMap.put(KRaftVersion.FEATURE_NAME, KRaftVersion.KRAFT_VERSION_1.featureLevel());
        FinalizedControllerFeatures updatedFinalizedFeatures = new FinalizedControllerFeatures(updatedFeaturesMap, Long.MAX_VALUE);

        assertEquals("Unable to register because the broker does not support finalized version 1 of " +
                "kraft.version. The broker wants a version between 0 and 0, inclusive.",
            assertThrows(UnsupportedVersionException.class,
                () -> clusterControl.registerBroker(
                    baseRequest.setFeatures(new BrokerRegistrationRequestData.FeatureCollection(
                        Collections.singleton(new BrokerRegistrationRequestData.Feature().
                            setName(MetadataVersion.FEATURE_NAME).
                            setMinSupportedVersion(MetadataVersion.IBP_3_9_IV0.featureLevel()).
                            setMaxSupportedVersion(MetadataVersion.IBP_3_9_IV0.featureLevel())).iterator())),
                    123L,
                    updatedFinalizedFeatures,
                    false)).getMessage());

        assertEquals("Unable to register because the broker does not support finalized version 1 of " +
                "kraft.version. The broker wants a version between 0 and 0, inclusive.",
            assertThrows(UnsupportedVersionException.class,
                () -> clusterControl.registerBroker(
                    baseRequest.setFeatures(new BrokerRegistrationRequestData.FeatureCollection(
                        Arrays.asList(
                            new BrokerRegistrationRequestData.Feature().
                                setName(MetadataVersion.FEATURE_NAME).
                                setMinSupportedVersion(MetadataVersion.IBP_3_9_IV0.featureLevel()).
                                setMaxSupportedVersion(MetadataVersion.IBP_3_9_IV0.featureLevel()),
                            new BrokerRegistrationRequestData.Feature().
                                setName(KRaftVersion.FEATURE_NAME).
                                setMinSupportedVersion(KRaftVersion.KRAFT_VERSION_0.featureLevel()).
                                setMaxSupportedVersion(KRaftVersion.KRAFT_VERSION_0.featureLevel())).iterator())),
                    123L,
                    updatedFinalizedFeatures,
                    false)).getMessage());

        clusterControl.registerBroker(
            baseRequest.setFeatures(new BrokerRegistrationRequestData.FeatureCollection(
                Arrays.asList(
                    new BrokerRegistrationRequestData.Feature().
                        setName(MetadataVersion.FEATURE_NAME).
                        setMinSupportedVersion(MetadataVersion.IBP_3_9_IV0.featureLevel()).
                        setMaxSupportedVersion(MetadataVersion.IBP_3_9_IV0.featureLevel()),
                    new BrokerRegistrationRequestData.Feature().
                        setName(KRaftVersion.FEATURE_NAME).
                        setMinSupportedVersion(KRaftVersion.KRAFT_VERSION_1.featureLevel()).
                        setMaxSupportedVersion(KRaftVersion.KRAFT_VERSION_1.featureLevel())).iterator())),
            123L,
            updatedFinalizedFeatures,
            false);
    }

    @Test
    public void testRegistrationWithUnsupportedMetadataVersion() {
        SnapshotRegistry snapshotRegistry = new SnapshotRegistry(new LogContext());
<<<<<<< HEAD
        FeatureControlManager featureControl = new FeatureControlManager.Builder().setSnapshotRegistry(snapshotRegistry).setQuorumFeatures(new QuorumFeatures(0, new ApiVersions(), Collections.singletonMap(MetadataVersion.FEATURE_NAME, VersionRange.of(MetadataVersion.IBP_3_1_IV0.featureLevel(), MetadataVersion.IBP_3_3_IV0.featureLevel())), Collections.singletonList(0))).setMetadataVersion(MetadataVersion.IBP_3_3_IV0).build();
        ClusterControlManager clusterControl = new ClusterControlManager.Builder().setClusterId("fPZv1VBsRFmnlRvmGcOW9w").setTime(new MockTime(0, 0, 0)).setSnapshotRegistry(snapshotRegistry).setFeatureControlManager(featureControl).build();
        clusterControl.activate();

        assertEquals("Unable to register because the broker does not support version 4 of " + "metadata.version. It wants a version between 1 and 1, inclusive.", assertThrows(UnsupportedVersionException.class, () -> clusterControl.registerBroker(new BrokerRegistrationRequestData().setClusterId("fPZv1VBsRFmnlRvmGcOW9w").setBrokerId(0).setRack(null).setIncarnationId(Uuid.fromString("0H4fUu1xQEKXFYwB1aBjhg")), 123L, featureControl.finalizedFeatures(Long.MAX_VALUE))).getMessage());

        assertEquals("Unable to register because the broker does not support version 4 of " + "metadata.version. It wants a version between 7 and 7, inclusive.", assertThrows(UnsupportedVersionException.class, () -> clusterControl.registerBroker(new BrokerRegistrationRequestData().setClusterId("fPZv1VBsRFmnlRvmGcOW9w").setBrokerId(0).setRack(null).setFeatures(new BrokerRegistrationRequestData.FeatureCollection(Collections.singleton(new BrokerRegistrationRequestData.Feature().setName(MetadataVersion.FEATURE_NAME).setMinSupportedVersion(MetadataVersion.IBP_3_3_IV3.featureLevel()).setMaxSupportedVersion(MetadataVersion.IBP_3_3_IV3.featureLevel())).iterator())).setIncarnationId(Uuid.fromString("0H4fUu1xQEKXFYwB1aBjhg")), 123L, featureControl.finalizedFeatures(Long.MAX_VALUE))).getMessage());
=======
        FeatureControlManager featureControl = new FeatureControlManager.Builder().
                setSnapshotRegistry(snapshotRegistry).
                setQuorumFeatures(new QuorumFeatures(0,
                        Collections.singletonMap(MetadataVersion.FEATURE_NAME, VersionRange.of(
                                MetadataVersion.IBP_3_1_IV0.featureLevel(),
                                MetadataVersion.IBP_3_3_IV0.featureLevel())),
                        Collections.singletonList(0))).
                setMetadataVersion(MetadataVersion.IBP_3_3_IV0).
                build();
        ClusterControlManager clusterControl = new ClusterControlManager.Builder().
                setClusterId("fPZv1VBsRFmnlRvmGcOW9w").
                setTime(new MockTime(0, 0, 0)).
                setSnapshotRegistry(snapshotRegistry).
                setFeatureControlManager(featureControl).
                setBrokerShutdownHandler((brokerId, isCleanShutdown, records) -> { }).
                build();
        clusterControl.activate();

        assertEquals("Unable to register because the broker does not support finalized version 4 of " +
            "metadata.version. The broker wants a version between 1 and 1, inclusive.",
            assertThrows(UnsupportedVersionException.class,
                () -> clusterControl.registerBroker(
                    new BrokerRegistrationRequestData().
                        setClusterId("fPZv1VBsRFmnlRvmGcOW9w").
                        setBrokerId(0).
                        setRack(null).
                        setIncarnationId(Uuid.fromString("0H4fUu1xQEKXFYwB1aBjhg")),
                    123L,
                    featureControl.finalizedFeatures(Long.MAX_VALUE),
                    false)).getMessage());

        assertEquals("Unable to register because the broker does not support finalized version 4 of " +
            "metadata.version. The broker wants a version between 7 and 7, inclusive.",
            assertThrows(UnsupportedVersionException.class,
                () -> clusterControl.registerBroker(
                    new BrokerRegistrationRequestData().
                        setClusterId("fPZv1VBsRFmnlRvmGcOW9w").
                        setBrokerId(0).
                        setRack(null).
                        setFeatures(new BrokerRegistrationRequestData.FeatureCollection(
                                Collections.singleton(new BrokerRegistrationRequestData.Feature().
                                    setName(MetadataVersion.FEATURE_NAME).
                                    setMinSupportedVersion(MetadataVersion.IBP_3_3_IV3.featureLevel()).
                                    setMaxSupportedVersion(MetadataVersion.IBP_3_3_IV3.featureLevel())).iterator())).
                        setIncarnationId(Uuid.fromString("0H4fUu1xQEKXFYwB1aBjhg")),
                    123L,
                    featureControl.finalizedFeatures(Long.MAX_VALUE),
                    false)).getMessage());
    }

    @Test
    public void testRegisterControlWithOlderMetadataVersion() {
        FeatureControlManager featureControl = new FeatureControlManager.Builder().
            setMetadataVersion(MetadataVersion.IBP_3_3_IV0).
            build();
        ClusterControlManager clusterControl = new ClusterControlManager.Builder().
            setClusterId("fPZv1VBsRFmnlRvmGcOW9w").
            setFeatureControlManager(featureControl).
            setBrokerShutdownHandler((brokerId, isCleanShutdown, records) -> { }).
            build();
        clusterControl.activate();
        assertEquals("The current MetadataVersion is too old to support controller registrations.",
            assertThrows(UnsupportedVersionException.class, () -> clusterControl.registerController(
                new ControllerRegistrationRequestData().setControllerId(1))).getMessage());
    }

    @Test
    public void testRegisterWithDuplicateDirectoryId() {
        ClusterControlManager clusterControl = new ClusterControlManager.Builder().
                setClusterId("QzZZEtC7SxucRM29Xdzijw").
                setFeatureControlManager(new FeatureControlManager.Builder().build()).
                setBrokerShutdownHandler((brokerId, isCleanShutdown, records) -> { }).
                build();
        RegisterBrokerRecord brokerRecord = new RegisterBrokerRecord().setBrokerEpoch(100).setBrokerId(0).setLogDirs(asList(
                Uuid.fromString("yJGxmjfbQZSVFAlNM3uXZg"),
                Uuid.fromString("Mj3CW3OSRi29cFeNJlXuAQ")
        ));
        brokerRecord.endPoints().add(new BrokerEndpoint().setSecurityProtocol(SecurityProtocol.PLAINTEXT.id).setPort((short) 9092).setName("PLAINTEXT").setHost("127.0.0.1"));
        clusterControl.replay(brokerRecord, 100L);
        clusterControl.activate();

        assertDoesNotThrow(() ->
            registerNewBrokerWithDirs(clusterControl, 0, asList(Uuid.fromString("yJGxmjfbQZSVFAlNM3uXZg"), Uuid.fromString("Mj3CW3OSRi29cFeNJlXuAQ"))),
            "it should be possible to re-register the same broker with the same directories"
        );
        assertEquals("No directories specified in request", assertThrows(InvalidRegistrationException.class, () ->
                registerNewBrokerWithDirs(clusterControl, 1, Collections.emptyList())
        ).getMessage());
        assertEquals("Broker 0 is already registered with directory Mj3CW3OSRi29cFeNJlXuAQ", assertThrows(InvalidRegistrationException.class, () ->
                registerNewBrokerWithDirs(clusterControl, 1, asList(Uuid.fromString("TyNK6XSSQJaJc2q9uflNHg"), Uuid.fromString("Mj3CW3OSRi29cFeNJlXuAQ")))
        ).getMessage());
        assertEquals("Reserved directory ID in request", assertThrows(InvalidRegistrationException.class, () ->
                registerNewBrokerWithDirs(clusterControl, 1, asList(Uuid.fromString("TyNK6XSSQJaJc2q9uflNHg"), DirectoryId.UNASSIGNED))
        ).getMessage());
        assertEquals("Duplicate directory ID in request", assertThrows(InvalidRegistrationException.class, () ->
                registerNewBrokerWithDirs(clusterControl, 1, asList(Uuid.fromString("aR6lssMrSeyXRf65hiUovQ"), Uuid.fromString("aR6lssMrSeyXRf65hiUovQ")))
        ).getMessage());
    }

    void registerNewBrokerWithDirs(ClusterControlManager clusterControl, int brokerId, List<Uuid> dirs) {
        BrokerRegistrationRequestData data = new BrokerRegistrationRequestData().setBrokerId(brokerId)
                .setClusterId(clusterControl.clusterId())
                .setIncarnationId(new Uuid(brokerId, brokerId))
                .setLogDirs(dirs);
        FinalizedControllerFeatures finalizedFeatures = new FinalizedControllerFeatures(Collections.emptyMap(), 456L);
        ControllerResult<BrokerRegistrationReply> result = clusterControl.registerBroker(data, 123L, finalizedFeatures, false);
        RecordTestUtils.replayAll(clusterControl, result.records());
    }

    @Test
    public void testHasOnlineDir() {
        ClusterControlManager clusterControl = new ClusterControlManager.Builder().
                setClusterId("pjvUwj3ZTEeSVQmUiH3IJw").
                setFeatureControlManager(new FeatureControlManager.Builder().build()).
                setBrokerShutdownHandler((brokerId, isCleanShutdown, records) -> { }).
                build();
        clusterControl.activate();
        registerNewBrokerWithDirs(clusterControl, 1, asList(Uuid.fromString("dir1SEbpRuG1dcpTRGOvJw"), Uuid.fromString("dir2xaEwR2m3JHTiy7PWwA")));
        assertTrue(clusterControl.registration(1).hasOnlineDir(Uuid.fromString("dir1SEbpRuG1dcpTRGOvJw")));
        assertTrue(clusterControl.hasOnlineDir(1, Uuid.fromString("dir1SEbpRuG1dcpTRGOvJw")));
        assertTrue(clusterControl.hasOnlineDir(1, Uuid.fromString("dir2xaEwR2m3JHTiy7PWwA")));
        assertTrue(clusterControl.hasOnlineDir(1, DirectoryId.UNASSIGNED));
        assertTrue(clusterControl.hasOnlineDir(1, DirectoryId.MIGRATING));
        assertFalse(clusterControl.hasOnlineDir(1, Uuid.fromString("otherAA1QFK4U1GWzkjZ5A")));
        assertFalse(clusterControl.hasOnlineDir(77, Uuid.fromString("8xVRVs6UQHGVonA9SRYseQ")));
        assertFalse(clusterControl.hasOnlineDir(1, DirectoryId.LOST));
    }

    @Test
    public void testDefaultDir() {
        ClusterControlManager clusterControl = new ClusterControlManager.Builder().
                setClusterId("pjvUwj3ZTEeSVQmUiH3IJw").
                setFeatureControlManager(new FeatureControlManager.Builder().build()).
                setBrokerShutdownHandler((brokerId, isCleanShutdown, records) -> { }).
                build();
        clusterControl.activate();
        RegisterBrokerRecord brokerRecord = new RegisterBrokerRecord().setBrokerEpoch(100).setBrokerId(1).setLogDirs(Collections.emptyList());
        brokerRecord.endPoints().add(new BrokerEndpoint().setSecurityProtocol(SecurityProtocol.PLAINTEXT.id).setPort((short) 9092).setName("PLAINTEXT").setHost("127.0.0.1"));
        clusterControl.replay(brokerRecord, 100L);
        registerNewBrokerWithDirs(clusterControl, 2, Collections.singletonList(Uuid.fromString("singleOnlineDirectoryA")));
        registerNewBrokerWithDirs(clusterControl, 3, asList(Uuid.fromString("s4fRmyNFSH6J0vI8AVA5ew"), Uuid.fromString("UbtxBcqYSnKUEMcnTyZFWw")));
        assertEquals(DirectoryId.MIGRATING, clusterControl.defaultDir(1));
        assertEquals(Uuid.fromString("singleOnlineDirectoryA"), clusterControl.defaultDir(2));
        assertEquals(DirectoryId.UNASSIGNED, clusterControl.defaultDir(3));
        assertEquals(DirectoryId.UNASSIGNED, clusterControl.defaultDir(4));
    }

    @ParameterizedTest
    @ValueSource(booleans = {false, true})
    public void testReRegistrationAndBrokerEpoch(boolean newIncarnationId) {
        ClusterControlManager clusterControl = new ClusterControlManager.Builder().
            setClusterId("pjvUwj3ZTEeSVQmUiH3IJw").
            setFeatureControlManager(new FeatureControlManager.Builder().build()).
            setBrokerShutdownHandler((brokerId, isCleanShutdown, records) -> { }).
            build();
        clusterControl.activate();
        RecordTestUtils.replayAll(clusterControl, clusterControl.registerBroker(
            new BrokerRegistrationRequestData().
                setBrokerId(1).
                setClusterId(clusterControl.clusterId()).
                setIncarnationId(Uuid.fromString("mISEfEFwQIuaD1gKCc5tzQ")).
                setLogDirs(Arrays.asList(Uuid.fromString("Vv1gzkM2QpuE-PPrIc6XEw"))),
            100,
            new FinalizedControllerFeatures(Collections.emptyMap(), 100L),
            false).
                records());
        RecordTestUtils.replayAll(clusterControl, clusterControl.registerBroker(
            new BrokerRegistrationRequestData().
                setBrokerId(1).
                setClusterId(clusterControl.clusterId()).
                setIncarnationId(newIncarnationId ?
                    Uuid.fromString("07OOcU7MQFeSmGAFPP2Zww") : Uuid.fromString("mISEfEFwQIuaD1gKCc5tzQ")).
                setLogDirs(Arrays.asList(Uuid.fromString("Vv1gzkM2QpuE-PPrIc6XEw"))),
            111,
            new FinalizedControllerFeatures(Collections.emptyMap(), 100L),
            false).
                records());
        if (newIncarnationId) {
            assertEquals(Uuid.fromString("07OOcU7MQFeSmGAFPP2Zww"),
                clusterControl.brokerRegistrations().get(1).incarnationId());
            assertEquals(111,
                    clusterControl.brokerRegistrations().get(1).epoch());
        } else {
            assertEquals(Uuid.fromString("mISEfEFwQIuaD1gKCc5tzQ"),
                    clusterControl.brokerRegistrations().get(1).incarnationId());
            assertEquals(100,
                    clusterControl.brokerRegistrations().get(1).epoch());
        }
    }

    @ParameterizedTest
    @ValueSource(booleans = {false, true})
    public void testReRegistrationWithCleanShutdownDetection(boolean isCleanShutdown) {
        ClusterControlManager clusterControl = new ClusterControlManager.Builder().
            setClusterId("pjvUwj3ZTEeSVQmUiH3IJw").
            setFeatureControlManager(new FeatureControlManager.Builder().build()).
            setBrokerShutdownHandler((brokerId, cleanShutdown, records) -> {
                if (!cleanShutdown) {
                    records.add(new ApiMessageAndVersion(new PartitionChangeRecord(), PartitionChangeRecord.HIGHEST_SUPPORTED_VERSION));
                }
            }).
            build();
        clusterControl.activate();
        List<ApiMessageAndVersion> records = clusterControl.registerBroker(
            new BrokerRegistrationRequestData().
                setBrokerId(1).
                setClusterId(clusterControl.clusterId()).
                setIncarnationId(Uuid.fromString("mISEfEFwQIuaD1gKCc5tzQ")).
                setLogDirs(Arrays.asList(Uuid.fromString("Vv1gzkM2QpuE-PPrIc6XEw"))),
            100,
            new FinalizedControllerFeatures(Collections.emptyMap(), 100L),
            true).
                records();
        records.add(new ApiMessageAndVersion(new BrokerRegistrationChangeRecord().
            setBrokerId(1).setBrokerEpoch(100).
            setInControlledShutdown(BrokerRegistrationInControlledShutdownChange.IN_CONTROLLED_SHUTDOWN.value()),
            (short) 1));
        RecordTestUtils.replayAll(clusterControl, records);

        records = clusterControl.registerBroker(
            new BrokerRegistrationRequestData().
                setBrokerId(1).
                setClusterId(clusterControl.clusterId()).
                setIncarnationId(Uuid.fromString("07OOcU7MQFeSmGAFPP2Zww")).
                setPreviousBrokerEpoch(isCleanShutdown ? 100 : 10).
                setLogDirs(Arrays.asList(Uuid.fromString("Vv1gzkM2QpuE-PPrIc6XEw"))),
            111,
            new FinalizedControllerFeatures(Collections.emptyMap(), 100L),
            true).records();
        RecordTestUtils.replayAll(clusterControl, records);
        assertEquals(Uuid.fromString("07OOcU7MQFeSmGAFPP2Zww"),
            clusterControl.brokerRegistrations().get(1).incarnationId());
        assertFalse(clusterControl.brokerRegistrations().get(1).inControlledShutdown());
        assertEquals(111, clusterControl.brokerRegistrations().get(1).epoch());
        if (isCleanShutdown) {
            assertEquals(1, records.size());
        } else {
            assertEquals(2, records.size());
        }
    }

    @Test
    public void testBrokerContactTimesAreUpdatedOnClusterControlActivation() {
        MockTime time = new MockTime(0L, 20L, 1000L);
        ClusterControlManager clusterControl = new ClusterControlManager.Builder().
            setClusterId("pjvUwj3ZTEeSVQmUiH3IJw").
            setFeatureControlManager(new FeatureControlManager.Builder().build()).
            setBrokerShutdownHandler((brokerId, isCleanShutdown, records) -> { }).
            setTime(time).
            build();
        clusterControl.replay(new RegisterBrokerRecord().
            setBrokerEpoch(100).
            setBrokerId(0).
            setLogDirs(asList(Uuid.fromString("Mj3CW3OSRi29cFeNJlXuAQ"))), 10002);
        clusterControl.replay(new RegisterBrokerRecord().
            setBrokerEpoch(123).
            setBrokerId(1).
            setLogDirs(asList(Uuid.fromString("TyNK6XSSQJaJc2q9uflNHg"))), 10005);
        clusterControl.activate();
        assertEquals(OptionalLong.of(1000L), clusterControl.heartbeatManager().tracker().
            contactTime(new BrokerIdAndEpoch(0, 100)));
        assertEquals(OptionalLong.of(1000L), clusterControl.heartbeatManager().tracker().
            contactTime(new BrokerIdAndEpoch(1, 123)));
        assertEquals(OptionalLong.empty(), clusterControl.heartbeatManager().tracker().
            contactTime(new BrokerIdAndEpoch(1, 124)));
        assertEquals(OptionalLong.empty(), clusterControl.heartbeatManager().tracker().
            contactTime(new BrokerIdAndEpoch(2, 100)));
>>>>>>> 9494bebe
    }
}<|MERGE_RESOLUTION|>--- conflicted
+++ resolved
@@ -25,25 +25,20 @@
 import org.apache.kafka.common.errors.StaleBrokerEpochException;
 import org.apache.kafka.common.errors.UnsupportedVersionException;
 import org.apache.kafka.common.message.BrokerRegistrationRequestData;
-<<<<<<< HEAD
-import org.apache.kafka.common.metadata.*;
-=======
 import org.apache.kafka.common.message.ControllerRegistrationRequestData;
 import org.apache.kafka.common.metadata.BrokerRegistrationChangeRecord;
 import org.apache.kafka.common.metadata.FeatureLevelRecord;
 import org.apache.kafka.common.metadata.FenceBrokerRecord;
 import org.apache.kafka.common.metadata.PartitionChangeRecord;
 import org.apache.kafka.common.metadata.RegisterBrokerRecord;
->>>>>>> 9494bebe
 import org.apache.kafka.common.metadata.RegisterBrokerRecord.BrokerEndpoint;
 import org.apache.kafka.common.metadata.RegisterBrokerRecord.BrokerEndpointCollection;
+import org.apache.kafka.common.metadata.UnfenceBrokerRecord;
+import org.apache.kafka.common.metadata.UnregisterBrokerRecord;
 import org.apache.kafka.common.security.auth.SecurityProtocol;
 import org.apache.kafka.common.utils.LogContext;
 import org.apache.kafka.common.utils.MockTime;
 import org.apache.kafka.image.writer.ImageWriterOptions;
-<<<<<<< HEAD
-import org.apache.kafka.metadata.*;
-=======
 import org.apache.kafka.metadata.BrokerRegistration;
 import org.apache.kafka.metadata.BrokerRegistrationFencingChange;
 import org.apache.kafka.metadata.BrokerRegistrationInControlledShutdownChange;
@@ -52,7 +47,6 @@
 import org.apache.kafka.metadata.RecordTestUtils;
 import org.apache.kafka.metadata.VersionRange;
 import org.apache.kafka.metadata.placement.ClusterDescriber;
->>>>>>> 9494bebe
 import org.apache.kafka.metadata.placement.PartitionAssignment;
 import org.apache.kafka.metadata.placement.PlacementSpec;
 import org.apache.kafka.metadata.placement.UsableBroker;
@@ -70,9 +64,6 @@
 import org.junit.jupiter.params.provider.MethodSource;
 import org.junit.jupiter.params.provider.ValueSource;
 
-<<<<<<< HEAD
-import java.util.*;
-=======
 import java.util.Arrays;
 import java.util.Collections;
 import java.util.HashMap;
@@ -83,19 +74,14 @@
 import java.util.Optional;
 import java.util.OptionalLong;
 import java.util.stream.Stream;
->>>>>>> 9494bebe
 
 import static java.util.Arrays.asList;
 import static org.apache.kafka.server.common.MetadataVersion.IBP_3_3_IV2;
-<<<<<<< HEAD
-import static org.junit.jupiter.api.Assertions.*;
-=======
 import static org.junit.jupiter.api.Assertions.assertDoesNotThrow;
 import static org.junit.jupiter.api.Assertions.assertEquals;
 import static org.junit.jupiter.api.Assertions.assertFalse;
 import static org.junit.jupiter.api.Assertions.assertThrows;
 import static org.junit.jupiter.api.Assertions.assertTrue;
->>>>>>> 9494bebe
 
 
 @Timeout(value = 40)
@@ -106,10 +92,6 @@
         MockTime time = new MockTime(0, 0, 0);
 
         SnapshotRegistry snapshotRegistry = new SnapshotRegistry(new LogContext());
-<<<<<<< HEAD
-        FeatureControlManager featureControl = new FeatureControlManager.Builder().setSnapshotRegistry(snapshotRegistry).setQuorumFeatures(new QuorumFeatures(0, new ApiVersions(), QuorumFeatures.defaultFeatureMap(), Collections.singletonList(0))).setMetadataVersion(MetadataVersion.latest()).build();
-        ClusterControlManager clusterControl = new ClusterControlManager.Builder().setTime(time).setSnapshotRegistry(snapshotRegistry).setSessionTimeoutNs(1000).setFeatureControlManager(featureControl).build();
-=======
         FeatureControlManager featureControl = new FeatureControlManager.Builder().
             setSnapshotRegistry(snapshotRegistry).
             setQuorumFeatures(new QuorumFeatures(0,
@@ -123,34 +105,43 @@
             setFeatureControlManager(featureControl).
             setBrokerShutdownHandler((brokerId, isCleanShutdown, records) -> { }).
             build();
->>>>>>> 9494bebe
         clusterControl.activate();
         assertFalse(clusterControl.isUnfenced(0));
 
         RegisterBrokerRecord brokerRecord = new RegisterBrokerRecord().setBrokerEpoch(100).setBrokerId(1);
-        brokerRecord.endPoints().add(new BrokerEndpoint().setSecurityProtocol(SecurityProtocol.PLAINTEXT.id).setPort((short) 9092).setName("PLAINTEXT").setHost("example.com"));
+        brokerRecord.endPoints().add(new BrokerEndpoint().
+            setSecurityProtocol(SecurityProtocol.PLAINTEXT.id).
+            setPort((short) 9092).
+            setName("PLAINTEXT").
+            setHost("example.com"));
         clusterControl.replay(brokerRecord, 100L);
         clusterControl.checkBrokerEpoch(1, 100);
-        assertThrows(StaleBrokerEpochException.class, () -> clusterControl.checkBrokerEpoch(1, 101));
-        assertThrows(StaleBrokerEpochException.class, () -> clusterControl.checkBrokerEpoch(2, 100));
+        assertThrows(StaleBrokerEpochException.class,
+            () -> clusterControl.checkBrokerEpoch(1, 101));
+        assertThrows(StaleBrokerEpochException.class,
+            () -> clusterControl.checkBrokerEpoch(2, 100));
         assertFalse(clusterControl.isUnfenced(0));
         assertFalse(clusterControl.isUnfenced(1));
 
         if (metadataVersion.isLessThan(IBP_3_3_IV2)) {
-            UnfenceBrokerRecord unfenceBrokerRecord = new UnfenceBrokerRecord().setId(1).setEpoch(100);
+            UnfenceBrokerRecord unfenceBrokerRecord =
+                    new UnfenceBrokerRecord().setId(1).setEpoch(100);
             clusterControl.replay(unfenceBrokerRecord);
         } else {
-            BrokerRegistrationChangeRecord changeRecord = new BrokerRegistrationChangeRecord().setBrokerId(1).setBrokerEpoch(100).setFenced(BrokerRegistrationFencingChange.UNFENCE.value());
+            BrokerRegistrationChangeRecord changeRecord =
+                    new BrokerRegistrationChangeRecord().setBrokerId(1).setBrokerEpoch(100).setFenced(BrokerRegistrationFencingChange.UNFENCE.value());
             clusterControl.replay(changeRecord);
         }
         assertFalse(clusterControl.isUnfenced(0));
         assertTrue(clusterControl.isUnfenced(1));
 
         if (metadataVersion.isLessThan(IBP_3_3_IV2)) {
-            FenceBrokerRecord fenceBrokerRecord = new FenceBrokerRecord().setId(1).setEpoch(100);
+            FenceBrokerRecord fenceBrokerRecord =
+                    new FenceBrokerRecord().setId(1).setEpoch(100);
             clusterControl.replay(fenceBrokerRecord);
         } else {
-            BrokerRegistrationChangeRecord changeRecord = new BrokerRegistrationChangeRecord().setBrokerId(1).setBrokerEpoch(100).setFenced(BrokerRegistrationFencingChange.FENCE.value());
+            BrokerRegistrationChangeRecord changeRecord =
+                    new BrokerRegistrationChangeRecord().setBrokerId(1).setBrokerEpoch(100).setFenced(BrokerRegistrationFencingChange.FENCE.value());
             clusterControl.replay(changeRecord);
         }
         assertFalse(clusterControl.isUnfenced(0));
@@ -162,10 +153,6 @@
         MockTime time = new MockTime(0, 0, 0);
 
         SnapshotRegistry snapshotRegistry = new SnapshotRegistry(new LogContext());
-<<<<<<< HEAD
-        FeatureControlManager featureControl = new FeatureControlManager.Builder().setSnapshotRegistry(snapshotRegistry).setQuorumFeatures(new QuorumFeatures(0, new ApiVersions(), QuorumFeatures.defaultFeatureMap(), Collections.singletonList(0))).setMetadataVersion(MetadataVersion.latest()).build();
-        ClusterControlManager clusterControl = new ClusterControlManager.Builder().setClusterId("fPZv1VBsRFmnlRvmGcOW9w").setTime(time).setSnapshotRegistry(snapshotRegistry).setSessionTimeoutNs(1000).setFeatureControlManager(featureControl).build();
-=======
         FeatureControlManager featureControl = new FeatureControlManager.Builder().
             setSnapshotRegistry(snapshotRegistry).
             setQuorumFeatures(new QuorumFeatures(0,
@@ -180,13 +167,21 @@
             setFeatureControlManager(featureControl).
             setBrokerShutdownHandler((brokerId, isCleanShutdown, records) -> { }).
             build();
->>>>>>> 9494bebe
 
         assertFalse(clusterControl.isUnfenced(0));
         assertFalse(clusterControl.inControlledShutdown(0));
 
-        RegisterBrokerRecord brokerRecord = new RegisterBrokerRecord().setBrokerEpoch(100).setBrokerId(0).setRack(null).setFenced(true).setInControlledShutdown(true);
-        brokerRecord.endPoints().add(new BrokerEndpoint().setSecurityProtocol(SecurityProtocol.PLAINTEXT.id).setPort((short) 9092).setName("PLAINTEXT").setHost("example.com"));
+        RegisterBrokerRecord brokerRecord = new RegisterBrokerRecord().
+            setBrokerEpoch(100).
+            setBrokerId(0).
+            setRack(null).
+            setFenced(true).
+            setInControlledShutdown(true);
+        brokerRecord.endPoints().add(new BrokerEndpoint().
+            setSecurityProtocol(SecurityProtocol.PLAINTEXT.id).
+            setPort((short) 9092).
+            setName("PLAINTEXT").
+            setHost("example.com"));
         clusterControl.replay(brokerRecord, 100L);
 
         assertFalse(clusterControl.isUnfenced(0));
@@ -211,10 +206,6 @@
         MockTime time = new MockTime(0, 0, 0);
 
         SnapshotRegistry snapshotRegistry = new SnapshotRegistry(new LogContext());
-<<<<<<< HEAD
-        FeatureControlManager featureControl = new FeatureControlManager.Builder().setSnapshotRegistry(snapshotRegistry).setQuorumFeatures(new QuorumFeatures(0, new ApiVersions(), QuorumFeatures.defaultFeatureMap(), Collections.singletonList(0))).setMetadataVersion(MetadataVersion.latest()).build();
-        ClusterControlManager clusterControl = new ClusterControlManager.Builder().setClusterId("fPZv1VBsRFmnlRvmGcOW9w").setTime(time).setSnapshotRegistry(snapshotRegistry).setSessionTimeoutNs(1000).setFeatureControlManager(featureControl).build();
-=======
         FeatureControlManager featureControl = new FeatureControlManager.Builder().
             setSnapshotRegistry(snapshotRegistry).
             setQuorumFeatures(new QuorumFeatures(0,
@@ -229,25 +220,38 @@
             setFeatureControlManager(featureControl).
             setBrokerShutdownHandler((brokerId, isCleanShutdown, records) -> { }).
             build();
->>>>>>> 9494bebe
 
         assertFalse(clusterControl.isUnfenced(0));
         assertFalse(clusterControl.inControlledShutdown(0));
 
-        RegisterBrokerRecord brokerRecord = new RegisterBrokerRecord().setBrokerEpoch(100).setBrokerId(0).setRack(null).setFenced(false);
-        brokerRecord.endPoints().add(new BrokerEndpoint().setSecurityProtocol(SecurityProtocol.PLAINTEXT.id).setPort((short) 9092).setName("PLAINTEXT").setHost("example.com"));
+        RegisterBrokerRecord brokerRecord = new RegisterBrokerRecord().
+            setBrokerEpoch(100).
+            setBrokerId(0).
+            setRack(null).
+            setFenced(false);
+        brokerRecord.endPoints().add(new BrokerEndpoint().
+            setSecurityProtocol(SecurityProtocol.PLAINTEXT.id).
+            setPort((short) 9092).
+            setName("PLAINTEXT").
+            setHost("example.com"));
         clusterControl.replay(brokerRecord, 100L);
 
         assertTrue(clusterControl.isUnfenced(0));
         assertFalse(clusterControl.inControlledShutdown(0));
 
-        BrokerRegistrationChangeRecord registrationChangeRecord = new BrokerRegistrationChangeRecord().setBrokerId(0).setBrokerEpoch(100).setInControlledShutdown(BrokerRegistrationInControlledShutdownChange.IN_CONTROLLED_SHUTDOWN.value());
+        BrokerRegistrationChangeRecord registrationChangeRecord = new BrokerRegistrationChangeRecord()
+            .setBrokerId(0)
+            .setBrokerEpoch(100)
+            .setInControlledShutdown(BrokerRegistrationInControlledShutdownChange.IN_CONTROLLED_SHUTDOWN.value());
         clusterControl.replay(registrationChangeRecord);
 
         assertTrue(clusterControl.isUnfenced(0));
         assertTrue(clusterControl.inControlledShutdown(0));
 
-        registrationChangeRecord = new BrokerRegistrationChangeRecord().setBrokerId(0).setBrokerEpoch(100).setFenced(BrokerRegistrationFencingChange.UNFENCE.value());
+        registrationChangeRecord = new BrokerRegistrationChangeRecord()
+            .setBrokerId(0)
+            .setBrokerEpoch(100)
+            .setFenced(BrokerRegistrationFencingChange.UNFENCE.value());
         clusterControl.replay(registrationChangeRecord);
 
         assertTrue(clusterControl.isUnfenced(0));
@@ -257,12 +261,6 @@
     @Test
     public void testRegistrationWithIncorrectClusterId() {
         SnapshotRegistry snapshotRegistry = new SnapshotRegistry(new LogContext());
-<<<<<<< HEAD
-        FeatureControlManager featureControl = new FeatureControlManager.Builder().setSnapshotRegistry(snapshotRegistry).setQuorumFeatures(new QuorumFeatures(0, new ApiVersions(), QuorumFeatures.defaultFeatureMap(), Collections.singletonList(0))).setMetadataVersion(MetadataVersion.latest()).build();
-        ClusterControlManager clusterControl = new ClusterControlManager.Builder().setClusterId("fPZv1VBsRFmnlRvmGcOW9w").setTime(new MockTime(0, 0, 0)).setSnapshotRegistry(snapshotRegistry).setSessionTimeoutNs(1000).setFeatureControlManager(featureControl).build();
-        clusterControl.activate();
-        assertThrows(InconsistentClusterIdException.class, () -> clusterControl.registerBroker(new BrokerRegistrationRequestData().setClusterId("WIjw3grwRZmR2uOpdpVXbg").setBrokerId(0).setRack(null).setIncarnationId(Uuid.fromString("0H4fUu1xQEKXFYwB1aBjhg")), 123L, new FinalizedControllerFeatures(Collections.emptyMap(), 456L)));
-=======
         FeatureControlManager featureControl = new FeatureControlManager.Builder().
             setSnapshotRegistry(snapshotRegistry).
             setQuorumFeatures(new QuorumFeatures(0,
@@ -296,36 +294,12 @@
                 MetadataVersion.IBP_3_7_IV2, // introduces directory assignment
                 MetadataVersion.latestTesting()
             ).map(Arguments::of);
->>>>>>> 9494bebe
     }
 
     @ParameterizedTest
     @MethodSource("metadataVersions")
     public void testRegisterBrokerRecordVersion(MetadataVersion metadataVersion) {
         SnapshotRegistry snapshotRegistry = new SnapshotRegistry(new LogContext());
-<<<<<<< HEAD
-        FeatureControlManager featureControl = new FeatureControlManager.Builder().setSnapshotRegistry(snapshotRegistry).setQuorumFeatures(new QuorumFeatures(0, new ApiVersions(), QuorumFeatures.defaultFeatureMap(), Collections.singletonList(0))).setMetadataVersion(metadataVersion).build();
-        ClusterControlManager clusterControl = new ClusterControlManager.Builder().setClusterId("fPZv1VBsRFmnlRvmGcOW9w").setTime(new MockTime(0, 0, 0)).setSnapshotRegistry(snapshotRegistry).setSessionTimeoutNs(1000).setFeatureControlManager(featureControl).build();
-        clusterControl.activate();
-
-        ControllerResult<BrokerRegistrationReply> result = clusterControl.registerBroker(new BrokerRegistrationRequestData().setClusterId("fPZv1VBsRFmnlRvmGcOW9w").setBrokerId(0).setRack(null).setIncarnationId(Uuid.fromString("0H4fUu1xQEKXFYwB1aBjhg")), 123L, new FinalizedControllerFeatures(Collections.emptyMap(), 456L));
-
-        short expectedVersion = metadataVersion.registerBrokerRecordVersion();
-
-        assertEquals(Arrays.asList(new ApiMessageAndVersion(new RegisterBrokerRecord().setBrokerEpoch(123L).setBrokerId(0).setRack(null).setIncarnationId(Uuid.fromString("0H4fUu1xQEKXFYwB1aBjhg")).setFenced(true).setFeatures(new RegisterBrokerRecord.BrokerFeatureCollection(Arrays.asList(new RegisterBrokerRecord.BrokerFeature().setName(MetadataVersion.FEATURE_NAME).setMinSupportedVersion((short) 1).setMaxSupportedVersion((short) 1)).iterator())).setInControlledShutdown(false), expectedVersion)), result.records());
-    }
-
-    @Test
-    public void testUnregister() throws Exception {
-        RegisterBrokerRecord brokerRecord = new RegisterBrokerRecord().setBrokerId(1).setBrokerEpoch(100).setIncarnationId(Uuid.fromString("fPZv1VBsRFmnlRvmGcOW9w")).setRack("arack");
-        brokerRecord.endPoints().add(new BrokerEndpoint().setSecurityProtocol(SecurityProtocol.PLAINTEXT.id).setPort((short) 9092).setName("PLAINTEXT").setHost("example.com"));
-        SnapshotRegistry snapshotRegistry = new SnapshotRegistry(new LogContext());
-        FeatureControlManager featureControl = new FeatureControlManager.Builder().setSnapshotRegistry(snapshotRegistry).setQuorumFeatures(new QuorumFeatures(0, new ApiVersions(), QuorumFeatures.defaultFeatureMap(), Collections.singletonList(0))).setMetadataVersion(MetadataVersion.latest()).build();
-        ClusterControlManager clusterControl = new ClusterControlManager.Builder().setTime(new MockTime(0, 0, 0)).setSnapshotRegistry(snapshotRegistry).setSessionTimeoutNs(1000).setFeatureControlManager(featureControl).build();
-        clusterControl.activate();
-        clusterControl.replay(brokerRecord, 100L);
-        assertEquals(new BrokerRegistration(1, 100, Uuid.fromString("fPZv1VBsRFmnlRvmGcOW9w"), Collections.singletonMap("PLAINTEXT", new Endpoint("PLAINTEXT", SecurityProtocol.PLAINTEXT, "example.com", 9092)), Collections.emptyMap(), Optional.of("arack"), true, false), clusterControl.brokerRegistrations().get(1));
-=======
         FeatureControlManager featureControl = new FeatureControlManager.Builder().
             setSnapshotRegistry(snapshotRegistry).
             setQuorumFeatures(new QuorumFeatures(0,
@@ -415,9 +389,10 @@
             setFenced(true).
             setInControlledShutdown(false).build(),
             clusterControl.brokerRegistrations().get(1));
->>>>>>> 9494bebe
         assertEquals(100L, clusterControl.registerBrokerRecordOffset(brokerRecord.brokerId()).getAsLong());
-        UnregisterBrokerRecord unregisterRecord = new UnregisterBrokerRecord().setBrokerId(1).setBrokerEpoch(100);
+        UnregisterBrokerRecord unregisterRecord = new UnregisterBrokerRecord().
+            setBrokerId(1).
+            setBrokerEpoch(100);
         clusterControl.replay(unregisterRecord);
         assertFalse(clusterControl.brokerRegistrations().containsKey(1));
         assertFalse(clusterControl.registerBrokerRecordOffset(brokerRecord.brokerId()).isPresent());
@@ -428,10 +403,6 @@
     public void testPlaceReplicas(int numUsableBrokers) {
         MockTime time = new MockTime(0, 0, 0);
         SnapshotRegistry snapshotRegistry = new SnapshotRegistry(new LogContext());
-<<<<<<< HEAD
-        FeatureControlManager featureControl = new FeatureControlManager.Builder().setSnapshotRegistry(snapshotRegistry).setQuorumFeatures(new QuorumFeatures(0, new ApiVersions(), QuorumFeatures.defaultFeatureMap(), Collections.singletonList(0))).setMetadataVersion(MetadataVersion.latest()).build();
-        ClusterControlManager clusterControl = new ClusterControlManager.Builder().setTime(time).setSnapshotRegistry(snapshotRegistry).setSessionTimeoutNs(1000).setFeatureControlManager(featureControl).build();
-=======
         FeatureControlManager featureControl = new FeatureControlManager.Builder().
             setSnapshotRegistry(snapshotRegistry).
             setQuorumFeatures(new QuorumFeatures(0,
@@ -445,23 +416,26 @@
             setFeatureControlManager(featureControl).
             setBrokerShutdownHandler((brokerId, isCleanShutdown, records) -> { }).
             build();
->>>>>>> 9494bebe
         clusterControl.activate();
         for (int i = 0; i < numUsableBrokers; i++) {
-            RegisterBrokerRecord brokerRecord = new RegisterBrokerRecord().setBrokerEpoch(100).setBrokerId(i);
-            brokerRecord.endPoints().add(new BrokerEndpoint().setSecurityProtocol(SecurityProtocol.PLAINTEXT.id).setPort((short) 9092).setName("PLAINTEXT").setHost("example.com"));
+            RegisterBrokerRecord brokerRecord =
+                new RegisterBrokerRecord().setBrokerEpoch(100).setBrokerId(i);
+            brokerRecord.endPoints().add(new BrokerEndpoint().
+                setSecurityProtocol(SecurityProtocol.PLAINTEXT.id).
+                setPort((short) 9092).
+                setName("PLAINTEXT").
+                setHost("example.com"));
             clusterControl.replay(brokerRecord, 100L);
-            UnfenceBrokerRecord unfenceRecord = new UnfenceBrokerRecord().setId(i).setEpoch(100);
+            UnfenceBrokerRecord unfenceRecord =
+                new UnfenceBrokerRecord().setId(i).setEpoch(100);
             clusterControl.replay(unfenceRecord);
             clusterControl.heartbeatManager().touch(i, false, 0);
         }
         for (int i = 0; i < numUsableBrokers; i++) {
-            assertTrue(clusterControl.isUnfenced(i), String.format("broker %d was not unfenced.", i));
+            assertTrue(clusterControl.isUnfenced(i),
+                String.format("broker %d was not unfenced.", i));
         }
         for (int i = 0; i < 100; i++) {
-<<<<<<< HEAD
-            List<PartitionAssignment> results = clusterControl.replicaPlacer().place(new PlacementSpec(0, 1, (short) 3), clusterControl::usableBrokers).assignments();
-=======
             List<PartitionAssignment> results = clusterControl.replicaPlacer().place(
                     new PlacementSpec(0,
                             1,
@@ -478,7 +452,6 @@
                         }
                     }
             ).assignments();
->>>>>>> 9494bebe
             HashSet<Integer> seen = new HashSet<>();
             for (Integer result : results.get(0).replicas()) {
                 assertTrue(result >= 0);
@@ -493,10 +466,6 @@
     public void testRegistrationsToRecords(MetadataVersion metadataVersion) {
         MockTime time = new MockTime(0, 0, 0);
         SnapshotRegistry snapshotRegistry = new SnapshotRegistry(new LogContext());
-<<<<<<< HEAD
-        FeatureControlManager featureControl = new FeatureControlManager.Builder().setSnapshotRegistry(snapshotRegistry).setQuorumFeatures(new QuorumFeatures(0, new ApiVersions(), QuorumFeatures.defaultFeatureMap(), Collections.singletonList(0))).setMetadataVersion(metadataVersion).build();
-        ClusterControlManager clusterControl = new ClusterControlManager.Builder().setTime(time).setSnapshotRegistry(snapshotRegistry).setSessionTimeoutNs(1000).setFeatureControlManager(featureControl).build();
-=======
         FeatureControlManager featureControl = new FeatureControlManager.Builder().
             setSnapshotRegistry(snapshotRegistry).
             setQuorumFeatures(new QuorumFeatures(0,
@@ -511,27 +480,64 @@
             setFeatureControlManager(featureControl).
             setBrokerShutdownHandler((brokerId, isCleanShutdown, records) -> { }).
             build();
->>>>>>> 9494bebe
         clusterControl.activate();
         assertFalse(clusterControl.isUnfenced(0));
         for (int i = 0; i < 3; i++) {
-            RegisterBrokerRecord brokerRecord = new RegisterBrokerRecord().setBrokerEpoch(100).setBrokerId(i).setRack(null);
-            brokerRecord.endPoints().add(new BrokerEndpoint().setSecurityProtocol(SecurityProtocol.PLAINTEXT.id).setPort((short) 9092 + i).setName("PLAINTEXT").setHost("example.com"));
+            RegisterBrokerRecord brokerRecord = new RegisterBrokerRecord().
+                setBrokerEpoch(100).setBrokerId(i).setRack(null);
+            brokerRecord.endPoints().add(new BrokerEndpoint().
+                setSecurityProtocol(SecurityProtocol.PLAINTEXT.id).
+                setPort((short) 9092 + i).
+                setName("PLAINTEXT").
+                setHost("example.com"));
             clusterControl.replay(brokerRecord, 100L);
         }
         for (int i = 0; i < 2; i++) {
-            UnfenceBrokerRecord unfenceBrokerRecord = new UnfenceBrokerRecord().setId(i).setEpoch(100);
+            UnfenceBrokerRecord unfenceBrokerRecord =
+                new UnfenceBrokerRecord().setId(i).setEpoch(100);
             clusterControl.replay(unfenceBrokerRecord);
         }
-        BrokerRegistrationChangeRecord registrationChangeRecord = new BrokerRegistrationChangeRecord().setBrokerId(0).setBrokerEpoch(100).setInControlledShutdown(BrokerRegistrationInControlledShutdownChange.IN_CONTROLLED_SHUTDOWN.value());
+        BrokerRegistrationChangeRecord registrationChangeRecord =
+            new BrokerRegistrationChangeRecord().
+                setBrokerId(0).
+                setBrokerEpoch(100).
+                setInControlledShutdown(BrokerRegistrationInControlledShutdownChange.
+                    IN_CONTROLLED_SHUTDOWN.value());
         clusterControl.replay(registrationChangeRecord);
         short expectedVersion = metadataVersion.registerBrokerRecordVersion();
 
-        ImageWriterOptions options = new ImageWriterOptions.Builder().setMetadataVersion(metadataVersion).setLossHandler(__ -> {
-        }).build();
-        assertEquals(new ApiMessageAndVersion(new RegisterBrokerRecord().setBrokerEpoch(100).setBrokerId(0).setRack(null).setEndPoints(new BrokerEndpointCollection(Collections.singleton(new BrokerEndpoint().setSecurityProtocol(SecurityProtocol.PLAINTEXT.id).setPort((short) 9092).setName("PLAINTEXT").setHost("example.com")).iterator())).setInControlledShutdown(metadataVersion.isInControlledShutdownStateSupported()).setFenced(false), expectedVersion), clusterControl.brokerRegistrations().get(0).toRecord(options));
-        assertEquals(new ApiMessageAndVersion(new RegisterBrokerRecord().setBrokerEpoch(100).setBrokerId(1).setRack(null).setEndPoints(new BrokerEndpointCollection(Collections.singleton(new BrokerEndpoint().setSecurityProtocol(SecurityProtocol.PLAINTEXT.id).setPort((short) 9093).setName("PLAINTEXT").setHost("example.com")).iterator())).setFenced(false), expectedVersion), clusterControl.brokerRegistrations().get(1).toRecord(options));
-        assertEquals(new ApiMessageAndVersion(new RegisterBrokerRecord().setBrokerEpoch(100).setBrokerId(2).setRack(null).setEndPoints(new BrokerEndpointCollection(Collections.singleton(new BrokerEndpoint().setSecurityProtocol(SecurityProtocol.PLAINTEXT.id).setPort((short) 9094).setName("PLAINTEXT").setHost("example.com")).iterator())).setFenced(true), expectedVersion), clusterControl.brokerRegistrations().get(2).toRecord(options));
+        ImageWriterOptions options = new ImageWriterOptions.Builder().
+                setMetadataVersion(metadataVersion).
+                setLossHandler(__ -> { }).
+                build();
+        assertEquals(new ApiMessageAndVersion(new RegisterBrokerRecord().
+                setBrokerEpoch(100).setBrokerId(0).setRack(null).
+                setEndPoints(new BrokerEndpointCollection(Collections.singleton(
+                    new BrokerEndpoint().setSecurityProtocol(SecurityProtocol.PLAINTEXT.id).
+                        setPort((short) 9092).
+                        setName("PLAINTEXT").
+                        setHost("example.com")).iterator())).
+                setInControlledShutdown(metadataVersion.isInControlledShutdownStateSupported()).
+                setFenced(false), expectedVersion),
+            clusterControl.brokerRegistrations().get(0).toRecord(options));
+        assertEquals(new ApiMessageAndVersion(new RegisterBrokerRecord().
+                setBrokerEpoch(100).setBrokerId(1).setRack(null).
+                setEndPoints(new BrokerEndpointCollection(Collections.singleton(
+                    new BrokerEndpoint().setSecurityProtocol(SecurityProtocol.PLAINTEXT.id).
+                        setPort((short) 9093).
+                        setName("PLAINTEXT").
+                        setHost("example.com")).iterator())).
+                setFenced(false), expectedVersion),
+            clusterControl.brokerRegistrations().get(1).toRecord(options));
+        assertEquals(new ApiMessageAndVersion(new RegisterBrokerRecord().
+                setBrokerEpoch(100).setBrokerId(2).setRack(null).
+                setEndPoints(new BrokerEndpointCollection(Collections.singleton(
+                    new BrokerEndpoint().setSecurityProtocol(SecurityProtocol.PLAINTEXT.id).
+                        setPort((short) 9094).
+                        setName("PLAINTEXT").
+                        setHost("example.com")).iterator())).
+                        setFenced(true), expectedVersion),
+            clusterControl.brokerRegistrations().get(2).toRecord(options));
     }
 
     @Test
@@ -670,15 +676,6 @@
     @Test
     public void testRegistrationWithUnsupportedMetadataVersion() {
         SnapshotRegistry snapshotRegistry = new SnapshotRegistry(new LogContext());
-<<<<<<< HEAD
-        FeatureControlManager featureControl = new FeatureControlManager.Builder().setSnapshotRegistry(snapshotRegistry).setQuorumFeatures(new QuorumFeatures(0, new ApiVersions(), Collections.singletonMap(MetadataVersion.FEATURE_NAME, VersionRange.of(MetadataVersion.IBP_3_1_IV0.featureLevel(), MetadataVersion.IBP_3_3_IV0.featureLevel())), Collections.singletonList(0))).setMetadataVersion(MetadataVersion.IBP_3_3_IV0).build();
-        ClusterControlManager clusterControl = new ClusterControlManager.Builder().setClusterId("fPZv1VBsRFmnlRvmGcOW9w").setTime(new MockTime(0, 0, 0)).setSnapshotRegistry(snapshotRegistry).setFeatureControlManager(featureControl).build();
-        clusterControl.activate();
-
-        assertEquals("Unable to register because the broker does not support version 4 of " + "metadata.version. It wants a version between 1 and 1, inclusive.", assertThrows(UnsupportedVersionException.class, () -> clusterControl.registerBroker(new BrokerRegistrationRequestData().setClusterId("fPZv1VBsRFmnlRvmGcOW9w").setBrokerId(0).setRack(null).setIncarnationId(Uuid.fromString("0H4fUu1xQEKXFYwB1aBjhg")), 123L, featureControl.finalizedFeatures(Long.MAX_VALUE))).getMessage());
-
-        assertEquals("Unable to register because the broker does not support version 4 of " + "metadata.version. It wants a version between 7 and 7, inclusive.", assertThrows(UnsupportedVersionException.class, () -> clusterControl.registerBroker(new BrokerRegistrationRequestData().setClusterId("fPZv1VBsRFmnlRvmGcOW9w").setBrokerId(0).setRack(null).setFeatures(new BrokerRegistrationRequestData.FeatureCollection(Collections.singleton(new BrokerRegistrationRequestData.Feature().setName(MetadataVersion.FEATURE_NAME).setMinSupportedVersion(MetadataVersion.IBP_3_3_IV3.featureLevel()).setMaxSupportedVersion(MetadataVersion.IBP_3_3_IV3.featureLevel())).iterator())).setIncarnationId(Uuid.fromString("0H4fUu1xQEKXFYwB1aBjhg")), 123L, featureControl.finalizedFeatures(Long.MAX_VALUE))).getMessage());
-=======
         FeatureControlManager featureControl = new FeatureControlManager.Builder().
                 setSnapshotRegistry(snapshotRegistry).
                 setQuorumFeatures(new QuorumFeatures(0,
@@ -946,6 +943,5 @@
             contactTime(new BrokerIdAndEpoch(1, 124)));
         assertEquals(OptionalLong.empty(), clusterControl.heartbeatManager().tracker().
             contactTime(new BrokerIdAndEpoch(2, 100)));
->>>>>>> 9494bebe
     }
 }