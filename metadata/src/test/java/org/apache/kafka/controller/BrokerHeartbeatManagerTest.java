/*
 * Licensed to the Apache Software Foundation (ASF) under one or more
 * contributor license agreements. See the NOTICE file distributed with
 * this work for additional information regarding copyright ownership.
 * The ASF licenses this file to You under the Apache License, Version 2.0
 * (the "License"); you may not use this file except in compliance with
 * the License. You may obtain a copy of the License at
 *
 *    http://www.apache.org/licenses/LICENSE-2.0
 *
 * Unless required by applicable law or agreed to in writing, software
 * distributed under the License is distributed on an "AS IS" BASIS,
 * WITHOUT WARRANTIES OR CONDITIONS OF ANY KIND, either express or implied.
 * See the License for the specific language governing permissions and
 * limitations under the License.
 */

package org.apache.kafka.controller;

import java.util.Collections;
import java.util.HashSet;
import java.util.Iterator;
import java.util.Optional;
import java.util.OptionalLong;
import java.util.Set;
import java.util.TreeSet;

import org.apache.kafka.common.message.BrokerHeartbeatRequestData;
import org.apache.kafka.common.utils.LogContext;
import org.apache.kafka.common.utils.MockTime;
import org.apache.kafka.controller.BrokerHeartbeatManager.BrokerHeartbeatState;
import org.apache.kafka.controller.BrokerHeartbeatManager.BrokerHeartbeatStateIterator;
import org.apache.kafka.controller.BrokerHeartbeatManager.BrokerHeartbeatStateList;
import org.apache.kafka.controller.BrokerHeartbeatManager.UsableBrokerIterator;
import org.apache.kafka.metadata.placement.UsableBroker;
import org.junit.jupiter.api.Test;
import org.junit.jupiter.api.Timeout;

import static org.apache.kafka.controller.BrokerControlState.CONTROLLED_SHUTDOWN;
import static org.apache.kafka.controller.BrokerControlState.FENCED;
import static org.apache.kafka.controller.BrokerControlState.SHUTDOWN_NOW;
import static org.apache.kafka.controller.BrokerControlState.UNFENCED;
import static org.junit.jupiter.api.Assertions.assertEquals;
import static org.junit.jupiter.api.Assertions.assertFalse;
import static org.junit.jupiter.api.Assertions.assertNull;
import static org.junit.jupiter.api.Assertions.assertThrows;
import static org.junit.jupiter.api.Assertions.assertTrue;


@Timeout(40)
public class BrokerHeartbeatManagerTest {
	private static BrokerHeartbeatManager newBrokerHeartbeatManager() {
		LogContext logContext = new LogContext();
		MockTime time = new MockTime(0, 1_000_000, 0);
		return new BrokerHeartbeatManager(logContext, time, 10_000_000);
	}

	@Test
	public void testHasValidSession() {
		BrokerHeartbeatManager manager = newBrokerHeartbeatManager();
		MockTime time = (MockTime) manager.time();
		assertFalse(manager.hasValidSession(0));
		manager.touch(0, false, 0);
		time.sleep(5);
		manager.touch(1, false, 0);
		manager.touch(2, false, 0);
		assertTrue(manager.hasValidSession(0));
		assertTrue(manager.hasValidSession(1));
		assertTrue(manager.hasValidSession(2));
		assertFalse(manager.hasValidSession(3));
		time.sleep(6);
		assertFalse(manager.hasValidSession(0));
		assertTrue(manager.hasValidSession(1));
		assertTrue(manager.hasValidSession(2));
		assertFalse(manager.hasValidSession(3));
		manager.remove(2);
		assertFalse(manager.hasValidSession(2));
		manager.remove(1);
		assertFalse(manager.hasValidSession(1));
	}

<<<<<<< HEAD
	@Test
	public void testFindStaleBrokers() {
		BrokerHeartbeatManager manager = newBrokerHeartbeatManager();
		MockTime time = (MockTime) manager.time();
		assertFalse(manager.hasValidSession(0));
		manager.touch(0, false, 0);
		time.sleep(5);
		manager.touch(1, false, 0);
		time.sleep(1);
		manager.touch(2, false, 0);

		Iterator<BrokerHeartbeatState> iter = manager.unfenced().iterator();
		assertEquals(0, iter.next().id());
		assertEquals(1, iter.next().id());
		assertEquals(2, iter.next().id());
		assertFalse(iter.hasNext());
		assertEquals(Collections.emptyList(), manager.findStaleBrokers());

		time.sleep(5);
		assertEquals(Collections.singletonList(0), manager.findStaleBrokers());
		manager.fence(0);
		assertEquals(Collections.emptyList(), manager.findStaleBrokers());
		iter = manager.unfenced().iterator();
		assertEquals(1, iter.next().id());
		assertEquals(2, iter.next().id());
		assertFalse(iter.hasNext());

		time.sleep(20);
		assertEquals(Arrays.asList(1, 2), manager.findStaleBrokers());
		manager.fence(1);
		manager.fence(2);
		assertEquals(Collections.emptyList(), manager.findStaleBrokers());
		iter = manager.unfenced().iterator();
		assertFalse(iter.hasNext());
	}

	@Test
	public void testNextCheckTimeNs() {
		BrokerHeartbeatManager manager = newBrokerHeartbeatManager();
		MockTime time = (MockTime) manager.time();
		assertEquals(Long.MAX_VALUE, manager.nextCheckTimeNs());
		manager.touch(0, false, 0);
		time.sleep(2);
		manager.touch(1, false, 0);
		time.sleep(1);
		manager.touch(2, false, 0);
		time.sleep(1);
		manager.touch(3, false, 0);
		assertEquals(Collections.emptyList(), manager.findStaleBrokers());
		assertEquals(10_000_000, manager.nextCheckTimeNs());
		time.sleep(7);
		assertEquals(10_000_000, manager.nextCheckTimeNs());
		assertEquals(Collections.singletonList(0), manager.findStaleBrokers());
		manager.fence(0);
		assertEquals(12_000_000, manager.nextCheckTimeNs());
		time.sleep(3);
		assertEquals(Arrays.asList(1, 2), manager.findStaleBrokers());
		manager.fence(1);
		manager.fence(2);
		assertEquals(14_000_000, manager.nextCheckTimeNs());
	}
=======
    @Test
    public void testFindOneStaleBroker() {
        BrokerHeartbeatManager manager = newBrokerHeartbeatManager();
        MockTime time = (MockTime)  manager.time();
        assertFalse(manager.hasValidSession(0));
        manager.touch(0, false, 0);
        time.sleep(5);
        manager.touch(1, false, 0);
        time.sleep(1);
        manager.touch(2, false, 0);

        Iterator<BrokerHeartbeatState> iter = manager.unfenced().iterator();
        assertEquals(0, iter.next().id());
        assertEquals(1, iter.next().id());
        assertEquals(2, iter.next().id());
        assertFalse(iter.hasNext());
        assertEquals(Optional.empty(), manager.findOneStaleBroker());

        time.sleep(5);
        assertEquals(Optional.of(0), manager.findOneStaleBroker());
        manager.fence(0);
        assertEquals(Optional.empty(), manager.findOneStaleBroker());
        iter = manager.unfenced().iterator();
        assertEquals(1, iter.next().id());
        assertEquals(2, iter.next().id());
        assertFalse(iter.hasNext());

        time.sleep(20);
        assertEquals(Optional.of(1), manager.findOneStaleBroker());
        manager.fence(1);
        assertEquals(Optional.of(2), manager.findOneStaleBroker());
        manager.fence(2);

        assertEquals(Optional.empty(), manager.findOneStaleBroker());
        iter = manager.unfenced().iterator();
        assertFalse(iter.hasNext());
    }

    @Test
    public void testNextCheckTimeNs() {
        BrokerHeartbeatManager manager = newBrokerHeartbeatManager();
        MockTime time = (MockTime)  manager.time();
        assertEquals(Long.MAX_VALUE, manager.nextCheckTimeNs());
        manager.touch(0, false, 0);
        time.sleep(2);
        manager.touch(1, false, 0);
        time.sleep(1);
        manager.touch(2, false, 0);
        time.sleep(1);
        manager.touch(3, false, 0);
        assertEquals(Optional.empty(), manager.findOneStaleBroker());
        assertEquals(10_000_000, manager.nextCheckTimeNs());
        time.sleep(7);
        assertEquals(10_000_000, manager.nextCheckTimeNs());
        assertEquals(Optional.of(0), manager.findOneStaleBroker());
        manager.fence(0);
        assertEquals(12_000_000, manager.nextCheckTimeNs());

        time.sleep(3);
        assertEquals(Optional.of(1), manager.findOneStaleBroker());
        manager.fence(1);
        assertEquals(Optional.of(2), manager.findOneStaleBroker());
        manager.fence(2);

        assertEquals(14_000_000, manager.nextCheckTimeNs());
    }
>>>>>>> 15418db6

	@Test
	public void testMetadataOffsetComparator() {
		TreeSet<BrokerHeartbeatState> set =
				new TreeSet<>(BrokerHeartbeatManager.MetadataOffsetComparator.INSTANCE);
		BrokerHeartbeatState broker1 = new BrokerHeartbeatState(1);
		BrokerHeartbeatState broker2 = new BrokerHeartbeatState(2);
		BrokerHeartbeatState broker3 = new BrokerHeartbeatState(3);
		set.add(broker1);
		set.add(broker2);
		set.add(broker3);
		Iterator<BrokerHeartbeatState> iterator = set.iterator();
		assertEquals(broker1, iterator.next());
		assertEquals(broker2, iterator.next());
		assertEquals(broker3, iterator.next());
		assertFalse(iterator.hasNext());
		assertTrue(set.remove(broker1));
		assertTrue(set.remove(broker2));
		assertTrue(set.remove(broker3));
		assertTrue(set.isEmpty());
		broker1.metadataOffset = 800;
		broker2.metadataOffset = 400;
		broker3.metadataOffset = 100;
		set.add(broker1);
		set.add(broker2);
		set.add(broker3);
		iterator = set.iterator();
		assertEquals(broker3, iterator.next());
		assertEquals(broker2, iterator.next());
		assertEquals(broker1, iterator.next());
		assertFalse(iterator.hasNext());
	}

<<<<<<< HEAD
	private static Set<UsableBroker> usableBrokersToSet(BrokerHeartbeatManager manager) {
		Set<UsableBroker> brokers = new HashSet<>();
		for (Iterator<UsableBroker> iterator = new UsableBrokerIterator(
				manager.unfenced().iterator(),
				id -> id % 2 == 0 ? Optional.of("rack1") : Optional.of("rack2"));
			 iterator.hasNext(); ) {
			brokers.add(iterator.next());
		}
		return brokers;
	}

	@Test
	public void testUsableBrokerIterator() {
		BrokerHeartbeatManager manager = newBrokerHeartbeatManager();
		assertEquals(Collections.emptySet(), usableBrokersToSet(manager));
		manager.touch(0, false, 100);
		manager.touch(1, false, 100);
		manager.touch(2, false, 98);
		manager.touch(3, false, 100);
		manager.touch(4, true, 100);
		assertEquals(98L, manager.lowestActiveOffset());
		Set<UsableBroker> expected = new HashSet<>();
		expected.add(new UsableBroker(0, Optional.of("rack1")));
		expected.add(new UsableBroker(1, Optional.of("rack2")));
		expected.add(new UsableBroker(2, Optional.of("rack1")));
		expected.add(new UsableBroker(3, Optional.of("rack2")));
		assertEquals(expected, usableBrokersToSet(manager));
		manager.updateControlledShutdownOffset(2, 0);
		assertEquals(100L, manager.lowestActiveOffset());
		assertThrows(RuntimeException.class,
				() -> manager.updateControlledShutdownOffset(4, 0));
		manager.touch(4, false, 100);
		manager.updateControlledShutdownOffset(4, 0);
		expected.remove(new UsableBroker(2, Optional.of("rack1")));
		assertEquals(expected, usableBrokersToSet(manager));
	}

	@Test
	public void testBrokerHeartbeatStateList() {
		BrokerHeartbeatStateList list = new BrokerHeartbeatStateList();
		assertEquals(null, list.first());
		BrokerHeartbeatStateIterator iterator = list.iterator();
		assertFalse(iterator.hasNext());
		BrokerHeartbeatState broker0 = new BrokerHeartbeatState(0);
		broker0.lastContactNs = 200;
		BrokerHeartbeatState broker1 = new BrokerHeartbeatState(1);
		broker1.lastContactNs = 100;
		BrokerHeartbeatState broker2 = new BrokerHeartbeatState(2);
		broker2.lastContactNs = 50;
		BrokerHeartbeatState broker3 = new BrokerHeartbeatState(3);
		broker3.lastContactNs = 150;
		list.add(broker0);
		list.add(broker1);
		list.add(broker2);
		list.add(broker3);
		assertEquals(broker2, list.first());
		iterator = list.iterator();
		assertEquals(broker2, iterator.next());
		assertEquals(broker1, iterator.next());
		assertEquals(broker3, iterator.next());
		assertEquals(broker0, iterator.next());
		assertFalse(iterator.hasNext());
		list.remove(broker1);
		iterator = list.iterator();
		assertEquals(broker2, iterator.next());
		assertEquals(broker3, iterator.next());
		assertEquals(broker0, iterator.next());
		assertFalse(iterator.hasNext());
	}

	@Test
	public void testCalculateNextBrokerState() {
		BrokerHeartbeatManager manager = newBrokerHeartbeatManager();
		manager.touch(0, true, 100);
		manager.touch(1, false, 98);
		manager.touch(2, false, 100);
		manager.touch(3, false, 100);
		manager.touch(4, true, 100);
		manager.touch(5, false, 99);
		manager.updateControlledShutdownOffset(5, 99);
=======
    private static Set<UsableBroker> usableBrokersToSet(BrokerHeartbeatManager manager) {
        Set<UsableBroker> brokers = new HashSet<>();
        for (Iterator<UsableBroker> iterator = new UsableBrokerIterator(
            manager.brokers().iterator(),
            id -> id % 2 == 0 ? Optional.of("rack1") : Optional.of("rack2"));
             iterator.hasNext(); ) {
            brokers.add(iterator.next());
        }
        return brokers;
    }

    @Test
    public void testUsableBrokerIterator() {
        BrokerHeartbeatManager manager = newBrokerHeartbeatManager();
        assertEquals(Collections.emptySet(), usableBrokersToSet(manager));
        manager.touch(0, false, 100);
        manager.touch(1, false, 100);
        manager.touch(2, false, 98);
        manager.touch(3, false, 100);
        manager.touch(4, true, 100);
        assertEquals(98L, manager.lowestActiveOffset());
        Set<UsableBroker> expected = new HashSet<>();
        expected.add(new UsableBroker(0, Optional.of("rack1"), false));
        expected.add(new UsableBroker(1, Optional.of("rack2"), false));
        expected.add(new UsableBroker(2, Optional.of("rack1"), false));
        expected.add(new UsableBroker(3, Optional.of("rack2"), false));
        expected.add(new UsableBroker(4, Optional.of("rack1"), true));
        assertEquals(expected, usableBrokersToSet(manager));
        manager.maybeUpdateControlledShutdownOffset(2, 0);
        assertEquals(100L, manager.lowestActiveOffset());
        assertThrows(RuntimeException.class,
            () -> manager.maybeUpdateControlledShutdownOffset(4, 0));
        manager.touch(4, false, 100);
        manager.maybeUpdateControlledShutdownOffset(4, 0);
        expected.remove(new UsableBroker(2, Optional.of("rack1"), false));
        expected.remove(new UsableBroker(4, Optional.of("rack1"), true));
        assertEquals(expected, usableBrokersToSet(manager));
    }

    @Test
    public void testControlledShutdownOffsetIsOnlyUpdatedOnce() {
        BrokerHeartbeatManager manager = newBrokerHeartbeatManager();
        assertEquals(Collections.emptySet(), usableBrokersToSet(manager));
        manager.touch(0, false, 100);
        manager.touch(1, false, 100);
        manager.touch(2, false, 98);
        manager.touch(3, false, 100);
        manager.touch(4, true, 100);
        assertEquals(OptionalLong.empty(), manager.controlledShutdownOffset(2));
        manager.maybeUpdateControlledShutdownOffset(2, 98);
        assertEquals(OptionalLong.of(98), manager.controlledShutdownOffset(2));
        manager.maybeUpdateControlledShutdownOffset(2, 99);
        assertEquals(OptionalLong.of(98), manager.controlledShutdownOffset(2));
        assertEquals(OptionalLong.empty(), manager.controlledShutdownOffset(3));
        manager.maybeUpdateControlledShutdownOffset(3, 101);
        assertEquals(OptionalLong.of(101), manager.controlledShutdownOffset(3));
        manager.maybeUpdateControlledShutdownOffset(3, 102);
        assertEquals(OptionalLong.of(101), manager.controlledShutdownOffset(3));
    }

    @Test
    public void testBrokerHeartbeatStateList() {
        BrokerHeartbeatStateList list = new BrokerHeartbeatStateList();
        assertNull(list.first());
        BrokerHeartbeatStateIterator iterator = list.iterator();
        assertFalse(iterator.hasNext());
        BrokerHeartbeatState broker0 = new BrokerHeartbeatState(0);
        broker0.lastContactNs = 200;
        BrokerHeartbeatState broker1 = new BrokerHeartbeatState(1);
        broker1.lastContactNs = 100;
        BrokerHeartbeatState broker2 = new BrokerHeartbeatState(2);
        broker2.lastContactNs = 50;
        BrokerHeartbeatState broker3 = new BrokerHeartbeatState(3);
        broker3.lastContactNs = 150;
        list.add(broker0);
        list.add(broker1);
        list.add(broker2);
        list.add(broker3);
        assertEquals(broker2, list.first());
        iterator = list.iterator();
        assertEquals(broker2, iterator.next());
        assertEquals(broker1, iterator.next());
        assertEquals(broker3, iterator.next());
        assertEquals(broker0, iterator.next());
        assertFalse(iterator.hasNext());
        list.remove(broker1);
        iterator = list.iterator();
        assertEquals(broker2, iterator.next());
        assertEquals(broker3, iterator.next());
        assertEquals(broker0, iterator.next());
        assertFalse(iterator.hasNext());
    }

    @Test
    public void testCalculateNextBrokerState() {
        BrokerHeartbeatManager manager = newBrokerHeartbeatManager();
        manager.touch(0, true, 100);
        manager.touch(1, false, 98);
        manager.touch(2, false, 100);
        manager.touch(3, false, 100);
        manager.touch(4, true, 100);
        manager.touch(5, false, 99);
        manager.maybeUpdateControlledShutdownOffset(5, 99);
>>>>>>> 15418db6

		assertEquals(98L, manager.lowestActiveOffset());

		assertEquals(new BrokerControlStates(FENCED, SHUTDOWN_NOW),
				manager.calculateNextBrokerState(0,
						new BrokerHeartbeatRequestData().setWantShutDown(true), 100, () -> false));
		assertEquals(new BrokerControlStates(FENCED, UNFENCED),
				manager.calculateNextBrokerState(0,
						new BrokerHeartbeatRequestData().setWantFence(false).
								setCurrentMetadataOffset(100), 100, () -> false));
		assertEquals(new BrokerControlStates(FENCED, FENCED),
				manager.calculateNextBrokerState(0,
						new BrokerHeartbeatRequestData().setWantFence(false).
								setCurrentMetadataOffset(50), 100, () -> false));
		assertEquals(new BrokerControlStates(FENCED, FENCED),
				manager.calculateNextBrokerState(0,
						new BrokerHeartbeatRequestData().setWantFence(true), 100, () -> false));

		assertEquals(new BrokerControlStates(UNFENCED, CONTROLLED_SHUTDOWN),
				manager.calculateNextBrokerState(1,
						new BrokerHeartbeatRequestData().setWantShutDown(true), 100, () -> true));
		assertEquals(new BrokerControlStates(UNFENCED, SHUTDOWN_NOW),
				manager.calculateNextBrokerState(1,
						new BrokerHeartbeatRequestData().setWantShutDown(true), 100, () -> false));
		assertEquals(new BrokerControlStates(UNFENCED, UNFENCED),
				manager.calculateNextBrokerState(1,
						new BrokerHeartbeatRequestData().setWantFence(false), 100, () -> false));

		assertEquals(new BrokerControlStates(CONTROLLED_SHUTDOWN, CONTROLLED_SHUTDOWN),
				manager.calculateNextBrokerState(5,
						new BrokerHeartbeatRequestData().setWantShutDown(true), 100, () -> true));
		assertEquals(new BrokerControlStates(CONTROLLED_SHUTDOWN, CONTROLLED_SHUTDOWN),
				manager.calculateNextBrokerState(5,
						new BrokerHeartbeatRequestData().setWantShutDown(true), 100, () -> false));
		manager.fence(1);
		assertEquals(new BrokerControlStates(CONTROLLED_SHUTDOWN, SHUTDOWN_NOW),
				manager.calculateNextBrokerState(5,
						new BrokerHeartbeatRequestData().setWantShutDown(true), 100, () -> false));
		assertEquals(new BrokerControlStates(CONTROLLED_SHUTDOWN, CONTROLLED_SHUTDOWN),
				manager.calculateNextBrokerState(5,
						new BrokerHeartbeatRequestData().setWantShutDown(true), 100, () -> true));
	}
}<|MERGE_RESOLUTION|>--- conflicted
+++ resolved
@@ -17,14 +17,6 @@
 
 package org.apache.kafka.controller;
 
-import java.util.Collections;
-import java.util.HashSet;
-import java.util.Iterator;
-import java.util.Optional;
-import java.util.OptionalLong;
-import java.util.Set;
-import java.util.TreeSet;
-
 import org.apache.kafka.common.message.BrokerHeartbeatRequestData;
 import org.apache.kafka.common.utils.LogContext;
 import org.apache.kafka.common.utils.MockTime;
@@ -36,116 +28,48 @@
 import org.junit.jupiter.api.Test;
 import org.junit.jupiter.api.Timeout;
 
-import static org.apache.kafka.controller.BrokerControlState.CONTROLLED_SHUTDOWN;
-import static org.apache.kafka.controller.BrokerControlState.FENCED;
-import static org.apache.kafka.controller.BrokerControlState.SHUTDOWN_NOW;
-import static org.apache.kafka.controller.BrokerControlState.UNFENCED;
-import static org.junit.jupiter.api.Assertions.assertEquals;
-import static org.junit.jupiter.api.Assertions.assertFalse;
-import static org.junit.jupiter.api.Assertions.assertNull;
-import static org.junit.jupiter.api.Assertions.assertThrows;
-import static org.junit.jupiter.api.Assertions.assertTrue;
+import java.util.*;
+
+import static org.apache.kafka.controller.BrokerControlState.*;
+import static org.junit.jupiter.api.Assertions.*;
 
 
 @Timeout(40)
 public class BrokerHeartbeatManagerTest {
-	private static BrokerHeartbeatManager newBrokerHeartbeatManager() {
-		LogContext logContext = new LogContext();
-		MockTime time = new MockTime(0, 1_000_000, 0);
-		return new BrokerHeartbeatManager(logContext, time, 10_000_000);
-	}
-
-	@Test
-	public void testHasValidSession() {
-		BrokerHeartbeatManager manager = newBrokerHeartbeatManager();
-		MockTime time = (MockTime) manager.time();
-		assertFalse(manager.hasValidSession(0));
-		manager.touch(0, false, 0);
-		time.sleep(5);
-		manager.touch(1, false, 0);
-		manager.touch(2, false, 0);
-		assertTrue(manager.hasValidSession(0));
-		assertTrue(manager.hasValidSession(1));
-		assertTrue(manager.hasValidSession(2));
-		assertFalse(manager.hasValidSession(3));
-		time.sleep(6);
-		assertFalse(manager.hasValidSession(0));
-		assertTrue(manager.hasValidSession(1));
-		assertTrue(manager.hasValidSession(2));
-		assertFalse(manager.hasValidSession(3));
-		manager.remove(2);
-		assertFalse(manager.hasValidSession(2));
-		manager.remove(1);
-		assertFalse(manager.hasValidSession(1));
-	}
-
-<<<<<<< HEAD
-	@Test
-	public void testFindStaleBrokers() {
-		BrokerHeartbeatManager manager = newBrokerHeartbeatManager();
-		MockTime time = (MockTime) manager.time();
-		assertFalse(manager.hasValidSession(0));
-		manager.touch(0, false, 0);
-		time.sleep(5);
-		manager.touch(1, false, 0);
-		time.sleep(1);
-		manager.touch(2, false, 0);
-
-		Iterator<BrokerHeartbeatState> iter = manager.unfenced().iterator();
-		assertEquals(0, iter.next().id());
-		assertEquals(1, iter.next().id());
-		assertEquals(2, iter.next().id());
-		assertFalse(iter.hasNext());
-		assertEquals(Collections.emptyList(), manager.findStaleBrokers());
-
-		time.sleep(5);
-		assertEquals(Collections.singletonList(0), manager.findStaleBrokers());
-		manager.fence(0);
-		assertEquals(Collections.emptyList(), manager.findStaleBrokers());
-		iter = manager.unfenced().iterator();
-		assertEquals(1, iter.next().id());
-		assertEquals(2, iter.next().id());
-		assertFalse(iter.hasNext());
-
-		time.sleep(20);
-		assertEquals(Arrays.asList(1, 2), manager.findStaleBrokers());
-		manager.fence(1);
-		manager.fence(2);
-		assertEquals(Collections.emptyList(), manager.findStaleBrokers());
-		iter = manager.unfenced().iterator();
-		assertFalse(iter.hasNext());
-	}
-
-	@Test
-	public void testNextCheckTimeNs() {
-		BrokerHeartbeatManager manager = newBrokerHeartbeatManager();
-		MockTime time = (MockTime) manager.time();
-		assertEquals(Long.MAX_VALUE, manager.nextCheckTimeNs());
-		manager.touch(0, false, 0);
-		time.sleep(2);
-		manager.touch(1, false, 0);
-		time.sleep(1);
-		manager.touch(2, false, 0);
-		time.sleep(1);
-		manager.touch(3, false, 0);
-		assertEquals(Collections.emptyList(), manager.findStaleBrokers());
-		assertEquals(10_000_000, manager.nextCheckTimeNs());
-		time.sleep(7);
-		assertEquals(10_000_000, manager.nextCheckTimeNs());
-		assertEquals(Collections.singletonList(0), manager.findStaleBrokers());
-		manager.fence(0);
-		assertEquals(12_000_000, manager.nextCheckTimeNs());
-		time.sleep(3);
-		assertEquals(Arrays.asList(1, 2), manager.findStaleBrokers());
-		manager.fence(1);
-		manager.fence(2);
-		assertEquals(14_000_000, manager.nextCheckTimeNs());
-	}
-=======
+    private static BrokerHeartbeatManager newBrokerHeartbeatManager() {
+        LogContext logContext = new LogContext();
+        MockTime time = new MockTime(0, 1_000_000, 0);
+        return new BrokerHeartbeatManager(logContext, time, 10_000_000);
+    }
+
+    @Test
+    public void testHasValidSession() {
+        BrokerHeartbeatManager manager = newBrokerHeartbeatManager();
+        MockTime time = (MockTime) manager.time();
+        assertFalse(manager.hasValidSession(0));
+        manager.touch(0, false, 0);
+        time.sleep(5);
+        manager.touch(1, false, 0);
+        manager.touch(2, false, 0);
+        assertTrue(manager.hasValidSession(0));
+        assertTrue(manager.hasValidSession(1));
+        assertTrue(manager.hasValidSession(2));
+        assertFalse(manager.hasValidSession(3));
+        time.sleep(6);
+        assertFalse(manager.hasValidSession(0));
+        assertTrue(manager.hasValidSession(1));
+        assertTrue(manager.hasValidSession(2));
+        assertFalse(manager.hasValidSession(3));
+        manager.remove(2);
+        assertFalse(manager.hasValidSession(2));
+        manager.remove(1);
+        assertFalse(manager.hasValidSession(1));
+    }
+
     @Test
     public void testFindOneStaleBroker() {
         BrokerHeartbeatManager manager = newBrokerHeartbeatManager();
-        MockTime time = (MockTime)  manager.time();
+        MockTime time = (MockTime) manager.time();
         assertFalse(manager.hasValidSession(0));
         manager.touch(0, false, 0);
         time.sleep(5);
@@ -183,7 +107,7 @@
     @Test
     public void testNextCheckTimeNs() {
         BrokerHeartbeatManager manager = newBrokerHeartbeatManager();
-        MockTime time = (MockTime)  manager.time();
+        MockTime time = (MockTime) manager.time();
         assertEquals(Long.MAX_VALUE, manager.nextCheckTimeNs());
         manager.touch(0, false, 0);
         time.sleep(2);
@@ -208,128 +132,41 @@
 
         assertEquals(14_000_000, manager.nextCheckTimeNs());
     }
->>>>>>> 15418db6
-
-	@Test
-	public void testMetadataOffsetComparator() {
-		TreeSet<BrokerHeartbeatState> set =
-				new TreeSet<>(BrokerHeartbeatManager.MetadataOffsetComparator.INSTANCE);
-		BrokerHeartbeatState broker1 = new BrokerHeartbeatState(1);
-		BrokerHeartbeatState broker2 = new BrokerHeartbeatState(2);
-		BrokerHeartbeatState broker3 = new BrokerHeartbeatState(3);
-		set.add(broker1);
-		set.add(broker2);
-		set.add(broker3);
-		Iterator<BrokerHeartbeatState> iterator = set.iterator();
-		assertEquals(broker1, iterator.next());
-		assertEquals(broker2, iterator.next());
-		assertEquals(broker3, iterator.next());
-		assertFalse(iterator.hasNext());
-		assertTrue(set.remove(broker1));
-		assertTrue(set.remove(broker2));
-		assertTrue(set.remove(broker3));
-		assertTrue(set.isEmpty());
-		broker1.metadataOffset = 800;
-		broker2.metadataOffset = 400;
-		broker3.metadataOffset = 100;
-		set.add(broker1);
-		set.add(broker2);
-		set.add(broker3);
-		iterator = set.iterator();
-		assertEquals(broker3, iterator.next());
-		assertEquals(broker2, iterator.next());
-		assertEquals(broker1, iterator.next());
-		assertFalse(iterator.hasNext());
-	}
-
-<<<<<<< HEAD
-	private static Set<UsableBroker> usableBrokersToSet(BrokerHeartbeatManager manager) {
-		Set<UsableBroker> brokers = new HashSet<>();
-		for (Iterator<UsableBroker> iterator = new UsableBrokerIterator(
-				manager.unfenced().iterator(),
-				id -> id % 2 == 0 ? Optional.of("rack1") : Optional.of("rack2"));
-			 iterator.hasNext(); ) {
-			brokers.add(iterator.next());
-		}
-		return brokers;
-	}
-
-	@Test
-	public void testUsableBrokerIterator() {
-		BrokerHeartbeatManager manager = newBrokerHeartbeatManager();
-		assertEquals(Collections.emptySet(), usableBrokersToSet(manager));
-		manager.touch(0, false, 100);
-		manager.touch(1, false, 100);
-		manager.touch(2, false, 98);
-		manager.touch(3, false, 100);
-		manager.touch(4, true, 100);
-		assertEquals(98L, manager.lowestActiveOffset());
-		Set<UsableBroker> expected = new HashSet<>();
-		expected.add(new UsableBroker(0, Optional.of("rack1")));
-		expected.add(new UsableBroker(1, Optional.of("rack2")));
-		expected.add(new UsableBroker(2, Optional.of("rack1")));
-		expected.add(new UsableBroker(3, Optional.of("rack2")));
-		assertEquals(expected, usableBrokersToSet(manager));
-		manager.updateControlledShutdownOffset(2, 0);
-		assertEquals(100L, manager.lowestActiveOffset());
-		assertThrows(RuntimeException.class,
-				() -> manager.updateControlledShutdownOffset(4, 0));
-		manager.touch(4, false, 100);
-		manager.updateControlledShutdownOffset(4, 0);
-		expected.remove(new UsableBroker(2, Optional.of("rack1")));
-		assertEquals(expected, usableBrokersToSet(manager));
-	}
-
-	@Test
-	public void testBrokerHeartbeatStateList() {
-		BrokerHeartbeatStateList list = new BrokerHeartbeatStateList();
-		assertEquals(null, list.first());
-		BrokerHeartbeatStateIterator iterator = list.iterator();
-		assertFalse(iterator.hasNext());
-		BrokerHeartbeatState broker0 = new BrokerHeartbeatState(0);
-		broker0.lastContactNs = 200;
-		BrokerHeartbeatState broker1 = new BrokerHeartbeatState(1);
-		broker1.lastContactNs = 100;
-		BrokerHeartbeatState broker2 = new BrokerHeartbeatState(2);
-		broker2.lastContactNs = 50;
-		BrokerHeartbeatState broker3 = new BrokerHeartbeatState(3);
-		broker3.lastContactNs = 150;
-		list.add(broker0);
-		list.add(broker1);
-		list.add(broker2);
-		list.add(broker3);
-		assertEquals(broker2, list.first());
-		iterator = list.iterator();
-		assertEquals(broker2, iterator.next());
-		assertEquals(broker1, iterator.next());
-		assertEquals(broker3, iterator.next());
-		assertEquals(broker0, iterator.next());
-		assertFalse(iterator.hasNext());
-		list.remove(broker1);
-		iterator = list.iterator();
-		assertEquals(broker2, iterator.next());
-		assertEquals(broker3, iterator.next());
-		assertEquals(broker0, iterator.next());
-		assertFalse(iterator.hasNext());
-	}
-
-	@Test
-	public void testCalculateNextBrokerState() {
-		BrokerHeartbeatManager manager = newBrokerHeartbeatManager();
-		manager.touch(0, true, 100);
-		manager.touch(1, false, 98);
-		manager.touch(2, false, 100);
-		manager.touch(3, false, 100);
-		manager.touch(4, true, 100);
-		manager.touch(5, false, 99);
-		manager.updateControlledShutdownOffset(5, 99);
-=======
+
+    @Test
+    public void testMetadataOffsetComparator() {
+        TreeSet<BrokerHeartbeatState> set = new TreeSet<>(BrokerHeartbeatManager.MetadataOffsetComparator.INSTANCE);
+        BrokerHeartbeatState broker1 = new BrokerHeartbeatState(1);
+        BrokerHeartbeatState broker2 = new BrokerHeartbeatState(2);
+        BrokerHeartbeatState broker3 = new BrokerHeartbeatState(3);
+        set.add(broker1);
+        set.add(broker2);
+        set.add(broker3);
+        Iterator<BrokerHeartbeatState> iterator = set.iterator();
+        assertEquals(broker1, iterator.next());
+        assertEquals(broker2, iterator.next());
+        assertEquals(broker3, iterator.next());
+        assertFalse(iterator.hasNext());
+        assertTrue(set.remove(broker1));
+        assertTrue(set.remove(broker2));
+        assertTrue(set.remove(broker3));
+        assertTrue(set.isEmpty());
+        broker1.metadataOffset = 800;
+        broker2.metadataOffset = 400;
+        broker3.metadataOffset = 100;
+        set.add(broker1);
+        set.add(broker2);
+        set.add(broker3);
+        iterator = set.iterator();
+        assertEquals(broker3, iterator.next());
+        assertEquals(broker2, iterator.next());
+        assertEquals(broker1, iterator.next());
+        assertFalse(iterator.hasNext());
+    }
+
     private static Set<UsableBroker> usableBrokersToSet(BrokerHeartbeatManager manager) {
         Set<UsableBroker> brokers = new HashSet<>();
-        for (Iterator<UsableBroker> iterator = new UsableBrokerIterator(
-            manager.brokers().iterator(),
-            id -> id % 2 == 0 ? Optional.of("rack1") : Optional.of("rack2"));
-             iterator.hasNext(); ) {
+        for (Iterator<UsableBroker> iterator = new UsableBrokerIterator(manager.brokers().iterator(), id -> id % 2 == 0 ? Optional.of("rack1") : Optional.of("rack2")); iterator.hasNext(); ) {
             brokers.add(iterator.next());
         }
         return brokers;
@@ -354,8 +191,7 @@
         assertEquals(expected, usableBrokersToSet(manager));
         manager.maybeUpdateControlledShutdownOffset(2, 0);
         assertEquals(100L, manager.lowestActiveOffset());
-        assertThrows(RuntimeException.class,
-            () -> manager.maybeUpdateControlledShutdownOffset(4, 0));
+        assertThrows(RuntimeException.class, () -> manager.maybeUpdateControlledShutdownOffset(4, 0));
         manager.touch(4, false, 100);
         manager.maybeUpdateControlledShutdownOffset(4, 0);
         expected.remove(new UsableBroker(2, Optional.of("rack1"), false));
@@ -427,47 +263,22 @@
         manager.touch(4, true, 100);
         manager.touch(5, false, 99);
         manager.maybeUpdateControlledShutdownOffset(5, 99);
->>>>>>> 15418db6
-
-		assertEquals(98L, manager.lowestActiveOffset());
-
-		assertEquals(new BrokerControlStates(FENCED, SHUTDOWN_NOW),
-				manager.calculateNextBrokerState(0,
-						new BrokerHeartbeatRequestData().setWantShutDown(true), 100, () -> false));
-		assertEquals(new BrokerControlStates(FENCED, UNFENCED),
-				manager.calculateNextBrokerState(0,
-						new BrokerHeartbeatRequestData().setWantFence(false).
-								setCurrentMetadataOffset(100), 100, () -> false));
-		assertEquals(new BrokerControlStates(FENCED, FENCED),
-				manager.calculateNextBrokerState(0,
-						new BrokerHeartbeatRequestData().setWantFence(false).
-								setCurrentMetadataOffset(50), 100, () -> false));
-		assertEquals(new BrokerControlStates(FENCED, FENCED),
-				manager.calculateNextBrokerState(0,
-						new BrokerHeartbeatRequestData().setWantFence(true), 100, () -> false));
-
-		assertEquals(new BrokerControlStates(UNFENCED, CONTROLLED_SHUTDOWN),
-				manager.calculateNextBrokerState(1,
-						new BrokerHeartbeatRequestData().setWantShutDown(true), 100, () -> true));
-		assertEquals(new BrokerControlStates(UNFENCED, SHUTDOWN_NOW),
-				manager.calculateNextBrokerState(1,
-						new BrokerHeartbeatRequestData().setWantShutDown(true), 100, () -> false));
-		assertEquals(new BrokerControlStates(UNFENCED, UNFENCED),
-				manager.calculateNextBrokerState(1,
-						new BrokerHeartbeatRequestData().setWantFence(false), 100, () -> false));
-
-		assertEquals(new BrokerControlStates(CONTROLLED_SHUTDOWN, CONTROLLED_SHUTDOWN),
-				manager.calculateNextBrokerState(5,
-						new BrokerHeartbeatRequestData().setWantShutDown(true), 100, () -> true));
-		assertEquals(new BrokerControlStates(CONTROLLED_SHUTDOWN, CONTROLLED_SHUTDOWN),
-				manager.calculateNextBrokerState(5,
-						new BrokerHeartbeatRequestData().setWantShutDown(true), 100, () -> false));
-		manager.fence(1);
-		assertEquals(new BrokerControlStates(CONTROLLED_SHUTDOWN, SHUTDOWN_NOW),
-				manager.calculateNextBrokerState(5,
-						new BrokerHeartbeatRequestData().setWantShutDown(true), 100, () -> false));
-		assertEquals(new BrokerControlStates(CONTROLLED_SHUTDOWN, CONTROLLED_SHUTDOWN),
-				manager.calculateNextBrokerState(5,
-						new BrokerHeartbeatRequestData().setWantShutDown(true), 100, () -> true));
-	}
+
+        assertEquals(98L, manager.lowestActiveOffset());
+
+        assertEquals(new BrokerControlStates(FENCED, SHUTDOWN_NOW), manager.calculateNextBrokerState(0, new BrokerHeartbeatRequestData().setWantShutDown(true), 100, () -> false));
+        assertEquals(new BrokerControlStates(FENCED, UNFENCED), manager.calculateNextBrokerState(0, new BrokerHeartbeatRequestData().setWantFence(false).setCurrentMetadataOffset(100), 100, () -> false));
+        assertEquals(new BrokerControlStates(FENCED, FENCED), manager.calculateNextBrokerState(0, new BrokerHeartbeatRequestData().setWantFence(false).setCurrentMetadataOffset(50), 100, () -> false));
+        assertEquals(new BrokerControlStates(FENCED, FENCED), manager.calculateNextBrokerState(0, new BrokerHeartbeatRequestData().setWantFence(true), 100, () -> false));
+
+        assertEquals(new BrokerControlStates(UNFENCED, CONTROLLED_SHUTDOWN), manager.calculateNextBrokerState(1, new BrokerHeartbeatRequestData().setWantShutDown(true), 100, () -> true));
+        assertEquals(new BrokerControlStates(UNFENCED, SHUTDOWN_NOW), manager.calculateNextBrokerState(1, new BrokerHeartbeatRequestData().setWantShutDown(true), 100, () -> false));
+        assertEquals(new BrokerControlStates(UNFENCED, UNFENCED), manager.calculateNextBrokerState(1, new BrokerHeartbeatRequestData().setWantFence(false), 100, () -> false));
+
+        assertEquals(new BrokerControlStates(CONTROLLED_SHUTDOWN, CONTROLLED_SHUTDOWN), manager.calculateNextBrokerState(5, new BrokerHeartbeatRequestData().setWantShutDown(true), 100, () -> true));
+        assertEquals(new BrokerControlStates(CONTROLLED_SHUTDOWN, CONTROLLED_SHUTDOWN), manager.calculateNextBrokerState(5, new BrokerHeartbeatRequestData().setWantShutDown(true), 100, () -> false));
+        manager.fence(1);
+        assertEquals(new BrokerControlStates(CONTROLLED_SHUTDOWN, SHUTDOWN_NOW), manager.calculateNextBrokerState(5, new BrokerHeartbeatRequestData().setWantShutDown(true), 100, () -> false));
+        assertEquals(new BrokerControlStates(CONTROLLED_SHUTDOWN, CONTROLLED_SHUTDOWN), manager.calculateNextBrokerState(5, new BrokerHeartbeatRequestData().setWantShutDown(true), 100, () -> true));
+    }
 }