--- conflicted
+++ resolved
@@ -30,15 +30,10 @@
 import org.apache.kafka.metadata.KafkaConfigSchema;
 import org.apache.kafka.metadata.RecordTestUtils;
 import org.apache.kafka.server.common.ApiMessageAndVersion;
-<<<<<<< HEAD
-=======
 import org.apache.kafka.server.common.EligibleLeaderReplicasVersion;
->>>>>>> 9494bebe
 import org.apache.kafka.server.config.ConfigSynonym;
 import org.apache.kafka.server.policy.AlterConfigPolicy;
 import org.apache.kafka.server.policy.AlterConfigPolicy.RequestMetadata;
-import org.junit.jupiter.api.Test;
-import org.junit.jupiter.api.Timeout;
 
 import org.junit.jupiter.api.Test;
 import org.junit.jupiter.api.Timeout;
@@ -46,10 +41,6 @@
 import org.junit.jupiter.params.provider.ValueSource;
 
 import java.util.AbstractMap.SimpleImmutableEntry;
-<<<<<<< HEAD
-import java.util.*;
-import java.util.Map.Entry;
-=======
 import java.util.ArrayList;
 import java.util.Arrays;
 import java.util.Collections;
@@ -60,12 +51,14 @@
 import java.util.Map.Entry;
 import java.util.Optional;
 import java.util.Set;
->>>>>>> 9494bebe
 import java.util.concurrent.atomic.AtomicLong;
 import java.util.function.Consumer;
 
 import static java.util.Arrays.asList;
-import static org.apache.kafka.clients.admin.AlterConfigOp.OpType.*;
+import static org.apache.kafka.clients.admin.AlterConfigOp.OpType.APPEND;
+import static org.apache.kafka.clients.admin.AlterConfigOp.OpType.DELETE;
+import static org.apache.kafka.clients.admin.AlterConfigOp.OpType.SET;
+import static org.apache.kafka.clients.admin.AlterConfigOp.OpType.SUBTRACT;
 import static org.apache.kafka.common.config.ConfigResource.Type.BROKER;
 import static org.apache.kafka.common.config.ConfigResource.Type.TOPIC;
 import static org.apache.kafka.common.metadata.MetadataRecordType.CONFIG_RECORD;
@@ -80,10 +73,6 @@
     static final Map<ConfigResource.Type, ConfigDef> CONFIGS = new HashMap<>();
 
     static {
-<<<<<<< HEAD
-        CONFIGS.put(BROKER, new ConfigDef().define("foo.bar", ConfigDef.Type.LIST, "1", ConfigDef.Importance.HIGH, "foo bar").define("baz", ConfigDef.Type.STRING, ConfigDef.Importance.HIGH, "baz").define("quux", ConfigDef.Type.INT, ConfigDef.Importance.HIGH, "quux"));
-        CONFIGS.put(TOPIC, new ConfigDef().define("abc", ConfigDef.Type.LIST, ConfigDef.Importance.HIGH, "abc").define("def", ConfigDef.Type.STRING, ConfigDef.Importance.HIGH, "def").define("ghi", ConfigDef.Type.BOOLEAN, true, ConfigDef.Importance.HIGH, "ghi").define("quuux", ConfigDef.Type.LONG, ConfigDef.Importance.HIGH, "quux"));
-=======
         CONFIGS.put(BROKER, new ConfigDef().
             define("foo.bar", ConfigDef.Type.LIST, "1", ConfigDef.Importance.HIGH, "foo bar").
             define("baz", ConfigDef.Type.STRING, ConfigDef.Importance.HIGH, "baz").
@@ -97,7 +86,6 @@
             define("ghi", ConfigDef.Type.BOOLEAN, true, ConfigDef.Importance.HIGH, "ghi").
             define("quuux", ConfigDef.Type.LONG, ConfigDef.Importance.HIGH, "quux").
             define(TopicConfig.MIN_IN_SYNC_REPLICAS_CONFIG, ConfigDef.Type.INT, ConfigDef.Importance.HIGH, ""));
->>>>>>> 9494bebe
     }
 
     public static final Map<String, List<ConfigSynonym>> SYNONYMS = new HashMap<>();
@@ -142,17 +130,19 @@
 
     @Test
     public void testReplay() throws Exception {
-        ConfigurationControlManager manager = new ConfigurationControlManager.Builder().setKafkaConfigSchema(SCHEMA).build();
+        ConfigurationControlManager manager = new ConfigurationControlManager.Builder().
+            setKafkaConfigSchema(SCHEMA).
+            build();
         assertEquals(Collections.emptyMap(), manager.getConfigs(BROKER0));
-        manager.replay(new ConfigRecord().setResourceType(BROKER.id()).setResourceName("0").setName("foo.bar").setValue("1,2"));
-        assertEquals(Collections.singletonMap("foo.bar", "1,2"), manager.getConfigs(BROKER0));
-        manager.replay(new ConfigRecord().setResourceType(BROKER.id()).setResourceName("0").setName("foo.bar").setValue(null));
+        manager.replay(new ConfigRecord().
+            setResourceType(BROKER.id()).setResourceName("0").
+            setName("foo.bar").setValue("1,2"));
+        assertEquals(Collections.singletonMap("foo.bar", "1,2"),
+            manager.getConfigs(BROKER0));
+        manager.replay(new ConfigRecord().
+            setResourceType(BROKER.id()).setResourceName("0").
+            setName("foo.bar").setValue(null));
         assertEquals(Collections.emptyMap(), manager.getConfigs(BROKER0));
-<<<<<<< HEAD
-        manager.replay(new ConfigRecord().setResourceType(TOPIC.id()).setResourceName("mytopic").setName("abc").setValue("x,y,z"));
-        manager.replay(new ConfigRecord().setResourceType(TOPIC.id()).setResourceName("mytopic").setName("def").setValue("blah"));
-        assertEquals(toMap(entry("abc", "x,y,z"), entry("def", "blah")), manager.getConfigs(MYTOPIC));
-=======
         manager.replay(new ConfigRecord().
             setResourceType(TOPIC.id()).setResourceName("mytopic").
             setName("abc").setValue("x,y,z"));
@@ -162,58 +152,104 @@
         assertEquals(toMap(entry("abc", "x,y,z"), entry("def", "blah")),
             manager.getConfigs(MYTOPIC));
         assertEquals("x,y,z", manager.getTopicConfig(MYTOPIC.name(), "abc").value());
->>>>>>> 9494bebe
     }
 
     @Test
     public void testIncrementalAlterConfigs() {
-        ConfigurationControlManager manager = new ConfigurationControlManager.Builder().setKafkaConfigSchema(SCHEMA).build();
-
-        ControllerResult<Map<ConfigResource, ApiError>> result = manager.incrementalAlterConfigs(toMap(entry(BROKER0, toMap(entry("baz", entry(SUBTRACT, "abc")), entry("quux", entry(SET, "abc")))), entry(MYTOPIC, toMap(entry("abc", entry(APPEND, "123"))))), true);
-
-        assertEquals(ControllerResult.atomicOf(Collections.singletonList(new ApiMessageAndVersion(new ConfigRecord().setResourceType(TOPIC.id()).setResourceName("mytopic").setName("abc").setValue("123"), CONFIG_RECORD.highestSupportedVersion())), toMap(entry(BROKER0, new ApiError(Errors.INVALID_CONFIG, "Can't SUBTRACT to key baz because its type is not LIST.")), entry(MYTOPIC, ApiError.NONE))), result);
-
-        RecordTestUtils.replayAll(manager, result.records());
-
-        assertEquals(ControllerResult.atomicOf(Collections.singletonList(new ApiMessageAndVersion(new ConfigRecord().setResourceType(TOPIC.id()).setResourceName("mytopic").setName("abc").setValue(null), CONFIG_RECORD.highestSupportedVersion())), toMap(entry(MYTOPIC, ApiError.NONE))), manager.incrementalAlterConfigs(toMap(entry(MYTOPIC, toMap(entry("abc", entry(DELETE, "xyz"))))), true));
+        ConfigurationControlManager manager = new ConfigurationControlManager.Builder().
+            setKafkaConfigSchema(SCHEMA).
+            build();
+
+        ControllerResult<Map<ConfigResource, ApiError>> result = manager.
+            incrementalAlterConfigs(toMap(entry(BROKER0, toMap(
+                entry("baz", entry(SUBTRACT, "abc")),
+                entry("quux", entry(SET, "abc")))),
+                entry(MYTOPIC, toMap(entry("abc", entry(APPEND, "123"))))),
+                true);
+
+        assertEquals(ControllerResult.atomicOf(Collections.singletonList(new ApiMessageAndVersion(
+                new ConfigRecord().setResourceType(TOPIC.id()).setResourceName("mytopic").
+                    setName("abc").setValue("123"), CONFIG_RECORD.highestSupportedVersion())),
+                toMap(entry(BROKER0, new ApiError(Errors.INVALID_CONFIG,
+                            "Can't SUBTRACT to key baz because its type is not LIST.")),
+                    entry(MYTOPIC, ApiError.NONE))), result);
+
+        RecordTestUtils.replayAll(manager, result.records());
+
+        assertEquals(ControllerResult.atomicOf(Collections.singletonList(new ApiMessageAndVersion(
+                new ConfigRecord().setResourceType(TOPIC.id()).setResourceName("mytopic").
+                    setName("abc").setValue(null), CONFIG_RECORD.highestSupportedVersion())),
+                toMap(entry(MYTOPIC, ApiError.NONE))),
+            manager.incrementalAlterConfigs(toMap(entry(MYTOPIC, toMap(
+                entry("abc", entry(DELETE, "xyz"))))),
+                true));
     }
 
     @Test
     public void testIncrementalAlterConfig() {
-        ConfigurationControlManager manager = new ConfigurationControlManager.Builder().setKafkaConfigSchema(SCHEMA).build();
+        ConfigurationControlManager manager = new ConfigurationControlManager.Builder().
+            setKafkaConfigSchema(SCHEMA).
+            build();
         Map<String, Entry<AlterConfigOp.OpType, String>> keyToOps = toMap(entry("abc", entry(APPEND, "123")));
 
-        ControllerResult<ApiError> result = manager.incrementalAlterConfig(MYTOPIC, keyToOps, true);
-
-        assertEquals(ControllerResult.atomicOf(Collections.singletonList(new ApiMessageAndVersion(new ConfigRecord().setResourceType(TOPIC.id()).setResourceName("mytopic").setName("abc").setValue("123"), CONFIG_RECORD.highestSupportedVersion())), ApiError.NONE), result);
-
-        RecordTestUtils.replayAll(manager, result.records());
-
-        assertEquals(ControllerResult.atomicOf(Collections.singletonList(new ApiMessageAndVersion(new ConfigRecord().setResourceType(TOPIC.id()).setResourceName("mytopic").setName("abc").setValue(null), CONFIG_RECORD.highestSupportedVersion())), ApiError.NONE), manager.incrementalAlterConfig(MYTOPIC, toMap(entry("abc", entry(DELETE, "xyz"))), true));
+        ControllerResult<ApiError> result = manager.
+            incrementalAlterConfig(MYTOPIC, keyToOps, true);
+
+        assertEquals(ControllerResult.atomicOf(Collections.singletonList(new ApiMessageAndVersion(
+                new ConfigRecord().setResourceType(TOPIC.id()).setResourceName("mytopic").
+                    setName("abc").setValue("123"), CONFIG_RECORD.highestSupportedVersion())),
+            ApiError.NONE), result);
+
+        RecordTestUtils.replayAll(manager, result.records());
+
+        assertEquals(ControllerResult.atomicOf(Collections.singletonList(new ApiMessageAndVersion(
+                    new ConfigRecord().setResourceType(TOPIC.id()).setResourceName("mytopic").
+                        setName("abc").setValue(null), CONFIG_RECORD.highestSupportedVersion())),
+                ApiError.NONE),
+            manager.incrementalAlterConfig(MYTOPIC, toMap(entry("abc", entry(DELETE, "xyz"))), true));
     }
 
     @Test
     public void testIncrementalAlterMultipleConfigValues() {
-        ConfigurationControlManager manager = new ConfigurationControlManager.Builder().setKafkaConfigSchema(SCHEMA).build();
-
-        ControllerResult<Map<ConfigResource, ApiError>> result = manager.incrementalAlterConfigs(toMap(entry(MYTOPIC, toMap(entry("abc", entry(APPEND, "123,456,789"))))), true);
-
-        assertEquals(ControllerResult.atomicOf(Collections.singletonList(new ApiMessageAndVersion(new ConfigRecord().setResourceType(TOPIC.id()).setResourceName("mytopic").setName("abc").setValue("123,456,789"), CONFIG_RECORD.highestSupportedVersion())), toMap(entry(MYTOPIC, ApiError.NONE))), result);
+        ConfigurationControlManager manager = new ConfigurationControlManager.Builder().
+            setKafkaConfigSchema(SCHEMA).
+            build();
+
+        ControllerResult<Map<ConfigResource, ApiError>> result = manager.
+            incrementalAlterConfigs(toMap(entry(MYTOPIC, toMap(entry("abc", entry(APPEND, "123,456,789"))))), true);
+
+        assertEquals(ControllerResult.atomicOf(Collections.singletonList(new ApiMessageAndVersion(
+                new ConfigRecord().setResourceType(TOPIC.id()).setResourceName("mytopic").
+                    setName("abc").setValue("123,456,789"), CONFIG_RECORD.highestSupportedVersion())),
+                toMap(entry(MYTOPIC, ApiError.NONE))), result);
 
         RecordTestUtils.replayAll(manager, result.records());
 
         // It's ok for the appended value to be already present
-        result = manager.incrementalAlterConfigs(toMap(entry(MYTOPIC, toMap(entry("abc", entry(APPEND, "123,456"))))), true);
-        assertEquals(ControllerResult.atomicOf(Collections.emptyList(), toMap(entry(MYTOPIC, ApiError.NONE))), result);
-        RecordTestUtils.replayAll(manager, result.records());
-
-        result = manager.incrementalAlterConfigs(toMap(entry(MYTOPIC, toMap(entry("abc", entry(SUBTRACT, "123,456"))))), true);
-        assertEquals(ControllerResult.atomicOf(Collections.singletonList(new ApiMessageAndVersion(new ConfigRecord().setResourceType(TOPIC.id()).setResourceName("mytopic").setName("abc").setValue("789"), CONFIG_RECORD.highestSupportedVersion())), toMap(entry(MYTOPIC, ApiError.NONE))), result);
+        result = manager
+            .incrementalAlterConfigs(toMap(entry(MYTOPIC, toMap(entry("abc", entry(APPEND, "123,456"))))), true);
+        assertEquals(
+            ControllerResult.atomicOf(Collections.emptyList(), toMap(entry(MYTOPIC, ApiError.NONE))),
+            result
+        );
+        RecordTestUtils.replayAll(manager, result.records());
+
+        result = manager
+            .incrementalAlterConfigs(toMap(entry(MYTOPIC, toMap(entry("abc", entry(SUBTRACT, "123,456"))))), true);
+        assertEquals(ControllerResult.atomicOf(Collections.singletonList(new ApiMessageAndVersion(
+                new ConfigRecord().setResourceType(TOPIC.id()).setResourceName("mytopic").
+                    setName("abc").setValue("789"), CONFIG_RECORD.highestSupportedVersion())),
+                toMap(entry(MYTOPIC, ApiError.NONE))),
+                result);
         RecordTestUtils.replayAll(manager, result.records());
 
         // It's ok for the deleted value not to be present
-        result = manager.incrementalAlterConfigs(toMap(entry(MYTOPIC, toMap(entry("abc", entry(SUBTRACT, "123456"))))), true);
-        assertEquals(ControllerResult.atomicOf(Collections.emptyList(), toMap(entry(MYTOPIC, ApiError.NONE))), result);
+        result = manager
+            .incrementalAlterConfigs(toMap(entry(MYTOPIC, toMap(entry("abc", entry(SUBTRACT, "123456"))))), true);
+        assertEquals(
+            ControllerResult.atomicOf(Collections.emptyList(), toMap(entry(MYTOPIC, ApiError.NONE))),
+            result
+        );
         RecordTestUtils.replayAll(manager, result.records());
 
         assertEquals("789", manager.getConfigs(MYTOPIC).get("abc"));
@@ -221,12 +257,24 @@
 
     @Test
     public void testIncrementalAlterConfigsWithoutExistence() {
-        ConfigurationControlManager manager = new ConfigurationControlManager.Builder().setKafkaConfigSchema(SCHEMA).setExistenceChecker(TestExistenceChecker.INSTANCE).build();
+        ConfigurationControlManager manager = new ConfigurationControlManager.Builder().
+            setKafkaConfigSchema(SCHEMA).
+            setExistenceChecker(TestExistenceChecker.INSTANCE).
+            build();
         ConfigResource existingTopic = new ConfigResource(TOPIC, "ExistingTopic");
 
-        ControllerResult<Map<ConfigResource, ApiError>> result = manager.incrementalAlterConfigs(toMap(entry(BROKER0, toMap(entry("quux", entry(SET, "1")))), entry(existingTopic, toMap(entry("def", entry(SET, "newVal"))))), false);
-
-        assertEquals(ControllerResult.atomicOf(Collections.singletonList(new ApiMessageAndVersion(new ConfigRecord().setResourceType(TOPIC.id()).setResourceName("ExistingTopic").setName("def").setValue("newVal"), CONFIG_RECORD.highestSupportedVersion())), toMap(entry(BROKER0, new ApiError(Errors.UNKNOWN_TOPIC_OR_PARTITION, "Unknown resource.")), entry(existingTopic, ApiError.NONE))), result);
+        ControllerResult<Map<ConfigResource, ApiError>> result = manager.
+            incrementalAlterConfigs(toMap(entry(BROKER0, toMap(
+                entry("quux", entry(SET, "1")))),
+                entry(existingTopic, toMap(entry("def", entry(SET, "newVal"))))),
+                false);
+
+        assertEquals(ControllerResult.atomicOf(Collections.singletonList(new ApiMessageAndVersion(
+                new ConfigRecord().setResourceType(TOPIC.id()).setResourceName("ExistingTopic").
+                    setName("def").setValue("newVal"), CONFIG_RECORD.highestSupportedVersion())),
+            toMap(entry(BROKER0, new ApiError(Errors.UNKNOWN_TOPIC_OR_PARTITION,
+                    "Unknown resource.")),
+                entry(existingTopic, ApiError.NONE))), result);
     }
 
     private static class MockAlterConfigsPolicy implements AlterConfigPolicy {
@@ -241,11 +289,13 @@
         public void validate(RequestMetadata actual) throws PolicyViolationException {
             long curIndex = index.getAndIncrement();
             if (curIndex >= expecteds.size()) {
-                throw new PolicyViolationException("Unexpected config alteration: index " + "out of range at " + curIndex);
+                throw new PolicyViolationException("Unexpected config alteration: index " +
+                    "out of range at " + curIndex);
             }
             RequestMetadata expected = expecteds.get((int) curIndex);
             if (!expected.equals(actual)) {
-                throw new PolicyViolationException("Expected: " + expected + ". Got: " + actual);
+                throw new PolicyViolationException("Expected: " + expected +
+                    ". Got: " + actual);
             }
         }
 
@@ -262,15 +312,17 @@
 
     @Test
     public void testIncrementalAlterConfigsWithPolicy() {
-        MockAlterConfigsPolicy policy = new MockAlterConfigsPolicy(asList(new RequestMetadata(MYTOPIC, Collections.emptyMap()), new RequestMetadata(BROKER0, toMap(entry("foo.bar", "123"), entry("quux", "456"), entry("broker.config.to.remove", null)))));
-        ConfigurationControlManager manager = new ConfigurationControlManager.Builder().setKafkaConfigSchema(SCHEMA).setAlterConfigPolicy(Optional.of(policy)).build();
+        MockAlterConfigsPolicy policy = new MockAlterConfigsPolicy(asList(
+            new RequestMetadata(MYTOPIC, Collections.emptyMap()),
+            new RequestMetadata(BROKER0, toMap(
+                entry("foo.bar", "123"),
+                entry("quux", "456"),
+                entry("broker.config.to.remove", null)))));
+        ConfigurationControlManager manager = new ConfigurationControlManager.Builder().
+            setKafkaConfigSchema(SCHEMA).
+            setAlterConfigPolicy(Optional.of(policy)).
+            build();
         // Existing configs should not be passed to the policy
-<<<<<<< HEAD
-        manager.replay(new ConfigRecord().setResourceType(BROKER.id()).setResourceName("0").setName("broker.config").setValue("123"));
-        manager.replay(new ConfigRecord().setResourceType(TOPIC.id()).setResourceName(MYTOPIC.name()).setName("topic.config").setValue("123"));
-        manager.replay(new ConfigRecord().setResourceType(BROKER.id()).setResourceName("0").setName("broker.config.to.remove").setValue("123"));
-        assertEquals(ControllerResult.atomicOf(asList(new ApiMessageAndVersion(new ConfigRecord().setResourceType(BROKER.id()).setResourceName("0").setName("foo.bar").setValue("123"), CONFIG_RECORD.highestSupportedVersion()), new ApiMessageAndVersion(new ConfigRecord().setResourceType(BROKER.id()).setResourceName("0").setName("quux").setValue("456"), CONFIG_RECORD.highestSupportedVersion()), new ApiMessageAndVersion(new ConfigRecord().setResourceType(BROKER.id()).setResourceName("0").setName("broker.config.to.remove").setValue(null), CONFIG_RECORD.highestSupportedVersion())), toMap(entry(MYTOPIC, new ApiError(Errors.POLICY_VIOLATION, "Expected: AlterConfigPolicy.RequestMetadata(resource=ConfigResource(" + "type=TOPIC, name='mytopic'), configs={}). Got: " + "AlterConfigPolicy.RequestMetadata(resource=ConfigResource(" + "type=TOPIC, name='mytopic'), configs={foo.bar=123})")), entry(BROKER0, ApiError.NONE))), manager.incrementalAlterConfigs(toMap(entry(MYTOPIC, toMap(entry("foo.bar", entry(SET, "123")))), entry(BROKER0, toMap(entry("foo.bar", entry(SET, "123")), entry("quux", entry(SET, "456")), entry("broker.config.to.remove", entry(DELETE, null))))), true));
-=======
         manager.replay(new ConfigRecord().setResourceType(BROKER.id()).setResourceName("0").
                 setName("broker.config").setValue("123"));
         manager.replay(new ConfigRecord().setResourceType(TOPIC.id()).setResourceName(MYTOPIC.name()).
@@ -299,7 +351,6 @@
                         entry("broker.config.to.remove", entry(DELETE, null))
                 ))),
                 true));
->>>>>>> 9494bebe
     }
 
     private static class CheckForNullValuesPolicy implements AlterConfigPolicy {
@@ -325,15 +376,25 @@
 
     @Test
     public void testLegacyAlterConfigs() {
-        ConfigurationControlManager manager = new ConfigurationControlManager.Builder().setKafkaConfigSchema(SCHEMA).setAlterConfigPolicy(Optional.of(new CheckForNullValuesPolicy())).build();
-        List<ApiMessageAndVersion> expectedRecords1 = asList(new ApiMessageAndVersion(new ConfigRecord().setResourceType(TOPIC.id()).setResourceName("mytopic").setName("abc").setValue("456"), CONFIG_RECORD.highestSupportedVersion()), new ApiMessageAndVersion(new ConfigRecord().setResourceType(TOPIC.id()).setResourceName("mytopic").setName("def").setValue("901"), CONFIG_RECORD.highestSupportedVersion()));
-        assertEquals(ControllerResult.atomicOf(expectedRecords1, toMap(entry(MYTOPIC, ApiError.NONE))), manager.legacyAlterConfigs(toMap(entry(MYTOPIC, toMap(entry("abc", "456"), entry("def", "901")))), true));
+        ConfigurationControlManager manager = new ConfigurationControlManager.Builder().
+            setKafkaConfigSchema(SCHEMA).
+            setAlterConfigPolicy(Optional.of(new CheckForNullValuesPolicy())).
+            build();
+        List<ApiMessageAndVersion> expectedRecords1 = asList(
+            new ApiMessageAndVersion(new ConfigRecord().
+                setResourceType(TOPIC.id()).setResourceName("mytopic").
+                setName("abc").setValue("456"), CONFIG_RECORD.highestSupportedVersion()),
+            new ApiMessageAndVersion(new ConfigRecord().
+                setResourceType(TOPIC.id()).setResourceName("mytopic").
+                setName("def").setValue("901"), CONFIG_RECORD.highestSupportedVersion()));
+        assertEquals(ControllerResult.atomicOf(
+                expectedRecords1, toMap(entry(MYTOPIC, ApiError.NONE))),
+            manager.legacyAlterConfigs(
+                toMap(entry(MYTOPIC, toMap(entry("abc", "456"), entry("def", "901")))),
+                true));
         for (ApiMessageAndVersion message : expectedRecords1) {
             manager.replay((ConfigRecord) message.message());
         }
-<<<<<<< HEAD
-        assertEquals(ControllerResult.atomicOf(asList(new ApiMessageAndVersion(new ConfigRecord().setResourceType(TOPIC.id()).setResourceName("mytopic").setName("abc").setValue(null), CONFIG_RECORD.highestSupportedVersion())), toMap(entry(MYTOPIC, ApiError.NONE))), manager.legacyAlterConfigs(toMap(entry(MYTOPIC, toMap(entry("def", "901")))), true));
-=======
         assertEquals(ControllerResult.atomicOf(Collections.singletonList(
             new ApiMessageAndVersion(
                 new ConfigRecord()
@@ -345,7 +406,6 @@
             toMap(entry(MYTOPIC, ApiError.NONE))),
             manager.legacyAlterConfigs(toMap(entry(MYTOPIC, toMap(entry("def", "901")))),
                 true));
->>>>>>> 9494bebe
     }
 
     @ParameterizedTest
