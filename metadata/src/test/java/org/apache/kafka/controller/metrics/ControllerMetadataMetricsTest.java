/*
 * Licensed to the Apache Software Foundation (ASF) under one or more
 * contributor license agreements. See the NOTICE file distributed with
 * this work for additional information regarding copyright ownership.
 * The ASF licenses this file to You under the Apache License, Version 2.0
 * (the "License"); you may not use this file except in compliance with
 * the License. You may obtain a copy of the License at
 *
 *    http://www.apache.org/licenses/LICENSE-2.0
 *
 * Unless required by applicable law or agreed to in writing, software
 * distributed under the License is distributed on an "AS IS" BASIS,
 * WITHOUT WARRANTIES OR CONDITIONS OF ANY KIND, either express or implied.
 * See the License for the specific language governing permissions and
 * limitations under the License.
 */

package org.apache.kafka.controller.metrics;

import com.yammer.metrics.core.Gauge;
import com.yammer.metrics.core.Meter;
import com.yammer.metrics.core.MetricName;
import com.yammer.metrics.core.MetricsRegistry;
import org.junit.jupiter.api.Test;

import org.junit.jupiter.api.Test;

import java.util.Arrays;
import java.util.Collections;
import java.util.HashSet;
import java.util.Optional;
import java.util.function.BiConsumer;
import java.util.function.Function;

import static org.junit.jupiter.api.Assertions.assertEquals;

public class ControllerMetadataMetricsTest {
    @Test
    public void testMetricNames() {
        MetricsRegistry registry = new MetricsRegistry();
        try {
            try (ControllerMetadataMetrics metrics = new ControllerMetadataMetrics(Optional.of(registry))) {
<<<<<<< HEAD
                ControllerMetricsTestUtils.assertMetricsForTypeEqual(registry, "kafka.controller:", new HashSet<>(Arrays.asList("kafka.controller:type=KafkaController,name=ActiveBrokerCount", "kafka.controller:type=KafkaController,name=FencedBrokerCount", "kafka.controller:type=KafkaController,name=GlobalPartitionCount", "kafka.controller:type=KafkaController,name=GlobalTopicCount", "kafka.controller:type=KafkaController,name=MetadataErrorCount", "kafka.controller:type=KafkaController,name=OfflinePartitionsCount", "kafka.controller:type=KafkaController,name=PreferredReplicaImbalanceCount", "kafka.controller:type=KafkaController,name=ZkMigrationState")));
=======
                ControllerMetricsTestUtils.assertMetricsForTypeEqual(registry, "kafka.controller:",
                    new HashSet<>(Arrays.asList(
                        "kafka.controller:type=KafkaController,name=ActiveBrokerCount",
                        "kafka.controller:type=KafkaController,name=FencedBrokerCount",
                        "kafka.controller:type=KafkaController,name=GlobalPartitionCount",
                        "kafka.controller:type=KafkaController,name=GlobalTopicCount",
                        "kafka.controller:type=KafkaController,name=MetadataErrorCount",
                        "kafka.controller:type=KafkaController,name=OfflinePartitionsCount",
                        "kafka.controller:type=KafkaController,name=PreferredReplicaImbalanceCount",
                        "kafka.controller:type=KafkaController,name=IgnoredStaticVoters",
                        "kafka.controller:type=ControllerStats,name=UncleanLeaderElectionsPerSec"
                    )));
>>>>>>> 9494bebe
            }
            ControllerMetricsTestUtils.assertMetricsForTypeEqual(registry, "KafkaController", Collections.emptySet());
        } finally {
            registry.shutdown();
        }
    }

    @Test
    public void testMetadataErrorCount() {
        MetricsRegistry registry = new MetricsRegistry();
        try (ControllerMetadataMetrics metrics = new ControllerMetadataMetrics(Optional.of(registry))) {
            @SuppressWarnings("unchecked") Gauge<Integer> metadataErrorCount = (Gauge<Integer>) registry.allMetrics().get(metricName("KafkaController", "MetadataErrorCount"));
            assertEquals(0, metadataErrorCount.value());
            metrics.incrementMetadataErrorCount();
            assertEquals(1, metadataErrorCount.value());
        } finally {
            registry.shutdown();
        }
    }

    private static MetricName metricName(String type, String name) {
        String mBeanName = String.format("kafka.controller:type=%s,name=%s", type, name);
        return new MetricName("kafka.controller", type, name, null, mBeanName);
    }

    private void testIntGaugeMetric(Function<ControllerMetadataMetrics, Integer> metricsGetter, Function<MetricsRegistry, Integer> registryGetter, BiConsumer<ControllerMetadataMetrics, Integer> setter, BiConsumer<ControllerMetadataMetrics, Integer> incrementer) {
        MetricsRegistry registry = new MetricsRegistry();
        try (ControllerMetadataMetrics metrics = new ControllerMetadataMetrics(Optional.of(registry))) {
            assertEquals(0, metricsGetter.apply(metrics));
            assertEquals(0, registryGetter.apply(registry));
            setter.accept(metrics, 123);
            assertEquals(123, metricsGetter.apply(metrics));
            assertEquals(123, registryGetter.apply(registry));
            incrementer.accept(metrics, 123);
            assertEquals(246, metricsGetter.apply(metrics));
            assertEquals(246, registryGetter.apply(registry));
            incrementer.accept(metrics, -246);
            assertEquals(0, metricsGetter.apply(metrics));
            assertEquals(0, registryGetter.apply(registry));
        } finally {
            registry.shutdown();
        }
    }

    @SuppressWarnings("unchecked") // suppress warning about Gauge typecast
    @Test
    public void testFencedBrokerMetric() {
        testIntGaugeMetric(m -> m.fencedBrokerCount(), registry -> ((Gauge<Integer>) registry.allMetrics().get(metricName("KafkaController", "FencedBrokerCount"))).value(), (m, v) -> m.setFencedBrokerCount(v), (m, v) -> m.addToFencedBrokerCount(v));
    }

    @SuppressWarnings("unchecked") // suppress warning about Gauge typecast
    @Test
    public void testActiveBrokerCountMetric() {
        testIntGaugeMetric(m -> m.activeBrokerCount(), registry -> ((Gauge<Integer>) registry.allMetrics().get(metricName("KafkaController", "ActiveBrokerCount"))).value(), (m, v) -> m.setActiveBrokerCount(v), (m, v) -> m.addToActiveBrokerCount(v));
    }

    @SuppressWarnings("unchecked") // suppress warning about Gauge typecast
    @Test
    public void testGlobalTopicCountMetric() {
        testIntGaugeMetric(m -> m.globalTopicCount(), registry -> ((Gauge<Integer>) registry.allMetrics().get(metricName("KafkaController", "GlobalTopicCount"))).value(), (m, v) -> m.setGlobalTopicCount(v), (m, v) -> m.addToGlobalTopicCount(v));
    }

    @SuppressWarnings("unchecked") // suppress warning about Gauge typecast
    @Test
    public void testGlobalPartitionCountMetric() {
        testIntGaugeMetric(m -> m.globalPartitionCount(), registry -> ((Gauge<Integer>) registry.allMetrics().get(metricName("KafkaController", "GlobalPartitionCount"))).value(), (m, v) -> m.setGlobalPartitionCount(v), (m, v) -> m.addToGlobalPartitionCount(v));
    }

    @SuppressWarnings("unchecked") // suppress warning about Gauge typecast
    @Test
    public void testOfflinePartitionCountMetric() {
        testIntGaugeMetric(m -> m.offlinePartitionCount(), registry -> ((Gauge<Integer>) registry.allMetrics().get(metricName("KafkaController", "OfflinePartitionsCount"))).value(), (m, v) -> m.setOfflinePartitionCount(v), (m, v) -> m.addToOfflinePartitionCount(v));
    }

    @SuppressWarnings("unchecked") // suppress warning about Gauge typecast
    @Test
    public void testPreferredReplicaImbalanceCountMetric() {
        testIntGaugeMetric(m -> m.preferredReplicaImbalanceCount(), registry -> ((Gauge<Integer>) registry.allMetrics().get(metricName("KafkaController", "PreferredReplicaImbalanceCount"))).value(), (m, v) -> m.setPreferredReplicaImbalanceCount(v), (m, v) -> m.addToPreferredReplicaImbalanceCount(v));
    }

    @SuppressWarnings("LocalVariableName")
    @Test
    public void testUpdateUncleanLeaderElection() {
        MetricsRegistry registry = new MetricsRegistry();
        try (ControllerMetadataMetrics metrics = new ControllerMetadataMetrics(Optional.of(registry))) {
            Meter UncleanLeaderElectionsPerSec = (Meter) registry
                    .allMetrics()
                    .get(metricName("ControllerStats", "UncleanLeaderElectionsPerSec"));
            assertEquals(0, UncleanLeaderElectionsPerSec.count());
            metrics.updateUncleanLeaderElection(2);
            assertEquals(2, UncleanLeaderElectionsPerSec.count());
        } finally {
            registry.shutdown();
        }
    }

    @Test
    public void testIgnoredStaticVoters() {
        MetricsRegistry registry = new MetricsRegistry();
        try (ControllerMetadataMetrics metrics = new ControllerMetadataMetrics(Optional.of(registry))) {
            @SuppressWarnings("unchecked")
            Gauge<Integer> ignoredStaticVoters = (Gauge<Integer>) registry
                .allMetrics()
                .get(metricName("KafkaController", "IgnoredStaticVoters"));
            assertEquals(0, ignoredStaticVoters.value());
            metrics.setIgnoredStaticVoters(true);
            assertEquals(1, ignoredStaticVoters.value());
            metrics.setIgnoredStaticVoters(false);
            assertEquals(0, ignoredStaticVoters.value());
        } finally {
            registry.shutdown();
        }
    }
}<|MERGE_RESOLUTION|>--- conflicted
+++ resolved
@@ -21,7 +21,6 @@
 import com.yammer.metrics.core.Meter;
 import com.yammer.metrics.core.MetricName;
 import com.yammer.metrics.core.MetricsRegistry;
-import org.junit.jupiter.api.Test;
 
 import org.junit.jupiter.api.Test;
 
@@ -40,9 +39,6 @@
         MetricsRegistry registry = new MetricsRegistry();
         try {
             try (ControllerMetadataMetrics metrics = new ControllerMetadataMetrics(Optional.of(registry))) {
-<<<<<<< HEAD
-                ControllerMetricsTestUtils.assertMetricsForTypeEqual(registry, "kafka.controller:", new HashSet<>(Arrays.asList("kafka.controller:type=KafkaController,name=ActiveBrokerCount", "kafka.controller:type=KafkaController,name=FencedBrokerCount", "kafka.controller:type=KafkaController,name=GlobalPartitionCount", "kafka.controller:type=KafkaController,name=GlobalTopicCount", "kafka.controller:type=KafkaController,name=MetadataErrorCount", "kafka.controller:type=KafkaController,name=OfflinePartitionsCount", "kafka.controller:type=KafkaController,name=PreferredReplicaImbalanceCount", "kafka.controller:type=KafkaController,name=ZkMigrationState")));
-=======
                 ControllerMetricsTestUtils.assertMetricsForTypeEqual(registry, "kafka.controller:",
                     new HashSet<>(Arrays.asList(
                         "kafka.controller:type=KafkaController,name=ActiveBrokerCount",
@@ -55,9 +51,9 @@
                         "kafka.controller:type=KafkaController,name=IgnoredStaticVoters",
                         "kafka.controller:type=ControllerStats,name=UncleanLeaderElectionsPerSec"
                     )));
->>>>>>> 9494bebe
             }
-            ControllerMetricsTestUtils.assertMetricsForTypeEqual(registry, "KafkaController", Collections.emptySet());
+            ControllerMetricsTestUtils.assertMetricsForTypeEqual(registry, "KafkaController",
+                    Collections.emptySet());
         } finally {
             registry.shutdown();
         }
@@ -67,7 +63,10 @@
     public void testMetadataErrorCount() {
         MetricsRegistry registry = new MetricsRegistry();
         try (ControllerMetadataMetrics metrics = new ControllerMetadataMetrics(Optional.of(registry))) {
-            @SuppressWarnings("unchecked") Gauge<Integer> metadataErrorCount = (Gauge<Integer>) registry.allMetrics().get(metricName("KafkaController", "MetadataErrorCount"));
+            @SuppressWarnings("unchecked")
+            Gauge<Integer> metadataErrorCount = (Gauge<Integer>) registry
+                    .allMetrics()
+                    .get(metricName("KafkaController", "MetadataErrorCount"));
             assertEquals(0, metadataErrorCount.value());
             metrics.incrementMetadataErrorCount();
             assertEquals(1, metadataErrorCount.value());
@@ -81,7 +80,12 @@
         return new MetricName("kafka.controller", type, name, null, mBeanName);
     }
 
-    private void testIntGaugeMetric(Function<ControllerMetadataMetrics, Integer> metricsGetter, Function<MetricsRegistry, Integer> registryGetter, BiConsumer<ControllerMetadataMetrics, Integer> setter, BiConsumer<ControllerMetadataMetrics, Integer> incrementer) {
+    private void testIntGaugeMetric(
+        Function<ControllerMetadataMetrics, Integer> metricsGetter,
+        Function<MetricsRegistry, Integer> registryGetter,
+        BiConsumer<ControllerMetadataMetrics, Integer> setter,
+        BiConsumer<ControllerMetadataMetrics, Integer> incrementer
+    ) {
         MetricsRegistry registry = new MetricsRegistry();
         try (ControllerMetadataMetrics metrics = new ControllerMetadataMetrics(Optional.of(registry))) {
             assertEquals(0, metricsGetter.apply(metrics));
@@ -103,37 +107,73 @@
     @SuppressWarnings("unchecked") // suppress warning about Gauge typecast
     @Test
     public void testFencedBrokerMetric() {
-        testIntGaugeMetric(m -> m.fencedBrokerCount(), registry -> ((Gauge<Integer>) registry.allMetrics().get(metricName("KafkaController", "FencedBrokerCount"))).value(), (m, v) -> m.setFencedBrokerCount(v), (m, v) -> m.addToFencedBrokerCount(v));
+        testIntGaugeMetric(
+            m -> m.fencedBrokerCount(),
+            registry -> ((Gauge<Integer>) registry.allMetrics().
+                    get(metricName("KafkaController", "FencedBrokerCount"))).value(),
+            (m, v) -> m.setFencedBrokerCount(v),
+            (m, v) -> m.addToFencedBrokerCount(v)
+        );
     }
 
     @SuppressWarnings("unchecked") // suppress warning about Gauge typecast
     @Test
     public void testActiveBrokerCountMetric() {
-        testIntGaugeMetric(m -> m.activeBrokerCount(), registry -> ((Gauge<Integer>) registry.allMetrics().get(metricName("KafkaController", "ActiveBrokerCount"))).value(), (m, v) -> m.setActiveBrokerCount(v), (m, v) -> m.addToActiveBrokerCount(v));
+        testIntGaugeMetric(
+            m -> m.activeBrokerCount(),
+            registry -> ((Gauge<Integer>) registry.allMetrics().
+                    get(metricName("KafkaController", "ActiveBrokerCount"))).value(),
+            (m, v) -> m.setActiveBrokerCount(v),
+            (m, v) -> m.addToActiveBrokerCount(v)
+        );
     }
 
     @SuppressWarnings("unchecked") // suppress warning about Gauge typecast
     @Test
     public void testGlobalTopicCountMetric() {
-        testIntGaugeMetric(m -> m.globalTopicCount(), registry -> ((Gauge<Integer>) registry.allMetrics().get(metricName("KafkaController", "GlobalTopicCount"))).value(), (m, v) -> m.setGlobalTopicCount(v), (m, v) -> m.addToGlobalTopicCount(v));
+        testIntGaugeMetric(
+            m -> m.globalTopicCount(),
+            registry -> ((Gauge<Integer>) registry.allMetrics().
+                    get(metricName("KafkaController", "GlobalTopicCount"))).value(),
+            (m, v) -> m.setGlobalTopicCount(v),
+            (m, v) -> m.addToGlobalTopicCount(v)
+        );
     }
 
     @SuppressWarnings("unchecked") // suppress warning about Gauge typecast
     @Test
     public void testGlobalPartitionCountMetric() {
-        testIntGaugeMetric(m -> m.globalPartitionCount(), registry -> ((Gauge<Integer>) registry.allMetrics().get(metricName("KafkaController", "GlobalPartitionCount"))).value(), (m, v) -> m.setGlobalPartitionCount(v), (m, v) -> m.addToGlobalPartitionCount(v));
+        testIntGaugeMetric(
+            m -> m.globalPartitionCount(),
+            registry -> ((Gauge<Integer>) registry.allMetrics().
+                    get(metricName("KafkaController", "GlobalPartitionCount"))).value(),
+            (m, v) -> m.setGlobalPartitionCount(v),
+            (m, v) -> m.addToGlobalPartitionCount(v)
+        );
     }
 
     @SuppressWarnings("unchecked") // suppress warning about Gauge typecast
     @Test
     public void testOfflinePartitionCountMetric() {
-        testIntGaugeMetric(m -> m.offlinePartitionCount(), registry -> ((Gauge<Integer>) registry.allMetrics().get(metricName("KafkaController", "OfflinePartitionsCount"))).value(), (m, v) -> m.setOfflinePartitionCount(v), (m, v) -> m.addToOfflinePartitionCount(v));
+        testIntGaugeMetric(
+            m -> m.offlinePartitionCount(),
+            registry -> ((Gauge<Integer>) registry.allMetrics().
+                    get(metricName("KafkaController", "OfflinePartitionsCount"))).value(),
+            (m, v) -> m.setOfflinePartitionCount(v),
+            (m, v) -> m.addToOfflinePartitionCount(v)
+        );
     }
 
     @SuppressWarnings("unchecked") // suppress warning about Gauge typecast
     @Test
     public void testPreferredReplicaImbalanceCountMetric() {
-        testIntGaugeMetric(m -> m.preferredReplicaImbalanceCount(), registry -> ((Gauge<Integer>) registry.allMetrics().get(metricName("KafkaController", "PreferredReplicaImbalanceCount"))).value(), (m, v) -> m.setPreferredReplicaImbalanceCount(v), (m, v) -> m.addToPreferredReplicaImbalanceCount(v));
+        testIntGaugeMetric(
+            m -> m.preferredReplicaImbalanceCount(),
+            registry -> ((Gauge<Integer>) registry.allMetrics().
+                    get(metricName("KafkaController", "PreferredReplicaImbalanceCount"))).value(),
+            (m, v) -> m.setPreferredReplicaImbalanceCount(v),
+            (m, v) -> m.addToPreferredReplicaImbalanceCount(v)
+        );
     }
 
     @SuppressWarnings("LocalVariableName")
