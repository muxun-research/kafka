--- conflicted
+++ resolved
@@ -31,11 +31,20 @@
 import org.junit.jupiter.api.Test;
 import org.junit.jupiter.api.Timeout;
 
-import java.util.*;
+import java.util.ArrayList;
+import java.util.Arrays;
+import java.util.Collection;
+import java.util.Collections;
+import java.util.HashMap;
+import java.util.HashSet;
+import java.util.List;
+import java.util.Map;
 import java.util.function.Consumer;
 import java.util.stream.Collectors;
 
-import static org.junit.jupiter.api.Assertions.*;
+import static org.junit.jupiter.api.Assertions.assertEquals;
+import static org.junit.jupiter.api.Assertions.assertFalse;
+import static org.junit.jupiter.api.Assertions.assertTrue;
 
 @Timeout(value = 40)
 public class ClientQuotaControlManagerTest {
@@ -104,14 +113,10 @@
 
         // Replace it and add another
         alters.clear();
-<<<<<<< HEAD
-        entityQuotaToAlterations(userEntity, quotas(QuotaConfigs.PRODUCER_BYTE_RATE_OVERRIDE_CONFIG, 10001.0, QuotaConfigs.CONSUMER_BYTE_RATE_OVERRIDE_CONFIG, 20000.0), alters::add);
-=======
         entityQuotaToAlterations(userEntity, quotas(
             QuotaConfig.PRODUCER_BYTE_RATE_OVERRIDE_CONFIG, 10001.0,
             QuotaConfig.CONSUMER_BYTE_RATE_OVERRIDE_CONFIG, 20000.0
         ), alters::add);
->>>>>>> 9494bebe
         alterQuotas(alters, manager);
         assertEquals(2, manager.clientQuotaData.get(userEntity).size());
         assertEquals(10001.0, manager.clientQuotaData.get(userEntity).get(QuotaConfig.PRODUCER_BYTE_RATE_OVERRIDE_CONFIG), 1e-6);
@@ -119,51 +124,35 @@
 
         // Remove one of the quotas, the other remains
         alters.clear();
-<<<<<<< HEAD
-        entityQuotaToAlterations(userEntity, quotas(QuotaConfigs.PRODUCER_BYTE_RATE_OVERRIDE_CONFIG, null), alters::add);
-=======
         entityQuotaToAlterations(userEntity, quotas(
             QuotaConfig.PRODUCER_BYTE_RATE_OVERRIDE_CONFIG, null
         ), alters::add);
->>>>>>> 9494bebe
         alterQuotas(alters, manager);
         assertEquals(1, manager.clientQuotaData.get(userEntity).size());
         assertEquals(20000.0, manager.clientQuotaData.get(userEntity).get(QuotaConfig.CONSUMER_BYTE_RATE_OVERRIDE_CONFIG), 1e-6);
 
         // Remove non-existent quota, no change
         alters.clear();
-<<<<<<< HEAD
-        entityQuotaToAlterations(userEntity, quotas(QuotaConfigs.REQUEST_PERCENTAGE_OVERRIDE_CONFIG, null), alters::add);
-=======
         entityQuotaToAlterations(userEntity, quotas(
                 QuotaConfig.REQUEST_PERCENTAGE_OVERRIDE_CONFIG, null
         ), alters::add);
->>>>>>> 9494bebe
         alterQuotas(alters, manager);
         assertEquals(1, manager.clientQuotaData.get(userEntity).size());
         assertEquals(20000.0, manager.clientQuotaData.get(userEntity).get(QuotaConfig.CONSUMER_BYTE_RATE_OVERRIDE_CONFIG), 1e-6);
 
         // All quotas removed, we should cleanup the map
         alters.clear();
-<<<<<<< HEAD
-        entityQuotaToAlterations(userEntity, quotas(QuotaConfigs.CONSUMER_BYTE_RATE_OVERRIDE_CONFIG, null), alters::add);
-=======
         entityQuotaToAlterations(userEntity, quotas(
                 QuotaConfig.CONSUMER_BYTE_RATE_OVERRIDE_CONFIG, null
         ), alters::add);
->>>>>>> 9494bebe
         alterQuotas(alters, manager);
         assertFalse(manager.clientQuotaData.containsKey(userEntity));
 
         // Remove non-existent quota, again no change
         alters.clear();
-<<<<<<< HEAD
-        entityQuotaToAlterations(userEntity, quotas(QuotaConfigs.CONSUMER_BYTE_RATE_OVERRIDE_CONFIG, null), alters::add);
-=======
         entityQuotaToAlterations(userEntity, quotas(
                 QuotaConfig.CONSUMER_BYTE_RATE_OVERRIDE_CONFIG, null
         ), alters::add);
->>>>>>> 9494bebe
         alterQuotas(alters, manager);
         assertFalse(manager.clientQuotaData.containsKey(userEntity));
 
@@ -188,19 +177,6 @@
         ClientQuotaControlManager manager = new ClientQuotaControlManager.Builder().build();
 
         Map<ClientQuotaEntity, Map<String, Double>> quotasToTest = new HashMap<>();
-<<<<<<< HEAD
-        quotasToTest.put(userClientEntity("user-1", "client-id-1"), quotas(QuotaConfigs.REQUEST_PERCENTAGE_OVERRIDE_CONFIG, 50.50));
-        quotasToTest.put(userClientEntity("user-2", "client-id-1"), quotas(QuotaConfigs.REQUEST_PERCENTAGE_OVERRIDE_CONFIG, 51.51));
-        quotasToTest.put(userClientEntity("user-3", "client-id-2"), quotas(QuotaConfigs.REQUEST_PERCENTAGE_OVERRIDE_CONFIG, 52.52));
-        quotasToTest.put(userClientEntity(null, "client-id-1"), quotas(QuotaConfigs.REQUEST_PERCENTAGE_OVERRIDE_CONFIG, 53.53));
-        quotasToTest.put(userClientEntity("user-1", null), quotas(QuotaConfigs.REQUEST_PERCENTAGE_OVERRIDE_CONFIG, 54.54));
-        quotasToTest.put(userClientEntity("user-3", null), quotas(QuotaConfigs.REQUEST_PERCENTAGE_OVERRIDE_CONFIG, 55.55));
-        quotasToTest.put(userEntity("user-1"), quotas(QuotaConfigs.REQUEST_PERCENTAGE_OVERRIDE_CONFIG, 56.56));
-        quotasToTest.put(userEntity("user-2"), quotas(QuotaConfigs.REQUEST_PERCENTAGE_OVERRIDE_CONFIG, 57.57));
-        quotasToTest.put(userEntity("user-3"), quotas(QuotaConfigs.REQUEST_PERCENTAGE_OVERRIDE_CONFIG, 58.58));
-        quotasToTest.put(userEntity(null), quotas(QuotaConfigs.REQUEST_PERCENTAGE_OVERRIDE_CONFIG, 59.59));
-        quotasToTest.put(clientEntity("client-id-2"), quotas(QuotaConfigs.REQUEST_PERCENTAGE_OVERRIDE_CONFIG, 60.60));
-=======
         quotasToTest.put(userClientEntity("user-1", "client-id-1"),
                 quotas(QuotaConfig.REQUEST_PERCENTAGE_OVERRIDE_CONFIG, 50.50));
         quotasToTest.put(userClientEntity("user-2", "client-id-1"),
@@ -223,14 +199,10 @@
                 quotas(QuotaConfig.REQUEST_PERCENTAGE_OVERRIDE_CONFIG, 59.59));
         quotasToTest.put(clientEntity("client-id-2"),
                 quotas(QuotaConfig.REQUEST_PERCENTAGE_OVERRIDE_CONFIG, 60.60));
->>>>>>> 9494bebe
 
         List<ClientQuotaAlteration> alters = new ArrayList<>();
         quotasToTest.forEach((entity, quota) -> entityQuotaToAlterations(entity, quota, alters::add));
         List<ApiMessageAndVersion> records = alterQuotas(alters, manager);
-<<<<<<< HEAD
-        List<ApiMessageAndVersion> expectedRecords = Arrays.asList(new ApiMessageAndVersion(new ClientQuotaRecord().setEntity(Arrays.asList(new EntityData().setEntityType("user").setEntityName("user-1"), new EntityData().setEntityType("client-id").setEntityName("client-id-1"))).setKey("request_percentage").setValue(50.5).setRemove(false), (short) 0), new ApiMessageAndVersion(new ClientQuotaRecord().setEntity(Arrays.asList(new EntityData().setEntityType("user").setEntityName("user-2"), new EntityData().setEntityType("client-id").setEntityName("client-id-1"))).setKey("request_percentage").setValue(51.51).setRemove(false), (short) 0), new ApiMessageAndVersion(new ClientQuotaRecord().setEntity(Arrays.asList(new EntityData().setEntityType("user").setEntityName("user-3"), new EntityData().setEntityType("client-id").setEntityName("client-id-2"))).setKey("request_percentage").setValue(52.52).setRemove(false), (short) 0), new ApiMessageAndVersion(new ClientQuotaRecord().setEntity(Arrays.asList(new EntityData().setEntityType("user").setEntityName(null), new EntityData().setEntityType("client-id").setEntityName("client-id-1"))).setKey("request_percentage").setValue(53.53).setRemove(false), (short) 0), new ApiMessageAndVersion(new ClientQuotaRecord().setEntity(Arrays.asList(new EntityData().setEntityType("user").setEntityName("user-1"), new EntityData().setEntityType("client-id").setEntityName(null))).setKey("request_percentage").setValue(54.54).setRemove(false), (short) 0), new ApiMessageAndVersion(new ClientQuotaRecord().setEntity(Arrays.asList(new EntityData().setEntityType("user").setEntityName("user-3"), new EntityData().setEntityType("client-id").setEntityName(null))).setKey("request_percentage").setValue(55.55).setRemove(false), (short) 0), new ApiMessageAndVersion(new ClientQuotaRecord().setEntity(Arrays.asList(new EntityData().setEntityType("user").setEntityName("user-1"))).setKey("request_percentage").setValue(56.56).setRemove(false), (short) 0), new ApiMessageAndVersion(new ClientQuotaRecord().setEntity(Arrays.asList(new EntityData().setEntityType("user").setEntityName("user-2"))).setKey("request_percentage").setValue(57.57).setRemove(false), (short) 0), new ApiMessageAndVersion(new ClientQuotaRecord().setEntity(Arrays.asList(new EntityData().setEntityType("user").setEntityName("user-3"))).setKey("request_percentage").setValue(58.58).setRemove(false), (short) 0), new ApiMessageAndVersion(new ClientQuotaRecord().setEntity(Arrays.asList(new EntityData().setEntityType("user").setEntityName(null))).setKey("request_percentage").setValue(59.59).setRemove(false), (short) 0), new ApiMessageAndVersion(new ClientQuotaRecord().setEntity(Arrays.asList(new EntityData().setEntityType("client-id").setEntityName("client-id-2"))).setKey("request_percentage").setValue(60.60).setRemove(false), (short) 0));
-=======
         List<ApiMessageAndVersion> expectedRecords = Arrays.asList(
             new ApiMessageAndVersion(new ClientQuotaRecord().setEntity(Arrays.asList(
                 new EntityData().setEntityType("user").setEntityName("user-1"),
@@ -271,22 +243,28 @@
             new ApiMessageAndVersion(new ClientQuotaRecord().setEntity(Collections.singletonList(
                 new EntityData().setEntityType("client-id").setEntityName("client-id-2"))).
                     setKey("request_percentage").setValue(60.60).setRemove(false), (short) 0));
->>>>>>> 9494bebe
         records = new ArrayList<>(records);
         RecordTestUtils.deepSortRecords(records);
         RecordTestUtils.deepSortRecords(expectedRecords);
         assertEquals(expectedRecords, records);
     }
 
-    static void entityQuotaToAlterations(ClientQuotaEntity entity, Map<String, Double> quota, Consumer<ClientQuotaAlteration> acceptor) {
-        Collection<ClientQuotaAlteration.Op> ops = quota.entrySet().stream().map(quotaEntry -> new ClientQuotaAlteration.Op(quotaEntry.getKey(), quotaEntry.getValue())).collect(Collectors.toList());
+    static void entityQuotaToAlterations(ClientQuotaEntity entity, Map<String, Double> quota,
+                                          Consumer<ClientQuotaAlteration> acceptor) {
+        Collection<ClientQuotaAlteration.Op> ops = quota.entrySet().stream()
+                .map(quotaEntry -> new ClientQuotaAlteration.Op(quotaEntry.getKey(), quotaEntry.getValue()))
+                .collect(Collectors.toList());
         acceptor.accept(new ClientQuotaAlteration(entity, ops));
     }
 
-    static List<ApiMessageAndVersion> alterQuotas(List<ClientQuotaAlteration> alterations, ClientQuotaControlManager manager) {
+    static List<ApiMessageAndVersion> alterQuotas(
+        List<ClientQuotaAlteration> alterations,
+        ClientQuotaControlManager manager
+    ) {
         ControllerResult<Map<ClientQuotaEntity, ApiError>> result = manager.alterClientQuotas(alterations);
         assertTrue(result.response().values().stream().allMatch(ApiError::isSuccess));
-        result.records().forEach(apiMessageAndVersion -> manager.replay((ClientQuotaRecord) apiMessageAndVersion.message()));
+        result.records().forEach(apiMessageAndVersion ->
+                manager.replay((ClientQuotaRecord) apiMessageAndVersion.message()));
         return result.records();
     }
 
@@ -345,9 +323,6 @@
 
     @Test
     public void testConfigKeysForEntityTypeWithUser() {
-<<<<<<< HEAD
-        testConfigKeysForEntityType(Arrays.asList(ClientQuotaEntity.USER), Arrays.asList("producer_byte_rate", "consumer_byte_rate", "controller_mutation_rate", "request_percentage"));
-=======
         testConfigKeysForEntityType(Collections.singletonList(ClientQuotaEntity.USER),
             Arrays.asList(
                 "producer_byte_rate",
@@ -355,14 +330,10 @@
                 "controller_mutation_rate",
                 "request_percentage"
             ));
->>>>>>> 9494bebe
     }
 
     @Test
     public void testConfigKeysForEntityTypeWithClientId() {
-<<<<<<< HEAD
-        testConfigKeysForEntityType(Arrays.asList(ClientQuotaEntity.CLIENT_ID), Arrays.asList("producer_byte_rate", "consumer_byte_rate", "controller_mutation_rate", "request_percentage"));
-=======
         testConfigKeysForEntityType(Collections.singletonList(ClientQuotaEntity.CLIENT_ID),
             Arrays.asList(
                 "producer_byte_rate",
@@ -370,24 +341,25 @@
                 "controller_mutation_rate",
                 "request_percentage"
             ));
->>>>>>> 9494bebe
     }
 
     @Test
     public void testConfigKeysForEntityTypeWithUserAndClientId() {
-        testConfigKeysForEntityType(Arrays.asList(ClientQuotaEntity.CLIENT_ID, ClientQuotaEntity.USER), Arrays.asList("producer_byte_rate", "consumer_byte_rate", "controller_mutation_rate", "request_percentage"));
+        testConfigKeysForEntityType(Arrays.asList(ClientQuotaEntity.CLIENT_ID, ClientQuotaEntity.USER),
+            Arrays.asList(
+                "producer_byte_rate",
+                "consumer_byte_rate",
+                "controller_mutation_rate",
+                "request_percentage"
+            ));
     }
 
     @Test
     public void testConfigKeysForEntityTypeWithIp() {
-<<<<<<< HEAD
-        testConfigKeysForEntityType(Arrays.asList(ClientQuotaEntity.IP), Arrays.asList("connection_creation_rate"));
-=======
         testConfigKeysForEntityType(Collections.singletonList(ClientQuotaEntity.IP),
             Collections.singletonList(
                 "connection_creation_rate"
             ));
->>>>>>> 9494bebe
     }
 
     private static Map<String, String> keysToEntity(List<String> entityKeys) {
@@ -402,30 +374,34 @@
         return entity;
     }
 
-    private static void testConfigKeysForEntityType(List<String> entityKeys, List<String> expectedConfigs) {
+    private static void testConfigKeysForEntityType(
+        List<String> entityKeys,
+        List<String> expectedConfigs
+    ) {
         HashMap<String, ConfigDef.ConfigKey> output = new HashMap<>();
-        assertEquals(ApiError.NONE, ClientQuotaControlManager.configKeysForEntityType(keysToEntity(entityKeys), output));
+        assertEquals(ApiError.NONE, ClientQuotaControlManager.configKeysForEntityType(
+                keysToEntity(entityKeys), output));
         assertEquals(new HashSet<>(expectedConfigs), output.keySet());
     }
 
     @Test
     public void testConfigKeysForEmptyEntity() {
-<<<<<<< HEAD
-        testConfigKeysError(Arrays.asList(), new ApiError(Errors.INVALID_REQUEST, "Invalid empty client quota entity"));
-=======
         testConfigKeysError(Collections.emptyList(),
             new ApiError(Errors.INVALID_REQUEST, "Invalid empty client quota entity"));
->>>>>>> 9494bebe
     }
 
     @Test
     public void testConfigKeysForEntityTypeWithIpAndUser() {
-        testConfigKeysError(Arrays.asList(ClientQuotaEntity.IP, ClientQuotaEntity.USER), new ApiError(Errors.INVALID_REQUEST, "Invalid quota entity combination, IP entity should" + "not be combined with User or ClientId"));
+        testConfigKeysError(Arrays.asList(ClientQuotaEntity.IP, ClientQuotaEntity.USER),
+            new ApiError(Errors.INVALID_REQUEST, "Invalid quota entity combination, IP entity should" +
+                "not be combined with User or ClientId"));
     }
 
     @Test
     public void testConfigKeysForEntityTypeWithIpAndClientId() {
-        testConfigKeysError(Arrays.asList(ClientQuotaEntity.IP, ClientQuotaEntity.CLIENT_ID), new ApiError(Errors.INVALID_REQUEST, "Invalid quota entity combination, IP entity should" + "not be combined with User or ClientId"));
+        testConfigKeysError(Arrays.asList(ClientQuotaEntity.IP, ClientQuotaEntity.CLIENT_ID),
+            new ApiError(Errors.INVALID_REQUEST, "Invalid quota entity combination, IP entity should" +
+                "not be combined with User or ClientId"));
     }
 
     private static void testConfigKeysError(List<String> entityKeys, ApiError expectedError) {
@@ -434,10 +410,14 @@
 
     @Test
     public void testConfigKeysForUnresolvableIpEntity() {
-        testConfigKeysError(Collections.singletonMap(ClientQuotaEntity.IP, "example.invalid"), new ApiError(Errors.INVALID_REQUEST, "example.invalid is not a valid IP or resolvable host."));
-    }
-
-    private static void testConfigKeysError(Map<String, String> entity, ApiError expectedError) {
+        testConfigKeysError(Collections.singletonMap(ClientQuotaEntity.IP, "example.invalid"),
+            new ApiError(Errors.INVALID_REQUEST, "example.invalid is not a valid IP or resolvable host."));
+    }
+
+    private static void testConfigKeysError(
+        Map<String, String> entity,
+        ApiError expectedError
+    ) {
         HashMap<String, ConfigDef.ConfigKey> output = new HashMap<>();
         assertEquals(expectedError, ClientQuotaControlManager.configKeysForEntityType(entity, output));
     }
@@ -446,51 +426,61 @@
 
     static {
         VALID_CLIENT_ID_QUOTA_KEYS = new HashMap<>();
-<<<<<<< HEAD
-        assertEquals(ApiError.NONE, ClientQuotaControlManager.configKeysForEntityType(keysToEntity(Arrays.asList(ClientQuotaEntity.CLIENT_ID)), VALID_CLIENT_ID_QUOTA_KEYS));
-=======
         assertEquals(ApiError.NONE, ClientQuotaControlManager.configKeysForEntityType(
                 keysToEntity(Collections.singletonList(ClientQuotaEntity.CLIENT_ID)), VALID_CLIENT_ID_QUOTA_KEYS));
->>>>>>> 9494bebe
     }
 
     @Test
     public void testValidateQuotaKeyValueForUnknownQuota() {
-        assertEquals(new ApiError(Errors.INVALID_REQUEST, "Invalid configuration key foobar"), ClientQuotaControlManager.validateQuotaKeyValue(VALID_CLIENT_ID_QUOTA_KEYS, "foobar", 1.0));
+        assertEquals(new ApiError(Errors.INVALID_REQUEST, "Invalid configuration key foobar"),
+            ClientQuotaControlManager.validateQuotaKeyValue(
+                VALID_CLIENT_ID_QUOTA_KEYS, "foobar", 1.0));
     }
 
     @Test
     public void testValidateQuotaKeyValueForZeroQuota() {
-        assertEquals(new ApiError(Errors.INVALID_REQUEST, "Quota producer_byte_rate must be greater than 0"), ClientQuotaControlManager.validateQuotaKeyValue(VALID_CLIENT_ID_QUOTA_KEYS, "producer_byte_rate", 0.0));
+        assertEquals(new ApiError(Errors.INVALID_REQUEST, "Quota producer_byte_rate must be greater than 0"),
+            ClientQuotaControlManager.validateQuotaKeyValue(
+                VALID_CLIENT_ID_QUOTA_KEYS, "producer_byte_rate", 0.0));
     }
 
     @Test
     public void testValidateQuotaKeyValueForNegativeQuota() {
-        assertEquals(new ApiError(Errors.INVALID_REQUEST, "Quota consumer_byte_rate must be greater than 0"), ClientQuotaControlManager.validateQuotaKeyValue(VALID_CLIENT_ID_QUOTA_KEYS, "consumer_byte_rate", -2.0));
+        assertEquals(new ApiError(Errors.INVALID_REQUEST, "Quota consumer_byte_rate must be greater than 0"),
+            ClientQuotaControlManager.validateQuotaKeyValue(
+                VALID_CLIENT_ID_QUOTA_KEYS, "consumer_byte_rate", -2.0));
     }
 
     @Test
     public void testValidateQuotaKeyValueForValidConsumerByteRate() {
-        assertEquals(ApiError.NONE, ClientQuotaControlManager.validateQuotaKeyValue(VALID_CLIENT_ID_QUOTA_KEYS, "consumer_byte_rate", 1234.0));
+        assertEquals(ApiError.NONE, ClientQuotaControlManager.validateQuotaKeyValue(
+            VALID_CLIENT_ID_QUOTA_KEYS, "consumer_byte_rate", 1234.0));
     }
 
     @Test
     public void testValidateQuotaKeyValueForConsumerByteRateTooLarge() {
-        assertEquals(new ApiError(Errors.INVALID_REQUEST, "Proposed value for consumer_byte_rate is too large for a LONG."), ClientQuotaControlManager.validateQuotaKeyValue(VALID_CLIENT_ID_QUOTA_KEYS, "consumer_byte_rate", 36893488147419103232.4));
+        assertEquals(new ApiError(Errors.INVALID_REQUEST,
+            "Proposed value for consumer_byte_rate is too large for a LONG."),
+                ClientQuotaControlManager.validateQuotaKeyValue(
+                    VALID_CLIENT_ID_QUOTA_KEYS, "consumer_byte_rate", 36893488147419103232.4));
     }
 
     @Test
     public void testValidateQuotaKeyValueForFractionalConsumerByteRate() {
-        assertEquals(new ApiError(Errors.INVALID_REQUEST, "consumer_byte_rate cannot be a fractional value."), ClientQuotaControlManager.validateQuotaKeyValue(VALID_CLIENT_ID_QUOTA_KEYS, "consumer_byte_rate", 2.245));
+        assertEquals(new ApiError(Errors.INVALID_REQUEST, "consumer_byte_rate cannot be a fractional value."),
+            ClientQuotaControlManager.validateQuotaKeyValue(
+                VALID_CLIENT_ID_QUOTA_KEYS, "consumer_byte_rate", 2.245));
     }
 
     @Test
     public void testValidateQuotaKeyValueForValidConsumerByteRate2() {
-        assertEquals(ApiError.NONE, ClientQuotaControlManager.validateQuotaKeyValue(VALID_CLIENT_ID_QUOTA_KEYS, "consumer_byte_rate", 1235.0000001));
+        assertEquals(ApiError.NONE, ClientQuotaControlManager.validateQuotaKeyValue(
+                VALID_CLIENT_ID_QUOTA_KEYS, "consumer_byte_rate", 1235.0000001));
     }
 
     @Test
     public void testValidateQuotaKeyValueForValidRequestPercentage() {
-        assertEquals(ApiError.NONE, ClientQuotaControlManager.validateQuotaKeyValue(VALID_CLIENT_ID_QUOTA_KEYS, "request_percentage", 56.62367));
+        assertEquals(ApiError.NONE, ClientQuotaControlManager.validateQuotaKeyValue(
+            VALID_CLIENT_ID_QUOTA_KEYS, "request_percentage", 56.62367));
     }
 }