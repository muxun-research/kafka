/*
 * Licensed to the Apache Software Foundation (ASF) under one or more
 * contributor license agreements. See the NOTICE file distributed with
 * this work for additional information regarding copyright ownership.
 * The ASF licenses this file to You under the Apache License, Version 2.0
 * (the "License"); you may not use this file except in compliance with
 * the License. You may obtain a copy of the License at
 *
 *    http://www.apache.org/licenses/LICENSE-2.0
 *
 * Unless required by applicable law or agreed to in writing, software
 * distributed under the License is distributed on an "AS IS" BASIS,
 * WITHOUT WARRANTIES OR CONDITIONS OF ANY KIND, either express or implied.
 * See the License for the specific language governing permissions and
 * limitations under the License.
 */

package org.apache.kafka.controller;

import org.apache.kafka.metadata.VersionRange;
import org.apache.kafka.server.common.Feature;
import org.apache.kafka.server.common.MetadataVersion;

import org.junit.jupiter.api.Test;
import org.junit.jupiter.params.ParameterizedTest;
import org.junit.jupiter.params.provider.ValueSource;

<<<<<<< HEAD
import java.util.AbstractMap.SimpleImmutableEntry;
import java.util.*;
import java.util.Map.Entry;

import static java.util.Collections.emptyMap;
import static org.junit.jupiter.api.Assertions.*;
=======
import java.util.Arrays;
import java.util.HashMap;
import java.util.Map;
import java.util.Optional;

import static org.junit.jupiter.api.Assertions.assertEquals;
import static org.junit.jupiter.api.Assertions.assertFalse;
import static org.junit.jupiter.api.Assertions.assertNotEquals;
import static org.junit.jupiter.api.Assertions.assertTrue;
>>>>>>> 9494bebe

public class QuorumFeaturesTest {
    private static final Map<String, VersionRange> LOCAL = Map.of(
        "foo", VersionRange.of(0, 3),
        "bar", VersionRange.of(0, 4),
        "baz", VersionRange.of(2, 2)
    );

    private static final QuorumFeatures QUORUM_FEATURES = new QuorumFeatures(0, LOCAL,
        Arrays.asList(0, 1, 2));

    @Test
    public void testDefaultFeatureMap() {
        Map<String, VersionRange> expectedFeatures = new HashMap<>(1);
        expectedFeatures.put(MetadataVersion.FEATURE_NAME, VersionRange.of(
            MetadataVersion.MINIMUM_KRAFT_VERSION.featureLevel(),
            MetadataVersion.LATEST_PRODUCTION.featureLevel()));
        for (Feature feature : Feature.PRODUCTION_FEATURES) {
            short maxVersion = feature.latestProduction();
            if (maxVersion > 0) {
                expectedFeatures.put(feature.featureName(), VersionRange.of(
                    feature.minimumProduction(),
                    maxVersion
                ));
            }
        }
        assertEquals(expectedFeatures, QuorumFeatures.defaultSupportedFeatureMap(false));
    }

    @Test
<<<<<<< HEAD
    public void testDefaultSupportedLevels() {
        QuorumFeatures quorumFeatures = new QuorumFeatures(0, new ApiVersions(), emptyMap(), Arrays.asList(0, 1, 2));
        assertEquals(Optional.empty(), quorumFeatures.reasonNotSupported("foo", (short) 0));
        assertEquals(Optional.of("Local controller 0 does not support this feature."), quorumFeatures.reasonNotSupported("foo", (short) 1));
=======
    public void testDefaultFeatureMapWithUnstable() {
        Map<String, VersionRange> expectedFeatures = new HashMap<>(1);
        expectedFeatures.put(MetadataVersion.FEATURE_NAME, VersionRange.of(
            MetadataVersion.MINIMUM_KRAFT_VERSION.featureLevel(),
            MetadataVersion.latestTesting().featureLevel()));
        for (Feature feature : Feature.PRODUCTION_FEATURES) {
            short maxVersion = feature.defaultLevel(MetadataVersion.latestTesting());
            if (maxVersion > 0) {
                expectedFeatures.put(feature.featureName(), VersionRange.of(
                    feature.minimumProduction(),
                    maxVersion
                ));
            }
        }
        assertEquals(expectedFeatures, QuorumFeatures.defaultSupportedFeatureMap(true));
    }

    @ParameterizedTest
    @ValueSource(booleans = {true, false})
    public void ensureDefaultSupportedFeaturesRangeMaxNotZero(boolean unstableVersionsEnabled) {
        Map<String, VersionRange> quorumFeatures = QuorumFeatures.defaultSupportedFeatureMap(unstableVersionsEnabled);
        for (VersionRange range : quorumFeatures.values()) {
            assertNotEquals(0, range.max());
        }
>>>>>>> 9494bebe
    }

    @Test
    public void testLocalSupportedFeature() {
        assertEquals(VersionRange.of(0, 3), QUORUM_FEATURES.localSupportedFeature("foo"));
        assertEquals(VersionRange.of(0, 4), QUORUM_FEATURES.localSupportedFeature("bar"));
        assertEquals(VersionRange.of(2, 2), QUORUM_FEATURES.localSupportedFeature("baz"));
        assertEquals(VersionRange.of(0, 0), QUORUM_FEATURES.localSupportedFeature("quux"));
    }

    @Test
    public void testReasonNotSupported() {
<<<<<<< HEAD
        ApiVersions apiVersions = new ApiVersions();
        QuorumFeatures quorumFeatures = new QuorumFeatures(0, apiVersions, LOCAL, Arrays.asList(0, 1, 2));
        assertEquals(Optional.of("Local controller 0 only supports versions 0-3"), quorumFeatures.reasonNotSupported("foo", (short) 10));
        apiVersions.update("1", nodeApiVersions(Arrays.asList(new SimpleImmutableEntry<>("foo", VersionRange.of(1, 3)), new SimpleImmutableEntry<>("bar", VersionRange.of(1, 3)), new SimpleImmutableEntry<>("baz", VersionRange.of(1, 2)))));
        assertEquals(Optional.empty(), quorumFeatures.reasonNotSupported("bar", (short) 3));
        assertEquals(Optional.of("Controller 1 only supports versions 1-3"), quorumFeatures.reasonNotSupported("bar", (short) 4));
    }

    private static NodeApiVersions nodeApiVersions(List<Entry<String, VersionRange>> entries) {
        List<SupportedFeatureKey> features = new ArrayList<>();
        entries.forEach(entry -> {
            features.add(new SupportedFeatureKey().setName(entry.getKey()).setMinVersion(entry.getValue().min()).setMaxVersion(entry.getValue().max()));
        });
        return new NodeApiVersions(Collections.emptyList(), features, false);
=======
        assertEquals(Optional.of("Local controller 0 only supports versions 0-3"),
            QuorumFeatures.reasonNotSupported((short) 10,
                "Local controller 0", VersionRange.of(0, 3)));
        assertEquals(Optional.empty(),
            QuorumFeatures.reasonNotSupported((short) 3,
                "Local controller 0", VersionRange.of(0, 3)));
>>>>>>> 9494bebe
    }

    @Test
    public void testIsControllerId() {
        assertTrue(QUORUM_FEATURES.isControllerId(0));
        assertTrue(QUORUM_FEATURES.isControllerId(1));
        assertTrue(QUORUM_FEATURES.isControllerId(2));
        assertFalse(QUORUM_FEATURES.isControllerId(3));
    }
}<|MERGE_RESOLUTION|>--- conflicted
+++ resolved
@@ -25,14 +25,6 @@
 import org.junit.jupiter.params.ParameterizedTest;
 import org.junit.jupiter.params.provider.ValueSource;
 
-<<<<<<< HEAD
-import java.util.AbstractMap.SimpleImmutableEntry;
-import java.util.*;
-import java.util.Map.Entry;
-
-import static java.util.Collections.emptyMap;
-import static org.junit.jupiter.api.Assertions.*;
-=======
 import java.util.Arrays;
 import java.util.HashMap;
 import java.util.Map;
@@ -42,7 +34,6 @@
 import static org.junit.jupiter.api.Assertions.assertFalse;
 import static org.junit.jupiter.api.Assertions.assertNotEquals;
 import static org.junit.jupiter.api.Assertions.assertTrue;
->>>>>>> 9494bebe
 
 public class QuorumFeaturesTest {
     private static final Map<String, VersionRange> LOCAL = Map.of(
@@ -73,12 +64,6 @@
     }
 
     @Test
-<<<<<<< HEAD
-    public void testDefaultSupportedLevels() {
-        QuorumFeatures quorumFeatures = new QuorumFeatures(0, new ApiVersions(), emptyMap(), Arrays.asList(0, 1, 2));
-        assertEquals(Optional.empty(), quorumFeatures.reasonNotSupported("foo", (short) 0));
-        assertEquals(Optional.of("Local controller 0 does not support this feature."), quorumFeatures.reasonNotSupported("foo", (short) 1));
-=======
     public void testDefaultFeatureMapWithUnstable() {
         Map<String, VersionRange> expectedFeatures = new HashMap<>(1);
         expectedFeatures.put(MetadataVersion.FEATURE_NAME, VersionRange.of(
@@ -103,7 +88,6 @@
         for (VersionRange range : quorumFeatures.values()) {
             assertNotEquals(0, range.max());
         }
->>>>>>> 9494bebe
     }
 
     @Test
@@ -116,29 +100,12 @@
 
     @Test
     public void testReasonNotSupported() {
-<<<<<<< HEAD
-        ApiVersions apiVersions = new ApiVersions();
-        QuorumFeatures quorumFeatures = new QuorumFeatures(0, apiVersions, LOCAL, Arrays.asList(0, 1, 2));
-        assertEquals(Optional.of("Local controller 0 only supports versions 0-3"), quorumFeatures.reasonNotSupported("foo", (short) 10));
-        apiVersions.update("1", nodeApiVersions(Arrays.asList(new SimpleImmutableEntry<>("foo", VersionRange.of(1, 3)), new SimpleImmutableEntry<>("bar", VersionRange.of(1, 3)), new SimpleImmutableEntry<>("baz", VersionRange.of(1, 2)))));
-        assertEquals(Optional.empty(), quorumFeatures.reasonNotSupported("bar", (short) 3));
-        assertEquals(Optional.of("Controller 1 only supports versions 1-3"), quorumFeatures.reasonNotSupported("bar", (short) 4));
-    }
-
-    private static NodeApiVersions nodeApiVersions(List<Entry<String, VersionRange>> entries) {
-        List<SupportedFeatureKey> features = new ArrayList<>();
-        entries.forEach(entry -> {
-            features.add(new SupportedFeatureKey().setName(entry.getKey()).setMinVersion(entry.getValue().min()).setMaxVersion(entry.getValue().max()));
-        });
-        return new NodeApiVersions(Collections.emptyList(), features, false);
-=======
         assertEquals(Optional.of("Local controller 0 only supports versions 0-3"),
             QuorumFeatures.reasonNotSupported((short) 10,
                 "Local controller 0", VersionRange.of(0, 3)));
         assertEquals(Optional.empty(),
             QuorumFeatures.reasonNotSupported((short) 3,
                 "Local controller 0", VersionRange.of(0, 3)));
->>>>>>> 9494bebe
     }
 
     @Test
