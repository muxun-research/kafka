--- conflicted
+++ resolved
@@ -30,7 +30,9 @@
 import java.util.OptionalInt;
 import java.util.stream.Collectors;
 
-import static org.apache.kafka.metalog.MockMetaLogManagerListener.*;
+import static org.apache.kafka.metalog.MockMetaLogManagerListener.COMMIT;
+import static org.apache.kafka.metalog.MockMetaLogManagerListener.LAST_COMMITTED_OFFSET;
+import static org.apache.kafka.metalog.MockMetaLogManagerListener.SHUTDOWN;
 import static org.junit.jupiter.api.Assertions.assertEquals;
 import static org.junit.jupiter.api.Assertions.assertNull;
 
@@ -43,7 +45,10 @@
      */
     @Test
     public void testCreateAndClose() throws Exception {
-        try (LocalLogManagerTestEnv env = new LocalLogManagerTestEnv.Builder(1).buildWithMockListeners()) {
+        try (
+            LocalLogManagerTestEnv env = new LocalLogManagerTestEnv.Builder(1).
+                buildWithMockListeners()
+        ) {
             env.close();
             assertNull(env.firstError.get());
         }
@@ -54,7 +59,10 @@
      */
     @Test
     public void testClaimsLeadership() throws Exception {
-        try (LocalLogManagerTestEnv env = new LocalLogManagerTestEnv.Builder(1).buildWithMockListeners()) {
+        try (
+            LocalLogManagerTestEnv env = new LocalLogManagerTestEnv.Builder(1).
+                    buildWithMockListeners()
+        ) {
             assertEquals(new LeaderAndEpoch(OptionalInt.of(0), 1), env.waitForLeader());
             env.close();
             assertNull(env.firstError.get());
@@ -66,11 +74,16 @@
      */
     @Test
     public void testPassLeadership() throws Exception {
-        try (LocalLogManagerTestEnv env = new LocalLogManagerTestEnv.Builder(3).buildWithMockListeners()) {
+        try (
+            LocalLogManagerTestEnv env = new LocalLogManagerTestEnv.Builder(3).
+                    buildWithMockListeners()
+        ) {
             LeaderAndEpoch first = env.waitForLeader();
             LeaderAndEpoch cur = first;
             do {
-                int currentLeaderId = cur.leaderId().orElseThrow(() -> new AssertionError("Current leader is undefined"));
+                int currentLeaderId = cur.leaderId().orElseThrow(() ->
+                    new AssertionError("Current leader is undefined")
+                );
                 env.logManagers().get(currentLeaderId).resign(cur.epoch());
 
                 LeaderAndEpoch next = env.waitForLeader();
@@ -79,7 +92,8 @@
                     next = env.waitForLeader();
                 }
                 long expectedNextEpoch = cur.epoch() + 2;
-                assertEquals(expectedNextEpoch, next.epoch(), "Expected next epoch to be " + expectedNextEpoch + ", but found  " + next);
+                assertEquals(expectedNextEpoch, next.epoch(), "Expected next epoch to be " + expectedNextEpoch +
+                    ", but found  " + next);
                 cur = next;
             } while (cur.leaderId().equals(first.leaderId()));
             env.close();
@@ -87,26 +101,26 @@
         }
     }
 
-    private static void waitForLastCommittedOffset(long targetOffset, LocalLogManager logManager) throws InterruptedException {
+    private static void waitForLastCommittedOffset(long targetOffset,
+                LocalLogManager logManager) throws InterruptedException {
         TestUtils.retryOnExceptionWithTimeout(20000, 3, () -> {
-            MockMetaLogManagerListener listener = (MockMetaLogManagerListener) logManager.listeners().get(0);
+            MockMetaLogManagerListener listener =
+                (MockMetaLogManagerListener) logManager.listeners().get(0);
             long highestOffset = -1;
             for (String event : listener.serializedEvents()) {
                 if (event.startsWith(LAST_COMMITTED_OFFSET)) {
-<<<<<<< HEAD
-                    long offset = Long.valueOf(event.substring(LAST_COMMITTED_OFFSET.length() + 1));
-=======
                     long offset = Long.parseLong(
                         event.substring(LAST_COMMITTED_OFFSET.length() + 1));
->>>>>>> 9494bebe
                     if (offset < highestOffset) {
-                        throw new RuntimeException("Invalid offset: " + offset + " is less than the previous offset of " + highestOffset);
+                        throw new RuntimeException("Invalid offset: " + offset +
+                            " is less than the previous offset of " + highestOffset);
                     }
                     highestOffset = offset;
                 }
             }
             if (highestOffset < targetOffset) {
-                throw new RuntimeException("Offset for log manager " + logManager.nodeId() + " only reached " + highestOffset);
+                throw new RuntimeException("Offset for log manager " +
+                    logManager.nodeId() + " only reached " + highestOffset);
             }
         });
     }
@@ -116,27 +130,29 @@
      */
     @Test
     public void testCommits() throws Exception {
-        try (LocalLogManagerTestEnv env = new LocalLogManagerTestEnv.Builder(3).buildWithMockListeners()) {
+        try (
+            LocalLogManagerTestEnv env = new LocalLogManagerTestEnv.Builder(3).
+                    buildWithMockListeners()
+        ) {
             LeaderAndEpoch leaderInfo = env.waitForLeader();
-            int leaderId = leaderInfo.leaderId().orElseThrow(() -> new AssertionError("Current leader is undefined"));
+            int leaderId = leaderInfo.leaderId().orElseThrow(() ->
+                new AssertionError("Current leader is undefined")
+            );
 
             LocalLogManager activeLogManager = env.logManagers().get(leaderId);
             int epoch = activeLogManager.leaderAndEpoch().epoch();
-<<<<<<< HEAD
-            List<ApiMessageAndVersion> messages = Arrays.asList(new ApiMessageAndVersion(new RegisterBrokerRecord().setBrokerId(0), (short) 0), new ApiMessageAndVersion(new RegisterBrokerRecord().setBrokerId(1), (short) 0), new ApiMessageAndVersion(new RegisterBrokerRecord().setBrokerId(2), (short) 0));
-            assertEquals(3, activeLogManager.scheduleAppend(epoch, messages));
-=======
             List<ApiMessageAndVersion> messages = Arrays.asList(
                 new ApiMessageAndVersion(new RegisterBrokerRecord().setBrokerId(0), (short) 0),
                 new ApiMessageAndVersion(new RegisterBrokerRecord().setBrokerId(1), (short) 0),
                 new ApiMessageAndVersion(new RegisterBrokerRecord().setBrokerId(2), (short) 0));
             assertEquals(3, activeLogManager.prepareAppend(epoch, messages));
             activeLogManager.schedulePreparedAppend();
->>>>>>> 9494bebe
             for (LocalLogManager logManager : env.logManagers()) {
                 waitForLastCommittedOffset(3, logManager);
             }
-            List<MockMetaLogManagerListener> listeners = env.logManagers().stream().map(m -> (MockMetaLogManagerListener) m.listeners().get(0)).collect(Collectors.toList());
+            List<MockMetaLogManagerListener> listeners = env.logManagers().stream().
+                map(m -> (MockMetaLogManagerListener) m.listeners().get(0)).
+                collect(Collectors.toList());
             env.close();
             for (MockMetaLogManagerListener listener : listeners) {
                 List<String> events = listener.serializedEvents();
@@ -144,7 +160,8 @@
                 int foundIndex = 0;
                 for (String event : events) {
                     if (event.startsWith(COMMIT)) {
-                        assertEquals(messages.get(foundIndex).message().toString(), event.substring(COMMIT.length() + 1));
+                        assertEquals(messages.get(foundIndex).message().toString(),
+                            event.substring(COMMIT.length() + 1));
                         foundIndex++;
                     }
                 }
