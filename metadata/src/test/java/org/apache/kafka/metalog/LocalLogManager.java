--- conflicted
+++ resolved
@@ -33,9 +33,6 @@
 import org.apache.kafka.raft.errors.NotLeaderException;
 import org.apache.kafka.raft.internals.MemoryBatchReader;
 import org.apache.kafka.server.common.ApiMessageAndVersion;
-<<<<<<< HEAD
-import org.apache.kafka.snapshot.*;
-=======
 import org.apache.kafka.server.common.KRaftVersion;
 import org.apache.kafka.snapshot.MockRawSnapshotReader;
 import org.apache.kafka.snapshot.MockRawSnapshotWriter;
@@ -46,13 +43,24 @@
 import org.apache.kafka.snapshot.SnapshotReader;
 import org.apache.kafka.snapshot.SnapshotWriter;
 
->>>>>>> 9494bebe
 import org.slf4j.Logger;
 import org.slf4j.LoggerFactory;
 
 import java.util.AbstractMap.SimpleImmutableEntry;
-import java.util.*;
+import java.util.ArrayList;
+import java.util.Collections;
+import java.util.HashMap;
+import java.util.IdentityHashMap;
+import java.util.Iterator;
+import java.util.List;
+import java.util.Map;
 import java.util.Map.Entry;
+import java.util.NavigableMap;
+import java.util.Objects;
+import java.util.Optional;
+import java.util.OptionalInt;
+import java.util.OptionalLong;
+import java.util.TreeMap;
 import java.util.concurrent.CompletableFuture;
 import java.util.concurrent.ExecutionException;
 import java.util.concurrent.ThreadLocalRandom;
@@ -66,7 +74,6 @@
 public final class LocalLogManager implements RaftClient<ApiMessageAndVersion>, AutoCloseable {
     interface LocalBatch {
         int epoch();
-
         int size();
     }
 
@@ -89,17 +96,8 @@
 
         @Override
         public boolean equals(Object o) {
-<<<<<<< HEAD
-            if (!(o instanceof LeaderChangeBatch))
-                return false;
-            LeaderChangeBatch other = (LeaderChangeBatch) o;
-            if (!other.newLeader.equals(newLeader))
-                return false;
-            return true;
-=======
             if (!(o instanceof LeaderChangeBatch other)) return false;
             return other.newLeader.equals(newLeader);
->>>>>>> 9494bebe
         }
 
         @Override
@@ -136,15 +134,11 @@
 
         @Override
         public boolean equals(Object o) {
-<<<<<<< HEAD
-            if (!(o instanceof LocalRecordBatch))
-                return false;
-            LocalRecordBatch other = (LocalRecordBatch) o;
-=======
             if (!(o instanceof LocalRecordBatch other)) return false;
->>>>>>> 9494bebe
-
-            return leaderEpoch == other.leaderEpoch && appendTimestamp == other.appendTimestamp && Objects.equals(records, other.records);
+
+            return leaderEpoch == other.leaderEpoch &&
+                appendTimestamp == other.appendTimestamp &&
+                Objects.equals(records, other.records);
         }
 
         @Override
@@ -154,7 +148,12 @@
 
         @Override
         public String toString() {
-            return String.format("LocalRecordBatch(leaderEpoch=%s, appendTimestamp=%s, records=%s)", leaderEpoch, appendTimestamp, records);
+            return String.format(
+                "LocalRecordBatch(leaderEpoch=%s, appendTimestamp=%s, records=%s)",
+                leaderEpoch,
+                appendTimestamp,
+                records
+            );
         }
     }
 
@@ -204,14 +203,16 @@
 
         synchronized void registerLogManager(LocalLogManager logManager) {
             if (logManagers.put(logManager.nodeId, logManager) != null) {
-                throw new RuntimeException("Can't have multiple LocalLogManagers " + "with id " + logManager.nodeId());
+                throw new RuntimeException("Can't have multiple LocalLogManagers " +
+                    "with id " + logManager.nodeId());
             }
             electLeaderIfNeeded();
         }
 
         synchronized void unregisterLogManager(LocalLogManager logManager) {
             if (!logManagers.remove(logManager.nodeId, logManager)) {
-                throw new RuntimeException("Log manager " + logManager.nodeId() + " was not found.");
+                throw new RuntimeException("Log manager " + logManager.nodeId() +
+                    " was not found.");
             }
         }
 
@@ -233,14 +234,17 @@
             LocalBatch batch
         ) {
             if (!leader.isLeader(nodeId)) {
-                log.debug("tryAppend(nodeId={}, epoch={}): the given node id does not " + "match the current leader id of {}.", nodeId, epoch, leader.leaderId());
+                log.debug("tryAppend(nodeId={}, epoch={}): the given node id does not " +
+                        "match the current leader id of {}.", nodeId, epoch, leader.leaderId());
                 throw new NotLeaderException("Append failed because the replication is not the current leader");
             }
 
             if (epoch < leader.epoch()) {
-                throw new NotLeaderException("Append failed because the given epoch " + epoch + " is stale. " + "Current leader epoch = " + leader.epoch());
+                throw new NotLeaderException("Append failed because the given epoch " + epoch + " is stale. " +
+                        "Current leader epoch = " + leader.epoch());
             } else if (epoch > leader.epoch()) {
-                throw new IllegalArgumentException("Attempt to append from epoch " + epoch + " which is larger than the current epoch " + leader.epoch());
+                throw new IllegalArgumentException("Attempt to append from epoch " + epoch +
+                        " which is larger than the current epoch " + leader.epoch());
             }
 
             log.trace("tryAppend(nodeId={}): appending {}.", nodeId, batch);
@@ -310,7 +314,11 @@
          */
         synchronized void addSnapshot(RawSnapshotReader newSnapshot) {
             if (newSnapshot.snapshotId().offset() - 1 > prevOffset) {
-                log.error("Ignored attempt to add a snapshot {} that is greater than the latest offset {}", newSnapshot, prevOffset);
+                log.error(
+                    "Ignored attempt to add a snapshot {} that is greater than the latest offset {}",
+                    newSnapshot,
+                    prevOffset
+                );
             } else {
                 snapshots.put(newSnapshot.snapshotId().offset() - 1, newSnapshot);
                 this.notifyAll();
@@ -319,7 +327,7 @@
 
         /**
          * Returns the snapshot whose last offset is the committed offset.
-         * <p>
+         *
          * If such snapshot doesn't exist, it waits until it does.
          */
         synchronized RawSnapshotReader waitForSnapshot(long committedOffset) throws InterruptedException {
@@ -335,7 +343,7 @@
 
         /**
          * Returns the latest snapshot.
-         * <p>
+         *
          * If a snapshot doesn't exists, it waits until it does.
          */
         synchronized RawSnapshotReader waitForLatestSnapshot() throws InterruptedException {
@@ -348,7 +356,7 @@
 
         /**
          * Returns the snapshot id of the latest snapshot if there is one.
-         * <p>
+         *
          * If a snapshot doesn't exists, it return an empty Optional.
          */
         synchronized Optional<OffsetAndEpoch> latestSnapshotId() {
@@ -358,16 +366,6 @@
         synchronized long appendedBytes() {
             ObjectSerializationCache objectCache = new ObjectSerializationCache();
 
-<<<<<<< HEAD
-            return batches.values().stream().flatMapToInt(batch -> {
-                if (batch instanceof LocalRecordBatch) {
-                    LocalRecordBatch localBatch = (LocalRecordBatch) batch;
-                    return localBatch.records.stream().mapToInt(record -> messageSize(record, objectCache));
-                } else {
-                    return IntStream.empty();
-                }
-            }).sum();
-=======
             return batches
                 .values()
                 .stream()
@@ -379,7 +377,6 @@
                     }
                 })
                 .sum();
->>>>>>> 9494bebe
         }
 
         public SharedLogData setInitialMaxReadOffset(long initialMaxReadOffset) {
@@ -499,26 +496,18 @@
      */
     private final AtomicBoolean throwOnNextAppend = new AtomicBoolean(false);
 
-<<<<<<< HEAD
-    public LocalLogManager(LogContext logContext, int nodeId, SharedLogData shared, String threadNamePrefix) {
-=======
     public LocalLogManager(LogContext logContext,
                            int nodeId,
                            SharedLogData shared,
                            String threadNamePrefix,
                            KRaftVersion lastKRaftVersion) {
->>>>>>> 9494bebe
         this.log = logContext.logger(LocalLogManager.class);
         this.nodeId = nodeId;
         this.shared = shared;
         this.maxReadOffset = shared.initialMaxReadOffset();
-<<<<<<< HEAD
-        this.eventQueue = new KafkaEventQueue(Time.SYSTEM, logContext, threadNamePrefix, new ShutdownEvent());
-=======
         this.eventQueue = new KafkaEventQueue(Time.SYSTEM, logContext,
                 threadNamePrefix, new ShutdownEvent());
         this.lastKRaftVersion = lastKRaftVersion;
->>>>>>> 9494bebe
         shared.registerLogManager(this);
     }
 
@@ -535,30 +524,31 @@
                             Optional<RawSnapshotReader> snapshot = shared.nextSnapshot(listenerData.offset());
                             if (snapshot.isPresent()) {
                                 log.trace("Node {}: handling snapshot with id {}.", nodeId, snapshot.get().snapshotId());
-                                listenerData.handleLoadSnapshot(RecordsSnapshotReader.of(snapshot.get(), new MetadataRecordSerde(), BufferSupplier.create(), Integer.MAX_VALUE, true));
+                                listenerData.handleLoadSnapshot(
+                                    RecordsSnapshotReader.of(
+                                        snapshot.get(),
+                                        new  MetadataRecordSerde(),
+                                        BufferSupplier.create(),
+                                        Integer.MAX_VALUE,
+                                        true
+                                    )
+                                );
                             }
                         }
 
                         Entry<Long, LocalBatch> entry = shared.nextBatch(listenerData.offset());
                         if (entry == null) {
-                            log.trace("Node {}: reached the end of the log after finding " + "{} entries.", nodeId, numEntriesFound);
+                            log.trace("Node {}: reached the end of the log after finding " +
+                                "{} entries.", nodeId, numEntriesFound);
                             break;
                         }
                         long entryOffset = entry.getKey();
                         if (entryOffset > maxReadOffset) {
-                            log.trace("Node {}: after {} entries, not reading the next " + "entry because its offset is {}, and maxReadOffset is {}.", nodeId, numEntriesFound, entryOffset, maxReadOffset);
+                            log.trace("Node {}: after {} entries, not reading the next " +
+                                "entry because its offset is {}, and maxReadOffset is {}.",
+                                nodeId, numEntriesFound, entryOffset, maxReadOffset);
                             break;
                         }
-<<<<<<< HEAD
-                        if (entry.getValue() instanceof LeaderChangeBatch) {
-                            LeaderChangeBatch batch = (LeaderChangeBatch) entry.getValue();
-                            log.trace("Node {}: handling LeaderChange to {}.", nodeId, batch.newLeader);
-                            // Only notify the listener if it equals the shared leader state
-                            LeaderAndEpoch sharedLeader = shared.leaderAndEpoch();
-                            if (batch.newLeader.equals(sharedLeader)) {
-                                log.debug("Node {}: Executing handleLeaderChange {}", nodeId, sharedLeader);
-                                listenerData.handleLeaderChange(entryOffset, batch.newLeader);
-=======
                         if (entry.getValue() instanceof LeaderChangeBatch batch) {
                             log.trace("Node {}: handling LeaderChange to {}.",
                                 nodeId, batch.newLeader);
@@ -567,28 +557,38 @@
                             if (batch.newLeader.equals(sharedLeader)) {
                                 log.debug("Node {}: Executing handleLeaderChange {}",
                                     nodeId, sharedLeader);
->>>>>>> 9494bebe
                                 if (batch.newLeader.epoch() > leader.epoch()) {
                                     leader = batch.newLeader;
                                 }
                                 listenerData.handleLeaderChange(entryOffset, batch.newLeader);
                             } else {
-                                log.debug("Node {}: Ignoring {} since it doesn't match the latest known leader {}", nodeId, batch.newLeader, sharedLeader);
+                                log.debug("Node {}: Ignoring {} since it doesn't match the latest known leader {}",
+                                        nodeId, batch.newLeader, sharedLeader);
                                 listenerData.setOffset(entryOffset);
                             }
-<<<<<<< HEAD
-                        } else if (entry.getValue() instanceof LocalRecordBatch) {
-                            LocalRecordBatch batch = (LocalRecordBatch) entry.getValue();
-                            log.trace("Node {}: handling LocalRecordBatch with offset {}.", nodeId, entryOffset);
-=======
                         } else if (entry.getValue() instanceof LocalRecordBatch batch) {
                             log.trace("Node {}: handling LocalRecordBatch with offset {}.",
                                 nodeId, entryOffset);
->>>>>>> 9494bebe
                             ObjectSerializationCache objectCache = new ObjectSerializationCache();
 
-                            listenerData.handleCommit(MemoryBatchReader.of(Collections.singletonList(Batch.data(entryOffset - batch.records.size() + 1, batch.leaderEpoch, batch.appendTimestamp, batch.records.stream().mapToInt(record -> messageSize(record, objectCache)).sum(), batch.records)), reader -> {
-                            }));
+                            listenerData.handleCommit(
+                                MemoryBatchReader.of(
+                                    Collections.singletonList(
+                                        Batch.data(
+                                            entryOffset - batch.records.size() + 1,
+                                            batch.leaderEpoch,
+                                            batch.appendTimestamp,
+                                            batch
+                                                .records
+                                                .stream()
+                                                .mapToInt(record -> messageSize(record, objectCache))
+                                                .sum(),
+                                            batch.records
+                                        )
+                                    ),
+                                    reader -> { }
+                                )
+                            );
                         }
                         numEntriesFound++;
                     }
@@ -642,7 +642,7 @@
 
     /**
      * Shutdown the log manager.
-     * <p>
+     *
      * Even though the API suggests a non-blocking shutdown, this method always returns a completed
      * future. This means that shutdown is a blocking operation.
      */
@@ -663,7 +663,8 @@
         CompletableFuture<Void> future = new CompletableFuture<>();
         eventQueue.append(() -> {
             if (shutdown) {
-                log.info("Node {}: can't register because local log manager has " + "already been shut down.", nodeId);
+                log.info("Node {}: can't register because local log manager has " +
+                    "already been shut down.", nodeId);
                 future.complete(null);
             } else {
                 int id = System.identityHashCode(listener);
@@ -675,12 +676,6 @@
                 shared.electLeaderIfNeeded();
                 scheduleLogCheck();
                 future.complete(null);
-<<<<<<< HEAD
-            } else {
-                log.info("Node {}: can't register because local log manager has not " + "been initialized.", nodeId);
-                future.completeExceptionally(new RuntimeException("LocalLogManager was not initialized."));
-=======
->>>>>>> 9494bebe
             }
         });
         try {
@@ -727,27 +722,8 @@
             throw new IllegalArgumentException("Batch cannot be empty");
         }
 
-<<<<<<< HEAD
-        List<ApiMessageAndVersion> first = batch.subList(0, batch.size() / 2);
-        List<ApiMessageAndVersion> second = batch.subList(batch.size() / 2, batch.size());
-
-        assertEquals(batch.size(), first.size() + second.size());
-        assertFalse(second.isEmpty());
-
-        OptionalLong firstOffset = first.stream().mapToLong(record -> scheduleAtomicAppend(epoch, Collections.singletonList(record))).max();
-
-        if (firstOffset.isPresent() && resignAfterNonAtomicCommit.getAndSet(false)) {
-            // Emulate losing leadership in the middle of a non-atomic append by not writing
-            // the rest of the batch and instead writing a leader change message
-            resign(leader.epoch());
-
-            return firstOffset.getAsLong() + second.size();
-        } else {
-            return second.stream().mapToLong(record -> scheduleAtomicAppend(epoch, Collections.singletonList(record))).max().getAsLong();
-=======
         if (throwOnNextAppend.getAndSet(false)) {
             throw new BufferAllocationException("Test asked to fail the next prepareAppend");
->>>>>>> 9494bebe
         }
 
         return shared.tryAppend(nodeId, epoch, batch);
@@ -766,13 +742,15 @@
         int currentEpoch = leaderAndEpoch.epoch();
 
         if (epoch > currentEpoch) {
-            throw new IllegalArgumentException("Attempt to resign from epoch " + epoch + " which is larger than the current epoch " + currentEpoch);
+            throw new IllegalArgumentException("Attempt to resign from epoch " + epoch +
+                    " which is larger than the current epoch " + currentEpoch);
         } else if (epoch < currentEpoch) {
             // If the passed epoch is smaller than the current epoch, then it might mean
             // that the listener has not been notified about a leader change that already
             // took place. In this case, we consider the call as already fulfilled and
             // take no further action.
-            log.debug("Ignoring call to resign from epoch {} since it is smaller than the " + "current epoch {}", epoch, currentEpoch);
+            log.debug("Ignoring call to resign from epoch {} since it is smaller than the " +
+                    "current epoch {}", epoch, currentEpoch);
             return;
         }
 
@@ -783,27 +761,12 @@
                     new LeaderChangeBatch(nextLeader));
         } catch (NotLeaderException exp) {
             // the leader epoch has already advanced. resign is a no op.
-<<<<<<< HEAD
-            log.debug("Ignoring call to resign from epoch {}. Either we are not the leader or the provided epoch is " + "smaller than the current epoch {}", epoch, currentEpoch);
-            return;
-=======
             log.debug("Ignoring call to resign from epoch {}. Either we are not the leader or the provided epoch is " +
                     "smaller than the current epoch {}", epoch, currentEpoch);
->>>>>>> 9494bebe
-        }
-    }
-
-    @Override
-<<<<<<< HEAD
-    public Optional<SnapshotWriter<ApiMessageAndVersion>> createSnapshot(OffsetAndEpoch snapshotId, long lastContainedLogTimestamp) {
-        return RecordsSnapshotWriter.createWithHeader(() -> createNewSnapshot(snapshotId), 1024, MemoryPool.NONE, new MockTime(), lastContainedLogTimestamp, CompressionType.NONE, new MetadataRecordSerde());
-    }
-
-    private Optional<RawSnapshotWriter> createNewSnapshot(OffsetAndEpoch snapshotId) {
-        return Optional.of(new MockRawSnapshotWriter(snapshotId, buffer -> {
-            shared.addSnapshot(new MockRawSnapshotReader(snapshotId, buffer));
-        }));
-=======
+        }
+    }
+
+    @Override
     public Optional<SnapshotWriter<ApiMessageAndVersion>> createSnapshot(
         OffsetAndEpoch snapshotId,
         long lastContainedLogTimestamp
@@ -822,7 +785,6 @@
             snapshotId,
             buffer -> shared.addSnapshot(new MockRawSnapshotReader(snapshotId, buffer))
         );
->>>>>>> 9494bebe
     }
 
     @Override
