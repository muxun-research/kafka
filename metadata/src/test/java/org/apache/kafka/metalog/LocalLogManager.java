--- conflicted
+++ resolved
@@ -34,32 +34,13 @@
 import org.apache.kafka.raft.errors.NotLeaderException;
 import org.apache.kafka.raft.internals.MemoryBatchReader;
 import org.apache.kafka.server.common.ApiMessageAndVersion;
-import org.apache.kafka.snapshot.MockRawSnapshotReader;
-import org.apache.kafka.snapshot.MockRawSnapshotWriter;
-import org.apache.kafka.snapshot.RawSnapshotReader;
-import org.apache.kafka.snapshot.RawSnapshotWriter;
-import org.apache.kafka.snapshot.RecordsSnapshotReader;
-import org.apache.kafka.snapshot.RecordsSnapshotWriter;
-import org.apache.kafka.snapshot.SnapshotReader;
-import org.apache.kafka.snapshot.SnapshotWriter;
+import org.apache.kafka.snapshot.*;
 import org.slf4j.Logger;
 import org.slf4j.LoggerFactory;
 
 import java.util.AbstractMap.SimpleImmutableEntry;
-import java.util.ArrayList;
-import java.util.Collections;
-import java.util.HashMap;
-import java.util.IdentityHashMap;
-import java.util.Iterator;
-import java.util.List;
-import java.util.Map;
+import java.util.*;
 import java.util.Map.Entry;
-import java.util.NavigableMap;
-import java.util.Objects;
-import java.util.Optional;
-import java.util.OptionalInt;
-import java.util.OptionalLong;
-import java.util.TreeMap;
 import java.util.concurrent.CompletableFuture;
 import java.util.concurrent.ExecutionException;
 import java.util.concurrent.ThreadLocalRandom;
@@ -73,399 +54,10 @@
 /**
  * The LocalLogManager is a test implementation that relies on the contents of memory.
  */
-<<<<<<< HEAD
-public final class LocalLogManager implements MetaLogManager, AutoCloseable {
-	interface LocalBatch {
-		int size();
-	}
-
-	static class LeaderChangeBatch implements LocalBatch {
-		private final MetaLogLeader newLeader;
-
-		LeaderChangeBatch(MetaLogLeader newLeader) {
-			this.newLeader = newLeader;
-		}
-
-		@Override
-		public int size() {
-			return 1;
-		}
-
-		@Override
-		public boolean equals(Object o) {
-			if (!(o instanceof LeaderChangeBatch)) return false;
-			LeaderChangeBatch other = (LeaderChangeBatch) o;
-			if (!other.newLeader.equals(newLeader)) return false;
-			return true;
-		}
-
-		@Override
-		public int hashCode() {
-			return Objects.hash(newLeader);
-		}
-
-		@Override
-		public String toString() {
-			return "LeaderChangeBatch(newLeader=" + newLeader + ")";
-		}
-	}
-
-	static class LocalRecordBatch implements LocalBatch {
-		private final List<ApiMessage> records;
-
-		LocalRecordBatch(List<ApiMessage> records) {
-			this.records = records;
-		}
-
-		@Override
-		public int size() {
-			return records.size();
-		}
-
-		@Override
-		public boolean equals(Object o) {
-			if (!(o instanceof LocalRecordBatch)) return false;
-			LocalRecordBatch other = (LocalRecordBatch) o;
-			if (!other.records.equals(records)) return false;
-			return true;
-		}
-
-		@Override
-		public int hashCode() {
-			return Objects.hash(records);
-		}
-
-		@Override
-		public String toString() {
-			return "LocalRecordBatch(records=" + records + ")";
-		}
-	}
-
-	public static class SharedLogData {
-		private final Logger log = LoggerFactory.getLogger(SharedLogData.class);
-
-		/**
-		 * Maps node IDs to the matching log managers.
-		 */
-		private final HashMap<Integer, LocalLogManager> logManagers = new HashMap<>();
-
-		/**
-		 * Maps offsets to record batches.
-		 */
-		private final TreeMap<Long, LocalBatch> batches = new TreeMap<>();
-
-		/**
-		 * The current leader.
-		 */
-		private MetaLogLeader leader = new MetaLogLeader(-1, -1);
-
-		/**
-		 * The start offset of the last batch that was created, or -1 if no batches have
-		 * been created.
-		 */
-		private long prevOffset = -1;
-
-		synchronized void registerLogManager(LocalLogManager logManager) {
-			if (logManagers.put(logManager.nodeId(), logManager) != null) {
-				throw new RuntimeException("Can't have multiple LocalLogManagers " +
-						"with id " + logManager.nodeId());
-			}
-			electLeaderIfNeeded();
-		}
-
-		synchronized void unregisterLogManager(LocalLogManager logManager) {
-			if (!logManagers.remove(logManager.nodeId(), logManager)) {
-				throw new RuntimeException("Log manager " + logManager.nodeId() +
-						" was not found.");
-			}
-		}
-
-		synchronized long tryAppend(int nodeId, long epoch, LocalBatch batch) {
-			if (epoch != leader.epoch()) {
-				log.trace("tryAppend(nodeId={}, epoch={}): the provided epoch does not " +
-						"match the current leader epoch of {}.", nodeId, epoch, leader.epoch());
-				return Long.MAX_VALUE;
-			}
-			if (nodeId != leader.nodeId()) {
-				log.trace("tryAppend(nodeId={}, epoch={}): the given node id does not " +
-						"match the current leader id of {}.", nodeId, epoch, leader.nodeId());
-				return Long.MAX_VALUE;
-			}
-			log.trace("tryAppend(nodeId={}): appending {}.", nodeId, batch);
-			long offset = append(batch);
-			electLeaderIfNeeded();
-			return offset;
-		}
-
-		synchronized long append(LocalBatch batch) {
-			prevOffset += batch.size();
-			log.debug("append(batch={}, prevOffset={})", batch, prevOffset);
-			batches.put(prevOffset, batch);
-			if (batch instanceof LeaderChangeBatch) {
-				LeaderChangeBatch leaderChangeBatch = (LeaderChangeBatch) batch;
-				leader = leaderChangeBatch.newLeader;
-			}
-			for (LocalLogManager logManager : logManagers.values()) {
-				logManager.scheduleLogCheck();
-			}
-			return prevOffset;
-		}
-
-		synchronized void electLeaderIfNeeded() {
-			if (leader.nodeId() != -1 || logManagers.isEmpty()) {
-				return;
-			}
-			int nextLeaderIndex = ThreadLocalRandom.current().nextInt(logManagers.size());
-			Iterator<Integer> iter = logManagers.keySet().iterator();
-			Integer nextLeaderNode = null;
-			for (int i = 0; i <= nextLeaderIndex; i++) {
-				nextLeaderNode = iter.next();
-			}
-			MetaLogLeader newLeader = new MetaLogLeader(nextLeaderNode, leader.epoch() + 1);
-			log.info("Elected new leader: {}.", newLeader);
-			append(new LeaderChangeBatch(newLeader));
-		}
-
-		synchronized Entry<Long, LocalBatch> nextBatch(long offset) {
-			Entry<Long, LocalBatch> entry = batches.higherEntry(offset);
-			if (entry == null) {
-				return null;
-			}
-			return new SimpleImmutableEntry<>(entry.getKey(), entry.getValue());
-		}
-	}
-
-	private static class MetaLogListenerData {
-		private long offset = -1;
-		private final MetaLogListener listener;
-
-		MetaLogListenerData(MetaLogListener listener) {
-			this.listener = listener;
-		}
-	}
-
-	private final Logger log;
-
-	/**
-	 * The node ID of this local log manager. Each log manager must have a unique ID.
-	 */
-	private final int nodeId;
-
-	/**
-	 * A reference to the in-memory state that unites all the log managers in use.
-	 */
-	private final SharedLogData shared;
-
-	/**
-	 * The event queue used by this local log manager.
-	 */
-	private final EventQueue eventQueue;
-
-	/**
-	 * Whether this LocalLogManager has been initialized.
-	 */
-	private boolean initialized = false;
-
-	/**
-	 * Whether this LocalLogManager has been shut down.
-	 */
-	private boolean shutdown = false;
-
-	/**
-	 * An offset that the log manager will not read beyond. This exists only for testing
-	 * purposes.
-	 */
-	private long maxReadOffset = Long.MAX_VALUE;
-
-	/**
-	 * The listener objects attached to this local log manager.
-	 */
-	private final List<MetaLogListenerData> listeners = new ArrayList<>();
-
-	/**
-	 * The current leader, as seen by this log manager.
-	 */
-	private volatile MetaLogLeader leader = new MetaLogLeader(-1, -1);
-
-	public LocalLogManager(LogContext logContext,
-						   int nodeId,
-						   SharedLogData shared,
-						   String threadNamePrefix) {
-		this.log = logContext.logger(LocalLogManager.class);
-		this.nodeId = nodeId;
-		this.shared = shared;
-		this.eventQueue = new KafkaEventQueue(Time.SYSTEM, logContext, threadNamePrefix);
-		shared.registerLogManager(this);
-	}
-
-	private void scheduleLogCheck() {
-		eventQueue.append(() -> {
-			try {
-				log.debug("Node {}: running log check.", nodeId);
-				int numEntriesFound = 0;
-				for (MetaLogListenerData listenerData : listeners) {
-					while (true) {
-						Entry<Long, LocalBatch> entry = shared.nextBatch(listenerData.offset);
-						if (entry == null) {
-							log.trace("Node {}: reached the end of the log after finding " +
-									"{} entries.", nodeId, numEntriesFound);
-							break;
-						}
-						long entryOffset = entry.getKey();
-						if (entryOffset > maxReadOffset) {
-							log.trace("Node {}: after {} entries, not reading the next " +
-											"entry because its offset is {}, and maxReadOffset is {}.",
-									nodeId, numEntriesFound, entryOffset, maxReadOffset);
-							break;
-						}
-						if (entry.getValue() instanceof LeaderChangeBatch) {
-							LeaderChangeBatch batch = (LeaderChangeBatch) entry.getValue();
-							log.trace("Node {}: handling LeaderChange to {}.",
-									nodeId, batch.newLeader);
-							listenerData.listener.handleNewLeader(batch.newLeader);
-							if (batch.newLeader.epoch() > leader.epoch()) {
-								leader = batch.newLeader;
-							}
-						} else if (entry.getValue() instanceof LocalRecordBatch) {
-							LocalRecordBatch batch = (LocalRecordBatch) entry.getValue();
-							log.trace("Node {}: handling LocalRecordBatch with offset {}.",
-									nodeId, entryOffset);
-							listenerData.listener.handleCommits(entryOffset, batch.records);
-						}
-						numEntriesFound++;
-						listenerData.offset = entryOffset;
-					}
-				}
-				log.trace("Completed log check for node " + nodeId);
-			} catch (Exception e) {
-				log.error("Exception while handling log check", e);
-			}
-		});
-	}
-
-	public void beginShutdown() {
-		eventQueue.beginShutdown("beginShutdown", () -> {
-			try {
-				if (initialized && !shutdown) {
-					log.debug("Node {}: beginning shutdown.", nodeId);
-					renounce(leader.epoch());
-					for (MetaLogListenerData listenerData : listeners) {
-						listenerData.listener.beginShutdown();
-					}
-					shared.unregisterLogManager(this);
-				}
-			} catch (Exception e) {
-				log.error("Unexpected exception while sending beginShutdown callbacks", e);
-			}
-			shutdown = true;
-		});
-	}
-
-	@Override
-	public void close() throws InterruptedException {
-		log.debug("Node {}: closing.", nodeId);
-		beginShutdown();
-		eventQueue.close();
-	}
-
-	@Override
-	public void initialize() throws Exception {
-		eventQueue.append(() -> {
-			log.debug("initialized local log manager for node " + nodeId);
-			initialized = true;
-		});
-	}
-
-	@Override
-	public void register(MetaLogListener listener) throws Exception {
-		CompletableFuture<Void> future = new CompletableFuture<>();
-		eventQueue.append(() -> {
-			if (shutdown) {
-				log.info("Node {}: can't register because local log manager has " +
-						"already been shut down.", nodeId);
-				future.complete(null);
-			} else if (initialized) {
-				log.info("Node {}: registered MetaLogListener.", nodeId);
-				listeners.add(new MetaLogListenerData(listener));
-				shared.electLeaderIfNeeded();
-				scheduleLogCheck();
-				future.complete(null);
-			} else {
-				log.info("Node {}: can't register because local log manager has not " +
-						"been initialized.", nodeId);
-				future.completeExceptionally(new RuntimeException(
-						"LocalLogManager was not initialized."));
-			}
-		});
-		future.get();
-	}
-
-	@Override
-	public long scheduleWrite(long epoch, List<ApiMessageAndVersion> batch) {
-		return scheduleAtomicWrite(epoch, batch);
-	}
-
-	@Override
-	public long scheduleAtomicWrite(long epoch, List<ApiMessageAndVersion> batch) {
-		return shared.tryAppend(
-				nodeId,
-				leader.epoch(),
-				new LocalRecordBatch(
-						batch
-								.stream()
-								.map(ApiMessageAndVersion::message)
-								.collect(Collectors.toList())
-				)
-		);
-	}
-
-	@Override
-	public void renounce(long epoch) {
-		MetaLogLeader curLeader = leader;
-		MetaLogLeader nextLeader = new MetaLogLeader(-1, curLeader.epoch() + 1);
-		shared.tryAppend(nodeId, curLeader.epoch(), new LeaderChangeBatch(nextLeader));
-	}
-
-	@Override
-	public MetaLogLeader leader() {
-		return leader;
-	}
-
-	@Override
-	public int nodeId() {
-		return nodeId;
-	}
-
-	public List<MetaLogListener> listeners() {
-		final CompletableFuture<List<MetaLogListener>> future = new CompletableFuture<>();
-		eventQueue.append(() -> {
-			future.complete(listeners.stream().map(l -> l.listener).collect(Collectors.toList()));
-		});
-		try {
-			return future.get();
-		} catch (ExecutionException | InterruptedException e) {
-			throw new RuntimeException(e);
-		}
-	}
-
-	public void setMaxReadOffset(long maxReadOffset) {
-		CompletableFuture<Void> future = new CompletableFuture<>();
-		eventQueue.append(() -> {
-			log.trace("Node {}: set maxReadOffset to {}.", nodeId, maxReadOffset);
-			this.maxReadOffset = maxReadOffset;
-			scheduleLogCheck();
-			future.complete(null);
-		});
-		try {
-			future.get();
-		} catch (ExecutionException | InterruptedException e) {
-			throw new RuntimeException(e);
-		}
-	}
-=======
 public final class LocalLogManager implements RaftClient<ApiMessageAndVersion>, AutoCloseable {
     interface LocalBatch {
         int epoch();
+
         int size();
     }
 
@@ -488,9 +80,11 @@
 
         @Override
         public boolean equals(Object o) {
-            if (!(o instanceof LeaderChangeBatch)) return false;
+            if (!(o instanceof LeaderChangeBatch))
+                return false;
             LeaderChangeBatch other = (LeaderChangeBatch) o;
-            if (!other.newLeader.equals(newLeader)) return false;
+            if (!other.newLeader.equals(newLeader))
+                return false;
             return true;
         }
 
@@ -528,12 +122,11 @@
 
         @Override
         public boolean equals(Object o) {
-            if (!(o instanceof LocalRecordBatch)) return false;
+            if (!(o instanceof LocalRecordBatch))
+                return false;
             LocalRecordBatch other = (LocalRecordBatch) o;
 
-            return leaderEpoch == other.leaderEpoch &&
-                appendTimestamp == other.appendTimestamp &&
-                Objects.equals(records, other.records);
+            return leaderEpoch == other.leaderEpoch && appendTimestamp == other.appendTimestamp && Objects.equals(records, other.records);
         }
 
         @Override
@@ -543,12 +136,7 @@
 
         @Override
         public String toString() {
-            return String.format(
-                "LocalRecordBatch(leaderEpoch=%s, appendTimestamp=%s, records=%s)",
-                leaderEpoch,
-                appendTimestamp,
-                records
-            );
+            return String.format("LocalRecordBatch(leaderEpoch=%s, appendTimestamp=%s, records=%s)", leaderEpoch, appendTimestamp, records);
         }
     }
 
@@ -598,16 +186,14 @@
 
         synchronized void registerLogManager(LocalLogManager logManager) {
             if (logManagers.put(logManager.nodeId, logManager) != null) {
-                throw new RuntimeException("Can't have multiple LocalLogManagers " +
-                    "with id " + logManager.nodeId());
+                throw new RuntimeException("Can't have multiple LocalLogManagers " + "with id " + logManager.nodeId());
             }
             electLeaderIfNeeded();
         }
 
         synchronized void unregisterLogManager(LocalLogManager logManager) {
             if (!logManagers.remove(logManager.nodeId, logManager)) {
-                throw new RuntimeException("Log manager " + logManager.nodeId() +
-                    " was not found.");
+                throw new RuntimeException("Log manager " + logManager.nodeId() + " was not found.");
             }
         }
 
@@ -619,17 +205,14 @@
 
         synchronized long tryAppend(int nodeId, int epoch, LocalBatch batch) {
             if (!leader.isLeader(nodeId)) {
-                log.debug("tryAppend(nodeId={}, epoch={}): the given node id does not " +
-                        "match the current leader id of {}.", nodeId, epoch, leader.leaderId());
+                log.debug("tryAppend(nodeId={}, epoch={}): the given node id does not " + "match the current leader id of {}.", nodeId, epoch, leader.leaderId());
                 throw new NotLeaderException("Append failed because the replication is not the current leader");
             }
 
             if (epoch < leader.epoch()) {
-                throw new NotLeaderException("Append failed because the given epoch " + epoch + " is stale. " +
-                        "Current leader epoch = " + leader.epoch());
+                throw new NotLeaderException("Append failed because the given epoch " + epoch + " is stale. " + "Current leader epoch = " + leader.epoch());
             } else if (epoch > leader.epoch()) {
-                throw new IllegalArgumentException("Attempt to append from epoch " + epoch +
-                        " which is larger than the current epoch " + leader.epoch());
+                throw new IllegalArgumentException("Attempt to append from epoch " + epoch + " which is larger than the current epoch " + leader.epoch());
             }
 
             log.trace("tryAppend(nodeId={}): appending {}.", nodeId, batch);
@@ -697,11 +280,7 @@
          */
         synchronized void addSnapshot(RawSnapshotReader newSnapshot) {
             if (newSnapshot.snapshotId().offset() - 1 > prevOffset) {
-                log.error(
-                    "Ignored attempt to add a snapshot {} that is greater than the latest offset {}",
-                    newSnapshot,
-                    prevOffset
-                );
+                log.error("Ignored attempt to add a snapshot {} that is greater than the latest offset {}", newSnapshot, prevOffset);
             } else {
                 snapshots.put(newSnapshot.snapshotId().offset() - 1, newSnapshot);
                 this.notifyAll();
@@ -710,7 +289,7 @@
 
         /**
          * Returns the snapshot whose last offset is the committed offset.
-         *
+         * <p>
          * If such snapshot doesn't exist, it waits until it does.
          */
         synchronized RawSnapshotReader waitForSnapshot(long committedOffset) throws InterruptedException {
@@ -726,7 +305,7 @@
 
         /**
          * Returns the latest snapshot.
-         *
+         * <p>
          * If a snapshot doesn't exists, it waits until it does.
          */
         synchronized RawSnapshotReader waitForLatestSnapshot() throws InterruptedException {
@@ -739,7 +318,7 @@
 
         /**
          * Returns the snapshot id of the latest snapshot if there is one.
-         *
+         * <p>
          * If a snapshot doesn't exists, it return an empty Optional.
          */
         synchronized Optional<OffsetAndEpoch> latestSnapshotId() {
@@ -749,18 +328,14 @@
         synchronized long appendedBytes() {
             ObjectSerializationCache objectCache = new ObjectSerializationCache();
 
-            return batches
-                .values()
-                .stream()
-                .flatMapToInt(batch -> {
-                    if (batch instanceof LocalRecordBatch) {
-                        LocalRecordBatch localBatch = (LocalRecordBatch) batch;
-                        return localBatch.records.stream().mapToInt(record -> messageSize(record, objectCache));
-                    } else {
-                        return IntStream.empty();
-                    }
-                })
-                .sum();
+            return batches.values().stream().flatMapToInt(batch -> {
+                if (batch instanceof LocalRecordBatch) {
+                    LocalRecordBatch localBatch = (LocalRecordBatch) batch;
+                    return localBatch.records.stream().mapToInt(record -> messageSize(record, objectCache));
+                } else {
+                    return IntStream.empty();
+                }
+            }).sum();
         }
 
         public SharedLogData setInitialMaxReadOffset(long initialMaxReadOffset) {
@@ -883,16 +458,12 @@
      */
     private AtomicBoolean resignAfterNonAtomicCommit = new AtomicBoolean(false);
 
-    public LocalLogManager(LogContext logContext,
-                           int nodeId,
-                           SharedLogData shared,
-                           String threadNamePrefix) {
+    public LocalLogManager(LogContext logContext, int nodeId, SharedLogData shared, String threadNamePrefix) {
         this.log = logContext.logger(LocalLogManager.class);
         this.nodeId = nodeId;
         this.shared = shared;
         this.maxReadOffset = shared.initialMaxReadOffset();
-        this.eventQueue = new KafkaEventQueue(Time.SYSTEM, logContext,
-                threadNamePrefix, new ShutdownEvent());
+        this.eventQueue = new KafkaEventQueue(Time.SYSTEM, logContext, threadNamePrefix, new ShutdownEvent());
         shared.registerLogManager(this);
     }
 
@@ -909,73 +480,42 @@
                             Optional<RawSnapshotReader> snapshot = shared.nextSnapshot(listenerData.offset());
                             if (snapshot.isPresent()) {
                                 log.trace("Node {}: handling snapshot with id {}.", nodeId, snapshot.get().snapshotId());
-                                listenerData.handleLoadSnapshot(
-                                    RecordsSnapshotReader.of(
-                                        snapshot.get(),
-                                        new  MetadataRecordSerde(),
-                                        BufferSupplier.create(),
-                                        Integer.MAX_VALUE,
-                                        true
-                                    )
-                                );
+                                listenerData.handleLoadSnapshot(RecordsSnapshotReader.of(snapshot.get(), new MetadataRecordSerde(), BufferSupplier.create(), Integer.MAX_VALUE, true));
                             }
                         }
 
                         Entry<Long, LocalBatch> entry = shared.nextBatch(listenerData.offset());
                         if (entry == null) {
-                            log.trace("Node {}: reached the end of the log after finding " +
-                                "{} entries.", nodeId, numEntriesFound);
+                            log.trace("Node {}: reached the end of the log after finding " + "{} entries.", nodeId, numEntriesFound);
                             break;
                         }
                         long entryOffset = entry.getKey();
                         if (entryOffset > maxReadOffset) {
-                            log.trace("Node {}: after {} entries, not reading the next " +
-                                "entry because its offset is {}, and maxReadOffset is {}.",
-                                nodeId, numEntriesFound, entryOffset, maxReadOffset);
+                            log.trace("Node {}: after {} entries, not reading the next " + "entry because its offset is {}, and maxReadOffset is {}.", nodeId, numEntriesFound, entryOffset, maxReadOffset);
                             break;
                         }
                         if (entry.getValue() instanceof LeaderChangeBatch) {
                             LeaderChangeBatch batch = (LeaderChangeBatch) entry.getValue();
-                            log.trace("Node {}: handling LeaderChange to {}.",
-                                nodeId, batch.newLeader);
+                            log.trace("Node {}: handling LeaderChange to {}.", nodeId, batch.newLeader);
                             // Only notify the listener if it equals the shared leader state
                             LeaderAndEpoch sharedLeader = shared.leaderAndEpoch();
                             if (batch.newLeader.equals(sharedLeader)) {
-                                log.debug("Node {}: Executing handleLeaderChange {}",
-                                    nodeId, sharedLeader);
+                                log.debug("Node {}: Executing handleLeaderChange {}", nodeId, sharedLeader);
                                 listenerData.handleLeaderChange(entryOffset, batch.newLeader);
                                 if (batch.newLeader.epoch() > leader.epoch()) {
                                     leader = batch.newLeader;
                                 }
                             } else {
-                                log.debug("Node {}: Ignoring {} since it doesn't match the latest known leader {}",
-                                        nodeId, batch.newLeader, sharedLeader);
+                                log.debug("Node {}: Ignoring {} since it doesn't match the latest known leader {}", nodeId, batch.newLeader, sharedLeader);
                                 listenerData.setOffset(entryOffset);
                             }
                         } else if (entry.getValue() instanceof LocalRecordBatch) {
                             LocalRecordBatch batch = (LocalRecordBatch) entry.getValue();
-                            log.trace("Node {}: handling LocalRecordBatch with offset {}.",
-                                nodeId, entryOffset);
+                            log.trace("Node {}: handling LocalRecordBatch with offset {}.", nodeId, entryOffset);
                             ObjectSerializationCache objectCache = new ObjectSerializationCache();
 
-                            listenerData.handleCommit(
-                                MemoryBatchReader.of(
-                                    Collections.singletonList(
-                                        Batch.data(
-                                            entryOffset - batch.records.size() + 1,
-                                            batch.leaderEpoch,
-                                            batch.appendTimestamp,
-                                            batch
-                                                .records
-                                                .stream()
-                                                .mapToInt(record -> messageSize(record, objectCache))
-                                                .sum(),
-                                            batch.records
-                                        )
-                                    ),
-                                    reader -> { }
-                                )
-                            );
+                            listenerData.handleCommit(MemoryBatchReader.of(Collections.singletonList(Batch.data(entryOffset - batch.records.size() + 1, batch.leaderEpoch, batch.appendTimestamp, batch.records.stream().mapToInt(record -> messageSize(record, objectCache)).sum(), batch.records)), reader -> {
+                            }));
                         }
                         numEntriesFound++;
                     }
@@ -1029,7 +569,7 @@
 
     /**
      * Shutdown the log manager.
-     *
+     * <p>
      * Even though the API suggests a non-blocking shutdown, this method always returns a completed
      * future. This means that shutdown is a blocking operation.
      */
@@ -1058,8 +598,7 @@
         CompletableFuture<Void> future = new CompletableFuture<>();
         eventQueue.append(() -> {
             if (shutdown) {
-                log.info("Node {}: can't register because local log manager has " +
-                    "already been shut down.", nodeId);
+                log.info("Node {}: can't register because local log manager has " + "already been shut down.", nodeId);
                 future.complete(null);
             } else if (initialized) {
                 int id = System.identityHashCode(listener);
@@ -1072,10 +611,8 @@
                 scheduleLogCheck();
                 future.complete(null);
             } else {
-                log.info("Node {}: can't register because local log manager has not " +
-                    "been initialized.", nodeId);
-                future.completeExceptionally(new RuntimeException(
-                    "LocalLogManager was not initialized."));
+                log.info("Node {}: can't register because local log manager has not " + "been initialized.", nodeId);
+                future.completeExceptionally(new RuntimeException("LocalLogManager was not initialized."));
             }
         });
         try {
@@ -1125,10 +662,7 @@
         assertEquals(batch.size(), first.size() + second.size());
         assertFalse(second.isEmpty());
 
-        OptionalLong firstOffset = first
-            .stream()
-            .mapToLong(record -> scheduleAtomicAppend(epoch, Collections.singletonList(record)))
-            .max();
+        OptionalLong firstOffset = first.stream().mapToLong(record -> scheduleAtomicAppend(epoch, Collections.singletonList(record))).max();
 
         if (firstOffset.isPresent() && resignAfterNonAtomicCommit.getAndSet(false)) {
             // Emulate losing leadership in the middle of a non-atomic append by not writing
@@ -1137,11 +671,7 @@
 
             return firstOffset.getAsLong() + second.size();
         } else {
-            return second
-                .stream()
-                .mapToLong(record -> scheduleAtomicAppend(epoch, Collections.singletonList(record)))
-                .max()
-                .getAsLong();
+            return second.stream().mapToLong(record -> scheduleAtomicAppend(epoch, Collections.singletonList(record))).max().getAsLong();
         }
     }
 
@@ -1160,15 +690,13 @@
         int currentEpoch = leaderAndEpoch.epoch();
 
         if (epoch > currentEpoch) {
-            throw new IllegalArgumentException("Attempt to resign from epoch " + epoch +
-                    " which is larger than the current epoch " + currentEpoch);
+            throw new IllegalArgumentException("Attempt to resign from epoch " + epoch + " which is larger than the current epoch " + currentEpoch);
         } else if (epoch < currentEpoch) {
             // If the passed epoch is smaller than the current epoch, then it might mean
             // that the listener has not been notified about a leader change that already
             // took place. In this case, we consider the call as already fulfilled and
             // take no further action.
-            log.debug("Ignoring call to resign from epoch {} since it is smaller than the " +
-                    "current epoch {}", epoch, currentEpoch);
+            log.debug("Ignoring call to resign from epoch {} since it is smaller than the " + "current epoch {}", epoch, currentEpoch);
             return;
         }
 
@@ -1177,34 +705,20 @@
             shared.tryAppend(nodeId, currentEpoch, new LeaderChangeBatch(nextLeader));
         } catch (NotLeaderException exp) {
             // the leader epoch has already advanced. resign is a no op.
-            log.debug("Ignoring call to resign from epoch {}. Either we are not the leader or the provided epoch is " +
-                    "smaller than the current epoch {}", epoch, currentEpoch);
+            log.debug("Ignoring call to resign from epoch {}. Either we are not the leader or the provided epoch is " + "smaller than the current epoch {}", epoch, currentEpoch);
             return;
         }
     }
 
     @Override
-    public Optional<SnapshotWriter<ApiMessageAndVersion>> createSnapshot(
-        OffsetAndEpoch snapshotId,
-        long lastContainedLogTimestamp
-    ) {
-        return RecordsSnapshotWriter.createWithHeader(
-            () -> createNewSnapshot(snapshotId),
-            1024,
-            MemoryPool.NONE,
-            new MockTime(),
-            lastContainedLogTimestamp,
-            CompressionType.NONE,
-            new MetadataRecordSerde()
-        );
+    public Optional<SnapshotWriter<ApiMessageAndVersion>> createSnapshot(OffsetAndEpoch snapshotId, long lastContainedLogTimestamp) {
+        return RecordsSnapshotWriter.createWithHeader(() -> createNewSnapshot(snapshotId), 1024, MemoryPool.NONE, new MockTime(), lastContainedLogTimestamp, CompressionType.NONE, new MetadataRecordSerde());
     }
 
     private Optional<RawSnapshotWriter> createNewSnapshot(OffsetAndEpoch snapshotId) {
-        return Optional.of(
-            new MockRawSnapshotWriter(snapshotId, buffer -> {
-                shared.addSnapshot(new MockRawSnapshotReader(snapshotId, buffer));
-            })
-        );
+        return Optional.of(new MockRawSnapshotWriter(snapshotId, buffer -> {
+            shared.addSnapshot(new MockRawSnapshotReader(snapshotId, buffer));
+        }));
     }
 
     @Override
@@ -1252,5 +766,4 @@
     public void resignAfterNonAtomicCommit() {
         resignAfterNonAtomicCommit.set(true);
     }
->>>>>>> 15418db6
 }