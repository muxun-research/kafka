--- conflicted
+++ resolved
@@ -22,54 +22,13 @@
 import org.apache.kafka.raft.BatchReader;
 import org.apache.kafka.raft.LeaderAndEpoch;
 import org.apache.kafka.raft.RaftClient;
+import org.apache.kafka.server.common.ApiMessageAndVersion;
 import org.apache.kafka.snapshot.SnapshotReader;
-import org.apache.kafka.server.common.ApiMessageAndVersion;
 
 import java.util.ArrayList;
 import java.util.List;
 import java.util.OptionalInt;
 
-<<<<<<< HEAD
-public class MockMetaLogManagerListener implements MetaLogListener {
-	public static final String COMMIT = "COMMIT";
-	public static final String LAST_COMMITTED_OFFSET = "LAST_COMMITTED_OFFSET";
-	public static final String NEW_LEADER = "NEW_LEADER";
-	public static final String RENOUNCE = "RENOUNCE";
-	public static final String SHUTDOWN = "SHUTDOWN";
-
-	private final List<String> serializedEvents = new ArrayList<>();
-
-	@Override
-	public synchronized void handleCommits(long lastCommittedOffset, List<ApiMessage> messages) {
-		for (ApiMessage message : messages) {
-			StringBuilder bld = new StringBuilder();
-			bld.append(COMMIT).append(" ").append(message.toString());
-			serializedEvents.add(bld.toString());
-		}
-		StringBuilder bld = new StringBuilder();
-		bld.append(LAST_COMMITTED_OFFSET).append(" ").append(lastCommittedOffset);
-		serializedEvents.add(bld.toString());
-	}
-
-	@Override
-	public void handleNewLeader(MetaLogLeader leader) {
-		StringBuilder bld = new StringBuilder();
-		bld.append(NEW_LEADER).append(" ").
-				append(leader.nodeId()).append(" ").append(leader.epoch());
-		synchronized (this) {
-			serializedEvents.add(bld.toString());
-		}
-	}
-
-	@Override
-	public void handleRenounce(long epoch) {
-		StringBuilder bld = new StringBuilder();
-		bld.append(RENOUNCE).append(" ").append(epoch);
-		synchronized (this) {
-			serializedEvents.add(bld.toString());
-		}
-	}
-=======
 public class MockMetaLogManagerListener implements RaftClient.Listener<ApiMessageAndVersion> {
     public static final String COMMIT = "COMMIT";
     public static final String LAST_COMMITTED_OFFSET = "LAST_COMMITTED_OFFSET";
@@ -137,8 +96,7 @@
 
         if (newLeaderAndEpoch.isLeader(nodeId)) {
             StringBuilder bld = new StringBuilder();
-            bld.append(NEW_LEADER).append(" ").
-                append(nodeId).append(" ").append(newLeaderAndEpoch.epoch());
+            bld.append(NEW_LEADER).append(" ").append(nodeId).append(" ").append(newLeaderAndEpoch.epoch());
             serializedEvents.add(bld.toString());
         } else if (oldLeaderAndEpoch.isLeader(nodeId)) {
             StringBuilder bld = new StringBuilder();
@@ -146,18 +104,17 @@
             serializedEvents.add(bld.toString());
         }
     }
->>>>>>> 15418db6
 
-	@Override
-	public void beginShutdown() {
-		StringBuilder bld = new StringBuilder();
-		bld.append(SHUTDOWN);
-		synchronized (this) {
-			serializedEvents.add(bld.toString());
-		}
-	}
+    @Override
+    public void beginShutdown() {
+        StringBuilder bld = new StringBuilder();
+        bld.append(SHUTDOWN);
+        synchronized (this) {
+            serializedEvents.add(bld.toString());
+        }
+    }
 
-	public synchronized List<String> serializedEvents() {
-		return new ArrayList<>(serializedEvents);
-	}
+    public synchronized List<String> serializedEvents() {
+        return new ArrayList<>(serializedEvents);
+    }
 }