/*
 * Licensed to the Apache Software Foundation (ASF) under one or more
 * contributor license agreements. See the NOTICE file distributed with
 * this work for additional information regarding copyright ownership.
 * The ASF licenses this file to You under the Apache License, Version 2.0
 * (the "License"); you may not use this file except in compliance with
 * the License. You may obtain a copy of the License at
 *
 *    http://www.apache.org/licenses/LICENSE-2.0
 *
 * Unless required by applicable law or agreed to in writing, software
 * distributed under the License is distributed on an "AS IS" BASIS,
 * WITHOUT WARRANTIES OR CONDITIONS OF ANY KIND, either express or implied.
 * See the License for the specific language governing permissions and
 * limitations under the License.
 */

package org.apache.kafka.metalog;

import org.apache.kafka.common.protocol.ApiMessage;
import org.apache.kafka.raft.Batch;
import org.apache.kafka.raft.BatchReader;
import org.apache.kafka.raft.LeaderAndEpoch;
import org.apache.kafka.raft.RaftClient;
import org.apache.kafka.server.common.ApiMessageAndVersion;
import org.apache.kafka.snapshot.SnapshotReader;

import java.util.ArrayList;
import java.util.List;
import java.util.OptionalInt;

public class MockMetaLogManagerListener implements RaftClient.Listener<ApiMessageAndVersion> {
    public static final String COMMIT = "COMMIT";
    public static final String LAST_COMMITTED_OFFSET = "LAST_COMMITTED_OFFSET";
    public static final String NEW_LEADER = "NEW_LEADER";
    public static final String RENOUNCE = "RENOUNCE";
    public static final String SHUTDOWN = "SHUTDOWN";
    public static final String SNAPSHOT = "SNAPSHOT";

    private final int nodeId;
    private final List<String> serializedEvents = new ArrayList<>();
    private LeaderAndEpoch leaderAndEpoch = new LeaderAndEpoch(OptionalInt.empty(), 0);

    public MockMetaLogManagerListener(int nodeId) {
        this.nodeId = nodeId;
    }

    @Override
    public synchronized void handleCommit(BatchReader<ApiMessageAndVersion> reader) {
        try {
            while (reader.hasNext()) {
                Batch<ApiMessageAndVersion> batch = reader.next();
                long lastCommittedOffset = batch.lastOffset();

                for (ApiMessageAndVersion messageAndVersion : batch.records()) {
                    ApiMessage message = messageAndVersion.message();
                    serializedEvents.add(COMMIT + " " + message.toString());
                }
                serializedEvents.add(LAST_COMMITTED_OFFSET + " " + lastCommittedOffset);
            }
        } finally {
            reader.close();
        }
    }

    @Override
    public synchronized void handleLoadSnapshot(SnapshotReader<ApiMessageAndVersion> reader) {
        long lastCommittedOffset = reader.lastContainedLogOffset();
        try {
            while (reader.hasNext()) {
                Batch<ApiMessageAndVersion> batch = reader.next();

                for (ApiMessageAndVersion messageAndVersion : batch.records()) {
                    ApiMessage message = messageAndVersion.message();
                    serializedEvents.add(SNAPSHOT + " " + message.toString());
                }
                serializedEvents.add(LAST_COMMITTED_OFFSET + " " + lastCommittedOffset);
            }
        } finally {
            reader.close();
        }
    }

    @Override
    public synchronized void handleLeaderChange(LeaderAndEpoch newLeaderAndEpoch) {
        LeaderAndEpoch oldLeaderAndEpoch = this.leaderAndEpoch;
        this.leaderAndEpoch = newLeaderAndEpoch;

        if (newLeaderAndEpoch.isLeader(nodeId)) {
<<<<<<< HEAD
            StringBuilder bld = new StringBuilder();
            bld.append(NEW_LEADER).append(" ").append(nodeId).append(" ").append(newLeaderAndEpoch.epoch());
            serializedEvents.add(bld.toString());
=======
            String bld = NEW_LEADER + " " + nodeId + " " + newLeaderAndEpoch.epoch();
            serializedEvents.add(bld);
>>>>>>> 9494bebe
        } else if (oldLeaderAndEpoch.isLeader(nodeId)) {
            serializedEvents.add(RENOUNCE + " " + newLeaderAndEpoch.epoch());
        }
    }

    @Override
    public void beginShutdown() {
        StringBuilder bld = new StringBuilder();
        bld.append(SHUTDOWN);
        synchronized (this) {
            serializedEvents.add(bld.toString());
        }
    }

    public synchronized List<String> serializedEvents() {
        return new ArrayList<>(serializedEvents);
    }
}<|MERGE_RESOLUTION|>--- conflicted
+++ resolved
@@ -87,14 +87,8 @@
         this.leaderAndEpoch = newLeaderAndEpoch;
 
         if (newLeaderAndEpoch.isLeader(nodeId)) {
-<<<<<<< HEAD
-            StringBuilder bld = new StringBuilder();
-            bld.append(NEW_LEADER).append(" ").append(nodeId).append(" ").append(newLeaderAndEpoch.epoch());
-            serializedEvents.add(bld.toString());
-=======
             String bld = NEW_LEADER + " " + nodeId + " " + newLeaderAndEpoch.epoch();
             serializedEvents.add(bld);
->>>>>>> 9494bebe
         } else if (oldLeaderAndEpoch.isLeader(nodeId)) {
             serializedEvents.add(RENOUNCE + " " + newLeaderAndEpoch.epoch());
         }
