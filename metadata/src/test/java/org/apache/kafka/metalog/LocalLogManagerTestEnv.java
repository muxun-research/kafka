/*
 * Licensed to the Apache Software Foundation (ASF) under one or more
 * contributor license agreements. See the NOTICE file distributed with
 * this work for additional information regarding copyright ownership.
 * The ASF licenses this file to You under the Apache License, Version 2.0
 * (the "License"); you may not use this file except in compliance with
 * the License. You may obtain a copy of the License at
 *
 *    http://www.apache.org/licenses/LICENSE-2.0
 *
 * Unless required by applicable law or agreed to in writing, software
 * distributed under the License is distributed on an "AS IS" BASIS,
 * WITHOUT WARRANTIES OR CONDITIONS OF ANY KIND, either express or implied.
 * See the License for the specific language governing permissions and
 * limitations under the License.
 */

package org.apache.kafka.metalog;

import org.apache.kafka.common.Uuid;
import org.apache.kafka.common.utils.LogContext;
import org.apache.kafka.common.utils.Utils;
import org.apache.kafka.metalog.LocalLogManager.LeaderChangeBatch;
import org.apache.kafka.metalog.LocalLogManager.LocalRecordBatch;
import org.apache.kafka.metalog.LocalLogManager.SharedLogData;
import org.apache.kafka.raft.LeaderAndEpoch;
import org.apache.kafka.server.common.ApiMessageAndVersion;
import org.apache.kafka.snapshot.RawSnapshotReader;
import org.apache.kafka.test.TestUtils;
import org.slf4j.Logger;
import org.slf4j.LoggerFactory;

import java.io.File;
import java.io.IOException;
import java.util.ArrayList;
import java.util.List;
import java.util.Optional;
import java.util.OptionalInt;
import java.util.concurrent.atomic.AtomicReference;
import java.util.function.Consumer;

public class LocalLogManagerTestEnv implements AutoCloseable {
	private static final Logger log =
			LoggerFactory.getLogger(LocalLogManagerTestEnv.class);

<<<<<<< HEAD
	/**
	 * The first error we encountered during this test, or the empty string if we have
	 * not encountered any.
	 */
	final AtomicReference<String> firstError = new AtomicReference<>(null);
=======
    private final String clusterId;

    /**
     * The first error we encountered during this test, or the empty string if we have
     * not encountered any.
     */
    final AtomicReference<String> firstError = new AtomicReference<>(null);
>>>>>>> 15418db6

	/**
	 * The test directory, which we will delete once the test is over.
	 */
	private final File dir;

	/**
	 * The shared data for our LocalLogManager instances.
	 */
	private final SharedLogData shared;

	/**
	 * A list of log managers.
	 */
	private final List<LocalLogManager> logManagers;

<<<<<<< HEAD
	public static LocalLogManagerTestEnv createWithMockListeners(int numManagers) throws Exception {
		LocalLogManagerTestEnv testEnv = new LocalLogManagerTestEnv(numManagers);
		try {
			for (LocalLogManager logManager : testEnv.logManagers) {
				logManager.register(new MockMetaLogManagerListener());
			}
		} catch (Exception e) {
			testEnv.close();
			throw e;
		}
		return testEnv;
	}

	public LocalLogManagerTestEnv(int numManagers) throws Exception {
		dir = TestUtils.tempDirectory();
		shared = new SharedLogData();
		List<LocalLogManager> newLogManagers = new ArrayList<>(numManagers);
		try {
			for (int nodeId = 0; nodeId < numManagers; nodeId++) {
				newLogManagers.add(new LocalLogManager(
						new LogContext(String.format("[LocalLogManager %d] ", nodeId)),
						nodeId,
						shared,
						String.format("LocalLogManager-%d_", nodeId)));
			}
			for (LocalLogManager logManager : newLogManagers) {
				logManager.initialize();
			}
		} catch (Throwable t) {
			for (LocalLogManager logManager : newLogManagers) {
				logManager.close();
			}
			throw t;
		}
		this.logManagers = newLogManagers;
	}

	AtomicReference<String> firstError() {
		return firstError;
	}
=======
    public static class Builder {
        private final int numManagers;
        private Optional<RawSnapshotReader> snapshotReader = Optional.empty();
        private Consumer<SharedLogData> sharedLogDataInitializer = __ -> { };

        public Builder(int numManagers) {
            this.numManagers = numManagers;
        }

        public Builder setSnapshotReader(RawSnapshotReader snapshotReader) {
            this.snapshotReader = Optional.of(snapshotReader);
            return this;
        }

        public Builder setSharedLogDataInitializer(Consumer<SharedLogData> sharedLogDataInitializer) {
            this.sharedLogDataInitializer = sharedLogDataInitializer;
            return this;
        }

        public LocalLogManagerTestEnv build() {
            return new LocalLogManagerTestEnv(
                numManagers,
                snapshotReader,
                sharedLogDataInitializer);
        }

        public LocalLogManagerTestEnv buildWithMockListeners() {
            LocalLogManagerTestEnv env = build();
            try {
                for (LocalLogManager logManager : env.logManagers) {
                    logManager.register(new MockMetaLogManagerListener(logManager.nodeId().getAsInt()));
                }
            } catch (Exception e) {
                try {
                    env.close();
                } catch (Exception t) {
                    log.error("Error while closing new log environment", t);
                }
                throw e;
            }
            return env;
        }
    }

    private LocalLogManagerTestEnv(
        int numManagers,
        Optional<RawSnapshotReader> snapshotReader,
        Consumer<SharedLogData> sharedLogDataInitializer
    ) {
        clusterId = Uuid.randomUuid().toString();
        dir = TestUtils.tempDirectory();
        shared = new SharedLogData(snapshotReader);
        sharedLogDataInitializer.accept(shared);
        List<LocalLogManager> newLogManagers = new ArrayList<>(numManagers);
        try {
            for (int nodeId = 0; nodeId < numManagers; nodeId++) {
                newLogManagers.add(new LocalLogManager(
                    new LogContext(String.format("[LocalLogManager %d] ", nodeId)),
                    nodeId,
                    shared,
                    String.format("LocalLogManager-%d_", nodeId)));
            }
            for (LocalLogManager logManager : newLogManagers) {
                logManager.initialize();
            }
        } catch (Throwable t) {
            for (LocalLogManager logManager : newLogManagers) {
                logManager.close();
            }
            throw t;
        }
        this.logManagers = newLogManagers;
    }

    /**
     * Return all records in the log as a list.
     */
    public List<ApiMessageAndVersion> allRecords() {
        return shared.allRecords();
    }

    /**
     * Append some records to the log. This method is meant to be called before the
     * controllers are started, to simulate a pre-existing metadata log.
     *
     * @param records   The records to be appended. Will be added in a single batch.
     */
    public void appendInitialRecords(List<ApiMessageAndVersion> records) {
        int initialLeaderEpoch = 1;
        shared.append(new LeaderChangeBatch(
            new LeaderAndEpoch(OptionalInt.empty(), initialLeaderEpoch + 1)));
        shared.append(new LocalRecordBatch(initialLeaderEpoch + 1, 0, records));
        shared.append(new LeaderChangeBatch(
            new LeaderAndEpoch(OptionalInt.of(0), initialLeaderEpoch + 2)));
    }

    public String clusterId() {
        return clusterId;
    }

    AtomicReference<String> firstError() {
        return firstError;
    }
>>>>>>> 15418db6

	File dir() {
		return dir;
	}

<<<<<<< HEAD
	MetaLogLeader waitForLeader() throws InterruptedException {
		AtomicReference<MetaLogLeader> value = new AtomicReference<>(null);
		TestUtils.retryOnExceptionWithTimeout(3, 20000, () -> {
			MetaLogLeader result = null;
			for (LocalLogManager logManager : logManagers) {
				MetaLogLeader leader = logManager.leader();
				if (leader.nodeId() == logManager.nodeId()) {
					if (result != null) {
						throw new RuntimeException("node " + leader.nodeId() +
								" thinks it's the leader, but so does " + result.nodeId());
					}
					result = leader;
				}
			}
			if (result == null) {
				throw new RuntimeException("No leader found.");
			}
			value.set(result);
		});
		return value.get();
	}
=======
    LeaderAndEpoch waitForLeader() throws InterruptedException {
        AtomicReference<LeaderAndEpoch> value = new AtomicReference<>(null);
        TestUtils.retryOnExceptionWithTimeout(20000, 3, () -> {
            LeaderAndEpoch result = null;
            for (LocalLogManager logManager : logManagers) {
                LeaderAndEpoch leader = logManager.leaderAndEpoch();
                int nodeId = logManager.nodeId().getAsInt();
                if (leader.isLeader(nodeId)) {
                    if (result != null) {
                        throw new RuntimeException("node " + nodeId +
                            " thinks it's the leader, but so does " + result.leaderId());
                    }
                    result = leader;
                }
            }
            if (result == null) {
                throw new RuntimeException("No leader found.");
            }
            value.set(result);
        });
        return value.get();
    }
>>>>>>> 15418db6

	public List<LocalLogManager> logManagers() {
		return logManagers;
	}

<<<<<<< HEAD
	@Override
	public void close() throws InterruptedException {
		try {
			for (LocalLogManager logManager : logManagers) {
				logManager.beginShutdown();
			}
			for (LocalLogManager logManager : logManagers) {
				logManager.close();
			}
			Utils.delete(dir);
		} catch (IOException e) {
			log.error("Error deleting {}", dir.getAbsolutePath(), e);
		}
	}
=======
    public RawSnapshotReader waitForSnapshot(long committedOffset) throws InterruptedException {
        return shared.waitForSnapshot(committedOffset);
    }

    public RawSnapshotReader waitForLatestSnapshot() throws InterruptedException {
        return shared.waitForLatestSnapshot();
    }

    public long appendedBytes() {
        return shared.appendedBytes();
    }

    public LeaderAndEpoch leaderAndEpoch() {
        return shared.leaderAndEpoch();
    }

    @Override
    public void close() throws InterruptedException {
        try {
            for (LocalLogManager logManager : logManagers) {
                logManager.beginShutdown();
            }
            for (LocalLogManager logManager : logManagers) {
                logManager.close();
            }
            Utils.delete(dir);
        } catch (IOException e) {
            log.error("Error deleting {}", dir.getAbsolutePath(), e);
        }
    }
>>>>>>> 15418db6
}<|MERGE_RESOLUTION|>--- conflicted
+++ resolved
@@ -40,16 +40,8 @@
 import java.util.function.Consumer;
 
 public class LocalLogManagerTestEnv implements AutoCloseable {
-	private static final Logger log =
-			LoggerFactory.getLogger(LocalLogManagerTestEnv.class);
-
-<<<<<<< HEAD
-	/**
-	 * The first error we encountered during this test, or the empty string if we have
-	 * not encountered any.
-	 */
-	final AtomicReference<String> firstError = new AtomicReference<>(null);
-=======
+    private static final Logger log = LoggerFactory.getLogger(LocalLogManagerTestEnv.class);
+
     private final String clusterId;
 
     /**
@@ -57,69 +49,27 @@
      * not encountered any.
      */
     final AtomicReference<String> firstError = new AtomicReference<>(null);
->>>>>>> 15418db6
-
-	/**
-	 * The test directory, which we will delete once the test is over.
-	 */
-	private final File dir;
-
-	/**
-	 * The shared data for our LocalLogManager instances.
-	 */
-	private final SharedLogData shared;
-
-	/**
-	 * A list of log managers.
-	 */
-	private final List<LocalLogManager> logManagers;
-
-<<<<<<< HEAD
-	public static LocalLogManagerTestEnv createWithMockListeners(int numManagers) throws Exception {
-		LocalLogManagerTestEnv testEnv = new LocalLogManagerTestEnv(numManagers);
-		try {
-			for (LocalLogManager logManager : testEnv.logManagers) {
-				logManager.register(new MockMetaLogManagerListener());
-			}
-		} catch (Exception e) {
-			testEnv.close();
-			throw e;
-		}
-		return testEnv;
-	}
-
-	public LocalLogManagerTestEnv(int numManagers) throws Exception {
-		dir = TestUtils.tempDirectory();
-		shared = new SharedLogData();
-		List<LocalLogManager> newLogManagers = new ArrayList<>(numManagers);
-		try {
-			for (int nodeId = 0; nodeId < numManagers; nodeId++) {
-				newLogManagers.add(new LocalLogManager(
-						new LogContext(String.format("[LocalLogManager %d] ", nodeId)),
-						nodeId,
-						shared,
-						String.format("LocalLogManager-%d_", nodeId)));
-			}
-			for (LocalLogManager logManager : newLogManagers) {
-				logManager.initialize();
-			}
-		} catch (Throwable t) {
-			for (LocalLogManager logManager : newLogManagers) {
-				logManager.close();
-			}
-			throw t;
-		}
-		this.logManagers = newLogManagers;
-	}
-
-	AtomicReference<String> firstError() {
-		return firstError;
-	}
-=======
+
+    /**
+     * The test directory, which we will delete once the test is over.
+     */
+    private final File dir;
+
+    /**
+     * The shared data for our LocalLogManager instances.
+     */
+    private final SharedLogData shared;
+
+    /**
+     * A list of log managers.
+     */
+    private final List<LocalLogManager> logManagers;
+
     public static class Builder {
         private final int numManagers;
         private Optional<RawSnapshotReader> snapshotReader = Optional.empty();
-        private Consumer<SharedLogData> sharedLogDataInitializer = __ -> { };
+        private Consumer<SharedLogData> sharedLogDataInitializer = __ -> {
+        };
 
         public Builder(int numManagers) {
             this.numManagers = numManagers;
@@ -136,10 +86,7 @@
         }
 
         public LocalLogManagerTestEnv build() {
-            return new LocalLogManagerTestEnv(
-                numManagers,
-                snapshotReader,
-                sharedLogDataInitializer);
+            return new LocalLogManagerTestEnv(numManagers, snapshotReader, sharedLogDataInitializer);
         }
 
         public LocalLogManagerTestEnv buildWithMockListeners() {
@@ -160,11 +107,7 @@
         }
     }
 
-    private LocalLogManagerTestEnv(
-        int numManagers,
-        Optional<RawSnapshotReader> snapshotReader,
-        Consumer<SharedLogData> sharedLogDataInitializer
-    ) {
+    private LocalLogManagerTestEnv(int numManagers, Optional<RawSnapshotReader> snapshotReader, Consumer<SharedLogData> sharedLogDataInitializer) {
         clusterId = Uuid.randomUuid().toString();
         dir = TestUtils.tempDirectory();
         shared = new SharedLogData(snapshotReader);
@@ -172,11 +115,7 @@
         List<LocalLogManager> newLogManagers = new ArrayList<>(numManagers);
         try {
             for (int nodeId = 0; nodeId < numManagers; nodeId++) {
-                newLogManagers.add(new LocalLogManager(
-                    new LogContext(String.format("[LocalLogManager %d] ", nodeId)),
-                    nodeId,
-                    shared,
-                    String.format("LocalLogManager-%d_", nodeId)));
+                newLogManagers.add(new LocalLogManager(new LogContext(String.format("[LocalLogManager %d] ", nodeId)), nodeId, shared, String.format("LocalLogManager-%d_", nodeId)));
             }
             for (LocalLogManager logManager : newLogManagers) {
                 logManager.initialize();
@@ -200,16 +139,13 @@
     /**
      * Append some records to the log. This method is meant to be called before the
      * controllers are started, to simulate a pre-existing metadata log.
-     *
-     * @param records   The records to be appended. Will be added in a single batch.
+     * @param records The records to be appended. Will be added in a single batch.
      */
     public void appendInitialRecords(List<ApiMessageAndVersion> records) {
         int initialLeaderEpoch = 1;
-        shared.append(new LeaderChangeBatch(
-            new LeaderAndEpoch(OptionalInt.empty(), initialLeaderEpoch + 1)));
+        shared.append(new LeaderChangeBatch(new LeaderAndEpoch(OptionalInt.empty(), initialLeaderEpoch + 1)));
         shared.append(new LocalRecordBatch(initialLeaderEpoch + 1, 0, records));
-        shared.append(new LeaderChangeBatch(
-            new LeaderAndEpoch(OptionalInt.of(0), initialLeaderEpoch + 2)));
+        shared.append(new LeaderChangeBatch(new LeaderAndEpoch(OptionalInt.of(0), initialLeaderEpoch + 2)));
     }
 
     public String clusterId() {
@@ -219,35 +155,11 @@
     AtomicReference<String> firstError() {
         return firstError;
     }
->>>>>>> 15418db6
-
-	File dir() {
-		return dir;
-	}
-
-<<<<<<< HEAD
-	MetaLogLeader waitForLeader() throws InterruptedException {
-		AtomicReference<MetaLogLeader> value = new AtomicReference<>(null);
-		TestUtils.retryOnExceptionWithTimeout(3, 20000, () -> {
-			MetaLogLeader result = null;
-			for (LocalLogManager logManager : logManagers) {
-				MetaLogLeader leader = logManager.leader();
-				if (leader.nodeId() == logManager.nodeId()) {
-					if (result != null) {
-						throw new RuntimeException("node " + leader.nodeId() +
-								" thinks it's the leader, but so does " + result.nodeId());
-					}
-					result = leader;
-				}
-			}
-			if (result == null) {
-				throw new RuntimeException("No leader found.");
-			}
-			value.set(result);
-		});
-		return value.get();
-	}
-=======
+
+    File dir() {
+        return dir;
+    }
+
     LeaderAndEpoch waitForLeader() throws InterruptedException {
         AtomicReference<LeaderAndEpoch> value = new AtomicReference<>(null);
         TestUtils.retryOnExceptionWithTimeout(20000, 3, () -> {
@@ -257,8 +169,7 @@
                 int nodeId = logManager.nodeId().getAsInt();
                 if (leader.isLeader(nodeId)) {
                     if (result != null) {
-                        throw new RuntimeException("node " + nodeId +
-                            " thinks it's the leader, but so does " + result.leaderId());
+                        throw new RuntimeException("node " + nodeId + " thinks it's the leader, but so does " + result.leaderId());
                     }
                     result = leader;
                 }
@@ -270,28 +181,11 @@
         });
         return value.get();
     }
->>>>>>> 15418db6
-
-	public List<LocalLogManager> logManagers() {
-		return logManagers;
-	}
-
-<<<<<<< HEAD
-	@Override
-	public void close() throws InterruptedException {
-		try {
-			for (LocalLogManager logManager : logManagers) {
-				logManager.beginShutdown();
-			}
-			for (LocalLogManager logManager : logManagers) {
-				logManager.close();
-			}
-			Utils.delete(dir);
-		} catch (IOException e) {
-			log.error("Error deleting {}", dir.getAbsolutePath(), e);
-		}
-	}
-=======
+
+    public List<LocalLogManager> logManagers() {
+        return logManagers;
+    }
+
     public RawSnapshotReader waitForSnapshot(long committedOffset) throws InterruptedException {
         return shared.waitForSnapshot(committedOffset);
     }
@@ -322,5 +216,4 @@
             log.error("Error deleting {}", dir.getAbsolutePath(), e);
         }
     }
->>>>>>> 15418db6
 }