--- conflicted
+++ resolved
@@ -91,7 +91,16 @@
             if (disabledReason == null) {
                 disabledReason = new AtomicReference<>();
             }
-            return new SnapshotGenerator(nodeId, time, emitter, faultHandler, maxBytesSinceLastSnapshot, maxTimeSinceLastSnapshotNs, disabledReason, threadNamePrefix);
+            return new SnapshotGenerator(
+                nodeId,
+                time,
+                emitter,
+                faultHandler,
+                maxBytesSinceLastSnapshot,
+                maxTimeSinceLastSnapshotNs,
+                disabledReason,
+                threadNamePrefix
+            );
         }
     }
 
@@ -101,10 +110,11 @@
     public interface Emitter {
         /**
          * Emit a snapshot for the given image.
-         * <p>
+         *
          * Note: if a snapshot has already been emitted for the given offset and epoch pair, this
          * function will not recreate it.
-         * @param image The metadata image to emit.
+         *
+         * @param image     The metadata image to emit.
          */
         void maybeEmit(MetadataImage image);
     }
@@ -165,7 +175,16 @@
      */
     private long lastSnapshotTimeNs;
 
-    private SnapshotGenerator(int nodeId, Time time, Emitter emitter, FaultHandler faultHandler, long maxBytesSinceLastSnapshot, long maxTimeSinceLastSnapshotNs, AtomicReference<String> disabledReason, String threadNamePrefix) {
+    private SnapshotGenerator(
+        int nodeId,
+        Time time,
+        Emitter emitter,
+        FaultHandler faultHandler,
+        long maxBytesSinceLastSnapshot,
+        long maxTimeSinceLastSnapshotNs,
+        AtomicReference<String> disabledReason,
+        String threadNamePrefix
+    ) {
         this.nodeId = nodeId;
         this.time = time;
         this.emitter = emitter;
@@ -191,7 +210,11 @@
     }
 
     @Override
-    public void onMetadataUpdate(MetadataDelta delta, MetadataImage newImage, LoaderManifest manifest) {
+    public void onMetadataUpdate(
+        MetadataDelta delta,
+        MetadataImage newImage,
+        LoaderManifest manifest
+    ) {
         switch (manifest.type()) {
             case LOG_DELTA:
                 publishLogDelta(delta, newImage, (LogDeltaManifest) manifest);
@@ -202,33 +225,34 @@
         }
     }
 
-    void publishSnapshot(MetadataDelta delta, MetadataImage newImage, SnapshotManifest manifest) {
+    void publishSnapshot(
+        MetadataDelta delta,
+        MetadataImage newImage,
+        SnapshotManifest manifest
+    ) {
         log.debug("Resetting the snapshot counters because we just read {}.", newImage.provenance().snapshotName());
         resetSnapshotCounters();
     }
 
-    void publishLogDelta(MetadataDelta delta, MetadataImage newImage, LogDeltaManifest manifest) {
+    void publishLogDelta(
+        MetadataDelta delta,
+        MetadataImage newImage,
+        LogDeltaManifest manifest
+    ) {
         bytesSinceLastSnapshot += manifest.numBytes();
         if (bytesSinceLastSnapshot >= maxBytesSinceLastSnapshot) {
             if (eventQueue.isEmpty()) {
-<<<<<<< HEAD
-                scheduleEmit("we have replayed at least " + maxBytesSinceLastSnapshot + " bytes", newImage);
-=======
                 maybeScheduleEmit("we have replayed at least " + maxBytesSinceLastSnapshot +
                     " bytes", newImage, manifest.provenance().isOffsetBatchAligned());
->>>>>>> 9494bebe
             } else if (log.isTraceEnabled()) {
                 log.trace("Not scheduling bytes-based snapshot because event queue is not empty yet.");
             }
-        } else if (maxTimeSinceLastSnapshotNs != 0 && (time.nanoseconds() - lastSnapshotTimeNs >= maxTimeSinceLastSnapshotNs)) {
+        } else if (maxTimeSinceLastSnapshotNs != 0 &&
+                (time.nanoseconds() - lastSnapshotTimeNs >= maxTimeSinceLastSnapshotNs)) {
             if (eventQueue.isEmpty()) {
-<<<<<<< HEAD
-                scheduleEmit("we have waited at least " + TimeUnit.NANOSECONDS.toMinutes(maxTimeSinceLastSnapshotNs) + " minute(s)", newImage);
-=======
                 maybeScheduleEmit("we have waited at least " +
                     TimeUnit.NANOSECONDS.toMinutes(maxTimeSinceLastSnapshotNs) +
                     " minute(s)", newImage, manifest.provenance().isOffsetBatchAligned());
->>>>>>> 9494bebe
             } else if (log.isTraceEnabled()) {
                 log.trace("Not scheduling time-based snapshot because event queue is not empty yet.");
             }
@@ -237,16 +261,6 @@
         }
     }
 
-<<<<<<< HEAD
-    void scheduleEmit(String reason, MetadataImage image) {
-        resetSnapshotCounters();
-        eventQueue.append(() -> {
-            String currentDisabledReason = disabledReason.get();
-            if (currentDisabledReason != null) {
-                log.error("Not emitting {} despite the fact that {} because snapshots are " + "disabled; {}", image.provenance().snapshotName(), reason, currentDisabledReason);
-            } else {
-                log.info("Creating new KRaft snapshot file {} because {}.", image.provenance().snapshotName(), reason);
-=======
     void maybeScheduleEmit(
         String reason,
         MetadataImage image,
@@ -264,7 +278,6 @@
                 resetSnapshotCounters();
                 log.info("Creating new KRaft snapshot file {} because {}.",
                         image.provenance().snapshotName(), reason);
->>>>>>> 9494bebe
                 try {
                     emitter.maybeEmit(image);
                 } catch (Throwable e) {
