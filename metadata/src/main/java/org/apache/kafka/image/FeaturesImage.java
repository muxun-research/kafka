--- conflicted
+++ resolved
@@ -23,55 +23,40 @@
 import org.apache.kafka.image.writer.ImageWriterOptions;
 import org.apache.kafka.server.common.MetadataVersion;
 
-import java.util.*;
+import java.util.ArrayList;
+import java.util.Collections;
+import java.util.List;
+import java.util.Map;
 import java.util.Map.Entry;
-<<<<<<< HEAD
-import java.util.stream.Collectors;
-=======
 import java.util.Objects;
 import java.util.Optional;
->>>>>>> 9494bebe
 
 
 /**
  * Represents the feature levels in the metadata image.
- * <p>
+ *
  * This class is thread-safe.
  */
 public final class FeaturesImage {
-<<<<<<< HEAD
-    public static final FeaturesImage EMPTY = new FeaturesImage(Collections.emptyMap(), MetadataVersion.MINIMUM_KRAFT_VERSION, ZkMigrationState.NONE);
-=======
     public static final FeaturesImage EMPTY = new FeaturesImage(
         Collections.emptyMap(),
         MetadataVersion.MINIMUM_KRAFT_VERSION
     );
->>>>>>> 9494bebe
 
     private final Map<String, Short> finalizedVersions;
 
     private final MetadataVersion metadataVersion;
 
-<<<<<<< HEAD
-    private final ZkMigrationState zkMigrationState;
-
-    public FeaturesImage(Map<String, Short> finalizedVersions, MetadataVersion metadataVersion, ZkMigrationState zkMigrationState) {
-=======
     public FeaturesImage(
         Map<String, Short> finalizedVersions,
         MetadataVersion metadataVersion) {
->>>>>>> 9494bebe
         this.finalizedVersions = Collections.unmodifiableMap(finalizedVersions);
         this.metadataVersion = metadataVersion;
     }
 
     public boolean isEmpty() {
-<<<<<<< HEAD
-        return finalizedVersions.isEmpty() && metadataVersion.equals(MetadataVersion.MINIMUM_KRAFT_VERSION) && zkMigrationState.equals(ZkMigrationState.NONE);
-=======
         return finalizedVersions.isEmpty() &&
             metadataVersion.equals(MetadataVersion.MINIMUM_KRAFT_VERSION);
->>>>>>> 9494bebe
     }
 
     public MetadataVersion metadataVersion() {
@@ -100,11 +85,7 @@
         if (!finalizedVersions.isEmpty()) {
             List<String> features = new ArrayList<>(finalizedVersions.keySet());
             features.sort(String::compareTo);
-<<<<<<< HEAD
-            options.handleLoss("feature flag(s): " + features.stream().collect(Collectors.joining(", ")));
-=======
             options.handleLoss("feature flag(s): " + String.join(", ", features));
->>>>>>> 9494bebe
         }
     }
 
@@ -114,12 +95,16 @@
         //
         // Note: it's important that this initial FeatureLevelRecord be written with version 0 and
         // not any later version, so that any modern reader can process it.
-        writer.write(0, new FeatureLevelRecord().setName(MetadataVersion.FEATURE_NAME).setFeatureLevel(options.metadataVersion().featureLevel()));
+        writer.write(0, new FeatureLevelRecord().
+                setName(MetadataVersion.FEATURE_NAME).
+                setFeatureLevel(options.metadataVersion().featureLevel()));
 
         // Write out the metadata versions for other features.
         for (Entry<String, Short> entry : finalizedVersions.entrySet()) {
             if (!entry.getKey().equals(MetadataVersion.FEATURE_NAME)) {
-                writer.write(0, new FeatureLevelRecord().setName(entry.getKey()).setFeatureLevel(entry.getValue()));
+                writer.write(0, new FeatureLevelRecord().
+                        setName(entry.getKey()).
+                        setFeatureLevel(entry.getValue()));
             }
         }
     }
@@ -131,16 +116,9 @@
 
     @Override
     public boolean equals(Object o) {
-<<<<<<< HEAD
-        if (!(o instanceof FeaturesImage))
-            return false;
-        FeaturesImage other = (FeaturesImage) o;
-        return finalizedVersions.equals(other.finalizedVersions) && metadataVersion.equals(other.metadataVersion) && zkMigrationState.equals(other.zkMigrationState);
-=======
         if (!(o instanceof FeaturesImage other)) return false;
         return finalizedVersions.equals(other.finalizedVersions) &&
             metadataVersion.equals(other.metadataVersion);
->>>>>>> 9494bebe
     }
 
     @Override
