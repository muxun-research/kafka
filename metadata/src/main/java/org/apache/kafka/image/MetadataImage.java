--- conflicted
+++ resolved
@@ -27,13 +27,10 @@
 
 /**
  * The broker metadata image.
- * <p>
+ *
  * This class is thread-safe.
  */
 public final class MetadataImage {
-<<<<<<< HEAD
-    public final static MetadataImage EMPTY = new MetadataImage(MetadataProvenance.EMPTY, FeaturesImage.EMPTY, ClusterImage.EMPTY, TopicsImage.EMPTY, ConfigurationsImage.EMPTY, ClientQuotasImage.EMPTY, ProducerIdsImage.EMPTY, AclsImage.EMPTY, ScramImage.EMPTY);
-=======
     public static final MetadataImage EMPTY = new MetadataImage(
         MetadataProvenance.EMPTY,
         FeaturesImage.EMPTY,
@@ -45,7 +42,6 @@
         AclsImage.EMPTY,
         ScramImage.EMPTY,
         DelegationTokenImage.EMPTY);
->>>>>>> 9494bebe
 
     private final MetadataProvenance provenance;
 
@@ -65,9 +61,6 @@
 
     private final ScramImage scram;
 
-<<<<<<< HEAD
-    public MetadataImage(MetadataProvenance provenance, FeaturesImage features, ClusterImage cluster, TopicsImage topics, ConfigurationsImage configs, ClientQuotasImage clientQuotas, ProducerIdsImage producerIds, AclsImage acls, ScramImage scram) {
-=======
     private final DelegationTokenImage delegationTokens;
 
     public MetadataImage(
@@ -82,7 +75,6 @@
         ScramImage scram,
         DelegationTokenImage delegationTokens
     ) {
->>>>>>> 9494bebe
         this.provenance = provenance;
         this.features = features;
         this.cluster = cluster;
@@ -96,9 +88,6 @@
     }
 
     public boolean isEmpty() {
-<<<<<<< HEAD
-        return features.isEmpty() && cluster.isEmpty() && topics.isEmpty() && configs.isEmpty() && clientQuotas.isEmpty() && producerIds.isEmpty() && acls.isEmpty() && scram.isEmpty();
-=======
         return features.isEmpty() &&
             cluster.isEmpty() &&
             topics.isEmpty() &&
@@ -108,7 +97,6 @@
             acls.isEmpty() &&
             scram.isEmpty() &&
             delegationTokens.isEmpty();
->>>>>>> 9494bebe
     }
 
     public MetadataProvenance provenance() {
@@ -176,12 +164,8 @@
 
     @Override
     public boolean equals(Object o) {
-        if (o == null || !o.getClass().equals(this.getClass()))
-            return false;
+        if (o == null || !o.getClass().equals(this.getClass())) return false;
         MetadataImage other = (MetadataImage) o;
-<<<<<<< HEAD
-        return provenance.equals(other.provenance) && features.equals(other.features) && cluster.equals(other.cluster) && topics.equals(other.topics) && configs.equals(other.configs) && clientQuotas.equals(other.clientQuotas) && producerIds.equals(other.producerIds) && acls.equals(other.acls) && scram.equals(other.scram);
-=======
         return provenance.equals(other.provenance) &&
             features.equals(other.features) &&
             cluster.equals(other.cluster) &&
@@ -192,14 +176,10 @@
             acls.equals(other.acls) &&
             scram.equals(other.scram) &&
             delegationTokens.equals(other.delegationTokens);
->>>>>>> 9494bebe
     }
 
     @Override
     public int hashCode() {
-<<<<<<< HEAD
-        return Objects.hash(provenance, features, cluster, topics, configs, clientQuotas, producerIds, acls, scram);
-=======
         return Objects.hash(
             provenance,
             features,
@@ -211,7 +191,6 @@
             acls,
             scram,
             delegationTokens);
->>>>>>> 9494bebe
     }
 
     @Override
