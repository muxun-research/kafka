/*
 * Licensed to the Apache Software Foundation (ASF) under one or more
 * contributor license agreements. See the NOTICE file distributed with
 * this work for additional information regarding copyright ownership.
 * The ASF licenses this file to You under the Apache License, Version 2.0
 * (the "License"); you may not use this file except in compliance with
 * the License. You may obtain a copy of the License at
 *
 *    http://www.apache.org/licenses/LICENSE-2.0
 *
 * Unless required by applicable law or agreed to in writing, software
 * distributed under the License is distributed on an "AS IS" BASIS,
 * WITHOUT WARRANTIES OR CONDITIONS OF ANY KIND, either express or implied.
 * See the License for the specific language governing permissions and
 * limitations under the License.
 */

package org.apache.kafka.image;

import org.apache.kafka.common.Uuid;
import org.apache.kafka.image.node.TopicsImageByNameNode;
import org.apache.kafka.image.writer.ImageWriter;
import org.apache.kafka.image.writer.ImageWriterOptions;
import org.apache.kafka.metadata.PartitionRegistration;
import org.apache.kafka.server.immutable.ImmutableMap;
import org.apache.kafka.server.util.TranslatedValueMapView;

import java.util.Map;
import java.util.Objects;

/**
 * Represents the topics in the metadata image.
 * <p>
 * This class is thread-safe.
 */
public final class TopicsImage {
    public static final TopicsImage EMPTY = new TopicsImage(ImmutableMap.empty(), ImmutableMap.empty());

    private final ImmutableMap<Uuid, TopicImage> topicsById;
    private final ImmutableMap<String, TopicImage> topicsByName;

    public TopicsImage(ImmutableMap<Uuid, TopicImage> topicsById, ImmutableMap<String, TopicImage> topicsByName) {
        this.topicsById = topicsById;
        this.topicsByName = topicsByName;
    }

    public TopicsImage including(TopicImage topic) {
        return new TopicsImage(this.topicsById.updated(topic.id(), topic), this.topicsByName.updated(topic.name(), topic));
    }

    public boolean isEmpty() {
        return topicsById.isEmpty() && topicsByName.isEmpty();
    }

    public ImmutableMap<Uuid, TopicImage> topicsById() {
        return topicsById;
    }

    public ImmutableMap<String, TopicImage> topicsByName() {
        return topicsByName;
    }

    public PartitionRegistration getPartition(Uuid id, int partitionId) {
        TopicImage topicImage = topicsById.get(id);
        if (topicImage == null)
            return null;
        return topicImage.partitions().get(partitionId);
    }

    public TopicImage getTopic(Uuid id) {
        return topicsById.get(id);
    }

    public TopicImage getTopic(String name) {
        return topicsByName.get(name);
    }

    public void write(ImageWriter writer, ImageWriterOptions options) {
        for (Map.Entry<Uuid, TopicImage> entry : topicsById.entrySet()) {
            entry.getValue().write(writer, options);
        }
    }

    @Override
    public boolean equals(Object o) {
<<<<<<< HEAD
        if (!(o instanceof TopicsImage))
            return false;
        TopicsImage other = (TopicsImage) o;
        return topicsById.equals(other.topicsById) && topicsByName.equals(other.topicsByName);
=======
        if (!(o instanceof TopicsImage other)) return false;
        return topicsById.equals(other.topicsById) &&
            topicsByName.equals(other.topicsByName);
>>>>>>> 9494bebe
    }

    @Override
    public int hashCode() {
        return Objects.hash(topicsById, topicsByName);
    }

    /**
     * Expose a view of this TopicsImage as a map from topic names to IDs.
     * <p>
     * Like TopicsImage itself, this map is immutable.
     */
    public Map<String, Uuid> topicNameToIdView() {
        return new TranslatedValueMapView<>(topicsByName, TopicImage::id);
    }

    /**
     * Expose a view of this TopicsImage as a map from IDs to names.
     * <p>
     * Like TopicsImage itself, this map is immutable.
     */
    public Map<Uuid, String> topicIdToNameView() {
        return new TranslatedValueMapView<>(topicsById, TopicImage::name);
    }

    @Override
    public String toString() {
        return new TopicsImageByNameNode(this).stringify();
    }
}<|MERGE_RESOLUTION|>--- conflicted
+++ resolved
@@ -30,22 +30,27 @@
 
 /**
  * Represents the topics in the metadata image.
- * <p>
+ *
  * This class is thread-safe.
  */
 public final class TopicsImage {
-    public static final TopicsImage EMPTY = new TopicsImage(ImmutableMap.empty(), ImmutableMap.empty());
+    public static final TopicsImage EMPTY =  new TopicsImage(ImmutableMap.empty(), ImmutableMap.empty());
 
     private final ImmutableMap<Uuid, TopicImage> topicsById;
     private final ImmutableMap<String, TopicImage> topicsByName;
 
-    public TopicsImage(ImmutableMap<Uuid, TopicImage> topicsById, ImmutableMap<String, TopicImage> topicsByName) {
+    public TopicsImage(
+        ImmutableMap<Uuid, TopicImage> topicsById,
+        ImmutableMap<String, TopicImage> topicsByName
+    ) {
         this.topicsById = topicsById;
         this.topicsByName = topicsByName;
     }
 
     public TopicsImage including(TopicImage topic) {
-        return new TopicsImage(this.topicsById.updated(topic.id(), topic), this.topicsByName.updated(topic.name(), topic));
+        return new TopicsImage(
+            this.topicsById.updated(topic.id(), topic),
+            this.topicsByName.updated(topic.name(), topic));
     }
 
     public boolean isEmpty() {
@@ -62,8 +67,7 @@
 
     public PartitionRegistration getPartition(Uuid id, int partitionId) {
         TopicImage topicImage = topicsById.get(id);
-        if (topicImage == null)
-            return null;
+        if (topicImage == null) return null;
         return topicImage.partitions().get(partitionId);
     }
 
@@ -83,16 +87,9 @@
 
     @Override
     public boolean equals(Object o) {
-<<<<<<< HEAD
-        if (!(o instanceof TopicsImage))
-            return false;
-        TopicsImage other = (TopicsImage) o;
-        return topicsById.equals(other.topicsById) && topicsByName.equals(other.topicsByName);
-=======
         if (!(o instanceof TopicsImage other)) return false;
         return topicsById.equals(other.topicsById) &&
             topicsByName.equals(other.topicsByName);
->>>>>>> 9494bebe
     }
 
     @Override
@@ -102,7 +99,7 @@
 
     /**
      * Expose a view of this TopicsImage as a map from topic names to IDs.
-     * <p>
+     *
      * Like TopicsImage itself, this map is immutable.
      */
     public Map<String, Uuid> topicNameToIdView() {
@@ -111,7 +108,7 @@
 
     /**
      * Expose a view of this TopicsImage as a map from IDs to names.
-     * <p>
+     *
      * Like TopicsImage itself, this map is immutable.
      */
     public Map<Uuid, String> topicIdToNameView() {
