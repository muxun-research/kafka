/*
 * Licensed to the Apache Software Foundation (ASF) under one or more
 * contributor license agreements. See the NOTICE file distributed with
 * this work for additional information regarding copyright ownership.
 * The ASF licenses this file to You under the Apache License, Version 2.0
 * (the "License"); you may not use this file except in compliance with
 * the License. You may obtain a copy of the License at
 *
 *    http://www.apache.org/licenses/LICENSE-2.0
 *
 * Unless required by applicable law or agreed to in writing, software
 * distributed under the License is distributed on an "AS IS" BASIS,
 * WITHOUT WARRANTIES OR CONDITIONS OF ANY KIND, either express or implied.
 * See the License for the specific language governing permissions and
 * limitations under the License.
 */

package org.apache.kafka.image;

import org.apache.kafka.common.metadata.ProducerIdsRecord;
import org.apache.kafka.image.node.ProducerIdsImageNode;
import org.apache.kafka.image.writer.ImageWriter;
import org.apache.kafka.image.writer.ImageWriterOptions;

import java.util.Objects;


/**
 * Stores the highest seen producer ID in the metadata image.
 * <p>
 * This class is thread-safe.
 */
public final class ProducerIdsImage {
    public static final ProducerIdsImage EMPTY = new ProducerIdsImage(-1L);

    /**
     * The next producer ID, or -1 in the special case where no producer IDs have been issued.
     */
    private final long nextProducerId;

    public ProducerIdsImage(long nextProducerId) {
        this.nextProducerId = nextProducerId;
    }

    public long nextProducerId() {
        return nextProducerId;
    }

    public void write(ImageWriter writer, ImageWriterOptions options) {
        if (nextProducerId >= 0) {
            writer.write(0, new ProducerIdsRecord().setBrokerId(-1).setBrokerEpoch(-1).setNextProducerId(nextProducerId));
        }
    }

    public boolean isEmpty() {
        return nextProducerId == EMPTY.nextProducerId;
    }

    @Override
    public boolean equals(Object o) {
<<<<<<< HEAD
        if (!(o instanceof ProducerIdsImage))
            return false;
        ProducerIdsImage other = (ProducerIdsImage) o;
=======
        if (!(o instanceof ProducerIdsImage other)) return false;
>>>>>>> 9494bebe
        return nextProducerId == other.nextProducerId;
    }

    @Override
    public int hashCode() {
        return Objects.hash(nextProducerId);
    }

    @Override
    public String toString() {
        return new ProducerIdsImageNode(this).stringify();
    }
}<|MERGE_RESOLUTION|>--- conflicted
+++ resolved
@@ -27,7 +27,7 @@
 
 /**
  * Stores the highest seen producer ID in the metadata image.
- * <p>
+ *
  * This class is thread-safe.
  */
 public final class ProducerIdsImage {
@@ -48,7 +48,10 @@
 
     public void write(ImageWriter writer, ImageWriterOptions options) {
         if (nextProducerId >= 0) {
-            writer.write(0, new ProducerIdsRecord().setBrokerId(-1).setBrokerEpoch(-1).setNextProducerId(nextProducerId));
+            writer.write(0, new ProducerIdsRecord().
+                    setBrokerId(-1).
+                    setBrokerEpoch(-1).
+                    setNextProducerId(nextProducerId));
         }
     }
 
@@ -58,13 +61,7 @@
 
     @Override
     public boolean equals(Object o) {
-<<<<<<< HEAD
-        if (!(o instanceof ProducerIdsImage))
-            return false;
-        ProducerIdsImage other = (ProducerIdsImage) o;
-=======
         if (!(o instanceof ProducerIdsImage other)) return false;
->>>>>>> 9494bebe
         return nextProducerId == other.nextProducerId;
     }
 
