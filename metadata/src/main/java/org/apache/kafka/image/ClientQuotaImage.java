/*
 * Licensed to the Apache Software Foundation (ASF) under one or more
 * contributor license agreements. See the NOTICE file distributed with
 * this work for additional information regarding copyright ownership.
 * The ASF licenses this file to You under the Apache License, Version 2.0
 * (the "License"); you may not use this file except in compliance with
 * the License. You may obtain a copy of the License at
 *
 *    http://www.apache.org/licenses/LICENSE-2.0
 *
 * Unless required by applicable law or agreed to in writing, software
 * distributed under the License is distributed on an "AS IS" BASIS,
 * WITHOUT WARRANTIES OR CONDITIONS OF ANY KIND, either express or implied.
 * See the License for the specific language governing permissions and
 * limitations under the License.
 */

package org.apache.kafka.image;

import org.apache.kafka.common.message.DescribeClientQuotasResponseData.ValueData;
import org.apache.kafka.common.metadata.ClientQuotaRecord;
import org.apache.kafka.common.metadata.ClientQuotaRecord.EntityData;
import org.apache.kafka.common.quota.ClientQuotaEntity;
import org.apache.kafka.image.node.ClientQuotaImageNode;
import org.apache.kafka.image.writer.ImageWriter;
import org.apache.kafka.image.writer.ImageWriterOptions;

<<<<<<< HEAD
import java.util.*;
import java.util.Map.Entry;
=======
import java.util.ArrayList;
import java.util.Collections;
import java.util.HashMap;
import java.util.List;
import java.util.Map;
import java.util.Map.Entry;
import java.util.Objects;
>>>>>>> 9494bebe


/**
 * Represents a quota for a client entity in the metadata image.
 * <p>
 * This class is thread-safe.
 */
public final class ClientQuotaImage {
    public static final ClientQuotaImage EMPTY = new ClientQuotaImage(Collections.emptyMap());

    private final Map<String, Double> quotas;

    public ClientQuotaImage(Map<String, Double> quotas) {
        this.quotas = quotas;
    }

    Map<String, Double> quotas() {
        return quotas;
    }

    public Map<String, Double> quotaMap() {
        return Collections.unmodifiableMap(quotas);
    }

    public void write(ClientQuotaEntity entity, ImageWriter writer, ImageWriterOptions options) {
        for (Entry<String, Double> entry : quotas.entrySet()) {
            writer.write(0, new ClientQuotaRecord().setEntity(entityToData(entity)).setKey(entry.getKey()).setValue(entry.getValue()).setRemove(false));
        }
    }

    public static List<EntityData> entityToData(ClientQuotaEntity entity) {
        List<EntityData> entityData = new ArrayList<>(entity.entries().size());
        for (Entry<String, String> entry : entity.entries().entrySet()) {
            entityData.add(new EntityData().setEntityType(entry.getKey()).setEntityName(entry.getValue()));
        }
        return entityData;
    }

    public static ClientQuotaEntity dataToEntity(List<EntityData> entityData) {
        Map<String, String> entries = new HashMap<>();
        for (EntityData data : entityData) {
            entries.put(data.entityType(), data.entityName());
        }
        return new ClientQuotaEntity(Collections.unmodifiableMap(entries));
    }

    public List<ValueData> toDescribeValues() {
        List<ValueData> values = new ArrayList<>(quotas.size());
        for (Entry<String, Double> entry : quotas.entrySet()) {
            values.add(new ValueData().setKey(entry.getKey()).setValue(entry.getValue()));
        }
        return values;
    }

    public boolean isEmpty() {
        return quotas.isEmpty();
    }

    @Override
    public boolean equals(Object o) {
<<<<<<< HEAD
        if (!(o instanceof ClientQuotaImage))
            return false;
        ClientQuotaImage other = (ClientQuotaImage) o;
=======
        if (!(o instanceof ClientQuotaImage other)) return false;
>>>>>>> 9494bebe
        return quotas.equals(other.quotas);
    }

    @Override
    public int hashCode() {
        return Objects.hash(quotas);
    }

    @Override
    public String toString() {
        return new ClientQuotaImageNode(this).stringify();
    }
}<|MERGE_RESOLUTION|>--- conflicted
+++ resolved
@@ -25,10 +25,6 @@
 import org.apache.kafka.image.writer.ImageWriter;
 import org.apache.kafka.image.writer.ImageWriterOptions;
 
-<<<<<<< HEAD
-import java.util.*;
-import java.util.Map.Entry;
-=======
 import java.util.ArrayList;
 import java.util.Collections;
 import java.util.HashMap;
@@ -36,12 +32,11 @@
 import java.util.Map;
 import java.util.Map.Entry;
 import java.util.Objects;
->>>>>>> 9494bebe
 
 
 /**
  * Represents a quota for a client entity in the metadata image.
- * <p>
+ *
  * This class is thread-safe.
  */
 public final class ClientQuotaImage {
@@ -61,16 +56,26 @@
         return Collections.unmodifiableMap(quotas);
     }
 
-    public void write(ClientQuotaEntity entity, ImageWriter writer, ImageWriterOptions options) {
+    public void write(
+        ClientQuotaEntity entity,
+        ImageWriter writer,
+        ImageWriterOptions options
+    ) {
         for (Entry<String, Double> entry : quotas.entrySet()) {
-            writer.write(0, new ClientQuotaRecord().setEntity(entityToData(entity)).setKey(entry.getKey()).setValue(entry.getValue()).setRemove(false));
+            writer.write(0, new ClientQuotaRecord().
+                setEntity(entityToData(entity)).
+                setKey(entry.getKey()).
+                setValue(entry.getValue()).
+                setRemove(false));
         }
     }
 
     public static List<EntityData> entityToData(ClientQuotaEntity entity) {
         List<EntityData> entityData = new ArrayList<>(entity.entries().size());
         for (Entry<String, String> entry : entity.entries().entrySet()) {
-            entityData.add(new EntityData().setEntityType(entry.getKey()).setEntityName(entry.getValue()));
+            entityData.add(new EntityData().
+                setEntityType(entry.getKey()).
+                setEntityName(entry.getValue()));
         }
         return entityData;
     }
@@ -97,13 +102,7 @@
 
     @Override
     public boolean equals(Object o) {
-<<<<<<< HEAD
-        if (!(o instanceof ClientQuotaImage))
-            return false;
-        ClientQuotaImage other = (ClientQuotaImage) o;
-=======
         if (!(o instanceof ClientQuotaImage other)) return false;
->>>>>>> 9494bebe
         return quotas.equals(other.quotas);
     }
 
