--- conflicted
+++ resolved
@@ -22,10 +22,6 @@
  * Contains information about the type of loader manifest.
  */
 public enum LoaderManifestType {
-<<<<<<< HEAD
-    LOG_DELTA, SNAPSHOT;
-=======
     LOG_DELTA,
     SNAPSHOT
->>>>>>> 9494bebe
 }