/*
 * Licensed to the Apache Software Foundation (ASF) under one or more
 * contributor license agreements. See the NOTICE file distributed with
 * this work for additional information regarding copyright ownership.
 * The ASF licenses this file to You under the Apache License, Version 2.0
 * (the "License"); you may not use this file except in compliance with
 * the License. You may obtain a copy of the License at
 *
 *    http://www.apache.org/licenses/LICENSE-2.0
 *
 * Unless required by applicable law or agreed to in writing, software
 * distributed under the License is distributed on an "AS IS" BASIS,
 * WITHOUT WARRANTIES OR CONDITIONS OF ANY KIND, either express or implied.
 * See the License for the specific language governing permissions and
 * limitations under the License.
 */

package org.apache.kafka.image;

import org.apache.kafka.common.Uuid;
import org.apache.kafka.common.metadata.TopicRecord;
import org.apache.kafka.image.node.TopicImageNode;
import org.apache.kafka.image.writer.ImageWriter;
import org.apache.kafka.image.writer.ImageWriterOptions;
import org.apache.kafka.metadata.PartitionRegistration;

import java.util.Map;
import java.util.Map.Entry;
import java.util.Objects;


/**
 * Represents a topic in the metadata image.
 * <p>
 * This class is thread-safe.
 */
public final class TopicImage {
    private final String name;

    private final Uuid id;

    private final Map<Integer, PartitionRegistration> partitions;

    public TopicImage(String name, Uuid id, Map<Integer, PartitionRegistration> partitions) {
        this.name = name;
        this.id = id;
        this.partitions = partitions;
    }

    public String name() {
        return name;
    }

    public Uuid id() {
        return id;
    }

    public Map<Integer, PartitionRegistration> partitions() {
        return partitions;
    }

    public void write(ImageWriter writer, ImageWriterOptions options) {
        writer.write(0, new TopicRecord().setName(name).setTopicId(id));
        for (Entry<Integer, PartitionRegistration> entry : partitions.entrySet()) {
            int partitionId = entry.getKey();
            PartitionRegistration partition = entry.getValue();
            writer.write(partition.toRecord(id, partitionId, options));
        }
    }

    @Override
    public boolean equals(Object o) {
<<<<<<< HEAD
        if (!(o instanceof TopicImage))
            return false;
        TopicImage other = (TopicImage) o;
        return name.equals(other.name) && id.equals(other.id) && partitions.equals(other.partitions);
=======
        if (!(o instanceof TopicImage other)) return false;
        return name.equals(other.name) &&
            id.equals(other.id) &&
            partitions.equals(other.partitions);
>>>>>>> 9494bebe
    }

    @Override
    public int hashCode() {
        return Objects.hash(name, id, partitions);
    }

    @Override
    public String toString() {
        return new TopicImageNode(this).stringify();
    }
}<|MERGE_RESOLUTION|>--- conflicted
+++ resolved
@@ -31,7 +31,7 @@
 
 /**
  * Represents a topic in the metadata image.
- * <p>
+ *
  * This class is thread-safe.
  */
 public final class TopicImage {
@@ -41,7 +41,9 @@
 
     private final Map<Integer, PartitionRegistration> partitions;
 
-    public TopicImage(String name, Uuid id, Map<Integer, PartitionRegistration> partitions) {
+    public TopicImage(String name,
+                      Uuid id,
+                      Map<Integer, PartitionRegistration> partitions) {
         this.name = name;
         this.id = id;
         this.partitions = partitions;
@@ -60,7 +62,9 @@
     }
 
     public void write(ImageWriter writer, ImageWriterOptions options) {
-        writer.write(0, new TopicRecord().setName(name).setTopicId(id));
+        writer.write(0, new TopicRecord().
+            setName(name).
+            setTopicId(id));
         for (Entry<Integer, PartitionRegistration> entry : partitions.entrySet()) {
             int partitionId = entry.getKey();
             PartitionRegistration partition = entry.getValue();
@@ -70,17 +74,10 @@
 
     @Override
     public boolean equals(Object o) {
-<<<<<<< HEAD
-        if (!(o instanceof TopicImage))
-            return false;
-        TopicImage other = (TopicImage) o;
-        return name.equals(other.name) && id.equals(other.id) && partitions.equals(other.partitions);
-=======
         if (!(o instanceof TopicImage other)) return false;
         return name.equals(other.name) &&
             id.equals(other.id) &&
             partitions.equals(other.partitions);
->>>>>>> 9494bebe
     }
 
     @Override
