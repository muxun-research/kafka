--- conflicted
+++ resolved
@@ -26,12 +26,8 @@
     private final MetadataVersionChange change;
 
     public MetadataVersionChangeException(MetadataVersionChange change) {
-<<<<<<< HEAD
-        super("The metadata version is changing from " + change.oldVersion() + " to " + change.newVersion());
-=======
         super("The metadata.version is changing from " + change.oldVersion() + " to " +
                 change.newVersion());
->>>>>>> 9494bebe
         this.change = change;
     }
 
