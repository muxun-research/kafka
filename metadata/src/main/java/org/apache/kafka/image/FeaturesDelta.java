/*
 * Licensed to the Apache Software Foundation (ASF) under one or more
 * contributor license agreements. See the NOTICE file distributed with
 * this work for additional information regarding copyright ownership.
 * The ASF licenses this file to You under the Apache License, Version 2.0
 * (the "License"); you may not use this file except in compliance with
 * the License. You may obtain a copy of the License at
 *
 *    http://www.apache.org/licenses/LICENSE-2.0
 *
 * Unless required by applicable law or agreed to in writing, software
 * distributed under the License is distributed on an "AS IS" BASIS,
 * WITHOUT WARRANTIES OR CONDITIONS OF ANY KIND, either express or implied.
 * See the License for the specific language governing permissions and
 * limitations under the License.
 */

package org.apache.kafka.image;

import org.apache.kafka.common.metadata.FeatureLevelRecord;
import org.apache.kafka.server.common.MetadataVersion;

import java.util.HashMap;
import java.util.Map;
import java.util.Map.Entry;
import java.util.Optional;


/**
 * Represents changes to the cluster in the metadata image.
 */
public final class FeaturesDelta {
    private final FeaturesImage image;

    private final Map<String, Optional<Short>> changes = new HashMap<>();

    private MetadataVersion metadataVersionChange = null;

    public FeaturesDelta(FeaturesImage image) {
        this.image = image;
    }

    public Map<String, Optional<Short>> changes() {
        return changes;
    }

    public Optional<MetadataVersion> metadataVersionChange() {
        return Optional.ofNullable(metadataVersionChange);
    }

    public void finishSnapshot() {
        for (String featureName : image.finalizedVersions().keySet()) {
            if (!changes.containsKey(featureName)) {
                changes.put(featureName, Optional.empty());
            }
        }
    }

    public void replay(FeatureLevelRecord record) {
        if (record.name().equals(MetadataVersion.FEATURE_NAME)) {
            metadataVersionChange = MetadataVersion.fromFeatureLevel(record.featureLevel());
        } else {
            if (record.featureLevel() == 0) {
                changes.put(record.name(), Optional.empty());
            } else {
                changes.put(record.name(), Optional.of(record.featureLevel()));
            }
        }
    }

    public FeaturesImage apply() {
        Map<String, Short> newFinalizedVersions = new HashMap<>(image.finalizedVersions().size());
        for (Entry<String, Short> entry : image.finalizedVersions().entrySet()) {
            String name = entry.getKey();
            Optional<Short> change = changes.get(name);
            if (change == null) {
                newFinalizedVersions.put(name, entry.getValue());
            } else if (change.isPresent()) {
                newFinalizedVersions.put(name, change.get());
            }
        }
        for (Entry<String, Optional<Short>> entry : changes.entrySet()) {
            String name = entry.getKey();
            Optional<Short> change = entry.getValue();
            if (!newFinalizedVersions.containsKey(name)) {
                if (change.isPresent()) {
                    newFinalizedVersions.put(name, change.get());
                }
            }
        }

        final MetadataVersion metadataVersion;
        if (metadataVersionChange == null) {
            metadataVersion = image.metadataVersion();
        } else {
            metadataVersion = metadataVersionChange;
        }

        return new FeaturesImage(newFinalizedVersions, metadataVersion);
    }

    @Override
    public String toString() {
<<<<<<< HEAD
        return "FeaturesDelta(" + "changes=" + changes + ", metadataVersionChange=" + metadataVersionChange + ", zkMigrationStateChange=" + zkMigrationStateChange + ')';
=======
        return "FeaturesDelta(" +
            "changes=" + changes +
            ", metadataVersionChange=" + metadataVersionChange +
            ')';
>>>>>>> 9494bebe
    }
}<|MERGE_RESOLUTION|>--- conflicted
+++ resolved
@@ -69,7 +69,8 @@
     }
 
     public FeaturesImage apply() {
-        Map<String, Short> newFinalizedVersions = new HashMap<>(image.finalizedVersions().size());
+        Map<String, Short> newFinalizedVersions =
+            new HashMap<>(image.finalizedVersions().size());
         for (Entry<String, Short> entry : image.finalizedVersions().entrySet()) {
             String name = entry.getKey();
             Optional<Short> change = changes.get(name);
@@ -101,13 +102,9 @@
 
     @Override
     public String toString() {
-<<<<<<< HEAD
-        return "FeaturesDelta(" + "changes=" + changes + ", metadataVersionChange=" + metadataVersionChange + ", zkMigrationStateChange=" + zkMigrationStateChange + ')';
-=======
         return "FeaturesDelta(" +
             "changes=" + changes +
             ", metadataVersionChange=" + metadataVersionChange +
             ')';
->>>>>>> 9494bebe
     }
 }