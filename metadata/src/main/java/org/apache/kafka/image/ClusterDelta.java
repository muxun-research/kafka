--- conflicted
+++ resolved
@@ -17,9 +17,6 @@
 
 package org.apache.kafka.image;
 
-<<<<<<< HEAD
-import org.apache.kafka.common.metadata.*;
-=======
 import org.apache.kafka.common.Uuid;
 import org.apache.kafka.common.metadata.BrokerRegistrationChangeRecord;
 import org.apache.kafka.common.metadata.FenceBrokerRecord;
@@ -27,7 +24,6 @@
 import org.apache.kafka.common.metadata.RegisterControllerRecord;
 import org.apache.kafka.common.metadata.UnfenceBrokerRecord;
 import org.apache.kafka.common.metadata.UnregisterBrokerRecord;
->>>>>>> 9494bebe
 import org.apache.kafka.metadata.BrokerRegistration;
 import org.apache.kafka.metadata.BrokerRegistrationFencingChange;
 import org.apache.kafka.metadata.BrokerRegistrationInControlledShutdownChange;
@@ -103,39 +99,28 @@
     private BrokerRegistration getBrokerOrThrow(int brokerId, long epoch, String action) {
         BrokerRegistration broker = broker(brokerId);
         if (broker == null) {
-            throw new IllegalStateException("Tried to " + action + " broker " + brokerId + ", but that broker was not registered.");
+            throw new IllegalStateException("Tried to " + action + " broker " + brokerId +
+                ", but that broker was not registered.");
         }
         if (broker.epoch() != epoch) {
-            throw new IllegalStateException("Tried to " + action + " broker " + brokerId + ", but the given epoch, " + epoch + ", did not match the current broker " + "epoch, " + broker.epoch());
+            throw new IllegalStateException("Tried to " + action + " broker " + brokerId +
+                ", but the given epoch, " + epoch + ", did not match the current broker " +
+                "epoch, " + broker.epoch());
         }
         return broker;
     }
 
     public void replay(FenceBrokerRecord record) {
         BrokerRegistration curRegistration = getBrokerOrThrow(record.id(), record.epoch(), "fence");
-<<<<<<< HEAD
-        changedBrokers.put(record.id(), Optional.of(curRegistration.cloneWith(BrokerRegistrationFencingChange.FENCE.asBoolean(), Optional.empty())));
-=======
         changedBrokers.put(record.id(), Optional.of(curRegistration.cloneWith(
             BrokerRegistrationFencingChange.FENCE.asBoolean(),
             Optional.empty(),
             Optional.empty()
         )));
->>>>>>> 9494bebe
     }
 
     public void replay(UnfenceBrokerRecord record) {
         BrokerRegistration curRegistration = getBrokerOrThrow(record.id(), record.epoch(), "unfence");
-<<<<<<< HEAD
-        changedBrokers.put(record.id(), Optional.of(curRegistration.cloneWith(BrokerRegistrationFencingChange.UNFENCE.asBoolean(), Optional.empty())));
-    }
-
-    public void replay(BrokerRegistrationChangeRecord record) {
-        BrokerRegistration curRegistration = getBrokerOrThrow(record.brokerId(), record.brokerEpoch(), "change");
-        BrokerRegistrationFencingChange fencingChange = BrokerRegistrationFencingChange.fromValue(record.fenced()).orElseThrow(() -> new IllegalStateException(String.format("Unable to replay %s: unknown " + "value for fenced field: %d", record, record.fenced())));
-        BrokerRegistrationInControlledShutdownChange inControlledShutdownChange = BrokerRegistrationInControlledShutdownChange.fromValue(record.inControlledShutdown()).orElseThrow(() -> new IllegalStateException(String.format("Unable to replay %s: unknown " + "value for inControlledShutdown field: %d", record, record.inControlledShutdown())));
-        BrokerRegistration nextRegistration = curRegistration.cloneWith(fencingChange.asBoolean(), inControlledShutdownChange.asBoolean());
-=======
         changedBrokers.put(record.id(), Optional.of(curRegistration.cloneWith(
             BrokerRegistrationFencingChange.UNFENCE.asBoolean(),
             Optional.empty(),
@@ -160,7 +145,6 @@
             inControlledShutdownChange.asBoolean(),
             directoriesChange
         );
->>>>>>> 9494bebe
         if (!curRegistration.equals(nextRegistration)) {
             changedBrokers.put(record.brokerId(), Optional.of(nextRegistration));
         }
@@ -210,13 +194,9 @@
 
     @Override
     public String toString() {
-<<<<<<< HEAD
-        return "ClusterDelta(" + "changedBrokers=" + changedBrokers + ')';
-=======
         return "ClusterDelta(" +
             "changedBrokers=" + changedBrokers +
             ", changedControllers=" + changedControllers +
             ')';
->>>>>>> 9494bebe
     }
 }