/*
 * Licensed to the Apache Software Foundation (ASF) under one or more
 * contributor license agreements. See the NOTICE file distributed with
 * this work for additional information regarding copyright ownership.
 * The ASF licenses this file to You under the Apache License, Version 2.0
 * (the "License"); you may not use this file except in compliance with
 * the License. You may obtain a copy of the License at
 *
 *    http://www.apache.org/licenses/LICENSE-2.0
 *
 * Unless required by applicable law or agreed to in writing, software
 * distributed under the License is distributed on an "AS IS" BASIS,
 * WITHOUT WARRANTIES OR CONDITIONS OF ANY KIND, either express or implied.
 * See the License for the specific language governing permissions and
 * limitations under the License.
 */

package org.apache.kafka.image;

import org.apache.kafka.common.TopicIdPartition;
import org.apache.kafka.common.TopicPartition;
import org.apache.kafka.common.Uuid;
import org.apache.kafka.metadata.PartitionRegistration;

import java.util.Map;
import java.util.Set;

public final class LocalReplicaChanges {
    // partitions for which the broker is not a replica anymore
    private final Set<TopicPartition> deletes;
    // partitions for which the broker is now a leader (leader epoch bump on the leader)
    private final Map<TopicPartition, PartitionInfo> electedLeaders;
    // partitions for which the isr or replicas change if the broker is a leader (partition epoch bump on the leader)
    private final Map<TopicPartition, PartitionInfo> leaders;
    // partitions for which the broker is now a follower or follower with isr or replica updates (partition epoch bump on follower)
    private final Map<TopicPartition, PartitionInfo> followers;
    // The topic name -> topic id map in leaders and followers changes
    private final Map<String, Uuid> topicIds;
    // partitions for which directory id changes or newly added to the broker
    private final Map<TopicIdPartition, Uuid> directoryIds;

<<<<<<< HEAD
    LocalReplicaChanges(Set<TopicPartition> deletes, Map<TopicPartition, PartitionInfo> leaders, Map<TopicPartition, PartitionInfo> followers, Map<String, Uuid> topicIds) {
=======
    LocalReplicaChanges(
        Set<TopicPartition> deletes,
        Map<TopicPartition, PartitionInfo> electedLeaders,
        Map<TopicPartition, PartitionInfo> leaders,
        Map<TopicPartition, PartitionInfo> followers,
        Map<String, Uuid> topicIds,
        Map<TopicIdPartition, Uuid> directoryIds
    ) {
>>>>>>> 9494bebe
        this.deletes = deletes;
        this.electedLeaders = electedLeaders;
        this.leaders = leaders;
        this.followers = followers;
        this.topicIds = topicIds;
        this.directoryIds = directoryIds;
    }

    public Set<TopicPartition> deletes() {
        return deletes;
    }

    public Map<TopicPartition, PartitionInfo> electedLeaders() {
        return electedLeaders;
    }

    public Map<TopicPartition, PartitionInfo> leaders() {
        return leaders;
    }

    public Map<TopicPartition, PartitionInfo> followers() {
        return followers;
    }

    public Map<String, Uuid> topicIds() {
        return topicIds;
    }

    public Map<TopicIdPartition, Uuid> directoryIds() {
        return directoryIds;
    }

    @Override
    public String toString() {
<<<<<<< HEAD
        return String.format("LocalReplicaChanges(deletes = %s, leaders = %s, followers = %s)", deletes, leaders, followers);
=======
        return String.format(
            "LocalReplicaChanges(deletes = %s, newly elected leaders = %s, leaders = %s, followers = %s, topicIds = %s, directoryIds = %s)",
            deletes,
            electedLeaders,
            leaders,
            followers,
            topicIds,
            directoryIds
        );
>>>>>>> 9494bebe
    }

    public static final class PartitionInfo {
        private final Uuid topicId;
        private final PartitionRegistration partition;

        public PartitionInfo(Uuid topicId, PartitionRegistration partition) {
            this.topicId = topicId;
            this.partition = partition;
        }

        public Uuid topicId() {
            return topicId;
        }

        public PartitionRegistration partition() {
            return partition;
        }

        @Override
        public String toString() {
            return String.format("PartitionInfo(topicId = %s, partition = %s)", topicId, partition);
        }
    }
}<|MERGE_RESOLUTION|>--- conflicted
+++ resolved
@@ -39,9 +39,6 @@
     // partitions for which directory id changes or newly added to the broker
     private final Map<TopicIdPartition, Uuid> directoryIds;
 
-<<<<<<< HEAD
-    LocalReplicaChanges(Set<TopicPartition> deletes, Map<TopicPartition, PartitionInfo> leaders, Map<TopicPartition, PartitionInfo> followers, Map<String, Uuid> topicIds) {
-=======
     LocalReplicaChanges(
         Set<TopicPartition> deletes,
         Map<TopicPartition, PartitionInfo> electedLeaders,
@@ -50,7 +47,6 @@
         Map<String, Uuid> topicIds,
         Map<TopicIdPartition, Uuid> directoryIds
     ) {
->>>>>>> 9494bebe
         this.deletes = deletes;
         this.electedLeaders = electedLeaders;
         this.leaders = leaders;
@@ -85,9 +81,6 @@
 
     @Override
     public String toString() {
-<<<<<<< HEAD
-        return String.format("LocalReplicaChanges(deletes = %s, leaders = %s, followers = %s)", deletes, leaders, followers);
-=======
         return String.format(
             "LocalReplicaChanges(deletes = %s, newly elected leaders = %s, leaders = %s, followers = %s, topicIds = %s, directoryIds = %s)",
             deletes,
@@ -97,7 +90,6 @@
             topicIds,
             directoryIds
         );
->>>>>>> 9494bebe
     }
 
     public static final class PartitionInfo {
