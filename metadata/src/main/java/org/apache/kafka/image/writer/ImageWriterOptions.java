--- conflicted
+++ resolved
@@ -76,15 +76,11 @@
     private final MetadataVersion requestedMetadataVersion;
     private final Consumer<UnwritableMetadataException> lossHandler;
 
-<<<<<<< HEAD
-    private ImageWriterOptions(MetadataVersion metadataVersion, Consumer<UnwritableMetadataException> lossHandler) {
-=======
     private ImageWriterOptions(
         MetadataVersion metadataVersion,
         Consumer<UnwritableMetadataException> lossHandler,
         MetadataVersion orgMetadataVersion
     ) {
->>>>>>> 9494bebe
         this.metadataVersion = metadataVersion;
         this.lossHandler = lossHandler;
         this.requestedMetadataVersion = orgMetadataVersion;
