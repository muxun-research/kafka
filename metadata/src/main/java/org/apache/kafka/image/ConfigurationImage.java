/*
 * Licensed to the Apache Software Foundation (ASF) under one or more
 * contributor license agreements. See the NOTICE file distributed with
 * this work for additional information regarding copyright ownership.
 * The ASF licenses this file to You under the Apache License, Version 2.0
 * (the "License"); you may not use this file except in compliance with
 * the License. You may obtain a copy of the License at
 *
 *    http://www.apache.org/licenses/LICENSE-2.0
 *
 * Unless required by applicable law or agreed to in writing, software
 * distributed under the License is distributed on an "AS IS" BASIS,
 * WITHOUT WARRANTIES OR CONDITIONS OF ANY KIND, either express or implied.
 * See the License for the specific language governing permissions and
 * limitations under the License.
 */

package org.apache.kafka.image;

import org.apache.kafka.common.config.ConfigResource;
import org.apache.kafka.common.metadata.ConfigRecord;
import org.apache.kafka.image.node.ConfigurationImageNode;
import org.apache.kafka.image.writer.ImageWriter;
import org.apache.kafka.image.writer.ImageWriterOptions;

import java.util.Collections;
import java.util.Map;
import java.util.Objects;
import java.util.Properties;


/**
 * Represents the configuration of a resource.
 * <p>
 * This class is thread-safe.
 */
public final class ConfigurationImage {
    private final ConfigResource resource;

    private final Map<String, String> data;

    public ConfigurationImage(ConfigResource resource, Map<String, String> data) {
        this.resource = resource;
        this.data = data;
    }

    public ConfigResource resource() {
        return resource;
    }

    public Map<String, String> data() {
        return data;
    }

    public boolean isEmpty() {
        return data.isEmpty();
    }

    public Properties toProperties() {
        Properties properties = new Properties();
        properties.putAll(data);
        return properties;
    }

    public Map<String, String> toMap() {
        return Collections.unmodifiableMap(data);
    }

    public void write(ConfigResource configResource, ImageWriter writer, ImageWriterOptions options) {
        for (Map.Entry<String, String> entry : data.entrySet()) {
            writer.write(0, new ConfigRecord().setResourceType(configResource.type().id()).setResourceName(configResource.name()).setName(entry.getKey()).setValue(entry.getValue()));
        }
    }

    @Override
    public boolean equals(Object o) {
<<<<<<< HEAD
        if (!(o instanceof ConfigurationImage))
            return false;
        ConfigurationImage other = (ConfigurationImage) o;
=======
        if (!(o instanceof ConfigurationImage other)) return false;
>>>>>>> 9494bebe
        return data.equals(other.data);
    }

    @Override
    public int hashCode() {
        return Objects.hash(data);
    }

    @Override
    public String toString() {
        return new ConfigurationImageNode(this).stringify();
    }
}<|MERGE_RESOLUTION|>--- conflicted
+++ resolved
@@ -31,7 +31,7 @@
 
 /**
  * Represents the configuration of a resource.
- * <p>
+ *
  * This class is thread-safe.
  */
 public final class ConfigurationImage {
@@ -39,7 +39,10 @@
 
     private final Map<String, String> data;
 
-    public ConfigurationImage(ConfigResource resource, Map<String, String> data) {
+    public ConfigurationImage(
+        ConfigResource resource,
+        Map<String, String> data
+    ) {
         this.resource = resource;
         this.data = data;
     }
@@ -66,21 +69,23 @@
         return Collections.unmodifiableMap(data);
     }
 
-    public void write(ConfigResource configResource, ImageWriter writer, ImageWriterOptions options) {
+    public void write(
+        ConfigResource configResource,
+        ImageWriter writer,
+        ImageWriterOptions options
+    ) {
         for (Map.Entry<String, String> entry : data.entrySet()) {
-            writer.write(0, new ConfigRecord().setResourceType(configResource.type().id()).setResourceName(configResource.name()).setName(entry.getKey()).setValue(entry.getValue()));
+            writer.write(0, new ConfigRecord().
+                setResourceType(configResource.type().id()).
+                setResourceName(configResource.name()).
+                setName(entry.getKey()).
+                setValue(entry.getValue()));
         }
     }
 
     @Override
     public boolean equals(Object o) {
-<<<<<<< HEAD
-        if (!(o instanceof ConfigurationImage))
-            return false;
-        ConfigurationImage other = (ConfigurationImage) o;
-=======
         if (!(o instanceof ConfigurationImage other)) return false;
->>>>>>> 9494bebe
         return data.equals(other.data);
     }
 
