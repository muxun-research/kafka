--- conflicted
+++ resolved
@@ -34,16 +34,12 @@
     private final long lastContainedLogTimeMs;
     private final boolean isOffsetBatchAligned;
 
-<<<<<<< HEAD
-    public MetadataProvenance(long lastContainedOffset, int lastContainedEpoch, long lastContainedLogTimeMs) {
-=======
     public MetadataProvenance(
         long lastContainedOffset,
         int lastContainedEpoch,
         long lastContainedLogTimeMs,
         boolean isOffsetBatchAligned
     ) {
->>>>>>> 9494bebe
         this.lastContainedOffset = lastContainedOffset;
         this.lastContainedEpoch = lastContainedEpoch;
         this.lastContainedLogTimeMs = lastContainedLogTimeMs;
@@ -82,42 +78,29 @@
 
     @Override
     public boolean equals(Object o) {
-        if (o == null || !o.getClass().equals(this.getClass()))
-            return false;
+        if (o == null || !o.getClass().equals(this.getClass())) return false;
         MetadataProvenance other = (MetadataProvenance) o;
-<<<<<<< HEAD
-        return lastContainedOffset == other.lastContainedOffset && lastContainedEpoch == other.lastContainedEpoch && lastContainedLogTimeMs == other.lastContainedLogTimeMs;
-=======
         return lastContainedOffset == other.lastContainedOffset &&
             lastContainedEpoch == other.lastContainedEpoch &&
             lastContainedLogTimeMs == other.lastContainedLogTimeMs &&
             isOffsetBatchAligned == other.isOffsetBatchAligned;
->>>>>>> 9494bebe
     }
 
     @Override
     public int hashCode() {
-<<<<<<< HEAD
-        return Objects.hash(lastContainedOffset, lastContainedEpoch, lastContainedLogTimeMs);
-=======
         return Objects.hash(lastContainedOffset,
             lastContainedEpoch,
             lastContainedLogTimeMs,
             isOffsetBatchAligned);
->>>>>>> 9494bebe
     }
 
     @Override
     public String toString() {
-<<<<<<< HEAD
-        return "MetadataProvenance(" + "lastContainedOffset=" + lastContainedOffset + ", lastContainedEpoch=" + lastContainedEpoch + ", lastContainedLogTimeMs=" + lastContainedLogTimeMs + ")";
-=======
         return "MetadataProvenance(" +
             "lastContainedOffset=" + lastContainedOffset +
             ", lastContainedEpoch=" + lastContainedEpoch +
             ", lastContainedLogTimeMs=" + lastContainedLogTimeMs +
             ", isOffsetBatchAligned=" + isOffsetBatchAligned +
             ")";
->>>>>>> 9494bebe
     }
 }