--- conflicted
+++ resolved
@@ -28,13 +28,6 @@
 import org.apache.kafka.image.writer.ImageWriter;
 import org.apache.kafka.image.writer.ImageWriterOptions;
 
-<<<<<<< HEAD
-import java.util.*;
-import java.util.Map.Entry;
-
-import static org.apache.kafka.common.quota.ClientQuotaEntity.*;
-import static org.apache.kafka.common.requests.DescribeClientQuotasRequest.*;
-=======
 import java.util.Collections;
 import java.util.HashMap;
 import java.util.HashSet;
@@ -49,12 +42,11 @@
 import static org.apache.kafka.common.requests.DescribeClientQuotasRequest.MATCH_TYPE_DEFAULT;
 import static org.apache.kafka.common.requests.DescribeClientQuotasRequest.MATCH_TYPE_EXACT;
 import static org.apache.kafka.common.requests.DescribeClientQuotasRequest.MATCH_TYPE_SPECIFIED;
->>>>>>> 9494bebe
 
 
 /**
  * Represents the client quotas in the metadata image.
- * <p>
+ *
  * This class is thread-safe.
  */
 public final class ClientQuotasImage {
@@ -90,28 +82,35 @@
         for (DescribeClientQuotasRequestData.ComponentData component : request.components()) {
             if (component.entityType().isEmpty()) {
                 throw new InvalidRequestException("Invalid empty entity type.");
-            } else if (exactMatch.containsKey(component.entityType()) || typeMatch.contains(component.entityType())) {
-                throw new InvalidRequestException("Entity type " + component.entityType() + " cannot appear more than once in the filter.");
+            } else if (exactMatch.containsKey(component.entityType()) ||
+                    typeMatch.contains(component.entityType())) {
+                throw new InvalidRequestException("Entity type " + component.entityType() +
+                    " cannot appear more than once in the filter.");
             }
-            if (!(component.entityType().equals(IP) || component.entityType().equals(USER) || component.entityType().equals(CLIENT_ID))) {
-                throw new UnsupportedVersionException("Unsupported entity type " + component.entityType());
+            if (!(component.entityType().equals(IP) || component.entityType().equals(USER) ||
+                    component.entityType().equals(CLIENT_ID))) {
+                throw new UnsupportedVersionException("Unsupported entity type " +
+                        component.entityType());
             }
             switch (component.matchType()) {
                 case MATCH_TYPE_EXACT:
                     if (component.match() == null) {
-                        throw new InvalidRequestException("Request specified " + "MATCH_TYPE_EXACT, but set match string to null.");
+                        throw new InvalidRequestException("Request specified " +
+                            "MATCH_TYPE_EXACT, but set match string to null.");
                     }
                     exactMatch.put(component.entityType(), component.match());
                     break;
                 case MATCH_TYPE_DEFAULT:
                     if (component.match() != null) {
-                        throw new InvalidRequestException("Request specified " + "MATCH_TYPE_DEFAULT, but also specified a match string.");
+                        throw new InvalidRequestException("Request specified " +
+                            "MATCH_TYPE_DEFAULT, but also specified a match string.");
                     }
                     exactMatch.put(component.entityType(), null);
                     break;
                 case MATCH_TYPE_SPECIFIED:
                     if (component.match() != null) {
-                        throw new InvalidRequestException("Request specified " + "MATCH_TYPE_SPECIFIED, but also specified a match string.");
+                        throw new InvalidRequestException("Request specified " +
+                            "MATCH_TYPE_SPECIFIED, but also specified a match string.");
                     }
                     typeMatch.add(component.entityType());
                     break;
@@ -120,8 +119,11 @@
             }
         }
         if (exactMatch.containsKey(IP) || typeMatch.contains(IP)) {
-            if ((exactMatch.containsKey(USER) || typeMatch.contains(USER)) || (exactMatch.containsKey(CLIENT_ID) || typeMatch.contains(CLIENT_ID))) {
-                throw new InvalidRequestException("Invalid entity filter component " + "combination. IP filter component should not be used with " + "user or clientId filter component.");
+            if ((exactMatch.containsKey(USER) || typeMatch.contains(USER)) ||
+                    (exactMatch.containsKey(CLIENT_ID) || typeMatch.contains(CLIENT_ID))) {
+                throw new InvalidRequestException("Invalid entity filter component " +
+                    "combination. IP filter component should not be used with " +
+                    "user or clientId filter component.");
             }
         }
         // TODO: this is O(N). We should add indexing here to speed it up. See KAFKA-13022.
@@ -135,7 +137,10 @@
         return response;
     }
 
-    private static boolean matches(ClientQuotaEntity entity, Map<String, String> exactMatch, Set<String> typeMatch, boolean strict) {
+    private static boolean matches(ClientQuotaEntity entity,
+                                   Map<String, String> exactMatch,
+                                   Set<String> typeMatch,
+                                   boolean strict) {
         if (strict) {
             if (entity.entries().size() != exactMatch.size() + typeMatch.size()) {
                 return false;
@@ -157,10 +162,13 @@
         return true;
     }
 
-    private static EntryData toDescribeEntry(ClientQuotaEntity entity, ClientQuotaImage quotaImage) {
+    private static EntryData toDescribeEntry(ClientQuotaEntity entity,
+                                             ClientQuotaImage quotaImage) {
         EntryData data = new EntryData();
         for (Entry<String, String> entry : entity.entries().entrySet()) {
-            data.entity().add(new EntityData().setEntityType(entry.getKey()).setEntityName(entry.getValue()));
+            data.entity().add(new EntityData().
+                setEntityType(entry.getKey()).
+                setEntityName(entry.getValue()));
         }
         data.setValues(quotaImage.toDescribeValues());
         return data;
@@ -168,13 +176,7 @@
 
     @Override
     public boolean equals(Object o) {
-<<<<<<< HEAD
-        if (!(o instanceof ClientQuotasImage))
-            return false;
-        ClientQuotasImage other = (ClientQuotasImage) o;
-=======
         if (!(o instanceof ClientQuotasImage other)) return false;
->>>>>>> 9494bebe
         return entities.equals(other.entities);
     }
 
