--- conflicted
+++ resolved
@@ -45,21 +45,11 @@
 
     @Override
     public MetadataNode child(String name) {
-<<<<<<< HEAD
-        try {
-            Integer brokerId = Integer.valueOf(name);
-            BrokerRegistration registration = image.brokers().get(brokerId);
-            if (registration == null)
-                return null;
-            return new MetadataLeafNode(registration.toString());
-        } catch (NumberFormatException e) {
-=======
         if (name.equals(ClusterImageBrokersNode.NAME)) {
             return new ClusterImageBrokersNode(image);
         } else if (name.equals(ClusterImageControllersNode.NAME)) {
             return new ClusterImageControllersNode(image);
         } else {
->>>>>>> 9494bebe
             return null;
         }
     }
