--- conflicted
+++ resolved
@@ -17,10 +17,6 @@
 
 package org.apache.kafka.controller;
 
-<<<<<<< HEAD
-import org.apache.kafka.clients.ApiVersions;
-=======
->>>>>>> 9494bebe
 import org.apache.kafka.clients.admin.FeatureUpdate;
 import org.apache.kafka.common.metadata.FeatureLevelRecord;
 import org.apache.kafka.common.protocol.Errors;
@@ -39,10 +35,6 @@
 
 import org.slf4j.Logger;
 
-<<<<<<< HEAD
-import java.util.*;
-import java.util.Map.Entry;
-=======
 import java.util.Collections;
 import java.util.HashMap;
 import java.util.HashSet;
@@ -51,7 +43,6 @@
 import java.util.Map;
 import java.util.Map.Entry;
 import java.util.Optional;
->>>>>>> 9494bebe
 import java.util.function.Consumer;
 
 import static org.apache.kafka.common.metadata.MetadataRecordType.FEATURE_LEVEL_RECORD;
@@ -108,16 +99,9 @@
         }
 
         public FeatureControlManager build() {
-            if (logContext == null)
-                logContext = new LogContext();
-            if (snapshotRegistry == null)
-                snapshotRegistry = new SnapshotRegistry(logContext);
+            if (logContext == null) logContext = new LogContext();
+            if (snapshotRegistry == null) snapshotRegistry = new SnapshotRegistry(logContext);
             if (quorumFeatures == null) {
-<<<<<<< HEAD
-                quorumFeatures = new QuorumFeatures(0, new ApiVersions(), QuorumFeatures.defaultFeatureMap(), Collections.emptyList());
-            }
-            return new FeatureControlManager(logContext, quorumFeatures, snapshotRegistry, metadataVersion, minimumBootstrapVersion);
-=======
                 Map<String, VersionRange> localSupportedFeatures = new HashMap<>();
                 localSupportedFeatures.put(MetadataVersion.FEATURE_NAME, VersionRange.of(
                         MetadataVersion.MINIMUM_KRAFT_VERSION.featureLevel(),
@@ -132,7 +116,6 @@
                 minimumBootstrapVersion,
                 clusterSupportDescriber
             );
->>>>>>> 9494bebe
         }
     }
 
@@ -163,9 +146,6 @@
      */
     private final ClusterFeatureSupportDescriber clusterSupportDescriber;
 
-<<<<<<< HEAD
-    private FeatureControlManager(LogContext logContext, QuorumFeatures quorumFeatures, SnapshotRegistry snapshotRegistry, MetadataVersion metadataVersion, MetadataVersion minimumBootstrapVersion) {
-=======
     private FeatureControlManager(
         LogContext logContext,
         QuorumFeatures quorumFeatures,
@@ -174,7 +154,6 @@
         MetadataVersion minimumBootstrapVersion,
         ClusterFeatureSupportDescriber clusterSupportDescriber
     ) {
->>>>>>> 9494bebe
         this.log = logContext.logger(FeatureControlManager.class);
         this.quorumFeatures = quorumFeatures;
         this.finalizedVersions = new TimelineHashMap<>(snapshotRegistry, 0);
@@ -183,13 +162,6 @@
         this.clusterSupportDescriber = clusterSupportDescriber;
     }
 
-<<<<<<< HEAD
-    ControllerResult<Map<String, ApiError>> updateFeatures(Map<String, Short> updates, Map<String, FeatureUpdate.UpgradeType> upgradeTypes, Map<Integer, Map<String, VersionRange>> brokerFeatures, boolean validateOnly) {
-        TreeMap<String, ApiError> results = new TreeMap<>();
-        List<ApiMessageAndVersion> records = BoundedList.newArrayBacked(MAX_RECORDS_PER_USER_OP);
-        for (Entry<String, Short> entry : updates.entrySet()) {
-            results.put(entry.getKey(), updateFeature(entry.getKey(), entry.getValue(), upgradeTypes.getOrDefault(entry.getKey(), FeatureUpdate.UpgradeType.UPGRADE), brokerFeatures, records));
-=======
     ControllerResult<ApiError> updateFeatures(
         Map<String, Short> updates,
         Map<String, FeatureUpdate.UpgradeType> upgradeTypes,
@@ -208,7 +180,6 @@
             if (!error.error().equals(Errors.NONE)) {
                 return ControllerResult.of(Collections.emptyList(), error);
             }
->>>>>>> 9494bebe
         }
 
         if (validateOnly) {
@@ -222,13 +193,6 @@
         return metadataVersion.get();
     }
 
-<<<<<<< HEAD
-    ZkMigrationState zkMigrationState() {
-        return migrationControlState.get();
-    }
-
-    private ApiError updateFeature(String featureName, short newVersion, FeatureUpdate.UpgradeType upgradeType, Map<Integer, Map<String, VersionRange>> brokersAndFeatures, List<ApiMessageAndVersion> records) {
-=======
     private ApiError updateFeature(
         String featureName,
         short newVersion,
@@ -236,9 +200,9 @@
         List<ApiMessageAndVersion> records,
         Map<String, Short> proposedUpdatedVersions
     ) {
->>>>>>> 9494bebe
         if (upgradeType.equals(FeatureUpdate.UpgradeType.UNKNOWN)) {
-            return invalidUpdateVersion(featureName, newVersion, "The controller does not support the given upgrade type.");
+            return invalidUpdateVersion(featureName, newVersion,
+                "The controller does not support the given upgrade type.");
         }
 
         final short currentVersion;
@@ -249,7 +213,8 @@
         }
 
         if (newVersion < 0) {
-            return invalidUpdateVersion(featureName, newVersion, "A feature version cannot be less than 0.");
+            return invalidUpdateVersion(featureName, newVersion,
+                "A feature version cannot be less than 0.");
         }
 
         Optional<String> reasonNotSupported = reasonNotSupported(featureName, newVersion);
@@ -257,21 +222,11 @@
             return invalidUpdateVersion(featureName, newVersion, reasonNotSupported.get());
         }
 
-<<<<<<< HEAD
-        for (Entry<Integer, Map<String, VersionRange>> brokerEntry : brokersAndFeatures.entrySet()) {
-            VersionRange brokerRange = brokerEntry.getValue().get(featureName);
-            if (brokerRange == null) {
-                return invalidUpdateVersion(featureName, newVersion, "Broker " + brokerEntry.getKey() + " does not support this feature.");
-            } else if (!brokerRange.contains(newVersion)) {
-                return invalidUpdateVersion(featureName, newVersion, "Broker " + brokerEntry.getKey() + " does not support the given " + "version. It supports " + brokerRange.min() + " to " + brokerRange.max() + ".");
-            }
-        }
-
-=======
->>>>>>> 9494bebe
         if (newVersion < currentVersion) {
             if (upgradeType.equals(FeatureUpdate.UpgradeType.UPGRADE)) {
-                return invalidUpdateVersion(featureName, newVersion, "Can't downgrade the version of this feature without setting the " + "upgrade type to either safe or unsafe downgrade.");
+                return invalidUpdateVersion(featureName, newVersion,
+                    "Can't downgrade the version of this feature without setting the " +
+                    "upgrade type to either safe or unsafe downgrade.");
             }
         } else if (newVersion > currentVersion) {
             if (!upgradeType.equals(FeatureUpdate.UpgradeType.UPGRADE)) {
@@ -283,9 +238,6 @@
             // Perform additional checks if we're updating metadata.version
             return updateMetadataVersion(newVersion, upgradeType.equals(FeatureUpdate.UpgradeType.UNSAFE_DOWNGRADE), records::add);
         } else {
-<<<<<<< HEAD
-            records.add(new ApiMessageAndVersion(new FeatureLevelRecord().setName(featureName).setFeatureLevel(newVersion), (short) 0));
-=======
             // Validate dependencies for features that are not metadata.version
             try {
                 Feature.validateVersion(
@@ -298,7 +250,6 @@
             records.add(new ApiMessageAndVersion(new FeatureLevelRecord().
                 setName(featureName).
                 setFeatureLevel(newVersion), (short) 0));
->>>>>>> 9494bebe
             return ApiError.NONE;
         }
     }
@@ -367,7 +318,11 @@
     /**
      * Perform some additional validation for metadata.version updates.
      */
-    private ApiError updateMetadataVersion(short newVersionLevel, boolean allowUnsafeDowngrade, Consumer<ApiMessageAndVersion> recordConsumer) {
+    private ApiError updateMetadataVersion(
+        short newVersionLevel,
+        boolean allowUnsafeDowngrade,
+        Consumer<ApiMessageAndVersion> recordConsumer
+    ) {
         MetadataVersion currentVersion = metadataVersion();
         final MetadataVersion newVersion;
         try {
@@ -376,18 +331,11 @@
             return invalidMetadataVersion(newVersionLevel, "Unknown metadata.version.");
         }
 
-<<<<<<< HEAD
-        // Don't allow metadata.version changes while we're migrating
-        if (zkMigrationState.inProgress()) {
-            return invalidMetadataVersion(newVersionLevel, "Unable to modify metadata.version while a " + "ZK migration is in progress.");
-        }
-
-=======
->>>>>>> 9494bebe
         // We cannot set a version earlier than IBP_3_3_IV0, since that was the first version that contained
         // FeatureLevelRecord itself.
         if (newVersion.isLessThan(minimumBootstrapVersion)) {
-            return invalidMetadataVersion(newVersionLevel, "Unable to set a metadata.version less than " + minimumBootstrapVersion);
+            return invalidMetadataVersion(newVersionLevel, "Unable to set a metadata.version less than " +
+                    minimumBootstrapVersion);
         }
         if (newVersion.isLessThan(currentVersion)) {
             // This is a downgrade
@@ -395,22 +343,22 @@
             if (!metadataChanged) {
                 log.warn("Downgrading metadata.version from {} to {}.", currentVersion, newVersion);
             } else if (allowUnsafeDowngrade) {
-                return invalidMetadataVersion(newVersionLevel, "Unsafe metadata downgrade is not supported " + "in this version.");
+                return invalidMetadataVersion(newVersionLevel, "Unsafe metadata downgrade is not supported " +
+                        "in this version.");
             } else {
-<<<<<<< HEAD
-                return invalidMetadataVersion(newVersionLevel, "Refusing to perform the requested " + "downgrade because it might delete metadata information. Retry using " + "UNSAFE_DOWNGRADE if you want to force the downgrade to proceed.");
-=======
                 // The phrase "Retry using UNSAFE_DOWNGRADE if you want to force the downgrade to proceed." has been removed
                 // because unsafe metadata downgrades are not yet supported. We can add it back when implemented (KAFKA-13896).
                 return invalidMetadataVersion(newVersionLevel, "Refusing to perform the requested " +
                         "downgrade because it might delete metadata information.");
->>>>>>> 9494bebe
             }
         } else {
             log.warn("Upgrading metadata.version from {} to {}.", currentVersion, newVersion);
         }
 
-        recordConsumer.accept(new ApiMessageAndVersion(new FeatureLevelRecord().setName(MetadataVersion.FEATURE_NAME).setFeatureLevel(newVersionLevel), FEATURE_LEVEL_RECORD.lowestSupportedVersion()));
+        recordConsumer.accept(new ApiMessageAndVersion(
+            new FeatureLevelRecord()
+                .setName(MetadataVersion.FEATURE_NAME)
+                .setFeatureLevel(newVersionLevel), FEATURE_LEVEL_RECORD.lowestSupportedVersion()));
 
         return ApiError.NONE;
     }
@@ -442,7 +390,8 @@
     public void replay(FeatureLevelRecord record) {
         VersionRange range = quorumFeatures.localSupportedFeature(record.name());
         if (!range.contains(record.featureLevel())) {
-            throw new RuntimeException("Tried to apply FeatureLevelRecord " + record + ", but this controller only " + "supports versions " + range);
+            throw new RuntimeException("Tried to apply FeatureLevelRecord " + record + ", but this controller only " +
+                "supports versions " + range);
         }
         if (record.name().equals(MetadataVersion.FEATURE_NAME)) {
             MetadataVersion mv = MetadataVersion.fromFeatureLevel(record.featureLevel());
@@ -454,25 +403,12 @@
                 log.info("Replayed a FeatureLevelRecord removing feature {}", record.name());
             } else {
                 finalizedVersions.put(record.name(), record.featureLevel());
-                log.info("Replayed a FeatureLevelRecord setting feature {} to {}", record.name(), record.featureLevel());
-            }
-        }
-    }
-
-<<<<<<< HEAD
-    public void replay(ZkMigrationStateRecord record) {
-        ZkMigrationState newState = ZkMigrationState.of(record.zkMigrationState());
-        ZkMigrationState previousState = migrationControlState.get();
-        if (previousState.equals(newState)) {
-            log.debug("Replayed a ZkMigrationStateRecord which did not alter the state from {}.", previousState);
-        } else {
-            migrationControlState.set(newState);
-            log.info("Replayed a ZkMigrationStateRecord changing the migration state from {} to {}.", previousState, newState);
-        }
-    }
-
-=======
->>>>>>> 9494bebe
+                log.info("Replayed a FeatureLevelRecord setting feature {} to {}",
+                        record.name(), record.featureLevel());
+            }
+        }
+    }
+
     boolean isControllerId(int nodeId) {
         return quorumFeatures.isControllerId(nodeId);
     }
