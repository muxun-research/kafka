/*
 * Licensed to the Apache Software Foundation (ASF) under one or more
 * contributor license agreements. See the NOTICE file distributed with
 * this work for additional information regarding copyright ownership.
 * The ASF licenses this file to You under the Apache License, Version 2.0
 * (the "License"); you may not use this file except in compliance with
 * the License. You may obtain a copy of the License at
 *
 *    http://www.apache.org/licenses/LICENSE-2.0
 *
 * Unless required by applicable law or agreed to in writing, software
 * distributed under the License is distributed on an "AS IS" BASIS,
 * WITHOUT WARRANTIES OR CONDITIONS OF ANY KIND, either express or implied.
 * See the License for the specific language governing permissions and
 * limitations under the License.
 */

package org.apache.kafka.controller;

<<<<<<< HEAD
=======
import org.apache.kafka.common.DirectoryId;
>>>>>>> 9494bebe
import org.apache.kafka.common.Uuid;
import org.apache.kafka.common.message.AlterPartitionRequestData.BrokerState;
import org.apache.kafka.common.metadata.PartitionChangeRecord;
import org.apache.kafka.metadata.LeaderRecoveryState;
import org.apache.kafka.metadata.PartitionRegistration;
import org.apache.kafka.metadata.Replicas;
import org.apache.kafka.metadata.placement.DefaultDirProvider;
import org.apache.kafka.server.common.ApiMessageAndVersion;
import org.apache.kafka.server.common.MetadataVersion;

import org.slf4j.Logger;
import org.slf4j.LoggerFactory;

<<<<<<< HEAD
import java.util.Collections;
import java.util.List;
import java.util.Optional;
=======
import java.util.ArrayList;
import java.util.Arrays;
import java.util.Collections;
import java.util.HashSet;
import java.util.List;
import java.util.Map;
import java.util.Optional;
import java.util.Set;
>>>>>>> 9494bebe
import java.util.function.IntPredicate;
import java.util.stream.Collectors;

import static org.apache.kafka.metadata.LeaderConstants.NO_LEADER;
import static org.apache.kafka.metadata.LeaderConstants.NO_LEADER_CHANGE;

/**
 * PartitionChangeBuilder handles changing partition registrations.
 */
public class PartitionChangeBuilder {
    private static final Logger log = LoggerFactory.getLogger(PartitionChangeBuilder.class);

    public static boolean changeRecordIsNoOp(PartitionChangeRecord record) {
<<<<<<< HEAD
        if (record.isr() != null)
            return false;
        if (record.leader() != NO_LEADER_CHANGE)
            return false;
        if (record.replicas() != null)
            return false;
        if (record.removingReplicas() != null)
            return false;
        if (record.addingReplicas() != null)
            return false;
        if (record.leaderRecoveryState() != LeaderRecoveryState.NO_CHANGE)
            return false;
        return true;
=======
        if (record.isr() != null) return false;
        if (record.eligibleLeaderReplicas() != null) return false;
        if (record.lastKnownElr() != null) return false;
        if (record.leader() != NO_LEADER_CHANGE) return false;
        if (record.replicas() != null) return false;
        if (record.removingReplicas() != null) return false;
        if (record.addingReplicas() != null) return false;
        if (record.leaderRecoveryState() != LeaderRecoveryState.NO_CHANGE) return false;
        return record.directories() == null;
>>>>>>> 9494bebe
    }

    /**
     * Election types.
     */
    public enum Election {
        /**
         * Perform leader election to keep the partition online. Elect the preferred replica if it is in the ISR.
         */
        PREFERRED,
        /**
         * Perform leader election from the ISR to keep the partition online.
         */
        ONLINE,
        /**
         * Prefer replicas in the ISR but keep the partition online even if it requires picking a leader that is not in the ISR.
         */
        UNCLEAN
    }

    private final PartitionRegistration partition;
    private final Uuid topicId;
    private final int partitionId;
    private final IntPredicate isAcceptableLeader;
    private final MetadataVersion metadataVersion;
    private final int minISR;
    private final Map<Integer, Uuid> targetDirectories;
    private List<Integer> targetIsr;
    private List<Integer> targetReplicas;
    private List<Integer> targetRemoving;
    private List<Integer> targetAdding;
    private List<Integer> targetElr;
    private List<Integer> targetLastKnownElr;
    private List<Integer> uncleanShutdownReplicas;
    private Election election = Election.ONLINE;
    private LeaderRecoveryState targetLeaderRecoveryState;
    private boolean eligibleLeaderReplicasEnabled;
    private DefaultDirProvider defaultDirProvider;

    // Whether allow electing last known leader in a Balanced recovery. Note, the last known leader will be stored in the
    // lastKnownElr field if enabled.
    private boolean useLastKnownLeaderInBalancedRecovery = true;

<<<<<<< HEAD
    public PartitionChangeBuilder(PartitionRegistration partition, Uuid topicId, int partitionId, IntPredicate isAcceptableLeader, MetadataVersion metadataVersion) {
=======
    public PartitionChangeBuilder(
        PartitionRegistration partition,
        Uuid topicId,
        int partitionId,
        IntPredicate isAcceptableLeader,
        MetadataVersion metadataVersion,
        int minISR
    ) {
>>>>>>> 9494bebe
        this.partition = partition;
        this.topicId = topicId;
        this.partitionId = partitionId;
        this.isAcceptableLeader = isAcceptableLeader;
        this.metadataVersion = metadataVersion;
        this.eligibleLeaderReplicasEnabled = false;
        this.minISR = minISR;

        this.targetIsr = Replicas.toList(partition.isr);
        this.targetReplicas = Replicas.toList(partition.replicas);
        this.targetRemoving = Replicas.toList(partition.removingReplicas);
        this.targetAdding = Replicas.toList(partition.addingReplicas);
        this.targetElr = Replicas.toList(partition.elr);
        this.targetLastKnownElr = Replicas.toList(partition.lastKnownElr);
        this.targetLeaderRecoveryState = partition.leaderRecoveryState;
        this.targetDirectories = DirectoryId.createAssignmentMap(partition.replicas, partition.directories);
        this.defaultDirProvider = uuid -> {
            throw new IllegalStateException("DefaultDirProvider is not set");
        };
    }

    public PartitionChangeBuilder setTargetIsr(List<Integer> targetIsr) {
        this.targetIsr = targetIsr;
        return this;
    }

    public PartitionChangeBuilder setTargetIsrWithBrokerStates(List<BrokerState> targetIsrWithEpoch) {
<<<<<<< HEAD
        return setTargetIsr(targetIsrWithEpoch.stream().map(brokerState -> brokerState.brokerId()).collect(Collectors.toList()));
=======
        return setTargetIsr(
            targetIsrWithEpoch
              .stream()
              .map(BrokerState::brokerId)
              .collect(Collectors.toList())
        );
>>>>>>> 9494bebe
    }

    public PartitionChangeBuilder setTargetReplicas(List<Integer> targetReplicas) {
        this.targetReplicas = targetReplicas;
        return this;
    }

    public PartitionChangeBuilder setUncleanShutdownReplicas(List<Integer> uncleanShutdownReplicas) {
        this.uncleanShutdownReplicas = uncleanShutdownReplicas;
        return this;
    }

    public PartitionChangeBuilder setElection(Election election) {
        this.election = election;
        return this;
    }

    public PartitionChangeBuilder setTargetRemoving(List<Integer> targetRemoving) {
        this.targetRemoving = targetRemoving;
        return this;
    }

    public PartitionChangeBuilder setTargetAdding(List<Integer> targetAdding) {
        this.targetAdding = targetAdding;
        return this;
    }

    public PartitionChangeBuilder setTargetLeaderRecoveryState(LeaderRecoveryState targetLeaderRecoveryState) {
        this.targetLeaderRecoveryState = targetLeaderRecoveryState;
        return this;
    }

    public PartitionChangeBuilder setEligibleLeaderReplicasEnabled(boolean eligibleLeaderReplicasEnabled) {
        this.eligibleLeaderReplicasEnabled = eligibleLeaderReplicasEnabled;
        return this;
    }

    public PartitionChangeBuilder setUseLastKnownLeaderInBalancedRecovery(boolean useLastKnownLeaderInBalancedRecovery) {
        this.useLastKnownLeaderInBalancedRecovery = useLastKnownLeaderInBalancedRecovery;
        return this;
    }

    public PartitionChangeBuilder setDirectory(int brokerId, Uuid dir) {
        this.targetDirectories.put(brokerId, dir);
        return this;
    }

    public PartitionChangeBuilder setDefaultDirProvider(DefaultDirProvider defaultDirProvider) {
        this.defaultDirProvider = defaultDirProvider;
        return this;
    }

    // VisibleForTesting
    static class ElectionResult {
        final int node;
        final boolean unclean;

        private ElectionResult(int node, boolean unclean) {
            this.node = node;
            this.unclean = unclean;
        }
    }

    public List<Integer> targetIsr() {
        return targetIsr;
    }

    // VisibleForTesting

    /**
     * Perform leader election based on the partition state and leader election type.
     * <p>
     * See documentation for the Election type to see more details on the election types supported.
     */
    ElectionResult electLeader() {
        if (election == Election.PREFERRED) {
            return electPreferredLeader();
        }

        return electAnyLeader();
    }

    /**
     * Assumes that the election type is Election.PREFERRED
     */
    private ElectionResult electPreferredLeader() {
        int preferredReplica = targetReplicas.get(0);
        if (isValidNewLeader(preferredReplica)) {
            return new ElectionResult(preferredReplica, false);
        }

        if (isValidNewLeader(partition.leader)) {
            // Don't consider a new leader since the current leader meets all the constraints
            return new ElectionResult(partition.leader, false);
        }

        Optional<Integer> onlineLeader = targetReplicas.stream().skip(1).filter(this::isValidNewLeader).findFirst();
        if (onlineLeader.isPresent()) {
            return new ElectionResult(onlineLeader.get(), false);
        }

        if (canElectLastKnownLeader()) {
            return new ElectionResult(partition.lastKnownElr[0], true);
        }

        return new ElectionResult(NO_LEADER, false);
    }

    /**
     * Assumes that the election type is either Election.ONLINE or Election.UNCLEAN
     */
    private ElectionResult electAnyLeader() {
        if (isValidNewLeader(partition.leader)) {
            // Don't consider a new leader since the current leader meets all the constraints
            return new ElectionResult(partition.leader, false);
        }

        Optional<Integer> onlineLeader = targetReplicas.stream().filter(this::isValidNewLeader).findFirst();
        if (onlineLeader.isPresent()) {
            return new ElectionResult(onlineLeader.get(), false);
        }

        if (canElectLastKnownLeader()) {
            return new ElectionResult(partition.lastKnownElr[0], true);
        }

        if (election == Election.UNCLEAN) {
            // Attempt unclean leader election
<<<<<<< HEAD
            Optional<Integer> uncleanLeader = targetReplicas.stream().filter(replica -> isAcceptableLeader.test(replica)).findFirst();
=======
            Optional<Integer> uncleanLeader = targetReplicas.stream()
                .filter(isAcceptableLeader::test)
                .findFirst();
>>>>>>> 9494bebe
            if (uncleanLeader.isPresent()) {
                return new ElectionResult(uncleanLeader.get(), true);
            }
        }

        return new ElectionResult(NO_LEADER, false);
    }

    private boolean canElectLastKnownLeader() {
        if (!eligibleLeaderReplicasEnabled || !useLastKnownLeaderInBalancedRecovery) {
            log.trace("Try to elect last known leader for {}-{} but elrEnabled={}, useLastKnownLeaderInBalancedRecovery={}",
                    topicId, partitionId, eligibleLeaderReplicasEnabled, useLastKnownLeaderInBalancedRecovery);
            return false;
        }
        if (!targetElr.isEmpty() || !targetIsr.isEmpty()) {
            log.trace("Try to elect last known leader for {}-{} but ELR/ISR is not empty. ISR={}, ELR={}",
                    topicId, partitionId, targetIsr, targetElr);
            return false;
        }

        // When the last known leader is enabled:
        // 1. The targetLastKnownElr will only be used to store the last known leader, and it is updated after the
        //    leader election. So we can only refer to the lastKnownElr in the existing partition registration.
        // 2. When useLastKnownLeaderInBalancedRecovery=false, it intends to use other type of unclean leader election
        //    and the lastKnownElr is populated with the real last known ELR members. Then it may have multiple members
        //    in the field even if useLastKnownLeaderInBalancedRecovery is set to true again. In this case, we can't
        //    refer to the lastKnownElr.
        if (partition.lastKnownElr.length != 1) {
            log.trace("Try to elect last known leader for {}-{} but lastKnownElr does not only have 1 member. lastKnownElr={}",
                    topicId, partitionId, Arrays.toString(partition.lastKnownElr));
            return false;
        }
        if (isAcceptableLeader.test(partition.lastKnownElr[0])) {
            log.trace("Try to elect last known leader for {}-{} but last known leader is not alive. last known leader={}",
                    topicId, partitionId, partition.lastKnownElr[0]);
        }
        return true;
    }

    private boolean isValidNewLeader(int replica) {
        // The valid new leader should be in either ISR or in ELR when ISR is empty.
        return (targetIsr.contains(replica) || (targetIsr.isEmpty() && targetElr.contains(replica))) &&
            isAcceptableLeader.test(replica);
    }

    private void tryElection(PartitionChangeRecord record) {
        ElectionResult electionResult = electLeader();
        if (electionResult.node != partition.leader) {
            // generating log messages for partition elections can get expensive on large clusters,
            // so only log clean elections at TRACE level; log unclean elections at INFO level
<<<<<<< HEAD
            // to ensure the message is emitted since an unclean election can lead to data loss.
            if (electionResult.unclean) {
                log.info("Setting new leader for topicId {}, partition {} to {} using an unclean election", topicId, partitionId, electionResult.node);
=======
            // to ensure the message is emitted since an unclean election can lead to data loss;
            if (targetElr.contains(electionResult.node)) {
                targetIsr = Collections.singletonList(electionResult.node);
                targetElr = targetElr.stream().filter(replica -> replica != electionResult.node)
                    .collect(Collectors.toList());
                log.trace("Setting new leader for topicId {}, partition {} to {} using ELR",
                        topicId, partitionId, electionResult.node);
            } else if (electionResult.unclean) {
                log.info("Setting new leader for topicId {}, partition {} to {} using an unclean election",
                    topicId, partitionId, electionResult.node);
>>>>>>> 9494bebe
            } else {
                log.trace("Setting new leader for topicId {}, partition {} to {} using a clean election", topicId, partitionId, electionResult.node);
            }
            record.setLeader(electionResult.node);
            if (electionResult.unclean) {
                // If the election was unclean, we have to forcibly set the ISR to just the
                // new leader. This can result in data loss!
                record.setIsr(Collections.singletonList(electionResult.node));
                if (partition.leaderRecoveryState != LeaderRecoveryState.RECOVERING && metadataVersion.isLeaderRecoverySupported()) {
                    // And mark the leader recovery state as RECOVERING
                    record.setLeaderRecoveryState(LeaderRecoveryState.RECOVERING.value());
                }
            }
        } else {
            log.trace("Failed to find a new leader with current state: {}", this);
        }
    }

    /**
<<<<<<< HEAD
     * Trigger a leader epoch bump if one is needed.
     * <p>
     * We need to bump the leader epoch if:
     * 1. The leader changed, or
     * 2. The new replica list does not contain all the nodes that the old replica list did.
     * <p>
     * Changes that do NOT fall in any of these categories will increase the partition epoch, but
     * not the leader epoch. Note that if the leader epoch increases, the partition epoch will
     * always increase as well; there is no case where the partition epoch increases more slowly
     * than the leader epoch.
     * <p>
     * If the PartitionChangeRecord sets the leader field to something other than
     * NO_LEADER_CHANGE, a leader epoch bump will automatically occur. That takes care of
     * case 1. In this function, we check for cases 2 and 3, and handle them by manually
     * setting record.leader to the current leader.
     * <p>
     * In MV before 3.6 there was a bug (KAFKA-15021) in the brokers' replica manager
     * that required that the leader epoch be bump whenever the ISR shrank. In MV 3.6 this leader
     * bump is not required when the ISR shrinks. Note, that the leader epoch is never increased if
     * the ISR expanded.
     * <p>
     * In MV 3.6 and beyond, if the controller is in ZK migration mode, the leader epoch must
     * be bumped during ISR shrink for compatability with ZK brokers.
=======
     * Trigger a leader epoch bump if one is needed because of replica reassignment.
     *
     * Note that if the leader epoch increases, the partition epoch will always increase as well; there is no
     * case where the partition epoch increases more slowly than the leader epoch.
     */
    void triggerLeaderEpochBumpForReplicaReassignmentIfNeeded(PartitionChangeRecord record) {
        if (record.leader() != NO_LEADER_CHANGE) {
            // The leader is already changing, so there will already be a leader epoch bump.
            return;
        }
        if (!Replicas.contains(targetReplicas, partition.replicas)) {
            // If the new replica list does not contain all the brokers that the old one did,
            // ensure that there will be a leader epoch bump by setting the leader field.
            record.setLeader(partition.leader);
        }
    }

    /**
     * Trigger a leader epoch bump if one is needed because of an ISR shrink.
     *
     * Note that it's important to call this function only after we have set the ISR field in
     * the PartitionChangeRecord.
>>>>>>> 9494bebe
     */
    void triggerLeaderEpochBumpForIsrShrinkIfNeeded(PartitionChangeRecord record) {
        if (!metadataVersion.isLeaderEpochBumpRequiredOnIsrShrink()) {
            // We only need to bump the leader epoch on an ISR shrink in older metadata versions
            // before 3.6, where there was a bug (KAFKA-15021) in the broker replica manager that
            // required that the leader epoch be bumped whenever the ISR shrank. (This was never
            // necessary for EXPANSIONS, only SHRINKS.)
            return;
        }
        if (record.leader() != NO_LEADER_CHANGE) {
            // The leader is already changing, so there will already be a leader epoch bump.
            return;
        }
        if (record.isr() == null) {
            // The ISR is not changing.
            return;
        }
        if (!Replicas.contains(record.isr(), partition.isr)) {
            // If the new ISR list does not contain all the brokers that the old one did,
            // ensure that there will be a leader epoch bump by setting the leader field.
            record.setLeader(partition.leader);
        }
    }

    private void completeReassignmentIfNeeded() {
<<<<<<< HEAD
        PartitionReassignmentReplicas reassignmentReplicas = new PartitionReassignmentReplicas(targetRemoving, targetAdding, targetReplicas);

        Optional<PartitionReassignmentReplicas.CompletedReassignment> completedReassignmentOpt = reassignmentReplicas.maybeCompleteReassignment(targetIsr);
        if (!completedReassignmentOpt.isPresent()) {
=======
        PartitionReassignmentReplicas reassignmentReplicas =
            new PartitionReassignmentReplicas(
                targetRemoving,
                targetAdding,
                targetReplicas);

        Optional<PartitionReassignmentReplicas.CompletedReassignment> completedReassignmentOpt =
            reassignmentReplicas.maybeCompleteReassignment(targetIsr);
        if (completedReassignmentOpt.isEmpty()) {
>>>>>>> 9494bebe
            return;
        }

        PartitionReassignmentReplicas.CompletedReassignment completedReassignment = completedReassignmentOpt.get();

        targetIsr = completedReassignment.isr;
        targetReplicas = completedReassignment.replicas;
        targetRemoving = Collections.emptyList();
        targetAdding = Collections.emptyList();
    }

    public Optional<ApiMessageAndVersion> build() {
        PartitionChangeRecord record = new PartitionChangeRecord().setTopicId(topicId).setPartitionId(partitionId);

        completeReassignmentIfNeeded();

        maybePopulateTargetElr();

        tryElection(record);

        triggerLeaderEpochBumpForReplicaReassignmentIfNeeded(record);

        maybeUpdateRecordElr(record);

        // If ELR is enabled, the ISR is allowed to be empty.
        if (record.isr() == null && (!targetIsr.isEmpty() || eligibleLeaderReplicasEnabled) &&
            !targetIsr.equals(Replicas.toList(partition.isr))) {
            // Set the new ISR if it is different from the current ISR and unclean leader election didn't already set it.
            if (targetIsr.isEmpty()) {
                log.debug("A partition will have an empty ISR. {}", this);
            }
            record.setIsr(targetIsr);
        }

        triggerLeaderEpochBumpForIsrShrinkIfNeeded(record);

        maybeUpdateLastKnownLeader(record);

        setAssignmentChanges(record);

        if (targetLeaderRecoveryState != partition.leaderRecoveryState) {
            record.setLeaderRecoveryState(targetLeaderRecoveryState.value());
        }

        if (changeRecordIsNoOp(record)) {
            return Optional.empty();
        } else {
            return Optional.of(new ApiMessageAndVersion(record, metadataVersion.partitionChangeRecordVersion()));
        }
    }

    private void setAssignmentChanges(PartitionChangeRecord record) {
        if (!targetReplicas.isEmpty()) {
            if (metadataVersion.isDirectoryAssignmentSupported()) {
                List<Uuid> directories = new ArrayList<>(targetReplicas.size());
                for (int replica : targetReplicas) {
                    directories.add(this.targetDirectories.getOrDefault(replica, defaultDirProvider.defaultDir(replica)));
                }
                if (!directories.equals(Arrays.asList(partition.directories))) {
                    record.setDirectories(directories);
                }
            }
            if (!targetReplicas.equals(Replicas.toList(partition.replicas))) {
                record.setReplicas(targetReplicas);
            }
        }
        if (!targetRemoving.equals(Replicas.toList(partition.removingReplicas))) {
            record.setRemovingReplicas(targetRemoving);
        }
        if (!targetAdding.equals(Replicas.toList(partition.addingReplicas))) {
            record.setAddingReplicas(targetAdding);
        }
    }

    private void maybeUpdateLastKnownLeader(PartitionChangeRecord record) {
        if (!useLastKnownLeaderInBalancedRecovery || !eligibleLeaderReplicasEnabled) return;
        if (record.isr() != null && record.isr().isEmpty() && (partition.lastKnownElr.length != 1 ||
            partition.lastKnownElr[0] != partition.leader)) {
            // Only update the last known leader when the first time the partition becomes leaderless.
            record.setLastKnownElr(Collections.singletonList(partition.leader));
        } else if ((record.leader() >= 0 || (partition.leader != NO_LEADER && record.leader() != NO_LEADER))
            && partition.lastKnownElr.length > 0) {
            // Clear the LastKnownElr field if the partition will have or continues to have a valid leader.
            record.setLastKnownElr(Collections.emptyList());
        }
    }

    private void maybeUpdateRecordElr(PartitionChangeRecord record) {
        // During the leader election, it can set the record isr if an unclean leader election happens.
        boolean isCleanLeaderElection = record.isr() == null;

        // Clean the ELR related fields if it is an unclean election or ELR is disabled.
        if (!isCleanLeaderElection || !eligibleLeaderReplicasEnabled) {
            targetElr = Collections.emptyList();
            targetLastKnownElr = Collections.emptyList();
        }

        if (!targetElr.equals(Replicas.toList(partition.elr))) {
            record.setEligibleLeaderReplicas(targetElr);
        }

        if (useLastKnownLeaderInBalancedRecovery && partition.lastKnownElr.length == 1 &&
                (record.leader() == NO_LEADER || record.leader() == NO_LEADER_CHANGE && partition.leader == NO_LEADER)) {
            // If the last known leader is stored in the lastKnownElr, the last known elr should not be updated when
            // the partition does not have a leader.
            targetLastKnownElr = Replicas.toList(partition.lastKnownElr);
        }

        // If the last known ELR is expected to store the last known leader, the lastKnownElr field should be updated
        // later in maybeUpdateLastKnownLeader.
        if (useLastKnownLeaderInBalancedRecovery) return;

        if (!targetLastKnownElr.equals(Replicas.toList(partition.lastKnownElr))) {
            record.setLastKnownElr(targetLastKnownElr);
        }
    }

    private void maybePopulateTargetElr() {
        if (!eligibleLeaderReplicasEnabled) return;

        // If the ISR is larger or equal to the min ISR, clear the ELR and LastKnownElr.
        if (targetIsr.size() >= minISR) {
            targetElr = Collections.emptyList();
            targetLastKnownElr = Collections.emptyList();
            return;
        }

        Set<Integer> targetIsrSet = new HashSet<>(targetIsr);
        // Tracking the ELR. The new elr is expected to
        // 1. Include the current ISR
        // 2. Exclude the duplicate replicas between elr and target ISR.
        // 3. Exclude unclean shutdown replicas.
        // To do that, we first union the current ISR and current elr, then filter out the target ISR and unclean shutdown
        // Replicas.
        Set<Integer> candidateSet = new HashSet<>(targetElr);
        Arrays.stream(partition.isr).forEach(candidateSet::add);
        targetElr = candidateSet.stream()
            .filter(replica -> !targetIsrSet.contains(replica))
            .filter(replica -> uncleanShutdownReplicas == null || !uncleanShutdownReplicas.contains(replica))
            .collect(Collectors.toList());

        // Calculate the new last known ELR. Includes any ISR members since the ISR size drops below min ISR.
        // In order to reduce the metadata usage, the last known ELR excludes the members in ELR and current ISR.
        candidateSet.addAll(targetLastKnownElr);
        targetLastKnownElr = candidateSet.stream()
            .filter(replica -> !targetIsrSet.contains(replica))
            .filter(replica -> !targetElr.contains(replica))
            .collect(Collectors.toList());
    }

    @Override
    public String toString() {
<<<<<<< HEAD
        return "PartitionChangeBuilder(" + "partition=" + partition + ", topicId=" + topicId + ", partitionId=" + partitionId + ", isAcceptableLeader=" + isAcceptableLeader + ", targetIsr=" + targetIsr + ", targetReplicas=" + targetReplicas + ", targetRemoving=" + targetRemoving + ", targetAdding=" + targetAdding + ", election=" + election + ", targetLeaderRecoveryState=" + targetLeaderRecoveryState + ')';
=======
        return "PartitionChangeBuilder(" +
            "partition=" + partition +
            ", topicId=" + topicId +
            ", partitionId=" + partitionId +
            ", isAcceptableLeader=" + isAcceptableLeader +
            ", targetIsr=" + targetIsr +
            ", targetReplicas=" + targetReplicas +
            ", targetRemoving=" + targetRemoving +
            ", targetAdding=" + targetAdding +
            ", targetElr=" + targetElr +
            ", targetLastKnownElr=" + targetLastKnownElr +
            ", uncleanShutdownReplicas=" + uncleanShutdownReplicas +
            ", election=" + election +
            ", targetLeaderRecoveryState=" + targetLeaderRecoveryState +
            ')';
>>>>>>> 9494bebe
    }
}<|MERGE_RESOLUTION|>--- conflicted
+++ resolved
@@ -17,10 +17,7 @@
 
 package org.apache.kafka.controller;
 
-<<<<<<< HEAD
-=======
 import org.apache.kafka.common.DirectoryId;
->>>>>>> 9494bebe
 import org.apache.kafka.common.Uuid;
 import org.apache.kafka.common.message.AlterPartitionRequestData.BrokerState;
 import org.apache.kafka.common.metadata.PartitionChangeRecord;
@@ -34,11 +31,6 @@
 import org.slf4j.Logger;
 import org.slf4j.LoggerFactory;
 
-<<<<<<< HEAD
-import java.util.Collections;
-import java.util.List;
-import java.util.Optional;
-=======
 import java.util.ArrayList;
 import java.util.Arrays;
 import java.util.Collections;
@@ -47,7 +39,6 @@
 import java.util.Map;
 import java.util.Optional;
 import java.util.Set;
->>>>>>> 9494bebe
 import java.util.function.IntPredicate;
 import java.util.stream.Collectors;
 
@@ -61,21 +52,6 @@
     private static final Logger log = LoggerFactory.getLogger(PartitionChangeBuilder.class);
 
     public static boolean changeRecordIsNoOp(PartitionChangeRecord record) {
-<<<<<<< HEAD
-        if (record.isr() != null)
-            return false;
-        if (record.leader() != NO_LEADER_CHANGE)
-            return false;
-        if (record.replicas() != null)
-            return false;
-        if (record.removingReplicas() != null)
-            return false;
-        if (record.addingReplicas() != null)
-            return false;
-        if (record.leaderRecoveryState() != LeaderRecoveryState.NO_CHANGE)
-            return false;
-        return true;
-=======
         if (record.isr() != null) return false;
         if (record.eligibleLeaderReplicas() != null) return false;
         if (record.lastKnownElr() != null) return false;
@@ -85,7 +61,6 @@
         if (record.addingReplicas() != null) return false;
         if (record.leaderRecoveryState() != LeaderRecoveryState.NO_CHANGE) return false;
         return record.directories() == null;
->>>>>>> 9494bebe
     }
 
     /**
@@ -129,9 +104,6 @@
     // lastKnownElr field if enabled.
     private boolean useLastKnownLeaderInBalancedRecovery = true;
 
-<<<<<<< HEAD
-    public PartitionChangeBuilder(PartitionRegistration partition, Uuid topicId, int partitionId, IntPredicate isAcceptableLeader, MetadataVersion metadataVersion) {
-=======
     public PartitionChangeBuilder(
         PartitionRegistration partition,
         Uuid topicId,
@@ -140,7 +112,6 @@
         MetadataVersion metadataVersion,
         int minISR
     ) {
->>>>>>> 9494bebe
         this.partition = partition;
         this.topicId = topicId;
         this.partitionId = partitionId;
@@ -168,16 +139,12 @@
     }
 
     public PartitionChangeBuilder setTargetIsrWithBrokerStates(List<BrokerState> targetIsrWithEpoch) {
-<<<<<<< HEAD
-        return setTargetIsr(targetIsrWithEpoch.stream().map(brokerState -> brokerState.brokerId()).collect(Collectors.toList()));
-=======
         return setTargetIsr(
             targetIsrWithEpoch
               .stream()
               .map(BrokerState::brokerId)
               .collect(Collectors.toList())
         );
->>>>>>> 9494bebe
     }
 
     public PartitionChangeBuilder setTargetReplicas(List<Integer> targetReplicas) {
@@ -246,10 +213,9 @@
     }
 
     // VisibleForTesting
-
     /**
      * Perform leader election based on the partition state and leader election type.
-     * <p>
+     *
      * See documentation for the Election type to see more details on the election types supported.
      */
     ElectionResult electLeader() {
@@ -274,7 +240,10 @@
             return new ElectionResult(partition.leader, false);
         }
 
-        Optional<Integer> onlineLeader = targetReplicas.stream().skip(1).filter(this::isValidNewLeader).findFirst();
+        Optional<Integer> onlineLeader = targetReplicas.stream()
+            .skip(1)
+            .filter(this::isValidNewLeader)
+            .findFirst();
         if (onlineLeader.isPresent()) {
             return new ElectionResult(onlineLeader.get(), false);
         }
@@ -295,7 +264,9 @@
             return new ElectionResult(partition.leader, false);
         }
 
-        Optional<Integer> onlineLeader = targetReplicas.stream().filter(this::isValidNewLeader).findFirst();
+        Optional<Integer> onlineLeader = targetReplicas.stream()
+            .filter(this::isValidNewLeader)
+            .findFirst();
         if (onlineLeader.isPresent()) {
             return new ElectionResult(onlineLeader.get(), false);
         }
@@ -306,13 +277,9 @@
 
         if (election == Election.UNCLEAN) {
             // Attempt unclean leader election
-<<<<<<< HEAD
-            Optional<Integer> uncleanLeader = targetReplicas.stream().filter(replica -> isAcceptableLeader.test(replica)).findFirst();
-=======
             Optional<Integer> uncleanLeader = targetReplicas.stream()
                 .filter(isAcceptableLeader::test)
                 .findFirst();
->>>>>>> 9494bebe
             if (uncleanLeader.isPresent()) {
                 return new ElectionResult(uncleanLeader.get(), true);
             }
@@ -363,11 +330,6 @@
         if (electionResult.node != partition.leader) {
             // generating log messages for partition elections can get expensive on large clusters,
             // so only log clean elections at TRACE level; log unclean elections at INFO level
-<<<<<<< HEAD
-            // to ensure the message is emitted since an unclean election can lead to data loss.
-            if (electionResult.unclean) {
-                log.info("Setting new leader for topicId {}, partition {} to {} using an unclean election", topicId, partitionId, electionResult.node);
-=======
             // to ensure the message is emitted since an unclean election can lead to data loss;
             if (targetElr.contains(electionResult.node)) {
                 targetIsr = Collections.singletonList(electionResult.node);
@@ -378,16 +340,17 @@
             } else if (electionResult.unclean) {
                 log.info("Setting new leader for topicId {}, partition {} to {} using an unclean election",
                     topicId, partitionId, electionResult.node);
->>>>>>> 9494bebe
             } else {
-                log.trace("Setting new leader for topicId {}, partition {} to {} using a clean election", topicId, partitionId, electionResult.node);
+                log.trace("Setting new leader for topicId {}, partition {} to {} using a clean election",
+                    topicId, partitionId, electionResult.node);
             }
             record.setLeader(electionResult.node);
             if (electionResult.unclean) {
                 // If the election was unclean, we have to forcibly set the ISR to just the
                 // new leader. This can result in data loss!
                 record.setIsr(Collections.singletonList(electionResult.node));
-                if (partition.leaderRecoveryState != LeaderRecoveryState.RECOVERING && metadataVersion.isLeaderRecoverySupported()) {
+                if (partition.leaderRecoveryState != LeaderRecoveryState.RECOVERING &&
+                    metadataVersion.isLeaderRecoverySupported()) {
                     // And mark the leader recovery state as RECOVERING
                     record.setLeaderRecoveryState(LeaderRecoveryState.RECOVERING.value());
                 }
@@ -398,31 +361,6 @@
     }
 
     /**
-<<<<<<< HEAD
-     * Trigger a leader epoch bump if one is needed.
-     * <p>
-     * We need to bump the leader epoch if:
-     * 1. The leader changed, or
-     * 2. The new replica list does not contain all the nodes that the old replica list did.
-     * <p>
-     * Changes that do NOT fall in any of these categories will increase the partition epoch, but
-     * not the leader epoch. Note that if the leader epoch increases, the partition epoch will
-     * always increase as well; there is no case where the partition epoch increases more slowly
-     * than the leader epoch.
-     * <p>
-     * If the PartitionChangeRecord sets the leader field to something other than
-     * NO_LEADER_CHANGE, a leader epoch bump will automatically occur. That takes care of
-     * case 1. In this function, we check for cases 2 and 3, and handle them by manually
-     * setting record.leader to the current leader.
-     * <p>
-     * In MV before 3.6 there was a bug (KAFKA-15021) in the brokers' replica manager
-     * that required that the leader epoch be bump whenever the ISR shrank. In MV 3.6 this leader
-     * bump is not required when the ISR shrinks. Note, that the leader epoch is never increased if
-     * the ISR expanded.
-     * <p>
-     * In MV 3.6 and beyond, if the controller is in ZK migration mode, the leader epoch must
-     * be bumped during ISR shrink for compatability with ZK brokers.
-=======
      * Trigger a leader epoch bump if one is needed because of replica reassignment.
      *
      * Note that if the leader epoch increases, the partition epoch will always increase as well; there is no
@@ -445,7 +383,6 @@
      *
      * Note that it's important to call this function only after we have set the ISR field in
      * the PartitionChangeRecord.
->>>>>>> 9494bebe
      */
     void triggerLeaderEpochBumpForIsrShrinkIfNeeded(PartitionChangeRecord record) {
         if (!metadataVersion.isLeaderEpochBumpRequiredOnIsrShrink()) {
@@ -471,12 +408,6 @@
     }
 
     private void completeReassignmentIfNeeded() {
-<<<<<<< HEAD
-        PartitionReassignmentReplicas reassignmentReplicas = new PartitionReassignmentReplicas(targetRemoving, targetAdding, targetReplicas);
-
-        Optional<PartitionReassignmentReplicas.CompletedReassignment> completedReassignmentOpt = reassignmentReplicas.maybeCompleteReassignment(targetIsr);
-        if (!completedReassignmentOpt.isPresent()) {
-=======
         PartitionReassignmentReplicas reassignmentReplicas =
             new PartitionReassignmentReplicas(
                 targetRemoving,
@@ -486,7 +417,6 @@
         Optional<PartitionReassignmentReplicas.CompletedReassignment> completedReassignmentOpt =
             reassignmentReplicas.maybeCompleteReassignment(targetIsr);
         if (completedReassignmentOpt.isEmpty()) {
->>>>>>> 9494bebe
             return;
         }
 
@@ -499,7 +429,9 @@
     }
 
     public Optional<ApiMessageAndVersion> build() {
-        PartitionChangeRecord record = new PartitionChangeRecord().setTopicId(topicId).setPartitionId(partitionId);
+        PartitionChangeRecord record = new PartitionChangeRecord().
+            setTopicId(topicId).
+            setPartitionId(partitionId);
 
         completeReassignmentIfNeeded();
 
@@ -639,9 +571,6 @@
 
     @Override
     public String toString() {
-<<<<<<< HEAD
-        return "PartitionChangeBuilder(" + "partition=" + partition + ", topicId=" + topicId + ", partitionId=" + partitionId + ", isAcceptableLeader=" + isAcceptableLeader + ", targetIsr=" + targetIsr + ", targetReplicas=" + targetReplicas + ", targetRemoving=" + targetRemoving + ", targetAdding=" + targetAdding + ", election=" + election + ", targetLeaderRecoveryState=" + targetLeaderRecoveryState + ')';
-=======
         return "PartitionChangeBuilder(" +
             "partition=" + partition +
             ", topicId=" + topicId +
@@ -657,6 +586,5 @@
             ", election=" + election +
             ", targetLeaderRecoveryState=" + targetLeaderRecoveryState +
             ')';
->>>>>>> 9494bebe
     }
 }