/*
 * Licensed to the Apache Software Foundation (ASF) under one or more
 * contributor license agreements. See the NOTICE file distributed with
 * this work for additional information regarding copyright ownership.
 * The ASF licenses this file to You under the Apache License, Version 2.0
 * (the "License"); you may not use this file except in compliance with
 * the License. You may obtain a copy of the License at
 *
 *    http://www.apache.org/licenses/LICENSE-2.0
 *
 * Unless required by applicable law or agreed to in writing, software
 * distributed under the License is distributed on an "AS IS" BASIS,
 * WITHOUT WARRANTIES OR CONDITIONS OF ANY KIND, either express or implied.
 * See the License for the specific language governing permissions and
 * limitations under the License.
 */

package org.apache.kafka.controller.metrics;

import org.apache.kafka.common.Uuid;
import org.apache.kafka.image.MetadataDelta;
import org.apache.kafka.image.MetadataImage;
import org.apache.kafka.image.TopicDelta;
import org.apache.kafka.image.TopicImage;
import org.apache.kafka.image.loader.LoaderManifest;
import org.apache.kafka.image.publisher.MetadataPublisher;
import org.apache.kafka.metadata.BrokerRegistration;
import org.apache.kafka.metadata.PartitionRegistration;
import org.apache.kafka.server.fault.FaultHandler;

import java.util.Map.Entry;
import java.util.Optional;


/**
 * This publisher translates metadata updates sent by MetadataLoader into changes to controller
 * metrics. Like all MetadataPublisher objects, it only receives notifications about events that
 * have been persisted to the metadata log. So on the active controller, it will run slightly
 * behind the latest in-memory state which has not yet been fully persisted to the log. This is
 * reasonable for metrics, which don't need up-to-the-millisecond update latency.
<<<<<<< HEAD
 * <p>
 * NOTE: the ZK controller has some special rules for calculating preferredReplicaImbalanceCount
 * which we haven't implemented here. Specifically, the ZK controller considers reassigning
 * partitions to always have their preferred leader, even if they don't.
 * All other metrics should be the same, as far as is possible.
=======
 *
>>>>>>> 9494bebe
 */
public class ControllerMetadataMetricsPublisher implements MetadataPublisher {
    private final ControllerMetadataMetrics metrics;
    private final FaultHandler faultHandler;
    private MetadataImage prevImage = MetadataImage.EMPTY;

    public ControllerMetadataMetricsPublisher(ControllerMetadataMetrics metrics, FaultHandler faultHandler) {
        this.metrics = metrics;
        this.faultHandler = faultHandler;
    }

    @Override
    public String name() {
        return "ControllerMetadataMetricsPublisher";
    }

    @Override
    public void onMetadataUpdate(MetadataDelta delta, MetadataImage newImage, LoaderManifest manifest) {
        switch (manifest.type()) {
            case LOG_DELTA:
                try {
                    publishDelta(delta);
                } catch (Throwable e) {
                    faultHandler.handleFault("Failed to publish controller metrics from log delta " + " ending at offset " + manifest.provenance().lastContainedOffset(), e);
                } finally {
                    prevImage = newImage;
                }
                break;
            case SNAPSHOT:
                try {
                    publishSnapshot(newImage);
                } catch (Throwable e) {
                    faultHandler.handleFault("Failed to publish controller metrics from " + manifest.provenance().snapshotName(), e);
                } finally {
                    prevImage = newImage;
                }
                break;
        }
    }

    private void publishDelta(MetadataDelta delta) {
        ControllerMetricsChanges changes = new ControllerMetricsChanges();
        if (delta.clusterDelta() != null) {
            for (Entry<Integer, Optional<BrokerRegistration>> entry : delta.clusterDelta().changedBrokers().entrySet()) {
                changes.handleBrokerChange(prevImage.cluster().brokers().get(entry.getKey()), entry.getValue().orElse(null));
            }
        }
        if (delta.topicsDelta() != null) {
            for (Uuid topicId : delta.topicsDelta().deletedTopicIds()) {
                TopicImage prevTopic = prevImage.topics().topicsById().get(topicId);
                if (prevTopic == null) {
                    throw new RuntimeException("Unable to find deleted topic id " + topicId + " in previous topics image.");
                }
                changes.handleDeletedTopic(prevTopic);
            }
            for (Entry<Uuid, TopicDelta> entry : delta.topicsDelta().changedTopics().entrySet()) {
                changes.handleTopicChange(prevImage.topics().getTopic(entry.getKey()), entry.getValue());
            }
        }
        changes.apply(metrics);
    }

    private void publishSnapshot(MetadataImage newImage) {
        metrics.setGlobalTopicCount(newImage.topics().topicsById().size());
        int fencedBrokers = 0;
        int activeBrokers = 0;
        for (BrokerRegistration broker : newImage.cluster().brokers().values()) {
            if (broker.fenced()) {
                fencedBrokers++;
            } else {
                activeBrokers++;
            }
        }
        metrics.setFencedBrokerCount(fencedBrokers);
        metrics.setActiveBrokerCount(activeBrokers);

        int totalPartitions = 0;
        int offlinePartitions = 0;
        int partitionsWithoutPreferredLeader = 0;
        for (TopicImage topicImage : newImage.topics().topicsById().values()) {
            for (PartitionRegistration partition : topicImage.partitions().values()) {
                if (!partition.hasLeader()) {
                    offlinePartitions++;
                }
                if (!partition.hasPreferredLeader()) {
                    partitionsWithoutPreferredLeader++;
                }
                totalPartitions++;
            }
        }
        metrics.setGlobalPartitionCount(totalPartitions);
        metrics.setOfflinePartitionCount(offlinePartitions);
        metrics.setPreferredReplicaImbalanceCount(partitionsWithoutPreferredLeader);
    }

    @Override
    public void close() {
        metrics.close();
    }
}<|MERGE_RESOLUTION|>--- conflicted
+++ resolved
@@ -38,22 +38,17 @@
  * have been persisted to the metadata log. So on the active controller, it will run slightly
  * behind the latest in-memory state which has not yet been fully persisted to the log. This is
  * reasonable for metrics, which don't need up-to-the-millisecond update latency.
-<<<<<<< HEAD
- * <p>
- * NOTE: the ZK controller has some special rules for calculating preferredReplicaImbalanceCount
- * which we haven't implemented here. Specifically, the ZK controller considers reassigning
- * partitions to always have their preferred leader, even if they don't.
- * All other metrics should be the same, as far as is possible.
-=======
  *
->>>>>>> 9494bebe
  */
 public class ControllerMetadataMetricsPublisher implements MetadataPublisher {
     private final ControllerMetadataMetrics metrics;
     private final FaultHandler faultHandler;
     private MetadataImage prevImage = MetadataImage.EMPTY;
 
-    public ControllerMetadataMetricsPublisher(ControllerMetadataMetrics metrics, FaultHandler faultHandler) {
+    public ControllerMetadataMetricsPublisher(
+        ControllerMetadataMetrics metrics,
+        FaultHandler faultHandler
+    ) {
         this.metrics = metrics;
         this.faultHandler = faultHandler;
     }
@@ -64,13 +59,18 @@
     }
 
     @Override
-    public void onMetadataUpdate(MetadataDelta delta, MetadataImage newImage, LoaderManifest manifest) {
+    public void onMetadataUpdate(
+        MetadataDelta delta,
+        MetadataImage newImage,
+        LoaderManifest manifest
+    ) {
         switch (manifest.type()) {
             case LOG_DELTA:
                 try {
                     publishDelta(delta);
                 } catch (Throwable e) {
-                    faultHandler.handleFault("Failed to publish controller metrics from log delta " + " ending at offset " + manifest.provenance().lastContainedOffset(), e);
+                    faultHandler.handleFault("Failed to publish controller metrics from log delta " +
+                            " ending at offset " + manifest.provenance().lastContainedOffset(), e);
                 } finally {
                     prevImage = newImage;
                 }
@@ -79,7 +79,8 @@
                 try {
                     publishSnapshot(newImage);
                 } catch (Throwable e) {
-                    faultHandler.handleFault("Failed to publish controller metrics from " + manifest.provenance().snapshotName(), e);
+                    faultHandler.handleFault("Failed to publish controller metrics from " +
+                            manifest.provenance().snapshotName(), e);
                 } finally {
                     prevImage = newImage;
                 }
@@ -90,15 +91,18 @@
     private void publishDelta(MetadataDelta delta) {
         ControllerMetricsChanges changes = new ControllerMetricsChanges();
         if (delta.clusterDelta() != null) {
-            for (Entry<Integer, Optional<BrokerRegistration>> entry : delta.clusterDelta().changedBrokers().entrySet()) {
-                changes.handleBrokerChange(prevImage.cluster().brokers().get(entry.getKey()), entry.getValue().orElse(null));
+            for (Entry<Integer, Optional<BrokerRegistration>> entry :
+                    delta.clusterDelta().changedBrokers().entrySet()) {
+                changes.handleBrokerChange(prevImage.cluster().brokers().get(entry.getKey()),
+                        entry.getValue().orElse(null));
             }
         }
         if (delta.topicsDelta() != null) {
             for (Uuid topicId : delta.topicsDelta().deletedTopicIds()) {
                 TopicImage prevTopic = prevImage.topics().topicsById().get(topicId);
                 if (prevTopic == null) {
-                    throw new RuntimeException("Unable to find deleted topic id " + topicId + " in previous topics image.");
+                    throw new RuntimeException("Unable to find deleted topic id " + topicId +
+                            " in previous topics image.");
                 }
                 changes.handleDeletedTopic(prevTopic);
             }
