/*
 * Licensed to the Apache Software Foundation (ASF) under one or more
 * contributor license agreements. See the NOTICE file distributed with
 * this work for additional information regarding copyright ownership.
 * The ASF licenses this file to You under the Apache License, Version 2.0
 * (the "License"); you may not use this file except in compliance with
 * the License. You may obtain a copy of the License at
 *
 *    http://www.apache.org/licenses/LICENSE-2.0
 *
 * Unless required by applicable law or agreed to in writing, software
 * distributed under the License is distributed on an "AS IS" BASIS,
 * WITHOUT WARRANTIES OR CONDITIONS OF ANY KIND, either express or implied.
 * See the License for the specific language governing permissions and
 * limitations under the License.
 */

package org.apache.kafka.controller;

import org.apache.kafka.clients.admin.AlterConfigOp.OpType;
import org.apache.kafka.clients.admin.ConfigEntry;
import org.apache.kafka.common.config.ConfigException;
import org.apache.kafka.common.config.ConfigResource.Type;
import org.apache.kafka.common.config.ConfigResource;
import org.apache.kafka.common.config.types.Password;
import org.apache.kafka.common.metadata.ConfigRecord;
import org.apache.kafka.common.protocol.Errors;
import org.apache.kafka.common.requests.ApiError;
import org.apache.kafka.common.utils.LogContext;
import org.apache.kafka.metadata.KafkaConfigSchema;
import org.apache.kafka.server.common.ApiMessageAndVersion;
import org.apache.kafka.server.mutable.BoundedList;
import org.apache.kafka.server.policy.AlterConfigPolicy;
import org.apache.kafka.server.policy.AlterConfigPolicy.RequestMetadata;
import org.apache.kafka.timeline.SnapshotRegistry;
import org.apache.kafka.timeline.TimelineHashMap;
import org.slf4j.Logger;

import java.util.ArrayList;
import java.util.Collection;
import java.util.Collections;
import java.util.HashMap;
import java.util.Iterator;
import java.util.List;
import java.util.Map;
import java.util.Map.Entry;
import java.util.Objects;
import java.util.Optional;
import java.util.function.Consumer;

import static org.apache.kafka.clients.admin.AlterConfigOp.OpType.APPEND;
import static org.apache.kafka.common.protocol.Errors.INVALID_CONFIG;
import static org.apache.kafka.controller.QuorumController.MAX_RECORDS_PER_USER_OP;


public class ConfigurationControlManager {
<<<<<<< HEAD
	private final Logger log;
	private final SnapshotRegistry snapshotRegistry;
	private final Map<ConfigResource.Type, ConfigDef> configDefs;
	private final TimelineHashMap<ConfigResource, TimelineHashMap<String, String>> configData;

	ConfigurationControlManager(LogContext logContext,
								SnapshotRegistry snapshotRegistry,
								Map<ConfigResource.Type, ConfigDef> configDefs) {
		this.log = logContext.logger(ConfigurationControlManager.class);
		this.snapshotRegistry = snapshotRegistry;
		this.configDefs = configDefs;
		this.configData = new TimelineHashMap<>(snapshotRegistry, 0);
	}

	/**
	 * Determine the result of applying a batch of incremental configuration changes.  Note
	 * that this method does not change the contents of memory.  It just generates a
	 * result, that you can replay later if you wish using replay().
	 * <p>
	 * Note that there can only be one result per ConfigResource.  So if you try to modify
	 * several keys and one modification fails, the whole ConfigKey fails and nothing gets
	 * changed.
	 * @param configChanges Maps each resource to a map from config keys to
	 *                      operation data.
	 * @return The result.
	 */
	ControllerResult<Map<ConfigResource, ApiError>> incrementalAlterConfigs(
			Map<ConfigResource, Map<String, Entry<OpType, String>>> configChanges) {
		List<ApiMessageAndVersion> outputRecords = new ArrayList<>();
		Map<ConfigResource, ApiError> outputResults = new HashMap<>();
		for (Entry<ConfigResource, Map<String, Entry<OpType, String>>> resourceEntry :
				configChanges.entrySet()) {
			incrementalAlterConfigResource(resourceEntry.getKey(),
					resourceEntry.getValue(),
					outputRecords,
					outputResults);
		}
		return ControllerResult.atomicOf(outputRecords, outputResults);
	}

	private void incrementalAlterConfigResource(ConfigResource configResource,
												Map<String, Entry<OpType, String>> keysToOps,
												List<ApiMessageAndVersion> outputRecords,
												Map<ConfigResource, ApiError> outputResults) {
		ApiError error = checkConfigResource(configResource);
		if (error.isFailure()) {
			outputResults.put(configResource, error);
			return;
		}
		List<ApiMessageAndVersion> newRecords = new ArrayList<>();
		for (Entry<String, Entry<OpType, String>> keysToOpsEntry : keysToOps.entrySet()) {
			String key = keysToOpsEntry.getKey();
			String currentValue = null;
			TimelineHashMap<String, String> currentConfigs = configData.get(configResource);
			if (currentConfigs != null) {
				currentValue = currentConfigs.get(key);
			}
			String newValue = currentValue;
			Entry<OpType, String> opTypeAndNewValue = keysToOpsEntry.getValue();
			OpType opType = opTypeAndNewValue.getKey();
			String opValue = opTypeAndNewValue.getValue();
			switch (opType) {
				case SET:
					newValue = opValue;
					break;
				case DELETE:
					if (opValue != null) {
						outputResults.put(configResource, new ApiError(
								Errors.INVALID_REQUEST, "A DELETE op was given with a " +
								"non-null value."));
						return;
					}
					newValue = null;
					break;
				case APPEND:
				case SUBTRACT:
					if (!isSplittable(configResource.type(), key)) {
						outputResults.put(configResource, new ApiError(
								Errors.INVALID_CONFIG, "Can't " + opType + " to " +
								"key " + key + " because its type is not LIST."));
						return;
					}
					List<String> newValueParts = getParts(newValue, key, configResource);
					if (opType == APPEND) {
						if (!newValueParts.contains(opValue)) {
							newValueParts.add(opValue);
						}
						newValue = String.join(",", newValueParts);
					} else if (newValueParts.remove(opValue)) {
						newValue = String.join(",", newValueParts);
					}
					break;
			}
			if (!Objects.equals(currentValue, newValue)) {
				newRecords.add(new ApiMessageAndVersion(new ConfigRecord().
						setResourceType(configResource.type().id()).
						setResourceName(configResource.name()).
						setName(key).
						setValue(newValue), (short) 0));
			}
		}
		outputRecords.addAll(newRecords);
		outputResults.put(configResource, ApiError.NONE);
	}

	/**
	 * Determine the result of applying a batch of legacy configuration changes.  Note
	 * that this method does not change the contents of memory.  It just generates a
	 * result, that you can replay later if you wish using replay().
	 * @param newConfigs The new configurations to install for each resource.
	 *                   All existing configurations will be overwritten.
	 * @return The result.
	 */
	ControllerResult<Map<ConfigResource, ApiError>> legacyAlterConfigs(
			Map<ConfigResource, Map<String, String>> newConfigs) {
		List<ApiMessageAndVersion> outputRecords = new ArrayList<>();
		Map<ConfigResource, ApiError> outputResults = new HashMap<>();
		for (Entry<ConfigResource, Map<String, String>> resourceEntry :
				newConfigs.entrySet()) {
			legacyAlterConfigResource(resourceEntry.getKey(),
					resourceEntry.getValue(),
					outputRecords,
					outputResults);
		}
		return ControllerResult.atomicOf(outputRecords, outputResults);
	}

	private void legacyAlterConfigResource(ConfigResource configResource,
										   Map<String, String> newConfigs,
										   List<ApiMessageAndVersion> outputRecords,
										   Map<ConfigResource, ApiError> outputResults) {
		ApiError error = checkConfigResource(configResource);
		if (error.isFailure()) {
			outputResults.put(configResource, error);
			return;
		}
		List<ApiMessageAndVersion> newRecords = new ArrayList<>();
		Map<String, String> currentConfigs = configData.get(configResource);
		if (currentConfigs == null) {
			currentConfigs = Collections.emptyMap();
		}
		for (Entry<String, String> entry : newConfigs.entrySet()) {
			String key = entry.getKey();
			String newValue = entry.getValue();
			String currentValue = currentConfigs.get(key);
			if (!Objects.equals(newValue, currentValue)) {
				newRecords.add(new ApiMessageAndVersion(new ConfigRecord().
						setResourceType(configResource.type().id()).
						setResourceName(configResource.name()).
						setName(key).
						setValue(newValue), (short) 0));
			}
		}
		for (String key : currentConfigs.keySet()) {
			if (!newConfigs.containsKey(key)) {
				newRecords.add(new ApiMessageAndVersion(new ConfigRecord().
						setResourceType(configResource.type().id()).
						setResourceName(configResource.name()).
						setName(key).
						setValue(null), (short) 0));
			}
		}
		outputRecords.addAll(newRecords);
		outputResults.put(configResource, ApiError.NONE);
	}

	private List<String> getParts(String value, String key, ConfigResource configResource) {
		if (value == null) {
			value = getConfigValueDefault(configResource.type(), key);
		}
		List<String> parts = new ArrayList<>();
		if (value == null) {
			return parts;
		}
		String[] splitValues = value.split(",");
		for (String splitValue : splitValues) {
			if (!splitValue.isEmpty()) {
				parts.add(splitValue);
			}
		}
		return parts;
	}

	static ApiError checkConfigResource(ConfigResource configResource) {
		switch (configResource.type()) {
			case BROKER_LOGGER:
				// We do not handle resources of type BROKER_LOGGER in
				// ConfigurationControlManager, since they are not persisted to the
				// metadata log.
				//
				// When using incrementalAlterConfigs, we handle changes to BROKER_LOGGER
				// in ControllerApis.scala.  When using the legacy alterConfigs,
				// BROKER_LOGGER is not supported at all.
				return new ApiError(Errors.INVALID_REQUEST, "Unsupported " +
						"configuration resource type BROKER_LOGGER ");
			case BROKER:
				// Note: A Resource with type BROKER and an empty name represents a
				// cluster configuration that applies to all brokers.
				if (!configResource.name().isEmpty()) {
					try {
						int brokerId = Integer.parseInt(configResource.name());
						if (brokerId < 0) {
							return new ApiError(Errors.INVALID_REQUEST, "Illegal " +
									"negative broker ID in BROKER resource.");
						}
					} catch (NumberFormatException e) {
						return new ApiError(Errors.INVALID_REQUEST, "Illegal " +
								"non-integral BROKER resource type name.");
					}
				}
				return ApiError.NONE;
			case TOPIC:
				try {
					Topic.validate(configResource.name());
				} catch (Exception e) {
					return new ApiError(Errors.INVALID_REQUEST, "Illegal topic name.");
				}
				return ApiError.NONE;
			case UNKNOWN:
				return new ApiError(Errors.INVALID_REQUEST, "Unsupported configuration " +
						"resource type UNKNOWN.");
			default:
				return new ApiError(Errors.INVALID_REQUEST, "Unsupported unexpected " +
						"resource type");
		}
	}

	boolean isSplittable(ConfigResource.Type type, String key) {
		ConfigDef configDef = configDefs.get(type);
		if (configDef == null) {
			return false;
		}
		ConfigKey configKey = configDef.configKeys().get(key);
		if (configKey == null) {
			return false;
		}
		return configKey.type == ConfigDef.Type.LIST;
	}

	String getConfigValueDefault(ConfigResource.Type type, String key) {
		ConfigDef configDef = configDefs.get(type);
		if (configDef == null) {
			return null;
		}
		ConfigKey configKey = configDef.configKeys().get(key);
		if (configKey == null || !configKey.hasDefault()) {
			return null;
		}
		return ConfigDef.convertToString(configKey.defaultValue, configKey.type);
	}

	/**
	 * Apply a configuration record to the in-memory state.
	 * @param record The ConfigRecord.
	 */
	public void replay(ConfigRecord record) {
		Type type = Type.forId(record.resourceType());
		ConfigResource configResource = new ConfigResource(type, record.resourceName());
		TimelineHashMap<String, String> configs = configData.get(configResource);
		if (configs == null) {
			configs = new TimelineHashMap<>(snapshotRegistry, 0);
			configData.put(configResource, configs);
		}
		if (record.value() == null) {
			configs.remove(record.name());
		} else {
			configs.put(record.name(), record.value());
		}
		if (configs.isEmpty()) {
			configData.remove(configResource);
		}
		log.info("{}: set configuration {} to {}", configResource, record.name(), record.value());
	}
=======
    public static final ConfigResource DEFAULT_NODE = new ConfigResource(Type.BROKER, "");

    private final Logger log;
    private final SnapshotRegistry snapshotRegistry;
    private final KafkaConfigSchema configSchema;
    private final Consumer<ConfigResource> existenceChecker;
    private final Optional<AlterConfigPolicy> alterConfigPolicy;
    private final ConfigurationValidator validator;
    private final TimelineHashMap<ConfigResource, TimelineHashMap<String, String>> configData;
    private final Map<String, Object> staticConfig;
    private final ConfigResource currentController;

    static class Builder {
        private LogContext logContext = null;
        private SnapshotRegistry snapshotRegistry = null;
        private KafkaConfigSchema configSchema = KafkaConfigSchema.EMPTY;
        private Consumer<ConfigResource> existenceChecker = __ -> { };
        private Optional<AlterConfigPolicy> alterConfigPolicy = Optional.empty();
        private ConfigurationValidator validator = ConfigurationValidator.NO_OP;
        private Map<String, Object> staticConfig = Collections.emptyMap();
        private int nodeId = 0;

        Builder setLogContext(LogContext logContext) {
            this.logContext = logContext;
            return this;
        }

        Builder setSnapshotRegistry(SnapshotRegistry snapshotRegistry) {
            this.snapshotRegistry = snapshotRegistry;
            return this;
        }

        Builder setKafkaConfigSchema(KafkaConfigSchema configSchema) {
            this.configSchema = configSchema;
            return this;
        }

        Builder setExistenceChecker(Consumer<ConfigResource> existenceChecker) {
            this.existenceChecker = existenceChecker;
            return this;
        }

        Builder setAlterConfigPolicy(Optional<AlterConfigPolicy> alterConfigPolicy) {
            this.alterConfigPolicy = alterConfigPolicy;
            return this;
        }

        Builder setValidator(ConfigurationValidator validator) {
            this.validator = validator;
            return this;
        }

        Builder setStaticConfig(Map<String, Object> staticConfig) {
            this.staticConfig = staticConfig;
            return this;
        }

        Builder setNodeId(int nodeId) {
            this.nodeId = nodeId;
            return this;
        }

        ConfigurationControlManager build() {
            if (logContext == null) logContext = new LogContext();
            if (snapshotRegistry == null) snapshotRegistry = new SnapshotRegistry(logContext);
            return new ConfigurationControlManager(
                logContext,
                snapshotRegistry,
                configSchema,
                existenceChecker,
                alterConfigPolicy,
                validator,
                staticConfig,
                nodeId);
        }
    }

    private ConfigurationControlManager(LogContext logContext,
            SnapshotRegistry snapshotRegistry,
            KafkaConfigSchema configSchema,
            Consumer<ConfigResource> existenceChecker,
            Optional<AlterConfigPolicy> alterConfigPolicy,
            ConfigurationValidator validator,
            Map<String, Object> staticConfig,
            int nodeId) {
        this.log = logContext.logger(ConfigurationControlManager.class);
        this.snapshotRegistry = snapshotRegistry;
        this.configSchema = configSchema;
        this.existenceChecker = existenceChecker;
        this.alterConfigPolicy = alterConfigPolicy;
        this.validator = validator;
        this.configData = new TimelineHashMap<>(snapshotRegistry, 0);
        this.staticConfig = Collections.unmodifiableMap(new HashMap<>(staticConfig));
        this.currentController = new ConfigResource(Type.BROKER, Integer.toString(nodeId));
    }

    SnapshotRegistry snapshotRegistry() {
        return snapshotRegistry;
    }

    /**
     * Determine the result of applying a batch of incremental configuration changes.  Note
     * that this method does not change the contents of memory.  It just generates a
     * result, that you can replay later if you wish using replay().
     *
     * Note that there can only be one result per ConfigResource.  So if you try to modify
     * several keys and one modification fails, the whole ConfigKey fails and nothing gets
     * changed.
     *
     * @param configChanges     Maps each resource to a map from config keys to
     *                          operation data.
     * @return                  The result.
     */
    ControllerResult<Map<ConfigResource, ApiError>> incrementalAlterConfigs(
        Map<ConfigResource, Map<String, Entry<OpType, String>>> configChanges,
        boolean newlyCreatedResource
    ) {
        List<ApiMessageAndVersion> outputRecords =
                BoundedList.newArrayBacked(MAX_RECORDS_PER_USER_OP);
        Map<ConfigResource, ApiError> outputResults = new HashMap<>();
        for (Entry<ConfigResource, Map<String, Entry<OpType, String>>> resourceEntry :
                configChanges.entrySet()) {
            ApiError apiError = incrementalAlterConfigResource(resourceEntry.getKey(),
                resourceEntry.getValue(),
                newlyCreatedResource,
                outputRecords);
            outputResults.put(resourceEntry.getKey(), apiError);
        }
        return ControllerResult.atomicOf(outputRecords, outputResults);
    }

    ControllerResult<ApiError> incrementalAlterConfig(
        ConfigResource configResource,
        Map<String, Entry<OpType, String>> keyToOps,
        boolean newlyCreatedResource
    ) {
        List<ApiMessageAndVersion> outputRecords =
                BoundedList.newArrayBacked(MAX_RECORDS_PER_USER_OP);
        ApiError apiError = incrementalAlterConfigResource(configResource,
            keyToOps,
            newlyCreatedResource,
            outputRecords);
        return ControllerResult.atomicOf(outputRecords, apiError);
    }

    private ApiError incrementalAlterConfigResource(
        ConfigResource configResource,
        Map<String, Entry<OpType, String>> keysToOps,
        boolean newlyCreatedResource,
        List<ApiMessageAndVersion> outputRecords
    ) {
        List<ApiMessageAndVersion> newRecords = new ArrayList<>();
        for (Entry<String, Entry<OpType, String>> keysToOpsEntry : keysToOps.entrySet()) {
            String key = keysToOpsEntry.getKey();
            String currentValue = null;
            TimelineHashMap<String, String> currentConfigs = configData.get(configResource);
            if (currentConfigs != null) {
                currentValue = currentConfigs.get(key);
            }
            String newValue = currentValue;
            Entry<OpType, String> opTypeAndNewValue = keysToOpsEntry.getValue();
            OpType opType = opTypeAndNewValue.getKey();
            String opValue = opTypeAndNewValue.getValue();
            switch (opType) {
                case SET:
                    newValue = opValue;
                    break;
                case DELETE:
                    newValue = null;
                    break;
                case APPEND:
                case SUBTRACT:
                    if (!configSchema.isSplittable(configResource.type(), key)) {
                        return new ApiError(
                            INVALID_CONFIG, "Can't " + opType + " to " +
                            "key " + key + " because its type is not LIST.");
                    }
                    List<String> oldValueList = getParts(newValue, key, configResource);
                    if (opType == APPEND) {
                        for (String value : opValue.split(",")) {
                            if (!oldValueList.contains(value)) {
                                oldValueList.add(value);
                            }
                        }
                    } else {
                        for (String value : opValue.split(",")) {
                            oldValueList.remove(value);
                        }
                    }
                    newValue = String.join(",", oldValueList);
                    break;
            }
            if (!Objects.equals(currentValue, newValue) || configResource.type().equals(Type.BROKER)) {
                // KAFKA-14136 We need to generate records even if the value is unchanged to trigger reloads on the brokers
                newRecords.add(new ApiMessageAndVersion(new ConfigRecord().
                    setResourceType(configResource.type().id()).
                    setResourceName(configResource.name()).
                    setName(key).
                    setValue(newValue), (short) 0));
            }
        }
        ApiError error = validateAlterConfig(configResource, newRecords, Collections.emptyList(), newlyCreatedResource);
        if (error.isFailure()) {
            return error;
        }
        outputRecords.addAll(newRecords);
        return ApiError.NONE;
    }

    private ApiError validateAlterConfig(ConfigResource configResource,
                                         List<ApiMessageAndVersion> recordsExplicitlyAltered,
                                         List<ApiMessageAndVersion> recordsImplicitlyDeleted,
                                         boolean newlyCreatedResource) {
        Map<String, String> allConfigs = new HashMap<>();
        Map<String, String> alteredConfigsForAlterConfigPolicyCheck = new HashMap<>();
        TimelineHashMap<String, String> existingConfigs = configData.get(configResource);
        if (existingConfigs != null) allConfigs.putAll(existingConfigs);
        for (ApiMessageAndVersion newRecord : recordsExplicitlyAltered) {
            ConfigRecord configRecord = (ConfigRecord) newRecord.message();
            if (configRecord.value() == null) {
                allConfigs.remove(configRecord.name());
            } else {
                allConfigs.put(configRecord.name(), configRecord.value());
            }
            alteredConfigsForAlterConfigPolicyCheck.put(configRecord.name(), configRecord.value());
        }
        for (ApiMessageAndVersion recordImplicitlyDeleted : recordsImplicitlyDeleted) {
            ConfigRecord configRecord = (ConfigRecord) recordImplicitlyDeleted.message();
            allConfigs.remove(configRecord.name());
            // As per KAFKA-14195, do not include implicit deletions caused by using the legacy AlterConfigs API
            // in the list passed to the policy in order to maintain backwards compatibility
        }
        try {
            validator.validate(configResource, allConfigs);
            if (!newlyCreatedResource) {
                existenceChecker.accept(configResource);
            }
            if (alterConfigPolicy.isPresent()) {
                alterConfigPolicy.get().validate(new RequestMetadata(configResource, alteredConfigsForAlterConfigPolicyCheck));
            }
        } catch (ConfigException e) {
            return new ApiError(INVALID_CONFIG, e.getMessage());
        } catch (Throwable e) {
            // return the corresponding API error, but emit the stack trace first if it is an unknown server error
            ApiError apiError = ApiError.fromThrowable(e);
            if (apiError.error() == Errors.UNKNOWN_SERVER_ERROR) {
                log.error("Unknown server error validating Alter Configs", e);
            }
            return apiError;
        }
        return ApiError.NONE;
    }

    /**
     * Determine the result of applying a batch of legacy configuration changes.  Note
     * that this method does not change the contents of memory.  It just generates a
     * result, that you can replay later if you wish using replay().
     *
     * @param newConfigs        The new configurations to install for each resource.
     *                          All existing configurations will be overwritten.
     * @return                  The result.
     */
    ControllerResult<Map<ConfigResource, ApiError>> legacyAlterConfigs(
        Map<ConfigResource, Map<String, String>> newConfigs,
        boolean newlyCreatedResource
    ) {
        List<ApiMessageAndVersion> outputRecords =
                BoundedList.newArrayBacked(MAX_RECORDS_PER_USER_OP);
        Map<ConfigResource, ApiError> outputResults = new HashMap<>();
        for (Entry<ConfigResource, Map<String, String>> resourceEntry :
            newConfigs.entrySet()) {
            legacyAlterConfigResource(resourceEntry.getKey(),
                resourceEntry.getValue(),
                newlyCreatedResource,
                outputRecords,
                outputResults);
        }
        return ControllerResult.atomicOf(outputRecords, outputResults);
    }

    private void legacyAlterConfigResource(ConfigResource configResource,
                                           Map<String, String> newConfigs,
                                           boolean newlyCreatedResource,
                                           List<ApiMessageAndVersion> outputRecords,
                                           Map<ConfigResource, ApiError> outputResults) {
        List<ApiMessageAndVersion> recordsExplicitlyAltered = new ArrayList<>();
        Map<String, String> currentConfigs = configData.get(configResource);
        if (currentConfigs == null) {
            currentConfigs = Collections.emptyMap();
        }
        for (Entry<String, String> entry : newConfigs.entrySet()) {
            String key = entry.getKey();
            String newValue = entry.getValue();
            String currentValue = currentConfigs.get(key);
            if (!Objects.equals(currentValue, newValue) || configResource.type().equals(Type.BROKER)) {
                // KAFKA-14136 We need to generate records even if the value is unchanged to trigger reloads on the brokers
                recordsExplicitlyAltered.add(new ApiMessageAndVersion(new ConfigRecord().
                    setResourceType(configResource.type().id()).
                    setResourceName(configResource.name()).
                    setName(key).
                    setValue(newValue), (short) 0));
            }
        }
        List<ApiMessageAndVersion> recordsImplicitlyDeleted = new ArrayList<>();
        for (String key : currentConfigs.keySet()) {
            if (!newConfigs.containsKey(key)) {
                recordsImplicitlyDeleted.add(new ApiMessageAndVersion(new ConfigRecord().
                    setResourceType(configResource.type().id()).
                    setResourceName(configResource.name()).
                    setName(key).
                    setValue(null), (short) 0));
            }
        }
        ApiError error = validateAlterConfig(configResource, recordsExplicitlyAltered, recordsImplicitlyDeleted, newlyCreatedResource);
        if (error.isFailure()) {
            outputResults.put(configResource, error);
            return;
        }
        outputRecords.addAll(recordsExplicitlyAltered);
        outputRecords.addAll(recordsImplicitlyDeleted);
        outputResults.put(configResource, ApiError.NONE);
    }

    private List<String> getParts(String value, String key, ConfigResource configResource) {
        if (value == null) {
            value = configSchema.getDefault(configResource.type(), key);
        }
        List<String> parts = new ArrayList<>();
        if (value == null) {
            return parts;
        }
        String[] splitValues = value.split(",");
        for (String splitValue : splitValues) {
            if (!splitValue.isEmpty()) {
                parts.add(splitValue);
            }
        }
        return parts;
    }

    /**
     * Apply a configuration record to the in-memory state.
     *
     * @param record            The ConfigRecord.
     */
    public void replay(ConfigRecord record) {
        Type type = Type.forId(record.resourceType());
        ConfigResource configResource = new ConfigResource(type, record.resourceName());
        TimelineHashMap<String, String> configs = configData.get(configResource);
        if (configs == null) {
            configs = new TimelineHashMap<>(snapshotRegistry, 0);
            configData.put(configResource, configs);
        }
        if (record.value() == null) {
            configs.remove(record.name());
        } else {
            configs.put(record.name(), record.value());
        }
        if (configs.isEmpty()) {
            configData.remove(configResource);
        }
        if (configSchema.isSensitive(record)) {
            log.info("Replayed ConfigRecord for {} which set configuration {} to {}",
                    configResource, record.name(), Password.HIDDEN);
        } else {
            log.info("Replayed ConfigRecord for {} which set configuration {} to {}",
                    configResource, record.name(), record.value());
        }
    }
>>>>>>> 15418db6

	// VisibleForTesting
	Map<String, String> getConfigs(ConfigResource configResource) {
		Map<String, String> map = configData.get(configResource);
		if (map == null) {
			return Collections.emptyMap();
		} else {
			return Collections.unmodifiableMap(new HashMap<>(map));
		}
	}

<<<<<<< HEAD
	public Map<ConfigResource, ResultOrError<Map<String, String>>> describeConfigs(
			long lastCommittedOffset, Map<ConfigResource, Collection<String>> resources) {
		Map<ConfigResource, ResultOrError<Map<String, String>>> results = new HashMap<>();
		for (Entry<ConfigResource, Collection<String>> resourceEntry : resources.entrySet()) {
			ConfigResource resource = resourceEntry.getKey();
			ApiError error = checkConfigResource(resource);
			if (error.isFailure()) {
				results.put(resource, new ResultOrError<>(error));
				continue;
			}
			Map<String, String> foundConfigs = new HashMap<>();
			TimelineHashMap<String, String> configs =
					configData.get(resource, lastCommittedOffset);
			if (configs != null) {
				Collection<String> targetConfigs = resourceEntry.getValue();
				if (targetConfigs.isEmpty()) {
					Iterator<Entry<String, String>> iter =
							configs.entrySet(lastCommittedOffset).iterator();
					while (iter.hasNext()) {
						Entry<String, String> entry = iter.next();
						foundConfigs.put(entry.getKey(), entry.getValue());
					}
				} else {
					for (String key : targetConfigs) {
						String value = configs.get(key, lastCommittedOffset);
						if (value != null) {
							foundConfigs.put(key, value);
						}
					}
				}
			}
			results.put(resource, new ResultOrError<>(foundConfigs));
		}
		return results;
	}
=======
    public Map<ConfigResource, ResultOrError<Map<String, String>>> describeConfigs(
            long lastCommittedOffset, Map<ConfigResource, Collection<String>> resources) {
        Map<ConfigResource, ResultOrError<Map<String, String>>> results = new HashMap<>();
        for (Entry<ConfigResource, Collection<String>> resourceEntry : resources.entrySet()) {
            ConfigResource resource = resourceEntry.getKey();
            try {
                validator.validate(resource);
            } catch (Throwable e) {
                results.put(resource, new ResultOrError<>(ApiError.fromThrowable(e)));
                continue;
            }
            Map<String, String> foundConfigs = new HashMap<>();
            TimelineHashMap<String, String> configs =
                configData.get(resource, lastCommittedOffset);
            if (configs != null) {
                Collection<String> targetConfigs = resourceEntry.getValue();
                if (targetConfigs.isEmpty()) {
                    Iterator<Entry<String, String>> iter =
                        configs.entrySet(lastCommittedOffset).iterator();
                    while (iter.hasNext()) {
                        Entry<String, String> entry = iter.next();
                        foundConfigs.put(entry.getKey(), entry.getValue());
                    }
                } else {
                    for (String key : targetConfigs) {
                        String value = configs.get(key, lastCommittedOffset);
                        if (value != null) {
                            foundConfigs.put(key, value);
                        }
                    }
                }
            }
            results.put(resource, new ResultOrError<>(foundConfigs));
        }
        return results;
    }
>>>>>>> 15418db6

	void deleteTopicConfigs(String name) {
		configData.remove(new ConfigResource(Type.TOPIC, name));
	}

<<<<<<< HEAD
	class ConfigurationControlIterator implements Iterator<List<ApiMessageAndVersion>> {
		private final long epoch;
		private final Iterator<Entry<ConfigResource, TimelineHashMap<String, String>>> iterator;

		ConfigurationControlIterator(long epoch) {
			this.epoch = epoch;
			this.iterator = configData.entrySet(epoch).iterator();
		}

		@Override
		public boolean hasNext() {
			return iterator.hasNext();
		}

		@Override
		public List<ApiMessageAndVersion> next() {
			if (!hasNext()) throw new NoSuchElementException();
			List<ApiMessageAndVersion> records = new ArrayList<>();
			Entry<ConfigResource, TimelineHashMap<String, String>> entry = iterator.next();
			ConfigResource resource = entry.getKey();
			for (Entry<String, String> configEntry : entry.getValue().entrySet(epoch)) {
				records.add(new ApiMessageAndVersion(new ConfigRecord().
						setResourceName(resource.name()).
						setResourceType(resource.type().id()).
						setName(configEntry.getKey()).
						setValue(configEntry.getValue()), (short) 0));
			}
			return records;
		}
	}

	ConfigurationControlIterator iterator(long epoch) {
		return new ConfigurationControlIterator(epoch);
	}
=======
    boolean uncleanLeaderElectionEnabledForTopic(String name) {
        return false; // TODO: support configuring unclean leader election.
    }

    Map<String, ConfigEntry> computeEffectiveTopicConfigs(Map<String, String> creationConfigs) {
        return configSchema.resolveEffectiveTopicConfigs(staticConfig, clusterConfig(),
            currentControllerConfig(), creationConfigs);
    }

    Map<String, String> clusterConfig() {
        Map<String, String> result = configData.get(DEFAULT_NODE);
        return (result == null) ? Collections.emptyMap() : result;
    }

    Map<String, String> currentControllerConfig() {
        Map<String, String> result = configData.get(currentController);
        return (result == null) ? Collections.emptyMap() : result;
    }
>>>>>>> 15418db6
}<|MERGE_RESOLUTION|>--- conflicted
+++ resolved
@@ -20,8 +20,8 @@
 import org.apache.kafka.clients.admin.AlterConfigOp.OpType;
 import org.apache.kafka.clients.admin.ConfigEntry;
 import org.apache.kafka.common.config.ConfigException;
+import org.apache.kafka.common.config.ConfigResource;
 import org.apache.kafka.common.config.ConfigResource.Type;
-import org.apache.kafka.common.config.ConfigResource;
 import org.apache.kafka.common.config.types.Password;
 import org.apache.kafka.common.metadata.ConfigRecord;
 import org.apache.kafka.common.protocol.Errors;
@@ -36,16 +36,8 @@
 import org.apache.kafka.timeline.TimelineHashMap;
 import org.slf4j.Logger;
 
-import java.util.ArrayList;
-import java.util.Collection;
-import java.util.Collections;
-import java.util.HashMap;
-import java.util.Iterator;
-import java.util.List;
-import java.util.Map;
+import java.util.*;
 import java.util.Map.Entry;
-import java.util.Objects;
-import java.util.Optional;
 import java.util.function.Consumer;
 
 import static org.apache.kafka.clients.admin.AlterConfigOp.OpType.APPEND;
@@ -54,281 +46,6 @@
 
 
 public class ConfigurationControlManager {
-<<<<<<< HEAD
-	private final Logger log;
-	private final SnapshotRegistry snapshotRegistry;
-	private final Map<ConfigResource.Type, ConfigDef> configDefs;
-	private final TimelineHashMap<ConfigResource, TimelineHashMap<String, String>> configData;
-
-	ConfigurationControlManager(LogContext logContext,
-								SnapshotRegistry snapshotRegistry,
-								Map<ConfigResource.Type, ConfigDef> configDefs) {
-		this.log = logContext.logger(ConfigurationControlManager.class);
-		this.snapshotRegistry = snapshotRegistry;
-		this.configDefs = configDefs;
-		this.configData = new TimelineHashMap<>(snapshotRegistry, 0);
-	}
-
-	/**
-	 * Determine the result of applying a batch of incremental configuration changes.  Note
-	 * that this method does not change the contents of memory.  It just generates a
-	 * result, that you can replay later if you wish using replay().
-	 * <p>
-	 * Note that there can only be one result per ConfigResource.  So if you try to modify
-	 * several keys and one modification fails, the whole ConfigKey fails and nothing gets
-	 * changed.
-	 * @param configChanges Maps each resource to a map from config keys to
-	 *                      operation data.
-	 * @return The result.
-	 */
-	ControllerResult<Map<ConfigResource, ApiError>> incrementalAlterConfigs(
-			Map<ConfigResource, Map<String, Entry<OpType, String>>> configChanges) {
-		List<ApiMessageAndVersion> outputRecords = new ArrayList<>();
-		Map<ConfigResource, ApiError> outputResults = new HashMap<>();
-		for (Entry<ConfigResource, Map<String, Entry<OpType, String>>> resourceEntry :
-				configChanges.entrySet()) {
-			incrementalAlterConfigResource(resourceEntry.getKey(),
-					resourceEntry.getValue(),
-					outputRecords,
-					outputResults);
-		}
-		return ControllerResult.atomicOf(outputRecords, outputResults);
-	}
-
-	private void incrementalAlterConfigResource(ConfigResource configResource,
-												Map<String, Entry<OpType, String>> keysToOps,
-												List<ApiMessageAndVersion> outputRecords,
-												Map<ConfigResource, ApiError> outputResults) {
-		ApiError error = checkConfigResource(configResource);
-		if (error.isFailure()) {
-			outputResults.put(configResource, error);
-			return;
-		}
-		List<ApiMessageAndVersion> newRecords = new ArrayList<>();
-		for (Entry<String, Entry<OpType, String>> keysToOpsEntry : keysToOps.entrySet()) {
-			String key = keysToOpsEntry.getKey();
-			String currentValue = null;
-			TimelineHashMap<String, String> currentConfigs = configData.get(configResource);
-			if (currentConfigs != null) {
-				currentValue = currentConfigs.get(key);
-			}
-			String newValue = currentValue;
-			Entry<OpType, String> opTypeAndNewValue = keysToOpsEntry.getValue();
-			OpType opType = opTypeAndNewValue.getKey();
-			String opValue = opTypeAndNewValue.getValue();
-			switch (opType) {
-				case SET:
-					newValue = opValue;
-					break;
-				case DELETE:
-					if (opValue != null) {
-						outputResults.put(configResource, new ApiError(
-								Errors.INVALID_REQUEST, "A DELETE op was given with a " +
-								"non-null value."));
-						return;
-					}
-					newValue = null;
-					break;
-				case APPEND:
-				case SUBTRACT:
-					if (!isSplittable(configResource.type(), key)) {
-						outputResults.put(configResource, new ApiError(
-								Errors.INVALID_CONFIG, "Can't " + opType + " to " +
-								"key " + key + " because its type is not LIST."));
-						return;
-					}
-					List<String> newValueParts = getParts(newValue, key, configResource);
-					if (opType == APPEND) {
-						if (!newValueParts.contains(opValue)) {
-							newValueParts.add(opValue);
-						}
-						newValue = String.join(",", newValueParts);
-					} else if (newValueParts.remove(opValue)) {
-						newValue = String.join(",", newValueParts);
-					}
-					break;
-			}
-			if (!Objects.equals(currentValue, newValue)) {
-				newRecords.add(new ApiMessageAndVersion(new ConfigRecord().
-						setResourceType(configResource.type().id()).
-						setResourceName(configResource.name()).
-						setName(key).
-						setValue(newValue), (short) 0));
-			}
-		}
-		outputRecords.addAll(newRecords);
-		outputResults.put(configResource, ApiError.NONE);
-	}
-
-	/**
-	 * Determine the result of applying a batch of legacy configuration changes.  Note
-	 * that this method does not change the contents of memory.  It just generates a
-	 * result, that you can replay later if you wish using replay().
-	 * @param newConfigs The new configurations to install for each resource.
-	 *                   All existing configurations will be overwritten.
-	 * @return The result.
-	 */
-	ControllerResult<Map<ConfigResource, ApiError>> legacyAlterConfigs(
-			Map<ConfigResource, Map<String, String>> newConfigs) {
-		List<ApiMessageAndVersion> outputRecords = new ArrayList<>();
-		Map<ConfigResource, ApiError> outputResults = new HashMap<>();
-		for (Entry<ConfigResource, Map<String, String>> resourceEntry :
-				newConfigs.entrySet()) {
-			legacyAlterConfigResource(resourceEntry.getKey(),
-					resourceEntry.getValue(),
-					outputRecords,
-					outputResults);
-		}
-		return ControllerResult.atomicOf(outputRecords, outputResults);
-	}
-
-	private void legacyAlterConfigResource(ConfigResource configResource,
-										   Map<String, String> newConfigs,
-										   List<ApiMessageAndVersion> outputRecords,
-										   Map<ConfigResource, ApiError> outputResults) {
-		ApiError error = checkConfigResource(configResource);
-		if (error.isFailure()) {
-			outputResults.put(configResource, error);
-			return;
-		}
-		List<ApiMessageAndVersion> newRecords = new ArrayList<>();
-		Map<String, String> currentConfigs = configData.get(configResource);
-		if (currentConfigs == null) {
-			currentConfigs = Collections.emptyMap();
-		}
-		for (Entry<String, String> entry : newConfigs.entrySet()) {
-			String key = entry.getKey();
-			String newValue = entry.getValue();
-			String currentValue = currentConfigs.get(key);
-			if (!Objects.equals(newValue, currentValue)) {
-				newRecords.add(new ApiMessageAndVersion(new ConfigRecord().
-						setResourceType(configResource.type().id()).
-						setResourceName(configResource.name()).
-						setName(key).
-						setValue(newValue), (short) 0));
-			}
-		}
-		for (String key : currentConfigs.keySet()) {
-			if (!newConfigs.containsKey(key)) {
-				newRecords.add(new ApiMessageAndVersion(new ConfigRecord().
-						setResourceType(configResource.type().id()).
-						setResourceName(configResource.name()).
-						setName(key).
-						setValue(null), (short) 0));
-			}
-		}
-		outputRecords.addAll(newRecords);
-		outputResults.put(configResource, ApiError.NONE);
-	}
-
-	private List<String> getParts(String value, String key, ConfigResource configResource) {
-		if (value == null) {
-			value = getConfigValueDefault(configResource.type(), key);
-		}
-		List<String> parts = new ArrayList<>();
-		if (value == null) {
-			return parts;
-		}
-		String[] splitValues = value.split(",");
-		for (String splitValue : splitValues) {
-			if (!splitValue.isEmpty()) {
-				parts.add(splitValue);
-			}
-		}
-		return parts;
-	}
-
-	static ApiError checkConfigResource(ConfigResource configResource) {
-		switch (configResource.type()) {
-			case BROKER_LOGGER:
-				// We do not handle resources of type BROKER_LOGGER in
-				// ConfigurationControlManager, since they are not persisted to the
-				// metadata log.
-				//
-				// When using incrementalAlterConfigs, we handle changes to BROKER_LOGGER
-				// in ControllerApis.scala.  When using the legacy alterConfigs,
-				// BROKER_LOGGER is not supported at all.
-				return new ApiError(Errors.INVALID_REQUEST, "Unsupported " +
-						"configuration resource type BROKER_LOGGER ");
-			case BROKER:
-				// Note: A Resource with type BROKER and an empty name represents a
-				// cluster configuration that applies to all brokers.
-				if (!configResource.name().isEmpty()) {
-					try {
-						int brokerId = Integer.parseInt(configResource.name());
-						if (brokerId < 0) {
-							return new ApiError(Errors.INVALID_REQUEST, "Illegal " +
-									"negative broker ID in BROKER resource.");
-						}
-					} catch (NumberFormatException e) {
-						return new ApiError(Errors.INVALID_REQUEST, "Illegal " +
-								"non-integral BROKER resource type name.");
-					}
-				}
-				return ApiError.NONE;
-			case TOPIC:
-				try {
-					Topic.validate(configResource.name());
-				} catch (Exception e) {
-					return new ApiError(Errors.INVALID_REQUEST, "Illegal topic name.");
-				}
-				return ApiError.NONE;
-			case UNKNOWN:
-				return new ApiError(Errors.INVALID_REQUEST, "Unsupported configuration " +
-						"resource type UNKNOWN.");
-			default:
-				return new ApiError(Errors.INVALID_REQUEST, "Unsupported unexpected " +
-						"resource type");
-		}
-	}
-
-	boolean isSplittable(ConfigResource.Type type, String key) {
-		ConfigDef configDef = configDefs.get(type);
-		if (configDef == null) {
-			return false;
-		}
-		ConfigKey configKey = configDef.configKeys().get(key);
-		if (configKey == null) {
-			return false;
-		}
-		return configKey.type == ConfigDef.Type.LIST;
-	}
-
-	String getConfigValueDefault(ConfigResource.Type type, String key) {
-		ConfigDef configDef = configDefs.get(type);
-		if (configDef == null) {
-			return null;
-		}
-		ConfigKey configKey = configDef.configKeys().get(key);
-		if (configKey == null || !configKey.hasDefault()) {
-			return null;
-		}
-		return ConfigDef.convertToString(configKey.defaultValue, configKey.type);
-	}
-
-	/**
-	 * Apply a configuration record to the in-memory state.
-	 * @param record The ConfigRecord.
-	 */
-	public void replay(ConfigRecord record) {
-		Type type = Type.forId(record.resourceType());
-		ConfigResource configResource = new ConfigResource(type, record.resourceName());
-		TimelineHashMap<String, String> configs = configData.get(configResource);
-		if (configs == null) {
-			configs = new TimelineHashMap<>(snapshotRegistry, 0);
-			configData.put(configResource, configs);
-		}
-		if (record.value() == null) {
-			configs.remove(record.name());
-		} else {
-			configs.put(record.name(), record.value());
-		}
-		if (configs.isEmpty()) {
-			configData.remove(configResource);
-		}
-		log.info("{}: set configuration {} to {}", configResource, record.name(), record.value());
-	}
-=======
     public static final ConfigResource DEFAULT_NODE = new ConfigResource(Type.BROKER, "");
 
     private final Logger log;
@@ -345,7 +62,8 @@
         private LogContext logContext = null;
         private SnapshotRegistry snapshotRegistry = null;
         private KafkaConfigSchema configSchema = KafkaConfigSchema.EMPTY;
-        private Consumer<ConfigResource> existenceChecker = __ -> { };
+        private Consumer<ConfigResource> existenceChecker = __ -> {
+        };
         private Optional<AlterConfigPolicy> alterConfigPolicy = Optional.empty();
         private ConfigurationValidator validator = ConfigurationValidator.NO_OP;
         private Map<String, Object> staticConfig = Collections.emptyMap();
@@ -392,28 +110,15 @@
         }
 
         ConfigurationControlManager build() {
-            if (logContext == null) logContext = new LogContext();
-            if (snapshotRegistry == null) snapshotRegistry = new SnapshotRegistry(logContext);
-            return new ConfigurationControlManager(
-                logContext,
-                snapshotRegistry,
-                configSchema,
-                existenceChecker,
-                alterConfigPolicy,
-                validator,
-                staticConfig,
-                nodeId);
-        }
-    }
-
-    private ConfigurationControlManager(LogContext logContext,
-            SnapshotRegistry snapshotRegistry,
-            KafkaConfigSchema configSchema,
-            Consumer<ConfigResource> existenceChecker,
-            Optional<AlterConfigPolicy> alterConfigPolicy,
-            ConfigurationValidator validator,
-            Map<String, Object> staticConfig,
-            int nodeId) {
+            if (logContext == null)
+                logContext = new LogContext();
+            if (snapshotRegistry == null)
+                snapshotRegistry = new SnapshotRegistry(logContext);
+            return new ConfigurationControlManager(logContext, snapshotRegistry, configSchema, existenceChecker, alterConfigPolicy, validator, staticConfig, nodeId);
+        }
+    }
+
+    private ConfigurationControlManager(LogContext logContext, SnapshotRegistry snapshotRegistry, KafkaConfigSchema configSchema, Consumer<ConfigResource> existenceChecker, Optional<AlterConfigPolicy> alterConfigPolicy, ConfigurationValidator validator, Map<String, Object> staticConfig, int nodeId) {
         this.log = logContext.logger(ConfigurationControlManager.class);
         this.snapshotRegistry = snapshotRegistry;
         this.configSchema = configSchema;
@@ -433,53 +138,31 @@
      * Determine the result of applying a batch of incremental configuration changes.  Note
      * that this method does not change the contents of memory.  It just generates a
      * result, that you can replay later if you wish using replay().
-     *
+     * <p>
      * Note that there can only be one result per ConfigResource.  So if you try to modify
      * several keys and one modification fails, the whole ConfigKey fails and nothing gets
      * changed.
-     *
-     * @param configChanges     Maps each resource to a map from config keys to
-     *                          operation data.
-     * @return                  The result.
+     * @param configChanges Maps each resource to a map from config keys to
+     *                      operation data.
+     * @return The result.
      */
-    ControllerResult<Map<ConfigResource, ApiError>> incrementalAlterConfigs(
-        Map<ConfigResource, Map<String, Entry<OpType, String>>> configChanges,
-        boolean newlyCreatedResource
-    ) {
-        List<ApiMessageAndVersion> outputRecords =
-                BoundedList.newArrayBacked(MAX_RECORDS_PER_USER_OP);
+    ControllerResult<Map<ConfigResource, ApiError>> incrementalAlterConfigs(Map<ConfigResource, Map<String, Entry<OpType, String>>> configChanges, boolean newlyCreatedResource) {
+        List<ApiMessageAndVersion> outputRecords = BoundedList.newArrayBacked(MAX_RECORDS_PER_USER_OP);
         Map<ConfigResource, ApiError> outputResults = new HashMap<>();
-        for (Entry<ConfigResource, Map<String, Entry<OpType, String>>> resourceEntry :
-                configChanges.entrySet()) {
-            ApiError apiError = incrementalAlterConfigResource(resourceEntry.getKey(),
-                resourceEntry.getValue(),
-                newlyCreatedResource,
-                outputRecords);
+        for (Entry<ConfigResource, Map<String, Entry<OpType, String>>> resourceEntry : configChanges.entrySet()) {
+            ApiError apiError = incrementalAlterConfigResource(resourceEntry.getKey(), resourceEntry.getValue(), newlyCreatedResource, outputRecords);
             outputResults.put(resourceEntry.getKey(), apiError);
         }
         return ControllerResult.atomicOf(outputRecords, outputResults);
     }
 
-    ControllerResult<ApiError> incrementalAlterConfig(
-        ConfigResource configResource,
-        Map<String, Entry<OpType, String>> keyToOps,
-        boolean newlyCreatedResource
-    ) {
-        List<ApiMessageAndVersion> outputRecords =
-                BoundedList.newArrayBacked(MAX_RECORDS_PER_USER_OP);
-        ApiError apiError = incrementalAlterConfigResource(configResource,
-            keyToOps,
-            newlyCreatedResource,
-            outputRecords);
+    ControllerResult<ApiError> incrementalAlterConfig(ConfigResource configResource, Map<String, Entry<OpType, String>> keyToOps, boolean newlyCreatedResource) {
+        List<ApiMessageAndVersion> outputRecords = BoundedList.newArrayBacked(MAX_RECORDS_PER_USER_OP);
+        ApiError apiError = incrementalAlterConfigResource(configResource, keyToOps, newlyCreatedResource, outputRecords);
         return ControllerResult.atomicOf(outputRecords, apiError);
     }
 
-    private ApiError incrementalAlterConfigResource(
-        ConfigResource configResource,
-        Map<String, Entry<OpType, String>> keysToOps,
-        boolean newlyCreatedResource,
-        List<ApiMessageAndVersion> outputRecords
-    ) {
+    private ApiError incrementalAlterConfigResource(ConfigResource configResource, Map<String, Entry<OpType, String>> keysToOps, boolean newlyCreatedResource, List<ApiMessageAndVersion> outputRecords) {
         List<ApiMessageAndVersion> newRecords = new ArrayList<>();
         for (Entry<String, Entry<OpType, String>> keysToOpsEntry : keysToOps.entrySet()) {
             String key = keysToOpsEntry.getKey();
@@ -502,9 +185,7 @@
                 case APPEND:
                 case SUBTRACT:
                     if (!configSchema.isSplittable(configResource.type(), key)) {
-                        return new ApiError(
-                            INVALID_CONFIG, "Can't " + opType + " to " +
-                            "key " + key + " because its type is not LIST.");
+                        return new ApiError(INVALID_CONFIG, "Can't " + opType + " to " + "key " + key + " because its type is not LIST.");
                     }
                     List<String> oldValueList = getParts(newValue, key, configResource);
                     if (opType == APPEND) {
@@ -523,11 +204,7 @@
             }
             if (!Objects.equals(currentValue, newValue) || configResource.type().equals(Type.BROKER)) {
                 // KAFKA-14136 We need to generate records even if the value is unchanged to trigger reloads on the brokers
-                newRecords.add(new ApiMessageAndVersion(new ConfigRecord().
-                    setResourceType(configResource.type().id()).
-                    setResourceName(configResource.name()).
-                    setName(key).
-                    setValue(newValue), (short) 0));
+                newRecords.add(new ApiMessageAndVersion(new ConfigRecord().setResourceType(configResource.type().id()).setResourceName(configResource.name()).setName(key).setValue(newValue), (short) 0));
             }
         }
         ApiError error = validateAlterConfig(configResource, newRecords, Collections.emptyList(), newlyCreatedResource);
@@ -538,14 +215,12 @@
         return ApiError.NONE;
     }
 
-    private ApiError validateAlterConfig(ConfigResource configResource,
-                                         List<ApiMessageAndVersion> recordsExplicitlyAltered,
-                                         List<ApiMessageAndVersion> recordsImplicitlyDeleted,
-                                         boolean newlyCreatedResource) {
+    private ApiError validateAlterConfig(ConfigResource configResource, List<ApiMessageAndVersion> recordsExplicitlyAltered, List<ApiMessageAndVersion> recordsImplicitlyDeleted, boolean newlyCreatedResource) {
         Map<String, String> allConfigs = new HashMap<>();
         Map<String, String> alteredConfigsForAlterConfigPolicyCheck = new HashMap<>();
         TimelineHashMap<String, String> existingConfigs = configData.get(configResource);
-        if (existingConfigs != null) allConfigs.putAll(existingConfigs);
+        if (existingConfigs != null)
+            allConfigs.putAll(existingConfigs);
         for (ApiMessageAndVersion newRecord : recordsExplicitlyAltered) {
             ConfigRecord configRecord = (ConfigRecord) newRecord.message();
             if (configRecord.value() == null) {
@@ -586,34 +261,20 @@
      * Determine the result of applying a batch of legacy configuration changes.  Note
      * that this method does not change the contents of memory.  It just generates a
      * result, that you can replay later if you wish using replay().
-     *
-     * @param newConfigs        The new configurations to install for each resource.
-     *                          All existing configurations will be overwritten.
-     * @return                  The result.
+     * @param newConfigs The new configurations to install for each resource.
+     *                   All existing configurations will be overwritten.
+     * @return The result.
      */
-    ControllerResult<Map<ConfigResource, ApiError>> legacyAlterConfigs(
-        Map<ConfigResource, Map<String, String>> newConfigs,
-        boolean newlyCreatedResource
-    ) {
-        List<ApiMessageAndVersion> outputRecords =
-                BoundedList.newArrayBacked(MAX_RECORDS_PER_USER_OP);
+    ControllerResult<Map<ConfigResource, ApiError>> legacyAlterConfigs(Map<ConfigResource, Map<String, String>> newConfigs, boolean newlyCreatedResource) {
+        List<ApiMessageAndVersion> outputRecords = BoundedList.newArrayBacked(MAX_RECORDS_PER_USER_OP);
         Map<ConfigResource, ApiError> outputResults = new HashMap<>();
-        for (Entry<ConfigResource, Map<String, String>> resourceEntry :
-            newConfigs.entrySet()) {
-            legacyAlterConfigResource(resourceEntry.getKey(),
-                resourceEntry.getValue(),
-                newlyCreatedResource,
-                outputRecords,
-                outputResults);
+        for (Entry<ConfigResource, Map<String, String>> resourceEntry : newConfigs.entrySet()) {
+            legacyAlterConfigResource(resourceEntry.getKey(), resourceEntry.getValue(), newlyCreatedResource, outputRecords, outputResults);
         }
         return ControllerResult.atomicOf(outputRecords, outputResults);
     }
 
-    private void legacyAlterConfigResource(ConfigResource configResource,
-                                           Map<String, String> newConfigs,
-                                           boolean newlyCreatedResource,
-                                           List<ApiMessageAndVersion> outputRecords,
-                                           Map<ConfigResource, ApiError> outputResults) {
+    private void legacyAlterConfigResource(ConfigResource configResource, Map<String, String> newConfigs, boolean newlyCreatedResource, List<ApiMessageAndVersion> outputRecords, Map<ConfigResource, ApiError> outputResults) {
         List<ApiMessageAndVersion> recordsExplicitlyAltered = new ArrayList<>();
         Map<String, String> currentConfigs = configData.get(configResource);
         if (currentConfigs == null) {
@@ -625,21 +286,13 @@
             String currentValue = currentConfigs.get(key);
             if (!Objects.equals(currentValue, newValue) || configResource.type().equals(Type.BROKER)) {
                 // KAFKA-14136 We need to generate records even if the value is unchanged to trigger reloads on the brokers
-                recordsExplicitlyAltered.add(new ApiMessageAndVersion(new ConfigRecord().
-                    setResourceType(configResource.type().id()).
-                    setResourceName(configResource.name()).
-                    setName(key).
-                    setValue(newValue), (short) 0));
+                recordsExplicitlyAltered.add(new ApiMessageAndVersion(new ConfigRecord().setResourceType(configResource.type().id()).setResourceName(configResource.name()).setName(key).setValue(newValue), (short) 0));
             }
         }
         List<ApiMessageAndVersion> recordsImplicitlyDeleted = new ArrayList<>();
         for (String key : currentConfigs.keySet()) {
             if (!newConfigs.containsKey(key)) {
-                recordsImplicitlyDeleted.add(new ApiMessageAndVersion(new ConfigRecord().
-                    setResourceType(configResource.type().id()).
-                    setResourceName(configResource.name()).
-                    setName(key).
-                    setValue(null), (short) 0));
+                recordsImplicitlyDeleted.add(new ApiMessageAndVersion(new ConfigRecord().setResourceType(configResource.type().id()).setResourceName(configResource.name()).setName(key).setValue(null), (short) 0));
             }
         }
         ApiError error = validateAlterConfig(configResource, recordsExplicitlyAltered, recordsImplicitlyDeleted, newlyCreatedResource);
@@ -671,8 +324,7 @@
 
     /**
      * Apply a configuration record to the in-memory state.
-     *
-     * @param record            The ConfigRecord.
+     * @param record The ConfigRecord.
      */
     public void replay(ConfigRecord record) {
         Type type = Type.forId(record.resourceType());
@@ -691,64 +343,23 @@
             configData.remove(configResource);
         }
         if (configSchema.isSensitive(record)) {
-            log.info("Replayed ConfigRecord for {} which set configuration {} to {}",
-                    configResource, record.name(), Password.HIDDEN);
+            log.info("Replayed ConfigRecord for {} which set configuration {} to {}", configResource, record.name(), Password.HIDDEN);
         } else {
-            log.info("Replayed ConfigRecord for {} which set configuration {} to {}",
-                    configResource, record.name(), record.value());
-        }
-    }
->>>>>>> 15418db6
-
-	// VisibleForTesting
-	Map<String, String> getConfigs(ConfigResource configResource) {
-		Map<String, String> map = configData.get(configResource);
-		if (map == null) {
-			return Collections.emptyMap();
-		} else {
-			return Collections.unmodifiableMap(new HashMap<>(map));
-		}
-	}
-
-<<<<<<< HEAD
-	public Map<ConfigResource, ResultOrError<Map<String, String>>> describeConfigs(
-			long lastCommittedOffset, Map<ConfigResource, Collection<String>> resources) {
-		Map<ConfigResource, ResultOrError<Map<String, String>>> results = new HashMap<>();
-		for (Entry<ConfigResource, Collection<String>> resourceEntry : resources.entrySet()) {
-			ConfigResource resource = resourceEntry.getKey();
-			ApiError error = checkConfigResource(resource);
-			if (error.isFailure()) {
-				results.put(resource, new ResultOrError<>(error));
-				continue;
-			}
-			Map<String, String> foundConfigs = new HashMap<>();
-			TimelineHashMap<String, String> configs =
-					configData.get(resource, lastCommittedOffset);
-			if (configs != null) {
-				Collection<String> targetConfigs = resourceEntry.getValue();
-				if (targetConfigs.isEmpty()) {
-					Iterator<Entry<String, String>> iter =
-							configs.entrySet(lastCommittedOffset).iterator();
-					while (iter.hasNext()) {
-						Entry<String, String> entry = iter.next();
-						foundConfigs.put(entry.getKey(), entry.getValue());
-					}
-				} else {
-					for (String key : targetConfigs) {
-						String value = configs.get(key, lastCommittedOffset);
-						if (value != null) {
-							foundConfigs.put(key, value);
-						}
-					}
-				}
-			}
-			results.put(resource, new ResultOrError<>(foundConfigs));
-		}
-		return results;
-	}
-=======
-    public Map<ConfigResource, ResultOrError<Map<String, String>>> describeConfigs(
-            long lastCommittedOffset, Map<ConfigResource, Collection<String>> resources) {
+            log.info("Replayed ConfigRecord for {} which set configuration {} to {}", configResource, record.name(), record.value());
+        }
+    }
+
+    // VisibleForTesting
+    Map<String, String> getConfigs(ConfigResource configResource) {
+        Map<String, String> map = configData.get(configResource);
+        if (map == null) {
+            return Collections.emptyMap();
+        } else {
+            return Collections.unmodifiableMap(new HashMap<>(map));
+        }
+    }
+
+    public Map<ConfigResource, ResultOrError<Map<String, String>>> describeConfigs(long lastCommittedOffset, Map<ConfigResource, Collection<String>> resources) {
         Map<ConfigResource, ResultOrError<Map<String, String>>> results = new HashMap<>();
         for (Entry<ConfigResource, Collection<String>> resourceEntry : resources.entrySet()) {
             ConfigResource resource = resourceEntry.getKey();
@@ -759,13 +370,11 @@
                 continue;
             }
             Map<String, String> foundConfigs = new HashMap<>();
-            TimelineHashMap<String, String> configs =
-                configData.get(resource, lastCommittedOffset);
+            TimelineHashMap<String, String> configs = configData.get(resource, lastCommittedOffset);
             if (configs != null) {
                 Collection<String> targetConfigs = resourceEntry.getValue();
                 if (targetConfigs.isEmpty()) {
-                    Iterator<Entry<String, String>> iter =
-                        configs.entrySet(lastCommittedOffset).iterator();
+                    Iterator<Entry<String, String>> iter = configs.entrySet(lastCommittedOffset).iterator();
                     while (iter.hasNext()) {
                         Entry<String, String> entry = iter.next();
                         foundConfigs.put(entry.getKey(), entry.getValue());
@@ -783,55 +392,17 @@
         }
         return results;
     }
->>>>>>> 15418db6
-
-	void deleteTopicConfigs(String name) {
-		configData.remove(new ConfigResource(Type.TOPIC, name));
-	}
-
-<<<<<<< HEAD
-	class ConfigurationControlIterator implements Iterator<List<ApiMessageAndVersion>> {
-		private final long epoch;
-		private final Iterator<Entry<ConfigResource, TimelineHashMap<String, String>>> iterator;
-
-		ConfigurationControlIterator(long epoch) {
-			this.epoch = epoch;
-			this.iterator = configData.entrySet(epoch).iterator();
-		}
-
-		@Override
-		public boolean hasNext() {
-			return iterator.hasNext();
-		}
-
-		@Override
-		public List<ApiMessageAndVersion> next() {
-			if (!hasNext()) throw new NoSuchElementException();
-			List<ApiMessageAndVersion> records = new ArrayList<>();
-			Entry<ConfigResource, TimelineHashMap<String, String>> entry = iterator.next();
-			ConfigResource resource = entry.getKey();
-			for (Entry<String, String> configEntry : entry.getValue().entrySet(epoch)) {
-				records.add(new ApiMessageAndVersion(new ConfigRecord().
-						setResourceName(resource.name()).
-						setResourceType(resource.type().id()).
-						setName(configEntry.getKey()).
-						setValue(configEntry.getValue()), (short) 0));
-			}
-			return records;
-		}
-	}
-
-	ConfigurationControlIterator iterator(long epoch) {
-		return new ConfigurationControlIterator(epoch);
-	}
-=======
+
+    void deleteTopicConfigs(String name) {
+        configData.remove(new ConfigResource(Type.TOPIC, name));
+    }
+
     boolean uncleanLeaderElectionEnabledForTopic(String name) {
         return false; // TODO: support configuring unclean leader election.
     }
 
     Map<String, ConfigEntry> computeEffectiveTopicConfigs(Map<String, String> creationConfigs) {
-        return configSchema.resolveEffectiveTopicConfigs(staticConfig, clusterConfig(),
-            currentControllerConfig(), creationConfigs);
+        return configSchema.resolveEffectiveTopicConfigs(staticConfig, clusterConfig(), currentControllerConfig(), creationConfigs);
     }
 
     Map<String, String> clusterConfig() {
@@ -843,5 +414,4 @@
         Map<String, String> result = configData.get(currentController);
         return (result == null) ? Collections.emptyMap() : result;
     }
->>>>>>> 15418db6
 }