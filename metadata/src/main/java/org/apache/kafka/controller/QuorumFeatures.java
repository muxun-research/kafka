/*
 * Licensed to the Apache Software Foundation (ASF) under one or more
 * contributor license agreements. See the NOTICE file distributed with
 * this work for additional information regarding copyright ownership.
 * The ASF licenses this file to You under the Apache License, Version 2.0
 * (the "License"); you may not use this file except in compliance with
 * the License. You may obtain a copy of the License at
 *
 *    http://www.apache.org/licenses/LICENSE-2.0
 *
 * Unless required by applicable law or agreed to in writing, software
 * distributed under the License is distributed on an "AS IS" BASIS,
 * WITHOUT WARRANTIES OR CONDITIONS OF ANY KIND, either express or implied.
 * See the License for the specific language governing permissions and
 * limitations under the License.
 */

package org.apache.kafka.controller;

import org.apache.kafka.metadata.VersionRange;
import org.apache.kafka.server.common.Feature;
import org.apache.kafka.server.common.MetadataVersion;

<<<<<<< HEAD
import java.util.*;
import java.util.stream.Collectors;
=======
import java.util.ArrayList;
import java.util.Collections;
import java.util.HashMap;
import java.util.List;
import java.util.Map;
import java.util.Objects;
import java.util.Optional;
>>>>>>> 9494bebe

/**
 * A holder class of the local node's supported feature flags as well as the quorum node IDs.
 */
public final class QuorumFeatures {
    public static final VersionRange DISABLED = VersionRange.of(0, 0);

    private final int nodeId;
    private final Map<String, VersionRange> localSupportedFeatures;
    private final List<Integer> quorumNodeIds;

<<<<<<< HEAD
    QuorumFeatures(int nodeId, ApiVersions apiVersions, Map<String, VersionRange> localSupportedFeatures, List<Integer> quorumNodeIds) {
=======
    public static Optional<String> reasonNotSupported(
        short newVersion,
        String what,
        VersionRange range
    ) {
        if (!range.contains(newVersion)) {
            if (range.max() == (short) 0) {
                return Optional.of(what + " does not support this feature.");
            } else {
                return Optional.of(what + " only supports versions " + range);
            }
        }
        return Optional.empty();
    }

    public static Map<String, VersionRange> defaultSupportedFeatureMap(boolean enableUnstable) {
        Map<String, VersionRange> features = new HashMap<>(1);
        features.put(MetadataVersion.FEATURE_NAME, VersionRange.of(
                MetadataVersion.MINIMUM_KRAFT_VERSION.featureLevel(),
                enableUnstable ?
                    MetadataVersion.latestTesting().featureLevel() :
                    MetadataVersion.latestProduction().featureLevel()));
        for (Feature feature : Feature.PRODUCTION_FEATURES) {
            short maxVersion = enableUnstable ? feature.latestTesting() : feature.latestProduction();
            if (maxVersion > 0) {
                features.put(feature.featureName(), VersionRange.of(feature.minimumProduction(), maxVersion));
            }
        }
        return features;
    }

    public QuorumFeatures(
        int nodeId,
        Map<String, VersionRange> localSupportedFeatures,
        List<Integer> quorumNodeIds
    ) {
>>>>>>> 9494bebe
        this.nodeId = nodeId;
        this.localSupportedFeatures = Collections.unmodifiableMap(localSupportedFeatures);
        this.quorumNodeIds = Collections.unmodifiableList(quorumNodeIds);
    }

<<<<<<< HEAD
    public static QuorumFeatures create(int nodeId, ApiVersions apiVersions, Map<String, VersionRange> localSupportedFeatures, Collection<Node> quorumNodes) {
        List<Integer> nodeIds = quorumNodes.stream().map(Node::id).collect(Collectors.toList());
        return new QuorumFeatures(nodeId, apiVersions, localSupportedFeatures, nodeIds);
    }

    public static Map<String, VersionRange> defaultFeatureMap() {
        Map<String, VersionRange> features = new HashMap<>(1);
        features.put(MetadataVersion.FEATURE_NAME, VersionRange.of(MetadataVersion.MINIMUM_KRAFT_VERSION.featureLevel(), MetadataVersion.latest().featureLevel()));
        return features;
    }

    /**
     * Return the reason a specific feature level is not supported, or Optional.empty if it is supported.
     * @param featureName The feature name.
     * @param level       The feature level.
     * @return The reason why the feature level is not supported, or Optional.empty if it is supported.
     */
    public Optional<String> reasonNotSupported(String featureName, short level) {
        VersionRange localRange = localSupportedFeatures.getOrDefault(featureName, DISABLED);
        if (!localRange.contains(level)) {
            if (localRange.equals(DISABLED)) {
                return Optional.of("Local controller " + nodeId + " does not support this feature.");
            } else {
                return Optional.of("Local controller " + nodeId + " only supports versions " + localRange);
            }
        }
        List<String> missing = new ArrayList<>();
        for (int id : quorumNodeIds) {
            if (nodeId == id) {
                continue; // We get the local node's features from localSupportedFeatures.
            }
            NodeApiVersions nodeVersions = apiVersions.get(Integer.toString(id));
            if (nodeVersions == null) {
                missing.add(Integer.toString(id));
                continue;
            }
            SupportedVersionRange supportedRange = nodeVersions.supportedFeatures().get(featureName);
            VersionRange range = supportedRange == null ? DISABLED : VersionRange.of(supportedRange.min(), supportedRange.max());
            if (!range.contains(level)) {
                if (range.equals(DISABLED)) {
                    return Optional.of("Controller " + id + " does not support this feature.");
                } else {
                    return Optional.of("Controller " + id + " only supports versions " + range);
                }
            }
        }
        if (!missing.isEmpty()) {
            log.info("Unable to get feature level information for controller(s): " + String.join(", ", missing));
        }
        return Optional.empty();
=======
    public int nodeId() {
        return nodeId;
    }

    public Map<String, VersionRange> localSupportedFeatures() {
        return localSupportedFeatures;
    }

    public List<Integer> quorumNodeIds() {
        return quorumNodeIds;
>>>>>>> 9494bebe
    }

    public VersionRange localSupportedFeature(String name) {
        return localSupportedFeatures.getOrDefault(name, DISABLED);
    }

    public boolean isControllerId(int nodeId) {
        return quorumNodeIds.contains(nodeId);
    }

    public Optional<String> reasonNotLocallySupported(
        String featureName,
        short newVersion
    ) {
        return reasonNotSupported(newVersion,
            "Local controller " + nodeId,
            localSupportedFeature(featureName));
    }

    @Override
    public int hashCode() {
        return Objects.hash(nodeId, localSupportedFeatures, quorumNodeIds);
    }

    @Override
    public boolean equals(Object o) {
        if (o == null || !(o.getClass().equals(QuorumFeatures.class))) return false;
        QuorumFeatures other = (QuorumFeatures) o;
        return nodeId == other.nodeId &&
            localSupportedFeatures.equals(other.localSupportedFeatures) &&
            quorumNodeIds.equals(other.quorumNodeIds);
    }

    @Override
    public String toString() {
        List<String> features = new ArrayList<>();
        localSupportedFeatures.forEach((key, value) -> features.add(key + ": " + value));
        features.sort(String::compareTo);
        List<String> nodeIds = new ArrayList<>();
        quorumNodeIds.forEach(id -> nodeIds.add("" + id));
        nodeIds.sort(String::compareTo);
        return "QuorumFeatures" +
            "(nodeId=" + nodeId +
            ", localSupportedFeatures={" + features + "}" +
            ", quorumNodeIds=[" + nodeIds + "]" +
            ")";
    }
}<|MERGE_RESOLUTION|>--- conflicted
+++ resolved
@@ -21,10 +21,6 @@
 import org.apache.kafka.server.common.Feature;
 import org.apache.kafka.server.common.MetadataVersion;
 
-<<<<<<< HEAD
-import java.util.*;
-import java.util.stream.Collectors;
-=======
 import java.util.ArrayList;
 import java.util.Collections;
 import java.util.HashMap;
@@ -32,7 +28,6 @@
 import java.util.Map;
 import java.util.Objects;
 import java.util.Optional;
->>>>>>> 9494bebe
 
 /**
  * A holder class of the local node's supported feature flags as well as the quorum node IDs.
@@ -44,9 +39,6 @@
     private final Map<String, VersionRange> localSupportedFeatures;
     private final List<Integer> quorumNodeIds;
 
-<<<<<<< HEAD
-    QuorumFeatures(int nodeId, ApiVersions apiVersions, Map<String, VersionRange> localSupportedFeatures, List<Integer> quorumNodeIds) {
-=======
     public static Optional<String> reasonNotSupported(
         short newVersion,
         String what,
@@ -83,64 +75,11 @@
         Map<String, VersionRange> localSupportedFeatures,
         List<Integer> quorumNodeIds
     ) {
->>>>>>> 9494bebe
         this.nodeId = nodeId;
         this.localSupportedFeatures = Collections.unmodifiableMap(localSupportedFeatures);
         this.quorumNodeIds = Collections.unmodifiableList(quorumNodeIds);
     }
 
-<<<<<<< HEAD
-    public static QuorumFeatures create(int nodeId, ApiVersions apiVersions, Map<String, VersionRange> localSupportedFeatures, Collection<Node> quorumNodes) {
-        List<Integer> nodeIds = quorumNodes.stream().map(Node::id).collect(Collectors.toList());
-        return new QuorumFeatures(nodeId, apiVersions, localSupportedFeatures, nodeIds);
-    }
-
-    public static Map<String, VersionRange> defaultFeatureMap() {
-        Map<String, VersionRange> features = new HashMap<>(1);
-        features.put(MetadataVersion.FEATURE_NAME, VersionRange.of(MetadataVersion.MINIMUM_KRAFT_VERSION.featureLevel(), MetadataVersion.latest().featureLevel()));
-        return features;
-    }
-
-    /**
-     * Return the reason a specific feature level is not supported, or Optional.empty if it is supported.
-     * @param featureName The feature name.
-     * @param level       The feature level.
-     * @return The reason why the feature level is not supported, or Optional.empty if it is supported.
-     */
-    public Optional<String> reasonNotSupported(String featureName, short level) {
-        VersionRange localRange = localSupportedFeatures.getOrDefault(featureName, DISABLED);
-        if (!localRange.contains(level)) {
-            if (localRange.equals(DISABLED)) {
-                return Optional.of("Local controller " + nodeId + " does not support this feature.");
-            } else {
-                return Optional.of("Local controller " + nodeId + " only supports versions " + localRange);
-            }
-        }
-        List<String> missing = new ArrayList<>();
-        for (int id : quorumNodeIds) {
-            if (nodeId == id) {
-                continue; // We get the local node's features from localSupportedFeatures.
-            }
-            NodeApiVersions nodeVersions = apiVersions.get(Integer.toString(id));
-            if (nodeVersions == null) {
-                missing.add(Integer.toString(id));
-                continue;
-            }
-            SupportedVersionRange supportedRange = nodeVersions.supportedFeatures().get(featureName);
-            VersionRange range = supportedRange == null ? DISABLED : VersionRange.of(supportedRange.min(), supportedRange.max());
-            if (!range.contains(level)) {
-                if (range.equals(DISABLED)) {
-                    return Optional.of("Controller " + id + " does not support this feature.");
-                } else {
-                    return Optional.of("Controller " + id + " only supports versions " + range);
-                }
-            }
-        }
-        if (!missing.isEmpty()) {
-            log.info("Unable to get feature level information for controller(s): " + String.join(", ", missing));
-        }
-        return Optional.empty();
-=======
     public int nodeId() {
         return nodeId;
     }
@@ -151,7 +90,6 @@
 
     public List<Integer> quorumNodeIds() {
         return quorumNodeIds;
->>>>>>> 9494bebe
     }
 
     public VersionRange localSupportedFeature(String name) {
