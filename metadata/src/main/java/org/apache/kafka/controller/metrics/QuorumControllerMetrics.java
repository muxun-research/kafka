/*
 * Licensed to the Apache Software Foundation (ASF) under one or more
 * contributor license agreements. See the NOTICE file distributed with
 * this work for additional information regarding copyright ownership.
 * The ASF licenses this file to You under the Apache License, Version 2.0
 * (the "License"); you may not use this file except in compliance with
 * the License. You may obtain a copy of the License at
 *
 *    http://www.apache.org/licenses/LICENSE-2.0
 *
 * Unless required by applicable law or agreed to in writing, software
 * distributed under the License is distributed on an "AS IS" BASIS,
 * WITHOUT WARRANTIES OR CONDITIONS OF ANY KIND, either express or implied.
 * See the License for the specific language governing permissions and
 * limitations under the License.
 */

package org.apache.kafka.controller.metrics;

import org.apache.kafka.common.utils.Time;
import org.apache.kafka.server.metrics.KafkaYammerMetrics;

import com.yammer.metrics.core.Gauge;
import com.yammer.metrics.core.Histogram;
import com.yammer.metrics.core.MetricName;
import com.yammer.metrics.core.MetricsRegistry;

import java.util.Arrays;
import java.util.Optional;
import java.util.concurrent.atomic.AtomicLong;
import java.util.function.Consumer;

/**
 * These are the metrics which are managed by the QuorumController class. They generally pertain to
 * aspects of the internal operation of the controller, such as the time events spend on the
 * controller queue.
 * <p>
 * IMPORTANT: Metrics which relate to the metadata itself (like number of topics, etc.) should go in
 * {@link org.apache.kafka.controller.metrics.ControllerMetadataMetrics}, not here.
 */
public class QuorumControllerMetrics implements AutoCloseable {
<<<<<<< HEAD
    private final static MetricName ACTIVE_CONTROLLER_COUNT = getMetricName("KafkaController", "ActiveControllerCount");
    private final static MetricName EVENT_QUEUE_TIME_MS = getMetricName("ControllerEventManager", "EventQueueTimeMs");
    private final static MetricName EVENT_QUEUE_PROCESSING_TIME_MS = getMetricName("ControllerEventManager", "EventQueueProcessingTimeMs");
    private final static MetricName LAST_APPLIED_RECORD_OFFSET = getMetricName("KafkaController", "LastAppliedRecordOffset");
    private final static MetricName LAST_COMMITTED_RECORD_OFFSET = getMetricName("KafkaController", "LastCommittedRecordOffset");
    private final static MetricName LAST_APPLIED_RECORD_TIMESTAMP = getMetricName("KafkaController", "LastAppliedRecordTimestamp");
    private final static MetricName LAST_APPLIED_RECORD_LAG_MS = getMetricName("KafkaController", "LastAppliedRecordLagMs");
=======
    private static final MetricName ACTIVE_CONTROLLER_COUNT = getMetricName(
        "KafkaController", "ActiveControllerCount");
    private static final MetricName EVENT_QUEUE_TIME_MS = getMetricName(
        "ControllerEventManager", "EventQueueTimeMs");
    private static final MetricName EVENT_QUEUE_PROCESSING_TIME_MS = getMetricName(
        "ControllerEventManager", "EventQueueProcessingTimeMs");
    private static final MetricName LAST_APPLIED_RECORD_OFFSET = getMetricName(
        "KafkaController", "LastAppliedRecordOffset");
    private static final MetricName LAST_COMMITTED_RECORD_OFFSET = getMetricName(
        "KafkaController", "LastCommittedRecordOffset");
    private static final MetricName LAST_APPLIED_RECORD_TIMESTAMP = getMetricName(
        "KafkaController", "LastAppliedRecordTimestamp");
    private static final MetricName LAST_APPLIED_RECORD_LAG_MS = getMetricName(
        "KafkaController", "LastAppliedRecordLagMs");
    private static final MetricName TIMED_OUT_BROKER_HEARTBEAT_COUNT = getMetricName(
        "KafkaController", "TimedOutBrokerHeartbeatCount");
    private static final MetricName EVENT_QUEUE_OPERATIONS_STARTED_COUNT = getMetricName(
        "KafkaController", "EventQueueOperationsStartedCount");
    private static final MetricName EVENT_QUEUE_OPERATIONS_TIMED_OUT_COUNT = getMetricName(
        "KafkaController", "EventQueueOperationsTimedOutCount");
    private static final MetricName NEW_ACTIVE_CONTROLLERS_COUNT = getMetricName(
        "KafkaController", "NewActiveControllersCount");
>>>>>>> 9494bebe

    private final Optional<MetricsRegistry> registry;
    private volatile boolean active;
    private final AtomicLong lastAppliedRecordOffset = new AtomicLong(0);
    private final AtomicLong lastCommittedRecordOffset = new AtomicLong(0);
    private final AtomicLong lastAppliedRecordTimestamp = new AtomicLong(0);
    private final Consumer<Long> eventQueueTimeUpdater;
    private final Consumer<Long> eventQueueProcessingTimeUpdater;

    private final AtomicLong timedOutHeartbeats = new AtomicLong(0);
    private final AtomicLong operationsStarted = new AtomicLong(0);
    private final AtomicLong operationsTimedOut = new AtomicLong(0);
    private final AtomicLong newActiveControllers = new AtomicLong(0);

    private Consumer<Long> newHistogram(MetricName name, boolean biased) {
        if (registry.isPresent()) {
            Histogram histogram = registry.get().newHistogram(name, biased);
            return histogram::update;
        } else {
            return __ -> {
            };
        }
    }

    public QuorumControllerMetrics(Optional<MetricsRegistry> registry, Time time) {
        this.registry = registry;
        this.active = false;
        registry.ifPresent(r -> r.newGauge(ACTIVE_CONTROLLER_COUNT, new Gauge<Integer>() {
            @Override
            public Integer value() {
                return active ? 1 : 0;
            }
        }));
        this.eventQueueTimeUpdater = newHistogram(EVENT_QUEUE_TIME_MS, true);
        this.eventQueueProcessingTimeUpdater = newHistogram(EVENT_QUEUE_PROCESSING_TIME_MS, true);
        registry.ifPresent(r -> r.newGauge(LAST_APPLIED_RECORD_OFFSET, new Gauge<Long>() {
            @Override
            public Long value() {
                return lastAppliedRecordOffset();
            }
        }));
        registry.ifPresent(r -> r.newGauge(LAST_COMMITTED_RECORD_OFFSET, new Gauge<Long>() {
            @Override
            public Long value() {
                return lastCommittedRecordOffset();
            }
        }));
        registry.ifPresent(r -> r.newGauge(LAST_APPLIED_RECORD_TIMESTAMP, new Gauge<Long>() {
            @Override
            public Long value() {
                return lastAppliedRecordTimestamp();
            }
        }));
        registry.ifPresent(r -> r.newGauge(LAST_APPLIED_RECORD_LAG_MS, new Gauge<Long>() {
            @Override
            public Long value() {
                return time.milliseconds() - lastAppliedRecordTimestamp();
            }
        }));
        registry.ifPresent(r -> r.newGauge(TIMED_OUT_BROKER_HEARTBEAT_COUNT, new Gauge<Long>() {
            @Override
            public Long value() {
                return timedOutHeartbeats();
            }
        }));
        registry.ifPresent(r -> r.newGauge(EVENT_QUEUE_OPERATIONS_STARTED_COUNT, new Gauge<Long>() {
            @Override
            public Long value() {
                return operationsStarted();
            }
        }));
        registry.ifPresent(r -> r.newGauge(EVENT_QUEUE_OPERATIONS_TIMED_OUT_COUNT, new Gauge<Long>() {
            @Override
            public Long value() {
                return operationsTimedOut();
            }
        }));
        registry.ifPresent(r -> r.newGauge(NEW_ACTIVE_CONTROLLERS_COUNT, new Gauge<Long>() {
            @Override
            public Long value() {
                return newActiveControllers();
            }
        }));
    }

    public void setActive(boolean active) {
        this.active = active;
    }

    public boolean active() {
        return this.active;
    }

    public void updateEventQueueTime(long durationMs) {
        eventQueueTimeUpdater.accept(durationMs);
    }

    public void updateEventQueueProcessingTime(long durationMs) {
        eventQueueProcessingTimeUpdater.accept(durationMs);
    }

    public void setLastAppliedRecordOffset(long offset) {
        lastAppliedRecordOffset.set(offset);
    }

    public long lastAppliedRecordOffset() {
        return lastAppliedRecordOffset.get();
    }

    public void setLastCommittedRecordOffset(long offset) {
        lastCommittedRecordOffset.set(offset);
    }

    public long lastCommittedRecordOffset() {
        return lastCommittedRecordOffset.get();
    }

    public void setLastAppliedRecordTimestamp(long timestamp) {
        lastAppliedRecordTimestamp.set(timestamp);
    }

    public long lastAppliedRecordTimestamp() {
        return lastAppliedRecordTimestamp.get();
    }

    public void incrementTimedOutHeartbeats() {
        timedOutHeartbeats.incrementAndGet();
    }

    public long timedOutHeartbeats() {
        return timedOutHeartbeats.get();
    }

    public void incrementOperationsStarted() {
        operationsStarted.incrementAndGet();
    }

    public long operationsStarted() {
        return operationsStarted.get();
    }

    public void incrementOperationsTimedOut() {
        operationsTimedOut.incrementAndGet();
    }

    public long operationsTimedOut() {
        return operationsTimedOut.get();
    }

    public void incrementNewActiveControllers() {
        newActiveControllers.incrementAndGet();
    }

    public long newActiveControllers() {
        return newActiveControllers.get();
    }

    @Override
    public void close() {
<<<<<<< HEAD
        registry.ifPresent(r -> Arrays.asList(ACTIVE_CONTROLLER_COUNT, EVENT_QUEUE_TIME_MS, EVENT_QUEUE_PROCESSING_TIME_MS, LAST_APPLIED_RECORD_OFFSET, LAST_COMMITTED_RECORD_OFFSET, LAST_APPLIED_RECORD_TIMESTAMP, LAST_APPLIED_RECORD_LAG_MS).forEach(r::removeMetric));
=======
        registry.ifPresent(r -> Arrays.asList(
            ACTIVE_CONTROLLER_COUNT,
            EVENT_QUEUE_TIME_MS,
            EVENT_QUEUE_PROCESSING_TIME_MS,
            LAST_APPLIED_RECORD_OFFSET,
            LAST_COMMITTED_RECORD_OFFSET,
            LAST_APPLIED_RECORD_TIMESTAMP,
            LAST_APPLIED_RECORD_LAG_MS,
            TIMED_OUT_BROKER_HEARTBEAT_COUNT,
            EVENT_QUEUE_OPERATIONS_STARTED_COUNT,
            EVENT_QUEUE_OPERATIONS_TIMED_OUT_COUNT,
            NEW_ACTIVE_CONTROLLERS_COUNT
        ).forEach(r::removeMetric));
>>>>>>> 9494bebe
    }

    private static MetricName getMetricName(String type, String name) {
        return KafkaYammerMetrics.getMetricName("kafka.controller", type, name);
    }
}<|MERGE_RESOLUTION|>--- conflicted
+++ resolved
@@ -34,20 +34,11 @@
  * These are the metrics which are managed by the QuorumController class. They generally pertain to
  * aspects of the internal operation of the controller, such as the time events spend on the
  * controller queue.
- * <p>
+ *
  * IMPORTANT: Metrics which relate to the metadata itself (like number of topics, etc.) should go in
  * {@link org.apache.kafka.controller.metrics.ControllerMetadataMetrics}, not here.
  */
 public class QuorumControllerMetrics implements AutoCloseable {
-<<<<<<< HEAD
-    private final static MetricName ACTIVE_CONTROLLER_COUNT = getMetricName("KafkaController", "ActiveControllerCount");
-    private final static MetricName EVENT_QUEUE_TIME_MS = getMetricName("ControllerEventManager", "EventQueueTimeMs");
-    private final static MetricName EVENT_QUEUE_PROCESSING_TIME_MS = getMetricName("ControllerEventManager", "EventQueueProcessingTimeMs");
-    private final static MetricName LAST_APPLIED_RECORD_OFFSET = getMetricName("KafkaController", "LastAppliedRecordOffset");
-    private final static MetricName LAST_COMMITTED_RECORD_OFFSET = getMetricName("KafkaController", "LastCommittedRecordOffset");
-    private final static MetricName LAST_APPLIED_RECORD_TIMESTAMP = getMetricName("KafkaController", "LastAppliedRecordTimestamp");
-    private final static MetricName LAST_APPLIED_RECORD_LAG_MS = getMetricName("KafkaController", "LastAppliedRecordLagMs");
-=======
     private static final MetricName ACTIVE_CONTROLLER_COUNT = getMetricName(
         "KafkaController", "ActiveControllerCount");
     private static final MetricName EVENT_QUEUE_TIME_MS = getMetricName(
@@ -70,7 +61,6 @@
         "KafkaController", "EventQueueOperationsTimedOutCount");
     private static final MetricName NEW_ACTIVE_CONTROLLERS_COUNT = getMetricName(
         "KafkaController", "NewActiveControllersCount");
->>>>>>> 9494bebe
 
     private final Optional<MetricsRegistry> registry;
     private volatile boolean active;
@@ -90,12 +80,14 @@
             Histogram histogram = registry.get().newHistogram(name, biased);
             return histogram::update;
         } else {
-            return __ -> {
-            };
+            return __ -> { };
         }
     }
 
-    public QuorumControllerMetrics(Optional<MetricsRegistry> registry, Time time) {
+    public QuorumControllerMetrics(
+        Optional<MetricsRegistry> registry,
+        Time time
+    ) {
         this.registry = registry;
         this.active = false;
         registry.ifPresent(r -> r.newGauge(ACTIVE_CONTROLLER_COUNT, new Gauge<Integer>() {
@@ -230,9 +222,6 @@
 
     @Override
     public void close() {
-<<<<<<< HEAD
-        registry.ifPresent(r -> Arrays.asList(ACTIVE_CONTROLLER_COUNT, EVENT_QUEUE_TIME_MS, EVENT_QUEUE_PROCESSING_TIME_MS, LAST_APPLIED_RECORD_OFFSET, LAST_COMMITTED_RECORD_OFFSET, LAST_APPLIED_RECORD_TIMESTAMP, LAST_APPLIED_RECORD_LAG_MS).forEach(r::removeMetric));
-=======
         registry.ifPresent(r -> Arrays.asList(
             ACTIVE_CONTROLLER_COUNT,
             EVENT_QUEUE_TIME_MS,
@@ -246,7 +235,6 @@
             EVENT_QUEUE_OPERATIONS_TIMED_OUT_COUNT,
             NEW_ACTIVE_CONTROLLERS_COUNT
         ).forEach(r::removeMetric));
->>>>>>> 9494bebe
     }
 
     private static MetricName getMetricName(String type, String name) {
