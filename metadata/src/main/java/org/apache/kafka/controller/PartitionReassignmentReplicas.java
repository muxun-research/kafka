--- conflicted
+++ resolved
@@ -21,16 +21,12 @@
 import org.apache.kafka.metadata.Replicas;
 import org.apache.kafka.metadata.placement.PartitionAssignment;
 
-<<<<<<< HEAD
-import java.util.*;
-=======
 import java.util.ArrayList;
 import java.util.List;
 import java.util.Objects;
 import java.util.Optional;
 import java.util.Set;
 import java.util.TreeSet;
->>>>>>> 9494bebe
 
 
 class PartitionReassignmentReplicas {
@@ -38,7 +34,11 @@
     private final List<Integer> adding;
     private final List<Integer> replicas;
 
-    public PartitionReassignmentReplicas(List<Integer> removing, List<Integer> adding, List<Integer> replicas) {
+    public PartitionReassignmentReplicas(
+        List<Integer> removing,
+        List<Integer> adding,
+        List<Integer> replicas
+    ) {
         this.removing = removing;
         this.adding = adding;
         this.replicas = replicas;
@@ -50,7 +50,10 @@
         return result;
     }
 
-    PartitionReassignmentReplicas(PartitionAssignment currentAssignment, PartitionAssignment targetAssignment) {
+    PartitionReassignmentReplicas(
+        PartitionAssignment currentAssignment,
+        PartitionAssignment targetAssignment
+    ) {
         Set<Integer> removing = calculateDifference(currentAssignment.replicas(), targetAssignment.replicas());
         this.removing = new ArrayList<>(removing);
         Set<Integer> adding = calculateDifference(targetAssignment.replicas(), currentAssignment.replicas());
@@ -72,23 +75,22 @@
     }
 
     boolean isReassignmentInProgress() {
-        return isReassignmentInProgress(removing, adding);
+        return isReassignmentInProgress(
+            removing,
+            adding);
     }
 
     static boolean isReassignmentInProgress(PartitionRegistration part) {
-        return isReassignmentInProgress(Replicas.toList(part.removingReplicas), Replicas.toList(part.addingReplicas));
+        return isReassignmentInProgress(
+            Replicas.toList(part.removingReplicas),
+            Replicas.toList(part.addingReplicas));
     }
 
-<<<<<<< HEAD
-    private static boolean isReassignmentInProgress(List<Integer> removingReplicas, List<Integer> addingReplicas) {
-        return removingReplicas.size() > 0 || addingReplicas.size() > 0;
-=======
     private static boolean isReassignmentInProgress(
         List<Integer> removingReplicas,
         List<Integer> addingReplicas
     ) {
         return !removingReplicas.isEmpty() || !addingReplicas.isEmpty();
->>>>>>> 9494bebe
     }
 
 
@@ -107,8 +109,7 @@
                     newTargetIsr.add(replica);
                 }
             }
-            if (newTargetIsr.isEmpty())
-                return Optional.empty();
+            if (newTargetIsr.isEmpty()) return Optional.empty();
 
             newTargetReplicas = new ArrayList<>(replicas.size());
             for (int replica : replicas) {
@@ -116,19 +117,16 @@
                     newTargetReplicas.add(replica);
                 }
             }
-            if (newTargetReplicas.isEmpty())
-                return Optional.empty();
+            if (newTargetReplicas.isEmpty()) return Optional.empty();
         }
-<<<<<<< HEAD
-        for (int replica : adding) {
-            if (!newTargetIsr.contains(replica))
-                return Optional.empty();
-        }
-=======
         if (!newTargetIsr.containsAll(newTargetReplicas)) return Optional.empty();
->>>>>>> 9494bebe
 
-        return Optional.of(new CompletedReassignment(newTargetReplicas, newTargetIsr));
+        return Optional.of(
+            new CompletedReassignment(
+                newTargetReplicas,
+                newTargetIsr
+            )
+        );
     }
 
     static class CompletedReassignment {
@@ -154,21 +152,17 @@
 
     @Override
     public boolean equals(Object o) {
-<<<<<<< HEAD
-        if (!(o instanceof PartitionReassignmentReplicas))
-            return false;
-        PartitionReassignmentReplicas other = (PartitionReassignmentReplicas) o;
-        return removing.equals(other.removing) && adding.equals(other.adding) && replicas.equals(other.replicas);
-=======
         if (!(o instanceof PartitionReassignmentReplicas other)) return false;
         return removing.equals(other.removing) &&
             adding.equals(other.adding) &&
             replicas.equals(other.replicas);
->>>>>>> 9494bebe
     }
 
     @Override
     public String toString() {
-        return "PartitionReassignmentReplicas(" + "removing=" + removing + ", " + "adding=" + adding + ", " + "replicas=" + replicas + ")";
+        return "PartitionReassignmentReplicas(" +
+            "removing=" + removing + ", " +
+            "adding=" + adding + ", " +
+            "replicas=" + replicas + ")";
     }
 }