/*
 * Licensed to the Apache Software Foundation (ASF) under one or more
 * contributor license agreements. See the NOTICE file distributed with
 * this work for additional information regarding copyright ownership.
 * The ASF licenses this file to You under the Apache License, Version 2.0
 * (the "License"); you may not use this file except in compliance with
 * the License. You may obtain a copy of the License at
 *
 *    http://www.apache.org/licenses/LICENSE-2.0
 *
 * Unless required by applicable law or agreed to in writing, software
 * distributed under the License is distributed on an "AS IS" BASIS,
 * WITHOUT WARRANTIES OR CONDITIONS OF ANY KIND, either express or implied.
 * See the License for the specific language governing permissions and
 * limitations under the License.
 */

package org.apache.kafka.controller;

import org.apache.kafka.common.errors.InvalidReplicaAssignmentException;
import org.apache.kafka.metadata.PartitionRegistration;
import org.apache.kafka.metadata.Replicas;

import java.util.List;
import java.util.Objects;


class PartitionReassignmentRevert {
    private final List<Integer> replicas;
    private final List<Integer> isr;
    private final boolean unclean;

    PartitionReassignmentRevert(PartitionRegistration registration) {
        // Figure out the replica list and ISR that we will have after reverting the
        // reassignment. In general, we want to take out any replica that the reassignment
        // was adding, but keep the ones the reassignment was removing. (But see the
        // special case below.)

        PartitionReassignmentReplicas ongoingReassignment = new PartitionReassignmentReplicas(Replicas.toList(registration.removingReplicas), Replicas.toList(registration.addingReplicas), Replicas.toList(registration.replicas));

        this.replicas = ongoingReassignment.originalReplicas();
        this.isr = Replicas.toList(registration.isr);
        this.isr.removeAll(ongoingReassignment.adding());

        if (isr.isEmpty()) {
            // In the special case that all the replicas that are in the ISR are also
            // contained in addingReplicas, we choose the first remaining replica and add
            // it to the ISR. This is considered an unclean leader election. Therefore,
            // calling code must check that unclean leader election is enabled before
            // accepting the new ISR.
            if (this.replicas.isEmpty()) {
                // This should not be reachable, since it would require a partition
                // starting with an empty replica set prior to the reassignment we are
                // trying to revert.
                throw new InvalidReplicaAssignmentException("Invalid replica " + "assignment: addingReplicas contains all replicas.");
            }
            isr.add(replicas.get(0));
            this.unclean = true;
        } else {
            this.unclean = false;
        }
    }

    List<Integer> replicas() {
        return replicas;
    }

    List<Integer> isr() {
        return isr;
    }

    boolean unclean() {
        return unclean;
    }

    @Override
    public int hashCode() {
        return Objects.hash(replicas, isr, unclean);
    }

    @Override
    public boolean equals(Object o) {
<<<<<<< HEAD
        if (!(o instanceof PartitionReassignmentRevert))
            return false;
        PartitionReassignmentRevert other = (PartitionReassignmentRevert) o;
        return replicas.equals(other.replicas) && isr.equals(other.isr) && unclean == other.unclean;
=======
        if (!(o instanceof PartitionReassignmentRevert other)) return false;
        return replicas.equals(other.replicas) &&
            isr.equals(other.isr) &&
            unclean == other.unclean;
>>>>>>> 9494bebe
    }

    @Override
    public String toString() {
        return "PartitionReassignmentRevert(" + "replicas=" + replicas + ", " + "isr=" + isr + ", " + "unclean=" + unclean + ")";
    }
}<|MERGE_RESOLUTION|>--- conflicted
+++ resolved
@@ -36,7 +36,12 @@
         // was adding, but keep the ones the reassignment was removing. (But see the
         // special case below.)
 
-        PartitionReassignmentReplicas ongoingReassignment = new PartitionReassignmentReplicas(Replicas.toList(registration.removingReplicas), Replicas.toList(registration.addingReplicas), Replicas.toList(registration.replicas));
+        PartitionReassignmentReplicas ongoingReassignment =
+            new PartitionReassignmentReplicas(
+                Replicas.toList(registration.removingReplicas),
+                Replicas.toList(registration.addingReplicas),
+                Replicas.toList(registration.replicas)
+            );
 
         this.replicas = ongoingReassignment.originalReplicas();
         this.isr = Replicas.toList(registration.isr);
@@ -52,7 +57,8 @@
                 // This should not be reachable, since it would require a partition
                 // starting with an empty replica set prior to the reassignment we are
                 // trying to revert.
-                throw new InvalidReplicaAssignmentException("Invalid replica " + "assignment: addingReplicas contains all replicas.");
+                throw new InvalidReplicaAssignmentException("Invalid replica " +
+                    "assignment: addingReplicas contains all replicas.");
             }
             isr.add(replicas.get(0));
             this.unclean = true;
@@ -80,21 +86,17 @@
 
     @Override
     public boolean equals(Object o) {
-<<<<<<< HEAD
-        if (!(o instanceof PartitionReassignmentRevert))
-            return false;
-        PartitionReassignmentRevert other = (PartitionReassignmentRevert) o;
-        return replicas.equals(other.replicas) && isr.equals(other.isr) && unclean == other.unclean;
-=======
         if (!(o instanceof PartitionReassignmentRevert other)) return false;
         return replicas.equals(other.replicas) &&
             isr.equals(other.isr) &&
             unclean == other.unclean;
->>>>>>> 9494bebe
     }
 
     @Override
     public String toString() {
-        return "PartitionReassignmentRevert(" + "replicas=" + replicas + ", " + "isr=" + isr + ", " + "unclean=" + unclean + ")";
+        return "PartitionReassignmentRevert(" +
+            "replicas=" + replicas + ", " +
+            "isr=" + isr + ", " +
+            "unclean=" + unclean + ")";
     }
 }