/*
 * Licensed to the Apache Software Foundation (ASF) under one or more
 * contributor license agreements. See the NOTICE file distributed with
 * this work for additional information regarding copyright ownership.
 * The ASF licenses this file to You under the Apache License, Version 2.0
 * (the "License"); you may not use this file except in compliance with
 * the License. You may obtain a copy of the License at
 *
 *    http://www.apache.org/licenses/LICENSE-2.0
 *
 * Unless required by applicable law or agreed to in writing, software
 * distributed under the License is distributed on an "AS IS" BASIS,
 * WITHOUT WARRANTIES OR CONDITIONS OF ANY KIND, either express or implied.
 * See the License for the specific language governing permissions and
 * limitations under the License.
 */

package org.apache.kafka.controller.metrics;

import org.apache.kafka.server.metrics.KafkaYammerMetrics;

import com.yammer.metrics.core.Gauge;
import com.yammer.metrics.core.Meter;
import com.yammer.metrics.core.MetricName;
import com.yammer.metrics.core.MetricsRegistry;

import java.util.Arrays;
import java.util.Optional;
import java.util.concurrent.TimeUnit;
import java.util.concurrent.atomic.AtomicBoolean;
import java.util.concurrent.atomic.AtomicInteger;

/**
 * These are the metrics which are managed by the ControllerServer class. They generally pertain to
 * aspects of the metadata, like how many topics or partitions we have.
 * All of these except MetadataErrorCount are managed by ControllerMetadataMetricsPublisher.
 * <p>
 * IMPORTANT: Metrics which are managed by the QuorumController class itself should go in
 * {@link org.apache.kafka.controller.metrics.QuorumControllerMetrics}, not here.
 */
public final class ControllerMetadataMetrics implements AutoCloseable {
<<<<<<< HEAD
    private final static MetricName FENCED_BROKER_COUNT = getMetricName("KafkaController", "FencedBrokerCount");
    private final static MetricName ACTIVE_BROKER_COUNT = getMetricName("KafkaController", "ActiveBrokerCount");
    private final static MetricName GLOBAL_TOPIC_COUNT = getMetricName("KafkaController", "GlobalTopicCount");
    private final static MetricName GLOBAL_PARTITION_COUNT = getMetricName("KafkaController", "GlobalPartitionCount");
    private final static MetricName OFFLINE_PARTITION_COUNT = getMetricName("KafkaController", "OfflinePartitionsCount");
    private final static MetricName PREFERRED_REPLICA_IMBALANCE_COUNT = getMetricName("KafkaController", "PreferredReplicaImbalanceCount");
    private final static MetricName METADATA_ERROR_COUNT = getMetricName("KafkaController", "MetadataErrorCount");
    private final static MetricName ZK_MIGRATION_STATE = getMetricName("KafkaController", "ZkMigrationState");
=======
    private static final MetricName FENCED_BROKER_COUNT = getMetricName(
        "KafkaController", "FencedBrokerCount");
    private static final MetricName ACTIVE_BROKER_COUNT = getMetricName(
        "KafkaController", "ActiveBrokerCount");
    private static final MetricName GLOBAL_TOPIC_COUNT = getMetricName(
        "KafkaController", "GlobalTopicCount");
    private static final MetricName GLOBAL_PARTITION_COUNT = getMetricName(
        "KafkaController", "GlobalPartitionCount");
    private static final MetricName OFFLINE_PARTITION_COUNT = getMetricName(
        "KafkaController", "OfflinePartitionsCount");
    private static final MetricName PREFERRED_REPLICA_IMBALANCE_COUNT = getMetricName(
        "KafkaController", "PreferredReplicaImbalanceCount");
    private static final MetricName METADATA_ERROR_COUNT = getMetricName(
        "KafkaController", "MetadataErrorCount");
    private static final MetricName UNCLEAN_LEADER_ELECTIONS_PER_SEC = getMetricName(
        "ControllerStats", "UncleanLeaderElectionsPerSec");
    private static final MetricName IGNORED_STATIC_VOTERS = getMetricName(
        "KafkaController", "IgnoredStaticVoters");
>>>>>>> 9494bebe

    private final Optional<MetricsRegistry> registry;
    private final AtomicInteger fencedBrokerCount = new AtomicInteger(0);
    private final AtomicInteger activeBrokerCount = new AtomicInteger(0);
    private final AtomicInteger globalTopicCount = new AtomicInteger(0);
    private final AtomicInteger globalPartitionCount = new AtomicInteger(0);
    private final AtomicInteger offlinePartitionCount = new AtomicInteger(0);
    private final AtomicInteger preferredReplicaImbalanceCount = new AtomicInteger(0);
    private final AtomicInteger metadataErrorCount = new AtomicInteger(0);
    private Optional<Meter> uncleanLeaderElectionMeter = Optional.empty();
    private final AtomicBoolean ignoredStaticVoters = new AtomicBoolean(false);

    /**
     * Create a new ControllerMetadataMetrics object.
<<<<<<< HEAD
=======
     *
>>>>>>> 9494bebe
     * @param registry The metrics registry, or Optional.empty if this is a test and we don't have one.
     */
    public ControllerMetadataMetrics(Optional<MetricsRegistry> registry) {
        this.registry = registry;
        registry.ifPresent(r -> r.newGauge(FENCED_BROKER_COUNT, new Gauge<Integer>() {
            @Override
            public Integer value() {
                return fencedBrokerCount();
            }
        }));
        registry.ifPresent(r -> r.newGauge(ACTIVE_BROKER_COUNT, new Gauge<Integer>() {
            @Override
            public Integer value() {
                return activeBrokerCount();
            }
        }));
        registry.ifPresent(r -> r.newGauge(GLOBAL_TOPIC_COUNT, new Gauge<Integer>() {
            @Override
            public Integer value() {
                return globalTopicCount();
            }
        }));
        registry.ifPresent(r -> r.newGauge(GLOBAL_PARTITION_COUNT, new Gauge<Integer>() {
            @Override
            public Integer value() {
                return globalPartitionCount();
            }
        }));
        registry.ifPresent(r -> r.newGauge(OFFLINE_PARTITION_COUNT, new Gauge<Integer>() {
            @Override
            public Integer value() {
                return offlinePartitionCount();
            }
        }));
        registry.ifPresent(r -> r.newGauge(PREFERRED_REPLICA_IMBALANCE_COUNT, new Gauge<Integer>() {
            @Override
            public Integer value() {
                return preferredReplicaImbalanceCount();
            }
        }));
        registry.ifPresent(r -> r.newGauge(METADATA_ERROR_COUNT, new Gauge<Integer>() {
            @Override
            public Integer value() {
                return metadataErrorCount();
            }
        }));
        registry.ifPresent(r -> uncleanLeaderElectionMeter =
                Optional.of(registry.get().newMeter(UNCLEAN_LEADER_ELECTIONS_PER_SEC, "elections", TimeUnit.SECONDS)));

        registry.ifPresent(r -> r.newGauge(IGNORED_STATIC_VOTERS, new Gauge<Integer>() {
            @Override
            public Integer value() {
                return ignoredStaticVoters() ? 1 : 0;
            }
        }));
    }

    public void setFencedBrokerCount(int brokerCount) {
        this.fencedBrokerCount.set(brokerCount);
    }

    public void addToFencedBrokerCount(int brokerCountDelta) {
        this.fencedBrokerCount.addAndGet(brokerCountDelta);
    }

    public int fencedBrokerCount() {
        return this.fencedBrokerCount.get();
    }

    public void setActiveBrokerCount(int brokerCount) {
        this.activeBrokerCount.set(brokerCount);
    }

    public void addToActiveBrokerCount(int brokerCountDelta) {
        this.activeBrokerCount.addAndGet(brokerCountDelta);
    }

    public int activeBrokerCount() {
        return this.activeBrokerCount.get();
    }
    
    public void setGlobalTopicCount(int topicCount) {
        this.globalTopicCount.set(topicCount);
    }

    public void addToGlobalTopicCount(int topicCountDelta) {
        this.globalTopicCount.addAndGet(topicCountDelta);
    }

    public int globalTopicCount() {
        return this.globalTopicCount.get();
    }

    public void setGlobalPartitionCount(int partitionCount) {
        this.globalPartitionCount.set(partitionCount);
    }

    public void addToGlobalPartitionCount(int partitionCountDelta) {
        this.globalPartitionCount.addAndGet(partitionCountDelta);
    }

    public int globalPartitionCount() {
        return this.globalPartitionCount.get();
    }

    public void setOfflinePartitionCount(int offlinePartitions) {
        this.offlinePartitionCount.set(offlinePartitions);
    }

    public void addToOfflinePartitionCount(int offlinePartitionsDelta) {
        this.offlinePartitionCount.addAndGet(offlinePartitionsDelta);
    }

    public int offlinePartitionCount() {
        return this.offlinePartitionCount.get();
    }

    public void setPreferredReplicaImbalanceCount(int replicaImbalances) {
        this.preferredReplicaImbalanceCount.set(replicaImbalances);
    }

    public void addToPreferredReplicaImbalanceCount(int replicaImbalancesCount) {
        this.preferredReplicaImbalanceCount.addAndGet(replicaImbalancesCount);
    }

    public int preferredReplicaImbalanceCount() {
        return this.preferredReplicaImbalanceCount.get();
    }

    public void incrementMetadataErrorCount() {
        this.metadataErrorCount.getAndIncrement();
    }

    public int metadataErrorCount() {
        return this.metadataErrorCount.get();
    }
    
    public void updateUncleanLeaderElection(int count) {
        this.uncleanLeaderElectionMeter.ifPresent(m -> m.mark(count));
    }

    public void setIgnoredStaticVoters(boolean ignored) {
        ignoredStaticVoters.set(ignored);
    }

    public boolean ignoredStaticVoters() {
        return ignoredStaticVoters.get();
    }

    @Override
    public void close() {
<<<<<<< HEAD
        registry.ifPresent(r -> Arrays.asList(FENCED_BROKER_COUNT, ACTIVE_BROKER_COUNT, GLOBAL_TOPIC_COUNT, GLOBAL_PARTITION_COUNT, OFFLINE_PARTITION_COUNT, PREFERRED_REPLICA_IMBALANCE_COUNT, METADATA_ERROR_COUNT, ZK_MIGRATION_STATE).forEach(r::removeMetric));
=======
        registry.ifPresent(r -> Arrays.asList(
            FENCED_BROKER_COUNT,
            ACTIVE_BROKER_COUNT,
            GLOBAL_TOPIC_COUNT,
            GLOBAL_PARTITION_COUNT,
            OFFLINE_PARTITION_COUNT,
            PREFERRED_REPLICA_IMBALANCE_COUNT,
            METADATA_ERROR_COUNT,
            UNCLEAN_LEADER_ELECTIONS_PER_SEC,
            IGNORED_STATIC_VOTERS
        ).forEach(r::removeMetric));
>>>>>>> 9494bebe
    }

    private static MetricName getMetricName(String type, String name) {
        return KafkaYammerMetrics.getMetricName("kafka.controller", type, name);
    }
}<|MERGE_RESOLUTION|>--- conflicted
+++ resolved
@@ -34,21 +34,11 @@
  * These are the metrics which are managed by the ControllerServer class. They generally pertain to
  * aspects of the metadata, like how many topics or partitions we have.
  * All of these except MetadataErrorCount are managed by ControllerMetadataMetricsPublisher.
- * <p>
+ *
  * IMPORTANT: Metrics which are managed by the QuorumController class itself should go in
  * {@link org.apache.kafka.controller.metrics.QuorumControllerMetrics}, not here.
  */
 public final class ControllerMetadataMetrics implements AutoCloseable {
-<<<<<<< HEAD
-    private final static MetricName FENCED_BROKER_COUNT = getMetricName("KafkaController", "FencedBrokerCount");
-    private final static MetricName ACTIVE_BROKER_COUNT = getMetricName("KafkaController", "ActiveBrokerCount");
-    private final static MetricName GLOBAL_TOPIC_COUNT = getMetricName("KafkaController", "GlobalTopicCount");
-    private final static MetricName GLOBAL_PARTITION_COUNT = getMetricName("KafkaController", "GlobalPartitionCount");
-    private final static MetricName OFFLINE_PARTITION_COUNT = getMetricName("KafkaController", "OfflinePartitionsCount");
-    private final static MetricName PREFERRED_REPLICA_IMBALANCE_COUNT = getMetricName("KafkaController", "PreferredReplicaImbalanceCount");
-    private final static MetricName METADATA_ERROR_COUNT = getMetricName("KafkaController", "MetadataErrorCount");
-    private final static MetricName ZK_MIGRATION_STATE = getMetricName("KafkaController", "ZkMigrationState");
-=======
     private static final MetricName FENCED_BROKER_COUNT = getMetricName(
         "KafkaController", "FencedBrokerCount");
     private static final MetricName ACTIVE_BROKER_COUNT = getMetricName(
@@ -67,7 +57,6 @@
         "ControllerStats", "UncleanLeaderElectionsPerSec");
     private static final MetricName IGNORED_STATIC_VOTERS = getMetricName(
         "KafkaController", "IgnoredStaticVoters");
->>>>>>> 9494bebe
 
     private final Optional<MetricsRegistry> registry;
     private final AtomicInteger fencedBrokerCount = new AtomicInteger(0);
@@ -82,10 +71,7 @@
 
     /**
      * Create a new ControllerMetadataMetrics object.
-<<<<<<< HEAD
-=======
      *
->>>>>>> 9494bebe
      * @param registry The metrics registry, or Optional.empty if this is a test and we don't have one.
      */
     public ControllerMetadataMetrics(Optional<MetricsRegistry> registry) {
@@ -237,9 +223,6 @@
 
     @Override
     public void close() {
-<<<<<<< HEAD
-        registry.ifPresent(r -> Arrays.asList(FENCED_BROKER_COUNT, ACTIVE_BROKER_COUNT, GLOBAL_TOPIC_COUNT, GLOBAL_PARTITION_COUNT, OFFLINE_PARTITION_COUNT, PREFERRED_REPLICA_IMBALANCE_COUNT, METADATA_ERROR_COUNT, ZK_MIGRATION_STATE).forEach(r::removeMetric));
-=======
         registry.ifPresent(r -> Arrays.asList(
             FENCED_BROKER_COUNT,
             ACTIVE_BROKER_COUNT,
@@ -251,7 +234,6 @@
             UNCLEAN_LEADER_ELECTIONS_PER_SEC,
             IGNORED_STATIC_VOTERS
         ).forEach(r::removeMetric));
->>>>>>> 9494bebe
     }
 
     private static MetricName getMetricName(String type, String name) {
