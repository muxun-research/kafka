--- conflicted
+++ resolved
@@ -22,12 +22,8 @@
 import org.apache.kafka.timeline.SnapshotRegistry;
 import org.apache.kafka.timeline.TimelineHashMap;
 
-import java.util.Arrays;
-import java.util.Collections;
-import java.util.Iterator;
-import java.util.Map;
+import java.util.*;
 import java.util.Map.Entry;
-import java.util.NoSuchElementException;
 
 import static org.apache.kafka.metadata.LeaderConstants.NO_LEADER;
 import static org.apache.kafka.metadata.Replicas.NONE;
@@ -35,74 +31,24 @@
 
 /**
  * Associates brokers with their in-sync partitions.
- * <p>
+ *
  * This is useful when we need to remove a broker from all the ISRs, or move all leaders
  * away from a broker.
- * <p>
+ *
  * We also track all the partitions that currently have no leader.
- * <p>
+ *
  * The core data structure is a map from broker IDs to topic maps.  Each topic map relates
  * topic UUIDs to arrays of partition IDs.
- * <p>
+ *
  * Each entry in the array has a high bit which indicates that the broker is the leader
  * for the given partition, as well as 31 low bits which contain the partition id.  This
  * works because partition IDs cannot be negative.
  */
 public class BrokersToIsrs {
-<<<<<<< HEAD
-	private final static int[] EMPTY = new int[0];
-
-	private final static int LEADER_FLAG = 0x8000_0000;
-=======
     private final static int LEADER_FLAG = 0x8000_0000;
->>>>>>> 15418db6
-
-	private final static int REPLICA_MASK = 0x7fff_ffff;
-
-<<<<<<< HEAD
-	static class TopicIdPartition {
-		private final Uuid topicId;
-		private final int partitionId;
-
-		TopicIdPartition(Uuid topicId, int partitionId) {
-			this.topicId = topicId;
-			this.partitionId = partitionId;
-		}
-
-		public Uuid topicId() {
-			return topicId;
-		}
-
-		public int partitionId() {
-			return partitionId;
-		}
-
-		@Override
-		public boolean equals(Object o) {
-			if (!(o instanceof TopicIdPartition)) return false;
-			TopicIdPartition other = (TopicIdPartition) o;
-			return other.topicId.equals(topicId) && other.partitionId == partitionId;
-		}
-
-		@Override
-		public int hashCode() {
-			return Objects.hash(topicId, partitionId);
-		}
-
-		@Override
-		public String toString() {
-			return topicId + ":" + partitionId;
-		}
-	}
-
-	static class PartitionsOnReplicaIterator implements Iterator<TopicIdPartition> {
-		private final Iterator<Entry<Uuid, int[]>> iterator;
-		private final boolean leaderOnly;
-		private int offset = 0;
-		Uuid uuid = Uuid.ZERO_UUID;
-		int[] replicas = EMPTY;
-		private TopicIdPartition next = null;
-=======
+
+    private final static int REPLICA_MASK = 0x7fff_ffff;
+
     static class PartitionsOnReplicaIterator implements Iterator<TopicIdPartition> {
         private final Iterator<Entry<Uuid, int[]>> iterator;
         private final boolean leaderOnly;
@@ -110,131 +56,52 @@
         Uuid uuid = Uuid.ZERO_UUID;
         int[] replicas = NONE;
         private TopicIdPartition next = null;
->>>>>>> 15418db6
-
-		PartitionsOnReplicaIterator(Map<Uuid, int[]> topicMap, boolean leaderOnly) {
-			this.iterator = topicMap.entrySet().iterator();
-			this.leaderOnly = leaderOnly;
-		}
-
-		@Override
-		public boolean hasNext() {
-			if (next != null) return true;
-			while (true) {
-				if (offset >= replicas.length) {
-					if (!iterator.hasNext()) return false;
-					offset = 0;
-					Entry<Uuid, int[]> entry = iterator.next();
-					uuid = entry.getKey();
-					replicas = entry.getValue();
-				}
-				int replica = replicas[offset++];
-				if ((!leaderOnly) || (replica & LEADER_FLAG) != 0) {
-					next = new TopicIdPartition(uuid, replica & REPLICA_MASK);
-					return true;
-				}
-			}
-		}
-
-		@Override
-		public TopicIdPartition next() {
-			if (!hasNext()) {
-				throw new NoSuchElementException();
-			}
-			TopicIdPartition result = next;
-			next = null;
-			return result;
-		}
-	}
-
-	private final SnapshotRegistry snapshotRegistry;
-
-<<<<<<< HEAD
-	/**
-	 * A map of broker IDs to the partitions that the broker is in the ISR for.
-	 * Partitions with no isr members appear in this map under id NO_LEADER.
-	 */
-	private final TimelineHashMap<Integer, TimelineHashMap<Uuid, int[]>> isrMembers;
-
-	BrokersToIsrs(SnapshotRegistry snapshotRegistry) {
-		this.snapshotRegistry = snapshotRegistry;
-		this.isrMembers = new TimelineHashMap<>(snapshotRegistry, 0);
-	}
-
-	/**
-	 * Update our records of a partition's ISR.
-	 * @param topicId     The topic ID of the partition.
-	 * @param partitionId The partition ID of the partition.
-	 * @param prevIsr     The previous ISR, or null if the partition is new.
-	 * @param nextIsr     The new ISR, or null if the partition is being removed.
-	 * @param prevLeader  The previous leader, or NO_LEADER if the partition had no leader.
-	 * @param nextLeader  The new leader, or NO_LEADER if the partition now has no leader.
-	 */
-	void update(Uuid topicId, int partitionId, int[] prevIsr, int[] nextIsr,
-				int prevLeader, int nextLeader) {
-		int[] prev;
-		if (prevIsr == null) {
-			prev = EMPTY;
-		} else {
-			if (prevLeader == NO_LEADER) {
-				prev = Replicas.copyWith(prevIsr, NO_LEADER);
-			} else {
-				prev = Replicas.clone(prevIsr);
-			}
-			Arrays.sort(prev);
-		}
-		int[] next;
-		if (nextIsr == null) {
-			next = EMPTY;
-		} else {
-			if (nextLeader == NO_LEADER) {
-				next = Replicas.copyWith(nextIsr, NO_LEADER);
-			} else {
-				next = Replicas.clone(nextIsr);
-			}
-			Arrays.sort(next);
-		}
-		int i = 0, j = 0;
-		while (true) {
-			if (i == prev.length) {
-				if (j == next.length) {
-					break;
-				}
-				int newReplica = next[j];
-				add(newReplica, topicId, partitionId, newReplica == nextLeader);
-				j++;
-			} else if (j == next.length) {
-				int prevReplica = prev[i];
-				remove(prevReplica, topicId, partitionId, prevReplica == prevLeader);
-				i++;
-			} else {
-				int prevReplica = prev[i];
-				int newReplica = next[j];
-				if (prevReplica < newReplica) {
-					remove(prevReplica, topicId, partitionId, prevReplica == prevLeader);
-					i++;
-				} else if (prevReplica > newReplica) {
-					add(newReplica, topicId, partitionId, newReplica == nextLeader);
-					j++;
-				} else {
-					boolean wasLeader = prevReplica == prevLeader;
-					boolean isLeader = prevReplica == nextLeader;
-					if (wasLeader != isLeader) {
-						change(prevReplica, topicId, partitionId, wasLeader, isLeader);
-					}
-					i++;
-					j++;
-				}
-			}
-		}
-	}
-=======
+
+        PartitionsOnReplicaIterator(Map<Uuid, int[]> topicMap, boolean leaderOnly) {
+            this.iterator = topicMap.entrySet().iterator();
+            this.leaderOnly = leaderOnly;
+        }
+
+        @Override
+        public boolean hasNext() {
+            if (next != null)
+                return true;
+            while (true) {
+                if (offset >= replicas.length) {
+                    if (!iterator.hasNext())
+                        return false;
+                    offset = 0;
+                    Entry<Uuid, int[]> entry = iterator.next();
+                    uuid = entry.getKey();
+                    replicas = entry.getValue();
+                }
+                int replica = replicas[offset++];
+                if ((!leaderOnly) || (replica & LEADER_FLAG) != 0) {
+                    next = new TopicIdPartition(uuid, replica & REPLICA_MASK);
+                    return true;
+                }
+            }
+        }
+
+        @Override
+        public TopicIdPartition next() {
+            if (!hasNext()) {
+                throw new NoSuchElementException();
+            }
+            TopicIdPartition result = next;
+            next = null;
+            return result;
+        }
+    }
+
+    private final SnapshotRegistry snapshotRegistry;
+
     /**
      * A map of broker IDs to the partitions that the broker is in the ISR for.
      * Partitions with no isr members appear in this map under id NO_LEADER.
      */
     private final TimelineHashMap<Integer, TimelineHashMap<Uuid, int[]>> isrMembers;
-    
+
     BrokersToIsrs(SnapshotRegistry snapshotRegistry) {
         this.snapshotRegistry = snapshotRegistry;
         this.isrMembers = new TimelineHashMap<>(snapshotRegistry, 0);
@@ -242,16 +109,14 @@
 
     /**
      * Update our records of a partition's ISR.
-     *
-     * @param topicId       The topic ID of the partition.
-     * @param partitionId   The partition ID of the partition.
-     * @param prevIsr       The previous ISR, or null if the partition is new.
-     * @param nextIsr       The new ISR, or null if the partition is being removed.
-     * @param prevLeader    The previous leader, or NO_LEADER if the partition had no leader.
-     * @param nextLeader    The new leader, or NO_LEADER if the partition now has no leader.
+     * @param topicId     The topic ID of the partition.
+     * @param partitionId The partition ID of the partition.
+     * @param prevIsr     The previous ISR, or null if the partition is new.
+     * @param nextIsr     The new ISR, or null if the partition is being removed.
+     * @param prevLeader  The previous leader, or NO_LEADER if the partition had no leader.
+     * @param nextLeader  The new leader, or NO_LEADER if the partition now has no leader.
      */
-    void update(Uuid topicId, int partitionId, int[] prevIsr, int[] nextIsr,
-                int prevLeader, int nextLeader) {
+    void update(Uuid topicId, int partitionId, int[] prevIsr, int[] nextIsr, int prevLeader, int nextLeader) {
         int[] prev;
         if (prevIsr == null) {
             prev = NONE;
@@ -308,114 +173,98 @@
             }
         }
     }
->>>>>>> 15418db6
-
-	void removeTopicEntryForBroker(Uuid topicId, int brokerId) {
-		Map<Uuid, int[]> topicMap = isrMembers.get(brokerId);
-		if (topicMap != null) {
-			topicMap.remove(topicId);
-		}
-	}
-
-	private void add(int brokerId, Uuid topicId, int newPartition, boolean leader) {
-		if (leader) {
-			newPartition = newPartition | LEADER_FLAG;
-		}
-		TimelineHashMap<Uuid, int[]> topicMap = isrMembers.get(brokerId);
-		if (topicMap == null) {
-			topicMap = new TimelineHashMap<>(snapshotRegistry, 0);
-			isrMembers.put(brokerId, topicMap);
-		}
-		int[] partitions = topicMap.get(topicId);
-		int[] newPartitions;
-		if (partitions == null) {
-			newPartitions = new int[1];
-		} else {
-			newPartitions = new int[partitions.length + 1];
-			System.arraycopy(partitions, 0, newPartitions, 0, partitions.length);
-		}
-		newPartitions[newPartitions.length - 1] = newPartition;
-		topicMap.put(topicId, newPartitions);
-	}
-
-	private void change(int brokerId, Uuid topicId, int partition,
-						boolean wasLeader, boolean isLeader) {
-		TimelineHashMap<Uuid, int[]> topicMap = isrMembers.get(brokerId);
-		if (topicMap == null) {
-			throw new RuntimeException("Broker " + brokerId + " has no isrMembers " +
-					"entry, so we can't change " + topicId + ":" + partition);
-		}
-		int[] partitions = topicMap.get(topicId);
-		if (partitions == null) {
-			throw new RuntimeException("Broker " + brokerId + " has no " +
-					"entry in isrMembers for topic " + topicId);
-		}
-		int[] newPartitions = new int[partitions.length];
-		int target = wasLeader ? partition | LEADER_FLAG : partition;
-		for (int i = 0; i < partitions.length; i++) {
-			int cur = partitions[i];
-			if (cur == target) {
-				newPartitions[i] = isLeader ? partition | LEADER_FLAG : partition;
-			} else {
-				newPartitions[i] = cur;
-			}
-		}
-		topicMap.put(topicId, newPartitions);
-	}
-
-	private void remove(int brokerId, Uuid topicId, int removedPartition, boolean leader) {
-		if (leader) {
-			removedPartition = removedPartition | LEADER_FLAG;
-		}
-		TimelineHashMap<Uuid, int[]> topicMap = isrMembers.get(brokerId);
-		if (topicMap == null) {
-			throw new RuntimeException("Broker " + brokerId + " has no isrMembers " +
-					"entry, so we can't remove " + topicId + ":" + removedPartition);
-		}
-		int[] partitions = topicMap.get(topicId);
-		if (partitions == null) {
-			throw new RuntimeException("Broker " + brokerId + " has no " +
-					"entry in isrMembers for topic " + topicId);
-		}
-		if (partitions.length == 1) {
-			if (partitions[0] != removedPartition) {
-				throw new RuntimeException("Broker " + brokerId + " has no " +
-						"entry in isrMembers for " + topicId + ":" + removedPartition);
-			}
-			topicMap.remove(topicId);
-			if (topicMap.isEmpty()) {
-				isrMembers.remove(brokerId);
-			}
-		} else {
-			int[] newPartitions = new int[partitions.length - 1];
-			int j = 0;
-			for (int i = 0; i < partitions.length; i++) {
-				int partition = partitions[i];
-				if (partition != removedPartition) {
-					newPartitions[j++] = partition;
-				}
-			}
-			topicMap.put(topicId, newPartitions);
-		}
-	}
-
-	PartitionsOnReplicaIterator iterator(int brokerId, boolean leadersOnly) {
-		Map<Uuid, int[]> topicMap = isrMembers.get(brokerId);
-		if (topicMap == null) {
-			topicMap = Collections.emptyMap();
-		}
-		return new PartitionsOnReplicaIterator(topicMap, leadersOnly);
-	}
-
-<<<<<<< HEAD
-	PartitionsOnReplicaIterator noLeaderIterator() {
-		return iterator(NO_LEADER, true);
-	}
-
-	boolean hasLeaderships(int brokerId) {
-		return iterator(brokerId, true).hasNext();
-	}
-=======
+
+    void removeTopicEntryForBroker(Uuid topicId, int brokerId) {
+        Map<Uuid, int[]> topicMap = isrMembers.get(brokerId);
+        if (topicMap != null) {
+            topicMap.remove(topicId);
+        }
+    }
+
+    private void add(int brokerId, Uuid topicId, int newPartition, boolean leader) {
+        if (leader) {
+            newPartition = newPartition | LEADER_FLAG;
+        }
+        TimelineHashMap<Uuid, int[]> topicMap = isrMembers.get(brokerId);
+        if (topicMap == null) {
+            topicMap = new TimelineHashMap<>(snapshotRegistry, 0);
+            isrMembers.put(brokerId, topicMap);
+        }
+        int[] partitions = topicMap.get(topicId);
+        int[] newPartitions;
+        if (partitions == null) {
+            newPartitions = new int[1];
+        } else {
+            newPartitions = new int[partitions.length + 1];
+            System.arraycopy(partitions, 0, newPartitions, 0, partitions.length);
+        }
+        newPartitions[newPartitions.length - 1] = newPartition;
+        topicMap.put(topicId, newPartitions);
+    }
+
+    private void change(int brokerId, Uuid topicId, int partition, boolean wasLeader, boolean isLeader) {
+        TimelineHashMap<Uuid, int[]> topicMap = isrMembers.get(brokerId);
+        if (topicMap == null) {
+            throw new RuntimeException("Broker " + brokerId + " has no isrMembers " + "entry, so we can't change " + topicId + ":" + partition);
+        }
+        int[] partitions = topicMap.get(topicId);
+        if (partitions == null) {
+            throw new RuntimeException("Broker " + brokerId + " has no " + "entry in isrMembers for topic " + topicId);
+        }
+        int[] newPartitions = new int[partitions.length];
+        int target = wasLeader ? partition | LEADER_FLAG : partition;
+        for (int i = 0; i < partitions.length; i++) {
+            int cur = partitions[i];
+            if (cur == target) {
+                newPartitions[i] = isLeader ? partition | LEADER_FLAG : partition;
+            } else {
+                newPartitions[i] = cur;
+            }
+        }
+        topicMap.put(topicId, newPartitions);
+    }
+
+    private void remove(int brokerId, Uuid topicId, int removedPartition, boolean leader) {
+        if (leader) {
+            removedPartition = removedPartition | LEADER_FLAG;
+        }
+        TimelineHashMap<Uuid, int[]> topicMap = isrMembers.get(brokerId);
+        if (topicMap == null) {
+            throw new RuntimeException("Broker " + brokerId + " has no isrMembers " + "entry, so we can't remove " + topicId + ":" + removedPartition);
+        }
+        int[] partitions = topicMap.get(topicId);
+        if (partitions == null) {
+            throw new RuntimeException("Broker " + brokerId + " has no " + "entry in isrMembers for topic " + topicId);
+        }
+        if (partitions.length == 1) {
+            if (partitions[0] != removedPartition) {
+                throw new RuntimeException("Broker " + brokerId + " has no " + "entry in isrMembers for " + topicId + ":" + removedPartition);
+            }
+            topicMap.remove(topicId);
+            if (topicMap.isEmpty()) {
+                isrMembers.remove(brokerId);
+            }
+        } else {
+            int[] newPartitions = new int[partitions.length - 1];
+            int j = 0;
+            for (int i = 0; i < partitions.length; i++) {
+                int partition = partitions[i];
+                if (partition != removedPartition) {
+                    newPartitions[j++] = partition;
+                }
+            }
+            topicMap.put(topicId, newPartitions);
+        }
+    }
+
+    PartitionsOnReplicaIterator iterator(int brokerId, boolean leadersOnly) {
+        Map<Uuid, int[]> topicMap = isrMembers.get(brokerId);
+        if (topicMap == null) {
+            topicMap = Collections.emptyMap();
+        }
+        return new PartitionsOnReplicaIterator(topicMap, leadersOnly);
+    }
+
     PartitionsOnReplicaIterator partitionsWithNoLeader() {
         return iterator(NO_LEADER, true);
     }
@@ -431,5 +280,4 @@
     boolean hasLeaderships(int brokerId) {
         return iterator(brokerId, true).hasNext();
     }
->>>>>>> 15418db6
 }