/*
 * Licensed to the Apache Software Foundation (ASF) under one or more
 * contributor license agreements. See the NOTICE file distributed with
 * this work for additional information regarding copyright ownership.
 * The ASF licenses this file to You under the Apache License, Version 2.0
 * (the "License"); you may not use this file except in compliance with
 * the License. You may obtain a copy of the License at
 *
 *    http://www.apache.org/licenses/LICENSE-2.0
 *
 * Unless required by applicable law or agreed to in writing, software
 * distributed under the License is distributed on an "AS IS" BASIS,
 * WITHOUT WARRANTIES OR CONDITIONS OF ANY KIND, either express or implied.
 * See the License for the specific language governing permissions and
 * limitations under the License.
 */

package org.apache.kafka.controller;

import java.util.OptionalLong;
import org.apache.kafka.common.message.BrokerHeartbeatRequestData;
import org.apache.kafka.common.utils.LogContext;
import org.apache.kafka.common.utils.Time;
import org.apache.kafka.metadata.placement.UsableBroker;
import org.slf4j.Logger;

import java.util.Collection;
import java.util.Comparator;
import java.util.HashMap;
import java.util.Iterator;
import java.util.NoSuchElementException;
import java.util.Optional;
import java.util.TreeSet;
import java.util.function.Function;
import java.util.function.Supplier;

import static org.apache.kafka.controller.BrokerControlState.FENCED;
import static org.apache.kafka.controller.BrokerControlState.CONTROLLED_SHUTDOWN;
import static org.apache.kafka.controller.BrokerControlState.SHUTDOWN_NOW;
import static org.apache.kafka.controller.BrokerControlState.UNFENCED;


/**
 * The BrokerHeartbeatManager manages all the soft state associated with broker heartbeats.
 * Soft state is state which does not appear in the metadata log.  This state includes
<<<<<<< HEAD
 * things like the last time each broker sent us a heartbeat, and whether the broker is
 * trying to perform a controlled shutdown.
 * <p>
=======
 * things like the last time each broker sent us a heartbeat.  As of KIP-841, the controlled
 * shutdown state is no longer treated as soft state and is persisted to the metadata log on broker
 * controlled shutdown requests.
 *
>>>>>>> 15418db6
 * Only the active controller has a BrokerHeartbeatManager, since only the active
 * controller handles broker heartbeats.  Standby controllers will create a heartbeat
 * manager as part of the process of activating.  This design minimizes the size of the
 * metadata partition by excluding heartbeats from it.  However, it does mean that after
 * a controller failover, we may take some extra time to fence brokers, since the new
 * active controller does not know when the last heartbeats were received from each.
 */
public class BrokerHeartbeatManager {
<<<<<<< HEAD
	static class BrokerHeartbeatState {
		/**
		 * The broker ID.
		 */
		private final int id;

		/**
		 * The last time we received a heartbeat from this broker, in monotonic nanoseconds.
		 * When this field is updated, we also may have to update the broker's position in
		 * the unfenced list.
		 */
		long lastContactNs;

		/**
		 * The last metadata offset which this broker reported.  When this field is updated,
		 * we may also have to update the broker's position in the active set.
		 */
		long metadataOffset;

		/**
		 * The offset at which the broker should complete its controlled shutdown, or -1
		 * if the broker is not performing a controlled shutdown.  When this field is
		 * updated, we also have to update the broker's position in the shuttingDown set.
		 */
		private long controlledShutDownOffset;

		/**
		 * The previous entry in the unfenced list, or null if the broker is not in that list.
		 */
		private BrokerHeartbeatState prev;

		/**
		 * The next entry in the unfenced list, or null if the broker is not in that list.
		 */
		private BrokerHeartbeatState next;

		BrokerHeartbeatState(int id) {
			this.id = id;
			this.lastContactNs = 0;
			this.prev = null;
			this.next = null;
			this.metadataOffset = -1;
			this.controlledShutDownOffset = -1;
		}

		/**
		 * Returns the broker ID.
		 */
		int id() {
			return id;
		}

		/**
		 * Returns true only if the broker is fenced.
		 */
		boolean fenced() {
			return prev == null;
		}

		/**
		 * Returns true only if the broker is in controlled shutdown state.
		 */
		boolean shuttingDown() {
			return controlledShutDownOffset >= 0;
		}
	}

	static class MetadataOffsetComparator implements Comparator<BrokerHeartbeatState> {
		static final MetadataOffsetComparator INSTANCE = new MetadataOffsetComparator();

		@Override
		public int compare(BrokerHeartbeatState a, BrokerHeartbeatState b) {
			if (a.metadataOffset < b.metadataOffset) {
				return -1;
			} else if (a.metadataOffset > b.metadataOffset) {
				return 1;
			} else if (a.id < b.id) {
				return -1;
			} else if (a.id > b.id) {
				return 1;
			} else {
				return 0;
			}
		}
	}

	static class BrokerHeartbeatStateList {
		/**
		 * The head of the list of unfenced brokers.  The list is sorted in ascending order
		 * of last contact time.
		 */
		private final BrokerHeartbeatState head;

		BrokerHeartbeatStateList() {
			this.head = new BrokerHeartbeatState(-1);
			head.prev = head;
			head.next = head;
		}

		/**
		 * Return the head of the list, or null if the list is empty.
		 */
		BrokerHeartbeatState first() {
			BrokerHeartbeatState result = head.next;
			return result == head ? null : result;
		}

		/**
		 * Add the broker to the list. We start looking for a place to put it at the end
		 * of the list.
		 */
		void add(BrokerHeartbeatState broker) {
			BrokerHeartbeatState cur = head.prev;
			while (true) {
				if (cur == head || cur.lastContactNs <= broker.lastContactNs) {
					broker.next = cur.next;
					cur.next.prev = broker;
					broker.prev = cur;
					cur.next = broker;
					break;
				}
				cur = cur.prev;
			}
		}

		/**
		 * Remove a broker from the list.
		 */
		void remove(BrokerHeartbeatState broker) {
			if (broker.next == null) {
				throw new RuntimeException(broker + " is not in the  list.");
			}
			broker.prev.next = broker.next;
			broker.next.prev = broker.prev;
			broker.prev = null;
			broker.next = null;
		}

		BrokerHeartbeatStateIterator iterator() {
			return new BrokerHeartbeatStateIterator(head);
		}
	}

	static class BrokerHeartbeatStateIterator implements Iterator<BrokerHeartbeatState> {
		private final BrokerHeartbeatState head;
		private BrokerHeartbeatState cur;

		BrokerHeartbeatStateIterator(BrokerHeartbeatState head) {
			this.head = head;
			this.cur = head;
		}

		@Override
		public boolean hasNext() {
			return cur.next != head;
		}

		@Override
		public BrokerHeartbeatState next() {
			if (!hasNext()) {
				throw new NoSuchElementException();
			}
			BrokerHeartbeatState result = cur.next;
			cur = cur.next;
			return result;
		}
	}

	private final Logger log;

	/**
	 * The Kafka clock object to use.
	 */
	private final Time time;

	/**
	 * The broker session timeout in nanoseconds.
	 */
	private final long sessionTimeoutNs;

	/**
	 * Maps broker IDs to heartbeat states.
	 */
	private final HashMap<Integer, BrokerHeartbeatState> brokers;

	/**
	 * The list of unfenced brokers, sorted by last contact time.
	 */
	private final BrokerHeartbeatStateList unfenced;

	/**
	 * The set of active brokers.  A broker is active if it is unfenced, and not shutting
	 * down.
	 */
	private final TreeSet<BrokerHeartbeatState> active;

	BrokerHeartbeatManager(LogContext logContext,
						   Time time,
						   long sessionTimeoutNs) {
		this.log = logContext.logger(BrokerHeartbeatManager.class);
		this.time = time;
		this.sessionTimeoutNs = sessionTimeoutNs;
		this.brokers = new HashMap<>();
		this.unfenced = new BrokerHeartbeatStateList();
		this.active = new TreeSet<>(MetadataOffsetComparator.INSTANCE);
	}

	// VisibleForTesting
	Time time() {
		return time;
	}

	// VisibleForTesting
	BrokerHeartbeatStateList unfenced() {
		return unfenced;
	}

	/**
	 * Mark a broker as fenced.
	 * @param brokerId The ID of the broker to mark as fenced.
	 */
	void fence(int brokerId) {
		BrokerHeartbeatState broker = brokers.get(brokerId);
		if (broker != null) {
			untrack(broker);
		}
	}

	/**
	 * Remove a broker.
	 * @param brokerId The ID of the broker to remove.
	 */
	void remove(int brokerId) {
		BrokerHeartbeatState broker = brokers.remove(brokerId);
		if (broker != null) {
			untrack(broker);
		}
	}

	/**
	 * Stop tracking the broker in the unfenced list and active set, if it was tracked
	 * in either of these.
	 * @param broker The broker state to stop tracking.
	 */
	private void untrack(BrokerHeartbeatState broker) {
		if (!broker.fenced()) {
			unfenced.remove(broker);
			if (!broker.shuttingDown()) {
				active.remove(broker);
			}
		}
	}

	/**
	 * Check if the given broker has a valid session.
	 * @param brokerId The broker ID to check.
	 * @return True if the given broker has a valid session.
	 */
	boolean hasValidSession(int brokerId) {
		BrokerHeartbeatState broker = brokers.get(brokerId);
		if (broker == null) return false;
		return hasValidSession(broker);
	}

	/**
	 * Check if the given broker has a valid session.
	 * @param broker The broker to check.
	 * @return True if the given broker has a valid session.
	 */
	private boolean hasValidSession(BrokerHeartbeatState broker) {
		if (broker.fenced()) {
			return false;
		} else {
			return broker.lastContactNs + sessionTimeoutNs >= time.nanoseconds();
		}
	}

	/**
	 * Update broker state, including lastContactNs.
	 * @param brokerId       The broker ID.
	 * @param fenced         True only if the broker is currently fenced.
	 * @param metadataOffset The latest metadata offset of the broker.
	 */
	void touch(int brokerId, boolean fenced, long metadataOffset) {
		BrokerHeartbeatState broker = brokers.get(brokerId);
		if (broker == null) {
			broker = new BrokerHeartbeatState(brokerId);
			brokers.put(brokerId, broker);
		} else {
			// Remove the broker from the unfenced list and/or the active set. Its
			// position in either of those data structures depends on values we are
			// changing here. We will re-add it if necessary at the end of this function.
			untrack(broker);
		}
		broker.lastContactNs = time.nanoseconds();
		broker.metadataOffset = metadataOffset;
		if (fenced) {
			// If a broker is fenced, it leaves controlled shutdown.  On its next heartbeat,
			// it will shut down immediately.
			broker.controlledShutDownOffset = -1;
		} else {
			unfenced.add(broker);
			if (!broker.shuttingDown()) {
				active.add(broker);
			}
		}
	}

	long lowestActiveOffset() {
		Iterator<BrokerHeartbeatState> iterator = active.iterator();
		if (!iterator.hasNext()) {
			return Long.MAX_VALUE;
		}
		BrokerHeartbeatState first = iterator.next();
		return first.metadataOffset;
	}

	/**
	 * Mark a broker as being in the controlled shutdown state.
	 * @param brokerId                 The broker id.
	 * @param controlledShutDownOffset The offset at which controlled shutdown will be complete.
	 */
	void updateControlledShutdownOffset(int brokerId, long controlledShutDownOffset) {
		BrokerHeartbeatState broker = brokers.get(brokerId);
		if (broker == null) {
			throw new RuntimeException("Unable to locate broker " + brokerId);
		}
		if (broker.fenced()) {
			throw new RuntimeException("Fenced brokers cannot enter controlled shutdown.");
		}
		active.remove(broker);
		broker.controlledShutDownOffset = controlledShutDownOffset;
		log.debug("Updated the controlled shutdown offset for broker {} to {}.",
				brokerId, controlledShutDownOffset);
	}

	/**
	 * Return the time in monotonic nanoseconds at which we should check if a broker
	 * session needs to be expired.
	 */
	long nextCheckTimeNs() {
		BrokerHeartbeatState broker = unfenced.first();
		if (broker == null) {
			return Long.MAX_VALUE;
		} else {
			return broker.lastContactNs + sessionTimeoutNs;
		}
	}

	/**
	 * Find the stale brokers which haven't heartbeated in a long time, and which need to
	 * be fenced.
	 * @return A list of node IDs.
	 */
	List<Integer> findStaleBrokers() {
		List<Integer> nodes = new ArrayList<>();
		BrokerHeartbeatStateIterator iterator = unfenced.iterator();
		while (iterator.hasNext()) {
			BrokerHeartbeatState broker = iterator.next();
			if (hasValidSession(broker)) {
				break;
			}
			nodes.add(broker.id);
		}
		return nodes;
	}

	/**
	 * Place replicas on unfenced brokers.
	 * @param startPartition The partition ID to start with.
	 * @param numPartitions  The number of partitions to place.
	 * @param numReplicas    The number of replicas for each partition.
	 * @param idToRack       A function mapping broker id to broker rack.
	 * @param policy         The replica placement policy to use.
	 * @return A list of replica lists.
	 * @throws InvalidReplicationFactorException If too many replicas were requested.
	 */
	List<List<Integer>> placeReplicas(int startPartition,
									  int numPartitions,
									  short numReplicas,
									  Function<Integer, Optional<String>> idToRack,
									  ReplicaPlacementPolicy policy) {
		// TODO: support using fenced brokers here if necessary to get to the desired
		// number of replicas. We probably need to add a fenced boolean in UsableBroker.
		Iterator<UsableBroker> iterator = new UsableBrokerIterator(
				unfenced.iterator(), idToRack);
		return policy.createPlacement(startPartition, numPartitions, numReplicas, iterator);
	}

	static class UsableBrokerIterator implements Iterator<UsableBroker> {
		private final Iterator<BrokerHeartbeatState> iterator;
		private final Function<Integer, Optional<String>> idToRack;
		private UsableBroker next;

		UsableBrokerIterator(Iterator<BrokerHeartbeatState> iterator,
							 Function<Integer, Optional<String>> idToRack) {
			this.iterator = iterator;
			this.idToRack = idToRack;
			this.next = null;
		}

		@Override
		public boolean hasNext() {
			if (next != null) {
				return true;
			}
			BrokerHeartbeatState result;
			do {
				if (!iterator.hasNext()) {
					return false;
				}
				result = iterator.next();
			} while (result.shuttingDown());
			Optional<String> rack = idToRack.apply(result.id());
			next = new UsableBroker(result.id(), rack);
			return true;
		}

		@Override
		public UsableBroker next() {
			if (!hasNext()) {
				throw new NoSuchElementException();
			}
			UsableBroker result = next;
			next = null;
			return result;
		}
	}

	BrokerControlState currentBrokerState(BrokerHeartbeatState broker) {
		if (broker.shuttingDown()) {
			return CONTROLLED_SHUTDOWN;
		} else if (broker.fenced()) {
			return FENCED;
		} else {
			return UNFENCED;
		}
	}

	/**
	 * Calculate the next broker state for a broker that just sent a heartbeat request.
	 * @param brokerId            The broker id.
	 * @param request             The incoming heartbeat request.
	 * @param lastCommittedOffset The last committed offset of the quorum controller.
	 * @param hasLeaderships      A callback which evaluates to true if the broker leads
	 *                            at least one partition.
	 * @return The current and next broker states.
	 */
	BrokerControlStates calculateNextBrokerState(int brokerId,
												 BrokerHeartbeatRequestData request,
												 long lastCommittedOffset,
												 Supplier<Boolean> hasLeaderships) {
		BrokerHeartbeatState broker = brokers.getOrDefault(brokerId,
				new BrokerHeartbeatState(brokerId));
		BrokerControlState currentState = currentBrokerState(broker);
		switch (currentState) {
			case FENCED:
				if (request.wantShutDown()) {
					log.info("Fenced broker {} has requested and been granted an immediate " +
							"shutdown.", brokerId);
					return new BrokerControlStates(currentState, SHUTDOWN_NOW);
				} else if (!request.wantFence()) {
					if (request.currentMetadataOffset() >= lastCommittedOffset) {
						log.info("The request from broker {} to unfence has been granted " +
								"because it has caught up with the last committed metadata " +
								"offset {}.", brokerId, lastCommittedOffset);
						return new BrokerControlStates(currentState, UNFENCED);
					} else {
						if (log.isDebugEnabled()) {
							log.debug("The request from broker {} to unfence cannot yet " +
											"be granted because it has not caught up with the last " +
											"committed metadata offset {}. It is still at offset {}.",
									brokerId, lastCommittedOffset, request.currentMetadataOffset());
						}
						return new BrokerControlStates(currentState, FENCED);
					}
				}
				return new BrokerControlStates(currentState, FENCED);

			case UNFENCED:
				if (request.wantFence()) {
					if (request.wantShutDown()) {
						log.info("Unfenced broker {} has requested and been granted an " +
								"immediate shutdown.", brokerId);
						return new BrokerControlStates(currentState, SHUTDOWN_NOW);
					} else {
						log.info("Unfenced broker {} has requested and been granted " +
								"fencing", brokerId);
						return new BrokerControlStates(currentState, FENCED);
					}
				} else if (request.wantShutDown()) {
					if (hasLeaderships.get()) {
						log.info("Unfenced broker {} has requested and been granted a " +
								"controlled shutdown.", brokerId);
						return new BrokerControlStates(currentState, CONTROLLED_SHUTDOWN);
					} else {
						log.info("Unfenced broker {} has requested and been granted an " +
								"immediate shutdown.", brokerId);
						return new BrokerControlStates(currentState, SHUTDOWN_NOW);
					}
				}
				return new BrokerControlStates(currentState, UNFENCED);

			case CONTROLLED_SHUTDOWN:
				if (hasLeaderships.get()) {
					log.debug("Broker {} is in controlled shutdown state, but can not " +
							"shut down because more leaders still need to be moved.", brokerId);
					return new BrokerControlStates(currentState, CONTROLLED_SHUTDOWN);
				}
				long lowestActiveOffset = lowestActiveOffset();
				if (broker.controlledShutDownOffset <= lowestActiveOffset) {
					log.info("The request from broker {} to shut down has been granted " +
									"since the lowest active offset {} is now greater than the " +
									"broker's controlled shutdown offset {}.", brokerId,
							lowestActiveOffset, broker.controlledShutDownOffset);
					return new BrokerControlStates(currentState, SHUTDOWN_NOW);
				}
				log.debug("The request from broker {} to shut down can not yet be granted " +
								"because the lowest active offset {} is not greater than the broker's " +
								"shutdown offset {}.", brokerId, lowestActiveOffset,
						broker.controlledShutDownOffset);
				return new BrokerControlStates(currentState, CONTROLLED_SHUTDOWN);

			default:
				return new BrokerControlStates(currentState, SHUTDOWN_NOW);
		}
	}
=======
    static class BrokerHeartbeatState {
        /**
         * The broker ID.
         */
        private final int id;

        /**
         * The last time we received a heartbeat from this broker, in monotonic nanoseconds.
         * When this field is updated, we also may have to update the broker's position in
         * the unfenced list.
         */
        long lastContactNs;

        /**
         * The last metadata offset which this broker reported.  When this field is updated,
         * we may also have to update the broker's position in the active set.
         */
        long metadataOffset;

        /**
         * The offset at which the broker should complete its controlled shutdown, or -1
         * if the broker is not performing a controlled shutdown.  When this field is
         * updated, we also have to update the broker's position in the shuttingDown set.
         */
        private long controlledShutdownOffset;

        /**
         * The previous entry in the unfenced list, or null if the broker is not in that list.
         */
        private BrokerHeartbeatState prev;

        /**
         * The next entry in the unfenced list, or null if the broker is not in that list.
         */
        private BrokerHeartbeatState next;

        BrokerHeartbeatState(int id) {
            this.id = id;
            this.lastContactNs = 0;
            this.prev = null;
            this.next = null;
            this.metadataOffset = -1;
            this.controlledShutdownOffset = -1;
        }

        /**
         * Returns the broker ID.
         */
        int id() {
            return id;
        }

        /**
         * Returns true only if the broker is fenced.
         */
        boolean fenced() {
            return prev == null;
        }

        /**
         * Returns true only if the broker is in controlled shutdown state.
         */
        boolean shuttingDown() {
            return controlledShutdownOffset >= 0;
        }
    }

    static class MetadataOffsetComparator implements Comparator<BrokerHeartbeatState> {
        static final MetadataOffsetComparator INSTANCE = new MetadataOffsetComparator();

        @Override
        public int compare(BrokerHeartbeatState a, BrokerHeartbeatState b) {
            if (a.metadataOffset < b.metadataOffset) {
                return -1;
            } else if (a.metadataOffset > b.metadataOffset) {
                return 1;
            } else if (a.id < b.id) {
                return -1;
            } else if (a.id > b.id) {
                return 1;
            } else {
                return 0;
            }
        }
    }

    static class BrokerHeartbeatStateList {
        /**
         * The head of the list of unfenced brokers.  The list is sorted in ascending order
         * of last contact time.
         */
        private final BrokerHeartbeatState head;

        BrokerHeartbeatStateList() {
            this.head = new BrokerHeartbeatState(-1);
            head.prev = head;
            head.next = head;
        }

        /**
         * Return the head of the list, or null if the list is empty.
         */
        BrokerHeartbeatState first() {
            BrokerHeartbeatState result = head.next;
            return result == head ? null : result;
        }

        /**
         * Add the broker to the list. We start looking for a place to put it at the end
         * of the list.
         */
        void add(BrokerHeartbeatState broker) {
            BrokerHeartbeatState cur = head.prev;
            while (true) {
                if (cur == head || cur.lastContactNs <= broker.lastContactNs) {
                    broker.next = cur.next;
                    cur.next.prev = broker;
                    broker.prev = cur;
                    cur.next = broker;
                    break;
                }
                cur = cur.prev;
            }
        }

        /**
         * Remove a broker from the list.
         */
        void remove(BrokerHeartbeatState broker) {
            if (broker.next == null) {
                throw new RuntimeException(broker + " is not in the  list.");
            }
            broker.prev.next = broker.next;
            broker.next.prev = broker.prev;
            broker.prev = null;
            broker.next = null;
        }

        BrokerHeartbeatStateIterator iterator() {
            return new BrokerHeartbeatStateIterator(head);
        }
    }

    static class BrokerHeartbeatStateIterator implements Iterator<BrokerHeartbeatState> {
        private final BrokerHeartbeatState head;
        private BrokerHeartbeatState cur;

        BrokerHeartbeatStateIterator(BrokerHeartbeatState head) {
            this.head = head;
            this.cur = head;
        }

        @Override
        public boolean hasNext() {
            return cur.next != head;
        }

        @Override
        public BrokerHeartbeatState next() {
            if (!hasNext()) {
                throw new NoSuchElementException();
            }
            BrokerHeartbeatState result = cur.next;
            cur = cur.next;
            return result;
        }
    }

    private final Logger log;

    /**
     * The Kafka clock object to use.
     */
    private final Time time;

    /**
     * The broker session timeout in nanoseconds.
     */
    private final long sessionTimeoutNs;

    /**
     * Maps broker IDs to heartbeat states.
     */
    private final HashMap<Integer, BrokerHeartbeatState> brokers;

    /**
     * The list of unfenced brokers, sorted by last contact time.
     */
    private final BrokerHeartbeatStateList unfenced;

    /**
     * The set of active brokers.  A broker is active if it is unfenced, and not shutting
     * down.
     */
    private final TreeSet<BrokerHeartbeatState> active;

    BrokerHeartbeatManager(LogContext logContext,
                           Time time,
                           long sessionTimeoutNs) {
        this.log = logContext.logger(BrokerHeartbeatManager.class);
        this.time = time;
        this.sessionTimeoutNs = sessionTimeoutNs;
        this.brokers = new HashMap<>();
        this.unfenced = new BrokerHeartbeatStateList();
        this.active = new TreeSet<>(MetadataOffsetComparator.INSTANCE);
    }

    // VisibleForTesting
    Time time() {
        return time;
    }

    // VisibleForTesting
    BrokerHeartbeatStateList unfenced() {
        return unfenced;
    }

    // VisibleForTesting
    Collection<BrokerHeartbeatState> brokers() {
        return brokers.values();
    }

    // VisibleForTesting
    OptionalLong controlledShutdownOffset(int brokerId) {
        BrokerHeartbeatState broker = brokers.get(brokerId);
        if (broker == null || broker.controlledShutdownOffset == -1) {
            return OptionalLong.empty();
        }
        return OptionalLong.of(broker.controlledShutdownOffset);
    }


    /**
     * Mark a broker as fenced.
     *
     * @param brokerId      The ID of the broker to mark as fenced.
     */
    void fence(int brokerId) {
        BrokerHeartbeatState broker = brokers.get(brokerId);
        if (broker != null) {
            untrack(broker);
        }
    }

    /**
     * Remove a broker.
     *
     * @param brokerId      The ID of the broker to remove.
     */
    void remove(int brokerId) {
        BrokerHeartbeatState broker = brokers.remove(brokerId);
        if (broker != null) {
            untrack(broker);
        }
    }

    /**
     * Stop tracking the broker in the unfenced list and active set, if it was tracked
     * in either of these.
     *
     * @param broker        The broker state to stop tracking.
     */
    private void untrack(BrokerHeartbeatState broker) {
        if (!broker.fenced()) {
            unfenced.remove(broker);
            if (!broker.shuttingDown()) {
                active.remove(broker);
            }
        }
    }

    /**
     * Check if the given broker has a valid session.
     *
     * @param brokerId      The broker ID to check.
     *
     * @return              True if the given broker has a valid session.
     */
    boolean hasValidSession(int brokerId) {
        BrokerHeartbeatState broker = brokers.get(brokerId);
        if (broker == null) return false;
        return hasValidSession(broker);
    }

    /**
     * Check if the given broker has a valid session.
     *
     * @param broker        The broker to check.
     *
     * @return              True if the given broker has a valid session.
     */
    private boolean hasValidSession(BrokerHeartbeatState broker) {
        if (broker.fenced()) {
            return false;
        } else {
            return broker.lastContactNs + sessionTimeoutNs >= time.nanoseconds();
        }
    }

    /**
     * Register this broker if we haven't already, and make sure its fencing state is
     * correct.
     *
     * @param brokerId          The broker ID.
     * @param fenced            True only if the broker is currently fenced.
     */
    void register(int brokerId, boolean fenced) {
        BrokerHeartbeatState broker = brokers.get(brokerId);
        if (broker == null) {
            touch(brokerId, fenced, -1);
        } else if (broker.fenced() != fenced) {
            touch(brokerId, fenced, broker.metadataOffset);
        }
    }

    /**
     * Update broker state, including lastContactNs.
     *
     * @param brokerId          The broker ID.
     * @param fenced            True only if the broker is currently fenced.
     * @param metadataOffset    The latest metadata offset of the broker.
     */
    void touch(int brokerId, boolean fenced, long metadataOffset) {
        BrokerHeartbeatState broker = brokers.get(brokerId);
        if (broker == null) {
            broker = new BrokerHeartbeatState(brokerId);
            brokers.put(brokerId, broker);
        } else {
            // Remove the broker from the unfenced list and/or the active set. Its
            // position in either of those data structures depends on values we are
            // changing here. We will re-add it if necessary at the end of this function.
            untrack(broker);
        }
        broker.lastContactNs = time.nanoseconds();
        broker.metadataOffset = metadataOffset;
        if (fenced) {
            // If a broker is fenced, it leaves controlled shutdown.  On its next heartbeat,
            // it will shut down immediately.
            broker.controlledShutdownOffset = -1;
        } else {
            unfenced.add(broker);
            if (!broker.shuttingDown()) {
                active.add(broker);
            }
        }
    }

    long lowestActiveOffset() {
        Iterator<BrokerHeartbeatState> iterator = active.iterator();
        if (!iterator.hasNext()) {
            return Long.MAX_VALUE;
        }
        BrokerHeartbeatState first = iterator.next();
        return first.metadataOffset;
    }

    /**
     * Mark a broker as being in the controlled shutdown state. We only update the
     * controlledShutdownOffset if the broker was previously not in controlled shutdown state.
     *
     * @param brokerId                  The broker id.
     * @param controlledShutDownOffset  The offset at which controlled shutdown will be complete.
     */
    void maybeUpdateControlledShutdownOffset(int brokerId, long controlledShutDownOffset) {
        BrokerHeartbeatState broker = brokers.get(brokerId);
        if (broker == null) {
            throw new RuntimeException("Unable to locate broker " + brokerId);
        }
        if (broker.fenced()) {
            throw new RuntimeException("Fenced brokers cannot enter controlled shutdown.");
        }
        active.remove(broker);
        if (broker.controlledShutdownOffset < 0) {
            broker.controlledShutdownOffset = controlledShutDownOffset;
            log.debug("Updated the controlled shutdown offset for broker {} to {}.",
                brokerId, controlledShutDownOffset);
        }
    }

    /**
     * Return the time in monotonic nanoseconds at which we should check if a broker
     * session needs to be expired.
     */
    long nextCheckTimeNs() {
        BrokerHeartbeatState broker = unfenced.first();
        if (broker == null) {
            return Long.MAX_VALUE;
        } else {
            return broker.lastContactNs + sessionTimeoutNs;
        }
    }

    /**
     * Check if the oldest broker to have heartbeated has already violated the
     * sessionTimeoutNs timeout and needs to be fenced.
     *
     * @return      An Optional broker node id.
     */
    Optional<Integer> findOneStaleBroker() {
        BrokerHeartbeatStateIterator iterator = unfenced.iterator();
        if (iterator.hasNext()) {
            BrokerHeartbeatState broker = iterator.next();
            // The unfenced list is sorted on last contact time from each
            // broker. If the first broker is not stale, then none is.
            if (!hasValidSession(broker)) {
                return Optional.of(broker.id);
            }
        }
        return Optional.empty();
    }

    Iterator<UsableBroker> usableBrokers(
        Function<Integer, Optional<String>> idToRack
    ) {
        return new UsableBrokerIterator(brokers.values().iterator(),
            idToRack);
    }

    static class UsableBrokerIterator implements Iterator<UsableBroker> {
        private final Iterator<BrokerHeartbeatState> iterator;
        private final Function<Integer, Optional<String>> idToRack;
        private UsableBroker next;

        UsableBrokerIterator(Iterator<BrokerHeartbeatState> iterator,
                             Function<Integer, Optional<String>> idToRack) {
            this.iterator = iterator;
            this.idToRack = idToRack;
            this.next = null;
        }

        @Override
        public boolean hasNext() {
            if (next != null) {
                return true;
            }
            BrokerHeartbeatState result;
            do {
                if (!iterator.hasNext()) {
                    return false;
                }
                result = iterator.next();
            } while (result.shuttingDown());
            Optional<String> rack = idToRack.apply(result.id());
            next = new UsableBroker(result.id(), rack, result.fenced());
            return true;
        }

        @Override
        public UsableBroker next() {
            if (!hasNext()) {
                throw new NoSuchElementException();
            }
            UsableBroker result = next;
            next = null;
            return result;
        }
    }

    BrokerControlState currentBrokerState(BrokerHeartbeatState broker) {
        if (broker.shuttingDown()) {
            return CONTROLLED_SHUTDOWN;
        } else if (broker.fenced()) {
            return FENCED;
        } else {
            return UNFENCED;
        }
    }

    /**
     * Calculate the next broker state for a broker that just sent a heartbeat request.
     *
     * @param brokerId                     The broker id.
     * @param request                      The incoming heartbeat request.
     * @param registerBrokerRecordOffset   The offset of the broker's {@link org.apache.kafka.common.metadata.RegisterBrokerRecord}.
     * @param hasLeaderships               A callback which evaluates to true if the broker leads
     *                                     at least one partition.
     *
     * @return                             The current and next broker states.
     */
    BrokerControlStates calculateNextBrokerState(int brokerId,
                                                 BrokerHeartbeatRequestData request,
                                                 long registerBrokerRecordOffset,
                                                 Supplier<Boolean> hasLeaderships) {
        BrokerHeartbeatState broker = brokers.getOrDefault(brokerId,
            new BrokerHeartbeatState(brokerId));
        BrokerControlState currentState = currentBrokerState(broker);
        switch (currentState) {
            case FENCED:
                if (request.wantShutDown()) {
                    log.info("Fenced broker {} has requested and been granted an immediate " +
                        "shutdown.", brokerId);
                    return new BrokerControlStates(currentState, SHUTDOWN_NOW);
                } else if (!request.wantFence()) {
                    if (request.currentMetadataOffset() >= registerBrokerRecordOffset) {
                        log.info("The request from broker {} to unfence has been granted " +
                                "because it has caught up with the offset of its register " +
                                "broker record {}.", brokerId, registerBrokerRecordOffset);
                        return new BrokerControlStates(currentState, UNFENCED);
                    } else {
                        if (log.isDebugEnabled()) {
                            log.debug("The request from broker {} to unfence cannot yet " +
                                "be granted because it has not caught up with the offset of " +
                                "its register broker record {}. It is still at offset {}.",
                                brokerId, registerBrokerRecordOffset, request.currentMetadataOffset());
                        }
                        return new BrokerControlStates(currentState, FENCED);
                    }
                }
                return new BrokerControlStates(currentState, FENCED);

            case UNFENCED:
                if (request.wantFence()) {
                    if (request.wantShutDown()) {
                        log.info("Unfenced broker {} has requested and been granted an " +
                            "immediate shutdown.", brokerId);
                        return new BrokerControlStates(currentState, SHUTDOWN_NOW);
                    } else {
                        log.info("Unfenced broker {} has requested and been granted " +
                            "fencing", brokerId);
                        return new BrokerControlStates(currentState, FENCED);
                    }
                } else if (request.wantShutDown()) {
                    if (hasLeaderships.get()) {
                        log.info("Unfenced broker {} has requested and been granted a " +
                            "controlled shutdown.", brokerId);
                        return new BrokerControlStates(currentState, CONTROLLED_SHUTDOWN);
                    } else {
                        log.info("Unfenced broker {} has requested and been granted an " +
                            "immediate shutdown.", brokerId);
                        return new BrokerControlStates(currentState, SHUTDOWN_NOW);
                    }
                }
                return new BrokerControlStates(currentState, UNFENCED);

            case CONTROLLED_SHUTDOWN:
                if (hasLeaderships.get()) {
                    log.debug("Broker {} is in controlled shutdown state, but can not " +
                        "shut down because more leaders still need to be moved.", brokerId);
                    return new BrokerControlStates(currentState, CONTROLLED_SHUTDOWN);
                }
                long lowestActiveOffset = lowestActiveOffset();
                if (broker.controlledShutdownOffset <= lowestActiveOffset) {
                    log.info("The request from broker {} to shut down has been granted " +
                        "since the lowest active offset {} is now greater than the " +
                        "broker's controlled shutdown offset {}.", brokerId,
                        lowestActiveOffset, broker.controlledShutdownOffset);
                    return new BrokerControlStates(currentState, SHUTDOWN_NOW);
                }
                log.debug("The request from broker {} to shut down can not yet be granted " +
                    "because the lowest active offset {} is not greater than the broker's " +
                    "shutdown offset {}.", brokerId, lowestActiveOffset,
                    broker.controlledShutdownOffset);
                return new BrokerControlStates(currentState, CONTROLLED_SHUTDOWN);

            default:
                return new BrokerControlStates(currentState, SHUTDOWN_NOW);
        }
    }
>>>>>>> 15418db6
}<|MERGE_RESOLUTION|>--- conflicted
+++ resolved
@@ -17,42 +17,26 @@
 
 package org.apache.kafka.controller;
 
-import java.util.OptionalLong;
 import org.apache.kafka.common.message.BrokerHeartbeatRequestData;
 import org.apache.kafka.common.utils.LogContext;
 import org.apache.kafka.common.utils.Time;
 import org.apache.kafka.metadata.placement.UsableBroker;
 import org.slf4j.Logger;
 
-import java.util.Collection;
-import java.util.Comparator;
-import java.util.HashMap;
-import java.util.Iterator;
-import java.util.NoSuchElementException;
-import java.util.Optional;
-import java.util.TreeSet;
+import java.util.*;
 import java.util.function.Function;
 import java.util.function.Supplier;
 
-import static org.apache.kafka.controller.BrokerControlState.FENCED;
-import static org.apache.kafka.controller.BrokerControlState.CONTROLLED_SHUTDOWN;
-import static org.apache.kafka.controller.BrokerControlState.SHUTDOWN_NOW;
-import static org.apache.kafka.controller.BrokerControlState.UNFENCED;
+import static org.apache.kafka.controller.BrokerControlState.*;
 
 
 /**
  * The BrokerHeartbeatManager manages all the soft state associated with broker heartbeats.
  * Soft state is state which does not appear in the metadata log.  This state includes
-<<<<<<< HEAD
- * things like the last time each broker sent us a heartbeat, and whether the broker is
- * trying to perform a controlled shutdown.
- * <p>
-=======
  * things like the last time each broker sent us a heartbeat.  As of KIP-841, the controlled
  * shutdown state is no longer treated as soft state and is persisted to the metadata log on broker
  * controlled shutdown requests.
- *
->>>>>>> 15418db6
+ * <p>
  * Only the active controller has a BrokerHeartbeatManager, since only the active
  * controller handles broker heartbeats.  Standby controllers will create a heartbeat
  * manager as part of the process of activating.  This design minimizes the size of the
@@ -61,535 +45,6 @@
  * active controller does not know when the last heartbeats were received from each.
  */
 public class BrokerHeartbeatManager {
-<<<<<<< HEAD
-	static class BrokerHeartbeatState {
-		/**
-		 * The broker ID.
-		 */
-		private final int id;
-
-		/**
-		 * The last time we received a heartbeat from this broker, in monotonic nanoseconds.
-		 * When this field is updated, we also may have to update the broker's position in
-		 * the unfenced list.
-		 */
-		long lastContactNs;
-
-		/**
-		 * The last metadata offset which this broker reported.  When this field is updated,
-		 * we may also have to update the broker's position in the active set.
-		 */
-		long metadataOffset;
-
-		/**
-		 * The offset at which the broker should complete its controlled shutdown, or -1
-		 * if the broker is not performing a controlled shutdown.  When this field is
-		 * updated, we also have to update the broker's position in the shuttingDown set.
-		 */
-		private long controlledShutDownOffset;
-
-		/**
-		 * The previous entry in the unfenced list, or null if the broker is not in that list.
-		 */
-		private BrokerHeartbeatState prev;
-
-		/**
-		 * The next entry in the unfenced list, or null if the broker is not in that list.
-		 */
-		private BrokerHeartbeatState next;
-
-		BrokerHeartbeatState(int id) {
-			this.id = id;
-			this.lastContactNs = 0;
-			this.prev = null;
-			this.next = null;
-			this.metadataOffset = -1;
-			this.controlledShutDownOffset = -1;
-		}
-
-		/**
-		 * Returns the broker ID.
-		 */
-		int id() {
-			return id;
-		}
-
-		/**
-		 * Returns true only if the broker is fenced.
-		 */
-		boolean fenced() {
-			return prev == null;
-		}
-
-		/**
-		 * Returns true only if the broker is in controlled shutdown state.
-		 */
-		boolean shuttingDown() {
-			return controlledShutDownOffset >= 0;
-		}
-	}
-
-	static class MetadataOffsetComparator implements Comparator<BrokerHeartbeatState> {
-		static final MetadataOffsetComparator INSTANCE = new MetadataOffsetComparator();
-
-		@Override
-		public int compare(BrokerHeartbeatState a, BrokerHeartbeatState b) {
-			if (a.metadataOffset < b.metadataOffset) {
-				return -1;
-			} else if (a.metadataOffset > b.metadataOffset) {
-				return 1;
-			} else if (a.id < b.id) {
-				return -1;
-			} else if (a.id > b.id) {
-				return 1;
-			} else {
-				return 0;
-			}
-		}
-	}
-
-	static class BrokerHeartbeatStateList {
-		/**
-		 * The head of the list of unfenced brokers.  The list is sorted in ascending order
-		 * of last contact time.
-		 */
-		private final BrokerHeartbeatState head;
-
-		BrokerHeartbeatStateList() {
-			this.head = new BrokerHeartbeatState(-1);
-			head.prev = head;
-			head.next = head;
-		}
-
-		/**
-		 * Return the head of the list, or null if the list is empty.
-		 */
-		BrokerHeartbeatState first() {
-			BrokerHeartbeatState result = head.next;
-			return result == head ? null : result;
-		}
-
-		/**
-		 * Add the broker to the list. We start looking for a place to put it at the end
-		 * of the list.
-		 */
-		void add(BrokerHeartbeatState broker) {
-			BrokerHeartbeatState cur = head.prev;
-			while (true) {
-				if (cur == head || cur.lastContactNs <= broker.lastContactNs) {
-					broker.next = cur.next;
-					cur.next.prev = broker;
-					broker.prev = cur;
-					cur.next = broker;
-					break;
-				}
-				cur = cur.prev;
-			}
-		}
-
-		/**
-		 * Remove a broker from the list.
-		 */
-		void remove(BrokerHeartbeatState broker) {
-			if (broker.next == null) {
-				throw new RuntimeException(broker + " is not in the  list.");
-			}
-			broker.prev.next = broker.next;
-			broker.next.prev = broker.prev;
-			broker.prev = null;
-			broker.next = null;
-		}
-
-		BrokerHeartbeatStateIterator iterator() {
-			return new BrokerHeartbeatStateIterator(head);
-		}
-	}
-
-	static class BrokerHeartbeatStateIterator implements Iterator<BrokerHeartbeatState> {
-		private final BrokerHeartbeatState head;
-		private BrokerHeartbeatState cur;
-
-		BrokerHeartbeatStateIterator(BrokerHeartbeatState head) {
-			this.head = head;
-			this.cur = head;
-		}
-
-		@Override
-		public boolean hasNext() {
-			return cur.next != head;
-		}
-
-		@Override
-		public BrokerHeartbeatState next() {
-			if (!hasNext()) {
-				throw new NoSuchElementException();
-			}
-			BrokerHeartbeatState result = cur.next;
-			cur = cur.next;
-			return result;
-		}
-	}
-
-	private final Logger log;
-
-	/**
-	 * The Kafka clock object to use.
-	 */
-	private final Time time;
-
-	/**
-	 * The broker session timeout in nanoseconds.
-	 */
-	private final long sessionTimeoutNs;
-
-	/**
-	 * Maps broker IDs to heartbeat states.
-	 */
-	private final HashMap<Integer, BrokerHeartbeatState> brokers;
-
-	/**
-	 * The list of unfenced brokers, sorted by last contact time.
-	 */
-	private final BrokerHeartbeatStateList unfenced;
-
-	/**
-	 * The set of active brokers.  A broker is active if it is unfenced, and not shutting
-	 * down.
-	 */
-	private final TreeSet<BrokerHeartbeatState> active;
-
-	BrokerHeartbeatManager(LogContext logContext,
-						   Time time,
-						   long sessionTimeoutNs) {
-		this.log = logContext.logger(BrokerHeartbeatManager.class);
-		this.time = time;
-		this.sessionTimeoutNs = sessionTimeoutNs;
-		this.brokers = new HashMap<>();
-		this.unfenced = new BrokerHeartbeatStateList();
-		this.active = new TreeSet<>(MetadataOffsetComparator.INSTANCE);
-	}
-
-	// VisibleForTesting
-	Time time() {
-		return time;
-	}
-
-	// VisibleForTesting
-	BrokerHeartbeatStateList unfenced() {
-		return unfenced;
-	}
-
-	/**
-	 * Mark a broker as fenced.
-	 * @param brokerId The ID of the broker to mark as fenced.
-	 */
-	void fence(int brokerId) {
-		BrokerHeartbeatState broker = brokers.get(brokerId);
-		if (broker != null) {
-			untrack(broker);
-		}
-	}
-
-	/**
-	 * Remove a broker.
-	 * @param brokerId The ID of the broker to remove.
-	 */
-	void remove(int brokerId) {
-		BrokerHeartbeatState broker = brokers.remove(brokerId);
-		if (broker != null) {
-			untrack(broker);
-		}
-	}
-
-	/**
-	 * Stop tracking the broker in the unfenced list and active set, if it was tracked
-	 * in either of these.
-	 * @param broker The broker state to stop tracking.
-	 */
-	private void untrack(BrokerHeartbeatState broker) {
-		if (!broker.fenced()) {
-			unfenced.remove(broker);
-			if (!broker.shuttingDown()) {
-				active.remove(broker);
-			}
-		}
-	}
-
-	/**
-	 * Check if the given broker has a valid session.
-	 * @param brokerId The broker ID to check.
-	 * @return True if the given broker has a valid session.
-	 */
-	boolean hasValidSession(int brokerId) {
-		BrokerHeartbeatState broker = brokers.get(brokerId);
-		if (broker == null) return false;
-		return hasValidSession(broker);
-	}
-
-	/**
-	 * Check if the given broker has a valid session.
-	 * @param broker The broker to check.
-	 * @return True if the given broker has a valid session.
-	 */
-	private boolean hasValidSession(BrokerHeartbeatState broker) {
-		if (broker.fenced()) {
-			return false;
-		} else {
-			return broker.lastContactNs + sessionTimeoutNs >= time.nanoseconds();
-		}
-	}
-
-	/**
-	 * Update broker state, including lastContactNs.
-	 * @param brokerId       The broker ID.
-	 * @param fenced         True only if the broker is currently fenced.
-	 * @param metadataOffset The latest metadata offset of the broker.
-	 */
-	void touch(int brokerId, boolean fenced, long metadataOffset) {
-		BrokerHeartbeatState broker = brokers.get(brokerId);
-		if (broker == null) {
-			broker = new BrokerHeartbeatState(brokerId);
-			brokers.put(brokerId, broker);
-		} else {
-			// Remove the broker from the unfenced list and/or the active set. Its
-			// position in either of those data structures depends on values we are
-			// changing here. We will re-add it if necessary at the end of this function.
-			untrack(broker);
-		}
-		broker.lastContactNs = time.nanoseconds();
-		broker.metadataOffset = metadataOffset;
-		if (fenced) {
-			// If a broker is fenced, it leaves controlled shutdown.  On its next heartbeat,
-			// it will shut down immediately.
-			broker.controlledShutDownOffset = -1;
-		} else {
-			unfenced.add(broker);
-			if (!broker.shuttingDown()) {
-				active.add(broker);
-			}
-		}
-	}
-
-	long lowestActiveOffset() {
-		Iterator<BrokerHeartbeatState> iterator = active.iterator();
-		if (!iterator.hasNext()) {
-			return Long.MAX_VALUE;
-		}
-		BrokerHeartbeatState first = iterator.next();
-		return first.metadataOffset;
-	}
-
-	/**
-	 * Mark a broker as being in the controlled shutdown state.
-	 * @param brokerId                 The broker id.
-	 * @param controlledShutDownOffset The offset at which controlled shutdown will be complete.
-	 */
-	void updateControlledShutdownOffset(int brokerId, long controlledShutDownOffset) {
-		BrokerHeartbeatState broker = brokers.get(brokerId);
-		if (broker == null) {
-			throw new RuntimeException("Unable to locate broker " + brokerId);
-		}
-		if (broker.fenced()) {
-			throw new RuntimeException("Fenced brokers cannot enter controlled shutdown.");
-		}
-		active.remove(broker);
-		broker.controlledShutDownOffset = controlledShutDownOffset;
-		log.debug("Updated the controlled shutdown offset for broker {} to {}.",
-				brokerId, controlledShutDownOffset);
-	}
-
-	/**
-	 * Return the time in monotonic nanoseconds at which we should check if a broker
-	 * session needs to be expired.
-	 */
-	long nextCheckTimeNs() {
-		BrokerHeartbeatState broker = unfenced.first();
-		if (broker == null) {
-			return Long.MAX_VALUE;
-		} else {
-			return broker.lastContactNs + sessionTimeoutNs;
-		}
-	}
-
-	/**
-	 * Find the stale brokers which haven't heartbeated in a long time, and which need to
-	 * be fenced.
-	 * @return A list of node IDs.
-	 */
-	List<Integer> findStaleBrokers() {
-		List<Integer> nodes = new ArrayList<>();
-		BrokerHeartbeatStateIterator iterator = unfenced.iterator();
-		while (iterator.hasNext()) {
-			BrokerHeartbeatState broker = iterator.next();
-			if (hasValidSession(broker)) {
-				break;
-			}
-			nodes.add(broker.id);
-		}
-		return nodes;
-	}
-
-	/**
-	 * Place replicas on unfenced brokers.
-	 * @param startPartition The partition ID to start with.
-	 * @param numPartitions  The number of partitions to place.
-	 * @param numReplicas    The number of replicas for each partition.
-	 * @param idToRack       A function mapping broker id to broker rack.
-	 * @param policy         The replica placement policy to use.
-	 * @return A list of replica lists.
-	 * @throws InvalidReplicationFactorException If too many replicas were requested.
-	 */
-	List<List<Integer>> placeReplicas(int startPartition,
-									  int numPartitions,
-									  short numReplicas,
-									  Function<Integer, Optional<String>> idToRack,
-									  ReplicaPlacementPolicy policy) {
-		// TODO: support using fenced brokers here if necessary to get to the desired
-		// number of replicas. We probably need to add a fenced boolean in UsableBroker.
-		Iterator<UsableBroker> iterator = new UsableBrokerIterator(
-				unfenced.iterator(), idToRack);
-		return policy.createPlacement(startPartition, numPartitions, numReplicas, iterator);
-	}
-
-	static class UsableBrokerIterator implements Iterator<UsableBroker> {
-		private final Iterator<BrokerHeartbeatState> iterator;
-		private final Function<Integer, Optional<String>> idToRack;
-		private UsableBroker next;
-
-		UsableBrokerIterator(Iterator<BrokerHeartbeatState> iterator,
-							 Function<Integer, Optional<String>> idToRack) {
-			this.iterator = iterator;
-			this.idToRack = idToRack;
-			this.next = null;
-		}
-
-		@Override
-		public boolean hasNext() {
-			if (next != null) {
-				return true;
-			}
-			BrokerHeartbeatState result;
-			do {
-				if (!iterator.hasNext()) {
-					return false;
-				}
-				result = iterator.next();
-			} while (result.shuttingDown());
-			Optional<String> rack = idToRack.apply(result.id());
-			next = new UsableBroker(result.id(), rack);
-			return true;
-		}
-
-		@Override
-		public UsableBroker next() {
-			if (!hasNext()) {
-				throw new NoSuchElementException();
-			}
-			UsableBroker result = next;
-			next = null;
-			return result;
-		}
-	}
-
-	BrokerControlState currentBrokerState(BrokerHeartbeatState broker) {
-		if (broker.shuttingDown()) {
-			return CONTROLLED_SHUTDOWN;
-		} else if (broker.fenced()) {
-			return FENCED;
-		} else {
-			return UNFENCED;
-		}
-	}
-
-	/**
-	 * Calculate the next broker state for a broker that just sent a heartbeat request.
-	 * @param brokerId            The broker id.
-	 * @param request             The incoming heartbeat request.
-	 * @param lastCommittedOffset The last committed offset of the quorum controller.
-	 * @param hasLeaderships      A callback which evaluates to true if the broker leads
-	 *                            at least one partition.
-	 * @return The current and next broker states.
-	 */
-	BrokerControlStates calculateNextBrokerState(int brokerId,
-												 BrokerHeartbeatRequestData request,
-												 long lastCommittedOffset,
-												 Supplier<Boolean> hasLeaderships) {
-		BrokerHeartbeatState broker = brokers.getOrDefault(brokerId,
-				new BrokerHeartbeatState(brokerId));
-		BrokerControlState currentState = currentBrokerState(broker);
-		switch (currentState) {
-			case FENCED:
-				if (request.wantShutDown()) {
-					log.info("Fenced broker {} has requested and been granted an immediate " +
-							"shutdown.", brokerId);
-					return new BrokerControlStates(currentState, SHUTDOWN_NOW);
-				} else if (!request.wantFence()) {
-					if (request.currentMetadataOffset() >= lastCommittedOffset) {
-						log.info("The request from broker {} to unfence has been granted " +
-								"because it has caught up with the last committed metadata " +
-								"offset {}.", brokerId, lastCommittedOffset);
-						return new BrokerControlStates(currentState, UNFENCED);
-					} else {
-						if (log.isDebugEnabled()) {
-							log.debug("The request from broker {} to unfence cannot yet " +
-											"be granted because it has not caught up with the last " +
-											"committed metadata offset {}. It is still at offset {}.",
-									brokerId, lastCommittedOffset, request.currentMetadataOffset());
-						}
-						return new BrokerControlStates(currentState, FENCED);
-					}
-				}
-				return new BrokerControlStates(currentState, FENCED);
-
-			case UNFENCED:
-				if (request.wantFence()) {
-					if (request.wantShutDown()) {
-						log.info("Unfenced broker {} has requested and been granted an " +
-								"immediate shutdown.", brokerId);
-						return new BrokerControlStates(currentState, SHUTDOWN_NOW);
-					} else {
-						log.info("Unfenced broker {} has requested and been granted " +
-								"fencing", brokerId);
-						return new BrokerControlStates(currentState, FENCED);
-					}
-				} else if (request.wantShutDown()) {
-					if (hasLeaderships.get()) {
-						log.info("Unfenced broker {} has requested and been granted a " +
-								"controlled shutdown.", brokerId);
-						return new BrokerControlStates(currentState, CONTROLLED_SHUTDOWN);
-					} else {
-						log.info("Unfenced broker {} has requested and been granted an " +
-								"immediate shutdown.", brokerId);
-						return new BrokerControlStates(currentState, SHUTDOWN_NOW);
-					}
-				}
-				return new BrokerControlStates(currentState, UNFENCED);
-
-			case CONTROLLED_SHUTDOWN:
-				if (hasLeaderships.get()) {
-					log.debug("Broker {} is in controlled shutdown state, but can not " +
-							"shut down because more leaders still need to be moved.", brokerId);
-					return new BrokerControlStates(currentState, CONTROLLED_SHUTDOWN);
-				}
-				long lowestActiveOffset = lowestActiveOffset();
-				if (broker.controlledShutDownOffset <= lowestActiveOffset) {
-					log.info("The request from broker {} to shut down has been granted " +
-									"since the lowest active offset {} is now greater than the " +
-									"broker's controlled shutdown offset {}.", brokerId,
-							lowestActiveOffset, broker.controlledShutDownOffset);
-					return new BrokerControlStates(currentState, SHUTDOWN_NOW);
-				}
-				log.debug("The request from broker {} to shut down can not yet be granted " +
-								"because the lowest active offset {} is not greater than the broker's " +
-								"shutdown offset {}.", brokerId, lowestActiveOffset,
-						broker.controlledShutDownOffset);
-				return new BrokerControlStates(currentState, CONTROLLED_SHUTDOWN);
-
-			default:
-				return new BrokerControlStates(currentState, SHUTDOWN_NOW);
-		}
-	}
-=======
     static class BrokerHeartbeatState {
         /**
          * The broker ID.
@@ -786,9 +241,7 @@
      */
     private final TreeSet<BrokerHeartbeatState> active;
 
-    BrokerHeartbeatManager(LogContext logContext,
-                           Time time,
-                           long sessionTimeoutNs) {
+    BrokerHeartbeatManager(LogContext logContext, Time time, long sessionTimeoutNs) {
         this.log = logContext.logger(BrokerHeartbeatManager.class);
         this.time = time;
         this.sessionTimeoutNs = sessionTimeoutNs;
@@ -866,11 +319,12 @@
      *
      * @param brokerId      The broker ID to check.
      *
-     * @return              True if the given broker has a valid session.
+     * @return True if the given broker has a valid session.
      */
     boolean hasValidSession(int brokerId) {
         BrokerHeartbeatState broker = brokers.get(brokerId);
-        if (broker == null) return false;
+        if (broker == null)
+            return false;
         return hasValidSession(broker);
     }
 
@@ -879,7 +333,7 @@
      *
      * @param broker        The broker to check.
      *
-     * @return              True if the given broker has a valid session.
+     * @return True if the given broker has a valid session.
      */
     private boolean hasValidSession(BrokerHeartbeatState broker) {
         if (broker.fenced()) {
@@ -964,8 +418,7 @@
         active.remove(broker);
         if (broker.controlledShutdownOffset < 0) {
             broker.controlledShutdownOffset = controlledShutDownOffset;
-            log.debug("Updated the controlled shutdown offset for broker {} to {}.",
-                brokerId, controlledShutDownOffset);
+            log.debug("Updated the controlled shutdown offset for broker {} to {}.", brokerId, controlledShutDownOffset);
         }
     }
 
@@ -986,7 +439,7 @@
      * Check if the oldest broker to have heartbeated has already violated the
      * sessionTimeoutNs timeout and needs to be fenced.
      *
-     * @return      An Optional broker node id.
+     * @return An Optional broker node id.
      */
     Optional<Integer> findOneStaleBroker() {
         BrokerHeartbeatStateIterator iterator = unfenced.iterator();
@@ -1001,11 +454,8 @@
         return Optional.empty();
     }
 
-    Iterator<UsableBroker> usableBrokers(
-        Function<Integer, Optional<String>> idToRack
-    ) {
-        return new UsableBrokerIterator(brokers.values().iterator(),
-            idToRack);
+    Iterator<UsableBroker> usableBrokers(Function<Integer, Optional<String>> idToRack) {
+        return new UsableBrokerIterator(brokers.values().iterator(), idToRack);
     }
 
     static class UsableBrokerIterator implements Iterator<UsableBroker> {
@@ -1013,8 +463,7 @@
         private final Function<Integer, Optional<String>> idToRack;
         private UsableBroker next;
 
-        UsableBrokerIterator(Iterator<BrokerHeartbeatState> iterator,
-                             Function<Integer, Optional<String>> idToRack) {
+        UsableBrokerIterator(Iterator<BrokerHeartbeatState> iterator, Function<Integer, Optional<String>> idToRack) {
             this.iterator = iterator;
             this.idToRack = idToRack;
             this.next = null;
@@ -1067,33 +516,23 @@
      * @param hasLeaderships               A callback which evaluates to true if the broker leads
      *                                     at least one partition.
      *
-     * @return                             The current and next broker states.
-     */
-    BrokerControlStates calculateNextBrokerState(int brokerId,
-                                                 BrokerHeartbeatRequestData request,
-                                                 long registerBrokerRecordOffset,
-                                                 Supplier<Boolean> hasLeaderships) {
-        BrokerHeartbeatState broker = brokers.getOrDefault(brokerId,
-            new BrokerHeartbeatState(brokerId));
+     * @return The current and next broker states.
+     */
+    BrokerControlStates calculateNextBrokerState(int brokerId, BrokerHeartbeatRequestData request, long registerBrokerRecordOffset, Supplier<Boolean> hasLeaderships) {
+        BrokerHeartbeatState broker = brokers.getOrDefault(brokerId, new BrokerHeartbeatState(brokerId));
         BrokerControlState currentState = currentBrokerState(broker);
         switch (currentState) {
             case FENCED:
                 if (request.wantShutDown()) {
-                    log.info("Fenced broker {} has requested and been granted an immediate " +
-                        "shutdown.", brokerId);
+                    log.info("Fenced broker {} has requested and been granted an immediate " + "shutdown.", brokerId);
                     return new BrokerControlStates(currentState, SHUTDOWN_NOW);
                 } else if (!request.wantFence()) {
                     if (request.currentMetadataOffset() >= registerBrokerRecordOffset) {
-                        log.info("The request from broker {} to unfence has been granted " +
-                                "because it has caught up with the offset of its register " +
-                                "broker record {}.", brokerId, registerBrokerRecordOffset);
+                        log.info("The request from broker {} to unfence has been granted " + "because it has caught up with the offset of its register " + "broker record {}.", brokerId, registerBrokerRecordOffset);
                         return new BrokerControlStates(currentState, UNFENCED);
                     } else {
                         if (log.isDebugEnabled()) {
-                            log.debug("The request from broker {} to unfence cannot yet " +
-                                "be granted because it has not caught up with the offset of " +
-                                "its register broker record {}. It is still at offset {}.",
-                                brokerId, registerBrokerRecordOffset, request.currentMetadataOffset());
+                            log.debug("The request from broker {} to unfence cannot yet " + "be granted because it has not caught up with the offset of " + "its register broker record {}. It is still at offset {}.", brokerId, registerBrokerRecordOffset, request.currentMetadataOffset());
                         }
                         return new BrokerControlStates(currentState, FENCED);
                     }
@@ -1103,22 +542,18 @@
             case UNFENCED:
                 if (request.wantFence()) {
                     if (request.wantShutDown()) {
-                        log.info("Unfenced broker {} has requested and been granted an " +
-                            "immediate shutdown.", brokerId);
+                        log.info("Unfenced broker {} has requested and been granted an " + "immediate shutdown.", brokerId);
                         return new BrokerControlStates(currentState, SHUTDOWN_NOW);
                     } else {
-                        log.info("Unfenced broker {} has requested and been granted " +
-                            "fencing", brokerId);
+                        log.info("Unfenced broker {} has requested and been granted " + "fencing", brokerId);
                         return new BrokerControlStates(currentState, FENCED);
                     }
                 } else if (request.wantShutDown()) {
                     if (hasLeaderships.get()) {
-                        log.info("Unfenced broker {} has requested and been granted a " +
-                            "controlled shutdown.", brokerId);
+                        log.info("Unfenced broker {} has requested and been granted a " + "controlled shutdown.", brokerId);
                         return new BrokerControlStates(currentState, CONTROLLED_SHUTDOWN);
                     } else {
-                        log.info("Unfenced broker {} has requested and been granted an " +
-                            "immediate shutdown.", brokerId);
+                        log.info("Unfenced broker {} has requested and been granted an " + "immediate shutdown.", brokerId);
                         return new BrokerControlStates(currentState, SHUTDOWN_NOW);
                     }
                 }
@@ -1126,27 +561,19 @@
 
             case CONTROLLED_SHUTDOWN:
                 if (hasLeaderships.get()) {
-                    log.debug("Broker {} is in controlled shutdown state, but can not " +
-                        "shut down because more leaders still need to be moved.", brokerId);
+                    log.debug("Broker {} is in controlled shutdown state, but can not " + "shut down because more leaders still need to be moved.", brokerId);
                     return new BrokerControlStates(currentState, CONTROLLED_SHUTDOWN);
                 }
                 long lowestActiveOffset = lowestActiveOffset();
                 if (broker.controlledShutdownOffset <= lowestActiveOffset) {
-                    log.info("The request from broker {} to shut down has been granted " +
-                        "since the lowest active offset {} is now greater than the " +
-                        "broker's controlled shutdown offset {}.", brokerId,
-                        lowestActiveOffset, broker.controlledShutdownOffset);
+                    log.info("The request from broker {} to shut down has been granted " + "since the lowest active offset {} is now greater than the " + "broker's controlled shutdown offset {}.", brokerId, lowestActiveOffset, broker.controlledShutdownOffset);
                     return new BrokerControlStates(currentState, SHUTDOWN_NOW);
                 }
-                log.debug("The request from broker {} to shut down can not yet be granted " +
-                    "because the lowest active offset {} is not greater than the broker's " +
-                    "shutdown offset {}.", brokerId, lowestActiveOffset,
-                    broker.controlledShutdownOffset);
+                log.debug("The request from broker {} to shut down can not yet be granted " + "because the lowest active offset {} is not greater than the broker's " + "shutdown offset {}.", brokerId, lowestActiveOffset, broker.controlledShutdownOffset);
                 return new BrokerControlStates(currentState, CONTROLLED_SHUTDOWN);
 
             default:
                 return new BrokerControlStates(currentState, SHUTDOWN_NOW);
         }
     }
->>>>>>> 15418db6
 }