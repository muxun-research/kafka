/*
 * Licensed to the Apache Software Foundation (ASF) under one or more
 * contributor license agreements. See the NOTICE file distributed with
 * this work for additional information regarding copyright ownership.
 * The ASF licenses this file to You under the Apache License, Version 2.0
 * (the "License"); you may not use this file except in compliance with
 * the License. You may obtain a copy of the License at
 *
 *    http://www.apache.org/licenses/LICENSE-2.0
 *
 * Unless required by applicable law or agreed to in writing, software
 * distributed under the License is distributed on an "AS IS" BASIS,
 * WITHOUT WARRANTIES OR CONDITIONS OF ANY KIND, either express or implied.
 * See the License for the specific language governing permissions and
 * limitations under the License.
 */

package org.apache.kafka.controller;

import org.apache.kafka.common.message.BrokerHeartbeatRequestData;
import org.apache.kafka.common.utils.LogContext;
import org.apache.kafka.common.utils.Time;
import org.apache.kafka.metadata.placement.UsableBroker;

import org.slf4j.Logger;

<<<<<<< HEAD
import java.util.*;
import java.util.function.Function;
import java.util.function.Supplier;

import static org.apache.kafka.controller.BrokerControlState.*;


/**
 * The BrokerHeartbeatManager manages all the soft state associated with broker heartbeats.
 * Soft state is state which does not appear in the metadata log.  This state includes
 * things like the last time each broker sent us a heartbeat.  As of KIP-841, the controlled
 * shutdown state is no longer treated as soft state and is persisted to the metadata log on broker
 * controlled shutdown requests.
 * <p>
=======
import java.util.Collection;
import java.util.Comparator;
import java.util.HashMap;
import java.util.Iterator;
import java.util.NoSuchElementException;
import java.util.Optional;
import java.util.OptionalLong;
import java.util.TreeSet;
import java.util.function.Function;
import java.util.function.Supplier;

import static org.apache.kafka.controller.BrokerControlState.CONTROLLED_SHUTDOWN;
import static org.apache.kafka.controller.BrokerControlState.FENCED;
import static org.apache.kafka.controller.BrokerControlState.SHUTDOWN_NOW;
import static org.apache.kafka.controller.BrokerControlState.UNFENCED;


/**
 * The BrokerHeartbeatManager manages some of the soft state associated with broker heartbeats.
 * For example, it stores the last metadata offset which each broker reported. It contains the
 * BrokerHeartbeatTracker, which stores the last time we received a heartbeat from each broker.
 * In addition to storing this soft state, the BrokerHeartbeatManager aggregates some information
 * about brokers (such as whether they're fenced or not) into a single place.
 *
>>>>>>> 9494bebe
 * Only the active controller has a BrokerHeartbeatManager, since only the active
 * controller handles broker heartbeats.  Standby controllers will create a heartbeat
 * manager as part of the process of activating.  This design minimizes the size of the
 * metadata partition by excluding heartbeats from it.  However, it does mean that after
 * a controller failover, we may take some extra time to fence brokers, since the new
 * active controller does not know when the last heartbeats were received from each.
 */
public class BrokerHeartbeatManager {
    static class BrokerHeartbeatState {
        /**
         * The broker ID.
         */
        private final int id;

        /**
         * True if this broker is fenced.
         */
        private boolean fenced;

        /**
         * The last metadata offset which this broker reported.  When this field is updated,
         * we may also have to update the broker's position in the active set.
         */
        private long metadataOffset;

        /**
         * The offset at which the broker should complete its controlled shutdown, or -1
         * if the broker is not performing a controlled shutdown.
         */
        private long controlledShutdownOffset;

        BrokerHeartbeatState(
            int id,
            boolean fenced,
            long metadataOffset,
            long controlledShutdownOffset
        ) {
            this.id = id;
            this.fenced = fenced;
            this.metadataOffset = metadataOffset;
            this.controlledShutdownOffset = controlledShutdownOffset;
        }

        /**
         * Returns the broker ID.
         */
        int id() {
            return id;
        }

        /**
         * Returns true only if the broker is fenced.
         */
        boolean fenced() {
            return fenced;
        }

        /**
         * Get the last metadata offset that was reported.
         */
        long metadataOffset() {
            return metadataOffset;
        }

        void setMetadataOffset(long metadataOffset) {
            this.metadataOffset = metadataOffset;
        }

        /**
         * Returns true only if the broker is in controlled shutdown state.
         */
        boolean shuttingDown() {
            return controlledShutdownOffset >= 0;
        }
    }

    static class MetadataOffsetComparator implements Comparator<BrokerHeartbeatState> {
        static final MetadataOffsetComparator INSTANCE = new MetadataOffsetComparator();

        @Override
        public int compare(BrokerHeartbeatState a, BrokerHeartbeatState b) {
            if (a.metadataOffset < b.metadataOffset) {
                return -1;
            } else if (a.metadataOffset > b.metadataOffset) {
                return 1;
            } else if (a.id < b.id) {
                return -1;
            } else if (a.id > b.id) {
                return 1;
            } else {
                return 0;
            }
        }
    }

    private final Logger log;

    /**
     * Tracks the last time broker heartbeats were reported for each broker.
     */
    private final BrokerHeartbeatTracker tracker;

    /**
     * Maps broker IDs to heartbeat states.
     */
    private final HashMap<Integer, BrokerHeartbeatState> brokers;

    /**
     * The set of active brokers.  A broker is active if it is unfenced, and not shutting
     * down.
     */
    private final TreeSet<BrokerHeartbeatState> active;

<<<<<<< HEAD
    BrokerHeartbeatManager(LogContext logContext, Time time, long sessionTimeoutNs) {
=======
    BrokerHeartbeatManager(
        LogContext logContext,
        Time time,
        long sessionTimeoutNs
    ) {
>>>>>>> 9494bebe
        this.log = logContext.logger(BrokerHeartbeatManager.class);
        this.tracker = new BrokerHeartbeatTracker(time, sessionTimeoutNs);
        this.brokers = new HashMap<>();
        this.active = new TreeSet<>(MetadataOffsetComparator.INSTANCE);
    }

    BrokerHeartbeatTracker tracker() {
        return tracker;
    }

    // VisibleForTesting
    Time time() {
        return tracker.time();
    }

    // VisibleForTesting
    Collection<BrokerHeartbeatState> brokers() {
        return brokers.values();
    }

    // VisibleForTesting
    OptionalLong controlledShutdownOffset(int brokerId) {
        BrokerHeartbeatState broker = brokers.get(brokerId);
        if (broker == null || broker.controlledShutdownOffset == -1) {
            return OptionalLong.empty();
        }
        return OptionalLong.of(broker.controlledShutdownOffset);
    }

    /**
     * Mark a broker as fenced.
     *
     * @param brokerId      The ID of the broker to mark as fenced.
     */
    void fence(int brokerId) {
        BrokerHeartbeatState broker = brokers.get(brokerId);
        if (broker != null) {
            broker.fenced = true;
            active.remove(broker);
        }
    }

    /**
     * Remove a broker.
     *
     * @param brokerId      The ID of the broker to remove.
     */
    void remove(int brokerId) {
        BrokerHeartbeatState broker = brokers.remove(brokerId);
        if (broker != null) {
            active.remove(broker);
        }
    }

    /**
     * Stop tracking the broker in the unfenced list and active set, if it was tracked
     * in either of these.
     *
     * @param broker        The broker state to stop tracking.
     */
    private void untrack(BrokerHeartbeatState broker) {
        if (!broker.fenced()) {
            if (!broker.shuttingDown()) {
                active.remove(broker);
            }
        }
    }

    /**
     * Check if the given broker has a valid session.
     *
     * @param brokerId      The broker ID to check.
     * @param brokerEpoch   The broker epoch to check.
     *
     * @return True if the given broker has a valid session.
     */
<<<<<<< HEAD
    boolean hasValidSession(int brokerId) {
        BrokerHeartbeatState broker = brokers.get(brokerId);
        if (broker == null)
            return false;
        return hasValidSession(broker);
    }

    /**
     * Check if the given broker has a valid session.
     *
     * @param broker        The broker to check.
     *
     * @return True if the given broker has a valid session.
     */
    private boolean hasValidSession(BrokerHeartbeatState broker) {
        if (broker.fenced()) {
            return false;
        } else {
            return broker.lastContactNs + sessionTimeoutNs >= time.nanoseconds();
        }
=======
    boolean hasValidSession(int brokerId, long brokerEpoch) {
        return tracker.hasValidSession(new BrokerIdAndEpoch(brokerId, brokerEpoch));
>>>>>>> 9494bebe
    }

    /**
     * Register this broker if we haven't already, and make sure its fencing state is
     * correct.
     *
     * @param brokerId          The broker ID.
     * @param fenced            True only if the broker is currently fenced.
     */
    void register(int brokerId, boolean fenced) {
        BrokerHeartbeatState broker = brokers.get(brokerId);
        long metadataOffset = -1L;
        if (broker == null) {
            broker = new BrokerHeartbeatState(brokerId, fenced, -1L, -1L);
            brokers.put(brokerId, broker);
        } else if (broker.fenced() != fenced) {
            metadataOffset = broker.metadataOffset;
        }
        touch(brokerId, fenced, metadataOffset);
    }

    /**
     * Update broker state, including lastContactNs.
     *
     * @param brokerId          The broker ID.
     * @param fenced            True only if the broker is currently fenced.
     * @param metadataOffset    The latest metadata offset of the broker.
     * @throws IllegalStateException if the broker is not registered.
     */
    void touch(int brokerId, boolean fenced, long metadataOffset) {
        BrokerHeartbeatState broker = heartbeatStateOrThrow(brokerId);
        // Remove the broker from the unfenced list and/or the active set. Its
        // position in either of those data structures depends on values we are
        // changing here. We will re-add it if necessary at the end of this function.
        untrack(broker);
        broker.fenced = fenced;
        broker.metadataOffset = metadataOffset;
        boolean isActive = false;
        if (fenced) {
            // If a broker is fenced, it leaves controlled shutdown.  On its next heartbeat,
            // it will shut down immediately.
            broker.controlledShutdownOffset = -1;
        } else {
            if (!broker.shuttingDown()) {
                isActive = true;
            }
        }
        if (isActive) {
            active.add(broker);
        } else {
            active.remove(broker);
        }
    }

    long lowestActiveOffset() {
        Iterator<BrokerHeartbeatState> iterator = active.iterator();
        if (!iterator.hasNext()) {
            return Long.MAX_VALUE;
        }
        BrokerHeartbeatState first = iterator.next();
        return first.metadataOffset;
    }

    /**
     * Mark a broker as being in the controlled shutdown state. We only update the
     * controlledShutdownOffset if the broker was previously not in controlled shutdown state.
     *
     * @param brokerId                  The broker id.
     * @param controlledShutDownOffset  The offset at which controlled shutdown will be complete.
     */
    void maybeUpdateControlledShutdownOffset(int brokerId, long controlledShutDownOffset) {
        BrokerHeartbeatState broker = heartbeatStateOrThrow(brokerId);
        if (broker.fenced()) {
            throw new RuntimeException("Fenced brokers cannot enter controlled shutdown.");
        }
        active.remove(broker);
        if (broker.controlledShutdownOffset < 0) {
            broker.controlledShutdownOffset = controlledShutDownOffset;
            log.debug("Updated the controlled shutdown offset for broker {} to {}.", brokerId, controlledShutDownOffset);
        }
    }

<<<<<<< HEAD
    /**
     * Return the time in monotonic nanoseconds at which we should check if a broker
     * session needs to be expired.
     */
    long nextCheckTimeNs() {
        BrokerHeartbeatState broker = unfenced.first();
        if (broker == null) {
            return Long.MAX_VALUE;
        } else {
            return broker.lastContactNs + sessionTimeoutNs;
        }
    }

    /**
     * Check if the oldest broker to have heartbeated has already violated the
     * sessionTimeoutNs timeout and needs to be fenced.
     *
     * @return An Optional broker node id.
     */
    Optional<Integer> findOneStaleBroker() {
        BrokerHeartbeatStateIterator iterator = unfenced.iterator();
        if (iterator.hasNext()) {
            BrokerHeartbeatState broker = iterator.next();
            // The unfenced list is sorted on last contact time from each
            // broker. If the first broker is not stale, then none is.
            if (!hasValidSession(broker)) {
                return Optional.of(broker.id);
            }
        }
        return Optional.empty();
    }

    Iterator<UsableBroker> usableBrokers(Function<Integer, Optional<String>> idToRack) {
        return new UsableBrokerIterator(brokers.values().iterator(), idToRack);
=======
    Iterator<UsableBroker> usableBrokers(
        Function<Integer, Optional<String>> idToRack
    ) {
        return new UsableBrokerIterator(brokers.values().iterator(),
            idToRack);
>>>>>>> 9494bebe
    }

    static class UsableBrokerIterator implements Iterator<UsableBroker> {
        private final Iterator<BrokerHeartbeatState> iterator;
        private final Function<Integer, Optional<String>> idToRack;
        private UsableBroker next;

        UsableBrokerIterator(Iterator<BrokerHeartbeatState> iterator, Function<Integer, Optional<String>> idToRack) {
            this.iterator = iterator;
            this.idToRack = idToRack;
            this.next = null;
        }

        @Override
        public boolean hasNext() {
            if (next != null) {
                return true;
            }
            BrokerHeartbeatState result;
            do {
                if (!iterator.hasNext()) {
                    return false;
                }
                result = iterator.next();
            } while (result.shuttingDown());
            Optional<String> rack = idToRack.apply(result.id());
            next = new UsableBroker(result.id(), rack, result.fenced());
            return true;
        }

        @Override
        public UsableBroker next() {
            if (!hasNext()) {
                throw new NoSuchElementException();
            }
            UsableBroker result = next;
            next = null;
            return result;
        }
    }

    BrokerControlState currentBrokerState(BrokerHeartbeatState broker) {
        if (broker.shuttingDown()) {
            return CONTROLLED_SHUTDOWN;
        } else if (broker.fenced()) {
            return FENCED;
        } else {
            return UNFENCED;
        }
    }

    /**
     * Calculate the next broker state for a broker that just sent a heartbeat request.
     *
     * @param brokerId                     The broker id.
     * @param request                      The incoming heartbeat request.
     * @param registerBrokerRecordOffset   The offset of the broker's {@link org.apache.kafka.common.metadata.RegisterBrokerRecord}.
     * @param hasLeaderships               A callback which evaluates to true if the broker leads
     *                                     at least one partition.
     *
<<<<<<< HEAD
     * @return The current and next broker states.
     */
    BrokerControlStates calculateNextBrokerState(int brokerId, BrokerHeartbeatRequestData request, long registerBrokerRecordOffset, Supplier<Boolean> hasLeaderships) {
        BrokerHeartbeatState broker = brokers.getOrDefault(brokerId, new BrokerHeartbeatState(brokerId));
=======
     * @throws IllegalStateException       If the broker is not registered.
     * @return                             The current and next broker states.
     */
    BrokerControlStates calculateNextBrokerState(int brokerId,
                                                 BrokerHeartbeatRequestData request,
                                                 long registerBrokerRecordOffset,
                                                 Supplier<Boolean> hasLeaderships) {
        BrokerHeartbeatState broker = heartbeatStateOrThrow(brokerId);
>>>>>>> 9494bebe
        BrokerControlState currentState = currentBrokerState(broker);
        switch (currentState) {
            case FENCED:
                if (request.wantShutDown()) {
                    log.info("Fenced broker {} has requested and been granted an immediate " + "shutdown.", brokerId);
                    return new BrokerControlStates(currentState, SHUTDOWN_NOW);
                } else if (!request.wantFence()) {
                    if (request.currentMetadataOffset() >= registerBrokerRecordOffset) {
                        log.info("The request from broker {} to unfence has been granted " + "because it has caught up with the offset of its register " + "broker record {}.", brokerId, registerBrokerRecordOffset);
                        return new BrokerControlStates(currentState, UNFENCED);
                    } else {
                        if (log.isDebugEnabled()) {
                            log.debug("The request from broker {} to unfence cannot yet " + "be granted because it has not caught up with the offset of " + "its register broker record {}. It is still at offset {}.", brokerId, registerBrokerRecordOffset, request.currentMetadataOffset());
                        }
                        return new BrokerControlStates(currentState, FENCED);
                    }
                }
                return new BrokerControlStates(currentState, FENCED);

            case UNFENCED:
                if (request.wantFence()) {
                    if (request.wantShutDown()) {
                        log.info("Unfenced broker {} has requested and been granted an " + "immediate shutdown.", brokerId);
                        return new BrokerControlStates(currentState, SHUTDOWN_NOW);
                    } else {
                        log.info("Unfenced broker {} has requested and been granted " + "fencing", brokerId);
                        return new BrokerControlStates(currentState, FENCED);
                    }
                } else if (request.wantShutDown()) {
                    if (hasLeaderships.get()) {
                        log.info("Unfenced broker {} has requested and been granted a " + "controlled shutdown.", brokerId);
                        return new BrokerControlStates(currentState, CONTROLLED_SHUTDOWN);
                    } else {
                        log.info("Unfenced broker {} has requested and been granted an " + "immediate shutdown.", brokerId);
                        return new BrokerControlStates(currentState, SHUTDOWN_NOW);
                    }
                }
                return new BrokerControlStates(currentState, UNFENCED);

            case CONTROLLED_SHUTDOWN:
                if (hasLeaderships.get()) {
                    log.debug("Broker {} is in controlled shutdown state, but can not " + "shut down because more leaders still need to be moved.", brokerId);
                    return new BrokerControlStates(currentState, CONTROLLED_SHUTDOWN);
                }
                long lowestActiveOffset = lowestActiveOffset();
                if (broker.controlledShutdownOffset <= lowestActiveOffset) {
                    log.info("The request from broker {} to shut down has been granted " + "since the lowest active offset {} is now greater than the " + "broker's controlled shutdown offset {}.", brokerId, lowestActiveOffset, broker.controlledShutdownOffset);
                    return new BrokerControlStates(currentState, SHUTDOWN_NOW);
                }
                log.debug("The request from broker {} to shut down can not yet be granted " + "because the lowest active offset {} is not greater than the broker's " + "shutdown offset {}.", brokerId, lowestActiveOffset, broker.controlledShutdownOffset);
                return new BrokerControlStates(currentState, CONTROLLED_SHUTDOWN);

            default:
                return new BrokerControlStates(currentState, SHUTDOWN_NOW);
        }
    }

    private BrokerHeartbeatState heartbeatStateOrThrow(int brokerId) {
        BrokerHeartbeatState broker = brokers.get(brokerId);
        if (broker == null) {
            throw new IllegalStateException("Broker " + brokerId + " is not registered.");
        }
        return broker;
    }
}<|MERGE_RESOLUTION|>--- conflicted
+++ resolved
@@ -24,22 +24,6 @@
 
 import org.slf4j.Logger;
 
-<<<<<<< HEAD
-import java.util.*;
-import java.util.function.Function;
-import java.util.function.Supplier;
-
-import static org.apache.kafka.controller.BrokerControlState.*;
-
-
-/**
- * The BrokerHeartbeatManager manages all the soft state associated with broker heartbeats.
- * Soft state is state which does not appear in the metadata log.  This state includes
- * things like the last time each broker sent us a heartbeat.  As of KIP-841, the controlled
- * shutdown state is no longer treated as soft state and is persisted to the metadata log on broker
- * controlled shutdown requests.
- * <p>
-=======
 import java.util.Collection;
 import java.util.Comparator;
 import java.util.HashMap;
@@ -64,7 +48,6 @@
  * In addition to storing this soft state, the BrokerHeartbeatManager aggregates some information
  * about brokers (such as whether they're fenced or not) into a single place.
  *
->>>>>>> 9494bebe
  * Only the active controller has a BrokerHeartbeatManager, since only the active
  * controller handles broker heartbeats.  Standby controllers will create a heartbeat
  * manager as part of the process of activating.  This design minimizes the size of the
@@ -178,15 +161,11 @@
      */
     private final TreeSet<BrokerHeartbeatState> active;
 
-<<<<<<< HEAD
-    BrokerHeartbeatManager(LogContext logContext, Time time, long sessionTimeoutNs) {
-=======
     BrokerHeartbeatManager(
         LogContext logContext,
         Time time,
         long sessionTimeoutNs
     ) {
->>>>>>> 9494bebe
         this.log = logContext.logger(BrokerHeartbeatManager.class);
         this.tracker = new BrokerHeartbeatTracker(time, sessionTimeoutNs);
         this.brokers = new HashMap<>();
@@ -261,33 +240,10 @@
      * @param brokerId      The broker ID to check.
      * @param brokerEpoch   The broker epoch to check.
      *
-     * @return True if the given broker has a valid session.
-     */
-<<<<<<< HEAD
-    boolean hasValidSession(int brokerId) {
-        BrokerHeartbeatState broker = brokers.get(brokerId);
-        if (broker == null)
-            return false;
-        return hasValidSession(broker);
-    }
-
-    /**
-     * Check if the given broker has a valid session.
-     *
-     * @param broker        The broker to check.
-     *
-     * @return True if the given broker has a valid session.
-     */
-    private boolean hasValidSession(BrokerHeartbeatState broker) {
-        if (broker.fenced()) {
-            return false;
-        } else {
-            return broker.lastContactNs + sessionTimeoutNs >= time.nanoseconds();
-        }
-=======
+     * @return              True if the given broker has a valid session.
+     */
     boolean hasValidSession(int brokerId, long brokerEpoch) {
         return tracker.hasValidSession(new BrokerIdAndEpoch(brokerId, brokerEpoch));
->>>>>>> 9494bebe
     }
 
     /**
@@ -366,52 +322,16 @@
         active.remove(broker);
         if (broker.controlledShutdownOffset < 0) {
             broker.controlledShutdownOffset = controlledShutDownOffset;
-            log.debug("Updated the controlled shutdown offset for broker {} to {}.", brokerId, controlledShutDownOffset);
-        }
-    }
-
-<<<<<<< HEAD
-    /**
-     * Return the time in monotonic nanoseconds at which we should check if a broker
-     * session needs to be expired.
-     */
-    long nextCheckTimeNs() {
-        BrokerHeartbeatState broker = unfenced.first();
-        if (broker == null) {
-            return Long.MAX_VALUE;
-        } else {
-            return broker.lastContactNs + sessionTimeoutNs;
-        }
-    }
-
-    /**
-     * Check if the oldest broker to have heartbeated has already violated the
-     * sessionTimeoutNs timeout and needs to be fenced.
-     *
-     * @return An Optional broker node id.
-     */
-    Optional<Integer> findOneStaleBroker() {
-        BrokerHeartbeatStateIterator iterator = unfenced.iterator();
-        if (iterator.hasNext()) {
-            BrokerHeartbeatState broker = iterator.next();
-            // The unfenced list is sorted on last contact time from each
-            // broker. If the first broker is not stale, then none is.
-            if (!hasValidSession(broker)) {
-                return Optional.of(broker.id);
-            }
-        }
-        return Optional.empty();
-    }
-
-    Iterator<UsableBroker> usableBrokers(Function<Integer, Optional<String>> idToRack) {
-        return new UsableBrokerIterator(brokers.values().iterator(), idToRack);
-=======
+            log.debug("Updated the controlled shutdown offset for broker {} to {}.",
+                brokerId, controlledShutDownOffset);
+        }
+    }
+
     Iterator<UsableBroker> usableBrokers(
         Function<Integer, Optional<String>> idToRack
     ) {
         return new UsableBrokerIterator(brokers.values().iterator(),
             idToRack);
->>>>>>> 9494bebe
     }
 
     static class UsableBrokerIterator implements Iterator<UsableBroker> {
@@ -419,7 +339,8 @@
         private final Function<Integer, Optional<String>> idToRack;
         private UsableBroker next;
 
-        UsableBrokerIterator(Iterator<BrokerHeartbeatState> iterator, Function<Integer, Optional<String>> idToRack) {
+        UsableBrokerIterator(Iterator<BrokerHeartbeatState> iterator,
+                             Function<Integer, Optional<String>> idToRack) {
             this.iterator = iterator;
             this.idToRack = idToRack;
             this.next = null;
@@ -472,12 +393,6 @@
      * @param hasLeaderships               A callback which evaluates to true if the broker leads
      *                                     at least one partition.
      *
-<<<<<<< HEAD
-     * @return The current and next broker states.
-     */
-    BrokerControlStates calculateNextBrokerState(int brokerId, BrokerHeartbeatRequestData request, long registerBrokerRecordOffset, Supplier<Boolean> hasLeaderships) {
-        BrokerHeartbeatState broker = brokers.getOrDefault(brokerId, new BrokerHeartbeatState(brokerId));
-=======
      * @throws IllegalStateException       If the broker is not registered.
      * @return                             The current and next broker states.
      */
@@ -486,20 +401,25 @@
                                                  long registerBrokerRecordOffset,
                                                  Supplier<Boolean> hasLeaderships) {
         BrokerHeartbeatState broker = heartbeatStateOrThrow(brokerId);
->>>>>>> 9494bebe
         BrokerControlState currentState = currentBrokerState(broker);
         switch (currentState) {
             case FENCED:
                 if (request.wantShutDown()) {
-                    log.info("Fenced broker {} has requested and been granted an immediate " + "shutdown.", brokerId);
+                    log.info("Fenced broker {} has requested and been granted an immediate " +
+                        "shutdown.", brokerId);
                     return new BrokerControlStates(currentState, SHUTDOWN_NOW);
                 } else if (!request.wantFence()) {
                     if (request.currentMetadataOffset() >= registerBrokerRecordOffset) {
-                        log.info("The request from broker {} to unfence has been granted " + "because it has caught up with the offset of its register " + "broker record {}.", brokerId, registerBrokerRecordOffset);
+                        log.info("The request from broker {} to unfence has been granted " +
+                                "because it has caught up with the offset of its register " +
+                                "broker record {}.", brokerId, registerBrokerRecordOffset);
                         return new BrokerControlStates(currentState, UNFENCED);
                     } else {
                         if (log.isDebugEnabled()) {
-                            log.debug("The request from broker {} to unfence cannot yet " + "be granted because it has not caught up with the offset of " + "its register broker record {}. It is still at offset {}.", brokerId, registerBrokerRecordOffset, request.currentMetadataOffset());
+                            log.debug("The request from broker {} to unfence cannot yet " +
+                                "be granted because it has not caught up with the offset of " +
+                                "its register broker record {}. It is still at offset {}.",
+                                brokerId, registerBrokerRecordOffset, request.currentMetadataOffset());
                         }
                         return new BrokerControlStates(currentState, FENCED);
                     }
@@ -509,18 +429,22 @@
             case UNFENCED:
                 if (request.wantFence()) {
                     if (request.wantShutDown()) {
-                        log.info("Unfenced broker {} has requested and been granted an " + "immediate shutdown.", brokerId);
+                        log.info("Unfenced broker {} has requested and been granted an " +
+                            "immediate shutdown.", brokerId);
                         return new BrokerControlStates(currentState, SHUTDOWN_NOW);
                     } else {
-                        log.info("Unfenced broker {} has requested and been granted " + "fencing", brokerId);
+                        log.info("Unfenced broker {} has requested and been granted " +
+                            "fencing", brokerId);
                         return new BrokerControlStates(currentState, FENCED);
                     }
                 } else if (request.wantShutDown()) {
                     if (hasLeaderships.get()) {
-                        log.info("Unfenced broker {} has requested and been granted a " + "controlled shutdown.", brokerId);
+                        log.info("Unfenced broker {} has requested and been granted a " +
+                            "controlled shutdown.", brokerId);
                         return new BrokerControlStates(currentState, CONTROLLED_SHUTDOWN);
                     } else {
-                        log.info("Unfenced broker {} has requested and been granted an " + "immediate shutdown.", brokerId);
+                        log.info("Unfenced broker {} has requested and been granted an " +
+                            "immediate shutdown.", brokerId);
                         return new BrokerControlStates(currentState, SHUTDOWN_NOW);
                     }
                 }
@@ -528,15 +452,22 @@
 
             case CONTROLLED_SHUTDOWN:
                 if (hasLeaderships.get()) {
-                    log.debug("Broker {} is in controlled shutdown state, but can not " + "shut down because more leaders still need to be moved.", brokerId);
+                    log.debug("Broker {} is in controlled shutdown state, but can not " +
+                        "shut down because more leaders still need to be moved.", brokerId);
                     return new BrokerControlStates(currentState, CONTROLLED_SHUTDOWN);
                 }
                 long lowestActiveOffset = lowestActiveOffset();
                 if (broker.controlledShutdownOffset <= lowestActiveOffset) {
-                    log.info("The request from broker {} to shut down has been granted " + "since the lowest active offset {} is now greater than the " + "broker's controlled shutdown offset {}.", brokerId, lowestActiveOffset, broker.controlledShutdownOffset);
+                    log.info("The request from broker {} to shut down has been granted " +
+                        "since the lowest active offset {} is now greater than the " +
+                        "broker's controlled shutdown offset {}.", brokerId,
+                        lowestActiveOffset, broker.controlledShutdownOffset);
                     return new BrokerControlStates(currentState, SHUTDOWN_NOW);
                 }
-                log.debug("The request from broker {} to shut down can not yet be granted " + "because the lowest active offset {} is not greater than the broker's " + "shutdown offset {}.", brokerId, lowestActiveOffset, broker.controlledShutdownOffset);
+                log.debug("The request from broker {} to shut down can not yet be granted " +
+                    "because the lowest active offset {} is not greater than the broker's " +
+                    "shutdown offset {}.", brokerId, lowestActiveOffset,
+                    broker.controlledShutdownOffset);
                 return new BrokerControlStates(currentState, CONTROLLED_SHUTDOWN);
 
             default:
