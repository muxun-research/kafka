/*
 * Licensed to the Apache Software Foundation (ASF) under one or more
 * contributor license agreements. See the NOTICE file distributed with
 * this work for additional information regarding copyright ownership.
 * The ASF licenses this file to You under the Apache License, Version 2.0
 * (the "License"); you may not use this file except in compliance with
 * the License. You may obtain a copy of the License at
 *
 *    http://www.apache.org/licenses/LICENSE-2.0
 *
 * Unless required by applicable law or agreed to in writing, software
 * distributed under the License is distributed on an "AS IS" BASIS,
 * WITHOUT WARRANTIES OR CONDITIONS OF ANY KIND, either express or implied.
 * See the License for the specific language governing permissions and
 * limitations under the License.
 */

package org.apache.kafka.controller;

import java.util.Objects;


class BrokerControlStates {
<<<<<<< HEAD
	private final BrokerControlState current;
	private final BrokerControlState next;

	BrokerControlStates(BrokerControlState current, BrokerControlState next) {
		this.current = current;
		this.next = next;
	}

	BrokerControlState current() {
		return current;
	}

	BrokerControlState next() {
		return next;
	}

	@Override
	public int hashCode() {
		return Objects.hash(current, next);
	}

	@Override
	public boolean equals(Object o) {
		if (!(o instanceof BrokerControlStates)) return false;
		BrokerControlStates other = (BrokerControlStates) o;
		return other.current == current && other.next == next;
	}

	@Override
	public String toString() {
		return "BrokerControlStates(current=" + current + ", next=" + next + ")";
	}
=======
    private final BrokerControlState current;
    private final BrokerControlState next;

    BrokerControlStates(BrokerControlState current, BrokerControlState next) {
        this.current = current;
        this.next = next;
    }

    BrokerControlState current() {
        return current;
    }

    BrokerControlState next() {
        return next;
    }

    @Override
    public int hashCode() {
        return Objects.hash(current, next);
    }

    @Override
    public boolean equals(Object o) {
        if (!(o instanceof BrokerControlStates other)) return false;
        return other.current == current && other.next == next;
    }

    @Override
    public String toString() {
        return "BrokerControlStates(current=" + current + ", next=" + next + ")";
    }
>>>>>>> 9494bebe
}<|MERGE_RESOLUTION|>--- conflicted
+++ resolved
@@ -21,40 +21,6 @@
 
 
 class BrokerControlStates {
-<<<<<<< HEAD
-	private final BrokerControlState current;
-	private final BrokerControlState next;
-
-	BrokerControlStates(BrokerControlState current, BrokerControlState next) {
-		this.current = current;
-		this.next = next;
-	}
-
-	BrokerControlState current() {
-		return current;
-	}
-
-	BrokerControlState next() {
-		return next;
-	}
-
-	@Override
-	public int hashCode() {
-		return Objects.hash(current, next);
-	}
-
-	@Override
-	public boolean equals(Object o) {
-		if (!(o instanceof BrokerControlStates)) return false;
-		BrokerControlStates other = (BrokerControlStates) o;
-		return other.current == current && other.next == next;
-	}
-
-	@Override
-	public String toString() {
-		return "BrokerControlStates(current=" + current + ", next=" + next + ")";
-	}
-=======
     private final BrokerControlState current;
     private final BrokerControlState next;
 
@@ -86,5 +52,4 @@
     public String toString() {
         return "BrokerControlStates(current=" + current + ", next=" + next + ")";
     }
->>>>>>> 9494bebe
 }