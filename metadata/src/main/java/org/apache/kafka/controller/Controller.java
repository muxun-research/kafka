/*
 * Licensed to the Apache Software Foundation (ASF) under one or more
 * contributor license agreements. See the NOTICE file distributed with
 * this work for additional information regarding copyright ownership.
 * The ASF licenses this file to You under the Apache License, Version 2.0
 * (the "License"); you may not use this file except in compliance with
 * the License. You may obtain a copy of the License at
 *
 *    http://www.apache.org/licenses/LICENSE-2.0
 *
 * Unless required by applicable law or agreed to in writing, software
 * distributed under the License is distributed on an "AS IS" BASIS,
 * WITHOUT WARRANTIES OR CONDITIONS OF ANY KIND, either express or implied.
 * See the License for the specific language governing permissions and
 * limitations under the License.
 */

package org.apache.kafka.controller;

import org.apache.kafka.clients.admin.AlterConfigOp;
import org.apache.kafka.common.Uuid;
import org.apache.kafka.common.config.ConfigResource;
<<<<<<< HEAD
import org.apache.kafka.common.message.*;
import org.apache.kafka.common.message.CreatePartitionsRequestData.CreatePartitionsTopic;
import org.apache.kafka.common.message.CreatePartitionsResponseData.CreatePartitionsTopicResult;
=======
import org.apache.kafka.common.message.AllocateProducerIdsRequestData;
import org.apache.kafka.common.message.AllocateProducerIdsResponseData;
import org.apache.kafka.common.message.AlterPartitionReassignmentsRequestData;
import org.apache.kafka.common.message.AlterPartitionReassignmentsResponseData;
import org.apache.kafka.common.message.AlterPartitionRequestData;
import org.apache.kafka.common.message.AlterPartitionResponseData;
import org.apache.kafka.common.message.AlterUserScramCredentialsRequestData;
import org.apache.kafka.common.message.AlterUserScramCredentialsResponseData;
import org.apache.kafka.common.message.AssignReplicasToDirsRequestData;
import org.apache.kafka.common.message.AssignReplicasToDirsResponseData;
import org.apache.kafka.common.message.BrokerHeartbeatRequestData;
import org.apache.kafka.common.message.BrokerRegistrationRequestData;
import org.apache.kafka.common.message.ControllerRegistrationRequestData;
import org.apache.kafka.common.message.CreateDelegationTokenRequestData;
import org.apache.kafka.common.message.CreateDelegationTokenResponseData;
import org.apache.kafka.common.message.CreatePartitionsRequestData.CreatePartitionsTopic;
import org.apache.kafka.common.message.CreatePartitionsResponseData.CreatePartitionsTopicResult;
import org.apache.kafka.common.message.CreateTopicsRequestData;
import org.apache.kafka.common.message.CreateTopicsResponseData;
import org.apache.kafka.common.message.ElectLeadersRequestData;
import org.apache.kafka.common.message.ElectLeadersResponseData;
import org.apache.kafka.common.message.ExpireDelegationTokenRequestData;
import org.apache.kafka.common.message.ExpireDelegationTokenResponseData;
import org.apache.kafka.common.message.ListPartitionReassignmentsRequestData;
import org.apache.kafka.common.message.ListPartitionReassignmentsResponseData;
import org.apache.kafka.common.message.RenewDelegationTokenRequestData;
import org.apache.kafka.common.message.RenewDelegationTokenResponseData;
import org.apache.kafka.common.message.UpdateFeaturesRequestData;
import org.apache.kafka.common.message.UpdateFeaturesResponseData;
>>>>>>> 9494bebe
import org.apache.kafka.common.quota.ClientQuotaAlteration;
import org.apache.kafka.common.quota.ClientQuotaEntity;
import org.apache.kafka.common.requests.ApiError;
import org.apache.kafka.metadata.BrokerHeartbeatReply;
import org.apache.kafka.metadata.BrokerRegistrationReply;
import org.apache.kafka.metadata.FinalizedControllerFeatures;
import org.apache.kafka.metadata.authorizer.AclMutator;

import java.util.Collection;
import java.util.List;
import java.util.Map;
import java.util.Set;
import java.util.concurrent.CompletableFuture;


public interface Controller extends AclMutator, AutoCloseable {
    /**
     * Change partition information.
     * @param context The controller request context.
     * @param request The AlterPartitionRequest data.
     * @return A future yielding the response.
     */
    CompletableFuture<AlterPartitionResponseData> alterPartition(ControllerRequestContext context, AlterPartitionRequestData request);

    /**
     * Alter the user SCRAM credentials.
     * @param context The controller request context.
     * @param request The AlterUserScramCredentialsRequest data.
     * @return A future yielding the response.
     */
    CompletableFuture<AlterUserScramCredentialsResponseData> alterUserScramCredentials(ControllerRequestContext context, AlterUserScramCredentialsRequestData request);

    /**
     * Create a DelegationToken for a specified user.
     *
     * @param context       The controller request context.
     * @param request       The CreateDelegationTokenRequest data.
     *
     * @return              A future yielding the response.
     */
    CompletableFuture<CreateDelegationTokenResponseData> createDelegationToken(
        ControllerRequestContext context,
        CreateDelegationTokenRequestData request
    );

    /**
     * Renew an existing DelegationToken for a specific TokenID.
     *
     * @param context       The controller request context.
     * @param request       The RenewDelegationTokenRequest data.
     *
     * @return              A future yielding the response.
     */
    CompletableFuture<RenewDelegationTokenResponseData> renewDelegationToken(
        ControllerRequestContext context,
        RenewDelegationTokenRequestData request
    );

    /**
     * Expire an existing DelegationToken for a specific TokenID.
     *
     * @param context       The controller request context.
     * @param request       The ExpireDelegationTokenRequest data.
     *
     * @return              A future yielding the response.
     */
    CompletableFuture<ExpireDelegationTokenResponseData> expireDelegationToken(
        ControllerRequestContext context,
        ExpireDelegationTokenRequestData request
    );

    /**
     * Create a batch of topics.
     * @param context     The controller request context.
     * @param request     The CreateTopicsRequest data.
     * @param describable The topics which we have DESCRIBE permission on.
     * @return A future yielding the response.
     */
    CompletableFuture<CreateTopicsResponseData> createTopics(ControllerRequestContext context, CreateTopicsRequestData request, Set<String> describable);

    /**
     * Unregister a broker.
     * @param context  The controller request context.
     * @param brokerId The broker id to unregister.
     * @return A future that is completed successfully when the broker is
     * unregistered.
     */
    CompletableFuture<Void> unregisterBroker(ControllerRequestContext context, int brokerId);

    /**
     * Find the ids for topic names.
     * @param context    The controller request context.
     * @param topicNames The topic names to resolve.
     * @return A future yielding a map from topic name to id.
     */
    CompletableFuture<Map<String, ResultOrError<Uuid>>> findTopicIds(ControllerRequestContext context, Collection<String> topicNames);

    /**
     * Find the ids for all topic names. Note that this function should only be used for
     * integration tests.
     * @param context The controller request context.
     * @return A future yielding a map from topic name to id.
     */
    CompletableFuture<Map<String, Uuid>> findAllTopicIds(ControllerRequestContext context);

    /**
     * Find the names for topic ids.
     * @param context  The controller request context.
     * @param topicIds The topic ids to resolve.
     * @return A future yielding a map from topic id to name.
     */
    CompletableFuture<Map<Uuid, ResultOrError<String>>> findTopicNames(ControllerRequestContext context, Collection<Uuid> topicIds);

    /**
     * Delete a batch of topics.
     * @param context  The controller request context.
     * @param topicIds The IDs of the topics to delete.
     * @return A future yielding the response.
     */
    CompletableFuture<Map<Uuid, ApiError>> deleteTopics(ControllerRequestContext context, Collection<Uuid> topicIds);

    /**
     * Describe the current configuration of various resources.
     * @param context   The controller request context.
     * @param resources A map from resources to the collection of config keys that we
     *                  want to describe for each.  If the collection is empty, then
     *                  all configuration keys will be described.
     * @return A future yielding a map from config resources to results.
     */
    CompletableFuture<Map<ConfigResource, ResultOrError<Map<String, String>>>> describeConfigs(ControllerRequestContext context, Map<ConfigResource, Collection<String>> resources);

    /**
     * Elect new partition leaders.
     * @param context The controller request context.
     * @param request The request.
     * @return A future yielding the elect leaders response.
     */
    CompletableFuture<ElectLeadersResponseData> electLeaders(ControllerRequestContext context, ElectLeadersRequestData request);

    /**
     * Get the current finalized feature ranges for each feature.
     * @param context The controller request context.
     * @return A future yielding the feature ranges.
     */
    CompletableFuture<FinalizedControllerFeatures> finalizedFeatures(ControllerRequestContext context);

    /**
     * Perform some incremental configuration changes.
     * @param context       The controller request context.
     * @param configChanges The changes.
     * @param validateOnly  True if we should validate the changes but not apply them.
     * @return A future yielding a map from config resources to error results.
     */
    CompletableFuture<Map<ConfigResource, ApiError>> incrementalAlterConfigs(ControllerRequestContext context, Map<ConfigResource, Map<String, Map.Entry<AlterConfigOp.OpType, String>>> configChanges, boolean validateOnly);

    /**
     * Start or stop some partition reassignments.
     * @param context The controller request context.
     * @param request The alter partition reassignments request.
     * @return A future yielding the results.
     */
    CompletableFuture<AlterPartitionReassignmentsResponseData> alterPartitionReassignments(ControllerRequestContext context, AlterPartitionReassignmentsRequestData request);

    /**
     * List ongoing partition reassignments.
     * @param context The controller request context.
     * @param request The list partition reassignments request.
     * @return A future yielding the results.
     */
    CompletableFuture<ListPartitionReassignmentsResponseData> listPartitionReassignments(ControllerRequestContext context, ListPartitionReassignmentsRequestData request);

    /**
     * Perform some configuration changes using the legacy API.
     * @param context      The controller request context.
     * @param newConfigs   The new configuration maps to apply.
     * @param validateOnly True if we should validate the changes but not apply them.
     * @return A future yielding a map from config resources to error results.
     */
    CompletableFuture<Map<ConfigResource, ApiError>> legacyAlterConfigs(ControllerRequestContext context, Map<ConfigResource, Map<String, String>> newConfigs, boolean validateOnly);

    /**
     * Process a heartbeat from a broker.
     * @param context The controller request context.
     * @param request The broker heartbeat request.
     * @return A future yielding the broker heartbeat reply.
     */
    CompletableFuture<BrokerHeartbeatReply> processBrokerHeartbeat(ControllerRequestContext context, BrokerHeartbeatRequestData request);

    /**
     * Attempt to register the given broker.
     * @param context The controller request context.
     * @param request The registration request.
     * @return A future yielding the broker registration reply.
     */
    CompletableFuture<BrokerRegistrationReply> registerBroker(ControllerRequestContext context, BrokerRegistrationRequestData request);

    /**
     * Wait for the given number of brokers to be registered and unfenced.
     * This is for testing.
     * @param minBrokers The minimum number of brokers to wait for.
     * @return A future which is completed when the given number of brokers
     * is reached.
     */
    CompletableFuture<Void> waitForReadyBrokers(int minBrokers);

    /**
     * Perform some client quota changes
     * @param context          The controller request context.
     * @param quotaAlterations The list of quotas to alter
     * @param validateOnly     True if we should validate the changes but not apply them.
     * @return A future yielding a map of quota entities to error results.
     */
    CompletableFuture<Map<ClientQuotaEntity, ApiError>> alterClientQuotas(ControllerRequestContext context, Collection<ClientQuotaAlteration> quotaAlterations, boolean validateOnly);

    /**
     * Allocate a block of producer IDs for transactional and idempotent producers
     * @param context The controller request context.
     * @param request The allocate producer IDs request
     * @return A future which yields a new producer ID block as a response
     */
    CompletableFuture<AllocateProducerIdsResponseData> allocateProducerIds(ControllerRequestContext context, AllocateProducerIdsRequestData request);

    /**
     * Update a set of feature flags
     * @param context The controller request context.
     * @param request The update features request
     * @return A future which yields the result of the action
     */
    CompletableFuture<UpdateFeaturesResponseData> updateFeatures(ControllerRequestContext context, UpdateFeaturesRequestData request);

    /**
     * Create partitions on certain topics.
     * @param topics       The list of topics to create partitions for.
     * @param validateOnly If true, the request is validated, but no partitions will be created.
     * @return A future yielding per-topic results.
     */
    CompletableFuture<List<CreatePartitionsTopicResult>> createPartitions(ControllerRequestContext context, List<CreatePartitionsTopic> topics, boolean validateOnly);

    /**
     * Attempt to register the given controller.
     *
     * @param context       The controller request context.
     * @param request       The registration request.
     *
     * @return              A future yielding the broker registration reply.
     */
    CompletableFuture<Void> registerController(
        ControllerRequestContext context,
        ControllerRegistrationRequestData request
    );

    /**
     * Assign replicas to directories.
     *
     * @param context       The controller request context.
     * @param request       The assign replicas to dirs request.
     *
     * @return              A future yielding the results.
     */
    CompletableFuture<AssignReplicasToDirsResponseData> assignReplicasToDirs(
        ControllerRequestContext context,
        AssignReplicasToDirsRequestData request
    );

    /**
     * Begin shutting down, but don't block.  You must still call close to clean up all
     * resources.
     */
    void beginShutdown();

    /**
     * If this controller is active, this is the non-negative controller epoch.
     * Otherwise, this is -1.
     */
    int curClaimEpoch();

    /**
     * Returns true if this controller is currently active.
     */
    default boolean isActive() {
        return curClaimEpoch() != -1;
    }

    /**
     * Blocks until we have shut down and freed all resources.
     */
    void close() throws InterruptedException;
}<|MERGE_RESOLUTION|>--- conflicted
+++ resolved
@@ -20,11 +20,6 @@
 import org.apache.kafka.clients.admin.AlterConfigOp;
 import org.apache.kafka.common.Uuid;
 import org.apache.kafka.common.config.ConfigResource;
-<<<<<<< HEAD
-import org.apache.kafka.common.message.*;
-import org.apache.kafka.common.message.CreatePartitionsRequestData.CreatePartitionsTopic;
-import org.apache.kafka.common.message.CreatePartitionsResponseData.CreatePartitionsTopicResult;
-=======
 import org.apache.kafka.common.message.AllocateProducerIdsRequestData;
 import org.apache.kafka.common.message.AllocateProducerIdsResponseData;
 import org.apache.kafka.common.message.AlterPartitionReassignmentsRequestData;
@@ -54,7 +49,6 @@
 import org.apache.kafka.common.message.RenewDelegationTokenResponseData;
 import org.apache.kafka.common.message.UpdateFeaturesRequestData;
 import org.apache.kafka.common.message.UpdateFeaturesResponseData;
->>>>>>> 9494bebe
 import org.apache.kafka.common.quota.ClientQuotaAlteration;
 import org.apache.kafka.common.quota.ClientQuotaEntity;
 import org.apache.kafka.common.requests.ApiError;
@@ -73,19 +67,29 @@
 public interface Controller extends AclMutator, AutoCloseable {
     /**
      * Change partition information.
-     * @param context The controller request context.
-     * @param request The AlterPartitionRequest data.
-     * @return A future yielding the response.
-     */
-    CompletableFuture<AlterPartitionResponseData> alterPartition(ControllerRequestContext context, AlterPartitionRequestData request);
+     *
+     * @param context       The controller request context.
+     * @param request       The AlterPartitionRequest data.
+     *
+     * @return              A future yielding the response.
+     */
+    CompletableFuture<AlterPartitionResponseData> alterPartition(
+        ControllerRequestContext context,
+        AlterPartitionRequestData request
+    );
 
     /**
      * Alter the user SCRAM credentials.
-     * @param context The controller request context.
-     * @param request The AlterUserScramCredentialsRequest data.
-     * @return A future yielding the response.
-     */
-    CompletableFuture<AlterUserScramCredentialsResponseData> alterUserScramCredentials(ControllerRequestContext context, AlterUserScramCredentialsRequestData request);
+     *
+     * @param context       The controller request context.
+     * @param request       The AlterUserScramCredentialsRequest data.
+     *
+     * @return              A future yielding the response.
+     */
+    CompletableFuture<AlterUserScramCredentialsResponseData> alterUserScramCredentials(
+        ControllerRequestContext context,
+        AlterUserScramCredentialsRequestData request
+    );
 
     /**
      * Create a DelegationToken for a specified user.
@@ -128,170 +132,266 @@
 
     /**
      * Create a batch of topics.
-     * @param context     The controller request context.
-     * @param request     The CreateTopicsRequest data.
-     * @param describable The topics which we have DESCRIBE permission on.
-     * @return A future yielding the response.
-     */
-    CompletableFuture<CreateTopicsResponseData> createTopics(ControllerRequestContext context, CreateTopicsRequestData request, Set<String> describable);
+     *
+     * @param context       The controller request context.
+     * @param request       The CreateTopicsRequest data.
+     * @param describable   The topics which we have DESCRIBE permission on.
+     *
+     * @return              A future yielding the response.
+     */
+    CompletableFuture<CreateTopicsResponseData> createTopics(
+        ControllerRequestContext context,
+        CreateTopicsRequestData request,
+        Set<String> describable
+    );
 
     /**
      * Unregister a broker.
-     * @param context  The controller request context.
-     * @param brokerId The broker id to unregister.
-     * @return A future that is completed successfully when the broker is
-     * unregistered.
-     */
-    CompletableFuture<Void> unregisterBroker(ControllerRequestContext context, int brokerId);
+     *
+     * @param context       The controller request context.
+     * @param brokerId      The broker id to unregister.
+     *
+     * @return              A future that is completed successfully when the broker is
+     *                      unregistered.
+     */
+    CompletableFuture<Void> unregisterBroker(
+        ControllerRequestContext context,
+        int brokerId
+    );
 
     /**
      * Find the ids for topic names.
-     * @param context    The controller request context.
-     * @param topicNames The topic names to resolve.
-     * @return A future yielding a map from topic name to id.
-     */
-    CompletableFuture<Map<String, ResultOrError<Uuid>>> findTopicIds(ControllerRequestContext context, Collection<String> topicNames);
+     *
+     * @param context       The controller request context.
+     * @param topicNames    The topic names to resolve.
+     * @return              A future yielding a map from topic name to id.
+     */
+    CompletableFuture<Map<String, ResultOrError<Uuid>>> findTopicIds(
+        ControllerRequestContext context,
+        Collection<String> topicNames
+    );
 
     /**
      * Find the ids for all topic names. Note that this function should only be used for
      * integration tests.
-     * @param context The controller request context.
-     * @return A future yielding a map from topic name to id.
-     */
-    CompletableFuture<Map<String, Uuid>> findAllTopicIds(ControllerRequestContext context);
+     *
+     * @param context       The controller request context.
+     * @return              A future yielding a map from topic name to id.
+     */
+    CompletableFuture<Map<String, Uuid>> findAllTopicIds(
+        ControllerRequestContext context
+    );
 
     /**
      * Find the names for topic ids.
-     * @param context  The controller request context.
-     * @param topicIds The topic ids to resolve.
-     * @return A future yielding a map from topic id to name.
-     */
-    CompletableFuture<Map<Uuid, ResultOrError<String>>> findTopicNames(ControllerRequestContext context, Collection<Uuid> topicIds);
+     *
+     * @param context       The controller request context.
+     * @param topicIds      The topic ids to resolve.
+     * @return              A future yielding a map from topic id to name.
+     */
+    CompletableFuture<Map<Uuid, ResultOrError<String>>> findTopicNames(
+        ControllerRequestContext context,
+        Collection<Uuid> topicIds
+    );
 
     /**
      * Delete a batch of topics.
-     * @param context  The controller request context.
-     * @param topicIds The IDs of the topics to delete.
-     * @return A future yielding the response.
-     */
-    CompletableFuture<Map<Uuid, ApiError>> deleteTopics(ControllerRequestContext context, Collection<Uuid> topicIds);
+     *
+     * @param context       The controller request context.
+     * @param topicIds      The IDs of the topics to delete.
+     *
+     * @return              A future yielding the response.
+     */
+    CompletableFuture<Map<Uuid, ApiError>> deleteTopics(
+        ControllerRequestContext context,
+        Collection<Uuid> topicIds
+    );
 
     /**
      * Describe the current configuration of various resources.
-     * @param context   The controller request context.
-     * @param resources A map from resources to the collection of config keys that we
-     *                  want to describe for each.  If the collection is empty, then
-     *                  all configuration keys will be described.
-     * @return A future yielding a map from config resources to results.
-     */
-    CompletableFuture<Map<ConfigResource, ResultOrError<Map<String, String>>>> describeConfigs(ControllerRequestContext context, Map<ConfigResource, Collection<String>> resources);
+     *
+     * @param context       The controller request context.
+     * @param resources     A map from resources to the collection of config keys that we
+     *                      want to describe for each.  If the collection is empty, then
+     *                      all configuration keys will be described.
+     *
+     * @return              A future yielding a map from config resources to results.
+     */
+    CompletableFuture<Map<ConfigResource, ResultOrError<Map<String, String>>>> describeConfigs(
+        ControllerRequestContext context,
+        Map<ConfigResource, Collection<String>> resources
+    );
 
     /**
      * Elect new partition leaders.
-     * @param context The controller request context.
-     * @param request The request.
-     * @return A future yielding the elect leaders response.
-     */
-    CompletableFuture<ElectLeadersResponseData> electLeaders(ControllerRequestContext context, ElectLeadersRequestData request);
+     *
+     * @param context       The controller request context.
+     * @param request       The request.
+     *
+     * @return              A future yielding the elect leaders response.
+     */
+    CompletableFuture<ElectLeadersResponseData> electLeaders(
+        ControllerRequestContext context,
+        ElectLeadersRequestData request
+    );
 
     /**
      * Get the current finalized feature ranges for each feature.
-     * @param context The controller request context.
-     * @return A future yielding the feature ranges.
-     */
-    CompletableFuture<FinalizedControllerFeatures> finalizedFeatures(ControllerRequestContext context);
+     *
+     * @param context       The controller request context.
+     *
+     * @return              A future yielding the feature ranges.
+     */
+    CompletableFuture<FinalizedControllerFeatures> finalizedFeatures(
+        ControllerRequestContext context
+    );
 
     /**
      * Perform some incremental configuration changes.
+     *
      * @param context       The controller request context.
      * @param configChanges The changes.
      * @param validateOnly  True if we should validate the changes but not apply them.
-     * @return A future yielding a map from config resources to error results.
-     */
-    CompletableFuture<Map<ConfigResource, ApiError>> incrementalAlterConfigs(ControllerRequestContext context, Map<ConfigResource, Map<String, Map.Entry<AlterConfigOp.OpType, String>>> configChanges, boolean validateOnly);
+     *
+     * @return              A future yielding a map from config resources to error results.
+     */
+    CompletableFuture<Map<ConfigResource, ApiError>> incrementalAlterConfigs(
+        ControllerRequestContext context,
+        Map<ConfigResource, Map<String, Map.Entry<AlterConfigOp.OpType, String>>> configChanges,
+        boolean validateOnly
+    );
 
     /**
      * Start or stop some partition reassignments.
-     * @param context The controller request context.
-     * @param request The alter partition reassignments request.
-     * @return A future yielding the results.
-     */
-    CompletableFuture<AlterPartitionReassignmentsResponseData> alterPartitionReassignments(ControllerRequestContext context, AlterPartitionReassignmentsRequestData request);
+     *
+     * @param context       The controller request context.
+     * @param request       The alter partition reassignments request.
+     *
+     * @return              A future yielding the results.
+     */
+    CompletableFuture<AlterPartitionReassignmentsResponseData> alterPartitionReassignments(
+        ControllerRequestContext context,
+        AlterPartitionReassignmentsRequestData request
+    );
 
     /**
      * List ongoing partition reassignments.
-     * @param context The controller request context.
-     * @param request The list partition reassignments request.
-     * @return A future yielding the results.
-     */
-    CompletableFuture<ListPartitionReassignmentsResponseData> listPartitionReassignments(ControllerRequestContext context, ListPartitionReassignmentsRequestData request);
+     *
+     * @param context       The controller request context.
+     * @param request       The list partition reassignments request.
+     *
+     * @return              A future yielding the results.
+     */
+    CompletableFuture<ListPartitionReassignmentsResponseData> listPartitionReassignments(
+        ControllerRequestContext context,
+        ListPartitionReassignmentsRequestData request
+    );
 
     /**
      * Perform some configuration changes using the legacy API.
-     * @param context      The controller request context.
-     * @param newConfigs   The new configuration maps to apply.
-     * @param validateOnly True if we should validate the changes but not apply them.
-     * @return A future yielding a map from config resources to error results.
-     */
-    CompletableFuture<Map<ConfigResource, ApiError>> legacyAlterConfigs(ControllerRequestContext context, Map<ConfigResource, Map<String, String>> newConfigs, boolean validateOnly);
+     *
+     * @param context       The controller request context.
+     * @param newConfigs    The new configuration maps to apply.
+     * @param validateOnly  True if we should validate the changes but not apply them.
+     *
+     * @return              A future yielding a map from config resources to error results.
+     */
+    CompletableFuture<Map<ConfigResource, ApiError>> legacyAlterConfigs(
+        ControllerRequestContext context,
+        Map<ConfigResource, Map<String, String>> newConfigs,
+        boolean validateOnly
+    );
 
     /**
      * Process a heartbeat from a broker.
-     * @param context The controller request context.
-     * @param request The broker heartbeat request.
-     * @return A future yielding the broker heartbeat reply.
-     */
-    CompletableFuture<BrokerHeartbeatReply> processBrokerHeartbeat(ControllerRequestContext context, BrokerHeartbeatRequestData request);
+     *
+     * @param context       The controller request context.
+     * @param request      The broker heartbeat request.
+     *
+     * @return             A future yielding the broker heartbeat reply.
+     */
+    CompletableFuture<BrokerHeartbeatReply> processBrokerHeartbeat(
+        ControllerRequestContext context,
+        BrokerHeartbeatRequestData request
+    );
 
     /**
      * Attempt to register the given broker.
-     * @param context The controller request context.
-     * @param request The registration request.
-     * @return A future yielding the broker registration reply.
-     */
-    CompletableFuture<BrokerRegistrationReply> registerBroker(ControllerRequestContext context, BrokerRegistrationRequestData request);
+     *
+     * @param context       The controller request context.
+     * @param request      The registration request.
+     *
+     * @return             A future yielding the broker registration reply.
+     */
+    CompletableFuture<BrokerRegistrationReply> registerBroker(
+        ControllerRequestContext context,
+        BrokerRegistrationRequestData request
+    );
 
     /**
      * Wait for the given number of brokers to be registered and unfenced.
      * This is for testing.
-     * @param minBrokers The minimum number of brokers to wait for.
-     * @return A future which is completed when the given number of brokers
-     * is reached.
+     *
+     * @param minBrokers    The minimum number of brokers to wait for.
+     * @return              A future which is completed when the given number of brokers
+     *                      is reached.
      */
     CompletableFuture<Void> waitForReadyBrokers(int minBrokers);
 
     /**
      * Perform some client quota changes
-     * @param context          The controller request context.
-     * @param quotaAlterations The list of quotas to alter
-     * @param validateOnly     True if we should validate the changes but not apply them.
-     * @return A future yielding a map of quota entities to error results.
-     */
-    CompletableFuture<Map<ClientQuotaEntity, ApiError>> alterClientQuotas(ControllerRequestContext context, Collection<ClientQuotaAlteration> quotaAlterations, boolean validateOnly);
+     *
+     * @param context           The controller request context.
+     * @param quotaAlterations  The list of quotas to alter
+     * @param validateOnly      True if we should validate the changes but not apply them.
+     *
+     * @return                  A future yielding a map of quota entities to error results.
+     */
+    CompletableFuture<Map<ClientQuotaEntity, ApiError>> alterClientQuotas(
+        ControllerRequestContext context,
+        Collection<ClientQuotaAlteration> quotaAlterations,
+        boolean validateOnly
+    );
 
     /**
      * Allocate a block of producer IDs for transactional and idempotent producers
-     * @param context The controller request context.
-     * @param request The allocate producer IDs request
-     * @return A future which yields a new producer ID block as a response
-     */
-    CompletableFuture<AllocateProducerIdsResponseData> allocateProducerIds(ControllerRequestContext context, AllocateProducerIdsRequestData request);
+     *
+     * @param context   The controller request context.
+     * @param request   The allocate producer IDs request
+     *
+     * @return          A future which yields a new producer ID block as a response
+     */
+    CompletableFuture<AllocateProducerIdsResponseData> allocateProducerIds(
+        ControllerRequestContext context,
+        AllocateProducerIdsRequestData request
+    );
 
     /**
      * Update a set of feature flags
-     * @param context The controller request context.
-     * @param request The update features request
-     * @return A future which yields the result of the action
-     */
-    CompletableFuture<UpdateFeaturesResponseData> updateFeatures(ControllerRequestContext context, UpdateFeaturesRequestData request);
+     *
+     * @param context   The controller request context.
+     * @param request   The update features request
+     *
+     * @return          A future which yields the result of the action
+     */
+    CompletableFuture<UpdateFeaturesResponseData> updateFeatures(
+        ControllerRequestContext context,
+        UpdateFeaturesRequestData request
+    );
 
     /**
      * Create partitions on certain topics.
-     * @param topics       The list of topics to create partitions for.
-     * @param validateOnly If true, the request is validated, but no partitions will be created.
-     * @return A future yielding per-topic results.
-     */
-    CompletableFuture<List<CreatePartitionsTopicResult>> createPartitions(ControllerRequestContext context, List<CreatePartitionsTopic> topics, boolean validateOnly);
+     *
+     * @param topics        The list of topics to create partitions for.
+     * @param validateOnly  If true, the request is validated, but no partitions will be created.
+     *
+     * @return              A future yielding per-topic results.
+     */
+    CompletableFuture<List<CreatePartitionsTopicResult>> createPartitions(
+        ControllerRequestContext context,
+        List<CreatePartitionsTopic> topics,
+        boolean validateOnly
+    );
 
     /**
      * Attempt to register the given controller.
