--- conflicted
+++ resolved
@@ -28,16 +28,14 @@
 import org.apache.kafka.image.writer.ImageWriterOptions;
 import org.apache.kafka.server.common.ApiMessageAndVersion;
 
-<<<<<<< HEAD
-import java.util.*;
-=======
 import java.util.ArrayList;
 import java.util.Collections;
 import java.util.HashMap;
 import java.util.List;
 import java.util.Map;
->>>>>>> 9494bebe
 import java.util.Map.Entry;
+import java.util.Objects;
+import java.util.Optional;
 import java.util.stream.Collectors;
 
 /**
@@ -153,24 +151,6 @@
     private final boolean fenced;
     private final boolean inControlledShutdown;
     private final boolean isMigratingZkBroker;
-<<<<<<< HEAD
-
-    // Visible for testing
-    public BrokerRegistration(int id, long epoch, Uuid incarnationId, List<Endpoint> listeners, Map<String, VersionRange> supportedFeatures, Optional<String> rack, boolean fenced, boolean inControlledShutdown) {
-        this(id, epoch, incarnationId, listenersToMap(listeners), supportedFeatures, rack, fenced, inControlledShutdown, false);
-    }
-
-    public BrokerRegistration(int id, long epoch, Uuid incarnationId, List<Endpoint> listeners, Map<String, VersionRange> supportedFeatures, Optional<String> rack, boolean fenced, boolean inControlledShutdown, boolean isMigratingZkBroker) {
-        this(id, epoch, incarnationId, listenersToMap(listeners), supportedFeatures, rack, fenced, inControlledShutdown, isMigratingZkBroker);
-    }
-
-    // Visible for testing
-    public BrokerRegistration(int id, long epoch, Uuid incarnationId, Map<String, Endpoint> listeners, Map<String, VersionRange> supportedFeatures, Optional<String> rack, boolean fenced, boolean inControlledShutdown) {
-        this(id, epoch, incarnationId, listeners, supportedFeatures, rack, fenced, inControlledShutdown, false);
-    }
-
-    public BrokerRegistration(int id, long epoch, Uuid incarnationId, Map<String, Endpoint> listeners, Map<String, VersionRange> supportedFeatures, Optional<String> rack, boolean fenced, boolean inControlledShutdown, boolean isMigratingZkBroker) {
-=======
     private final List<Uuid> directories;
 
     private BrokerRegistration(
@@ -185,7 +165,6 @@
         boolean isMigratingZkBroker,
         List<Uuid> directories
     ) {
->>>>>>> 9494bebe
         this.id = id;
         this.epoch = epoch;
         this.incarnationId = incarnationId;
@@ -211,15 +190,16 @@
     public static BrokerRegistration fromRecord(RegisterBrokerRecord record) {
         Map<String, Endpoint> listeners = new HashMap<>();
         for (BrokerEndpoint endpoint : record.endPoints()) {
-            listeners.put(endpoint.name(), new Endpoint(endpoint.name(), SecurityProtocol.forId(endpoint.securityProtocol()), endpoint.host(), endpoint.port()));
+            listeners.put(endpoint.name(), new Endpoint(endpoint.name(),
+                SecurityProtocol.forId(endpoint.securityProtocol()),
+                endpoint.host(),
+                endpoint.port()));
         }
         Map<String, VersionRange> supportedFeatures = new HashMap<>();
         for (BrokerFeature feature : record.features()) {
-            supportedFeatures.put(feature.name(), VersionRange.of(feature.minSupportedVersion(), feature.maxSupportedVersion()));
-        }
-<<<<<<< HEAD
-        return new BrokerRegistration(record.brokerId(), record.brokerEpoch(), record.incarnationId(), listeners, supportedFeatures, Optional.ofNullable(record.rack()), record.fenced(), record.inControlledShutdown(), record.isMigratingZkBroker());
-=======
+            supportedFeatures.put(feature.name(), VersionRange.of(
+                feature.minSupportedVersion(), feature.maxSupportedVersion()));
+        }
         return new BrokerRegistration(record.brokerId(),
             record.brokerEpoch(),
             record.incarnationId(),
@@ -230,7 +210,6 @@
             record.inControlledShutdown(),
             record.isMigratingZkBroker(),
             record.logDirs());
->>>>>>> 9494bebe
     }
 
     public int id() {
@@ -310,7 +289,12 @@
     }
 
     public ApiMessageAndVersion toRecord(ImageWriterOptions options) {
-        RegisterBrokerRecord registrationRecord = new RegisterBrokerRecord().setBrokerId(id).setRack(rack.orElse(null)).setBrokerEpoch(epoch).setIncarnationId(incarnationId).setFenced(fenced);
+        RegisterBrokerRecord registrationRecord = new RegisterBrokerRecord().
+            setBrokerId(id).
+            setRack(rack.orElse(null)).
+            setBrokerEpoch(epoch).
+            setIncarnationId(incarnationId).
+            setFenced(fenced);
 
         if (inControlledShutdown) {
             if (options.metadataVersion().isInControlledShutdownStateSupported()) {
@@ -336,34 +320,32 @@
 
         for (Entry<String, Endpoint> entry : listeners.entrySet()) {
             Endpoint endpoint = entry.getValue();
-            registrationRecord.endPoints().add(new BrokerEndpoint().setName(entry.getKey()).setHost(endpoint.host()).setPort(endpoint.port()).setSecurityProtocol(endpoint.securityProtocol().id));
+            registrationRecord.endPoints().add(new BrokerEndpoint().
+                setName(entry.getKey()).
+                setHost(endpoint.host()).
+                setPort(endpoint.port()).
+                setSecurityProtocol(endpoint.securityProtocol().id));
         }
 
         for (Entry<String, VersionRange> entry : supportedFeatures.entrySet()) {
-            registrationRecord.features().add(new BrokerFeature().setName(entry.getKey()).setMinSupportedVersion(entry.getValue().min()).setMaxSupportedVersion(entry.getValue().max()));
-        }
-
-        return new ApiMessageAndVersion(registrationRecord, options.metadataVersion().registerBrokerRecordVersion());
+            registrationRecord.features().add(new BrokerFeature().
+                setName(entry.getKey()).
+                setMinSupportedVersion(entry.getValue().min()).
+                setMaxSupportedVersion(entry.getValue().max()));
+        }
+
+        return new ApiMessageAndVersion(registrationRecord,
+            options.metadataVersion().registerBrokerRecordVersion());
     }
 
     @Override
     public int hashCode() {
-<<<<<<< HEAD
-        return Objects.hash(id, epoch, incarnationId, listeners, supportedFeatures, rack, fenced, inControlledShutdown, isMigratingZkBroker);
-=======
         return Objects.hash(id, epoch, incarnationId, listeners, supportedFeatures,
             rack, fenced, inControlledShutdown, isMigratingZkBroker, directories);
->>>>>>> 9494bebe
     }
 
     @Override
     public boolean equals(Object o) {
-<<<<<<< HEAD
-        if (!(o instanceof BrokerRegistration))
-            return false;
-        BrokerRegistration other = (BrokerRegistration) o;
-        return other.id == id && other.epoch == epoch && other.incarnationId.equals(incarnationId) && other.listeners.equals(listeners) && other.supportedFeatures.equals(supportedFeatures) && other.rack.equals(rack) && other.fenced == fenced && other.inControlledShutdown == inControlledShutdown && other.isMigratingZkBroker == isMigratingZkBroker;
-=======
         if (!(o instanceof BrokerRegistration other)) return false;
         return other.id == id &&
             other.epoch == epoch &&
@@ -375,29 +357,10 @@
             other.inControlledShutdown == inControlledShutdown &&
             other.isMigratingZkBroker == isMigratingZkBroker &&
             other.directories.equals(directories);
->>>>>>> 9494bebe
     }
 
     @Override
     public String toString() {
-<<<<<<< HEAD
-        StringBuilder bld = new StringBuilder();
-        bld.append("BrokerRegistration(id=").append(id);
-        bld.append(", epoch=").append(epoch);
-        bld.append(", incarnationId=").append(incarnationId);
-        bld.append(", listeners=[").append(listeners.keySet().stream().sorted().map(n -> listeners.get(n).toString()).collect(Collectors.joining(", ")));
-        bld.append("], supportedFeatures={").append(supportedFeatures.keySet().stream().sorted().map(k -> k + ": " + supportedFeatures.get(k)).collect(Collectors.joining(", ")));
-        bld.append("}");
-        bld.append(", rack=").append(rack);
-        bld.append(", fenced=").append(fenced);
-        bld.append(", inControlledShutdown=").append(inControlledShutdown);
-        bld.append(", isMigratingZkBroker=").append(isMigratingZkBroker);
-        bld.append(")");
-        return bld.toString();
-    }
-
-    public BrokerRegistration cloneWith(Optional<Boolean> fencingChange, Optional<Boolean> inControlledShutdownChange) {
-=======
         return "BrokerRegistration(id=" + id +
                 ", epoch=" + epoch +
                 ", incarnationId=" + incarnationId +
@@ -423,7 +386,6 @@
         Optional<Boolean> inControlledShutdownChange,
         Optional<List<Uuid>> directoriesChange
     ) {
->>>>>>> 9494bebe
         boolean newFenced = fencingChange.orElse(fenced);
         boolean newInControlledShutdownChange = inControlledShutdownChange.orElse(inControlledShutdown);
         List<Uuid> newDirectories = directoriesChange.orElse(directories);
@@ -431,9 +393,6 @@
         if (newFenced == fenced && newInControlledShutdownChange == inControlledShutdown && newDirectories.equals(directories))
             return this;
 
-<<<<<<< HEAD
-        return new BrokerRegistration(id, epoch, incarnationId, listeners, supportedFeatures, rack, newFenced, newInControlledShutdownChange, isMigratingZkBroker);
-=======
         return new BrokerRegistration(
             id,
             epoch,
@@ -446,6 +405,5 @@
             isMigratingZkBroker,
             newDirectories
         );
->>>>>>> 9494bebe
     }
 }