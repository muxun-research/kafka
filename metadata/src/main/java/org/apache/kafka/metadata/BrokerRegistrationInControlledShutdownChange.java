--- conflicted
+++ resolved
@@ -27,19 +27,16 @@
     // Note that Optional.of(true) is not a valid state change here. The only
     // way to leave the in controlled shutdown state is by registering the
     // broker with a new incarnation id.
-    NONE(0, Optional.empty()), IN_CONTROLLED_SHUTDOWN(1, Optional.of(true));
+    NONE(0, Optional.empty()),
+    IN_CONTROLLED_SHUTDOWN(1, Optional.of(true));
 
     private final byte value;
 
     private final Optional<Boolean> asBoolean;
 
-<<<<<<< HEAD
-    private final static Map<Byte, BrokerRegistrationInControlledShutdownChange> VALUE_TO_ENUM = Arrays.stream(BrokerRegistrationInControlledShutdownChange.values()).collect(Collectors.toMap(v -> Byte.valueOf(v.value()), Function.identity()));
-=======
     private static final Map<Byte, BrokerRegistrationInControlledShutdownChange> VALUE_TO_ENUM =
         Arrays.stream(BrokerRegistrationInControlledShutdownChange.values()).
             collect(Collectors.toMap(v -> v.value(), Function.identity()));
->>>>>>> 9494bebe
 
     public static Optional<BrokerRegistrationInControlledShutdownChange> fromValue(byte value) {
         return Optional.ofNullable(VALUE_TO_ENUM.get(value));
