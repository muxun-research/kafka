--- conflicted
+++ resolved
@@ -24,91 +24,26 @@
 
 /**
  * The broker state.
- * <p>
+ *
  * The numeric values used here are part of Kafka's public API.  They appear in metrics,
  * and are also sent over the wire in some cases.
- * <p>
+ *
  * The expected state transitions are:
- * <p>
+ *
  * NOT_RUNNING
- * ↓
+ *     ↓
  * STARTING
- * ↓
+ *     ↓
  * RECOVERY
- * ↓
+ *     ↓
  * RUNNING
- * ↓
+ *     ↓
  * PENDING_CONTROLLED_SHUTDOWN
- * ↓
+ *     ↓
  * SHUTTING_DOWN
  */
 @InterfaceStability.Evolving
 public enum BrokerState {
-<<<<<<< HEAD
-	/**
-	 * The state the broker is in when it first starts up.
-	 */
-	NOT_RUNNING((byte) 0),
-
-	/**
-	 * The state the broker is in when it is catching up with cluster metadata.
-	 */
-	STARTING((byte) 1),
-
-	/**
-	 * The broker has caught up with cluster metadata, but has not yet
-	 * been unfenced by the controller.
-	 */
-	RECOVERY((byte) 2),
-
-	/**
-	 * The state the broker is in when it has registered at least once, and is
-	 * accepting client requests.
-	 */
-	RUNNING((byte) 3),
-
-	/**
-	 * The state the broker is in when it is attempting to perform a controlled
-	 * shutdown.
-	 */
-	PENDING_CONTROLLED_SHUTDOWN((byte) 6),
-
-	/**
-	 * The state the broker is in when it is shutting down.
-	 */
-	SHUTTING_DOWN((byte) 7),
-
-	/**
-	 * The broker is in an unknown state.
-	 */
-	UNKNOWN((byte) 127);
-
-	private final static Map<Byte, BrokerState> VALUES_TO_ENUMS = new HashMap<>();
-
-	static {
-		for (BrokerState state : BrokerState.values()) {
-			VALUES_TO_ENUMS.put(state.value(), state);
-		}
-	}
-
-	private final byte value;
-
-	BrokerState(byte value) {
-		this.value = value;
-	}
-
-	public static BrokerState fromValue(byte value) {
-		BrokerState state = VALUES_TO_ENUMS.get(value);
-		if (state == null) {
-			return UNKNOWN;
-		}
-		return state;
-	}
-
-	public byte value() {
-		return value;
-	}
-=======
     /**
      * The state the broker is in when it first starts up.
      */
@@ -172,5 +107,4 @@
     public byte value() {
         return value;
     }
->>>>>>> 9494bebe
 }