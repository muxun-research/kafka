--- conflicted
+++ resolved
@@ -49,11 +49,12 @@
     }
 
     @Override
-    public void onMetadataUpdate(MetadataDelta delta, MetadataImage newImage, LoaderManifest manifest) {
+    public void onMetadataUpdate(
+        MetadataDelta delta,
+        MetadataImage newImage,
+        LoaderManifest manifest
+    ) {
         if (delta.featuresDelta() != null) {
-<<<<<<< HEAD
-            features = new Features(newImage.features().metadataVersion(), newImage.features().finalizedVersions(), newImage.provenance().lastContainedOffset(), true);
-=======
             FinalizedFeatures newFinalizedFeatures = new FinalizedFeatures(newImage.features().metadataVersion(),
                     newImage.features().finalizedVersions(),
                     newImage.provenance().lastContainedOffset()
@@ -62,7 +63,6 @@
                 log.info("Loaded new metadata {}.", newFinalizedFeatures);
                 finalizedFeatures = newFinalizedFeatures;
             }
->>>>>>> 9494bebe
         }
     }
 }