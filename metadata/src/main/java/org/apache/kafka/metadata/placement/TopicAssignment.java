--- conflicted
+++ resolved
@@ -22,7 +22,7 @@
 
 /**
  * The topic assignment.
- * <p>
+ *
  * This class is immutable. It's internal state does not change.
  */
 public class TopicAssignment {
@@ -41,13 +41,7 @@
 
     @Override
     public boolean equals(Object o) {
-<<<<<<< HEAD
-        if (!(o instanceof TopicAssignment))
-            return false;
-        TopicAssignment other = (TopicAssignment) o;
-=======
         if (!(o instanceof TopicAssignment other)) return false;
->>>>>>> 9494bebe
         return assignments.equals(other.assignments);
     }
 
@@ -58,6 +52,8 @@
 
     @Override
     public String toString() {
-        return "TopicAssignment" + "(assignments=" + assignments + ")";
+        return "TopicAssignment" +
+            "(assignments=" + assignments +
+            ")";
     }
 }