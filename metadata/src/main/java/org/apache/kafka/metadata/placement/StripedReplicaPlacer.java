--- conflicted
+++ resolved
@@ -20,9 +20,6 @@
 import org.apache.kafka.common.errors.InvalidReplicationFactorException;
 import org.apache.kafka.metadata.OptionalStringComparator;
 
-<<<<<<< HEAD
-import java.util.*;
-=======
 import java.util.ArrayList;
 import java.util.Collections;
 import java.util.HashMap;
@@ -31,23 +28,12 @@
 import java.util.Map;
 import java.util.Optional;
 import java.util.Random;
->>>>>>> 9494bebe
 import java.util.stream.Collectors;
 
 
 /**
  * The striped replica placer.
  * <p>
-<<<<<<< HEAD
- * <p>
- * GOALS
- * The design of this placer attempts to satisfy a few competing goals.  Firstly, we want
- * to spread the replicas as evenly as we can across racks.  In the simple case where
- * broker racks have not been configured, this goal is a no-op, of course.  But it is the
- * highest priority goal in multi-rack clusters.
- * <p>
- * Our second goal is to spread the replicas evenly across brokers.  Since we are placing
-=======
  * <h3>Goals</h3>
  * <p>The design of this placer attempts to satisfy a few competing goals. Firstly, we want
  * to spread the replicas as evenly as we can across racks. In the simple case where
@@ -55,46 +41,17 @@
  * highest priority goal in multi-rack clusters.
  *
  * <p>Our second goal is to spread the replicas evenly across brokers. Since we are placing
->>>>>>> 9494bebe
  * multiple partitions, we try to avoid putting each partition on the same set of
  * replicas, even if it does satisfy the rack placement goal. If any specific broker is
  * fenced, we would like the new leaders to distributed evenly across the remaining
  * brokers.
-<<<<<<< HEAD
- * <p>
- * However, we treat the rack placement goal as higher priority than this goal-- if you
-=======
  *
  * <p>However, we treat the rack placement goal as higher priority than this goal-- if you
->>>>>>> 9494bebe
  * configure 10 brokers in rack A and B, and 1 broker in rack C, you will end up with a
  * lot of partitions on that one broker in rack C.  If you were to place a lot of
  * partitions with replication factor 3, each partition would try to get a replica there.
  * In general racks are supposed to be about the same size -- if they aren't, this is a
  * user error.
-<<<<<<< HEAD
- * <p>
- * Finally, we would prefer to place replicas on unfenced brokers, rather than on fenced
- * brokers.
- * <p>
- * <p>
- * CONSTRAINTS
- * In addition to these goals, we have two constraints.  Unlike the goals, these are not
- * optional -- they are mandatory.  Placement will fail if a constraint cannot be
- * satisfied.  The first constraint is that we can't place more than one replica on the
- * same broker.  This imposes an upper limit on replication factor-- for example, a 3-node
- * cluster can't have any topics with replication factor 4.  This constraint comes from
- * Kafka's internal design.
- * <p>
- * The second constraint is that the leader of each partition must be an unfenced broker.
- * This constraint is a bit arbitrary.  In theory, we could allow people to create
- * new topics even if every broker were fenced.  However, this would be confusing for
- * users.
- * <p>
- * <p>
- * ALGORITHM
- * The StripedReplicaPlacer constructor loads the broker data into rack objects.  Each
-=======
  *
  * <p>Finally, we would prefer to place replicas on unfenced brokers, rather than on fenced
  * brokers.
@@ -114,51 +71,9 @@
  * <p>
  * <h3>Algorithm</h3>
  * <p>The StripedReplicaPlacer constructor loads the broker data into rack objects. Each
->>>>>>> 9494bebe
  * rack object contains a sorted list of fenced brokers, and a separate sorted list of
  * unfenced brokers. The racks themselves are organized into a sorted list, stored inside
  * the top-level RackList object.
-<<<<<<< HEAD
- * <p>
- * The general idea is that we place replicas on to racks in a round-robin fashion.  So if
- * we had racks A, B, C, and D, and we were creating a new partition with replication
- * factor 3, our first replica might come from A, our second from B, and our third from C.
- * Of course our placement would not be very fair if we always started with rack A.
- * Therefore, we generate a random starting offset when the RackList is created.  So one
- * time we might go B, C, D.  Another time we might go C, D, A.  And so forth.
- * <p>
- * Note that each partition we generate advances the starting offset by one.
- * So in our 4-rack cluster, with 3 partitions, we might choose these racks:
- * <p>
- * partition 1: A, B, C
- * partition 2: B, C, A
- * partition 3: C, A, B
- * <p>
- * This is what generates the characteristic "striped" pattern of this placer.
- * <p>
- * So far I haven't said anything about how we choose a replica from within a rack.  In
- * fact, this is also done in a round-robin fashion.  So if rack A had replica A0, A1, A2,
- * and A3, we might return A0 the first time, A1, the second, A2 the third, and so on.
- * Just like with the racks, we add a random starting offset to mix things up a bit.
- * <p>
- * So let's say you had a cluster with racks A, B, and C, and each rack had 3 replicas,
- * for 9 nodes in total.
- * If all the offsets were 0, you'd get placements like this:
- * <p>
- * partition 1: A0, B0, C0
- * partition 2: B1, C1, A1
- * partition 3: C2, A2, B2
- * <p>
- * One additional complication with choosing a replica within a rack is that we want to
- * choose the unfenced replicas first.  In a big cluster with lots of nodes available,
- * we'd prefer not to place a new partition on a node that is fenced.  Therefore, we
- * actually maintain two lists, rather than the single list I described above.
- * We only start using the fenced node list when the unfenced node list is totally
- * exhausted.
- * <p>
- * Furthermore, we cannot place the first replica (the leader) of a new partition on a
- * fenced replica.  Therefore, we have some special logic to ensure that this doesn't
-=======
  *
  * <p>The general idea is that we place replicas on to racks in a round-robin fashion. So if
  * we had racks A, B, C, and D, and we were creating a new partition with replication
@@ -198,7 +113,6 @@
  *
  * <p>Furthermore, we cannot place the first replica (the leader) of a new partition on a
  * fenced replica. Therefore, we have some special logic to ensure that this doesn't
->>>>>>> 9494bebe
  * happen.
  */
 public class StripedReplicaPlacer implements ReplicaPlacer {
@@ -233,7 +147,8 @@
 
         /**
          * Initialize this broker list by sorting it and randomizing the start offset.
-         * @param random The random number generator.
+         *
+         * @param random    The random number generator.
          */
         void initialize(Random random) {
             if (!brokers.isEmpty()) {
@@ -250,7 +165,7 @@
         }
 
         /**
-         * @return The number of brokers in this list.
+         * @return          The number of brokers in this list.
          */
         int size() {
             return brokers.size();
@@ -259,24 +174,20 @@
         /**
          * Get the next broker in this list, or -1 if there are no more elements to be
          * returned.
-         * @param epoch The current iteration epoch.
-         * @return The broker ID, or -1 if there are no more brokers to be
-         * returned in this epoch.
+         *
+         * @param epoch     The current iteration epoch.
+         *
+         * @return          The broker ID, or -1 if there are no more brokers to be
+         *                  returned in this epoch.
          */
         int next(int epoch) {
-<<<<<<< HEAD
-            if (brokers.size() == 0)
-                return -1;
-=======
             if (brokers.isEmpty()) return -1;
->>>>>>> 9494bebe
             if (this.epoch != epoch) {
                 this.epoch = epoch;
                 this.index = 0;
                 this.offset = (offset + 1) % brokers.size();
             }
-            if (index >= brokers.size())
-                return -1;
+            if (index >= brokers.size()) return -1;
             int broker = brokers.get((index + offset) % brokers.size());
             index++;
             return broker;
@@ -292,7 +203,8 @@
 
         /**
          * Initialize this rack.
-         * @param random The random number generator.
+         *
+         * @param random    The random number generator.
          */
         void initialize(Random random) {
             fenced.initialize(random);
@@ -315,9 +227,11 @@
         /**
          * Get the next unfenced broker in this rack, or -1 if there are no more brokers
          * to be returned.
-         * @param epoch The current iteration epoch.
-         * @return The broker ID, or -1 if there are no more brokers to be
-         * returned in this epoch.
+         *
+         * @param epoch     The current iteration epoch.
+         *
+         * @return          The broker ID, or -1 if there are no more brokers to be
+         *                  returned in this epoch.
          */
         int nextUnfenced(int epoch) {
             return unfenced.next(epoch);
@@ -326,14 +240,15 @@
         /**
          * Get the next broker in this rack, or -1 if there are no more brokers to be
          * returned.
-         * @param epoch The current iteration epoch.
-         * @return The broker ID, or -1 if there are no more brokers to be
-         * returned in this epoch.
+         *
+         * @param epoch     The current iteration epoch.
+         *
+         * @return          The broker ID, or -1 if there are no more brokers to be
+         *                  returned in this epoch.
          */
         int next(int epoch) {
             int result = unfenced.next(epoch);
-            if (result >= 0)
-                return result;
+            if (result >= 0) return result;
             return fenced.next(epoch);
         }
     }
@@ -354,10 +269,6 @@
 
         /**
          * The names of all the racks in the cluster.
-<<<<<<< HEAD
-         * <p>
-=======
->>>>>>> 9494bebe
          * Racks which have at least one unfenced broker come first (in sorted order),
          * followed by racks which have only fenced brokers (also in sorted order).
          */
@@ -487,7 +398,8 @@
 
     private static void throwInvalidReplicationFactorIfNonPositive(int replicationFactor) {
         if (replicationFactor <= 0) {
-            throw new InvalidReplicationFactorException("Invalid replication factor " + replicationFactor + ": the replication factor must be positive.");
+            throw new InvalidReplicationFactorException("Invalid replication factor " +
+                    replicationFactor + ": the replication factor must be positive.");
         }
     }
 
@@ -499,7 +411,9 @@
 
     private static void throwInvalidReplicationFactorIfTooFewBrokers(int replicationFactor, int numTotalBrokers) {
         if (replicationFactor > numTotalBrokers) {
-            throw new InvalidReplicationFactorException("The target replication factor " + "of " + replicationFactor + " cannot be reached because only " + numTotalBrokers + " broker(s) are registered.");
+            throw new InvalidReplicationFactorException("The target replication factor " +
+                    "of " + replicationFactor + " cannot be reached because only " +
+                    numTotalBrokers + " broker(s) are registered.");
         }
     }
 
@@ -510,21 +424,21 @@
     }
 
     @Override
-    public TopicAssignment place(PlacementSpec placement, ClusterDescriber cluster) throws InvalidReplicationFactorException {
+    public TopicAssignment place(
+        PlacementSpec placement,
+        ClusterDescriber cluster
+    ) throws InvalidReplicationFactorException {
         RackList rackList = new RackList(random, cluster.usableBrokers());
         throwInvalidReplicationFactorIfNonPositive(placement.numReplicas());
         throwInvalidReplicationFactorIfZero(rackList.numUnfencedBrokers());
-        throwInvalidReplicationFactorIfTooFewBrokers(placement.numReplicas(), rackList.numTotalBrokers());
+        throwInvalidReplicationFactorIfTooFewBrokers(placement.numReplicas(),
+            rackList.numTotalBrokers());
         List<List<Integer>> placements = new ArrayList<>(placement.numPartitions());
         for (int partition = 0; partition < placement.numPartitions(); partition++) {
             placements.add(rackList.place(placement.numReplicas()));
         }
-<<<<<<< HEAD
-        return new TopicAssignment(placements.stream().map(PartitionAssignment::new).collect(Collectors.toList()));
-=======
         return new TopicAssignment(
             placements.stream().map(replicas -> new PartitionAssignment(replicas, cluster)).collect(Collectors.toList())
         );
->>>>>>> 9494bebe
     }
 }