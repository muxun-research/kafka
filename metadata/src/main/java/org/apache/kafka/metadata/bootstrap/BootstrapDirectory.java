--- conflicted
+++ resolved
@@ -27,7 +27,11 @@
 import java.nio.file.Files;
 import java.nio.file.Path;
 import java.nio.file.Paths;
-import java.util.*;
+import java.util.ArrayList;
+import java.util.Collections;
+import java.util.List;
+import java.util.Objects;
+import java.util.Optional;
 
 import static java.nio.file.StandardCopyOption.ATOMIC_MOVE;
 import static java.nio.file.StandardCopyOption.REPLACE_EXISTING;
@@ -46,27 +50,25 @@
 
     /**
      * Create a new BootstrapDirectory object.
-     * @param directoryPath The path to the directory with the bootstrap file.
-     * @param ibp           The configured value of inter.broker.protocol, or the empty string
-     *                      if it is not configured.
+     *
+     * @param directoryPath     The path to the directory with the bootstrap file.
+     * @param ibp               The configured value of inter.broker.protocol, or the empty string
+     *                          if it is not configured.
      */
-    public BootstrapDirectory(String directoryPath, Optional<String> ibp) {
+    public BootstrapDirectory(
+        String directoryPath,
+        Optional<String> ibp
+    ) {
         this.directoryPath = Objects.requireNonNull(directoryPath);
         this.ibp = Objects.requireNonNull(ibp);
     }
 
     public BootstrapMetadata read() throws Exception {
-<<<<<<< HEAD
-        if (!Files.isDirectory(Paths.get(directoryPath))) {
-            if (Files.exists(Paths.get(directoryPath))) {
-                throw new RuntimeException("Path " + directoryPath + " exists, but is not " + "a directory.");
-=======
         Path path = Paths.get(directoryPath);
         if (!Files.isDirectory(path)) {
             if (Files.exists(path)) {
                 throw new RuntimeException("Path " + directoryPath + " exists, but is not " +
                         "a directory.");
->>>>>>> 9494bebe
             } else {
                 throw new RuntimeException("No such directory as " + directoryPath);
             }
@@ -85,14 +87,17 @@
         }
         MetadataVersion version = MetadataVersion.fromVersionString(ibp.get());
         if (version.isLessThan(MINIMUM_BOOTSTRAP_VERSION)) {
-            return BootstrapMetadata.fromVersion(MINIMUM_BOOTSTRAP_VERSION, "the minimum version bootstrap with metadata.version " + MINIMUM_BOOTSTRAP_VERSION);
+            return BootstrapMetadata.fromVersion(MINIMUM_BOOTSTRAP_VERSION,
+                "the minimum version bootstrap with metadata.version " + MINIMUM_BOOTSTRAP_VERSION);
         }
-        return BootstrapMetadata.fromVersion(version, "the configured bootstrap with metadata.version " + version);
+        return BootstrapMetadata.fromVersion(version,
+            "the configured bootstrap with metadata.version " + version);
     }
 
     BootstrapMetadata readFromBinaryFile(String binaryPath) throws Exception {
         List<ApiMessageAndVersion> records = new ArrayList<>();
-        try (BatchFileReader reader = new BatchFileReader.Builder().setPath(binaryPath).build()) {
+        try (BatchFileReader reader = new BatchFileReader.Builder().
+                setPath(binaryPath).build()) {
             while (reader.hasNext()) {
                 BatchAndType batchAndType = reader.next();
                 if (!batchAndType.isControl()) {
@@ -100,7 +105,8 @@
                 }
             }
         }
-        return BootstrapMetadata.fromRecords(Collections.unmodifiableList(records), "the binary bootstrap metadata file: " + binaryPath);
+        return BootstrapMetadata.fromRecords(Collections.unmodifiableList(records),
+                "the binary bootstrap metadata file: " + binaryPath);
     }
 
     public void writeBinaryFile(BootstrapMetadata bootstrapMetadata) throws IOException {
@@ -116,7 +122,11 @@
                 }
             }
 
-            Files.move(tempPath, Paths.get(directoryPath, BINARY_BOOTSTRAP_FILENAME), ATOMIC_MOVE, REPLACE_EXISTING);
+            Files.move(
+                tempPath,
+                Paths.get(directoryPath, BINARY_BOOTSTRAP_FILENAME),
+                ATOMIC_MOVE, REPLACE_EXISTING
+            );
         } finally {
             Files.deleteIfExists(tempPath);
         }
