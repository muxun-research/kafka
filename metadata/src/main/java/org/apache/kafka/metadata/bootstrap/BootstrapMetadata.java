--- conflicted
+++ resolved
@@ -74,7 +74,10 @@
     }
 
     public static BootstrapMetadata fromVersion(MetadataVersion metadataVersion, String source) {
-        List<ApiMessageAndVersion> records = Collections.singletonList(new ApiMessageAndVersion(new FeatureLevelRecord().setName(MetadataVersion.FEATURE_NAME).setFeatureLevel(metadataVersion.featureLevel()), (short) 0));
+        List<ApiMessageAndVersion> records = Collections.singletonList(
+            new ApiMessageAndVersion(new FeatureLevelRecord().
+                setName(MetadataVersion.FEATURE_NAME).
+                setFeatureLevel(metadataVersion.featureLevel()), (short) 0));
         return new BootstrapMetadata(records, metadataVersion, source);
     }
 
@@ -87,7 +90,8 @@
             }
         }
         if (metadataVersion == null) {
-            throw new RuntimeException("No FeatureLevelRecord for " + MetadataVersion.FEATURE_NAME + " was found in the bootstrap metadata from " + source);
+            throw new RuntimeException("No FeatureLevelRecord for " + MetadataVersion.FEATURE_NAME +
+                    " was found in the bootstrap metadata from " + source);
         }
         return new BootstrapMetadata(records, metadataVersion, source);
     }
@@ -101,16 +105,16 @@
         return Optional.empty();
     }
 
-    BootstrapMetadata(List<ApiMessageAndVersion> records, MetadataVersion metadataVersion, String source) {
+    BootstrapMetadata(
+        List<ApiMessageAndVersion> records,
+        MetadataVersion metadataVersion,
+        String source
+    ) {
         this.records = Objects.requireNonNull(records);
         if (metadataVersion.isLessThan(MINIMUM_BOOTSTRAP_VERSION)) {
-<<<<<<< HEAD
-            throw new RuntimeException("Bootstrap metadata versions before " + MINIMUM_BOOTSTRAP_VERSION + " are not supported. Can't load metadata from " + source);
-=======
             throw new RuntimeException("Bootstrap metadata.version before " +
                     MINIMUM_BOOTSTRAP_VERSION + " are not supported. Can't load metadata from " +
                     source);
->>>>>>> 9494bebe
         }
         this.metadataVersion = metadataVersion;
         Objects.requireNonNull(source);
@@ -138,12 +142,6 @@
                 }
             }
         }
-<<<<<<< HEAD
-        if (versionRecord == null) {
-            throw new RuntimeException("No FeatureLevelRecord for " + MetadataVersion.FEATURE_NAME + " was found in " + source);
-        }
-        return new BootstrapMetadata(Collections.singletonList(versionRecord), metadataVersion, source);
-=======
         return result;
     }
 
@@ -170,7 +168,6 @@
             newRecords.add(new ApiMessageAndVersion(newRecord, (short) 0));
         }
         return BootstrapMetadata.fromRecords(newRecords, source);
->>>>>>> 9494bebe
     }
 
     @Override
@@ -180,14 +177,18 @@
 
     @Override
     public boolean equals(Object o) {
-        if (o == null || !o.getClass().equals(this.getClass()))
-            return false;
+        if (o == null || !o.getClass().equals(this.getClass())) return false;
         BootstrapMetadata other = (BootstrapMetadata) o;
-        return Objects.equals(records, other.records) && metadataVersion.equals(other.metadataVersion) && source.equals(other.source);
+        return Objects.equals(records, other.records) &&
+            metadataVersion.equals(other.metadataVersion) &&
+            source.equals(other.source);
     }
 
     @Override
     public String toString() {
-        return "BootstrapMetadata(records=" + records.toString() + ", metadataVersion=" + metadataVersion + ", source=" + source + ")";
+        return "BootstrapMetadata(records=" + records.toString() +
+            ", metadataVersion=" + metadataVersion +
+            ", source=" + source +
+            ")";
     }
 }