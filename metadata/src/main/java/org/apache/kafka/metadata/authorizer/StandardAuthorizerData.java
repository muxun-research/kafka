--- conflicted
+++ resolved
@@ -36,9 +36,20 @@
 import org.slf4j.Logger;
 import org.slf4j.LoggerFactory;
 
-import java.util.*;
-
-import static org.apache.kafka.common.acl.AclOperation.*;
+import java.util.Collections;
+import java.util.EnumSet;
+import java.util.Iterator;
+import java.util.NavigableSet;
+import java.util.Set;
+
+import static org.apache.kafka.common.acl.AclOperation.ALL;
+import static org.apache.kafka.common.acl.AclOperation.ALTER;
+import static org.apache.kafka.common.acl.AclOperation.ALTER_CONFIGS;
+import static org.apache.kafka.common.acl.AclOperation.DELETE;
+import static org.apache.kafka.common.acl.AclOperation.DESCRIBE;
+import static org.apache.kafka.common.acl.AclOperation.DESCRIBE_CONFIGS;
+import static org.apache.kafka.common.acl.AclOperation.READ;
+import static org.apache.kafka.common.acl.AclOperation.WRITE;
 import static org.apache.kafka.common.acl.AclPermissionType.ALLOW;
 import static org.apache.kafka.common.resource.PatternType.LITERAL;
 import static org.apache.kafka.server.authorizer.AuthorizationResult.ALLOWED;
@@ -47,7 +58,7 @@
 
 /**
  * A class which encapsulates the configuration and the ACL data owned by StandardAuthorizer.
- * <p>
+ *
  * The class is not thread-safe.
  */
 public class StandardAuthorizerData {
@@ -98,6 +109,7 @@
     private AclCache aclCache;
 
 
+
     private static Logger createLogger(int nodeId) {
         return new LogContext("[StandardAuthorizer " + nodeId + "] ").logger(StandardAuthorizerData.class);
     }
@@ -107,10 +119,20 @@
     }
 
     static StandardAuthorizerData createEmpty() {
-        return new StandardAuthorizerData(createLogger(-1), null, false, Collections.emptySet(), DENIED, new AclCache());
-    }
-
-    private StandardAuthorizerData(Logger log, AclMutator aclMutator, boolean loadingComplete, Set<String> superUsers, AuthorizationResult defaultResult, AclCache aclCache) {
+        return new StandardAuthorizerData(createLogger(-1),
+            null,
+            false,
+            Collections.emptySet(),
+            DENIED,
+            new AclCache());
+    }
+
+    private StandardAuthorizerData(Logger log,
+                                   AclMutator aclMutator,
+                                   boolean loadingComplete,
+                                   Set<String> superUsers,
+                                   AuthorizationResult defaultResult,
+                                   AclCache aclCache) {
         this.log = log;
         this.auditLog = auditLogger();
         this.aclMutator = aclMutator;
@@ -121,19 +143,44 @@
     }
 
     StandardAuthorizerData copyWithNewAclMutator(AclMutator newAclMutator) {
-        return new StandardAuthorizerData(log, newAclMutator, loadingComplete, superUsers, noAclRule.result, aclCache);
+        return new StandardAuthorizerData(
+            log,
+            newAclMutator,
+            loadingComplete,
+            superUsers,
+            noAclRule.result,
+            aclCache);
     }
 
     StandardAuthorizerData copyWithNewLoadingComplete(boolean newLoadingComplete) {
-        return new StandardAuthorizerData(log, aclMutator, newLoadingComplete, superUsers, noAclRule.result, aclCache);
-    }
-
-    StandardAuthorizerData copyWithNewConfig(int nodeId, Set<String> newSuperUsers, AuthorizationResult newDefaultResult) {
-        return new StandardAuthorizerData(createLogger(nodeId), aclMutator, loadingComplete, newSuperUsers, newDefaultResult, aclCache);
+        return new StandardAuthorizerData(log,
+            aclMutator,
+            newLoadingComplete,
+            superUsers,
+            noAclRule.result,
+            aclCache);
+    }
+
+    StandardAuthorizerData copyWithNewConfig(int nodeId,
+                                             Set<String> newSuperUsers,
+                                             AuthorizationResult newDefaultResult) {
+        return new StandardAuthorizerData(
+            createLogger(nodeId),
+            aclMutator,
+            loadingComplete,
+            newSuperUsers,
+            newDefaultResult,
+            aclCache);
     }
 
     StandardAuthorizerData copyWithNewAcls(AclCache aclCache) {
-        StandardAuthorizerData newData = new StandardAuthorizerData(log, aclMutator, loadingComplete, superUsers, noAclRule.result, aclCache);
+        StandardAuthorizerData newData =  new StandardAuthorizerData(
+            log,
+            aclMutator,
+            loadingComplete,
+            superUsers,
+            noAclRule.result,
+            aclCache);
         log.info("Initialized with {} acl(s).", aclCache.count());
         return newData;
     }
@@ -173,14 +220,17 @@
 
     /**
      * Authorize an action based on the current set of ACLs.
-     * <p>
+     *
      * In order to know whether to allow or deny the action, we need to examine the ACLs
      * that apply to it. If any DENY ACLs match, the operation is denied, no matter how
      * many ALLOW ACLs match. If neither ALLOW nor DENY ACLs match, we return the default
      * result. In general it makes more sense to configure the default result to be
      * DENY, but some people (and unit tests) configure it as ALLOW.
      */
-    public AuthorizationResult authorize(AuthorizableRequestContext requestContext, Action action) {
+    public AuthorizationResult authorize(
+        AuthorizableRequestContext requestContext,
+        Action action
+    ) {
         if (action.resourcePattern().patternType() != LITERAL) {
             throw new IllegalArgumentException("Only literal resources are supported. Got: " + action.resourcePattern().patternType());
         }
@@ -193,13 +243,22 @@
         } else if (!loadingComplete) {
             throw new AuthorizerNotReadyException();
         } else {
-            rule = findAclRule(matchingPrincipals(requestContext), requestContext.clientAddress().getHostAddress(), action);
+            rule = findAclRule(
+                matchingPrincipals(requestContext),
+                requestContext.clientAddress().getHostAddress(),
+                action
+            );
         }
         logAuditMessage(principal, requestContext, action, rule);
         return rule.result();
     }
 
-    private String buildAuditMessage(KafkaPrincipal principal, AuthorizableRequestContext context, Action action, MatchingRule rule) {
+    private String buildAuditMessage(
+        KafkaPrincipal principal,
+        AuthorizableRequestContext context,
+        Action action,
+        MatchingRule rule
+    ) {
         StringBuilder bldr = new StringBuilder();
         bldr.append("Principal = ").append(principal);
         bldr.append(" is ").append(rule.result() == ALLOWED ? "Allowed" : "Denied");
@@ -214,10 +273,19 @@
     }
 
     private void appendResourcePattern(ResourcePattern resourcePattern, StringBuilder bldr) {
-        bldr.append(SecurityUtils.resourceTypeName(resourcePattern.resourceType())).append(":").append(resourcePattern.patternType()).append(":").append(resourcePattern.name());
-    }
-
-    private void logAuditMessage(KafkaPrincipal principal, AuthorizableRequestContext requestContext, Action action, MatchingRule rule) {
+        bldr.append(SecurityUtils.resourceTypeName(resourcePattern.resourceType()))
+            .append(":")
+            .append(resourcePattern.patternType())
+            .append(":")
+            .append(resourcePattern.name());
+    }
+
+    private void logAuditMessage(
+        KafkaPrincipal principal,
+        AuthorizableRequestContext requestContext,
+        Action action,
+        MatchingRule rule
+    ) {
         switch (rule.result()) {
             case ALLOWED:
                 // logIfAllowed is true if access is granted to the resource as a result of this authorization.
@@ -243,7 +311,11 @@
         }
     }
 
-    private MatchingRule findAclRule(Set<KafkaPrincipal> matchingPrincipals, String host, Action action) {
+    private MatchingRule findAclRule(
+        Set<KafkaPrincipal> matchingPrincipals,
+        String host,
+        Action action
+    ) {
         // This code relies on the ordering of StandardAcl within the NavigableMap.
         // Entries are sorted by resource type first, then REVERSE resource name.
         // Therefore, we can find all the applicable ACLs by starting at
@@ -266,8 +338,14 @@
         //
         // Once we reached element 5, we would jump to element 7.
         MatchingRuleBuilder matchingRuleBuilder = new MatchingRuleBuilder(noAclRule);
-        StandardAcl exemplar = new StandardAcl(action.resourcePattern().resourceType(), action.resourcePattern().name(), PatternType.UNKNOWN, // Note that the UNKNOWN value sorts before all others.
-                "", "", AclOperation.UNKNOWN, AclPermissionType.UNKNOWN);
+        StandardAcl exemplar = new StandardAcl(
+            action.resourcePattern().resourceType(),
+            action.resourcePattern().name(),
+            PatternType.UNKNOWN, // Note that the UNKNOWN value sorts before all others.
+            "",
+            "",
+            AclOperation.UNKNOWN,
+            AclPermissionType.UNKNOWN);
         AclCache aclCacheSnapshot = aclCache;
         checkSection(aclCacheSnapshot, action, exemplar, matchingPrincipals, host, matchingRuleBuilder);
         if (matchingRuleBuilder.foundDeny()) {
@@ -277,26 +355,39 @@
         // In addition to ACLs for this specific resource name, there can also be wildcard
         // ACLs that match any resource name. These are stored as type = LITERAL,
         // name = "*". We search these next.
-        exemplar = new StandardAcl(action.resourcePattern().resourceType(), WILDCARD, LITERAL, "", "", AclOperation.UNKNOWN, AclPermissionType.UNKNOWN);
+        exemplar = new StandardAcl(
+            action.resourcePattern().resourceType(),
+            WILDCARD,
+            LITERAL,
+            "",
+            "",
+            AclOperation.UNKNOWN,
+            AclPermissionType.UNKNOWN);
         checkSection(aclCacheSnapshot, action, exemplar, matchingPrincipals, host, matchingRuleBuilder);
         return matchingRuleBuilder.build();
     }
 
-    static int matchesUpTo(String resource, String pattern) {
+    static int matchesUpTo(
+        String resource,
+        String pattern
+    ) {
         int i = 0;
         while (true) {
-            if (resource.length() == i)
-                break;
-            if (pattern.length() == i)
-                break;
-            if (resource.charAt(i) != pattern.charAt(i))
-                break;
+            if (resource.length() == i) break;
+            if (pattern.length() == i) break;
+            if (resource.charAt(i) != pattern.charAt(i)) break;
             i++;
         }
         return i;
     }
 
-    private void checkSection(AclCache aclCacheSnapshot, Action action, StandardAcl exemplar, Set<KafkaPrincipal> matchingPrincipals, String host, MatchingRuleBuilder matchingRuleBuilder) {
+    private void checkSection(
+            AclCache aclCacheSnapshot, Action action,
+            StandardAcl exemplar,
+            Set<KafkaPrincipal> matchingPrincipals,
+            String host,
+            MatchingRuleBuilder matchingRuleBuilder
+    ) {
         String resourceName = action.resourcePattern().name();
         NavigableSet<StandardAcl> tailSet = aclCacheSnapshot.aclsByResource().tailSet(exemplar, true);
         Iterator<StandardAcl> iterator = tailSet.iterator();
@@ -321,7 +412,13 @@
                 // and we're not dealing with the special case of a wildcard ACL, we've
                 // stepped outside of the section we care about. Scan for any other potential
                 // prefix matches.
-                exemplar = new StandardAcl(exemplar.resourceType(), exemplar.resourceName().substring(0, matchesUpTo), exemplar.patternType(), exemplar.principal(), exemplar.host(), exemplar.operation(), exemplar.permissionType());
+                exemplar = new StandardAcl(exemplar.resourceType(),
+                    exemplar.resourceName().substring(0, matchesUpTo),
+                    exemplar.patternType(),
+                    exemplar.principal(),
+                    exemplar.host(),
+                    exemplar.operation(),
+                    exemplar.permissionType());
                 tailSet = aclCacheSnapshot.aclsByResource().tailSet(exemplar, true);
                 iterator = tailSet.iterator();
                 continue;
@@ -340,47 +437,57 @@
     /**
      * The set of operations which imply DESCRIBE permission, when used in an ALLOW acl.
      */
-    private static final Set<AclOperation> IMPLIES_DESCRIBE = Collections.unmodifiableSet(EnumSet.of(DESCRIBE, READ, WRITE, DELETE, ALTER));
+    private static final Set<AclOperation> IMPLIES_DESCRIBE = Collections.unmodifiableSet(
+        EnumSet.of(DESCRIBE, READ, WRITE, DELETE, ALTER));
 
     /**
      * The set of operations which imply DESCRIBE_CONFIGS permission, when used in an ALLOW acl.
      */
-    private static final Set<AclOperation> IMPLIES_DESCRIBE_CONFIGS = Collections.unmodifiableSet(EnumSet.of(DESCRIBE_CONFIGS, ALTER_CONFIGS));
-
-    static AuthorizationResult findResult(Action action, AuthorizableRequestContext requestContext, StandardAcl acl) {
-        return findResult(action, matchingPrincipals(requestContext), requestContext.clientAddress().getHostAddress(), acl);
+    private static final Set<AclOperation> IMPLIES_DESCRIBE_CONFIGS = Collections.unmodifiableSet(
+        EnumSet.of(DESCRIBE_CONFIGS, ALTER_CONFIGS));
+
+    static AuthorizationResult findResult(Action action,
+                                          AuthorizableRequestContext requestContext,
+                                          StandardAcl acl) {
+        return findResult(
+            action,
+            matchingPrincipals(requestContext),
+            requestContext.clientAddress().getHostAddress(),
+            acl
+        );
     }
 
     static KafkaPrincipal baseKafkaPrincipal(AuthorizableRequestContext context) {
         KafkaPrincipal sessionPrincipal = context.principal();
-        return sessionPrincipal.getClass().equals(KafkaPrincipal.class) ? sessionPrincipal : new KafkaPrincipal(sessionPrincipal.getPrincipalType(), sessionPrincipal.getName());
+        return sessionPrincipal.getClass().equals(KafkaPrincipal.class)
+            ? sessionPrincipal
+            : new KafkaPrincipal(sessionPrincipal.getPrincipalType(), sessionPrincipal.getName());
     }
 
     static Set<KafkaPrincipal> matchingPrincipals(AuthorizableRequestContext context) {
         KafkaPrincipal sessionPrincipal = context.principal();
-<<<<<<< HEAD
-        KafkaPrincipal basePrincipal = sessionPrincipal.getClass().equals(KafkaPrincipal.class) ? sessionPrincipal : new KafkaPrincipal(sessionPrincipal.getPrincipalType(), sessionPrincipal.getName());
-        return Utils.mkSet(basePrincipal, WILDCARD_KAFKA_PRINCIPAL);
-=======
         KafkaPrincipal basePrincipal = sessionPrincipal.getClass().equals(KafkaPrincipal.class)
             ? sessionPrincipal
             : new KafkaPrincipal(sessionPrincipal.getPrincipalType(), sessionPrincipal.getName());
         return Set.of(basePrincipal, WILDCARD_KAFKA_PRINCIPAL);
->>>>>>> 9494bebe
     }
 
     /**
      * Determine what the result of applying an ACL to the given action and request
      * context should be. Note that this function assumes that the resource name matches;
      * the resource name is not checked here.
+     *
      * @param action             The input action.
      * @param matchingPrincipals The set of input matching principals
      * @param host               The input host.
      * @param acl                The input ACL.
-     * @return null if the ACL does not match. The authorization result
-     * otherwise.
-     */
-    static AuthorizationResult findResult(Action action, Set<KafkaPrincipal> matchingPrincipals, String host, StandardAcl acl) {
+     * @return                   null if the ACL does not match. The authorization result
+     *                           otherwise.
+     */
+    static AuthorizationResult findResult(Action action,
+                                          Set<KafkaPrincipal> matchingPrincipals,
+                                          String host,
+                                          StandardAcl acl) {
         // Check if the principal matches. If it doesn't, return no result (null).
         if (!matchingPrincipals.contains(acl.kafkaPrincipal())) {
             return null;
@@ -400,12 +507,10 @@
             if (acl.permissionType().equals(ALLOW)) {
                 switch (action.operation()) {
                     case DESCRIBE:
-                        if (!IMPLIES_DESCRIBE.contains(acl.operation()))
-                            return null;
+                        if (!IMPLIES_DESCRIBE.contains(acl.operation())) return null;
                         break;
                     case DESCRIBE_CONFIGS:
-                        if (!IMPLIES_DESCRIBE_CONFIGS.contains(acl.operation()))
-                            return null;
+                        if (!IMPLIES_DESCRIBE_CONFIGS.contains(acl.operation())) return null;
                         break;
                     default:
                         if (action.operation() != acl.operation()) {
@@ -423,6 +528,7 @@
 
     /**
      * Creates a consistent Iterable on read-only copy of AclBindings data for the given filter.
+     *
      * @param filter The filter constraining the AclBindings to be present in the Iterable.
      * @return Iterable over AclBindings matching the filter.
      */
