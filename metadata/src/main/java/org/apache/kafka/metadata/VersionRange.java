--- conflicted
+++ resolved
@@ -70,13 +70,7 @@
 
     @Override
     public boolean equals(Object o) {
-<<<<<<< HEAD
-        if (!(o instanceof VersionRange))
-            return false;
-        VersionRange other = (VersionRange) o;
-=======
         if (!(o instanceof VersionRange other)) return false;
->>>>>>> 9494bebe
         return other.min == min && other.max == max;
     }
 
