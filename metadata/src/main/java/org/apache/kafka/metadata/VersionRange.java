/*
 * Licensed to the Apache Software Foundation (ASF) under one or more
 * contributor license agreements. See the NOTICE file distributed with
 * this work for additional information regarding copyright ownership.
 * The ASF licenses this file to You under the Apache License, Version 2.0
 * (the "License"); you may not use this file except in compliance with
 * the License. You may obtain a copy of the License at
 *
 *    http://www.apache.org/licenses/LICENSE-2.0
 *
 * Unless required by applicable law or agreed to in writing, software
 * distributed under the License is distributed on an "AS IS" BASIS,
 * WITHOUT WARRANTIES OR CONDITIONS OF ANY KIND, either express or implied.
 * See the License for the specific language governing permissions and
 * limitations under the License.
 */

package org.apache.kafka.metadata;

import java.util.Objects;

/**
 * An immutable class which represents version ranges.
 */
public class VersionRange {
<<<<<<< HEAD
	public final static VersionRange ALL = new VersionRange((short) 0, Short.MAX_VALUE);
=======
    public final static VersionRange ALL = of((short) 0, Short.MAX_VALUE);
>>>>>>> 15418db6

	private final short min;
	private final short max;

<<<<<<< HEAD
	public VersionRange(short min, short max) {
		this.min = min;
		this.max = max;
	}

	public short min() {
		return min;
	}
=======
    private VersionRange(short min, short max) {
        this.min = min;
        this.max = max;
    }

    public static VersionRange of(short min, short max) {
        return new VersionRange(min, max);
    }

    public static VersionRange of(int min, int max) {
        return new VersionRange((short) min, (short) max);
    }

    public short min() {
        return min;
    }
>>>>>>> 15418db6

	public short max() {
		return max;
	}

<<<<<<< HEAD
	public boolean contains(VersionRange other) {
		return other.min >= min && other.max <= max;
	}
=======
    /**
     * Check if a given version is fully contained within this range
     */
    public boolean contains(short version) {
        return version >= min && version <= max;
    }

    /**
     * Check if a given version range has overlap with this one
     */
    public boolean intersects(VersionRange other) {
        return other.min <= max && other.max >= min;
    }
>>>>>>> 15418db6

	@Override
	public int hashCode() {
		return Objects.hash(min, max);
	}

	@Override
	public boolean equals(Object o) {
		if (!(o instanceof VersionRange)) return false;
		VersionRange other = (VersionRange) o;
		return other.min == min && other.max == max;
	}

	@Override
	public String toString() {
		if (min == max) {
			return String.valueOf(min);
		} else if (max == Short.MAX_VALUE) {
			return String.valueOf(min) + "+";
		} else {
			return String.valueOf(min) + "-" + String.valueOf(max);
		}
	}
}<|MERGE_RESOLUTION|>--- conflicted
+++ resolved
@@ -23,25 +23,11 @@
  * An immutable class which represents version ranges.
  */
 public class VersionRange {
-<<<<<<< HEAD
-	public final static VersionRange ALL = new VersionRange((short) 0, Short.MAX_VALUE);
-=======
     public final static VersionRange ALL = of((short) 0, Short.MAX_VALUE);
->>>>>>> 15418db6
 
-	private final short min;
-	private final short max;
+    private final short min;
+    private final short max;
 
-<<<<<<< HEAD
-	public VersionRange(short min, short max) {
-		this.min = min;
-		this.max = max;
-	}
-
-	public short min() {
-		return min;
-	}
-=======
     private VersionRange(short min, short max) {
         this.min = min;
         this.max = max;
@@ -58,17 +44,11 @@
     public short min() {
         return min;
     }
->>>>>>> 15418db6
 
-	public short max() {
-		return max;
-	}
+    public short max() {
+        return max;
+    }
 
-<<<<<<< HEAD
-	public boolean contains(VersionRange other) {
-		return other.min >= min && other.max <= max;
-	}
-=======
     /**
      * Check if a given version is fully contained within this range
      */
@@ -82,28 +62,28 @@
     public boolean intersects(VersionRange other) {
         return other.min <= max && other.max >= min;
     }
->>>>>>> 15418db6
 
-	@Override
-	public int hashCode() {
-		return Objects.hash(min, max);
-	}
+    @Override
+    public int hashCode() {
+        return Objects.hash(min, max);
+    }
 
-	@Override
-	public boolean equals(Object o) {
-		if (!(o instanceof VersionRange)) return false;
-		VersionRange other = (VersionRange) o;
-		return other.min == min && other.max == max;
-	}
+    @Override
+    public boolean equals(Object o) {
+        if (!(o instanceof VersionRange))
+            return false;
+        VersionRange other = (VersionRange) o;
+        return other.min == min && other.max == max;
+    }
 
-	@Override
-	public String toString() {
-		if (min == max) {
-			return String.valueOf(min);
-		} else if (max == Short.MAX_VALUE) {
-			return String.valueOf(min) + "+";
-		} else {
-			return String.valueOf(min) + "-" + String.valueOf(max);
-		}
-	}
+    @Override
+    public String toString() {
+        if (min == max) {
+            return String.valueOf(min);
+        } else if (max == Short.MAX_VALUE) {
+            return String.valueOf(min) + "+";
+        } else {
+            return String.valueOf(min) + "-" + String.valueOf(max);
+        }
+    }
 }