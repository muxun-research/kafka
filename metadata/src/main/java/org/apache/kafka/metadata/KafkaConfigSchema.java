/*
 * Licensed to the Apache Software Foundation (ASF) under one or more
 * contributor license agreements. See the NOTICE file distributed with
 * this work for additional information regarding copyright ownership.
 * The ASF licenses this file to You under the Apache License, Version 2.0
 * (the "License"); you may not use this file except in compliance with
 * the License. You may obtain a copy of the License at
 *
 *    http://www.apache.org/licenses/LICENSE-2.0
 *
 * Unless required by applicable law or agreed to in writing, software
 * distributed under the License is distributed on an "AS IS" BASIS,
 * WITHOUT WARRANTIES OR CONDITIONS OF ANY KIND, either express or implied.
 * See the License for the specific language governing permissions and
 * limitations under the License.
 */

package org.apache.kafka.metadata;

import org.apache.kafka.clients.admin.ConfigEntry;
import org.apache.kafka.clients.admin.ConfigEntry.ConfigSource;
import org.apache.kafka.common.config.ConfigDef;
import org.apache.kafka.common.config.ConfigResource;
import org.apache.kafka.common.config.types.Password;
import org.apache.kafka.common.metadata.ConfigRecord;
import org.apache.kafka.common.requests.DescribeConfigsResponse;
import org.apache.kafka.server.config.ConfigSynonym;

import java.util.Collections;
import java.util.HashMap;
import java.util.List;
import java.util.Map;
import java.util.Objects;
import java.util.function.Function;

import static java.util.Collections.emptyList;
import static java.util.Collections.emptyMap;
import static org.apache.kafka.common.config.TopicConfig.MIN_IN_SYNC_REPLICAS_CONFIG;


/**
 * Tracks information about the schema of configuration keys for brokers, topics, and other
 * resources. Since this class does not depend on core, it is useful in the controller for
 * determining the type of config keys (string, int, password, etc.)
 */
public class KafkaConfigSchema {
    public static final KafkaConfigSchema EMPTY = new KafkaConfigSchema(emptyMap(), emptyMap());

    private static final ConfigDef EMPTY_CONFIG_DEF = new ConfigDef();

    /**
     * Translate a ConfigDef.Type to its equivalent for ConfigEntry.ConfigType.
     * <p>
     * We do not want this code in ConfigEntry, since that is a public-facing API. On the
     * other hand, putting this code in ConfigDef.Type would introduce an unwanted dependency
     * from org.apache.kafka.common.config to org.apache.kafka.clients.admin. So it
     * makes sense to put it here.
     */
    public static ConfigEntry.ConfigType translateConfigType(ConfigDef.Type type) {
        switch (type) {
            case BOOLEAN:
                return ConfigEntry.ConfigType.BOOLEAN;
            case STRING:
                return ConfigEntry.ConfigType.STRING;
            case INT:
                return ConfigEntry.ConfigType.INT;
            case SHORT:
                return ConfigEntry.ConfigType.SHORT;
            case LONG:
                return ConfigEntry.ConfigType.LONG;
            case DOUBLE:
                return ConfigEntry.ConfigType.DOUBLE;
            case LIST:
                return ConfigEntry.ConfigType.LIST;
            case CLASS:
                return ConfigEntry.ConfigType.CLASS;
            case PASSWORD:
                return ConfigEntry.ConfigType.PASSWORD;
            default:
                return ConfigEntry.ConfigType.UNKNOWN;
        }
    }

    private static final Map<ConfigEntry.ConfigSource, DescribeConfigsResponse.ConfigSource> TRANSLATE_CONFIG_SOURCE_MAP;

    static {
        Map<ConfigEntry.ConfigSource, DescribeConfigsResponse.ConfigSource> map = new HashMap<>();
        for (DescribeConfigsResponse.ConfigSource source : DescribeConfigsResponse.ConfigSource.values()) {
            map.put(source.source(), source);
        }
        TRANSLATE_CONFIG_SOURCE_MAP = Collections.unmodifiableMap(map);
    }

    /**
     * Translate a ConfigEntry.ConfigSource enum to its equivalent for DescribeConfigsResponse.
     * <p>
     * We do not want this code in ConfigEntry, since that is a public-facing API. On the
     * other hand, putting this code in DescribeConfigsResponse would introduce an unwanted
     * dependency from org.apache.kafka.common.requests to org.apache.kafka.clients.admin.
     * So it makes sense to put it here.
     */
    public static DescribeConfigsResponse.ConfigSource translateConfigSource(ConfigEntry.ConfigSource configSource) {
        DescribeConfigsResponse.ConfigSource result = TRANSLATE_CONFIG_SOURCE_MAP.get(configSource);
        if (result != null)
            return result;
        return DescribeConfigsResponse.ConfigSource.UNKNOWN;
    }

    private final Map<ConfigResource.Type, ConfigDef> configDefs;

    private final Map<String, List<ConfigSynonym>> logConfigSynonyms;

    public KafkaConfigSchema(Map<ConfigResource.Type, ConfigDef> configDefs, Map<String, List<ConfigSynonym>> logConfigSynonyms) {
        this.configDefs = configDefs;
        this.logConfigSynonyms = logConfigSynonyms;
    }

    /**
     * Returns true if the configuration key specified is splittable (only lists are splittable.)
     */
    public boolean isSplittable(ConfigResource.Type type, String key) {
        ConfigDef configDef = configDefs.get(type);
        if (configDef == null)
            return false;
        ConfigDef.ConfigKey configKey = configDef.configKeys().get(key);
        if (configKey == null)
            return false;
        return configKey.type == ConfigDef.Type.LIST;
    }

    /**
     * Returns true if the configuration key specified in this ConfigRecord is sensitive, or if
     * we don't know whether it is sensitive.
     */
    public boolean isSensitive(ConfigRecord record) {
        ConfigResource.Type type = ConfigResource.Type.forId(record.resourceType());
        return isSensitive(type, record.name());
    }

    /**
     * Returns true if the configuration key specified is sensitive, or if we don't know whether
     * it is sensitive.
     */
    public boolean isSensitive(ConfigResource.Type type, String key) {
        ConfigDef configDef = configDefs.get(type);
        if (configDef == null)
            return true;
        ConfigDef.ConfigKey configKey = configDef.configKeys().get(key);
        if (configKey == null)
            return true;
        return configKey.type.isSensitive();
    }

    /**
     * Get the default value of the configuration key, or null if no default is specified.
     */
    public String getDefault(ConfigResource.Type type, String key) {
        ConfigDef configDef = configDefs.get(type);
        if (configDef == null)
            return null;
        ConfigDef.ConfigKey configKey = configDef.configKeys().get(key);
        if (configKey == null || !configKey.hasDefault()) {
            return null;
        }
        return ConfigDef.convertToString(configKey.defaultValue, configKey.type);
    }

    public Map<String, ConfigEntry> resolveEffectiveTopicConfigs(Map<String, ?> staticNodeConfig, Map<String, ?> dynamicClusterConfigs, Map<String, ?> dynamicNodeConfigs, Map<String, ?> dynamicTopicConfigs) {
        ConfigDef configDef = configDefs.getOrDefault(ConfigResource.Type.TOPIC, EMPTY_CONFIG_DEF);
        HashMap<String, ConfigEntry> effectiveConfigs = new HashMap<>();
        for (ConfigDef.ConfigKey configKey : configDef.configKeys().values()) {
            ConfigEntry entry = resolveEffectiveTopicConfig(configKey, staticNodeConfig, dynamicClusterConfigs, dynamicNodeConfigs, dynamicTopicConfigs);
            effectiveConfigs.put(entry.name(), entry);
        }
        return effectiveConfigs;
    }

<<<<<<< HEAD
    private ConfigEntry resolveEffectiveTopicConfig(ConfigDef.ConfigKey configKey, Map<String, ?> staticNodeConfig, Map<String, ?> dynamicClusterConfigs, Map<String, ?> dynamicNodeConfigs, Map<String, ?> dynamicTopicConfigs) {
=======
    public ConfigEntry resolveEffectiveTopicConfig(
        String keyName,
        Map<String, ?> staticNodeConfig,
        Map<String, ?> dynamicClusterConfigs,
        Map<String, ?> dynamicNodeConfigs,
        Map<String, ?> dynamicTopicConfigs
    ) {
        ConfigDef configDef = configDefs.getOrDefault(ConfigResource.Type.TOPIC, EMPTY_CONFIG_DEF);
        ConfigDef.ConfigKey configKey = configDef.configKeys().get(keyName);
        return resolveEffectiveTopicConfig(configKey,
            staticNodeConfig,
            dynamicClusterConfigs,
            dynamicNodeConfigs,
            dynamicTopicConfigs);
    }

    public ConfigEntry resolveEffectiveTopicConfig(
        ConfigDef.ConfigKey configKey,
        Map<String, ?> staticNodeConfig,
        Map<String, ?> dynamicClusterConfigs,
        Map<String, ?> dynamicNodeConfigs,
        Map<String, ?> dynamicTopicConfigs
    ) {
>>>>>>> 9494bebe
        if (dynamicTopicConfigs.containsKey(configKey.name)) {
            return toConfigEntry(configKey, dynamicTopicConfigs.get(configKey.name), ConfigSource.DYNAMIC_TOPIC_CONFIG, Function.identity());
        }
        List<ConfigSynonym> synonyms = logConfigSynonyms.getOrDefault(configKey.name, emptyList());
        for (ConfigSynonym synonym : synonyms) {
            if (dynamicNodeConfigs.containsKey(synonym.name())) {
                return toConfigEntry(configKey, dynamicNodeConfigs.get(synonym.name()), ConfigSource.DYNAMIC_BROKER_CONFIG, synonym.converter());
            }
        }
        for (ConfigSynonym synonym : synonyms) {
            if (dynamicClusterConfigs.containsKey(synonym.name())) {
                return toConfigEntry(configKey, dynamicClusterConfigs.get(synonym.name()), ConfigSource.DYNAMIC_DEFAULT_BROKER_CONFIG, synonym.converter());
            }
        }
        for (ConfigSynonym synonym : synonyms) {
            if (staticNodeConfig.containsKey(synonym.name())) {
                return toConfigEntry(configKey, staticNodeConfig.get(synonym.name()), ConfigSource.STATIC_BROKER_CONFIG, synonym.converter());
            }
        }
        return toConfigEntry(configKey, configKey.hasDefault() ? configKey.defaultValue : null, ConfigSource.DEFAULT_CONFIG, Function.identity());
    }

<<<<<<< HEAD
    private ConfigEntry toConfigEntry(ConfigDef.ConfigKey configKey, Object value, ConfigSource source, Function<String, String> converter) {
=======
    public String getStaticOrDefaultConfig(
        String configName,
        Map<String, ?> staticNodeConfig
    ) {
        ConfigDef configDef = configDefs.getOrDefault(ConfigResource.Type.BROKER, EMPTY_CONFIG_DEF);
        ConfigDef.ConfigKey configKey = configDef.configKeys().get(configName);
        if (configKey == null) return null;
        List<ConfigSynonym> synonyms = logConfigSynonyms.getOrDefault(configKey.name, emptyList());
        for (ConfigSynonym synonym : synonyms) {
            if (staticNodeConfig.containsKey(synonym.name())) {
                return toConfigEntry(configKey, staticNodeConfig.get(synonym.name()),
                    ConfigSource.STATIC_BROKER_CONFIG, synonym.converter()).value();
            }
        }
        return toConfigEntry(configKey, configKey.hasDefault() ? configKey.defaultValue : null,
            ConfigSource.DEFAULT_CONFIG, Function.identity()).value();
    }

    private ConfigEntry toConfigEntry(ConfigDef.ConfigKey configKey,
                                      Object value,
                                      ConfigSource source,
                                      Function<String, String> converter) {
>>>>>>> 9494bebe
        // Convert the value into a nullable string suitable for storing in ConfigEntry.
        String stringValue = null;
        if (value != null) {
            if (value instanceof String) {
                // The value may already be a string if it's coming from a Map<String, String>.
                // Then it doesn't need to be converted.
                stringValue = (String) value;
            } else if (value instanceof Password) {
                // We want the actual value here, not [hidden], which is what we'd get
                // from Password#toString. While we don't return sensitive config values
                // over the wire to users, we may need the real value internally.
                stringValue = ((Password) value).value();
            } else {
                try {
                    // Use the ConfigDef function here which will handle List, Class, etc.
                    stringValue = ConfigDef.convertToString(value, configKey.type);
                } catch (Exception e) {
                    throw new RuntimeException("Unable to convert " + configKey.name + " to string.", e);
                }
            }
        }
        if (stringValue != null) {
            stringValue = converter.apply(stringValue);
        }
        return new ConfigEntry(configKey.name, stringValue, source, configKey.type().isSensitive(), false, // "readonly" is always false, for now.
                emptyList(), // we don't populate synonyms, for now.
                translateConfigType(configKey.type()), configKey.documentation);
    }

    public int getStaticallyConfiguredMinInsyncReplicas(Map<String, ?> staticNodeConfig) {
        String minInsyncReplicasString = Objects.requireNonNull(
            getStaticOrDefaultConfig(MIN_IN_SYNC_REPLICAS_CONFIG, staticNodeConfig));
        return (int) ConfigDef.parseType(MIN_IN_SYNC_REPLICAS_CONFIG,
            minInsyncReplicasString,
            ConfigDef.Type.INT);
    }
}<|MERGE_RESOLUTION|>--- conflicted
+++ resolved
@@ -50,7 +50,7 @@
 
     /**
      * Translate a ConfigDef.Type to its equivalent for ConfigEntry.ConfigType.
-     * <p>
+     *
      * We do not want this code in ConfigEntry, since that is a public-facing API. On the
      * other hand, putting this code in ConfigDef.Type would introduce an unwanted dependency
      * from org.apache.kafka.common.config to org.apache.kafka.clients.admin. So it
@@ -93,7 +93,7 @@
 
     /**
      * Translate a ConfigEntry.ConfigSource enum to its equivalent for DescribeConfigsResponse.
-     * <p>
+     *
      * We do not want this code in ConfigEntry, since that is a public-facing API. On the
      * other hand, putting this code in DescribeConfigsResponse would introduce an unwanted
      * dependency from org.apache.kafka.common.requests to org.apache.kafka.clients.admin.
@@ -101,8 +101,7 @@
      */
     public static DescribeConfigsResponse.ConfigSource translateConfigSource(ConfigEntry.ConfigSource configSource) {
         DescribeConfigsResponse.ConfigSource result = TRANSLATE_CONFIG_SOURCE_MAP.get(configSource);
-        if (result != null)
-            return result;
+        if (result != null) return result;
         return DescribeConfigsResponse.ConfigSource.UNKNOWN;
     }
 
@@ -110,7 +109,8 @@
 
     private final Map<String, List<ConfigSynonym>> logConfigSynonyms;
 
-    public KafkaConfigSchema(Map<ConfigResource.Type, ConfigDef> configDefs, Map<String, List<ConfigSynonym>> logConfigSynonyms) {
+    public KafkaConfigSchema(Map<ConfigResource.Type, ConfigDef> configDefs,
+                             Map<String, List<ConfigSynonym>> logConfigSynonyms) {
         this.configDefs = configDefs;
         this.logConfigSynonyms = logConfigSynonyms;
     }
@@ -120,11 +120,9 @@
      */
     public boolean isSplittable(ConfigResource.Type type, String key) {
         ConfigDef configDef = configDefs.get(type);
-        if (configDef == null)
-            return false;
+        if (configDef == null) return false;
         ConfigDef.ConfigKey configKey = configDef.configKeys().get(key);
-        if (configKey == null)
-            return false;
+        if (configKey == null) return false;
         return configKey.type == ConfigDef.Type.LIST;
     }
 
@@ -143,11 +141,9 @@
      */
     public boolean isSensitive(ConfigResource.Type type, String key) {
         ConfigDef configDef = configDefs.get(type);
-        if (configDef == null)
-            return true;
+        if (configDef == null) return true;
         ConfigDef.ConfigKey configKey = configDef.configKeys().get(key);
-        if (configKey == null)
-            return true;
+        if (configKey == null) return true;
         return configKey.type.isSensitive();
     }
 
@@ -156,8 +152,7 @@
      */
     public String getDefault(ConfigResource.Type type, String key) {
         ConfigDef configDef = configDefs.get(type);
-        if (configDef == null)
-            return null;
+        if (configDef == null) return null;
         ConfigDef.ConfigKey configKey = configDef.configKeys().get(key);
         if (configKey == null || !configKey.hasDefault()) {
             return null;
@@ -165,19 +160,21 @@
         return ConfigDef.convertToString(configKey.defaultValue, configKey.type);
     }
 
-    public Map<String, ConfigEntry> resolveEffectiveTopicConfigs(Map<String, ?> staticNodeConfig, Map<String, ?> dynamicClusterConfigs, Map<String, ?> dynamicNodeConfigs, Map<String, ?> dynamicTopicConfigs) {
+    public Map<String, ConfigEntry> resolveEffectiveTopicConfigs(
+            Map<String, ?> staticNodeConfig,
+            Map<String, ?> dynamicClusterConfigs,
+            Map<String, ?> dynamicNodeConfigs,
+            Map<String, ?> dynamicTopicConfigs) {
         ConfigDef configDef = configDefs.getOrDefault(ConfigResource.Type.TOPIC, EMPTY_CONFIG_DEF);
         HashMap<String, ConfigEntry> effectiveConfigs = new HashMap<>();
         for (ConfigDef.ConfigKey configKey : configDef.configKeys().values()) {
-            ConfigEntry entry = resolveEffectiveTopicConfig(configKey, staticNodeConfig, dynamicClusterConfigs, dynamicNodeConfigs, dynamicTopicConfigs);
+            ConfigEntry entry = resolveEffectiveTopicConfig(configKey, staticNodeConfig,
+                dynamicClusterConfigs, dynamicNodeConfigs, dynamicTopicConfigs);
             effectiveConfigs.put(entry.name(), entry);
         }
         return effectiveConfigs;
     }
 
-<<<<<<< HEAD
-    private ConfigEntry resolveEffectiveTopicConfig(ConfigDef.ConfigKey configKey, Map<String, ?> staticNodeConfig, Map<String, ?> dynamicClusterConfigs, Map<String, ?> dynamicNodeConfigs, Map<String, ?> dynamicTopicConfigs) {
-=======
     public ConfigEntry resolveEffectiveTopicConfig(
         String keyName,
         Map<String, ?> staticNodeConfig,
@@ -201,32 +198,34 @@
         Map<String, ?> dynamicNodeConfigs,
         Map<String, ?> dynamicTopicConfigs
     ) {
->>>>>>> 9494bebe
         if (dynamicTopicConfigs.containsKey(configKey.name)) {
-            return toConfigEntry(configKey, dynamicTopicConfigs.get(configKey.name), ConfigSource.DYNAMIC_TOPIC_CONFIG, Function.identity());
+            return toConfigEntry(configKey,
+                dynamicTopicConfigs.get(configKey.name),
+                ConfigSource.DYNAMIC_TOPIC_CONFIG, Function.identity());
         }
         List<ConfigSynonym> synonyms = logConfigSynonyms.getOrDefault(configKey.name, emptyList());
         for (ConfigSynonym synonym : synonyms) {
             if (dynamicNodeConfigs.containsKey(synonym.name())) {
-                return toConfigEntry(configKey, dynamicNodeConfigs.get(synonym.name()), ConfigSource.DYNAMIC_BROKER_CONFIG, synonym.converter());
+                return toConfigEntry(configKey, dynamicNodeConfigs.get(synonym.name()),
+                    ConfigSource.DYNAMIC_BROKER_CONFIG, synonym.converter());
             }
         }
         for (ConfigSynonym synonym : synonyms) {
             if (dynamicClusterConfigs.containsKey(synonym.name())) {
-                return toConfigEntry(configKey, dynamicClusterConfigs.get(synonym.name()), ConfigSource.DYNAMIC_DEFAULT_BROKER_CONFIG, synonym.converter());
+                return toConfigEntry(configKey, dynamicClusterConfigs.get(synonym.name()),
+                    ConfigSource.DYNAMIC_DEFAULT_BROKER_CONFIG, synonym.converter());
             }
         }
         for (ConfigSynonym synonym : synonyms) {
             if (staticNodeConfig.containsKey(synonym.name())) {
-                return toConfigEntry(configKey, staticNodeConfig.get(synonym.name()), ConfigSource.STATIC_BROKER_CONFIG, synonym.converter());
-            }
-        }
-        return toConfigEntry(configKey, configKey.hasDefault() ? configKey.defaultValue : null, ConfigSource.DEFAULT_CONFIG, Function.identity());
-    }
-
-<<<<<<< HEAD
-    private ConfigEntry toConfigEntry(ConfigDef.ConfigKey configKey, Object value, ConfigSource source, Function<String, String> converter) {
-=======
+                return toConfigEntry(configKey, staticNodeConfig.get(synonym.name()),
+                    ConfigSource.STATIC_BROKER_CONFIG, synonym.converter());
+            }
+        }
+        return toConfigEntry(configKey, configKey.hasDefault() ? configKey.defaultValue : null,
+            ConfigSource.DEFAULT_CONFIG, Function.identity());
+    }
+
     public String getStaticOrDefaultConfig(
         String configName,
         Map<String, ?> staticNodeConfig
@@ -249,7 +248,6 @@
                                       Object value,
                                       ConfigSource source,
                                       Function<String, String> converter) {
->>>>>>> 9494bebe
         // Convert the value into a nullable string suitable for storing in ConfigEntry.
         String stringValue = null;
         if (value != null) {
@@ -274,9 +272,15 @@
         if (stringValue != null) {
             stringValue = converter.apply(stringValue);
         }
-        return new ConfigEntry(configKey.name, stringValue, source, configKey.type().isSensitive(), false, // "readonly" is always false, for now.
-                emptyList(), // we don't populate synonyms, for now.
-                translateConfigType(configKey.type()), configKey.documentation);
+        return new ConfigEntry(
+            configKey.name,
+            stringValue,
+            source,
+            configKey.type().isSensitive(),
+            false, // "readonly" is always false, for now.
+            emptyList(), // we don't populate synonyms, for now.
+            translateConfigType(configKey.type()),
+            configKey.documentation);
     }
 
     public int getStaticallyConfiguredMinInsyncReplicas(Map<String, ?> staticNodeConfig) {
