// Licensed to the Apache Software Foundation (ASF) under one or more
// contributor license agreements.  See the NOTICE file distributed with
// this work for additional information regarding copyright ownership.
// The ASF licenses this file to You under the Apache License, Version 2.0
// (the "License"); you may not use this file except in compliance with
// the License.  You may obtain a copy of the License at
//
//    http://www.apache.org/licenses/LICENSE-2.0
//
// Unless required by applicable law or agreed to in writing, software
// distributed under the License is distributed on an "AS IS" BASIS,
// WITHOUT WARRANTIES OR CONDITIONS OF ANY KIND, either express or implied.
// See the License for the specific language governing permissions and
// limitations under the License.

{
  "apiKey": 0,
  "type": "metadata",
  "name": "RegisterBrokerRecord",
  "validVersions": "0-2",
  "flexibleVersions": "0+",
  "fields": [
<<<<<<< HEAD
    {
      "name": "BrokerId",
      "type": "int32",
      "versions": "0+",
      "entityType": "brokerId",
      "about": "The broker id."
    },
    {
      "name": "IncarnationId",
      "type": "uuid",
      "versions": "0+",
      "about": "The incarnation ID of the broker process"
    },
    {
      "name": "BrokerEpoch",
      "type": "int64",
      "versions": "0+",
      "about": "The broker epoch assigned by the controller."
    },
    {
      "name": "EndPoints",
      "type": "[]BrokerEndpoint",
      "versions": "0+",
      "about": "The endpoints that can be used to communicate with this broker.",
      "fields": [
        {
          "name": "Name",
          "type": "string",
          "versions": "0+",
          "mapKey": true,
          "about": "The name of the endpoint."
        },
        {
          "name": "Host",
          "type": "string",
          "versions": "0+",
          "about": "The hostname."
        },
        {
          "name": "Port",
          "type": "uint16",
          "versions": "0+",
          "about": "The port."
        },
        {
          "name": "SecurityProtocol",
          "type": "int16",
          "versions": "0+",
          "about": "The security protocol."
        }
      ]
    },
    {
      "name": "Features",
      "type": "[]BrokerFeature",
      "about": "The features on this broker",
      "versions": "0+",
      "fields": [
        {
          "name": "Name",
          "type": "string",
          "versions": "0+",
          "mapKey": true,
          "about": "The feature name."
        },
        {
          "name": "MinSupportedVersion",
          "type": "int16",
          "versions": "0+",
          "about": "The minimum supported feature level."
        },
        {
          "name": "MaxSupportedVersion",
          "type": "int16",
          "versions": "0+",
          "about": "The maximum supported feature level."
        }
      ]
    },
    {
      "name": "Rack",
      "type": "string",
      "versions": "0+",
      "nullableVersions": "0+",
      "about": "The broker rack."
    }
=======
    { "name": "BrokerId", "type": "int32", "versions": "0+", "entityType": "brokerId",
      "about": "The broker id." },
    { "name": "IsMigratingZkBroker", "type": "bool", "versions": "2+", "default": "false",
      "about": "True if the broker is a ZK broker in migration mode. Otherwise, false" },
    { "name": "IncarnationId", "type": "uuid", "versions": "0+",
      "about": "The incarnation ID of the broker process" },
    { "name": "BrokerEpoch", "type": "int64", "versions": "0+",
      "about": "The broker epoch assigned by the controller." },
    { "name": "EndPoints", "type": "[]BrokerEndpoint", "versions": "0+",
      "about": "The endpoints that can be used to communicate with this broker.", "fields": [
        { "name": "Name", "type": "string", "versions": "0+", "mapKey": true,
          "about": "The name of the endpoint." },
        { "name": "Host", "type": "string", "versions": "0+",
          "about": "The hostname." },
        { "name": "Port", "type": "uint16", "versions": "0+",
          "about": "The port." },
        { "name": "SecurityProtocol", "type": "int16", "versions": "0+",
          "about": "The security protocol." }
    ]},
    { "name": "Features", "type": "[]BrokerFeature",
      "about": "The features on this broker", "versions": "0+", "fields": [
      { "name": "Name", "type": "string", "versions": "0+", "mapKey": true,
        "about": "The feature name." },
      { "name": "MinSupportedVersion", "type": "int16", "versions": "0+",
        "about": "The minimum supported feature level." },
      { "name": "MaxSupportedVersion", "type": "int16", "versions": "0+",
        "about": "The maximum supported feature level." }
    ]},
    { "name": "Rack", "type": "string", "versions": "0+", "nullableVersions": "0+",
      "about": "The broker rack." },
    { "name": "Fenced", "type": "bool", "versions": "0+", "default": "true",
      "about": "True if the broker is fenced." },
    { "name": "InControlledShutdown", "type": "bool", "versions": "1+", "default": "false",
      "about": "True if the broker is in controlled shutdown." }
>>>>>>> 15418db6
  ]
}<|MERGE_RESOLUTION|>--- conflicted
+++ resolved
@@ -20,13 +20,19 @@
   "validVersions": "0-2",
   "flexibleVersions": "0+",
   "fields": [
-<<<<<<< HEAD
     {
       "name": "BrokerId",
       "type": "int32",
       "versions": "0+",
       "entityType": "brokerId",
       "about": "The broker id."
+    },
+    {
+      "name": "IsMigratingZkBroker",
+      "type": "bool",
+      "versions": "2+",
+      "default": "false",
+      "about": "True if the broker is a ZK broker in migration mode. Otherwise, false"
     },
     {
       "name": "IncarnationId",
@@ -106,42 +112,20 @@
       "versions": "0+",
       "nullableVersions": "0+",
       "about": "The broker rack."
+    },
+    {
+      "name": "Fenced",
+      "type": "bool",
+      "versions": "0+",
+      "default": "true",
+      "about": "True if the broker is fenced."
+    },
+    {
+      "name": "InControlledShutdown",
+      "type": "bool",
+      "versions": "1+",
+      "default": "false",
+      "about": "True if the broker is in controlled shutdown."
     }
-=======
-    { "name": "BrokerId", "type": "int32", "versions": "0+", "entityType": "brokerId",
-      "about": "The broker id." },
-    { "name": "IsMigratingZkBroker", "type": "bool", "versions": "2+", "default": "false",
-      "about": "True if the broker is a ZK broker in migration mode. Otherwise, false" },
-    { "name": "IncarnationId", "type": "uuid", "versions": "0+",
-      "about": "The incarnation ID of the broker process" },
-    { "name": "BrokerEpoch", "type": "int64", "versions": "0+",
-      "about": "The broker epoch assigned by the controller." },
-    { "name": "EndPoints", "type": "[]BrokerEndpoint", "versions": "0+",
-      "about": "The endpoints that can be used to communicate with this broker.", "fields": [
-        { "name": "Name", "type": "string", "versions": "0+", "mapKey": true,
-          "about": "The name of the endpoint." },
-        { "name": "Host", "type": "string", "versions": "0+",
-          "about": "The hostname." },
-        { "name": "Port", "type": "uint16", "versions": "0+",
-          "about": "The port." },
-        { "name": "SecurityProtocol", "type": "int16", "versions": "0+",
-          "about": "The security protocol." }
-    ]},
-    { "name": "Features", "type": "[]BrokerFeature",
-      "about": "The features on this broker", "versions": "0+", "fields": [
-      { "name": "Name", "type": "string", "versions": "0+", "mapKey": true,
-        "about": "The feature name." },
-      { "name": "MinSupportedVersion", "type": "int16", "versions": "0+",
-        "about": "The minimum supported feature level." },
-      { "name": "MaxSupportedVersion", "type": "int16", "versions": "0+",
-        "about": "The maximum supported feature level." }
-    ]},
-    { "name": "Rack", "type": "string", "versions": "0+", "nullableVersions": "0+",
-      "about": "The broker rack." },
-    { "name": "Fenced", "type": "bool", "versions": "0+", "default": "true",
-      "about": "True if the broker is fenced." },
-    { "name": "InControlledShutdown", "type": "bool", "versions": "1+", "default": "false",
-      "about": "True if the broker is in controlled shutdown." }
->>>>>>> 15418db6
   ]
 }