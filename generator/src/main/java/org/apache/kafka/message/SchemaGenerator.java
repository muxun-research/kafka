/*
 * Licensed to the Apache Software Foundation (ASF) under one or more
 * contributor license agreements. See the NOTICE file distributed with
 * this work for additional information regarding copyright ownership.
 * The ASF licenses this file to You under the Apache License, Version 2.0
 * (the "License"); you may not use this file except in compliance with
 * the License. You may obtain a copy of the License at
 *
 *    http://www.apache.org/licenses/LICENSE-2.0
 *
 * Unless required by applicable law or agreed to in writing, software
 * distributed under the License is distributed on an "AS IS" BASIS,
 * WITHOUT WARRANTIES OR CONDITIONS OF ANY KIND, either express or implied.
 * See the License for the specific language governing permissions and
 * limitations under the License.
 */

package org.apache.kafka.message;

import java.util.HashMap;
import java.util.Iterator;
import java.util.Map;
import java.util.TreeMap;

/**
 * Generates Schemas for Kafka MessageData classes.
 */
final class SchemaGenerator {
    /**
     * Schema information for a particular message.
     */
    static class MessageInfo {
        /**
         * The versions of this message that we want to generate a schema for.
         * This will be constrained by the valid versions for the parent objects.
         * For example, if the parent message is valid for versions 0 and 1,
         * we will only generate a version 0 and version 1 schema for child classes,
         * even if their valid versions are "0+".
         */
        private final Versions versions;

        /**
         * Maps versions to schema declaration code.  If the schema for a
         * particular version is the same as that of a previous version,
         * there will be no entry in the map for it.
         */
        private final TreeMap<Short, CodeBuffer> schemaForVersion;

        MessageInfo(Versions versions) {
            this.versions = versions;
            this.schemaForVersion = new TreeMap<>();
        }
    }

    /**
     * The header file generator.  This is shared with the MessageDataGenerator
     * instance that owns this SchemaGenerator.
     */
    private final HeaderGenerator headerGenerator;

    /**
     * A registry with the structures we're generating.
     */
    private final StructRegistry structRegistry;

    /**
     * Maps message names to message information.
     */
    private final Map<String, MessageInfo> messages;

    /**
     * The versions that implement a KIP-482 flexible schema.
     */
    private Versions messageFlexibleVersions;

    SchemaGenerator(HeaderGenerator headerGenerator, StructRegistry structRegistry) {
        this.headerGenerator = headerGenerator;
        this.structRegistry = structRegistry;
        this.messages = new HashMap<>();
    }

    void generateSchemas(MessageSpec message) {
        this.messageFlexibleVersions = message.flexibleVersions();

        // First generate schemas for common structures so that they are
        // available when we generate the inline structures
        for (Iterator<StructSpec> iter = structRegistry.commonStructs(); iter.hasNext(); ) {
            StructSpec struct = iter.next();
            generateSchemas(struct.name(), struct, message.struct().versions());
        }

        // Generate schemas for inline structures
        generateSchemas(message.dataClassName(), message.struct(), message.struct().versions());
    }

    void generateSchemas(String className, StructSpec struct,
                         Versions parentVersions) {
        Versions versions = parentVersions.intersect(struct.versions());
        MessageInfo messageInfo = messages.get(className);
        if (messageInfo != null) {
            return;
        }
        messageInfo = new MessageInfo(versions);
        messages.put(className, messageInfo);
        // Process the leaf classes first.
        for (FieldSpec field : struct.fields()) {
            if (field.type().isStructArray()) {
                FieldType.ArrayType arrayType = (FieldType.ArrayType) field.type();
                generateSchemas(arrayType.elementType().toString(), structRegistry.findStruct(field), versions);
            } else if (field.type().isStruct()) {
                generateSchemas(field.type().toString(), structRegistry.findStruct(field), versions);
            }
        }
        CodeBuffer prev = null;
        for (short v = versions.lowest(); v <= versions.highest(); v++) {
            CodeBuffer cur = new CodeBuffer();
            generateSchemaForVersion(struct, v, cur);
            // If this schema version is different from the previous one,
            // create a new map entry.
            if (!cur.equals(prev)) {
                messageInfo.schemaForVersion.put(v, cur);
            }
            prev = cur;
        }
    }

<<<<<<< HEAD
    private void generateSchemaForVersion(StructSpec struct, short version, CodeBuffer buffer) throws Exception {
=======
    private void generateSchemaForVersion(StructSpec struct,
                                          short version,
                                          CodeBuffer buffer) {
>>>>>>> 9494bebe
        // Find the last valid field index.
        int lastValidIndex = struct.fields().size() - 1;
        while (true) {
            if (lastValidIndex < 0) {
                break;
            }
            FieldSpec field = struct.fields().get(lastValidIndex);
            if ((!field.taggedVersions().contains(version)) && field.versions().contains(version)) {
                break;
            }
            lastValidIndex--;
        }
        int finalLine = lastValidIndex;
        if (messageFlexibleVersions.contains(version)) {
            finalLine++;
        }

        headerGenerator.addImport(MessageGenerator.SCHEMA_CLASS);
        buffer.printf("new Schema(%n");
        buffer.incrementIndent();
        for (int i = 0; i <= lastValidIndex; i++) {
            FieldSpec field = struct.fields().get(i);
            if ((!field.versions().contains(version)) || field.taggedVersions().contains(version)) {
                continue;
            }
            Versions fieldFlexibleVersions = field.flexibleVersions().orElse(messageFlexibleVersions);
            headerGenerator.addImport(MessageGenerator.FIELD_CLASS);
            buffer.printf("new Field(\"%s\", %s, \"%s\")%s%n", field.snakeCaseName(), fieldTypeToSchemaType(field, version, fieldFlexibleVersions), field.about(), i == finalLine ? "" : ",");
        }
        if (messageFlexibleVersions.contains(version)) {
            generateTaggedFieldsSchemaForVersion(struct, version, buffer);
        }
        buffer.decrementIndent();
        buffer.printf(");%n");
    }

<<<<<<< HEAD
    private void generateTaggedFieldsSchemaForVersion(StructSpec struct, short version, CodeBuffer buffer) throws Exception {
=======
    private void generateTaggedFieldsSchemaForVersion(StructSpec struct,
            short version, CodeBuffer buffer) {
>>>>>>> 9494bebe
        headerGenerator.addStaticImport(MessageGenerator.TAGGED_FIELDS_SECTION_CLASS);

        // Find the last valid tagged field index.
        int lastValidIndex = struct.fields().size() - 1;
        while (true) {
            if (lastValidIndex < 0) {
                break;
            }
            FieldSpec field = struct.fields().get(lastValidIndex);
            if ((field.taggedVersions().contains(version)) && field.versions().contains(version)) {
                break;
            }
            lastValidIndex--;
        }

        buffer.printf("TaggedFieldsSection.of(%n");
        buffer.incrementIndent();
        for (int i = 0; i <= lastValidIndex; i++) {
            FieldSpec field = struct.fields().get(i);
            if ((!field.versions().contains(version)) || (!field.taggedVersions().contains(version))) {
                continue;
            }
            headerGenerator.addImport(MessageGenerator.FIELD_CLASS);
            Versions fieldFlexibleVersions = field.flexibleVersions().orElse(messageFlexibleVersions);
            buffer.printf("%d, new Field(\"%s\", %s, \"%s\")%s%n", field.tag().get(), field.snakeCaseName(), fieldTypeToSchemaType(field, version, fieldFlexibleVersions), field.about(), i == lastValidIndex ? "" : ",");
        }
        buffer.decrementIndent();
        buffer.printf(")%n");
    }

    private String fieldTypeToSchemaType(FieldSpec field, short version, Versions fieldFlexibleVersions) {
        return fieldTypeToSchemaType(field.type(), field.nullableVersions().contains(version), version, fieldFlexibleVersions, field.zeroCopy());
    }

    private String fieldTypeToSchemaType(FieldType type, boolean nullable, short version, Versions fieldFlexibleVersions, boolean zeroCopy) {
        if (type instanceof FieldType.BoolFieldType) {
            headerGenerator.addImport(MessageGenerator.TYPE_CLASS);
            if (nullable) {
                throw new RuntimeException("Type " + type + " cannot be nullable.");
            }
            return "Type.BOOLEAN";
        } else if (type instanceof FieldType.Int8FieldType) {
            headerGenerator.addImport(MessageGenerator.TYPE_CLASS);
            if (nullable) {
                throw new RuntimeException("Type " + type + " cannot be nullable.");
            }
            return "Type.INT8";
        } else if (type instanceof FieldType.Int16FieldType) {
            headerGenerator.addImport(MessageGenerator.TYPE_CLASS);
            if (nullable) {
                throw new RuntimeException("Type " + type + " cannot be nullable.");
            }
            return "Type.INT16";
        } else if (type instanceof FieldType.Uint16FieldType) {
            headerGenerator.addImport(MessageGenerator.TYPE_CLASS);
            if (nullable) {
                throw new RuntimeException("Type " + type + " cannot be nullable.");
            }
            return "Type.UINT16";
        } else if (type instanceof FieldType.Uint32FieldType) {
            headerGenerator.addImport(MessageGenerator.TYPE_CLASS);
            if (nullable) {
                throw new RuntimeException("Type " + type + " cannot be nullable.");
            }
            return "Type.UNSIGNED_INT32";
        } else if (type instanceof FieldType.Int32FieldType) {
            headerGenerator.addImport(MessageGenerator.TYPE_CLASS);
            if (nullable) {
                throw new RuntimeException("Type " + type + " cannot be nullable.");
            }
            return "Type.INT32";
        } else if (type instanceof FieldType.Int64FieldType) {
            headerGenerator.addImport(MessageGenerator.TYPE_CLASS);
            if (nullable) {
                throw new RuntimeException("Type " + type + " cannot be nullable.");
            }
            return "Type.INT64";
        } else if (type instanceof FieldType.UUIDFieldType) {
            headerGenerator.addImport(MessageGenerator.TYPE_CLASS);
            if (nullable) {
                throw new RuntimeException("Type " + type + " cannot be nullable.");
            }
            return "Type.UUID";
        } else if (type instanceof FieldType.Float64FieldType) {
            headerGenerator.addImport(MessageGenerator.TYPE_CLASS);
            if (nullable) {
                throw new RuntimeException("Type " + type + " cannot be nullable.");
            }
            return "Type.FLOAT64";
        } else if (type instanceof FieldType.StringFieldType) {
            headerGenerator.addImport(MessageGenerator.TYPE_CLASS);
            if (fieldFlexibleVersions.contains(version)) {
                return nullable ? "Type.COMPACT_NULLABLE_STRING" : "Type.COMPACT_STRING";
            } else {
                return nullable ? "Type.NULLABLE_STRING" : "Type.STRING";
            }
        } else if (type instanceof FieldType.BytesFieldType) {
            headerGenerator.addImport(MessageGenerator.TYPE_CLASS);
            if (fieldFlexibleVersions.contains(version)) {
                return nullable ? "Type.COMPACT_NULLABLE_BYTES" : "Type.COMPACT_BYTES";
            } else {
                return nullable ? "Type.NULLABLE_BYTES" : "Type.BYTES";
            }
        } else if (type.isRecords()) {
            headerGenerator.addImport(MessageGenerator.TYPE_CLASS);
            if (fieldFlexibleVersions.contains(version)) {
                return "Type.COMPACT_RECORDS";
            } else {
                return "Type.RECORDS";
            }
        } else if (type.isArray()) {
            if (fieldFlexibleVersions.contains(version)) {
                headerGenerator.addImport(MessageGenerator.COMPACT_ARRAYOF_CLASS);
                FieldType.ArrayType arrayType = (FieldType.ArrayType) type;
                String prefix = nullable ? "CompactArrayOf.nullable" : "new CompactArrayOf";
                return String.format("%s(%s)", prefix, fieldTypeToSchemaType(arrayType.elementType(), false, version, fieldFlexibleVersions, false));

            } else {
                headerGenerator.addImport(MessageGenerator.ARRAYOF_CLASS);
                FieldType.ArrayType arrayType = (FieldType.ArrayType) type;
                String prefix = nullable ? "ArrayOf.nullable" : "new ArrayOf";
                return String.format("%s(%s)", prefix, fieldTypeToSchemaType(arrayType.elementType(), false, version, fieldFlexibleVersions, false));
            }
        } else if (type.isStruct()) {
            return String.format("%s.SCHEMA_%d", type, floorVersion(type.toString(), version));
        } else {
            throw new RuntimeException("Unsupported type " + type);
        }
    }

    /**
     * Find the lowest schema version for a given class that is the same as the
     * given version.
     */
    private short floorVersion(String className, short v) {
        MessageInfo message = messages.get(className);
        return message.schemaForVersion.floorKey(v);
    }

    /**
     * Write the message schema to the provided buffer.
     *
     * @param className     The class name.
     * @param buffer        The destination buffer.
     */
    void writeSchema(String className, CodeBuffer buffer) {
        MessageInfo messageInfo = messages.get(className);
        Versions versions = messageInfo.versions;

        for (short v = versions.lowest(); v <= versions.highest(); v++) {
            CodeBuffer declaration = messageInfo.schemaForVersion.get(v);
            if (declaration == null) {
                buffer.printf("public static final Schema SCHEMA_%d = SCHEMA_%d;%n", v, v - 1);
            } else {
                buffer.printf("public static final Schema SCHEMA_%d =%n", v);
                buffer.incrementIndent();
                declaration.write(buffer);
                buffer.decrementIndent();
            }
            buffer.printf("%n");
        }
        buffer.printf("public static final Schema[] SCHEMAS = new Schema[] {%n");
        buffer.incrementIndent();
        for (short v = 0; v < versions.lowest(); v++) {
            buffer.printf("null%s%n", (v == versions.highest()) ? "" : ",");
        }
        for (short v = versions.lowest(); v <= versions.highest(); v++) {
            buffer.printf("SCHEMA_%d%s%n", v, (v == versions.highest()) ? "" : ",");
        }
        buffer.decrementIndent();
        buffer.printf("};%n");
        buffer.printf("%n");

        buffer.printf("public static final short LOWEST_SUPPORTED_VERSION = %d;%n", versions.lowest());
        buffer.printf("public static final short HIGHEST_SUPPORTED_VERSION = %d;%n", versions.highest());
        buffer.printf("%n");
    }
}<|MERGE_RESOLUTION|>--- conflicted
+++ resolved
@@ -90,7 +90,8 @@
         }
 
         // Generate schemas for inline structures
-        generateSchemas(message.dataClassName(), message.struct(), message.struct().versions());
+        generateSchemas(message.dataClassName(), message.struct(),
+            message.struct().versions());
     }
 
     void generateSchemas(String className, StructSpec struct,
@@ -124,13 +125,9 @@
         }
     }
 
-<<<<<<< HEAD
-    private void generateSchemaForVersion(StructSpec struct, short version, CodeBuffer buffer) throws Exception {
-=======
     private void generateSchemaForVersion(StructSpec struct,
                                           short version,
                                           CodeBuffer buffer) {
->>>>>>> 9494bebe
         // Find the last valid field index.
         int lastValidIndex = struct.fields().size() - 1;
         while (true) {
@@ -138,7 +135,8 @@
                 break;
             }
             FieldSpec field = struct.fields().get(lastValidIndex);
-            if ((!field.taggedVersions().contains(version)) && field.versions().contains(version)) {
+            if ((!field.taggedVersions().contains(version)) &&
+                    field.versions().contains(version)) {
                 break;
             }
             lastValidIndex--;
@@ -153,12 +151,18 @@
         buffer.incrementIndent();
         for (int i = 0; i <= lastValidIndex; i++) {
             FieldSpec field = struct.fields().get(i);
-            if ((!field.versions().contains(version)) || field.taggedVersions().contains(version)) {
+            if ((!field.versions().contains(version)) ||
+                    field.taggedVersions().contains(version)) {
                 continue;
             }
-            Versions fieldFlexibleVersions = field.flexibleVersions().orElse(messageFlexibleVersions);
+            Versions fieldFlexibleVersions =
+                field.flexibleVersions().orElse(messageFlexibleVersions);
             headerGenerator.addImport(MessageGenerator.FIELD_CLASS);
-            buffer.printf("new Field(\"%s\", %s, \"%s\")%s%n", field.snakeCaseName(), fieldTypeToSchemaType(field, version, fieldFlexibleVersions), field.about(), i == finalLine ? "" : ",");
+            buffer.printf("new Field(\"%s\", %s, \"%s\")%s%n",
+                field.snakeCaseName(),
+                fieldTypeToSchemaType(field, version, fieldFlexibleVersions),
+                field.about(),
+                i == finalLine ? "" : ",");
         }
         if (messageFlexibleVersions.contains(version)) {
             generateTaggedFieldsSchemaForVersion(struct, version, buffer);
@@ -167,12 +171,8 @@
         buffer.printf(");%n");
     }
 
-<<<<<<< HEAD
-    private void generateTaggedFieldsSchemaForVersion(StructSpec struct, short version, CodeBuffer buffer) throws Exception {
-=======
     private void generateTaggedFieldsSchemaForVersion(StructSpec struct,
             short version, CodeBuffer buffer) {
->>>>>>> 9494bebe
         headerGenerator.addStaticImport(MessageGenerator.TAGGED_FIELDS_SECTION_CLASS);
 
         // Find the last valid tagged field index.
@@ -182,7 +182,8 @@
                 break;
             }
             FieldSpec field = struct.fields().get(lastValidIndex);
-            if ((field.taggedVersions().contains(version)) && field.versions().contains(version)) {
+            if ((field.taggedVersions().contains(version)) &&
+                field.versions().contains(version)) {
                 break;
             }
             lastValidIndex--;
@@ -192,22 +193,39 @@
         buffer.incrementIndent();
         for (int i = 0; i <= lastValidIndex; i++) {
             FieldSpec field = struct.fields().get(i);
-            if ((!field.versions().contains(version)) || (!field.taggedVersions().contains(version))) {
+            if ((!field.versions().contains(version)) ||
+                    (!field.taggedVersions().contains(version))) {
                 continue;
             }
             headerGenerator.addImport(MessageGenerator.FIELD_CLASS);
-            Versions fieldFlexibleVersions = field.flexibleVersions().orElse(messageFlexibleVersions);
-            buffer.printf("%d, new Field(\"%s\", %s, \"%s\")%s%n", field.tag().get(), field.snakeCaseName(), fieldTypeToSchemaType(field, version, fieldFlexibleVersions), field.about(), i == lastValidIndex ? "" : ",");
+            Versions fieldFlexibleVersions =
+                field.flexibleVersions().orElse(messageFlexibleVersions);
+            buffer.printf("%d, new Field(\"%s\", %s, \"%s\")%s%n",
+                field.tag().get(),
+                field.snakeCaseName(),
+                fieldTypeToSchemaType(field, version, fieldFlexibleVersions),
+                field.about(),
+                i == lastValidIndex ? "" : ",");
         }
         buffer.decrementIndent();
         buffer.printf(")%n");
     }
 
-    private String fieldTypeToSchemaType(FieldSpec field, short version, Versions fieldFlexibleVersions) {
-        return fieldTypeToSchemaType(field.type(), field.nullableVersions().contains(version), version, fieldFlexibleVersions, field.zeroCopy());
-    }
-
-    private String fieldTypeToSchemaType(FieldType type, boolean nullable, short version, Versions fieldFlexibleVersions, boolean zeroCopy) {
+    private String fieldTypeToSchemaType(FieldSpec field,
+                                         short version,
+                                         Versions fieldFlexibleVersions) {
+        return fieldTypeToSchemaType(field.type(),
+            field.nullableVersions().contains(version),
+            version,
+            fieldFlexibleVersions,
+            field.zeroCopy());
+    }
+
+    private String fieldTypeToSchemaType(FieldType type,
+                                         boolean nullable,
+                                         short version,
+                                         Versions fieldFlexibleVersions,
+                                         boolean zeroCopy) {
         if (type instanceof FieldType.BoolFieldType) {
             headerGenerator.addImport(MessageGenerator.TYPE_CLASS);
             if (nullable) {
@@ -288,16 +306,19 @@
                 headerGenerator.addImport(MessageGenerator.COMPACT_ARRAYOF_CLASS);
                 FieldType.ArrayType arrayType = (FieldType.ArrayType) type;
                 String prefix = nullable ? "CompactArrayOf.nullable" : "new CompactArrayOf";
-                return String.format("%s(%s)", prefix, fieldTypeToSchemaType(arrayType.elementType(), false, version, fieldFlexibleVersions, false));
+                return String.format("%s(%s)", prefix,
+                        fieldTypeToSchemaType(arrayType.elementType(), false, version, fieldFlexibleVersions, false));
 
             } else {
                 headerGenerator.addImport(MessageGenerator.ARRAYOF_CLASS);
                 FieldType.ArrayType arrayType = (FieldType.ArrayType) type;
                 String prefix = nullable ? "ArrayOf.nullable" : "new ArrayOf";
-                return String.format("%s(%s)", prefix, fieldTypeToSchemaType(arrayType.elementType(), false, version, fieldFlexibleVersions, false));
+                return String.format("%s(%s)", prefix,
+                        fieldTypeToSchemaType(arrayType.elementType(), false, version, fieldFlexibleVersions, false));
             }
         } else if (type.isStruct()) {
-            return String.format("%s.SCHEMA_%d", type, floorVersion(type.toString(), version));
+            return String.format("%s.SCHEMA_%d", type,
+                floorVersion(type.toString(), version));
         } else {
             throw new RuntimeException("Unsupported type " + type);
         }
