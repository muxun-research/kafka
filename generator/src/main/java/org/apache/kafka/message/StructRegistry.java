/*
 * Licensed to the Apache Software Foundation (ASF) under one or more
 * contributor license agreements. See the NOTICE file distributed with
 * this work for additional information regarding copyright ownership.
 * The ASF licenses this file to You under the Apache License, Version 2.0
 * (the "License"); you may not use this file except in compliance with
 * the License. You may obtain a copy of the License at
 *
 *    http://www.apache.org/licenses/LICENSE-2.0
 *
 * Unless required by applicable law or agreed to in writing, software
 * distributed under the License is distributed on an "AS IS" BASIS,
 * WITHOUT WARRANTIES OR CONDITIONS OF ANY KIND, either express or implied.
 * See the License for the specific language governing permissions and
 * limitations under the License.
 */

package org.apache.kafka.message;

import java.util.Iterator;
import java.util.List;
import java.util.Map;
import java.util.Set;
import java.util.TreeMap;
import java.util.TreeSet;

/**
 * Contains structure data for Kafka MessageData classes.
 */
<<<<<<< HEAD
final class StructRegistry {
	private final Map<String, StructInfo> structs;
	private final Set<String> commonStructNames;

	static class StructInfo {
		/**
		 * The specification for this structure.
		 */
		private final StructSpec spec;

		/**
		 * The versions which the parent(s) of this structure can have.  If this is a
		 * top-level structure, this will be equal to the versions which the
		 * overall message can have.
		 */
		private final Versions parentVersions;

		StructInfo(StructSpec spec, Versions parentVersions) {
			this.spec = spec;
			this.parentVersions = parentVersions;
		}

		public StructSpec spec() {
			return spec;
		}

		public Versions parentVersions() {
			return parentVersions;
		}
	}

	StructRegistry() {
		this.structs = new TreeMap<>();
		this.commonStructNames = new TreeSet<>();
	}

	/**
	 * Register all the structures contained a message spec.
	 */
	void register(MessageSpec message) throws Exception {
=======
public final class StructRegistry {
    private final Map<String, StructInfo> structs;
    private final Set<String> commonStructNames;

    static class StructInfo {
        /**
         * The specification for this structure.
         */
        private final StructSpec spec;

        /**
         * The versions which the parent(s) of this structure can have.  If this is a
         * top-level structure, this will be equal to the versions which the
         * overall message can have.
         */
        private final Versions parentVersions;

        StructInfo(StructSpec spec, Versions parentVersions) {
            this.spec = spec;
            this.parentVersions = parentVersions;
        }

        public StructSpec spec() {
            return spec;
        }

        public Versions parentVersions() {
            return parentVersions;
        }
    }

    public StructRegistry() {
        this.structs = new TreeMap<>();
        this.commonStructNames = new TreeSet<>();
    }

    /**
     * Register all the structures contained a message spec.
     */
    public void register(MessageSpec message) throws Exception {
>>>>>>> 9494bebe
        // Register common structures.
        for (StructSpec struct : message.commonStructs()) {
			if (!MessageGenerator.firstIsCapitalized(struct.name())) {
				throw new RuntimeException("Can't process structure " + struct.name() +
						": the first letter of structure names must be capitalized.");
			}
			if (structs.containsKey(struct.name())) {
				throw new RuntimeException("Common struct " + struct.name() + " was specified twice.");
			}
			structs.put(struct.name(), new StructInfo(struct, struct.versions()));
			commonStructNames.add(struct.name());
        }
        // Register inline structures.
		addStructSpecs(message.validVersions(), message.fields());
    }

<<<<<<< HEAD
	@SuppressWarnings("unchecked")
	private void addStructSpecs(Versions parentVersions, List<FieldSpec> fields) {
		for (FieldSpec field : fields) {
			String typeName = null;
			if (field.type().isStructArray()) {
				FieldType.ArrayType arrayType = (FieldType.ArrayType) field.type();
				typeName = arrayType.elementName();
			} else if (field.type().isStruct()) {
				FieldType.StructType structType = (FieldType.StructType) field.type();
				typeName = structType.typeName();
			}
			if (typeName != null) {
				if (commonStructNames.contains(typeName)) {
					// If we're using a common structure, we can't specify its fields.
					// The fields should be specified in the commonStructs area.
					if (!field.fields().isEmpty()) {
						throw new RuntimeException("Can't re-specify the common struct " +
								typeName + " as an inline struct.");
					}
				} else if (structs.containsKey(typeName)) {
					// Inline structures should only appear once.
					throw new RuntimeException("Struct " + typeName +
							" was specified twice.");
				} else {
					// Synthesize a StructSpec object out of the fields.
					StructSpec spec = new StructSpec(typeName,
							field.versions().toString(),
							field.fields());
					structs.put(typeName, new StructInfo(spec, parentVersions));
				}

				addStructSpecs(parentVersions.intersect(field.versions()), field.fields());
			}
=======
    private void addStructSpecs(Versions parentVersions, List<FieldSpec> fields) {
        for (FieldSpec field : fields) {
            String typeName = null;
            if (field.type().isStructArray()) {
                FieldType.ArrayType arrayType = (FieldType.ArrayType) field.type();
                typeName = arrayType.elementName();
            } else if (field.type().isStruct()) {
                FieldType.StructType structType = (FieldType.StructType) field.type();
                typeName = structType.typeName();
            }
            if (typeName != null) {
                if (commonStructNames.contains(typeName)) {
                    // If we're using a common structure, we can't specify its fields.
                    // The fields should be specified in the commonStructs area.
                    if (!field.fields().isEmpty()) {
                        throw new RuntimeException("Can't re-specify the common struct " +
                                typeName + " as an inline struct.");
                    }
                } else if (structs.containsKey(typeName)) {
                    // Inline structures should only appear once.
                    throw new RuntimeException("Struct " + typeName +
                        " was specified twice.");
                } else {
                    // Synthesize a StructSpec object out of the fields.
                    StructSpec spec = new StructSpec(typeName,
                        field.versions().toString(),
                        Versions.NONE_STRING, // version deprecations not supported at field level
                        field.fields());
                    structs.put(typeName, new StructInfo(spec, parentVersions));
                }

                addStructSpecs(parentVersions.intersect(field.versions()), field.fields());
            }
>>>>>>> 9494bebe
        }
    }

    /**
     * Locate the struct corresponding to a field.
     */
<<<<<<< HEAD
    @SuppressWarnings("unchecked")
    StructSpec findStruct(FieldSpec field) {
		String structFieldName;
		if (field.type().isArray()) {
			FieldType.ArrayType arrayType = (FieldType.ArrayType) field.type();
			structFieldName = arrayType.elementName();
		} else if (field.type().isStruct()) {
			FieldType.StructType structType = (FieldType.StructType) field.type();
			structFieldName = structType.typeName();
		} else {
			throw new RuntimeException("Field " + field.name() +
					" cannot be treated as a structure.");
		}
		StructInfo structInfo = structs.get(structFieldName);
		if (structInfo == null) {
			throw new RuntimeException("Unable to locate a specification for the structure " +
					structFieldName);
		}
		return structInfo.spec;
	}
=======
    public StructSpec findStruct(FieldSpec field) {
        String structFieldName;
        if (field.type().isArray()) {
            FieldType.ArrayType arrayType = (FieldType.ArrayType) field.type();
            structFieldName = arrayType.elementName();
        } else if (field.type().isStruct()) {
            FieldType.StructType structType = (FieldType.StructType) field.type();
            structFieldName = structType.typeName();
        } else {
            throw new RuntimeException("Field " + field.name() +
                    " cannot be treated as a structure.");
        }
        return findStruct(structFieldName);
    }

    public StructSpec findStruct(String structFieldName) {
        StructInfo structInfo = structs.get(structFieldName);
        if (structInfo == null) {
            throw new RuntimeException("Unable to locate a specification for the structure " +
                    structFieldName);
        }
        return structInfo.spec;
    }
>>>>>>> 9494bebe

    /**
     * Return true if the field is a struct array with keys.
     */
<<<<<<< HEAD
    @SuppressWarnings("unchecked")
    boolean isStructArrayWithKeys(FieldSpec field) {
		if (!field.type().isArray()) {
			return false;
		}
		FieldType.ArrayType arrayType = (FieldType.ArrayType) field.type();
		if (!arrayType.isStructArray()) {
			return false;
		}
		StructInfo structInfo = structs.get(arrayType.elementName());
		if (structInfo == null) {
			throw new RuntimeException("Unable to locate a specification for the structure " +
					arrayType.elementName());
		}
		return structInfo.spec.hasKeys();
	}
=======
    public boolean isStructArrayWithKeys(FieldSpec field) {
        if (!field.type().isArray()) {
            return false;
        }
        FieldType.ArrayType arrayType = (FieldType.ArrayType) field.type();
        if (!arrayType.isStructArray()) {
            return false;
        }
        StructInfo structInfo = structs.get(arrayType.elementName());
        if (structInfo == null) {
            throw new RuntimeException("Unable to locate a specification for the structure " +
                    arrayType.elementName());
        }
        return structInfo.spec.hasKeys();
    }
>>>>>>> 9494bebe

    Set<String> commonStructNames() {
        return commonStructNames;
    }

    /**
     * Returns an iterator that will step through all the common structures.
     */
    Iterator<StructSpec> commonStructs() {
        return new Iterator<StructSpec>() {
            private final Iterator<String> iter = commonStructNames.iterator();

            @Override
			public boolean hasNext() {
				return iter.hasNext();
			}

			@Override
			public StructSpec next() {
				return structs.get(iter.next()).spec;
			}
		};
	}

	Iterator<StructInfo> structs() {
		return structs.values().iterator();
	}
}<|MERGE_RESOLUTION|>--- conflicted
+++ resolved
@@ -27,48 +27,6 @@
 /**
  * Contains structure data for Kafka MessageData classes.
  */
-<<<<<<< HEAD
-final class StructRegistry {
-	private final Map<String, StructInfo> structs;
-	private final Set<String> commonStructNames;
-
-	static class StructInfo {
-		/**
-		 * The specification for this structure.
-		 */
-		private final StructSpec spec;
-
-		/**
-		 * The versions which the parent(s) of this structure can have.  If this is a
-		 * top-level structure, this will be equal to the versions which the
-		 * overall message can have.
-		 */
-		private final Versions parentVersions;
-
-		StructInfo(StructSpec spec, Versions parentVersions) {
-			this.spec = spec;
-			this.parentVersions = parentVersions;
-		}
-
-		public StructSpec spec() {
-			return spec;
-		}
-
-		public Versions parentVersions() {
-			return parentVersions;
-		}
-	}
-
-	StructRegistry() {
-		this.structs = new TreeMap<>();
-		this.commonStructNames = new TreeSet<>();
-	}
-
-	/**
-	 * Register all the structures contained a message spec.
-	 */
-	void register(MessageSpec message) throws Exception {
-=======
 public final class StructRegistry {
     private final Map<String, StructInfo> structs;
     private final Set<String> commonStructNames;
@@ -109,58 +67,22 @@
      * Register all the structures contained a message spec.
      */
     public void register(MessageSpec message) throws Exception {
->>>>>>> 9494bebe
         // Register common structures.
         for (StructSpec struct : message.commonStructs()) {
-			if (!MessageGenerator.firstIsCapitalized(struct.name())) {
-				throw new RuntimeException("Can't process structure " + struct.name() +
-						": the first letter of structure names must be capitalized.");
-			}
-			if (structs.containsKey(struct.name())) {
-				throw new RuntimeException("Common struct " + struct.name() + " was specified twice.");
-			}
-			structs.put(struct.name(), new StructInfo(struct, struct.versions()));
-			commonStructNames.add(struct.name());
+            if (!MessageGenerator.firstIsCapitalized(struct.name())) {
+                throw new RuntimeException("Can't process structure " + struct.name() +
+                        ": the first letter of structure names must be capitalized.");
+            }
+            if (structs.containsKey(struct.name())) {
+                throw new RuntimeException("Common struct " + struct.name() + " was specified twice.");
+            }
+            structs.put(struct.name(), new StructInfo(struct, struct.versions()));
+            commonStructNames.add(struct.name());
         }
         // Register inline structures.
-		addStructSpecs(message.validVersions(), message.fields());
+        addStructSpecs(message.validVersions(), message.fields());
     }
 
-<<<<<<< HEAD
-	@SuppressWarnings("unchecked")
-	private void addStructSpecs(Versions parentVersions, List<FieldSpec> fields) {
-		for (FieldSpec field : fields) {
-			String typeName = null;
-			if (field.type().isStructArray()) {
-				FieldType.ArrayType arrayType = (FieldType.ArrayType) field.type();
-				typeName = arrayType.elementName();
-			} else if (field.type().isStruct()) {
-				FieldType.StructType structType = (FieldType.StructType) field.type();
-				typeName = structType.typeName();
-			}
-			if (typeName != null) {
-				if (commonStructNames.contains(typeName)) {
-					// If we're using a common structure, we can't specify its fields.
-					// The fields should be specified in the commonStructs area.
-					if (!field.fields().isEmpty()) {
-						throw new RuntimeException("Can't re-specify the common struct " +
-								typeName + " as an inline struct.");
-					}
-				} else if (structs.containsKey(typeName)) {
-					// Inline structures should only appear once.
-					throw new RuntimeException("Struct " + typeName +
-							" was specified twice.");
-				} else {
-					// Synthesize a StructSpec object out of the fields.
-					StructSpec spec = new StructSpec(typeName,
-							field.versions().toString(),
-							field.fields());
-					structs.put(typeName, new StructInfo(spec, parentVersions));
-				}
-
-				addStructSpecs(parentVersions.intersect(field.versions()), field.fields());
-			}
-=======
     private void addStructSpecs(Versions parentVersions, List<FieldSpec> fields) {
         for (FieldSpec field : fields) {
             String typeName = null;
@@ -194,35 +116,12 @@
 
                 addStructSpecs(parentVersions.intersect(field.versions()), field.fields());
             }
->>>>>>> 9494bebe
         }
     }
 
     /**
      * Locate the struct corresponding to a field.
      */
-<<<<<<< HEAD
-    @SuppressWarnings("unchecked")
-    StructSpec findStruct(FieldSpec field) {
-		String structFieldName;
-		if (field.type().isArray()) {
-			FieldType.ArrayType arrayType = (FieldType.ArrayType) field.type();
-			structFieldName = arrayType.elementName();
-		} else if (field.type().isStruct()) {
-			FieldType.StructType structType = (FieldType.StructType) field.type();
-			structFieldName = structType.typeName();
-		} else {
-			throw new RuntimeException("Field " + field.name() +
-					" cannot be treated as a structure.");
-		}
-		StructInfo structInfo = structs.get(structFieldName);
-		if (structInfo == null) {
-			throw new RuntimeException("Unable to locate a specification for the structure " +
-					structFieldName);
-		}
-		return structInfo.spec;
-	}
-=======
     public StructSpec findStruct(FieldSpec field) {
         String structFieldName;
         if (field.type().isArray()) {
@@ -246,29 +145,10 @@
         }
         return structInfo.spec;
     }
->>>>>>> 9494bebe
 
     /**
      * Return true if the field is a struct array with keys.
      */
-<<<<<<< HEAD
-    @SuppressWarnings("unchecked")
-    boolean isStructArrayWithKeys(FieldSpec field) {
-		if (!field.type().isArray()) {
-			return false;
-		}
-		FieldType.ArrayType arrayType = (FieldType.ArrayType) field.type();
-		if (!arrayType.isStructArray()) {
-			return false;
-		}
-		StructInfo structInfo = structs.get(arrayType.elementName());
-		if (structInfo == null) {
-			throw new RuntimeException("Unable to locate a specification for the structure " +
-					arrayType.elementName());
-		}
-		return structInfo.spec.hasKeys();
-	}
-=======
     public boolean isStructArrayWithKeys(FieldSpec field) {
         if (!field.type().isArray()) {
             return false;
@@ -284,7 +164,6 @@
         }
         return structInfo.spec.hasKeys();
     }
->>>>>>> 9494bebe
 
     Set<String> commonStructNames() {
         return commonStructNames;
@@ -298,18 +177,18 @@
             private final Iterator<String> iter = commonStructNames.iterator();
 
             @Override
-			public boolean hasNext() {
-				return iter.hasNext();
-			}
+            public boolean hasNext() {
+                return iter.hasNext();
+            }
 
-			@Override
-			public StructSpec next() {
-				return structs.get(iter.next()).spec;
-			}
-		};
-	}
+            @Override
+            public StructSpec next() {
+                return structs.get(iter.next()).spec;
+            }
+        };
+    }
 
-	Iterator<StructInfo> structs() {
-		return structs.values().iterator();
-	}
+    Iterator<StructInfo> structs() {
+        return structs.values().iterator();
+    }
 }