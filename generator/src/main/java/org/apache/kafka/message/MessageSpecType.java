--- conflicted
+++ resolved
@@ -20,41 +20,28 @@
 import com.fasterxml.jackson.annotation.JsonProperty;
 
 public enum MessageSpecType {
-	/**
-	 * Kafka request RPCs.
-	 */
-	@JsonProperty("request")
-	REQUEST,
+    /**
+     * Kafka request RPCs.
+     */
+    @JsonProperty("request") REQUEST,
 
-	/**
-	 * Kafka response RPCs.
-	 */
-	@JsonProperty("response")
-	RESPONSE,
+    /**
+     * Kafka response RPCs.
+     */
+    @JsonProperty("response") RESPONSE,
 
-	/**
-	 * Kafka RPC headers.
-	 */
-	@JsonProperty("header")
-	HEADER,
+    /**
+     * Kafka RPC headers.
+     */
+    @JsonProperty("header") HEADER,
 
-	/**
-	 * KIP-631 controller records.
-	 */
-	@JsonProperty("metadata")
-	METADATA,
+    /**
+     * KIP-631 controller records.
+     */
+    @JsonProperty("metadata") METADATA,
 
-<<<<<<< HEAD
-	/**
-	 * Other message spec types.
-	 */
-	@JsonProperty("data")
-	DATA;
-=======
     /**
      * Other message spec types.
      */
-    @JsonProperty("data")
-    DATA
->>>>>>> 15418db6
+    @JsonProperty("data") DATA
 }