--- conflicted
+++ resolved
@@ -23,29 +23,30 @@
     /**
      * Kafka request RPCs.
      */
-    @JsonProperty("request") REQUEST,
+    @JsonProperty("request")
+    REQUEST,
 
     /**
      * Kafka response RPCs.
      */
-    @JsonProperty("response") RESPONSE,
+    @JsonProperty("response")
+    RESPONSE,
 
     /**
      * Kafka RPC headers.
      */
-    @JsonProperty("header") HEADER,
+    @JsonProperty("header")
+    HEADER,
 
     /**
      * KIP-631 controller records.
      */
-    @JsonProperty("metadata") METADATA,
+    @JsonProperty("metadata")
+    METADATA,
 
     /**
      * Other message spec types.
      */
-<<<<<<< HEAD
-    @JsonProperty("data") DATA
-=======
     @JsonProperty("data")
     DATA,
 
@@ -54,5 +55,4 @@
 
     @JsonProperty("coordinator-value")
     COORDINATOR_VALUE
->>>>>>> 9494bebe
 }