/*
 * Licensed to the Apache Software Foundation (ASF) under one or more
 * contributor license agreements. See the NOTICE file distributed with
 * this work for additional information regarding copyright ownership.
 * The ASF licenses this file to You under the Apache License, Version 2.0
 * (the "License"); you may not use this file except in compliance with
 * the License. You may obtain a copy of the License at
 *
 *    http://www.apache.org/licenses/LICENSE-2.0
 *
 * Unless required by applicable law or agreed to in writing, software
 * distributed under the License is distributed on an "AS IS" BASIS,
 * WITHOUT WARRANTIES OR CONDITIONS OF ANY KIND, either express or implied.
 * See the License for the specific language governing permissions and
 * limitations under the License.
 */

package org.apache.kafka.message;

import java.util.Objects;
import java.util.TreeSet;

/**
 * The Kafka header generator.
 */
public final class HeaderGenerator {
    private static final String[] HEADER = new String[] {
        "/*",
        " * Licensed to the Apache Software Foundation (ASF) under one or more",
        " * contributor license agreements. See the NOTICE file distributed with",
        " * this work for additional information regarding copyright ownership.",
        " * The ASF licenses this file to You under the Apache License, Version 2.0",
        " * (the \"License\"); you may not use this file except in compliance with",
        " * the License. You may obtain a copy of the License at",
        " *",
        " *    http://www.apache.org/licenses/LICENSE-2.0",
        " *",
        " * Unless required by applicable law or agreed to in writing, software",
        " * distributed under the License is distributed on an \"AS IS\" BASIS,",
        " * WITHOUT WARRANTIES OR CONDITIONS OF ANY KIND, either express or implied.",
        " * See the License for the specific language governing permissions and",
        " * limitations under the License.",
        " */",
        "",
			"// THIS CODE IS AUTOMATICALLY GENERATED.  DO NOT EDIT.",
			""
	};


	private final CodeBuffer buffer;

	private final TreeSet<String> imports;
	private final String packageName;

	private final TreeSet<String> staticImports;

	public HeaderGenerator(String packageName) {
		this.buffer = new CodeBuffer();
		this.imports = new TreeSet<>();
		this.packageName = packageName;
		this.staticImports = new TreeSet<>();
	}

	public void addImport(String newImport) {
		this.imports.add(newImport);
	}

	public void addStaticImport(String newImport) {
		this.staticImports.add(newImport);
	}

<<<<<<< HEAD
	public void generate() {
		Objects.requireNonNull(packageName);
		for (int i = 0; i < HEADER.length; i++) {
			buffer.printf("%s%n", HEADER[i]);
		}
		buffer.printf("package %s;%n", packageName);
		buffer.printf("%n");
		for (String newImport : imports) {
			buffer.printf("import %s;%n", newImport);
		}
		buffer.printf("%n");
		if (!staticImports.isEmpty()) {
			for (String newImport : staticImports) {
				buffer.printf("import static %s;%n", newImport);
			}
			buffer.printf("%n");
		}
	}
=======
    public void generate() {
        Objects.requireNonNull(packageName);
        for (String header : HEADER) {
            buffer.printf("%s%n", header);
        }
        buffer.printf("package %s;%n", packageName);
        buffer.printf("%n");
        for (String newImport : imports) {
            buffer.printf("import %s;%n", newImport);
        }
        buffer.printf("%n");
        if (!staticImports.isEmpty()) {
            for (String newImport : staticImports) {
                buffer.printf("import static %s;%n", newImport);
            }
            buffer.printf("%n");
        }
    }
>>>>>>> 9494bebe

    public CodeBuffer buffer() {
        return buffer;
    }
}<|MERGE_RESOLUTION|>--- conflicted
+++ resolved
@@ -42,53 +42,33 @@
         " * limitations under the License.",
         " */",
         "",
-			"// THIS CODE IS AUTOMATICALLY GENERATED.  DO NOT EDIT.",
-			""
-	};
+        "// THIS CODE IS AUTOMATICALLY GENERATED.  DO NOT EDIT.",
+        ""
+    };
 
 
-	private final CodeBuffer buffer;
+    private final CodeBuffer buffer;
 
-	private final TreeSet<String> imports;
-	private final String packageName;
+    private final TreeSet<String> imports;
+    private final String packageName;
 
-	private final TreeSet<String> staticImports;
+    private final TreeSet<String> staticImports;
 
-	public HeaderGenerator(String packageName) {
-		this.buffer = new CodeBuffer();
-		this.imports = new TreeSet<>();
-		this.packageName = packageName;
-		this.staticImports = new TreeSet<>();
-	}
+    public HeaderGenerator(String packageName) {
+        this.buffer = new CodeBuffer();
+        this.imports = new TreeSet<>();
+        this.packageName = packageName;
+        this.staticImports = new TreeSet<>();
+    }
 
-	public void addImport(String newImport) {
-		this.imports.add(newImport);
-	}
+    public void addImport(String newImport) {
+        this.imports.add(newImport);
+    }
 
-	public void addStaticImport(String newImport) {
-		this.staticImports.add(newImport);
-	}
+    public void addStaticImport(String newImport) {
+        this.staticImports.add(newImport);
+    }
 
-<<<<<<< HEAD
-	public void generate() {
-		Objects.requireNonNull(packageName);
-		for (int i = 0; i < HEADER.length; i++) {
-			buffer.printf("%s%n", HEADER[i]);
-		}
-		buffer.printf("package %s;%n", packageName);
-		buffer.printf("%n");
-		for (String newImport : imports) {
-			buffer.printf("import %s;%n", newImport);
-		}
-		buffer.printf("%n");
-		if (!staticImports.isEmpty()) {
-			for (String newImport : staticImports) {
-				buffer.printf("import static %s;%n", newImport);
-			}
-			buffer.printf("%n");
-		}
-	}
-=======
     public void generate() {
         Objects.requireNonNull(packageName);
         for (String header : HEADER) {
@@ -107,7 +87,6 @@
             buffer.printf("%n");
         }
     }
->>>>>>> 9494bebe
 
     public CodeBuffer buffer() {
         return buffer;
