/*
 * Licensed to the Apache Software Foundation (ASF) under one or more
 * contributor license agreements. See the NOTICE file distributed with
 * this work for additional information regarding copyright ownership.
 * The ASF licenses this file to You under the Apache License, Version 2.0
 * (the "License"); you may not use this file except in compliance with
 * the License. You may obtain a copy of the License at
 *
 *    http://www.apache.org/licenses/LICENSE-2.0
 *
 * Unless required by applicable law or agreed to in writing, software
 * distributed under the License is distributed on an "AS IS" BASIS,
 * WITHOUT WARRANTIES OR CONDITIONS OF ANY KIND, either express or implied.
 * See the License for the specific language governing permissions and
 * limitations under the License.
 */

package org.apache.kafka.message;

import java.io.BufferedWriter;
import java.io.IOException;
import java.util.*;
import java.util.stream.Collectors;

public final class ApiMessageTypeGenerator implements TypeClassGenerator {
    private final HeaderGenerator headerGenerator;
    private final CodeBuffer buffer;
    private final TreeMap<Short, ApiData> apis;
    private final EnumMap<RequestListenerType, List<ApiData>> apisByListener = new EnumMap<>(RequestListenerType.class);

    private static final class ApiData {
        short apiKey;
        MessageSpec requestSpec;
        MessageSpec responseSpec;

        ApiData(short apiKey) {
            this.apiKey = apiKey;
        }

        String name() {
            if (requestSpec != null) {
                return MessageGenerator.stripSuffix(requestSpec.name(), MessageGenerator.REQUEST_SUFFIX);
            } else if (responseSpec != null) {
                return MessageGenerator.stripSuffix(responseSpec.name(),
                    MessageGenerator.RESPONSE_SUFFIX);
            } else {
                throw new RuntimeException("Neither requestSpec nor responseSpec is defined " +
                    "for API key " + apiKey);
            }
        }

        String requestSchema() {
            if (requestSpec == null) {
                return "null";
            } else if (!requestSpec.hasValidVersion()) {
                return "new Schema[0]";
            } else {
                return String.format("%sData.SCHEMAS", requestSpec.name());
            }
        }

        String responseSchema() {
            if (responseSpec == null) {
                return "null";
            } else if (!requestSpec.hasValidVersion()) {
                return "new Schema[0]";
            } else {
                return String.format("%sData.SCHEMAS", responseSpec.name());
            }
        }
    }

    public ApiMessageTypeGenerator(String packageName) {
        this.headerGenerator = new HeaderGenerator(packageName);
        this.apis = new TreeMap<>();
        this.buffer = new CodeBuffer();
    }

    @Override
    public String outputName() {
        return MessageGenerator.API_MESSAGE_TYPE_JAVA;
    }

    @Override
    public void registerMessageType(MessageSpec spec) {
        switch (spec.type()) {
            case REQUEST: {
                short apiKey = spec.apiKey().get();
                ApiData data = apis.get(apiKey);
                if (!apis.containsKey(apiKey)) {
                    data = new ApiData(apiKey);
                    apis.put(apiKey, data);
                }
                if (data.requestSpec != null) {
                    throw new RuntimeException("Found more than one request with " + "API key " + spec.apiKey().get());
                }
                data.requestSpec = spec;

                if (spec.listeners() != null) {
                    for (RequestListenerType listener : spec.listeners()) {
                        apisByListener.putIfAbsent(listener, new ArrayList<>());
                        apisByListener.get(listener).add(data);
                    }
                }
                break;
            }
            case RESPONSE: {
                short apiKey = spec.apiKey().get();
                ApiData data = apis.get(apiKey);
                if (!apis.containsKey(apiKey)) {
                    data = new ApiData(apiKey);
                    apis.put(apiKey, data);
                }
                if (data.responseSpec != null) {
                    throw new RuntimeException("Found more than one response with " + "API key " + spec.apiKey().get());
                }
                data.responseSpec = spec;
                break;
            }
            default:
                // do nothing
                break;
        }
    }

    @Override
    public void generateAndWrite(BufferedWriter writer) throws IOException {
        generate();
        write(writer);
    }

    private void generate() {
        buffer.printf("public enum ApiMessageType {%n");
        buffer.incrementIndent();
        generateEnumValues();
        buffer.printf("%n");
        generateInstanceVariables();
        buffer.printf("%n");
        generateEnumConstructor();
        buffer.printf("%n");
        generateFromApiKey();
        buffer.printf("%n");
        generateNewApiMessageMethod("request");
        buffer.printf("%n");
        generateNewApiMessageMethod("response");
        buffer.printf("%n");
        generateAccessor("lowestSupportedVersion", "short");
        buffer.printf("%n");
        generateHighestSupportedVersion();
        buffer.printf("%n");
        generateAccessor("lowestDeprecatedVersion", "short");
        buffer.printf("%n");
        generateAccessor("highestDeprecatedVersion", "short");
        buffer.printf("%n");
        generateAccessor("listeners", "EnumSet<ListenerType>");
        buffer.printf("%n");
        generateAccessor("latestVersionUnstable", "boolean");
        buffer.printf("%n");
        generateAccessor("apiKey", "short");
        buffer.printf("%n");
        generateAccessor("requestSchemas", "Schema[]");
        buffer.printf("%n");
        generateAccessor("responseSchemas", "Schema[]");
        buffer.printf("%n");
        generateToString();
        buffer.printf("%n");
        generateHeaderVersion("request");
        buffer.printf("%n");
        generateHeaderVersion("response");
        buffer.printf("%n");
        generateListenerTypesEnum();
        buffer.printf("%n");
        buffer.decrementIndent();
        buffer.printf("}%n");
        headerGenerator.generate();
    }

    private String generateListenerTypeEnumSet(Collection<String> values) {
        if (values.isEmpty()) {
            return "EnumSet.noneOf(ListenerType.class)";
        }
        StringBuilder bldr = new StringBuilder("EnumSet.of(");
        Iterator<String> iter = values.iterator();
        while (iter.hasNext()) {
            bldr.append("ListenerType.");
            bldr.append(iter.next());
            if (iter.hasNext()) {
                bldr.append(", ");
            }
        }
        bldr.append(")");
        return bldr.toString();
    }

    private void generateEnumValues() {
        int numProcessed = 0;
        for (Map.Entry<Short, ApiData> entry : apis.entrySet()) {
            ApiData apiData = entry.getValue();
            String name = apiData.name();
            numProcessed++;

            final Collection<String> listeners;
            if (apiData.requestSpec.listeners() == null) {
                listeners = Collections.emptyList();
            } else {
                listeners = apiData.requestSpec.listeners().stream().map(RequestListenerType::name).collect(Collectors.toList());
            }

<<<<<<< HEAD
            buffer.printf("%s(\"%s\", (short) %d, %s, %s, (short) %d, (short) %d, %s, %s)%s%n", MessageGenerator.toSnakeCase(name).toUpperCase(Locale.ROOT), MessageGenerator.capitalizeFirst(name), entry.getKey(), apiData.requestSchema(), apiData.responseSchema(), apiData.requestSpec.struct().versions().lowest(), apiData.requestSpec.struct().versions().highest(), generateListenerTypeEnumSet(listeners), apiData.requestSpec.latestVersionUnstable(), (numProcessed == apis.size()) ? ";" : ",");
=======
            buffer.printf("%s(\"%s\", (short) %d, %s, %s, (short) %d, (short) %d, (short) %d, (short) %d, %s, %s)%s%n",
                MessageGenerator.toSnakeCase(name).toUpperCase(Locale.ROOT),
                MessageGenerator.capitalizeFirst(name),
                entry.getKey(),
                apiData.requestSchema(),
                apiData.responseSchema(),
                apiData.requestSpec.struct().versions().lowest(),
                apiData.requestSpec.struct().versions().highest(),
                apiData.requestSpec.struct().deprecatedVersions().lowest(),
                apiData.requestSpec.struct().deprecatedVersions().highest(),
                generateListenerTypeEnumSet(listeners),
                apiData.requestSpec.latestVersionUnstable(),
                (numProcessed == apis.size()) ? ";" : ",");
>>>>>>> 9494bebe
        }
    }

    private void generateInstanceVariables() {
        buffer.printf("public final String name;%n");
        buffer.printf("private final short apiKey;%n");
        buffer.printf("private final Schema[] requestSchemas;%n");
        buffer.printf("private final Schema[] responseSchemas;%n");
        buffer.printf("private final short lowestSupportedVersion;%n");
        buffer.printf("private final short highestSupportedVersion;%n");
        buffer.printf("private final short lowestDeprecatedVersion;%n");
        buffer.printf("private final short highestDeprecatedVersion;%n");
        buffer.printf("private final EnumSet<ListenerType> listeners;%n");
        buffer.printf("private final boolean latestVersionUnstable;%n");
        headerGenerator.addImport(MessageGenerator.SCHEMA_CLASS);
        headerGenerator.addImport(MessageGenerator.ENUM_SET_CLASS);
    }

    private void generateEnumConstructor() {
<<<<<<< HEAD
        buffer.printf("ApiMessageType(String name, short apiKey, " + "Schema[] requestSchemas, Schema[] responseSchemas, " + "short lowestSupportedVersion, short highestSupportedVersion, " + "EnumSet<ListenerType> listeners, boolean latestVersionUnstable) {%n");
=======
        buffer.printf("ApiMessageType(String name, short apiKey, " +
            "Schema[] requestSchemas, Schema[] responseSchemas, " +
            "short lowestSupportedVersion, short highestSupportedVersion, " +
            "short lowestDeprecatedVersion, short highestDeprecatedVersion, " +
            "EnumSet<ListenerType> listeners, boolean latestVersionUnstable) {%n");
>>>>>>> 9494bebe
        buffer.incrementIndent();
        buffer.printf("this.name = name;%n");
        buffer.printf("this.apiKey = apiKey;%n");
        buffer.printf("this.requestSchemas = requestSchemas;%n");
        buffer.printf("this.responseSchemas = responseSchemas;%n");
        buffer.printf("this.lowestSupportedVersion = lowestSupportedVersion;%n");
        buffer.printf("this.highestSupportedVersion = highestSupportedVersion;%n");
        buffer.printf("this.lowestDeprecatedVersion = lowestDeprecatedVersion;%n");
        buffer.printf("this.highestDeprecatedVersion = highestDeprecatedVersion;%n");
        buffer.printf("this.listeners = listeners;%n");
        buffer.printf("this.latestVersionUnstable = latestVersionUnstable;%n");
        buffer.decrementIndent();
        buffer.printf("}%n");
    }

    private void generateFromApiKey() {
        buffer.printf("public static ApiMessageType fromApiKey(short apiKey) {%n");
        buffer.incrementIndent();
        buffer.printf("switch (apiKey) {%n");
        buffer.incrementIndent();
        for (Map.Entry<Short, ApiData> entry : apis.entrySet()) {
            ApiData apiData = entry.getValue();
            String name = apiData.name();
            buffer.printf("case %d:%n", entry.getKey());
            buffer.incrementIndent();
            buffer.printf("return %s;%n", MessageGenerator.toSnakeCase(name).toUpperCase(Locale.ROOT));
            buffer.decrementIndent();
        }
        buffer.printf("default:%n");
        buffer.incrementIndent();
        headerGenerator.addImport(MessageGenerator.UNSUPPORTED_VERSION_EXCEPTION_CLASS);
        buffer.printf("throw new UnsupportedVersionException(\"Unsupported API key \"" +
            " + apiKey);%n");
        buffer.decrementIndent();
        buffer.decrementIndent();
        buffer.printf("}%n");
        buffer.decrementIndent();
        buffer.printf("}%n");
    }

    private void generateNewApiMessageMethod(String type) {
        headerGenerator.addImport(MessageGenerator.API_MESSAGE_CLASS);
        buffer.printf("public ApiMessage new%s() {%n",
            MessageGenerator.capitalizeFirst(type));
        buffer.incrementIndent();
        buffer.printf("switch (apiKey) {%n");
        buffer.incrementIndent();
        for (Map.Entry<Short, ApiData> entry : apis.entrySet()) {
            MessageSpec spec = messageSpec(type, entry.getKey(), entry.getValue());
            if (spec.hasValidVersion()) {
                buffer.printf("case %d:%n", entry.getKey());
                buffer.incrementIndent();
                buffer.printf("return new %s%sData();%n",
                    entry.getValue().name(),
                    MessageGenerator.capitalizeFirst(type));
                buffer.decrementIndent();
            }
        }
        buffer.printf("default:%n");
        buffer.incrementIndent();
        headerGenerator.addImport(MessageGenerator.UNSUPPORTED_VERSION_EXCEPTION_CLASS);
        buffer.printf("throw new UnsupportedVersionException(\"Unsupported %s API key \"" +
            " + apiKey);%n", type);
        buffer.decrementIndent();
        buffer.decrementIndent();
        buffer.printf("}%n");
        buffer.decrementIndent();
        buffer.printf("}%n");
    }

    private void generateAccessor(String name, String type) {
        buffer.printf("public %s %s() {%n", type, name);
        buffer.incrementIndent();
        buffer.printf("return this.%s;%n", name);
        buffer.decrementIndent();
        buffer.printf("}%n");
    }

    private void generateToString() {
        buffer.printf("@Override%n");
        buffer.printf("public String toString() {%n");
        buffer.incrementIndent();
        buffer.printf("return this.name();%n");
        buffer.decrementIndent();
        buffer.printf("}%n");
    }

    private void generateHeaderVersion(String type) {
        buffer.printf("public short %sHeaderVersion(short _version) {%n", type);
        buffer.incrementIndent();
        buffer.printf("switch (apiKey) {%n");
        buffer.incrementIndent();
        for (Map.Entry<Short, ApiData> entry : apis.entrySet()) {
            short apiKey = entry.getKey();
            ApiData apiData = entry.getValue();
            String name = apiData.name();

            MessageSpec spec = messageSpec(type, apiKey, entry.getValue());
            if (!spec.hasValidVersion())
                continue;

            buffer.printf("case %d: // %s%n", apiKey, MessageGenerator.capitalizeFirst(name));
            buffer.incrementIndent();
            if (type.equals("response") && apiKey == 18) {
                buffer.printf("// ApiVersionsResponse always includes a v0 header.%n");
                buffer.printf("// See KIP-511 for details.%n");
                buffer.printf("return (short) 0;%n");
                buffer.decrementIndent();
                continue;
            }
<<<<<<< HEAD
            if (type.equals("request") && apiKey == 7) {
                buffer.printf("// Version 0 of ControlledShutdownRequest has a non-standard request header%n");
                buffer.printf("// which does not include clientId.  Version 1 of ControlledShutdownRequest%n");
                buffer.printf("// and later use the standard request header.%n");
                buffer.printf("if (_version == 0) {%n");
                buffer.incrementIndent();
                buffer.printf("return (short) 0;%n");
                buffer.decrementIndent();
                buffer.printf("}%n");
            }
            ApiData data = entry.getValue();
            MessageSpec spec = null;
            if (type.equals("request")) {
                spec = data.requestSpec;
            } else if (type.equals("response")) {
                spec = data.responseSpec;
            } else {
                throw new RuntimeException("Invalid type " + type + " for generateHeaderVersion");
            }
            if (spec == null) {
                throw new RuntimeException("failed to find " + type + " for API key " + apiKey);
            }
            VersionConditional.forVersions(spec.flexibleVersions(), spec.validVersions()).ifMember(__ -> {
                if (type.equals("request")) {
                    buffer.printf("return (short) 2;%n");
                } else {
                    buffer.printf("return (short) 1;%n");
                }
            }).ifNotMember(__ -> {
                if (type.equals("request")) {
                    buffer.printf("return (short) 1;%n");
                } else {
                    buffer.printf("return (short) 0;%n");
                }
            }).generate(buffer);
=======
            VersionConditional.forVersions(spec.flexibleVersions(),
                spec.validVersions()).
                ifMember(__ -> {
                    if (type.equals("request")) {
                        buffer.printf("return (short) 2;%n");
                    } else {
                        buffer.printf("return (short) 1;%n");
                    }
                }).
                ifNotMember(__ -> {
                    if (type.equals("request")) {
                        buffer.printf("return (short) 1;%n");
                    } else {
                        buffer.printf("return (short) 0;%n");
                    }
                }).generate(buffer);
>>>>>>> 9494bebe
            buffer.decrementIndent();
        }
        buffer.printf("default:%n");
        buffer.incrementIndent();
        headerGenerator.addImport(MessageGenerator.UNSUPPORTED_VERSION_EXCEPTION_CLASS);
        buffer.printf("throw new UnsupportedVersionException(\"Unsupported API key \"" + " + apiKey);%n");
        buffer.decrementIndent();
        buffer.decrementIndent();
        buffer.printf("}%n");
        buffer.decrementIndent();
        buffer.printf("}%n");
    }

    private static MessageSpec messageSpec(String type, short apiKey, ApiData apiData) {
        MessageSpec spec;
        if (type.equals("request")) {
            spec = apiData.requestSpec;
        } else if (type.equals("response")) {
            spec = apiData.responseSpec;
        } else {
            throw new RuntimeException("Invalid type " + type);
        }
        if (spec == null)
            throw new RuntimeException("failed to find " + type + " for API key " + apiKey);
        return spec;
    }

    private void generateListenerTypesEnum() {
        buffer.printf("public enum ListenerType {%n");
        buffer.incrementIndent();
        Iterator<RequestListenerType> listenerIter = Arrays.stream(RequestListenerType.values()).iterator();
        while (listenerIter.hasNext()) {
            RequestListenerType scope = listenerIter.next();
            buffer.printf("%s%s%n", scope.name(), listenerIter.hasNext() ? "," : ";");
        }
        buffer.decrementIndent();
        buffer.printf("}%n");
    }

    private void generateHighestSupportedVersion() {
        buffer.printf("public short highestSupportedVersion(boolean enableUnstableLastVersion) {%n");
        buffer.incrementIndent();
        buffer.printf("if (!this.latestVersionUnstable || enableUnstableLastVersion) {%n");
        buffer.incrementIndent();
        buffer.printf("return this.highestSupportedVersion;%n");
        buffer.decrementIndent();
        buffer.printf("} else {%n");
        buffer.incrementIndent();
        buffer.printf("// A negative value means that the API has no enabled versions.%n");
        buffer.printf("return (short) (this.highestSupportedVersion - 1);%n");
        buffer.decrementIndent();
        buffer.printf("}%n");
        buffer.decrementIndent();
        buffer.printf("}%n");
    }

    private void write(BufferedWriter writer) throws IOException {
        headerGenerator.buffer().write(writer);
        buffer.write(writer);
    }
}<|MERGE_RESOLUTION|>--- conflicted
+++ resolved
@@ -19,7 +19,16 @@
 
 import java.io.BufferedWriter;
 import java.io.IOException;
-import java.util.*;
+import java.util.ArrayList;
+import java.util.Arrays;
+import java.util.Collection;
+import java.util.Collections;
+import java.util.EnumMap;
+import java.util.Iterator;
+import java.util.List;
+import java.util.Locale;
+import java.util.Map;
+import java.util.TreeMap;
 import java.util.stream.Collectors;
 
 public final class ApiMessageTypeGenerator implements TypeClassGenerator {
@@ -39,7 +48,8 @@
 
         String name() {
             if (requestSpec != null) {
-                return MessageGenerator.stripSuffix(requestSpec.name(), MessageGenerator.REQUEST_SUFFIX);
+                return MessageGenerator.stripSuffix(requestSpec.name(),
+                    MessageGenerator.REQUEST_SUFFIX);
             } else if (responseSpec != null) {
                 return MessageGenerator.stripSuffix(responseSpec.name(),
                     MessageGenerator.RESPONSE_SUFFIX);
@@ -92,7 +102,8 @@
                     apis.put(apiKey, data);
                 }
                 if (data.requestSpec != null) {
-                    throw new RuntimeException("Found more than one request with " + "API key " + spec.apiKey().get());
+                    throw new RuntimeException("Found more than one request with " +
+                        "API key " + spec.apiKey().get());
                 }
                 data.requestSpec = spec;
 
@@ -112,7 +123,8 @@
                     apis.put(apiKey, data);
                 }
                 if (data.responseSpec != null) {
-                    throw new RuntimeException("Found more than one response with " + "API key " + spec.apiKey().get());
+                    throw new RuntimeException("Found more than one response with " +
+                        "API key " + spec.apiKey().get());
                 }
                 data.responseSpec = spec;
                 break;
@@ -203,12 +215,11 @@
             if (apiData.requestSpec.listeners() == null) {
                 listeners = Collections.emptyList();
             } else {
-                listeners = apiData.requestSpec.listeners().stream().map(RequestListenerType::name).collect(Collectors.toList());
-            }
-
-<<<<<<< HEAD
-            buffer.printf("%s(\"%s\", (short) %d, %s, %s, (short) %d, (short) %d, %s, %s)%s%n", MessageGenerator.toSnakeCase(name).toUpperCase(Locale.ROOT), MessageGenerator.capitalizeFirst(name), entry.getKey(), apiData.requestSchema(), apiData.responseSchema(), apiData.requestSpec.struct().versions().lowest(), apiData.requestSpec.struct().versions().highest(), generateListenerTypeEnumSet(listeners), apiData.requestSpec.latestVersionUnstable(), (numProcessed == apis.size()) ? ";" : ",");
-=======
+                listeners = apiData.requestSpec.listeners().stream()
+                    .map(RequestListenerType::name)
+                    .collect(Collectors.toList());
+            }
+
             buffer.printf("%s(\"%s\", (short) %d, %s, %s, (short) %d, (short) %d, (short) %d, (short) %d, %s, %s)%s%n",
                 MessageGenerator.toSnakeCase(name).toUpperCase(Locale.ROOT),
                 MessageGenerator.capitalizeFirst(name),
@@ -222,7 +233,6 @@
                 generateListenerTypeEnumSet(listeners),
                 apiData.requestSpec.latestVersionUnstable(),
                 (numProcessed == apis.size()) ? ";" : ",");
->>>>>>> 9494bebe
         }
     }
 
@@ -242,15 +252,11 @@
     }
 
     private void generateEnumConstructor() {
-<<<<<<< HEAD
-        buffer.printf("ApiMessageType(String name, short apiKey, " + "Schema[] requestSchemas, Schema[] responseSchemas, " + "short lowestSupportedVersion, short highestSupportedVersion, " + "EnumSet<ListenerType> listeners, boolean latestVersionUnstable) {%n");
-=======
         buffer.printf("ApiMessageType(String name, short apiKey, " +
             "Schema[] requestSchemas, Schema[] responseSchemas, " +
             "short lowestSupportedVersion, short highestSupportedVersion, " +
             "short lowestDeprecatedVersion, short highestDeprecatedVersion, " +
             "EnumSet<ListenerType> listeners, boolean latestVersionUnstable) {%n");
->>>>>>> 9494bebe
         buffer.incrementIndent();
         buffer.printf("this.name = name;%n");
         buffer.printf("this.apiKey = apiKey;%n");
@@ -361,43 +367,6 @@
                 buffer.decrementIndent();
                 continue;
             }
-<<<<<<< HEAD
-            if (type.equals("request") && apiKey == 7) {
-                buffer.printf("// Version 0 of ControlledShutdownRequest has a non-standard request header%n");
-                buffer.printf("// which does not include clientId.  Version 1 of ControlledShutdownRequest%n");
-                buffer.printf("// and later use the standard request header.%n");
-                buffer.printf("if (_version == 0) {%n");
-                buffer.incrementIndent();
-                buffer.printf("return (short) 0;%n");
-                buffer.decrementIndent();
-                buffer.printf("}%n");
-            }
-            ApiData data = entry.getValue();
-            MessageSpec spec = null;
-            if (type.equals("request")) {
-                spec = data.requestSpec;
-            } else if (type.equals("response")) {
-                spec = data.responseSpec;
-            } else {
-                throw new RuntimeException("Invalid type " + type + " for generateHeaderVersion");
-            }
-            if (spec == null) {
-                throw new RuntimeException("failed to find " + type + " for API key " + apiKey);
-            }
-            VersionConditional.forVersions(spec.flexibleVersions(), spec.validVersions()).ifMember(__ -> {
-                if (type.equals("request")) {
-                    buffer.printf("return (short) 2;%n");
-                } else {
-                    buffer.printf("return (short) 1;%n");
-                }
-            }).ifNotMember(__ -> {
-                if (type.equals("request")) {
-                    buffer.printf("return (short) 1;%n");
-                } else {
-                    buffer.printf("return (short) 0;%n");
-                }
-            }).generate(buffer);
-=======
             VersionConditional.forVersions(spec.flexibleVersions(),
                 spec.validVersions()).
                 ifMember(__ -> {
@@ -414,13 +383,13 @@
                         buffer.printf("return (short) 0;%n");
                     }
                 }).generate(buffer);
->>>>>>> 9494bebe
             buffer.decrementIndent();
         }
         buffer.printf("default:%n");
         buffer.incrementIndent();
         headerGenerator.addImport(MessageGenerator.UNSUPPORTED_VERSION_EXCEPTION_CLASS);
-        buffer.printf("throw new UnsupportedVersionException(\"Unsupported API key \"" + " + apiKey);%n");
+        buffer.printf("throw new UnsupportedVersionException(\"Unsupported API key \"" +
+            " + apiKey);%n");
         buffer.decrementIndent();
         buffer.decrementIndent();
         buffer.printf("}%n");
