--- conflicted
+++ resolved
@@ -19,28 +19,19 @@
 
 import java.io.BufferedWriter;
 import java.io.IOException;
-import java.util.ArrayList;
-import java.util.Arrays;
-import java.util.Collection;
-import java.util.Collections;
-import java.util.EnumMap;
-import java.util.Iterator;
-import java.util.List;
-import java.util.Locale;
-import java.util.Map;
-import java.util.TreeMap;
+import java.util.*;
 import java.util.stream.Collectors;
 
 public final class ApiMessageTypeGenerator implements TypeClassGenerator {
-	private final HeaderGenerator headerGenerator;
-	private final CodeBuffer buffer;
-	private final TreeMap<Short, ApiData> apis;
-	private final EnumMap<RequestListenerType, List<ApiData>> apisByListener = new EnumMap<>(RequestListenerType.class);
-
-	private static final class ApiData {
-		short apiKey;
-		MessageSpec requestSpec;
-		MessageSpec responseSpec;
+    private final HeaderGenerator headerGenerator;
+    private final CodeBuffer buffer;
+    private final TreeMap<Short, ApiData> apis;
+    private final EnumMap<RequestListenerType, List<ApiData>> apisByListener = new EnumMap<>(RequestListenerType.class);
+
+    private static final class ApiData {
+        short apiKey;
+        MessageSpec requestSpec;
+        MessageSpec responseSpec;
 
         ApiData(short apiKey) {
             this.apiKey = apiKey;
@@ -48,8 +39,7 @@
 
         String name() {
             if (requestSpec != null) {
-                return MessageGenerator.stripSuffix(requestSpec.name(),
-                    MessageGenerator.REQUEST_SUFFIX);
+                return MessageGenerator.stripSuffix(requestSpec.name(), MessageGenerator.REQUEST_SUFFIX);
             } else if (responseSpec != null) {
                 return MessageGenerator.stripSuffix(responseSpec.name(),
                     MessageGenerator.RESPONSE_SUFFIX);
@@ -67,117 +57,74 @@
             }
         }
 
-		String responseSchema() {
-			if (responseSpec == null) {
-				return "null";
-			} else {
-				return String.format("%sData.SCHEMAS", responseSpec.name());
-			}
-		}
-	}
-
-	public ApiMessageTypeGenerator(String packageName) {
-		this.headerGenerator = new HeaderGenerator(packageName);
-		this.apis = new TreeMap<>();
-		this.buffer = new CodeBuffer();
-	}
-
-	@Override
-	public String outputName() {
-		return MessageGenerator.API_MESSAGE_TYPE_JAVA;
-	}
-
-	@Override
-	public void registerMessageType(MessageSpec spec) {
-		switch (spec.type()) {
-			case REQUEST: {
-				short apiKey = spec.apiKey().get();
-				ApiData data = apis.get(apiKey);
-				if (!apis.containsKey(apiKey)) {
-					data = new ApiData(apiKey);
-					apis.put(apiKey, data);
-				}
-				if (data.requestSpec != null) {
-					throw new RuntimeException("Found more than one request with " +
-							"API key " + spec.apiKey().get());
-				}
-				data.requestSpec = spec;
-
-				if (spec.listeners() != null) {
-					for (RequestListenerType listener : spec.listeners()) {
-						apisByListener.putIfAbsent(listener, new ArrayList<>());
-						apisByListener.get(listener).add(data);
-					}
-				}
-				break;
-			}
-			case RESPONSE: {
-				short apiKey = spec.apiKey().get();
-				ApiData data = apis.get(apiKey);
-				if (!apis.containsKey(apiKey)) {
-					data = new ApiData(apiKey);
-					apis.put(apiKey, data);
-				}
-				if (data.responseSpec != null) {
-					throw new RuntimeException("Found more than one response with " +
-							"API key " + spec.apiKey().get());
-				}
-				data.responseSpec = spec;
-				break;
-			}
-			default:
-				// do nothing
-				break;
-		}
-	}
-
-	@Override
-	public void generateAndWrite(BufferedWriter writer) throws IOException {
-		generate();
-		write(writer);
-	}
-
-<<<<<<< HEAD
-	private void generate() {
-		buffer.printf("public enum ApiMessageType {%n");
-		buffer.incrementIndent();
-		generateEnumValues();
-		buffer.printf("%n");
-		generateInstanceVariables();
-		buffer.printf("%n");
-		generateEnumConstructor();
-		buffer.printf("%n");
-		generateFromApiKey();
-		buffer.printf("%n");
-		generateNewApiMessageMethod("request");
-		buffer.printf("%n");
-		generateNewApiMessageMethod("response");
-		buffer.printf("%n");
-		generateAccessor("lowestSupportedVersion", "short");
-		buffer.printf("%n");
-		generateAccessor("highestSupportedVersion", "short");
-		buffer.printf("%n");
-		generateAccessor("listeners", "EnumSet<ListenerType>");
-		buffer.printf("%n");
-		generateAccessor("apiKey", "short");
-		buffer.printf("%n");
-		generateAccessor("requestSchemas", "Schema[]");
-		buffer.printf("%n");
-		generateAccessor("responseSchemas", "Schema[]");
-		buffer.printf("%n");
-		generateToString();
-		buffer.printf("%n");
-		generateHeaderVersion("request");
-		buffer.printf("%n");
-		generateHeaderVersion("response");
-		buffer.printf("%n");
-		generateListenerTypesEnum();
-		buffer.printf("%n");
-		buffer.decrementIndent();
-		buffer.printf("}%n");
-		headerGenerator.generate();
-	}
-=======
+        String responseSchema() {
+            if (responseSpec == null) {
+                return "null";
+            } else {
+                return String.format("%sData.SCHEMAS", responseSpec.name());
+            }
+        }
+    }
+
+    public ApiMessageTypeGenerator(String packageName) {
+        this.headerGenerator = new HeaderGenerator(packageName);
+        this.apis = new TreeMap<>();
+        this.buffer = new CodeBuffer();
+    }
+
+    @Override
+    public String outputName() {
+        return MessageGenerator.API_MESSAGE_TYPE_JAVA;
+    }
+
+    @Override
+    public void registerMessageType(MessageSpec spec) {
+        switch (spec.type()) {
+            case REQUEST: {
+                short apiKey = spec.apiKey().get();
+                ApiData data = apis.get(apiKey);
+                if (!apis.containsKey(apiKey)) {
+                    data = new ApiData(apiKey);
+                    apis.put(apiKey, data);
+                }
+                if (data.requestSpec != null) {
+                    throw new RuntimeException("Found more than one request with " + "API key " + spec.apiKey().get());
+                }
+                data.requestSpec = spec;
+
+                if (spec.listeners() != null) {
+                    for (RequestListenerType listener : spec.listeners()) {
+                        apisByListener.putIfAbsent(listener, new ArrayList<>());
+                        apisByListener.get(listener).add(data);
+                    }
+                }
+                break;
+            }
+            case RESPONSE: {
+                short apiKey = spec.apiKey().get();
+                ApiData data = apis.get(apiKey);
+                if (!apis.containsKey(apiKey)) {
+                    data = new ApiData(apiKey);
+                    apis.put(apiKey, data);
+                }
+                if (data.responseSpec != null) {
+                    throw new RuntimeException("Found more than one response with " + "API key " + spec.apiKey().get());
+                }
+                data.responseSpec = spec;
+                break;
+            }
+            default:
+                // do nothing
+                break;
+        }
+    }
+
+    @Override
+    public void generateAndWrite(BufferedWriter writer) throws IOException {
+        generate();
+        write(writer);
+    }
+
     private void generate() {
         buffer.printf("public enum ApiMessageType {%n");
         buffer.incrementIndent();
@@ -219,95 +166,39 @@
         buffer.printf("}%n");
         headerGenerator.generate();
     }
->>>>>>> 15418db6
-
-	private String generateListenerTypeEnumSet(Collection<String> values) {
-		if (values.isEmpty()) {
-			return "EnumSet.noneOf(ListenerType.class)";
-		}
-		StringBuilder bldr = new StringBuilder("EnumSet.of(");
-		Iterator<String> iter = values.iterator();
-		while (iter.hasNext()) {
-			bldr.append("ListenerType.");
-			bldr.append(iter.next());
-			if (iter.hasNext()) {
-				bldr.append(", ");
-			}
-		}
-		bldr.append(")");
-		return bldr.toString();
-	}
-
-	private void generateEnumValues() {
-		int numProcessed = 0;
-		for (Map.Entry<Short, ApiData> entry : apis.entrySet()) {
-			ApiData apiData = entry.getValue();
-			String name = apiData.name();
-			numProcessed++;
-
-			final Collection<String> listeners;
-			if (apiData.requestSpec.listeners() == null) {
-				listeners = Collections.emptyList();
-			} else {
-				listeners = apiData.requestSpec.listeners().stream()
-						.map(RequestListenerType::name)
-						.collect(Collectors.toList());
-			}
-
-<<<<<<< HEAD
-			buffer.printf("%s(\"%s\", (short) %d, %s, %s, (short) %d, (short) %d, %s)%s%n",
-					MessageGenerator.toSnakeCase(name).toUpperCase(Locale.ROOT),
-					MessageGenerator.capitalizeFirst(name),
-					entry.getKey(),
-					apiData.requestSchema(),
-					apiData.responseSchema(),
-					apiData.requestSpec.struct().versions().lowest(),
-					apiData.requestSpec.struct().versions().highest(),
-					generateListenerTypeEnumSet(listeners),
-					(numProcessed == apis.size()) ? ";" : ",");
-		}
-    }
-
-    private void generateInstanceVariables() {
-		buffer.printf("public final String name;%n");
-		buffer.printf("private final short apiKey;%n");
-		buffer.printf("private final Schema[] requestSchemas;%n");
-		buffer.printf("private final Schema[] responseSchemas;%n");
-		buffer.printf("private final short lowestSupportedVersion;%n");
-		buffer.printf("private final short highestSupportedVersion;%n");
-		buffer.printf("private final EnumSet<ListenerType> listeners;%n");
-		headerGenerator.addImport(MessageGenerator.SCHEMA_CLASS);
-		headerGenerator.addImport(MessageGenerator.ENUM_SET_CLASS);
-	}
-
-    private void generateEnumConstructor() {
-		buffer.printf("ApiMessageType(String name, short apiKey, " +
-				"Schema[] requestSchemas, Schema[] responseSchemas, " +
-				"short lowestSupportedVersion, short highestSupportedVersion, " +
-				"EnumSet<ListenerType> listeners) {%n");
-		buffer.incrementIndent();
-		buffer.printf("this.name = name;%n");
-		buffer.printf("this.apiKey = apiKey;%n");
-		buffer.printf("this.requestSchemas = requestSchemas;%n");
-		buffer.printf("this.responseSchemas = responseSchemas;%n");
-		buffer.printf("this.lowestSupportedVersion = lowestSupportedVersion;%n");
-		buffer.printf("this.highestSupportedVersion = highestSupportedVersion;%n");
-		buffer.printf("this.listeners = listeners;%n");
-		buffer.decrementIndent();
-		buffer.printf("}%n");
-	}
-=======
-            buffer.printf("%s(\"%s\", (short) %d, %s, %s, (short) %d, (short) %d, %s, %s)%s%n",
-                MessageGenerator.toSnakeCase(name).toUpperCase(Locale.ROOT),
-                MessageGenerator.capitalizeFirst(name),
-                entry.getKey(),
-                apiData.requestSchema(),
-                apiData.responseSchema(),
-                apiData.requestSpec.struct().versions().lowest(),
-                apiData.requestSpec.struct().versions().highest(),
-                generateListenerTypeEnumSet(listeners),
-                apiData.requestSpec.latestVersionUnstable(),
-                (numProcessed == apis.size()) ? ";" : ",");
+
+    private String generateListenerTypeEnumSet(Collection<String> values) {
+        if (values.isEmpty()) {
+            return "EnumSet.noneOf(ListenerType.class)";
+        }
+        StringBuilder bldr = new StringBuilder("EnumSet.of(");
+        Iterator<String> iter = values.iterator();
+        while (iter.hasNext()) {
+            bldr.append("ListenerType.");
+            bldr.append(iter.next());
+            if (iter.hasNext()) {
+                bldr.append(", ");
+            }
+        }
+        bldr.append(")");
+        return bldr.toString();
+    }
+
+    private void generateEnumValues() {
+        int numProcessed = 0;
+        for (Map.Entry<Short, ApiData> entry : apis.entrySet()) {
+            ApiData apiData = entry.getValue();
+            String name = apiData.name();
+            numProcessed++;
+
+            final Collection<String> listeners;
+            if (apiData.requestSpec.listeners() == null) {
+                listeners = Collections.emptyList();
+            } else {
+                listeners = apiData.requestSpec.listeners().stream().map(RequestListenerType::name).collect(Collectors.toList());
+            }
+
+            buffer.printf("%s(\"%s\", (short) %d, %s, %s, (short) %d, (short) %d, %s, %s)%s%n", MessageGenerator.toSnakeCase(name).toUpperCase(Locale.ROOT), MessageGenerator.capitalizeFirst(name), entry.getKey(), apiData.requestSchema(), apiData.responseSchema(), apiData.requestSpec.struct().versions().lowest(), apiData.requestSpec.struct().versions().highest(), generateListenerTypeEnumSet(listeners), apiData.requestSpec.latestVersionUnstable(), (numProcessed == apis.size()) ? ";" : ",");
         }
     }
 
@@ -325,10 +216,7 @@
     }
 
     private void generateEnumConstructor() {
-        buffer.printf("ApiMessageType(String name, short apiKey, " +
-            "Schema[] requestSchemas, Schema[] responseSchemas, " +
-            "short lowestSupportedVersion, short highestSupportedVersion, " +
-            "EnumSet<ListenerType> listeners, boolean latestVersionUnstable) {%n");
+        buffer.printf("ApiMessageType(String name, short apiKey, " + "Schema[] requestSchemas, Schema[] responseSchemas, " + "short lowestSupportedVersion, short highestSupportedVersion, " + "EnumSet<ListenerType> listeners, boolean latestVersionUnstable) {%n");
         buffer.incrementIndent();
         buffer.printf("this.name = name;%n");
         buffer.printf("this.apiKey = apiKey;%n");
@@ -341,7 +229,6 @@
         buffer.decrementIndent();
         buffer.printf("}%n");
     }
->>>>>>> 15418db6
 
     private void generateFromApiKey() {
         buffer.printf("public static ApiMessageType fromApiKey(short apiKey) {%n");
@@ -403,103 +290,93 @@
         buffer.printf("}%n");
     }
 
-	private void generateToString() {
-		buffer.printf("@Override%n");
-		buffer.printf("public String toString() {%n");
-		buffer.incrementIndent();
-		buffer.printf("return this.name();%n");
-		buffer.decrementIndent();
-		buffer.printf("}%n");
-	}
-
-	private void generateHeaderVersion(String type) {
-		buffer.printf("public short %sHeaderVersion(short _version) {%n", type);
-		buffer.incrementIndent();
-		buffer.printf("switch (apiKey) {%n");
-		buffer.incrementIndent();
-		for (Map.Entry<Short, ApiData> entry : apis.entrySet()) {
-			short apiKey = entry.getKey();
-			ApiData apiData = entry.getValue();
-			String name = apiData.name();
-			buffer.printf("case %d: // %s%n", apiKey, MessageGenerator.capitalizeFirst(name));
-			buffer.incrementIndent();
-			if (type.equals("response") && apiKey == 18) {
-				buffer.printf("// ApiVersionsResponse always includes a v0 header.%n");
-				buffer.printf("// See KIP-511 for details.%n");
-				buffer.printf("return (short) 0;%n");
-				buffer.decrementIndent();
-				continue;
-			}
-			if (type.equals("request") && apiKey == 7) {
-				buffer.printf("// Version 0 of ControlledShutdownRequest has a non-standard request header%n");
-				buffer.printf("// which does not include clientId.  Version 1 of ControlledShutdownRequest%n");
-				buffer.printf("// and later use the standard request header.%n");
-				buffer.printf("if (_version == 0) {%n");
-				buffer.incrementIndent();
-				buffer.printf("return (short) 0;%n");
-				buffer.decrementIndent();
-				buffer.printf("}%n");
-			}
-			ApiData data = entry.getValue();
-			MessageSpec spec = null;
-			if (type.equals("request")) {
-				spec = data.requestSpec;
-			} else if (type.equals("response")) {
-				spec = data.responseSpec;
-			} else {
-				throw new RuntimeException("Invalid type " + type + " for generateHeaderVersion");
-			}
-			if (spec == null) {
-				throw new RuntimeException("failed to find " + type + " for API key " + apiKey);
-			}
-			VersionConditional.forVersions(spec.flexibleVersions(),
-					spec.validVersions()).
-					ifMember(__ -> {
-						if (type.equals("request")) {
-							buffer.printf("return (short) 2;%n");
-						} else {
-							buffer.printf("return (short) 1;%n");
-						}
-					}).
-					ifNotMember(__ -> {
-						if (type.equals("request")) {
-							buffer.printf("return (short) 1;%n");
-						} else {
-							buffer.printf("return (short) 0;%n");
-						}
-					}).generate(buffer);
-			buffer.decrementIndent();
-		}
-		buffer.printf("default:%n");
-		buffer.incrementIndent();
-		headerGenerator.addImport(MessageGenerator.UNSUPPORTED_VERSION_EXCEPTION_CLASS);
-		buffer.printf("throw new UnsupportedVersionException(\"Unsupported API key \"" +
-				" + apiKey);%n");
-		buffer.decrementIndent();
-		buffer.decrementIndent();
-		buffer.printf("}%n");
-		buffer.decrementIndent();
-		buffer.printf("}%n");
-	}
-
-	private void generateListenerTypesEnum() {
-		buffer.printf("public enum ListenerType {%n");
-		buffer.incrementIndent();
-		Iterator<RequestListenerType> listenerIter = Arrays.stream(RequestListenerType.values()).iterator();
-		while (listenerIter.hasNext()) {
-			RequestListenerType scope = listenerIter.next();
-			buffer.printf("%s%s%n", scope.name(), listenerIter.hasNext() ? "," : ";");
-		}
-		buffer.decrementIndent();
-		buffer.printf("}%n");
-	}
-
-<<<<<<< HEAD
-	private void write(BufferedWriter writer) throws IOException {
-		headerGenerator.buffer().write(writer);
-		buffer.write(writer);
-	}
-=======
+    private void generateToString() {
+        buffer.printf("@Override%n");
+        buffer.printf("public String toString() {%n");
+        buffer.incrementIndent();
+        buffer.printf("return this.name();%n");
+        buffer.decrementIndent();
+        buffer.printf("}%n");
+    }
+
+    private void generateHeaderVersion(String type) {
+        buffer.printf("public short %sHeaderVersion(short _version) {%n", type);
+        buffer.incrementIndent();
+        buffer.printf("switch (apiKey) {%n");
+        buffer.incrementIndent();
+        for (Map.Entry<Short, ApiData> entry : apis.entrySet()) {
+            short apiKey = entry.getKey();
+            ApiData apiData = entry.getValue();
+            String name = apiData.name();
+            buffer.printf("case %d: // %s%n", apiKey, MessageGenerator.capitalizeFirst(name));
+            buffer.incrementIndent();
+            if (type.equals("response") && apiKey == 18) {
+                buffer.printf("// ApiVersionsResponse always includes a v0 header.%n");
+                buffer.printf("// See KIP-511 for details.%n");
+                buffer.printf("return (short) 0;%n");
+                buffer.decrementIndent();
+                continue;
+            }
+            if (type.equals("request") && apiKey == 7) {
+                buffer.printf("// Version 0 of ControlledShutdownRequest has a non-standard request header%n");
+                buffer.printf("// which does not include clientId.  Version 1 of ControlledShutdownRequest%n");
+                buffer.printf("// and later use the standard request header.%n");
+                buffer.printf("if (_version == 0) {%n");
+                buffer.incrementIndent();
+                buffer.printf("return (short) 0;%n");
+                buffer.decrementIndent();
+                buffer.printf("}%n");
+            }
+            ApiData data = entry.getValue();
+            MessageSpec spec = null;
+            if (type.equals("request")) {
+                spec = data.requestSpec;
+            } else if (type.equals("response")) {
+                spec = data.responseSpec;
+            } else {
+                throw new RuntimeException("Invalid type " + type + " for generateHeaderVersion");
+            }
+            if (spec == null) {
+                throw new RuntimeException("failed to find " + type + " for API key " + apiKey);
+            }
+            VersionConditional.forVersions(spec.flexibleVersions(), spec.validVersions()).ifMember(__ -> {
+                if (type.equals("request")) {
+                    buffer.printf("return (short) 2;%n");
+                } else {
+                    buffer.printf("return (short) 1;%n");
+                }
+            }).ifNotMember(__ -> {
+                if (type.equals("request")) {
+                    buffer.printf("return (short) 1;%n");
+                } else {
+                    buffer.printf("return (short) 0;%n");
+                }
+            }).generate(buffer);
+            buffer.decrementIndent();
+        }
+        buffer.printf("default:%n");
+        buffer.incrementIndent();
+        headerGenerator.addImport(MessageGenerator.UNSUPPORTED_VERSION_EXCEPTION_CLASS);
+        buffer.printf("throw new UnsupportedVersionException(\"Unsupported API key \"" + " + apiKey);%n");
+        buffer.decrementIndent();
+        buffer.decrementIndent();
+        buffer.printf("}%n");
+        buffer.decrementIndent();
+        buffer.printf("}%n");
+    }
+
+    private void generateListenerTypesEnum() {
+        buffer.printf("public enum ListenerType {%n");
+        buffer.incrementIndent();
+        Iterator<RequestListenerType> listenerIter = Arrays.stream(RequestListenerType.values()).iterator();
+        while (listenerIter.hasNext()) {
+            RequestListenerType scope = listenerIter.next();
+            buffer.printf("%s%s%n", scope.name(), listenerIter.hasNext() ? "," : ";");
+        }
+        buffer.decrementIndent();
+        buffer.printf("}%n");
+    }
+
     private void generateHighestSupportedVersion() {
         buffer.printf("public short highestSupportedVersion(boolean enableUnstableLastVersion) {%n");
         buffer.incrementIndent();
@@ -521,5 +398,4 @@
         headerGenerator.buffer().write(writer);
         buffer.write(writer);
     }
->>>>>>> 15418db6
 }