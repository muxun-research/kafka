/*
 * Licensed to the Apache Software Foundation (ASF) under one or more
 * contributor license agreements. See the NOTICE file distributed with
 * this work for additional information regarding copyright ownership.
 * The ASF licenses this file to You under the Apache License, Version 2.0
 * (the "License"); you may not use this file except in compliance with
 * the License. You may obtain a copy of the License at
 *
 *    http://www.apache.org/licenses/LICENSE-2.0
 *
 * Unless required by applicable law or agreed to in writing, software
 * distributed under the License is distributed on an "AS IS" BASIS,
 * WITHOUT WARRANTIES OR CONDITIONS OF ANY KIND, either express or implied.
 * See the License for the specific language governing permissions and
 * limitations under the License.
 */

package org.apache.kafka.message;

/**
 * For versions of a field that are nullable, IsNullCondition creates a null check.
 */
public final class IsNullConditional {
	interface ConditionalGenerator {
		String generate(String name, boolean negated);
	}

<<<<<<< HEAD
	private static class PrimitiveConditionalGenerator implements ConditionalGenerator {
		final static PrimitiveConditionalGenerator INSTANCE = new PrimitiveConditionalGenerator();
=======
    private static class PrimitiveConditionalGenerator implements ConditionalGenerator {
        static final PrimitiveConditionalGenerator INSTANCE = new PrimitiveConditionalGenerator();
>>>>>>> 9494bebe

		@Override
		public String generate(String name, boolean negated) {
			if (negated) {
				return String.format("%s != null", name);
			} else {
				return String.format("%s == null", name);
			}
		}
	}

	static IsNullConditional forName(String name) {
		return new IsNullConditional(name);
	}

	static IsNullConditional forField(FieldSpec field) {
		IsNullConditional cond = new IsNullConditional(field.camelCaseName());
		cond.nullableVersions(field.nullableVersions());
		return cond;
	}

	private final String name;
	private Versions nullableVersions = Versions.ALL;
	private Versions possibleVersions = Versions.ALL;
	private Runnable ifNull = null;
	private Runnable ifShouldNotBeNull = null;
	private boolean alwaysEmitBlockScope = false;
	private ConditionalGenerator conditionalGenerator = PrimitiveConditionalGenerator.INSTANCE;

	private IsNullConditional(String name) {
		this.name = name;
	}

	IsNullConditional nullableVersions(Versions nullableVersions) {
		this.nullableVersions = nullableVersions;
		return this;
	}

	IsNullConditional possibleVersions(Versions possibleVersions) {
		this.possibleVersions = possibleVersions;
		return this;
	}

	IsNullConditional ifNull(Runnable ifNull) {
		this.ifNull = ifNull;
		return this;
	}

	IsNullConditional ifShouldNotBeNull(Runnable ifShouldNotBeNull) {
		this.ifShouldNotBeNull = ifShouldNotBeNull;
		return this;
	}

	IsNullConditional alwaysEmitBlockScope(boolean alwaysEmitBlockScope) {
		this.alwaysEmitBlockScope = alwaysEmitBlockScope;
		return this;
	}

	IsNullConditional conditionalGenerator(ConditionalGenerator conditionalGenerator) {
		this.conditionalGenerator = conditionalGenerator;
		return this;
	}

	void generate(CodeBuffer buffer) {
		if (nullableVersions.intersect(possibleVersions).empty()) {
			if (ifShouldNotBeNull != null) {
				if (alwaysEmitBlockScope) {
					buffer.printf("{%n");
					buffer.incrementIndent();
				}
				ifShouldNotBeNull.run();
				if (alwaysEmitBlockScope) {
					buffer.decrementIndent();
					buffer.printf("}%n");
				}
			}
		} else {
			if (ifNull != null) {
				buffer.printf("if (%s) {%n", conditionalGenerator.generate(name, false));
				buffer.incrementIndent();
				ifNull.run();
				buffer.decrementIndent();
				if (ifShouldNotBeNull != null) {
					buffer.printf("} else {%n");
					buffer.incrementIndent();
					ifShouldNotBeNull.run();
					buffer.decrementIndent();
				}
				buffer.printf("}%n");
			} else if (ifShouldNotBeNull != null) {
				buffer.printf("if (%s) {%n", conditionalGenerator.generate(name, true));
				buffer.incrementIndent();
				ifShouldNotBeNull.run();
				buffer.decrementIndent();
				buffer.printf("}%n");
			}
		}
	}
}<|MERGE_RESOLUTION|>--- conflicted
+++ resolved
@@ -21,113 +21,108 @@
  * For versions of a field that are nullable, IsNullCondition creates a null check.
  */
 public final class IsNullConditional {
-	interface ConditionalGenerator {
-		String generate(String name, boolean negated);
-	}
+    interface ConditionalGenerator {
+        String generate(String name, boolean negated);
+    }
 
-<<<<<<< HEAD
-	private static class PrimitiveConditionalGenerator implements ConditionalGenerator {
-		final static PrimitiveConditionalGenerator INSTANCE = new PrimitiveConditionalGenerator();
-=======
     private static class PrimitiveConditionalGenerator implements ConditionalGenerator {
         static final PrimitiveConditionalGenerator INSTANCE = new PrimitiveConditionalGenerator();
->>>>>>> 9494bebe
 
-		@Override
-		public String generate(String name, boolean negated) {
-			if (negated) {
-				return String.format("%s != null", name);
-			} else {
-				return String.format("%s == null", name);
-			}
-		}
-	}
+        @Override
+        public String generate(String name, boolean negated) {
+            if (negated) {
+                return String.format("%s != null", name);
+            } else {
+                return String.format("%s == null", name);
+            }
+        }
+    }
 
-	static IsNullConditional forName(String name) {
-		return new IsNullConditional(name);
-	}
+    static IsNullConditional forName(String name) {
+        return new IsNullConditional(name);
+    }
 
-	static IsNullConditional forField(FieldSpec field) {
-		IsNullConditional cond = new IsNullConditional(field.camelCaseName());
-		cond.nullableVersions(field.nullableVersions());
-		return cond;
-	}
+    static IsNullConditional forField(FieldSpec field) {
+        IsNullConditional cond = new IsNullConditional(field.camelCaseName());
+        cond.nullableVersions(field.nullableVersions());
+        return cond;
+    }
 
-	private final String name;
-	private Versions nullableVersions = Versions.ALL;
-	private Versions possibleVersions = Versions.ALL;
-	private Runnable ifNull = null;
-	private Runnable ifShouldNotBeNull = null;
-	private boolean alwaysEmitBlockScope = false;
-	private ConditionalGenerator conditionalGenerator = PrimitiveConditionalGenerator.INSTANCE;
+    private final String name;
+    private Versions nullableVersions = Versions.ALL;
+    private Versions possibleVersions = Versions.ALL;
+    private Runnable ifNull = null;
+    private Runnable ifShouldNotBeNull = null;
+    private boolean alwaysEmitBlockScope = false;
+    private ConditionalGenerator conditionalGenerator = PrimitiveConditionalGenerator.INSTANCE;
 
-	private IsNullConditional(String name) {
-		this.name = name;
-	}
+    private IsNullConditional(String name) {
+        this.name = name;
+    }
 
-	IsNullConditional nullableVersions(Versions nullableVersions) {
-		this.nullableVersions = nullableVersions;
-		return this;
-	}
+    IsNullConditional nullableVersions(Versions nullableVersions) {
+        this.nullableVersions = nullableVersions;
+        return this;
+    }
 
-	IsNullConditional possibleVersions(Versions possibleVersions) {
-		this.possibleVersions = possibleVersions;
-		return this;
-	}
+    IsNullConditional possibleVersions(Versions possibleVersions) {
+        this.possibleVersions = possibleVersions;
+        return this;
+    }
 
-	IsNullConditional ifNull(Runnable ifNull) {
-		this.ifNull = ifNull;
-		return this;
-	}
+    IsNullConditional ifNull(Runnable ifNull) {
+        this.ifNull = ifNull;
+        return this;
+    }
 
-	IsNullConditional ifShouldNotBeNull(Runnable ifShouldNotBeNull) {
-		this.ifShouldNotBeNull = ifShouldNotBeNull;
-		return this;
-	}
+    IsNullConditional ifShouldNotBeNull(Runnable ifShouldNotBeNull) {
+        this.ifShouldNotBeNull = ifShouldNotBeNull;
+        return this;
+    }
 
-	IsNullConditional alwaysEmitBlockScope(boolean alwaysEmitBlockScope) {
-		this.alwaysEmitBlockScope = alwaysEmitBlockScope;
-		return this;
-	}
+    IsNullConditional alwaysEmitBlockScope(boolean alwaysEmitBlockScope) {
+        this.alwaysEmitBlockScope = alwaysEmitBlockScope;
+        return this;
+    }
 
-	IsNullConditional conditionalGenerator(ConditionalGenerator conditionalGenerator) {
-		this.conditionalGenerator = conditionalGenerator;
-		return this;
-	}
+    IsNullConditional conditionalGenerator(ConditionalGenerator conditionalGenerator) {
+        this.conditionalGenerator = conditionalGenerator;
+        return this;
+    }
 
-	void generate(CodeBuffer buffer) {
-		if (nullableVersions.intersect(possibleVersions).empty()) {
-			if (ifShouldNotBeNull != null) {
-				if (alwaysEmitBlockScope) {
-					buffer.printf("{%n");
-					buffer.incrementIndent();
-				}
-				ifShouldNotBeNull.run();
-				if (alwaysEmitBlockScope) {
-					buffer.decrementIndent();
-					buffer.printf("}%n");
-				}
-			}
-		} else {
-			if (ifNull != null) {
-				buffer.printf("if (%s) {%n", conditionalGenerator.generate(name, false));
-				buffer.incrementIndent();
-				ifNull.run();
-				buffer.decrementIndent();
-				if (ifShouldNotBeNull != null) {
-					buffer.printf("} else {%n");
-					buffer.incrementIndent();
-					ifShouldNotBeNull.run();
-					buffer.decrementIndent();
-				}
-				buffer.printf("}%n");
-			} else if (ifShouldNotBeNull != null) {
-				buffer.printf("if (%s) {%n", conditionalGenerator.generate(name, true));
-				buffer.incrementIndent();
-				ifShouldNotBeNull.run();
-				buffer.decrementIndent();
-				buffer.printf("}%n");
-			}
-		}
-	}
+    void generate(CodeBuffer buffer) {
+        if (nullableVersions.intersect(possibleVersions).empty()) {
+            if (ifShouldNotBeNull != null) {
+                if (alwaysEmitBlockScope) {
+                    buffer.printf("{%n");
+                    buffer.incrementIndent();
+                }
+                ifShouldNotBeNull.run();
+                if (alwaysEmitBlockScope) {
+                    buffer.decrementIndent();
+                    buffer.printf("}%n");
+                }
+            }
+        } else {
+            if (ifNull != null) {
+                buffer.printf("if (%s) {%n", conditionalGenerator.generate(name, false));
+                buffer.incrementIndent();
+                ifNull.run();
+                buffer.decrementIndent();
+                if (ifShouldNotBeNull != null) {
+                    buffer.printf("} else {%n");
+                    buffer.incrementIndent();
+                    ifShouldNotBeNull.run();
+                    buffer.decrementIndent();
+                }
+                buffer.printf("}%n");
+            } else if (ifShouldNotBeNull != null) {
+                buffer.printf("if (%s) {%n", conditionalGenerator.generate(name, true));
+                buffer.incrementIndent();
+                ifShouldNotBeNull.run();
+                buffer.decrementIndent();
+                buffer.printf("}%n");
+            }
+        }
+    }
 }