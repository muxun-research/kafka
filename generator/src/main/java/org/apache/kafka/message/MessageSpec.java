/*
 * Licensed to the Apache Software Foundation (ASF) under one or more
 * contributor license agreements. See the NOTICE file distributed with
 * this work for additional information regarding copyright ownership.
 * The ASF licenses this file to You under the Apache License, Version 2.0
 * (the "License"); you may not use this file except in compliance with
 * the License. You may obtain a copy of the License at
 *
 *    http://www.apache.org/licenses/LICENSE-2.0
 *
 * Unless required by applicable law or agreed to in writing, software
 * distributed under the License is distributed on an "AS IS" BASIS,
 * WITHOUT WARRANTIES OR CONDITIONS OF ANY KIND, either express or implied.
 * See the License for the specific language governing permissions and
 * limitations under the License.
 */

package org.apache.kafka.message;

import com.fasterxml.jackson.annotation.JsonCreator;
import com.fasterxml.jackson.annotation.JsonProperty;

<<<<<<< HEAD
import java.util.*;
=======
import java.util.Collections;
import java.util.List;
import java.util.Objects;
import java.util.Optional;
>>>>>>> 9494bebe

public final class MessageSpec {
    private final StructSpec struct;

    private final Optional<Short> apiKey;

    private final MessageSpecType type;

    private final List<StructSpec> commonStructs;

    private final Versions flexibleVersions;

    private final List<RequestListenerType> listeners;

    private final boolean latestVersionUnstable;

    @JsonCreator
<<<<<<< HEAD
    public MessageSpec(@JsonProperty("name") String name, @JsonProperty("validVersions") String validVersions, @JsonProperty("fields") List<FieldSpec> fields, @JsonProperty("apiKey") Short apiKey, @JsonProperty("type") MessageSpecType type, @JsonProperty("commonStructs") List<StructSpec> commonStructs, @JsonProperty("flexibleVersions") String flexibleVersions, @JsonProperty("listeners") List<RequestListenerType> listeners, @JsonProperty("latestVersionUnstable") boolean latestVersionUnstable) {
        this.struct = new StructSpec(name, validVersions, fields);
        this.apiKey = apiKey == null ? Optional.empty() : Optional.of(apiKey);
        this.type = Objects.requireNonNull(type);
        this.commonStructs = commonStructs == null ? Collections.emptyList() : Collections.unmodifiableList(new ArrayList<>(commonStructs));
        if (flexibleVersions == null) {
            throw new RuntimeException("You must specify a value for flexibleVersions. " + "Please use 0+ for all new messages.");
        }
        this.flexibleVersions = Versions.parse(flexibleVersions, Versions.NONE);
        if ((!this.flexibleVersions().empty()) && (this.flexibleVersions.highest() < Short.MAX_VALUE)) {
            throw new RuntimeException("Field " + name + " specifies flexibleVersions " + this.flexibleVersions + ", which is not open-ended.  flexibleVersions must " + "be either none, or an open-ended range (that ends with a plus sign).");
        }

        if (listeners != null && !listeners.isEmpty() && type != MessageSpecType.REQUEST) {
            throw new RuntimeException("The `requestScope` property is only valid for " + "messages with type `request`");
        }
        this.listeners = listeners;

        if (latestVersionUnstable && type != MessageSpecType.REQUEST) {
            throw new RuntimeException("The `latestVersionUnstable` property is only valid for " + "messages with type `request`");
        }
        this.latestVersionUnstable = latestVersionUnstable;
=======
    @SuppressWarnings({"NPathComplexity", "CyclomaticComplexity"})
    public MessageSpec(@JsonProperty("name") String name,
                       @JsonProperty("validVersions") String validVersions,
                       @JsonProperty("deprecatedVersions") String deprecatedVersions,
                       @JsonProperty("fields") List<FieldSpec> fields,
                       @JsonProperty("apiKey") Short apiKey,
                       @JsonProperty("type") MessageSpecType type,
                       @JsonProperty("commonStructs") List<StructSpec> commonStructs,
                       @JsonProperty("flexibleVersions") String flexibleVersions,
                       @JsonProperty("listeners") List<RequestListenerType> listeners,
                       @JsonProperty("latestVersionUnstable") boolean latestVersionUnstable
    ) {
        this.struct = new StructSpec(name, validVersions, deprecatedVersions, fields);
        this.apiKey = apiKey == null ? Optional.empty() : Optional.of(apiKey);
        this.type = Objects.requireNonNull(type);
        this.commonStructs = commonStructs == null ? Collections.emptyList() :
                List.copyOf(commonStructs);
        // If the struct has no valid versions (the typical use case is to completely remove support for
        // an existing protocol api while ensuring the api key id is not reused), we configure the spec
        // to effectively be empty
        if (struct.versions().empty()) {
            this.flexibleVersions = Versions.NONE;
            this.listeners = Collections.emptyList();
            this.latestVersionUnstable = false;
        } else {
            if (flexibleVersions == null) {
                throw new RuntimeException("You must specify a value for flexibleVersions. " +
                        "Please use 0+ for all new messages.");
            }
            this.flexibleVersions = Versions.parse(flexibleVersions, Versions.NONE);
            if ((!this.flexibleVersions().empty()) &&
                    (this.flexibleVersions.highest() < Short.MAX_VALUE)) {
                throw new RuntimeException("Field " + name + " specifies flexibleVersions " +
                        this.flexibleVersions + ", which is not open-ended.  flexibleVersions must " +
                        "be either none, or an open-ended range (that ends with a plus sign).");
            }

            if (listeners != null && !listeners.isEmpty() && type != MessageSpecType.REQUEST) {
                throw new RuntimeException("The `requestScope` property is only valid for " +
                        "messages with type `request`");
            }
            this.listeners = listeners;

            if (latestVersionUnstable && type != MessageSpecType.REQUEST) {
                throw new RuntimeException("The `latestVersionUnstable` property is only valid for " +
                        "messages with type `request`");
            }
            this.latestVersionUnstable = latestVersionUnstable;

            if (type == MessageSpecType.COORDINATOR_KEY) {
                if (this.apiKey.isEmpty()) {
                    throw new RuntimeException("The ApiKey must be set for messages " + name + " with type `coordinator-key`");
                }
                if (!this.validVersions().equals(new Versions((short) 0, ((short) 0)))) {
                    throw new RuntimeException("The Versions must be set to `0` for messages " + name + " with type `coordinator-key`");
                }
                if (!this.flexibleVersions.empty()) {
                    throw new RuntimeException("The FlexibleVersions are not supported for messages " + name + "  with type `coordinator-key`");
                }
            }

            if (type == MessageSpecType.COORDINATOR_VALUE) {
                if (this.apiKey.isEmpty()) {
                    throw new RuntimeException("The ApiKey must be set for messages with type `coordinator-value`");
                }
            }
        }
>>>>>>> 9494bebe
    }

    public StructSpec struct() {
        return struct;
    }

    @JsonProperty("name")
    public String name() {
        return struct.name();
    }

    public boolean hasValidVersion() {
        return !struct.versions().empty();
    }

    public Versions validVersions() {
        return struct.versions();
    }

    @JsonProperty("validVersions")
    public String validVersionsString() {
        return struct.versionsString();
    }

    @JsonProperty("fields")
    public List<FieldSpec> fields() {
        return struct.fields();
    }

    @JsonProperty("apiKey")
    public Optional<Short> apiKey() {
        return apiKey;
    }

    @JsonProperty("type")
    public MessageSpecType type() {
        return type;
    }

    @JsonProperty("commonStructs")
    public List<StructSpec> commonStructs() {
        return commonStructs;
    }

    public Versions flexibleVersions() {
        return flexibleVersions;
    }

    @JsonProperty("flexibleVersions")
    public String flexibleVersionsString() {
        return flexibleVersions.toString();
    }

    @JsonProperty("listeners")
    public List<RequestListenerType> listeners() {
        return listeners;
    }

    @JsonProperty("latestVersionUnstable")
    public boolean latestVersionUnstable() {
        return latestVersionUnstable;
    }

    public String dataClassName() {
        switch (type) {
            case HEADER:
            case REQUEST:
            case RESPONSE:
                // We append the Data suffix to request/response/header classes to avoid
                // collisions with existing objects. This can go away once the protocols
                // have all been converted and we begin using the generated types directly.
                return struct.name() + "Data";
            default:
                return struct.name();
        }
    }
}<|MERGE_RESOLUTION|>--- conflicted
+++ resolved
@@ -20,14 +20,10 @@
 import com.fasterxml.jackson.annotation.JsonCreator;
 import com.fasterxml.jackson.annotation.JsonProperty;
 
-<<<<<<< HEAD
-import java.util.*;
-=======
 import java.util.Collections;
 import java.util.List;
 import java.util.Objects;
 import java.util.Optional;
->>>>>>> 9494bebe
 
 public final class MessageSpec {
     private final StructSpec struct;
@@ -45,30 +41,6 @@
     private final boolean latestVersionUnstable;
 
     @JsonCreator
-<<<<<<< HEAD
-    public MessageSpec(@JsonProperty("name") String name, @JsonProperty("validVersions") String validVersions, @JsonProperty("fields") List<FieldSpec> fields, @JsonProperty("apiKey") Short apiKey, @JsonProperty("type") MessageSpecType type, @JsonProperty("commonStructs") List<StructSpec> commonStructs, @JsonProperty("flexibleVersions") String flexibleVersions, @JsonProperty("listeners") List<RequestListenerType> listeners, @JsonProperty("latestVersionUnstable") boolean latestVersionUnstable) {
-        this.struct = new StructSpec(name, validVersions, fields);
-        this.apiKey = apiKey == null ? Optional.empty() : Optional.of(apiKey);
-        this.type = Objects.requireNonNull(type);
-        this.commonStructs = commonStructs == null ? Collections.emptyList() : Collections.unmodifiableList(new ArrayList<>(commonStructs));
-        if (flexibleVersions == null) {
-            throw new RuntimeException("You must specify a value for flexibleVersions. " + "Please use 0+ for all new messages.");
-        }
-        this.flexibleVersions = Versions.parse(flexibleVersions, Versions.NONE);
-        if ((!this.flexibleVersions().empty()) && (this.flexibleVersions.highest() < Short.MAX_VALUE)) {
-            throw new RuntimeException("Field " + name + " specifies flexibleVersions " + this.flexibleVersions + ", which is not open-ended.  flexibleVersions must " + "be either none, or an open-ended range (that ends with a plus sign).");
-        }
-
-        if (listeners != null && !listeners.isEmpty() && type != MessageSpecType.REQUEST) {
-            throw new RuntimeException("The `requestScope` property is only valid for " + "messages with type `request`");
-        }
-        this.listeners = listeners;
-
-        if (latestVersionUnstable && type != MessageSpecType.REQUEST) {
-            throw new RuntimeException("The `latestVersionUnstable` property is only valid for " + "messages with type `request`");
-        }
-        this.latestVersionUnstable = latestVersionUnstable;
-=======
     @SuppressWarnings({"NPathComplexity", "CyclomaticComplexity"})
     public MessageSpec(@JsonProperty("name") String name,
                        @JsonProperty("validVersions") String validVersions,
@@ -136,7 +108,6 @@
                 }
             }
         }
->>>>>>> 9494bebe
     }
 
     public StructSpec struct() {
