--- conflicted
+++ resolved
@@ -20,78 +20,9 @@
 import com.fasterxml.jackson.annotation.JsonCreator;
 import com.fasterxml.jackson.annotation.JsonProperty;
 
-import java.util.ArrayList;
-import java.util.Collections;
-import java.util.List;
-import java.util.Objects;
-import java.util.Optional;
+import java.util.*;
 
 public final class MessageSpec {
-<<<<<<< HEAD
-	private final StructSpec struct;
-
-	private final Optional<Short> apiKey;
-
-	private final MessageSpecType type;
-
-	private final List<StructSpec> commonStructs;
-
-	private final Versions flexibleVersions;
-
-	private final List<RequestListenerType> listeners;
-
-	@JsonCreator
-	public MessageSpec(@JsonProperty("name") String name,
-					   @JsonProperty("validVersions") String validVersions,
-					   @JsonProperty("fields") List<FieldSpec> fields,
-					   @JsonProperty("apiKey") Short apiKey,
-					   @JsonProperty("type") MessageSpecType type,
-					   @JsonProperty("commonStructs") List<StructSpec> commonStructs,
-					   @JsonProperty("flexibleVersions") String flexibleVersions,
-					   @JsonProperty("listeners") List<RequestListenerType> listeners) {
-		this.struct = new StructSpec(name, validVersions, fields);
-		this.apiKey = apiKey == null ? Optional.empty() : Optional.of(apiKey);
-		this.type = Objects.requireNonNull(type);
-		this.commonStructs = commonStructs == null ? Collections.emptyList() :
-				Collections.unmodifiableList(new ArrayList<>(commonStructs));
-		this.flexibleVersions = Versions.parse(flexibleVersions, Versions.NONE);
-		if ((!this.flexibleVersions().empty()) &&
-				(this.flexibleVersions.highest() < Short.MAX_VALUE)) {
-			throw new RuntimeException("Field " + name + " specifies flexibleVersions " +
-					this.flexibleVersions + ", which is not open-ended.  flexibleVersions must " +
-					"be either none, or an open-ended range (that ends with a plus sign).");
-		}
-
-		if (listeners != null && !listeners.isEmpty() && type != MessageSpecType.REQUEST) {
-			throw new RuntimeException("The `requestScope` property is only valid for " +
-					"messages with type `request`");
-		}
-		this.listeners = listeners;
-	}
-
-	public StructSpec struct() {
-		return struct;
-	}
-
-	@JsonProperty("name")
-	public String name() {
-		return struct.name();
-	}
-
-	public Versions validVersions() {
-		return struct.versions();
-	}
-
-	@JsonProperty("validVersions")
-	public String validVersionsString() {
-		return struct.versionsString();
-	}
-
-	@JsonProperty("fields")
-	public List<FieldSpec> fields() {
-		return struct.fields();
-	}
-=======
     private final StructSpec struct;
 
     private final Optional<Short> apiKey;
@@ -107,42 +38,26 @@
     private final boolean latestVersionUnstable;
 
     @JsonCreator
-    public MessageSpec(@JsonProperty("name") String name,
-                       @JsonProperty("validVersions") String validVersions,
-                       @JsonProperty("fields") List<FieldSpec> fields,
-                       @JsonProperty("apiKey") Short apiKey,
-                       @JsonProperty("type") MessageSpecType type,
-                       @JsonProperty("commonStructs") List<StructSpec> commonStructs,
-                       @JsonProperty("flexibleVersions") String flexibleVersions,
-                       @JsonProperty("listeners") List<RequestListenerType> listeners,
-                       @JsonProperty("latestVersionUnstable") boolean latestVersionUnstable
-    ) {
+    public MessageSpec(@JsonProperty("name") String name, @JsonProperty("validVersions") String validVersions, @JsonProperty("fields") List<FieldSpec> fields, @JsonProperty("apiKey") Short apiKey, @JsonProperty("type") MessageSpecType type, @JsonProperty("commonStructs") List<StructSpec> commonStructs, @JsonProperty("flexibleVersions") String flexibleVersions, @JsonProperty("listeners") List<RequestListenerType> listeners, @JsonProperty("latestVersionUnstable") boolean latestVersionUnstable) {
         this.struct = new StructSpec(name, validVersions, fields);
         this.apiKey = apiKey == null ? Optional.empty() : Optional.of(apiKey);
         this.type = Objects.requireNonNull(type);
-        this.commonStructs = commonStructs == null ? Collections.emptyList() :
-                Collections.unmodifiableList(new ArrayList<>(commonStructs));
+        this.commonStructs = commonStructs == null ? Collections.emptyList() : Collections.unmodifiableList(new ArrayList<>(commonStructs));
         if (flexibleVersions == null) {
-            throw new RuntimeException("You must specify a value for flexibleVersions. " +
-                    "Please use 0+ for all new messages.");
+            throw new RuntimeException("You must specify a value for flexibleVersions. " + "Please use 0+ for all new messages.");
         }
         this.flexibleVersions = Versions.parse(flexibleVersions, Versions.NONE);
-        if ((!this.flexibleVersions().empty()) &&
-                (this.flexibleVersions.highest() < Short.MAX_VALUE)) {
-            throw new RuntimeException("Field " + name + " specifies flexibleVersions " +
-                this.flexibleVersions + ", which is not open-ended.  flexibleVersions must " +
-                "be either none, or an open-ended range (that ends with a plus sign).");
+        if ((!this.flexibleVersions().empty()) && (this.flexibleVersions.highest() < Short.MAX_VALUE)) {
+            throw new RuntimeException("Field " + name + " specifies flexibleVersions " + this.flexibleVersions + ", which is not open-ended.  flexibleVersions must " + "be either none, or an open-ended range (that ends with a plus sign).");
         }
 
         if (listeners != null && !listeners.isEmpty() && type != MessageSpecType.REQUEST) {
-            throw new RuntimeException("The `requestScope` property is only valid for " +
-                "messages with type `request`");
+            throw new RuntimeException("The `requestScope` property is only valid for " + "messages with type `request`");
         }
         this.listeners = listeners;
 
         if (latestVersionUnstable && type != MessageSpecType.REQUEST) {
-            throw new RuntimeException("The `latestVersionUnstable` property is only valid for " +
-                "messages with type `request`");
+            throw new RuntimeException("The `latestVersionUnstable` property is only valid for " + "messages with type `request`");
         }
         this.latestVersionUnstable = latestVersionUnstable;
     }
@@ -169,52 +84,12 @@
     public List<FieldSpec> fields() {
         return struct.fields();
     }
->>>>>>> 15418db6
 
     @JsonProperty("apiKey")
     public Optional<Short> apiKey() {
         return apiKey;
     }
 
-<<<<<<< HEAD
-	@JsonProperty("type")
-	public MessageSpecType type() {
-		return type;
-	}
-
-	@JsonProperty("commonStructs")
-	public List<StructSpec> commonStructs() {
-		return commonStructs;
-	}
-
-	public Versions flexibleVersions() {
-		return flexibleVersions;
-	}
-
-	@JsonProperty("flexibleVersions")
-	public String flexibleVersionsString() {
-		return flexibleVersions.toString();
-	}
-
-	@JsonProperty("listeners")
-	public List<RequestListenerType> listeners() {
-		return listeners;
-	}
-
-	public String dataClassName() {
-		switch (type) {
-			case HEADER:
-			case REQUEST:
-			case RESPONSE:
-				// We append the Data suffix to request/response/header classes to avoid
-				// collisions with existing objects. This can go away once the protocols
-				// have all been converted and we begin using the generated types directly.
-				return struct.name() + "Data";
-			default:
-				return struct.name();
-		}
-	}
-=======
     @JsonProperty("type")
     public MessageSpecType type() {
         return type;
@@ -257,5 +132,4 @@
                 return struct.name();
         }
     }
->>>>>>> 15418db6
 }