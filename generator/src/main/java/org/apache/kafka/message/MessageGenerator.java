--- conflicted
+++ resolved
@@ -35,16 +35,12 @@
 import java.nio.file.Files;
 import java.nio.file.Path;
 import java.nio.file.Paths;
-<<<<<<< HEAD
-import java.util.*;
-=======
 import java.util.ArrayList;
 import java.util.Collections;
 import java.util.HashSet;
 import java.util.List;
 import java.util.Locale;
 import java.util.Set;
->>>>>>> 9494bebe
 
 import static net.sourceforge.argparse4j.impl.Arguments.store;
 
@@ -88,11 +84,14 @@
 
     static final String ARRAYLIST_CLASS = "java.util.ArrayList";
 
-    static final String IMPLICIT_LINKED_HASH_COLLECTION_CLASS = "org.apache.kafka.common.utils.ImplicitLinkedHashCollection";
-
-    static final String IMPLICIT_LINKED_HASH_MULTI_COLLECTION_CLASS = "org.apache.kafka.common.utils.ImplicitLinkedHashMultiCollection";
-
-    static final String UNSUPPORTED_VERSION_EXCEPTION_CLASS = "org.apache.kafka.common.errors.UnsupportedVersionException";
+    static final String IMPLICIT_LINKED_HASH_COLLECTION_CLASS =
+        "org.apache.kafka.common.utils.ImplicitLinkedHashCollection";
+
+    static final String IMPLICIT_LINKED_HASH_MULTI_COLLECTION_CLASS =
+        "org.apache.kafka.common.utils.ImplicitLinkedHashMultiCollection";
+
+    static final String UNSUPPORTED_VERSION_EXCEPTION_CLASS =
+        "org.apache.kafka.common.errors.UnsupportedVersionException";
 
     static final String ITERATOR_CLASS = "java.util.Iterator";
 
@@ -185,9 +184,9 @@
         JSON_SERDE.registerModule(new Jdk8Module());
     }
 
-    private static List<TypeClassGenerator> createTypeClassGenerators(String packageName, List<String> types) {
-        if (types == null)
-            return Collections.emptyList();
+    private static List<TypeClassGenerator> createTypeClassGenerators(String packageName,
+                                                                      List<String> types) {
+        if (types == null) return Collections.emptyList();
         List<TypeClassGenerator> generators = new ArrayList<>();
         for (String type : types) {
             switch (type) {
@@ -213,9 +212,9 @@
         return generators;
     }
 
-    private static List<MessageClassGenerator> createMessageClassGenerators(String packageName, List<String> types) {
-        if (types == null)
-            return Collections.emptyList();
+    private static List<MessageClassGenerator> createMessageClassGenerators(String packageName,
+                                                                            List<String> types) {
+        if (types == null) return Collections.emptyList();
         List<MessageClassGenerator> generators = new ArrayList<>();
         for (String type : types) {
             switch (type) {
@@ -232,34 +231,22 @@
         return generators;
     }
 
-    public static void processDirectories(String packageName, String outputDir, String inputDir, List<String> typeClassGeneratorTypes, List<String> messageClassGeneratorTypes) throws Exception {
+    public static void processDirectories(String packageName,
+                                          String outputDir,
+                                          String inputDir,
+                                          List<String> typeClassGeneratorTypes,
+                                          List<String> messageClassGeneratorTypes) throws Exception {
         Files.createDirectories(Paths.get(outputDir));
         int numProcessed = 0;
 
         List<TypeClassGenerator> typeClassGenerators = createTypeClassGenerators(packageName, typeClassGeneratorTypes);
-<<<<<<< HEAD
-        HashSet<String> outputFileNames = new HashSet<>();
-=======
         Set<String> outputFileNames = new HashSet<>();
->>>>>>> 9494bebe
         try (DirectoryStream<Path> directoryStream = Files.newDirectoryStream(Paths.get(inputDir), JSON_GLOB)) {
             for (Path inputPath : directoryStream) {
                 try {
                     MessageSpec spec = JSON_SERDE.readValue(inputPath.toFile(), MessageSpec.class);
-<<<<<<< HEAD
-                    List<MessageClassGenerator> generators = createMessageClassGenerators(packageName, messageClassGeneratorTypes);
-                    for (MessageClassGenerator generator : generators) {
-                        String name = generator.outputName(spec) + JAVA_SUFFIX;
-                        outputFileNames.add(name);
-                        Path outputPath = Paths.get(outputDir, name);
-                        try (BufferedWriter writer = Files.newBufferedWriter(outputPath)) {
-                            generator.generateAndWrite(spec, writer);
-                        }
-                    }
-=======
                     outputFileNames.addAll(
                         generateAndWriteMessageClasses(spec, packageName, outputDir, messageClassGeneratorTypes));
->>>>>>> 9494bebe
                     numProcessed++;
                     typeClassGenerators.forEach(generator -> generator.registerMessageType(spec));
                 } catch (Exception e) {
@@ -271,10 +258,7 @@
             outputFileNames.add(typeClassGenerator.outputName());
             generateAndWriteTypeClasses(outputDir, typeClassGenerator);
         }
-<<<<<<< HEAD
-=======
-
->>>>>>> 9494bebe
+
         try (DirectoryStream<Path> directoryStream = Files.newDirectoryStream(Paths.get(outputDir))) {
             for (Path outputPath : directoryStream) {
                 Path fileName = outputPath.getFileName();
@@ -365,7 +349,8 @@
         if (str.endsWith(suffix)) {
             return str.substring(0, str.length() - suffix.length());
         } else {
-            throw new RuntimeException("String " + str + " does not end with the " + "expected suffix " + suffix);
+            throw new RuntimeException("String " + str + " does not end with the " +
+                "expected suffix " + suffix);
         }
     }
 
@@ -382,13 +367,38 @@
     }
 
     public static void main(String[] args) throws Exception {
-        ArgumentParser parser = ArgumentParsers.newArgumentParser("message-generator").defaultHelp(true).description("The Kafka message generator");
-        parser.addArgument("--package", "-p").action(store()).required(true).metavar("PACKAGE").help("The java package to use in generated files.");
-        parser.addArgument("--output", "-o").action(store()).required(true).metavar("OUTPUT").help("The output directory to create.");
-        parser.addArgument("--input", "-i").action(store()).required(true).metavar("INPUT").help("The input directory to use.");
-        parser.addArgument("--typeclass-generators", "-t").nargs("+").action(store()).metavar("TYPECLASS_GENERATORS").help("The type class generators to use, if any.");
-        parser.addArgument("--message-class-generators", "-m").nargs("+").action(store()).metavar("MESSAGE_CLASS_GENERATORS").help("The message class generators to use.");
+        ArgumentParser parser = ArgumentParsers
+            .newArgumentParser("message-generator")
+            .defaultHelp(true)
+            .description("The Kafka message generator");
+        parser.addArgument("--package", "-p")
+            .action(store())
+            .required(true)
+            .metavar("PACKAGE")
+            .help("The java package to use in generated files.");
+        parser.addArgument("--output", "-o")
+            .action(store())
+            .required(true)
+            .metavar("OUTPUT")
+            .help("The output directory to create.");
+        parser.addArgument("--input", "-i")
+            .action(store())
+            .required(true)
+            .metavar("INPUT")
+            .help("The input directory to use.");
+        parser.addArgument("--typeclass-generators", "-t")
+            .nargs("+")
+            .action(store())
+            .metavar("TYPECLASS_GENERATORS")
+            .help("The type class generators to use, if any.");
+        parser.addArgument("--message-class-generators", "-m")
+            .nargs("+")
+            .action(store())
+            .metavar("MESSAGE_CLASS_GENERATORS")
+            .help("The message class generators to use.");
         Namespace res = parser.parseArgsOrFail(args);
-        processDirectories(res.getString("package"), res.getString("output"), res.getString("input"), res.getList("typeclass_generators"), res.getList("message_class_generators"));
+        processDirectories(res.getString("package"), res.getString("output"),
+            res.getString("input"), res.getList("typeclass_generators"),
+            res.getList("message_class_generators"));
     }
 }