/*
 * Licensed to the Apache Software Foundation (ASF) under one or more
 * contributor license agreements. See the NOTICE file distributed with
 * this work for additional information regarding copyright ownership.
 * The ASF licenses this file to You under the Apache License, Version 2.0
 * (the "License"); you may not use this file except in compliance with
 * the License. You may obtain a copy of the License at
 *
 *    http://www.apache.org/licenses/LICENSE-2.0
 *
 * Unless required by applicable law or agreed to in writing, software
 * distributed under the License is distributed on an "AS IS" BASIS,
 * WITHOUT WARRANTIES OR CONDITIONS OF ANY KIND, either express or implied.
 * See the License for the specific language governing permissions and
 * limitations under the License.
 */
package org.apache.kafka.message;

import com.fasterxml.jackson.annotation.JsonProperty;

public enum RequestListenerType {
	@JsonProperty("zkBroker")
	ZK_BROKER,

	@JsonProperty("broker")
	BROKER,

<<<<<<< HEAD
	@JsonProperty("controller")
	CONTROLLER;
=======
    @JsonProperty("controller")
    CONTROLLER
>>>>>>> 15418db6
}<|MERGE_RESOLUTION|>--- conflicted
+++ resolved
@@ -19,17 +19,9 @@
 import com.fasterxml.jackson.annotation.JsonProperty;
 
 public enum RequestListenerType {
-	@JsonProperty("zkBroker")
-	ZK_BROKER,
+    @JsonProperty("zkBroker") ZK_BROKER,
 
-	@JsonProperty("broker")
-	BROKER,
+    @JsonProperty("broker") BROKER,
 
-<<<<<<< HEAD
-	@JsonProperty("controller")
-	CONTROLLER;
-=======
-    @JsonProperty("controller")
-    CONTROLLER
->>>>>>> 15418db6
+    @JsonProperty("controller") CONTROLLER
 }