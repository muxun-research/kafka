/*
 * Licensed to the Apache Software Foundation (ASF) under one or more
 * contributor license agreements. See the NOTICE file distributed with
 * this work for additional information regarding copyright ownership.
 * The ASF licenses this file to You under the Apache License, Version 2.0
 * (the "License"); you may not use this file except in compliance with
 * the License. You may obtain a copy of the License at
 *
 *    http://www.apache.org/licenses/LICENSE-2.0
 *
 * Unless required by applicable law or agreed to in writing, software
 * distributed under the License is distributed on an "AS IS" BASIS,
 * WITHOUT WARRANTIES OR CONDITIONS OF ANY KIND, either express or implied.
 * See the License for the specific language governing permissions and
 * limitations under the License.
 */
package org.apache.kafka.message;

import com.fasterxml.jackson.annotation.JsonProperty;

public enum RequestListenerType {
<<<<<<< HEAD
    @JsonProperty("zkBroker") ZK_BROKER,
=======
>>>>>>> 9494bebe

    @JsonProperty("broker") BROKER,

    @JsonProperty("controller") CONTROLLER
}<|MERGE_RESOLUTION|>--- conflicted
+++ resolved
@@ -19,12 +19,10 @@
 import com.fasterxml.jackson.annotation.JsonProperty;
 
 public enum RequestListenerType {
-<<<<<<< HEAD
-    @JsonProperty("zkBroker") ZK_BROKER,
-=======
->>>>>>> 9494bebe
 
-    @JsonProperty("broker") BROKER,
+    @JsonProperty("broker")
+    BROKER,
 
-    @JsonProperty("controller") CONTROLLER
+    @JsonProperty("controller")
+    CONTROLLER
 }