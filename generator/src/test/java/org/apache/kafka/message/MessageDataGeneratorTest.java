--- conflicted
+++ resolved
@@ -22,385 +22,121 @@
 
 import java.util.Arrays;
 
-import static org.junit.jupiter.api.Assertions.assertThrows;
-import static org.junit.jupiter.api.Assertions.assertTrue;
-import static org.junit.jupiter.api.Assertions.fail;
+import static org.junit.jupiter.api.Assertions.*;
 
 @Timeout(120)
 public class MessageDataGeneratorTest {
 
-<<<<<<< HEAD
-	@Test
-	public void testNullDefaults() throws Exception {
-		MessageSpec testMessageSpec = MessageGenerator.JSON_SERDE.readValue(String.join("", Arrays.asList(
-				"{",
-				"  \"type\": \"request\",",
-				"  \"name\": \"FooBar\",",
-				"  \"validVersions\": \"0-2\",",
-				"  \"fields\": [",
-				"    { \"name\": \"field1\", \"type\": \"int32\", \"versions\": \"0+\" },",
-				"    { \"name\": \"field2\", \"type\": \"[]TestStruct\", \"versions\": \"1+\", ",
-				"    \"nullableVersions\": \"1+\", \"default\": \"null\", \"fields\": [",
-				"      { \"name\": \"field1\", \"type\": \"int32\", \"versions\": \"0+\" }",
-				"    ]},",
-				"    { \"name\": \"field3\", \"type\": \"bytes\", \"versions\": \"2+\", ",
-				"      \"nullableVersions\": \"2+\", \"default\": \"null\" }",
-				"  ]",
-				"}")), MessageSpec.class);
-		new MessageDataGenerator("org.apache.kafka.common.message").generate(testMessageSpec);
-	}
-=======
     @Test
     public void testNullDefaults() throws Exception {
-        MessageSpec testMessageSpec = MessageGenerator.JSON_SERDE.readValue(String.join("", Arrays.asList(
-                "{",
-                "  \"type\": \"request\",",
-                "  \"name\": \"FooBar\",",
-                "  \"validVersions\": \"0-2\",",
-                "  \"flexibleVersions\": \"none\",",
-                "  \"fields\": [",
-                "    { \"name\": \"field1\", \"type\": \"int32\", \"versions\": \"0+\" },",
-                "    { \"name\": \"field2\", \"type\": \"[]TestStruct\", \"versions\": \"1+\", ",
-                "    \"nullableVersions\": \"1+\", \"default\": \"null\", \"fields\": [",
-                "      { \"name\": \"field1\", \"type\": \"int32\", \"versions\": \"0+\" }",
-                "    ]},",
-                "    { \"name\": \"field3\", \"type\": \"bytes\", \"versions\": \"2+\", ",
-                "      \"nullableVersions\": \"2+\", \"default\": \"null\" }",
-                "  ]",
-                "}")), MessageSpec.class);
+        MessageSpec testMessageSpec = MessageGenerator.JSON_SERDE.readValue(String.join("", Arrays.asList("{", "  \"type\": \"request\",", "  \"name\": \"FooBar\",", "  \"validVersions\": \"0-2\",", "  \"flexibleVersions\": \"none\",", "  \"fields\": [", "    { \"name\": \"field1\", \"type\": \"int32\", \"versions\": \"0+\" },", "    { \"name\": \"field2\", \"type\": \"[]TestStruct\", \"versions\": \"1+\", ", "    \"nullableVersions\": \"1+\", \"default\": \"null\", \"fields\": [", "      { \"name\": \"field1\", \"type\": \"int32\", \"versions\": \"0+\" }", "    ]},", "    { \"name\": \"field3\", \"type\": \"bytes\", \"versions\": \"2+\", ", "      \"nullableVersions\": \"2+\", \"default\": \"null\" }", "  ]", "}")), MessageSpec.class);
         new MessageDataGenerator("org.apache.kafka.common.message").generate(testMessageSpec);
     }
->>>>>>> 15418db6
 
-	private void assertStringContains(String substring, String value) {
-		assertTrue(value.contains(substring),
-				"Expected string to contain '" + substring + "', but it was " + value);
-	}
+    private void assertStringContains(String substring, String value) {
+        assertTrue(value.contains(substring), "Expected string to contain '" + substring + "', but it was " + value);
+    }
 
-<<<<<<< HEAD
-	@Test
-	public void testInvalidNullDefaultForInt() throws Exception {
-		MessageSpec testMessageSpec = MessageGenerator.JSON_SERDE.readValue(String.join("", Arrays.asList(
-				"{",
-				"  \"type\": \"request\",",
-				"  \"name\": \"FooBar\",",
-				"  \"validVersions\": \"0-2\",",
-				"  \"fields\": [",
-				"    { \"name\": \"field1\", \"type\": \"int32\", \"versions\": \"0+\", \"default\": \"null\" }",
-				"  ]",
-				"}")), MessageSpec.class);
-		assertStringContains("Invalid default for int32",
-				assertThrows(RuntimeException.class, () -> {
-					new MessageDataGenerator("org.apache.kafka.common.message").generate(testMessageSpec);
-				}).getMessage());
-	}
-
-	@Test
-	public void testInvalidNullDefaultForPotentiallyNonNullableArray() throws Exception {
-		MessageSpec testMessageSpec = MessageGenerator.JSON_SERDE.readValue(String.join("", Arrays.asList(
-				"{",
-				"  \"type\": \"request\",",
-				"  \"name\": \"FooBar\",",
-				"  \"validVersions\": \"0-2\",",
-				"  \"fields\": [",
-				"    { \"name\": \"field1\", \"type\": \"[]int32\", \"versions\": \"0+\", \"nullableVersions\": \"1+\", ",
-				"    \"default\": \"null\" }",
-				"  ]",
-				"}")), MessageSpec.class);
-=======
     @Test
     public void testInvalidNullDefaultForInt() throws Exception {
-        MessageSpec testMessageSpec = MessageGenerator.JSON_SERDE.readValue(String.join("", Arrays.asList(
-            "{",
-            "  \"type\": \"request\",",
-            "  \"name\": \"FooBar\",",
-            "  \"validVersions\": \"0-2\",",
-            "  \"flexibleVersions\": \"none\",",
-            "  \"fields\": [",
-            "    { \"name\": \"field1\", \"type\": \"int32\", \"versions\": \"0+\", \"default\": \"null\" }",
-            "  ]",
-            "}")), MessageSpec.class);
-        assertStringContains("Invalid default for int32",
-            assertThrows(RuntimeException.class, () -> {
-                new MessageDataGenerator("org.apache.kafka.common.message").generate(testMessageSpec);
-            }).getMessage());
+        MessageSpec testMessageSpec = MessageGenerator.JSON_SERDE.readValue(String.join("", Arrays.asList("{", "  \"type\": \"request\",", "  \"name\": \"FooBar\",", "  \"validVersions\": \"0-2\",", "  \"flexibleVersions\": \"none\",", "  \"fields\": [", "    { \"name\": \"field1\", \"type\": \"int32\", \"versions\": \"0+\", \"default\": \"null\" }", "  ]", "}")), MessageSpec.class);
+        assertStringContains("Invalid default for int32", assertThrows(RuntimeException.class, () -> {
+            new MessageDataGenerator("org.apache.kafka.common.message").generate(testMessageSpec);
+        }).getMessage());
     }
 
     @Test
     public void testInvalidNullDefaultForPotentiallyNonNullableArray() throws Exception {
-        MessageSpec testMessageSpec = MessageGenerator.JSON_SERDE.readValue(String.join("", Arrays.asList(
-                "{",
-                "  \"type\": \"request\",",
-                "  \"name\": \"FooBar\",",
-                "  \"validVersions\": \"0-2\",",
-                "  \"flexibleVersions\": \"none\",",
-                "  \"fields\": [",
-                "    { \"name\": \"field1\", \"type\": \"[]int32\", \"versions\": \"0+\", \"nullableVersions\": \"1+\", ",
-                "    \"default\": \"null\" }",
-                "  ]",
-                "}")), MessageSpec.class);
->>>>>>> 15418db6
+        MessageSpec testMessageSpec = MessageGenerator.JSON_SERDE.readValue(String.join("", Arrays.asList("{", "  \"type\": \"request\",", "  \"name\": \"FooBar\",", "  \"validVersions\": \"0-2\",", "  \"flexibleVersions\": \"none\",", "  \"fields\": [", "    { \"name\": \"field1\", \"type\": \"[]int32\", \"versions\": \"0+\", \"nullableVersions\": \"1+\", ", "    \"default\": \"null\" }", "  ]", "}")), MessageSpec.class);
 
-		assertStringContains("not all versions of this field are nullable",
-				assertThrows(RuntimeException.class, () -> {
-					new MessageDataGenerator("org.apache.kafka.common.message").generate(testMessageSpec);
-				}).getMessage());
-	}
+        assertStringContains("not all versions of this field are nullable", assertThrows(RuntimeException.class, () -> {
+            new MessageDataGenerator("org.apache.kafka.common.message").generate(testMessageSpec);
+        }).getMessage());
+    }
 
-<<<<<<< HEAD
-	/**
-	 * Test attempting to create a field with an invalid name.  The name is
-	 * invalid because it starts with an underscore.
-	 */
-	@Test
-	public void testInvalidFieldName() {
-		assertStringContains("Invalid field name",
-				assertThrows(Throwable.class, () -> {
-					MessageGenerator.JSON_SERDE.readValue(String.join("", Arrays.asList(
-							"{",
-							"  \"type\": \"request\",",
-							"  \"name\": \"FooBar\",",
-							"  \"validVersions\": \"0-2\",",
-							"  \"fields\": [",
-							"    { \"name\": \"_badName\", \"type\": \"[]int32\", \"versions\": \"0+\" }",
-							"  ]",
-							"}")), MessageSpec.class);
-				}).getMessage());
-	}
-=======
     /**
      * Test attempting to create a field with an invalid name.  The name is
      * invalid because it starts with an underscore.
      */
     @Test
     public void testInvalidFieldName() {
-        assertStringContains("Invalid field name",
-            assertThrows(Throwable.class, () -> {
-                MessageGenerator.JSON_SERDE.readValue(String.join("", Arrays.asList(
-                    "{",
-                    "  \"type\": \"request\",",
-                    "  \"name\": \"FooBar\",",
-                    "  \"validVersions\": \"0-2\",",
-                    "  \"flexibleVersions\": \"0+\",",
-                    "  \"fields\": [",
-                    "    { \"name\": \"_badName\", \"type\": \"[]int32\", \"versions\": \"0+\" }",
-                    "  ]",
-                    "}")), MessageSpec.class);
-            }).getMessage());
+        assertStringContains("Invalid field name", assertThrows(Throwable.class, () -> {
+            MessageGenerator.JSON_SERDE.readValue(String.join("", Arrays.asList("{", "  \"type\": \"request\",", "  \"name\": \"FooBar\",", "  \"validVersions\": \"0-2\",", "  \"flexibleVersions\": \"0+\",", "  \"fields\": [", "    { \"name\": \"_badName\", \"type\": \"[]int32\", \"versions\": \"0+\" }", "  ]", "}")), MessageSpec.class);
+        }).getMessage());
     }
->>>>>>> 15418db6
 
-	@Test
-	public void testInvalidTagWithoutTaggedVersions() {
-		assertStringContains("If a tag is specified, taggedVersions must be specified as well.",
-				assertThrows(Throwable.class, () -> {
-					MessageGenerator.JSON_SERDE.readValue(String.join("", Arrays.asList(
-							"{",
-							"  \"type\": \"request\",",
-							"  \"name\": \"FooBar\",",
-							"  \"validVersions\": \"0-2\",",
-							"  \"flexibleVersions\": \"0+\",",
-							"  \"fields\": [",
-							"    { \"name\": \"field1\", \"type\": \"int32\", \"versions\": \"0+\", \"tag\": 0 }",
-							"  ]",
-							"}")), MessageSpec.class);
-					fail("Expected the MessageSpec constructor to fail");
-				}).getMessage());
-	}
+    @Test
+    public void testInvalidTagWithoutTaggedVersions() {
+        assertStringContains("If a tag is specified, taggedVersions must be specified as well.", assertThrows(Throwable.class, () -> {
+            MessageGenerator.JSON_SERDE.readValue(String.join("", Arrays.asList("{", "  \"type\": \"request\",", "  \"name\": \"FooBar\",", "  \"validVersions\": \"0-2\",", "  \"flexibleVersions\": \"0+\",", "  \"fields\": [", "    { \"name\": \"field1\", \"type\": \"int32\", \"versions\": \"0+\", \"tag\": 0 }", "  ]", "}")), MessageSpec.class);
+            fail("Expected the MessageSpec constructor to fail");
+        }).getMessage());
+    }
 
-	@Test
-	public void testInvalidNegativeTag() {
-		assertStringContains("Tags cannot be negative",
-				assertThrows(Throwable.class, () -> {
-					MessageGenerator.JSON_SERDE.readValue(String.join("", Arrays.asList(
-							"{",
-							"  \"type\": \"request\",",
-							"  \"name\": \"FooBar\",",
-							"  \"validVersions\": \"0-2\",",
-							"  \"flexibleVersions\": \"0+\",",
-							"  \"fields\": [",
-							"    { \"name\": \"field1\", \"type\": \"int32\", \"versions\": \"0+\", ",
-							"        \"tag\": -1, \"taggedVersions\": \"0+\" }",
-							"  ]",
-							"}")), MessageSpec.class);
-				}).getMessage());
-	}
+    @Test
+    public void testInvalidNegativeTag() {
+        assertStringContains("Tags cannot be negative", assertThrows(Throwable.class, () -> {
+            MessageGenerator.JSON_SERDE.readValue(String.join("", Arrays.asList("{", "  \"type\": \"request\",", "  \"name\": \"FooBar\",", "  \"validVersions\": \"0-2\",", "  \"flexibleVersions\": \"0+\",", "  \"fields\": [", "    { \"name\": \"field1\", \"type\": \"int32\", \"versions\": \"0+\", ", "        \"tag\": -1, \"taggedVersions\": \"0+\" }", "  ]", "}")), MessageSpec.class);
+        }).getMessage());
+    }
 
-	@Test
-	public void testInvalidFlexibleVersionsRange() {
-		assertStringContains("flexibleVersions must be either none, or an open-ended range",
-				assertThrows(Throwable.class, () -> {
-					MessageGenerator.JSON_SERDE.readValue(String.join("", Arrays.asList(
-							"{",
-							"  \"type\": \"request\",",
-							"  \"name\": \"FooBar\",",
-							"  \"validVersions\": \"0-2\",",
-							"  \"flexibleVersions\": \"0-2\",",
-							"  \"fields\": [",
-							"    { \"name\": \"field1\", \"type\": \"int32\", \"versions\": \"0+\" }",
-							"  ]",
-							"}")), MessageSpec.class);
-				}).getMessage());
-	}
+    @Test
+    public void testInvalidFlexibleVersionsRange() {
+        assertStringContains("flexibleVersions must be either none, or an open-ended range", assertThrows(Throwable.class, () -> {
+            MessageGenerator.JSON_SERDE.readValue(String.join("", Arrays.asList("{", "  \"type\": \"request\",", "  \"name\": \"FooBar\",", "  \"validVersions\": \"0-2\",", "  \"flexibleVersions\": \"0-2\",", "  \"fields\": [", "    { \"name\": \"field1\", \"type\": \"int32\", \"versions\": \"0+\" }", "  ]", "}")), MessageSpec.class);
+        }).getMessage());
+    }
 
-	@Test
-	public void testInvalidSometimesNullableTaggedField() {
-		assertStringContains("Either all tagged versions must be nullable, or none must be",
-				assertThrows(Throwable.class, () -> {
-					MessageGenerator.JSON_SERDE.readValue(String.join("", Arrays.asList(
-							"{",
-							"  \"type\": \"request\",",
-							"  \"name\": \"FooBar\",",
-							"  \"validVersions\": \"0-2\",",
-							"  \"flexibleVersions\": \"0+\",",
-							"  \"fields\": [",
-							"    { \"name\": \"field1\", \"type\": \"string\", \"versions\": \"0+\", ",
-							"        \"tag\": 0, \"taggedVersions\": \"0+\", \"nullableVersions\": \"1+\" }",
-							"  ]",
-							"}")), MessageSpec.class);
-				}).getMessage());
-	}
+    @Test
+    public void testInvalidSometimesNullableTaggedField() {
+        assertStringContains("Either all tagged versions must be nullable, or none must be", assertThrows(Throwable.class, () -> {
+            MessageGenerator.JSON_SERDE.readValue(String.join("", Arrays.asList("{", "  \"type\": \"request\",", "  \"name\": \"FooBar\",", "  \"validVersions\": \"0-2\",", "  \"flexibleVersions\": \"0+\",", "  \"fields\": [", "    { \"name\": \"field1\", \"type\": \"string\", \"versions\": \"0+\", ", "        \"tag\": 0, \"taggedVersions\": \"0+\", \"nullableVersions\": \"1+\" }", "  ]", "}")), MessageSpec.class);
+        }).getMessage());
+    }
 
-	@Test
-	public void testInvalidTaggedVersionsNotASubetOfVersions() {
-		assertStringContains("taggedVersions must be a subset of versions",
-				assertThrows(Throwable.class, () -> {
-					MessageGenerator.JSON_SERDE.readValue(String.join("", Arrays.asList(
-							"{",
-							"  \"type\": \"request\",",
-							"  \"name\": \"FooBar\",",
-							"  \"validVersions\": \"0-2\",",
-							"  \"flexibleVersions\": \"0+\",",
-							"  \"fields\": [",
-							"    { \"name\": \"field1\", \"type\": \"string\", \"versions\": \"0-2\", ",
-							"        \"tag\": 0, \"taggedVersions\": \"1+\" }",
-							"  ]",
-							"}")), MessageSpec.class);
-				}).getMessage());
-	}
+    @Test
+    public void testInvalidTaggedVersionsNotASubetOfVersions() {
+        assertStringContains("taggedVersions must be a subset of versions", assertThrows(Throwable.class, () -> {
+            MessageGenerator.JSON_SERDE.readValue(String.join("", Arrays.asList("{", "  \"type\": \"request\",", "  \"name\": \"FooBar\",", "  \"validVersions\": \"0-2\",", "  \"flexibleVersions\": \"0+\",", "  \"fields\": [", "    { \"name\": \"field1\", \"type\": \"string\", \"versions\": \"0-2\", ", "        \"tag\": 0, \"taggedVersions\": \"1+\" }", "  ]", "}")), MessageSpec.class);
+        }).getMessage());
+    }
 
-	@Test
-	public void testInvalidTaggedVersionsWithoutTag() {
-		assertStringContains("Please specify a tag, or remove the taggedVersions",
-				assertThrows(Throwable.class, () -> {
-					MessageGenerator.JSON_SERDE.readValue(String.join("", Arrays.asList(
-							"{",
-							"  \"type\": \"request\",",
-							"  \"name\": \"FooBar\",",
-							"  \"validVersions\": \"0-2\",",
-							"  \"flexibleVersions\": \"0+\",",
-							"  \"fields\": [",
-							"    { \"name\": \"field1\", \"type\": \"string\", \"versions\": \"0+\", ",
-							"        \"taggedVersions\": \"1+\" }",
-							"  ]",
-							"}")), MessageSpec.class);
-				}).getMessage());
-	}
+    @Test
+    public void testInvalidTaggedVersionsWithoutTag() {
+        assertStringContains("Please specify a tag, or remove the taggedVersions", assertThrows(Throwable.class, () -> {
+            MessageGenerator.JSON_SERDE.readValue(String.join("", Arrays.asList("{", "  \"type\": \"request\",", "  \"name\": \"FooBar\",", "  \"validVersions\": \"0-2\",", "  \"flexibleVersions\": \"0+\",", "  \"fields\": [", "    { \"name\": \"field1\", \"type\": \"string\", \"versions\": \"0+\", ", "        \"taggedVersions\": \"1+\" }", "  ]", "}")), MessageSpec.class);
+        }).getMessage());
+    }
 
-	@Test
-	public void testInvalidTaggedVersionsRange() {
-		assertStringContains("taggedVersions must be either none, or an open-ended range",
-				assertThrows(Throwable.class, () -> {
-					MessageGenerator.JSON_SERDE.readValue(String.join("", Arrays.asList(
-							"{",
-							"  \"type\": \"request\",",
-							"  \"name\": \"FooBar\",",
-							"  \"validVersions\": \"0-2\",",
-							"  \"flexibleVersions\": \"0+\",",
-							"  \"fields\": [",
-							"    { \"name\": \"field1\", \"type\": \"string\", \"versions\": \"0+\", ",
-							"        \"tag\": 0, \"taggedVersions\": \"1-2\" }",
-							"  ]",
-							"}")), MessageSpec.class);
-				}).getMessage());
-	}
+    @Test
+    public void testInvalidTaggedVersionsRange() {
+        assertStringContains("taggedVersions must be either none, or an open-ended range", assertThrows(Throwable.class, () -> {
+            MessageGenerator.JSON_SERDE.readValue(String.join("", Arrays.asList("{", "  \"type\": \"request\",", "  \"name\": \"FooBar\",", "  \"validVersions\": \"0-2\",", "  \"flexibleVersions\": \"0+\",", "  \"fields\": [", "    { \"name\": \"field1\", \"type\": \"string\", \"versions\": \"0+\", ", "        \"tag\": 0, \"taggedVersions\": \"1-2\" }", "  ]", "}")), MessageSpec.class);
+        }).getMessage());
+    }
 
-<<<<<<< HEAD
-	@Test
-	public void testDuplicateTags() {
-		assertStringContains("duplicate tag",
-				assertThrows(Throwable.class, () -> {
-					MessageGenerator.JSON_SERDE.readValue(String.join("", Arrays.asList(
-							"{",
-							"  \"type\": \"request\",",
-							"  \"name\": \"FooBar\",",
-							"  \"validVersions\": \"0-2\",",
-							"  \"flexibleVersions\": \"0+\",",
-							"  \"fields\": [",
-							"    { \"name\": \"field1\", \"type\": \"string\", \"versions\": \"0+\", ",
-							"        \"tag\": 0, \"taggedVersions\": \"0+\" },",
-							"    { \"name\": \"field2\", \"type\": \"int64\", \"versions\": \"0+\", ",
-							"        \"tag\": 0, \"taggedVersions\": \"0+\" }",
-							"  ]",
-							"}")), MessageSpec.class);
-				}).getMessage());
-	}
-=======
     @Test
     public void testDuplicateTags() {
-        assertStringContains("duplicate tag",
-            assertThrows(Throwable.class, () -> {
-                MessageGenerator.JSON_SERDE.readValue(String.join("", Arrays.asList(
-                    "{",
-                    "  \"type\": \"request\",",
-                    "  \"name\": \"FooBar\",",
-                    "  \"validVersions\": \"0-2\",",
-                    "  \"flexibleVersions\": \"0+\",",
-                    "  \"fields\": [",
-                    "    { \"name\": \"field1\", \"type\": \"string\", \"versions\": \"0+\", ",
-                    "        \"tag\": 0, \"taggedVersions\": \"0+\" },",
-                    "    { \"name\": \"field2\", \"type\": \"int64\", \"versions\": \"0+\", ",
-                    "        \"tag\": 0, \"taggedVersions\": \"0+\" }",
-                    "  ]",
-                    "}")), MessageSpec.class);
-            }).getMessage());
+        assertStringContains("duplicate tag", assertThrows(Throwable.class, () -> {
+            MessageGenerator.JSON_SERDE.readValue(String.join("", Arrays.asList("{", "  \"type\": \"request\",", "  \"name\": \"FooBar\",", "  \"validVersions\": \"0-2\",", "  \"flexibleVersions\": \"0+\",", "  \"fields\": [", "    { \"name\": \"field1\", \"type\": \"string\", \"versions\": \"0+\", ", "        \"tag\": 0, \"taggedVersions\": \"0+\" },", "    { \"name\": \"field2\", \"type\": \"int64\", \"versions\": \"0+\", ", "        \"tag\": 0, \"taggedVersions\": \"0+\" }", "  ]", "}")), MessageSpec.class);
+        }).getMessage());
     }
 
     @Test
     public void testInvalidNullDefaultForNullableStruct() throws Exception {
-        MessageSpec testMessageSpec = MessageGenerator.JSON_SERDE.readValue(String.join("", Arrays.asList(
-            "{",
-            "  \"type\": \"request\",",
-            "  \"name\": \"FooBar\",",
-            "  \"validVersions\": \"0\",",
-            "  \"flexibleVersions\": \"none\",",
-            "  \"fields\": [",
-            "    { \"name\": \"struct1\", \"type\": \"MyStruct\", \"versions\": \"0+\", \"nullableVersions\": \"0+\", ",
-            "      \"default\": \"not-null\", \"fields\": [",
-            "        { \"name\": \"field1\", \"type\": \"string\", \"versions\": \"0+\" }",
-            "      ]",
-            "    }",
-            "  ]",
-            "}")), MessageSpec.class);
+        MessageSpec testMessageSpec = MessageGenerator.JSON_SERDE.readValue(String.join("", Arrays.asList("{", "  \"type\": \"request\",", "  \"name\": \"FooBar\",", "  \"validVersions\": \"0\",", "  \"flexibleVersions\": \"none\",", "  \"fields\": [", "    { \"name\": \"struct1\", \"type\": \"MyStruct\", \"versions\": \"0+\", \"nullableVersions\": \"0+\", ", "      \"default\": \"not-null\", \"fields\": [", "        { \"name\": \"field1\", \"type\": \"string\", \"versions\": \"0+\" }", "      ]", "    }", "  ]", "}")), MessageSpec.class);
 
-        assertStringContains("Invalid default for struct field struct1.  The only valid default for a struct field " +
-                "is the empty struct or null",
-            assertThrows(RuntimeException.class, () -> {
-                new MessageDataGenerator("org.apache.kafka.common.message").generate(testMessageSpec);
-            }).getMessage());
+        assertStringContains("Invalid default for struct field struct1.  The only valid default for a struct field " + "is the empty struct or null", assertThrows(RuntimeException.class, () -> {
+            new MessageDataGenerator("org.apache.kafka.common.message").generate(testMessageSpec);
+        }).getMessage());
     }
 
     @Test
     public void testInvalidNullDefaultForPotentiallyNonNullableStruct() throws Exception {
-        MessageSpec testMessageSpec = MessageGenerator.JSON_SERDE.readValue(String.join("", Arrays.asList(
-            "{",
-            "  \"type\": \"request\",",
-            "  \"name\": \"FooBar\",",
-            "  \"validVersions\": \"0-1\",",
-            "  \"flexibleVersions\": \"none\",",
-            "  \"fields\": [",
-            "    { \"name\": \"struct1\", \"type\": \"MyStruct\", \"versions\": \"0+\", \"nullableVersions\": \"1+\", ",
-            "      \"default\": \"null\", \"fields\": [",
-            "        { \"name\": \"field1\", \"type\": \"string\", \"versions\": \"0+\" }",
-            "      ]",
-            "    }",
-            "  ]",
-            "}")), MessageSpec.class);
+        MessageSpec testMessageSpec = MessageGenerator.JSON_SERDE.readValue(String.join("", Arrays.asList("{", "  \"type\": \"request\",", "  \"name\": \"FooBar\",", "  \"validVersions\": \"0-1\",", "  \"flexibleVersions\": \"none\",", "  \"fields\": [", "    { \"name\": \"struct1\", \"type\": \"MyStruct\", \"versions\": \"0+\", \"nullableVersions\": \"1+\", ", "      \"default\": \"null\", \"fields\": [", "        { \"name\": \"field1\", \"type\": \"string\", \"versions\": \"0+\" }", "      ]", "    }", "  ]", "}")), MessageSpec.class);
 
-        assertStringContains("not all versions of this field are nullable",
-            assertThrows(RuntimeException.class, () -> {
-                new MessageDataGenerator("org.apache.kafka.common.message").generate(testMessageSpec);
-            }).getMessage());
+        assertStringContains("not all versions of this field are nullable", assertThrows(RuntimeException.class, () -> {
+            new MessageDataGenerator("org.apache.kafka.common.message").generate(testMessageSpec);
+        }).getMessage());
     }
->>>>>>> 15418db6
 }