/*
 * Licensed to the Apache Software Foundation (ASF) under one or more
 * contributor license agreements. See the NOTICE file distributed with
 * this work for additional information regarding copyright ownership.
 * The ASF licenses this file to You under the Apache License, Version 2.0
 * (the "License"); you may not use this file except in compliance with
 * the License. You may obtain a copy of the License at
 *
 *    http://www.apache.org/licenses/LICENSE-2.0
 *
 * Unless required by applicable law or agreed to in writing, software
 * distributed under the License is distributed on an "AS IS" BASIS,
 * WITHOUT WARRANTIES OR CONDITIONS OF ANY KIND, either express or implied.
 * See the License for the specific language governing permissions and
 * limitations under the License.
 */

package org.apache.kafka.message;

import org.junit.jupiter.api.Test;
import org.junit.jupiter.api.Timeout;

import java.util.Arrays;
import java.util.Collections;

import static org.junit.jupiter.api.Assertions.assertEquals;
import static org.junit.jupiter.api.Assertions.assertFalse;
import static org.junit.jupiter.api.Assertions.assertTrue;
import static org.junit.jupiter.api.Assertions.fail;

@Timeout(120)
public class StructRegistryTest {

<<<<<<< HEAD
	@Test
	public void testCommonStructs() throws Exception {
		MessageSpec testMessageSpec = MessageGenerator.JSON_SERDE.readValue(String.join("", Arrays.asList(
				"{",
				"  \"type\": \"request\",",
				"  \"name\": \"LeaderAndIsrRequest\",",
				"  \"validVersions\": \"0-2\",",
				"  \"fields\": [",
				"    { \"name\": \"field1\", \"type\": \"int32\", \"versions\": \"0+\" },",
				"    { \"name\": \"field2\", \"type\": \"[]TestCommonStruct\", \"versions\": \"1+\" },",
				"    { \"name\": \"field3\", \"type\": \"[]TestInlineStruct\", \"versions\": \"0+\", ",
				"    \"fields\": [",
				"      { \"name\": \"inlineField1\", \"type\": \"int64\", \"versions\": \"0+\" }",
				"    ]}",
				"  ],",
				"  \"commonStructs\": [",
				"    { \"name\": \"TestCommonStruct\", \"versions\": \"0+\", \"fields\": [",
				"      { \"name\": \"commonField1\", \"type\": \"int64\", \"versions\": \"0+\" }",
				"    ]}",
				"  ]",
				"}")), MessageSpec.class);
		StructRegistry structRegistry = new StructRegistry();
		structRegistry.register(testMessageSpec);
		assertEquals(structRegistry.commonStructNames(), Collections.singleton("TestCommonStruct"));
		assertFalse(structRegistry.isStructArrayWithKeys(testMessageSpec.fields().get(1)));
		assertFalse(structRegistry.isStructArrayWithKeys(testMessageSpec.fields().get(2)));
		assertTrue(structRegistry.commonStructs().hasNext());
		assertEquals(structRegistry.commonStructs().next().name(), "TestCommonStruct");
	}

	@Test
	public void testReSpecifiedCommonStructError() throws Exception {
		MessageSpec testMessageSpec = MessageGenerator.JSON_SERDE.readValue(String.join("", Arrays.asList(
				"{",
				"  \"type\": \"request\",",
				"  \"name\": \"LeaderAndIsrRequest\",",
				"  \"validVersions\": \"0-2\",",
				"  \"fields\": [",
				"    { \"name\": \"field1\", \"type\": \"int32\", \"versions\": \"0+\" },",
				"    { \"name\": \"field2\", \"type\": \"[]TestCommonStruct\", \"versions\": \"0+\", ",
				"    \"fields\": [",
				"      { \"name\": \"inlineField1\", \"type\": \"int64\", \"versions\": \"0+\" }",
				"    ]}",
				"  ],",
				"  \"commonStructs\": [",
				"    { \"name\": \"TestCommonStruct\", \"versions\": \"0+\", \"fields\": [",
				"      { \"name\": \"commonField1\", \"type\": \"int64\", \"versions\": \"0+\" }",
				"    ]}",
				"  ]",
				"}")), MessageSpec.class);
		StructRegistry structRegistry = new StructRegistry();
		try {
			structRegistry.register(testMessageSpec);
			fail("Expected StructRegistry#registry to fail");
		} catch (RuntimeException e) {
			assertTrue(e.getMessage().contains("Can't re-specify the common struct TestCommonStruct " +
					"as an inline struct."));
		}
	}

	@Test
	public void testDuplicateCommonStructError() throws Exception {
		MessageSpec testMessageSpec = MessageGenerator.JSON_SERDE.readValue(String.join("", Arrays.asList(
				"{",
				"  \"type\": \"request\",",
				"  \"name\": \"LeaderAndIsrRequest\",",
				"  \"validVersions\": \"0-2\",",
				"  \"fields\": [",
				"    { \"name\": \"field1\", \"type\": \"int32\", \"versions\": \"0+\" }",
				"  ],",
				"  \"commonStructs\": [",
				"    { \"name\": \"TestCommonStruct\", \"versions\": \"0+\", \"fields\": [",
				"      { \"name\": \"commonField1\", \"type\": \"int64\", \"versions\": \"0+\" }",
				"    ]},",
				"    { \"name\": \"TestCommonStruct\", \"versions\": \"0+\", \"fields\": [",
				"      { \"name\": \"commonField1\", \"type\": \"int64\", \"versions\": \"0+\" }",
				"    ]}",
				"  ]",
				"}")), MessageSpec.class);
		StructRegistry structRegistry = new StructRegistry();
		try {
			structRegistry.register(testMessageSpec);
			fail("Expected StructRegistry#registry to fail");
		} catch (RuntimeException e) {
			assertTrue(e.getMessage().contains("Common struct TestCommonStruct was specified twice."));
		}
	}

	@Test
	public void testSingleStruct() throws Exception {
		MessageSpec testMessageSpec = MessageGenerator.JSON_SERDE.readValue(String.join("", Arrays.asList(
				"{",
				"  \"type\": \"request\",",
				"  \"name\": \"LeaderAndIsrRequest\",",
				"  \"validVersions\": \"0-2\",",
				"  \"fields\": [",
				"    { \"name\": \"field1\", \"type\": \"int32\", \"versions\": \"0+\" },",
				"    { \"name\": \"field2\", \"type\": \"TestInlineStruct\", \"versions\": \"0+\", ",
				"    \"fields\": [",
				"      { \"name\": \"inlineField1\", \"type\": \"int64\", \"versions\": \"0+\" }",
				"    ]}",
				"  ]",
				"}")), MessageSpec.class);
		StructRegistry structRegistry = new StructRegistry();
		structRegistry.register(testMessageSpec);
=======
    @Test
    public void testCommonStructs() throws Exception {
        MessageSpec testMessageSpec = MessageGenerator.JSON_SERDE.readValue(String.join("", Arrays.asList(
                "{",
                "  \"type\": \"request\",",
                "  \"name\": \"LeaderAndIsrRequest\",",
                "  \"validVersions\": \"0-2\",",
                "  \"flexibleVersions\": \"0+\",",
                "  \"fields\": [",
                "    { \"name\": \"field1\", \"type\": \"int32\", \"versions\": \"0+\" },",
                "    { \"name\": \"field2\", \"type\": \"[]TestCommonStruct\", \"versions\": \"1+\" },",
                "    { \"name\": \"field3\", \"type\": \"[]TestInlineStruct\", \"versions\": \"0+\", ",
                "    \"fields\": [",
                "      { \"name\": \"inlineField1\", \"type\": \"int64\", \"versions\": \"0+\" }",
                "    ]}",
                "  ],",
                "  \"commonStructs\": [",
                "    { \"name\": \"TestCommonStruct\", \"versions\": \"0+\", \"fields\": [",
                "      { \"name\": \"commonField1\", \"type\": \"int64\", \"versions\": \"0+\" }",
                "    ]}",
                "  ]",
                "}")), MessageSpec.class);
        StructRegistry structRegistry = new StructRegistry();
        structRegistry.register(testMessageSpec);
        assertEquals(structRegistry.commonStructNames(), Collections.singleton("TestCommonStruct"));
        assertFalse(structRegistry.isStructArrayWithKeys(testMessageSpec.fields().get(1)));
        assertFalse(structRegistry.isStructArrayWithKeys(testMessageSpec.fields().get(2)));
        assertTrue(structRegistry.commonStructs().hasNext());
        assertEquals(structRegistry.commonStructs().next().name(), "TestCommonStruct");
    }

    @Test
    public void testReSpecifiedCommonStructError() throws Exception {
        MessageSpec testMessageSpec = MessageGenerator.JSON_SERDE.readValue(String.join("", Arrays.asList(
                "{",
                "  \"type\": \"request\",",
                "  \"name\": \"LeaderAndIsrRequest\",",
                "  \"validVersions\": \"0-2\",",
                "  \"flexibleVersions\": \"0+\",",
                "  \"fields\": [",
                "    { \"name\": \"field1\", \"type\": \"int32\", \"versions\": \"0+\" },",
                "    { \"name\": \"field2\", \"type\": \"[]TestCommonStruct\", \"versions\": \"0+\", ",
                "    \"fields\": [",
                "      { \"name\": \"inlineField1\", \"type\": \"int64\", \"versions\": \"0+\" }",
                "    ]}",
                "  ],",
                "  \"commonStructs\": [",
                "    { \"name\": \"TestCommonStruct\", \"versions\": \"0+\", \"fields\": [",
                "      { \"name\": \"commonField1\", \"type\": \"int64\", \"versions\": \"0+\" }",
                "    ]}",
                "  ]",
                "}")), MessageSpec.class);
        StructRegistry structRegistry = new StructRegistry();
        try {
            structRegistry.register(testMessageSpec);
            fail("Expected StructRegistry#registry to fail");
        } catch (RuntimeException e) {
            assertTrue(e.getMessage().contains("Can't re-specify the common struct TestCommonStruct " +
                    "as an inline struct."));
        }
    }

    @Test
    public void testDuplicateCommonStructError() throws Exception {
        MessageSpec testMessageSpec = MessageGenerator.JSON_SERDE.readValue(String.join("", Arrays.asList(
                "{",
                "  \"type\": \"request\",",
                "  \"name\": \"LeaderAndIsrRequest\",",
                "  \"validVersions\": \"0-2\",",
                "  \"flexibleVersions\": \"0+\",",
                "  \"fields\": [",
                "    { \"name\": \"field1\", \"type\": \"int32\", \"versions\": \"0+\" }",
                "  ],",
                "  \"commonStructs\": [",
                "    { \"name\": \"TestCommonStruct\", \"versions\": \"0+\", \"fields\": [",
                "      { \"name\": \"commonField1\", \"type\": \"int64\", \"versions\": \"0+\" }",
                "    ]},",
                "    { \"name\": \"TestCommonStruct\", \"versions\": \"0+\", \"fields\": [",
                "      { \"name\": \"commonField1\", \"type\": \"int64\", \"versions\": \"0+\" }",
                "    ]}",
                "  ]",
                "}")), MessageSpec.class);
        StructRegistry structRegistry = new StructRegistry();
        try {
            structRegistry.register(testMessageSpec);
            fail("Expected StructRegistry#registry to fail");
        } catch (RuntimeException e) {
            assertTrue(e.getMessage().contains("Common struct TestCommonStruct was specified twice."));
        }
    }

    @Test
    public void testSingleStruct() throws Exception {
        MessageSpec testMessageSpec = MessageGenerator.JSON_SERDE.readValue(String.join("", Arrays.asList(
                "{",
                "  \"type\": \"request\",",
                "  \"name\": \"LeaderAndIsrRequest\",",
                "  \"validVersions\": \"0-2\",",
                "  \"flexibleVersions\": \"0+\",",
                "  \"fields\": [",
                "    { \"name\": \"field1\", \"type\": \"int32\", \"versions\": \"0+\" },",
                "    { \"name\": \"field2\", \"type\": \"TestInlineStruct\", \"versions\": \"0+\", ",
                "    \"fields\": [",
                "      { \"name\": \"inlineField1\", \"type\": \"int64\", \"versions\": \"0+\" }",
                "    ]}",
                "  ]",
                "}")), MessageSpec.class);
        StructRegistry structRegistry = new StructRegistry();
        structRegistry.register(testMessageSpec);
>>>>>>> 15418db6

		FieldSpec field2 = testMessageSpec.fields().get(1);
		assertTrue(field2.type().isStruct());
		assertEquals(field2.type().toString(), "TestInlineStruct");
		assertEquals(field2.name(), "field2");

		assertEquals(structRegistry.findStruct(field2).name(), "TestInlineStruct");
		assertFalse(structRegistry.isStructArrayWithKeys(field2));
	}
}<|MERGE_RESOLUTION|>--- conflicted
+++ resolved
@@ -23,143 +23,14 @@
 import java.util.Arrays;
 import java.util.Collections;
 
-import static org.junit.jupiter.api.Assertions.assertEquals;
-import static org.junit.jupiter.api.Assertions.assertFalse;
-import static org.junit.jupiter.api.Assertions.assertTrue;
-import static org.junit.jupiter.api.Assertions.fail;
+import static org.junit.jupiter.api.Assertions.*;
 
 @Timeout(120)
 public class StructRegistryTest {
 
-<<<<<<< HEAD
-	@Test
-	public void testCommonStructs() throws Exception {
-		MessageSpec testMessageSpec = MessageGenerator.JSON_SERDE.readValue(String.join("", Arrays.asList(
-				"{",
-				"  \"type\": \"request\",",
-				"  \"name\": \"LeaderAndIsrRequest\",",
-				"  \"validVersions\": \"0-2\",",
-				"  \"fields\": [",
-				"    { \"name\": \"field1\", \"type\": \"int32\", \"versions\": \"0+\" },",
-				"    { \"name\": \"field2\", \"type\": \"[]TestCommonStruct\", \"versions\": \"1+\" },",
-				"    { \"name\": \"field3\", \"type\": \"[]TestInlineStruct\", \"versions\": \"0+\", ",
-				"    \"fields\": [",
-				"      { \"name\": \"inlineField1\", \"type\": \"int64\", \"versions\": \"0+\" }",
-				"    ]}",
-				"  ],",
-				"  \"commonStructs\": [",
-				"    { \"name\": \"TestCommonStruct\", \"versions\": \"0+\", \"fields\": [",
-				"      { \"name\": \"commonField1\", \"type\": \"int64\", \"versions\": \"0+\" }",
-				"    ]}",
-				"  ]",
-				"}")), MessageSpec.class);
-		StructRegistry structRegistry = new StructRegistry();
-		structRegistry.register(testMessageSpec);
-		assertEquals(structRegistry.commonStructNames(), Collections.singleton("TestCommonStruct"));
-		assertFalse(structRegistry.isStructArrayWithKeys(testMessageSpec.fields().get(1)));
-		assertFalse(structRegistry.isStructArrayWithKeys(testMessageSpec.fields().get(2)));
-		assertTrue(structRegistry.commonStructs().hasNext());
-		assertEquals(structRegistry.commonStructs().next().name(), "TestCommonStruct");
-	}
-
-	@Test
-	public void testReSpecifiedCommonStructError() throws Exception {
-		MessageSpec testMessageSpec = MessageGenerator.JSON_SERDE.readValue(String.join("", Arrays.asList(
-				"{",
-				"  \"type\": \"request\",",
-				"  \"name\": \"LeaderAndIsrRequest\",",
-				"  \"validVersions\": \"0-2\",",
-				"  \"fields\": [",
-				"    { \"name\": \"field1\", \"type\": \"int32\", \"versions\": \"0+\" },",
-				"    { \"name\": \"field2\", \"type\": \"[]TestCommonStruct\", \"versions\": \"0+\", ",
-				"    \"fields\": [",
-				"      { \"name\": \"inlineField1\", \"type\": \"int64\", \"versions\": \"0+\" }",
-				"    ]}",
-				"  ],",
-				"  \"commonStructs\": [",
-				"    { \"name\": \"TestCommonStruct\", \"versions\": \"0+\", \"fields\": [",
-				"      { \"name\": \"commonField1\", \"type\": \"int64\", \"versions\": \"0+\" }",
-				"    ]}",
-				"  ]",
-				"}")), MessageSpec.class);
-		StructRegistry structRegistry = new StructRegistry();
-		try {
-			structRegistry.register(testMessageSpec);
-			fail("Expected StructRegistry#registry to fail");
-		} catch (RuntimeException e) {
-			assertTrue(e.getMessage().contains("Can't re-specify the common struct TestCommonStruct " +
-					"as an inline struct."));
-		}
-	}
-
-	@Test
-	public void testDuplicateCommonStructError() throws Exception {
-		MessageSpec testMessageSpec = MessageGenerator.JSON_SERDE.readValue(String.join("", Arrays.asList(
-				"{",
-				"  \"type\": \"request\",",
-				"  \"name\": \"LeaderAndIsrRequest\",",
-				"  \"validVersions\": \"0-2\",",
-				"  \"fields\": [",
-				"    { \"name\": \"field1\", \"type\": \"int32\", \"versions\": \"0+\" }",
-				"  ],",
-				"  \"commonStructs\": [",
-				"    { \"name\": \"TestCommonStruct\", \"versions\": \"0+\", \"fields\": [",
-				"      { \"name\": \"commonField1\", \"type\": \"int64\", \"versions\": \"0+\" }",
-				"    ]},",
-				"    { \"name\": \"TestCommonStruct\", \"versions\": \"0+\", \"fields\": [",
-				"      { \"name\": \"commonField1\", \"type\": \"int64\", \"versions\": \"0+\" }",
-				"    ]}",
-				"  ]",
-				"}")), MessageSpec.class);
-		StructRegistry structRegistry = new StructRegistry();
-		try {
-			structRegistry.register(testMessageSpec);
-			fail("Expected StructRegistry#registry to fail");
-		} catch (RuntimeException e) {
-			assertTrue(e.getMessage().contains("Common struct TestCommonStruct was specified twice."));
-		}
-	}
-
-	@Test
-	public void testSingleStruct() throws Exception {
-		MessageSpec testMessageSpec = MessageGenerator.JSON_SERDE.readValue(String.join("", Arrays.asList(
-				"{",
-				"  \"type\": \"request\",",
-				"  \"name\": \"LeaderAndIsrRequest\",",
-				"  \"validVersions\": \"0-2\",",
-				"  \"fields\": [",
-				"    { \"name\": \"field1\", \"type\": \"int32\", \"versions\": \"0+\" },",
-				"    { \"name\": \"field2\", \"type\": \"TestInlineStruct\", \"versions\": \"0+\", ",
-				"    \"fields\": [",
-				"      { \"name\": \"inlineField1\", \"type\": \"int64\", \"versions\": \"0+\" }",
-				"    ]}",
-				"  ]",
-				"}")), MessageSpec.class);
-		StructRegistry structRegistry = new StructRegistry();
-		structRegistry.register(testMessageSpec);
-=======
     @Test
     public void testCommonStructs() throws Exception {
-        MessageSpec testMessageSpec = MessageGenerator.JSON_SERDE.readValue(String.join("", Arrays.asList(
-                "{",
-                "  \"type\": \"request\",",
-                "  \"name\": \"LeaderAndIsrRequest\",",
-                "  \"validVersions\": \"0-2\",",
-                "  \"flexibleVersions\": \"0+\",",
-                "  \"fields\": [",
-                "    { \"name\": \"field1\", \"type\": \"int32\", \"versions\": \"0+\" },",
-                "    { \"name\": \"field2\", \"type\": \"[]TestCommonStruct\", \"versions\": \"1+\" },",
-                "    { \"name\": \"field3\", \"type\": \"[]TestInlineStruct\", \"versions\": \"0+\", ",
-                "    \"fields\": [",
-                "      { \"name\": \"inlineField1\", \"type\": \"int64\", \"versions\": \"0+\" }",
-                "    ]}",
-                "  ],",
-                "  \"commonStructs\": [",
-                "    { \"name\": \"TestCommonStruct\", \"versions\": \"0+\", \"fields\": [",
-                "      { \"name\": \"commonField1\", \"type\": \"int64\", \"versions\": \"0+\" }",
-                "    ]}",
-                "  ]",
-                "}")), MessageSpec.class);
+        MessageSpec testMessageSpec = MessageGenerator.JSON_SERDE.readValue(String.join("", Arrays.asList("{", "  \"type\": \"request\",", "  \"name\": \"LeaderAndIsrRequest\",", "  \"validVersions\": \"0-2\",", "  \"flexibleVersions\": \"0+\",", "  \"fields\": [", "    { \"name\": \"field1\", \"type\": \"int32\", \"versions\": \"0+\" },", "    { \"name\": \"field2\", \"type\": \"[]TestCommonStruct\", \"versions\": \"1+\" },", "    { \"name\": \"field3\", \"type\": \"[]TestInlineStruct\", \"versions\": \"0+\", ", "    \"fields\": [", "      { \"name\": \"inlineField1\", \"type\": \"int64\", \"versions\": \"0+\" }", "    ]}", "  ],", "  \"commonStructs\": [", "    { \"name\": \"TestCommonStruct\", \"versions\": \"0+\", \"fields\": [", "      { \"name\": \"commonField1\", \"type\": \"int64\", \"versions\": \"0+\" }", "    ]}", "  ]", "}")), MessageSpec.class);
         StructRegistry structRegistry = new StructRegistry();
         structRegistry.register(testMessageSpec);
         assertEquals(structRegistry.commonStructNames(), Collections.singleton("TestCommonStruct"));
@@ -171,55 +42,19 @@
 
     @Test
     public void testReSpecifiedCommonStructError() throws Exception {
-        MessageSpec testMessageSpec = MessageGenerator.JSON_SERDE.readValue(String.join("", Arrays.asList(
-                "{",
-                "  \"type\": \"request\",",
-                "  \"name\": \"LeaderAndIsrRequest\",",
-                "  \"validVersions\": \"0-2\",",
-                "  \"flexibleVersions\": \"0+\",",
-                "  \"fields\": [",
-                "    { \"name\": \"field1\", \"type\": \"int32\", \"versions\": \"0+\" },",
-                "    { \"name\": \"field2\", \"type\": \"[]TestCommonStruct\", \"versions\": \"0+\", ",
-                "    \"fields\": [",
-                "      { \"name\": \"inlineField1\", \"type\": \"int64\", \"versions\": \"0+\" }",
-                "    ]}",
-                "  ],",
-                "  \"commonStructs\": [",
-                "    { \"name\": \"TestCommonStruct\", \"versions\": \"0+\", \"fields\": [",
-                "      { \"name\": \"commonField1\", \"type\": \"int64\", \"versions\": \"0+\" }",
-                "    ]}",
-                "  ]",
-                "}")), MessageSpec.class);
+        MessageSpec testMessageSpec = MessageGenerator.JSON_SERDE.readValue(String.join("", Arrays.asList("{", "  \"type\": \"request\",", "  \"name\": \"LeaderAndIsrRequest\",", "  \"validVersions\": \"0-2\",", "  \"flexibleVersions\": \"0+\",", "  \"fields\": [", "    { \"name\": \"field1\", \"type\": \"int32\", \"versions\": \"0+\" },", "    { \"name\": \"field2\", \"type\": \"[]TestCommonStruct\", \"versions\": \"0+\", ", "    \"fields\": [", "      { \"name\": \"inlineField1\", \"type\": \"int64\", \"versions\": \"0+\" }", "    ]}", "  ],", "  \"commonStructs\": [", "    { \"name\": \"TestCommonStruct\", \"versions\": \"0+\", \"fields\": [", "      { \"name\": \"commonField1\", \"type\": \"int64\", \"versions\": \"0+\" }", "    ]}", "  ]", "}")), MessageSpec.class);
         StructRegistry structRegistry = new StructRegistry();
         try {
             structRegistry.register(testMessageSpec);
             fail("Expected StructRegistry#registry to fail");
         } catch (RuntimeException e) {
-            assertTrue(e.getMessage().contains("Can't re-specify the common struct TestCommonStruct " +
-                    "as an inline struct."));
+            assertTrue(e.getMessage().contains("Can't re-specify the common struct TestCommonStruct " + "as an inline struct."));
         }
     }
 
     @Test
     public void testDuplicateCommonStructError() throws Exception {
-        MessageSpec testMessageSpec = MessageGenerator.JSON_SERDE.readValue(String.join("", Arrays.asList(
-                "{",
-                "  \"type\": \"request\",",
-                "  \"name\": \"LeaderAndIsrRequest\",",
-                "  \"validVersions\": \"0-2\",",
-                "  \"flexibleVersions\": \"0+\",",
-                "  \"fields\": [",
-                "    { \"name\": \"field1\", \"type\": \"int32\", \"versions\": \"0+\" }",
-                "  ],",
-                "  \"commonStructs\": [",
-                "    { \"name\": \"TestCommonStruct\", \"versions\": \"0+\", \"fields\": [",
-                "      { \"name\": \"commonField1\", \"type\": \"int64\", \"versions\": \"0+\" }",
-                "    ]},",
-                "    { \"name\": \"TestCommonStruct\", \"versions\": \"0+\", \"fields\": [",
-                "      { \"name\": \"commonField1\", \"type\": \"int64\", \"versions\": \"0+\" }",
-                "    ]}",
-                "  ]",
-                "}")), MessageSpec.class);
+        MessageSpec testMessageSpec = MessageGenerator.JSON_SERDE.readValue(String.join("", Arrays.asList("{", "  \"type\": \"request\",", "  \"name\": \"LeaderAndIsrRequest\",", "  \"validVersions\": \"0-2\",", "  \"flexibleVersions\": \"0+\",", "  \"fields\": [", "    { \"name\": \"field1\", \"type\": \"int32\", \"versions\": \"0+\" }", "  ],", "  \"commonStructs\": [", "    { \"name\": \"TestCommonStruct\", \"versions\": \"0+\", \"fields\": [", "      { \"name\": \"commonField1\", \"type\": \"int64\", \"versions\": \"0+\" }", "    ]},", "    { \"name\": \"TestCommonStruct\", \"versions\": \"0+\", \"fields\": [", "      { \"name\": \"commonField1\", \"type\": \"int64\", \"versions\": \"0+\" }", "    ]}", "  ]", "}")), MessageSpec.class);
         StructRegistry structRegistry = new StructRegistry();
         try {
             structRegistry.register(testMessageSpec);
@@ -231,30 +66,16 @@
 
     @Test
     public void testSingleStruct() throws Exception {
-        MessageSpec testMessageSpec = MessageGenerator.JSON_SERDE.readValue(String.join("", Arrays.asList(
-                "{",
-                "  \"type\": \"request\",",
-                "  \"name\": \"LeaderAndIsrRequest\",",
-                "  \"validVersions\": \"0-2\",",
-                "  \"flexibleVersions\": \"0+\",",
-                "  \"fields\": [",
-                "    { \"name\": \"field1\", \"type\": \"int32\", \"versions\": \"0+\" },",
-                "    { \"name\": \"field2\", \"type\": \"TestInlineStruct\", \"versions\": \"0+\", ",
-                "    \"fields\": [",
-                "      { \"name\": \"inlineField1\", \"type\": \"int64\", \"versions\": \"0+\" }",
-                "    ]}",
-                "  ]",
-                "}")), MessageSpec.class);
+        MessageSpec testMessageSpec = MessageGenerator.JSON_SERDE.readValue(String.join("", Arrays.asList("{", "  \"type\": \"request\",", "  \"name\": \"LeaderAndIsrRequest\",", "  \"validVersions\": \"0-2\",", "  \"flexibleVersions\": \"0+\",", "  \"fields\": [", "    { \"name\": \"field1\", \"type\": \"int32\", \"versions\": \"0+\" },", "    { \"name\": \"field2\", \"type\": \"TestInlineStruct\", \"versions\": \"0+\", ", "    \"fields\": [", "      { \"name\": \"inlineField1\", \"type\": \"int64\", \"versions\": \"0+\" }", "    ]}", "  ]", "}")), MessageSpec.class);
         StructRegistry structRegistry = new StructRegistry();
         structRegistry.register(testMessageSpec);
->>>>>>> 15418db6
 
-		FieldSpec field2 = testMessageSpec.fields().get(1);
-		assertTrue(field2.type().isStruct());
-		assertEquals(field2.type().toString(), "TestInlineStruct");
-		assertEquals(field2.name(), "field2");
+        FieldSpec field2 = testMessageSpec.fields().get(1);
+        assertTrue(field2.type().isStruct());
+        assertEquals(field2.type().toString(), "TestInlineStruct");
+        assertEquals(field2.name(), "field2");
 
-		assertEquals(structRegistry.findStruct(field2).name(), "TestInlineStruct");
-		assertFalse(structRegistry.isStructArrayWithKeys(field2));
-	}
+        assertEquals(structRegistry.findStruct(field2).name(), "TestInlineStruct");
+        assertFalse(structRegistry.isStructArrayWithKeys(field2));
+    }
 }