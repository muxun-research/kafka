/*
 * Licensed to the Apache Software Foundation (ASF) under one or more
 * contributor license agreements. See the NOTICE file distributed with
 * this work for additional information regarding copyright ownership.
 * The ASF licenses this file to You under the Apache License, Version 2.0
 * (the "License"); you may not use this file except in compliance with
 * the License. You may obtain a copy of the License at
 *
 *    http://www.apache.org/licenses/LICENSE-2.0
 *
 * Unless required by applicable law or agreed to in writing, software
 * distributed under the License is distributed on an "AS IS" BASIS,
 * WITHOUT WARRANTIES OR CONDITIONS OF ANY KIND, either express or implied.
 * See the License for the specific language governing permissions and
 * limitations under the License.
 */

package org.apache.kafka.message;

import org.junit.jupiter.api.Test;
import org.junit.jupiter.api.Timeout;

import static org.junit.jupiter.api.Assertions.assertEquals;
import static org.junit.jupiter.api.Assertions.assertFalse;
import static org.junit.jupiter.api.Assertions.assertNull;
import static org.junit.jupiter.api.Assertions.assertTrue;

@Timeout(120)
public class VersionsTest {

	private static Versions newVersions(int lower, int higher) {
		if ((lower < Short.MIN_VALUE) || (lower > Short.MAX_VALUE)) {
			throw new RuntimeException("lower bound out of range.");
		}
		if ((higher < Short.MIN_VALUE) || (higher > Short.MAX_VALUE)) {
			throw new RuntimeException("higher bound out of range.");
		}
		return new Versions((short) lower, (short) higher);
	}

<<<<<<< HEAD
	@Test
	public void testVersionsParse() {
		assertEquals(Versions.NONE, Versions.parse(null, Versions.NONE));
		assertEquals(Versions.ALL, Versions.parse(" ", Versions.ALL));
		assertEquals(Versions.ALL, Versions.parse("", Versions.ALL));
		assertEquals(newVersions(4, 5), Versions.parse(" 4-5 ", null));
	}
=======
    @Test
    public void testVersionsParse() {
        assertEquals(Versions.NONE, Versions.parse(" none ", null));
        assertEquals(Versions.NONE, Versions.parse(null, Versions.NONE));
        assertEquals(Versions.ALL, Versions.parse(" ", Versions.ALL));
        assertEquals(Versions.ALL, Versions.parse("", Versions.ALL));
        assertEquals(newVersions(4, 5), Versions.parse(" 4-5 ", null));
    }
>>>>>>> 9494bebe

	@Test
	public void testRoundTrips() {
		testRoundTrip(Versions.ALL, "0+");
		testRoundTrip(newVersions(1, 3), "1-3");
		testRoundTrip(newVersions(2, 2), "2");
		testRoundTrip(newVersions(3, Short.MAX_VALUE), "3+");
		testRoundTrip(Versions.NONE, "none");
	}

	private void testRoundTrip(Versions versions, String string) {
		assertEquals(string, versions.toString());
		assertEquals(versions, Versions.parse(versions.toString(), null));
	}

	@Test
	public void testIntersections() {
		assertEquals(newVersions(2, 3), newVersions(1, 3).intersect(
				newVersions(2, 4)));
		assertEquals(newVersions(3, 3), newVersions(0, Short.MAX_VALUE).intersect(
				newVersions(3, 3)));
		assertEquals(Versions.NONE, newVersions(9, Short.MAX_VALUE).intersect(
				newVersions(2, 8)));
		assertEquals(Versions.NONE, Versions.NONE.intersect(Versions.NONE));
	}

	@Test
	public void testContains() {
		assertTrue(newVersions(2, 3).contains((short) 3));
		assertTrue(newVersions(2, 3).contains((short) 2));
		assertFalse(newVersions(0, 1).contains((short) 2));
		assertTrue(newVersions(0, Short.MAX_VALUE).contains((short) 100));
		assertFalse(newVersions(2, Short.MAX_VALUE).contains((short) 0));
		assertTrue(newVersions(2, 3).contains(newVersions(2, 3)));
		assertTrue(newVersions(2, 3).contains(newVersions(2, 2)));
		assertFalse(newVersions(2, 3).contains(newVersions(2, 4)));
		assertTrue(newVersions(2, 3).contains(Versions.NONE));
		assertTrue(Versions.ALL.contains(newVersions(1, 2)));
	}

	@Test
	public void testSubtract() {
		assertEquals(Versions.NONE, Versions.NONE.subtract(Versions.NONE));
		assertEquals(newVersions(0, 0),
				newVersions(0, 0).subtract(Versions.NONE));
		assertEquals(newVersions(1, 1),
				newVersions(1, 2).subtract(newVersions(2, 2)));
		assertEquals(newVersions(2, 2),
				newVersions(1, 2).subtract(newVersions(1, 1)));
		assertNull(newVersions(0, Short.MAX_VALUE).subtract(newVersions(1, 100)));
		assertEquals(newVersions(10, 10),
				newVersions(1, 10).subtract(newVersions(1, 9)));
		assertEquals(newVersions(1, 1),
				newVersions(1, 10).subtract(newVersions(2, 10)));
		assertEquals(newVersions(2, 4),
				newVersions(2, Short.MAX_VALUE).subtract(newVersions(5, Short.MAX_VALUE)));
		assertEquals(newVersions(5, Short.MAX_VALUE),
				newVersions(0, Short.MAX_VALUE).subtract(newVersions(0, 4)));
	}
}<|MERGE_RESOLUTION|>--- conflicted
+++ resolved
@@ -28,25 +28,16 @@
 @Timeout(120)
 public class VersionsTest {
 
-	private static Versions newVersions(int lower, int higher) {
-		if ((lower < Short.MIN_VALUE) || (lower > Short.MAX_VALUE)) {
-			throw new RuntimeException("lower bound out of range.");
-		}
-		if ((higher < Short.MIN_VALUE) || (higher > Short.MAX_VALUE)) {
-			throw new RuntimeException("higher bound out of range.");
-		}
-		return new Versions((short) lower, (short) higher);
-	}
+    private static Versions newVersions(int lower, int higher) {
+        if ((lower < Short.MIN_VALUE) || (lower > Short.MAX_VALUE)) {
+            throw new RuntimeException("lower bound out of range.");
+        }
+        if ((higher < Short.MIN_VALUE) || (higher > Short.MAX_VALUE)) {
+            throw new RuntimeException("higher bound out of range.");
+        }
+        return new Versions((short) lower, (short) higher);
+    }
 
-<<<<<<< HEAD
-	@Test
-	public void testVersionsParse() {
-		assertEquals(Versions.NONE, Versions.parse(null, Versions.NONE));
-		assertEquals(Versions.ALL, Versions.parse(" ", Versions.ALL));
-		assertEquals(Versions.ALL, Versions.parse("", Versions.ALL));
-		assertEquals(newVersions(4, 5), Versions.parse(" 4-5 ", null));
-	}
-=======
     @Test
     public void testVersionsParse() {
         assertEquals(Versions.NONE, Versions.parse(" none ", null));
@@ -55,64 +46,63 @@
         assertEquals(Versions.ALL, Versions.parse("", Versions.ALL));
         assertEquals(newVersions(4, 5), Versions.parse(" 4-5 ", null));
     }
->>>>>>> 9494bebe
 
-	@Test
-	public void testRoundTrips() {
-		testRoundTrip(Versions.ALL, "0+");
-		testRoundTrip(newVersions(1, 3), "1-3");
-		testRoundTrip(newVersions(2, 2), "2");
-		testRoundTrip(newVersions(3, Short.MAX_VALUE), "3+");
-		testRoundTrip(Versions.NONE, "none");
-	}
+    @Test
+    public void testRoundTrips() {
+        testRoundTrip(Versions.ALL, "0+");
+        testRoundTrip(newVersions(1, 3), "1-3");
+        testRoundTrip(newVersions(2, 2), "2");
+        testRoundTrip(newVersions(3, Short.MAX_VALUE), "3+");
+        testRoundTrip(Versions.NONE, "none");
+    }
 
-	private void testRoundTrip(Versions versions, String string) {
-		assertEquals(string, versions.toString());
-		assertEquals(versions, Versions.parse(versions.toString(), null));
-	}
+    private void testRoundTrip(Versions versions, String string) {
+        assertEquals(string, versions.toString());
+        assertEquals(versions, Versions.parse(versions.toString(), null));
+    }
 
-	@Test
-	public void testIntersections() {
-		assertEquals(newVersions(2, 3), newVersions(1, 3).intersect(
-				newVersions(2, 4)));
-		assertEquals(newVersions(3, 3), newVersions(0, Short.MAX_VALUE).intersect(
-				newVersions(3, 3)));
-		assertEquals(Versions.NONE, newVersions(9, Short.MAX_VALUE).intersect(
-				newVersions(2, 8)));
-		assertEquals(Versions.NONE, Versions.NONE.intersect(Versions.NONE));
-	}
+    @Test
+    public void testIntersections() {
+        assertEquals(newVersions(2, 3), newVersions(1, 3).intersect(
+                newVersions(2, 4)));
+        assertEquals(newVersions(3, 3), newVersions(0, Short.MAX_VALUE).intersect(
+                newVersions(3, 3)));
+        assertEquals(Versions.NONE, newVersions(9, Short.MAX_VALUE).intersect(
+                newVersions(2, 8)));
+        assertEquals(Versions.NONE, Versions.NONE.intersect(Versions.NONE));
+    }
 
-	@Test
-	public void testContains() {
-		assertTrue(newVersions(2, 3).contains((short) 3));
-		assertTrue(newVersions(2, 3).contains((short) 2));
-		assertFalse(newVersions(0, 1).contains((short) 2));
-		assertTrue(newVersions(0, Short.MAX_VALUE).contains((short) 100));
-		assertFalse(newVersions(2, Short.MAX_VALUE).contains((short) 0));
-		assertTrue(newVersions(2, 3).contains(newVersions(2, 3)));
-		assertTrue(newVersions(2, 3).contains(newVersions(2, 2)));
-		assertFalse(newVersions(2, 3).contains(newVersions(2, 4)));
-		assertTrue(newVersions(2, 3).contains(Versions.NONE));
-		assertTrue(Versions.ALL.contains(newVersions(1, 2)));
-	}
+    @Test
+    public void testContains() {
+        assertTrue(newVersions(2, 3).contains((short) 3));
+        assertTrue(newVersions(2, 3).contains((short) 2));
+        assertFalse(newVersions(0, 1).contains((short) 2));
+        assertTrue(newVersions(0, Short.MAX_VALUE).contains((short) 100));
+        assertFalse(newVersions(2, Short.MAX_VALUE).contains((short) 0));
+        assertTrue(newVersions(2, 3).contains(newVersions(2, 3)));
+        assertTrue(newVersions(2, 3).contains(newVersions(2, 2)));
+        assertFalse(newVersions(2, 3).contains(newVersions(2, 4)));
+        assertTrue(newVersions(2, 3).contains(Versions.NONE));
+        assertTrue(Versions.ALL.contains(newVersions(1, 2)));
+    }
 
-	@Test
-	public void testSubtract() {
-		assertEquals(Versions.NONE, Versions.NONE.subtract(Versions.NONE));
-		assertEquals(newVersions(0, 0),
-				newVersions(0, 0).subtract(Versions.NONE));
-		assertEquals(newVersions(1, 1),
-				newVersions(1, 2).subtract(newVersions(2, 2)));
-		assertEquals(newVersions(2, 2),
-				newVersions(1, 2).subtract(newVersions(1, 1)));
-		assertNull(newVersions(0, Short.MAX_VALUE).subtract(newVersions(1, 100)));
-		assertEquals(newVersions(10, 10),
-				newVersions(1, 10).subtract(newVersions(1, 9)));
-		assertEquals(newVersions(1, 1),
-				newVersions(1, 10).subtract(newVersions(2, 10)));
-		assertEquals(newVersions(2, 4),
-				newVersions(2, Short.MAX_VALUE).subtract(newVersions(5, Short.MAX_VALUE)));
-		assertEquals(newVersions(5, Short.MAX_VALUE),
-				newVersions(0, Short.MAX_VALUE).subtract(newVersions(0, 4)));
-	}
+    @Test
+    public void testSubtract() {
+        assertEquals(Versions.NONE, Versions.NONE.subtract(Versions.NONE));
+        assertEquals(newVersions(0, 0),
+            newVersions(0, 0).subtract(Versions.NONE));
+        assertEquals(newVersions(1, 1),
+            newVersions(1, 2).subtract(newVersions(2, 2)));
+        assertEquals(newVersions(2, 2),
+            newVersions(1, 2).subtract(newVersions(1, 1)));
+        assertNull(newVersions(0, Short.MAX_VALUE).subtract(newVersions(1, 100)));
+        assertEquals(newVersions(10, 10),
+            newVersions(1, 10).subtract(newVersions(1, 9)));
+        assertEquals(newVersions(1, 1),
+            newVersions(1, 10).subtract(newVersions(2, 10)));
+        assertEquals(newVersions(2, 4),
+            newVersions(2, Short.MAX_VALUE).subtract(newVersions(5, Short.MAX_VALUE)));
+        assertEquals(newVersions(5, Short.MAX_VALUE),
+            newVersions(0, Short.MAX_VALUE).subtract(newVersions(0, 4)));
+    }
 }