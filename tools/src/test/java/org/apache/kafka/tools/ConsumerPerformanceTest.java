--- conflicted
+++ resolved
@@ -53,43 +53,24 @@
 
     @Test
     public void testDetailedHeaderMatchBody() {
-        testHeaderMatchContent(true, 2, () -> ConsumerPerformance.printConsumerProgress(1, 1024 * 1024, 0, 1, 0, 0, 1, dateFormat, 1L));
+        testHeaderMatchContent(true, 2,
+            () -> ConsumerPerformance.printConsumerProgress(1, 1024 * 1024, 0, 1, 0, 0, 1, dateFormat, 1L));
     }
 
     @Test
     public void testNonDetailedHeaderMatchBody() {
-        testHeaderMatchContent(false, 2, () -> ConsumerPerformance.printConsumerProgress(1, 1024 * 1024, 0, 1, 0, 0, 1, dateFormat, 1L));
+        testHeaderMatchContent(false, 2,
+            () -> ConsumerPerformance.printConsumerProgress(1, 1024 * 1024, 0, 1, 0, 0, 1, dateFormat, 1L));
     }
 
     @Test
-<<<<<<< HEAD
-    public void testConfigBrokerList() {
-        String[] args = new String[]{"--broker-list", "localhost:9092", "--topic", "test", "--messages", "10"};
-
-        ConsumerPerformance.ConsumerPerfOptions config = new ConsumerPerformance.ConsumerPerfOptions(args);
-
-        assertEquals("localhost:9092", config.brokerHostsAndPorts());
-        assertTrue(config.topic().contains("test"));
-        assertEquals(10, config.numMessages());
-    }
-
-    @Test
-=======
->>>>>>> 9494bebe
     public void testConfigBootStrapServer() {
-        String[] args = new String[]{"--bootstrap-server", "localhost:9092", "--topic", "test", "--messages", "10", "--print-metrics"};
-
-        ConsumerPerformance.ConsumerPerfOptions config = new ConsumerPerformance.ConsumerPerfOptions(args);
-
-        assertEquals("localhost:9092", config.brokerHostsAndPorts());
-        assertTrue(config.topic().contains("test"));
-        assertEquals(10, config.numMessages());
-    }
-
-    @Test
-<<<<<<< HEAD
-    public void testBrokerListOverride() {
-        String[] args = new String[]{"--broker-list", "localhost:9094", "--bootstrap-server", "localhost:9092", "--topic", "test", "--messages", "10"};
+        String[] args = new String[]{
+            "--bootstrap-server", "localhost:9092",
+            "--topic", "test",
+            "--messages", "10",
+            "--print-metrics"
+        };
 
         ConsumerPerformance.ConsumerPerfOptions config = new ConsumerPerformance.ConsumerPerfOptions(args);
 
@@ -100,16 +81,12 @@
 
     @Test
     public void testConfigWithUnrecognizedOption() {
-        String[] args = new String[]{"--broker-list", "localhost:9092", "--topic", "test", "--messages", "10", "--new-consumer"};
-=======
-    public void testConfigWithUnrecognizedOption() {
         String[] args = new String[]{
             "--bootstrap-server", "localhost:9092",
             "--topic", "test",
             "--messages", "10",
             "--new-consumer"
         };
->>>>>>> 9494bebe
 
         String err = ToolsTestUtils.captureStandardErr(() -> new ConsumerPerformance.ConsumerPerfOptions(args));
 
@@ -124,16 +101,12 @@
             output.flush();
         }
 
-<<<<<<< HEAD
-        String[] args = new String[]{"--broker-list", "localhost:9092", "--topic", "test", "--messages", "10", "--consumer.config", tempFile.getAbsolutePath()};
-=======
         String[] args = new String[]{
             "--bootstrap-server", "localhost:9092",
             "--topic", "test",
             "--messages", "10",
             "--consumer.config", tempFile.getAbsolutePath()
         };
->>>>>>> 9494bebe
 
         ConsumerPerformance.ConsumerPerfOptions config = new ConsumerPerformance.ConsumerPerfOptions(args);
 
@@ -142,15 +115,11 @@
 
     @Test
     public void testDefaultClientId() throws IOException {
-<<<<<<< HEAD
-        String[] args = new String[]{"--broker-list", "localhost:9092", "--topic", "test", "--messages", "10"};
-=======
         String[] args = new String[]{
             "--bootstrap-server", "localhost:9092",
             "--topic", "test",
             "--messages", "10"
         };
->>>>>>> 9494bebe
 
         ConsumerPerformance.ConsumerPerfOptions config = new ConsumerPerformance.ConsumerPerfOptions(args);
 
