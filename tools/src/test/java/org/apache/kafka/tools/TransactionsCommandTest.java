/*
 * Licensed to the Apache Software Foundation (ASF) under one or more
 * contributor license agreements. See the NOTICE file distributed with
 * this work for additional information regarding copyright ownership.
 * The ASF licenses this file to You under the Apache License, Version 2.0
 * (the "License"); you may not use this file except in compliance with
 * the License. You may obtain a copy of the License at
 *
 *    http://www.apache.org/licenses/LICENSE-2.0
 *
 * Unless required by applicable law or agreed to in writing, software
 * distributed under the License is distributed on an "AS IS" BASIS,
 * WITHOUT WARRANTIES OR CONDITIONS OF ANY KIND, either express or implied.
 * See the License for the specific language governing permissions and
 * limitations under the License.
 */
package org.apache.kafka.tools;

import org.apache.kafka.clients.admin.*;
import org.apache.kafka.clients.admin.DescribeProducersResult.PartitionProducerState;
import org.apache.kafka.common.KafkaFuture;
import org.apache.kafka.common.Node;
import org.apache.kafka.common.TopicPartition;
import org.apache.kafka.common.TopicPartitionInfo;
import org.apache.kafka.common.errors.TransactionalIdNotFoundException;
import org.apache.kafka.common.internals.KafkaFutureImpl;
import org.apache.kafka.common.utils.Exit;
import org.apache.kafka.common.utils.MockTime;

import org.junit.jupiter.api.AfterEach;
import org.junit.jupiter.api.BeforeEach;
import org.junit.jupiter.api.Test;
import org.junit.jupiter.params.ParameterizedTest;
import org.junit.jupiter.params.provider.ValueSource;
import org.mockito.Mockito;

import java.io.*;
import java.util.*;
import java.util.concurrent.TimeUnit;

import static java.util.Arrays.asList;
import static java.util.Collections.*;
import static org.apache.kafka.common.KafkaFuture.completedFuture;
import static org.junit.jupiter.api.Assertions.assertEquals;
import static org.junit.jupiter.api.Assertions.assertTrue;

public class TransactionsCommandTest {

    private final ToolsTestUtils.MockExitProcedure exitProcedure = new ToolsTestUtils.MockExitProcedure();
    private final ByteArrayOutputStream outputStream = new ByteArrayOutputStream();
    private final PrintStream out = new PrintStream(outputStream);
    private final MockTime time = new MockTime();
    private final Admin admin = Mockito.mock(Admin.class);

    @BeforeEach
    public void setupExitProcedure() {
        Exit.setExitProcedure(exitProcedure);
    }

    @AfterEach
    public void resetExitProcedure() {
        Exit.resetExitProcedure();
    }

    @Test
    public void testDescribeProducersTopicRequired() throws Exception {
        assertCommandFailure(new String[]{"--bootstrap-server", "localhost:9092", "describe-producers", "--partition", "0"});
    }

    @Test
    public void testDescribeProducersPartitionRequired() throws Exception {
        assertCommandFailure(new String[]{"--bootstrap-server", "localhost:9092", "describe-producers", "--topic", "foo"});
    }

    @Test
    public void testDescribeProducersLeader() throws Exception {
        TopicPartition topicPartition = new TopicPartition("foo", 5);
        String[] args = new String[]{"--bootstrap-server", "localhost:9092", "describe-producers", "--topic", topicPartition.topic(), "--partition", String.valueOf(topicPartition.partition())};

        testDescribeProducers(topicPartition, args, new DescribeProducersOptions());
    }

    @Test
    public void testDescribeProducersSpecificReplica() throws Exception {
        TopicPartition topicPartition = new TopicPartition("foo", 5);
        int brokerId = 5;

        String[] args = new String[]{"--bootstrap-server", "localhost:9092", "describe-producers", "--topic", topicPartition.topic(), "--partition", String.valueOf(topicPartition.partition()), "--broker-id", String.valueOf(brokerId)};

        testDescribeProducers(topicPartition, args, new DescribeProducersOptions().brokerId(brokerId));
    }

    private void testDescribeProducers(TopicPartition topicPartition, String[] args, DescribeProducersOptions expectedOptions) throws Exception {
        DescribeProducersResult describeResult = Mockito.mock(DescribeProducersResult.class);
        KafkaFuture<PartitionProducerState> describeFuture = completedFuture(new PartitionProducerState(asList(new ProducerState(12345L, 15, 1300, 1599509565L, OptionalInt.of(20), OptionalLong.of(990)), new ProducerState(98765L, 30, 2300, 1599509599L, OptionalInt.empty(), OptionalLong.empty()))));


        Mockito.when(describeResult.partitionResult(topicPartition)).thenReturn(describeFuture);
        Mockito.when(admin.describeProducers(singleton(topicPartition), expectedOptions)).thenReturn(describeResult);

        execute(args);
        assertNormalExit();

        List<List<String>> table = readOutputAsTable();
        assertEquals(3, table.size());

        List<String> expectedHeaders = TransactionsCommand.DescribeProducersCommand.HEADERS;
        assertEquals(expectedHeaders, table.get(0));

<<<<<<< HEAD
        Set<List<String>> expectedRows = Utils.mkSet(asList("12345", "15", "20", "1300", "1599509565", "990"), asList("98765", "30", "-1", "2300", "1599509599", "None"));
        assertEquals(expectedRows, new HashSet<>(table.subList(1, table.size())));
    }

    @Test
    public void testListTransactions() throws Exception {
        String[] args = new String[]{"--bootstrap-server", "localhost:9092", "list"};
=======
        Set<List<String>> expectedRows = Set.of(
            asList("12345", "15", "20", "1300", "1599509565", "990"),
            asList("98765", "30", "-1", "2300", "1599509599", "None")
        );
        assertEquals(expectedRows, new HashSet<>(table.subList(1, table.size())));
    }

    @ParameterizedTest
    @ValueSource(booleans = {true, false})
    public void testListTransactions(boolean hasDurationFilter) throws Exception {
        String[] args = new String[] {
            "--bootstrap-server",
            "localhost:9092",
            "list"
        };
>>>>>>> 9494bebe

        if (hasDurationFilter) {
            args = new String[] {
                "--bootstrap-server",
                "localhost:9092",
                "list",
                "--duration-filter",
                Long.toString(Long.MAX_VALUE)
            };
        }

        Map<Integer, Collection<TransactionListing>> transactions = new HashMap<>();
        transactions.put(0, asList(new TransactionListing("foo", 12345L, TransactionState.ONGOING), new TransactionListing("bar", 98765L, TransactionState.PREPARE_ABORT)));
        transactions.put(1, singletonList(new TransactionListing("baz", 13579L, TransactionState.COMPLETE_COMMIT)));

        if (hasDurationFilter) {
            expectListTransactions(new ListTransactionsOptions().filterOnDuration(Long.MAX_VALUE), transactions);
        } else {
            expectListTransactions(transactions);
        }

        execute(args);
        assertNormalExit();

        List<List<String>> table = readOutputAsTable();
        assertEquals(4, table.size());

        // Assert expected headers
        List<String> expectedHeaders = TransactionsCommand.ListTransactionsCommand.HEADERS;
        assertEquals(expectedHeaders, table.get(0));

<<<<<<< HEAD
        Set<List<String>> expectedRows = Utils.mkSet(asList("foo", "0", "12345", "Ongoing"), asList("bar", "0", "98765", "PrepareAbort"), asList("baz", "1", "13579", "CompleteCommit"));
=======
        Set<List<String>> expectedRows = Set.of(
            asList("foo", "0", "12345", "Ongoing"),
            asList("bar", "0", "98765", "PrepareAbort"),
            asList("baz", "1", "13579", "CompleteCommit")
        );
>>>>>>> 9494bebe
        assertEquals(expectedRows, new HashSet<>(table.subList(1, table.size())));
    }

    @Test
    public void testDescribeTransactionsTransactionalIdRequired() throws Exception {
        assertCommandFailure(new String[]{"--bootstrap-server", "localhost:9092", "describe"});
    }

    @Test
    public void testDescribeTransaction() throws Exception {
        String transactionalId = "foo";
        String[] args = new String[]{"--bootstrap-server", "localhost:9092", "describe", "--transactional-id", transactionalId};

        DescribeTransactionsResult describeResult = Mockito.mock(DescribeTransactionsResult.class);

        int coordinatorId = 5;
        long transactionStartTime = time.milliseconds();

        KafkaFuture<TransactionDescription> describeFuture = completedFuture(new TransactionDescription(coordinatorId, TransactionState.ONGOING, 12345L, 15, 10000, OptionalLong.of(transactionStartTime), singleton(new TopicPartition("bar", 0))));

        Mockito.when(describeResult.description(transactionalId)).thenReturn(describeFuture);
        Mockito.when(admin.describeTransactions(singleton(transactionalId))).thenReturn(describeResult);

        // Add a little time so that we can see a positive transaction duration in the output
        time.sleep(5000);

        execute(args);
        assertNormalExit();

        List<List<String>> table = readOutputAsTable();
        assertEquals(2, table.size());

        List<String> expectedHeaders = TransactionsCommand.DescribeTransactionsCommand.HEADERS;
        assertEquals(expectedHeaders, table.get(0));

        List<String> expectedRow = asList(String.valueOf(coordinatorId), transactionalId, "12345", "15", "Ongoing", "10000", String.valueOf(transactionStartTime), "5000", "bar-0");
        assertEquals(expectedRow, table.get(1));
    }

    @Test
    public void testDescribeTransactionsStartOffsetOrProducerIdRequired() throws Exception {
        assertCommandFailure(new String[]{"--bootstrap-server", "localhost:9092", "abort", "--topic", "foo", "--partition", "0"});
    }

    @Test
    public void testDescribeTransactionsTopicRequired() throws Exception {
        assertCommandFailure(new String[]{"--bootstrap-server", "localhost:9092", "abort", "--partition", "0", "--start-offset", "9990"});
    }

    @Test
    public void testDescribeTransactionsPartitionRequired() throws Exception {
        assertCommandFailure(new String[]{"--bootstrap-server", "localhost:9092", "abort", "--topic", "foo", "--start-offset", "9990"});
    }

    @Test
    public void testDescribeTransactionsProducerEpochRequiredWithProducerId() throws Exception {
        assertCommandFailure(new String[]{"--bootstrap-server", "localhost:9092", "abort", "--topic", "foo", "--partition", "0", "--producer-id", "12345"});
    }

    @Test
    public void testDescribeTransactionsCoordinatorEpochRequiredWithProducerId() throws Exception {
        assertCommandFailure(new String[]{"--bootstrap-server", "localhost:9092", "abort", "--topic", "foo", "--partition", "0", "--producer-id", "12345", "--producer-epoch", "15"});
    }

    @Test
    public void testNewBrokerAbortTransaction() throws Exception {
        TopicPartition topicPartition = new TopicPartition("foo", 5);
        long startOffset = 9173;
        long producerId = 12345L;
        short producerEpoch = 15;
        int coordinatorEpoch = 76;

        String[] args = new String[]{"--bootstrap-server", "localhost:9092", "abort", "--topic", topicPartition.topic(), "--partition", String.valueOf(topicPartition.partition()), "--start-offset", String.valueOf(startOffset)};

        DescribeProducersResult describeResult = Mockito.mock(DescribeProducersResult.class);
        KafkaFuture<PartitionProducerState> describeFuture = completedFuture(new PartitionProducerState(singletonList(new ProducerState(producerId, producerEpoch, 1300, 1599509565L, OptionalInt.of(coordinatorEpoch), OptionalLong.of(startOffset)))));

        AbortTransactionResult abortTransactionResult = Mockito.mock(AbortTransactionResult.class);
        KafkaFuture<Void> abortFuture = completedFuture(null);
        AbortTransactionSpec expectedAbortSpec = new AbortTransactionSpec(topicPartition, producerId, producerEpoch, coordinatorEpoch);

        Mockito.when(describeResult.partitionResult(topicPartition)).thenReturn(describeFuture);
        Mockito.when(admin.describeProducers(singleton(topicPartition))).thenReturn(describeResult);

        Mockito.when(abortTransactionResult.all()).thenReturn(abortFuture);
        Mockito.when(admin.abortTransaction(expectedAbortSpec)).thenReturn(abortTransactionResult);

        execute(args);
        assertNormalExit();
    }

    @ParameterizedTest
    @ValueSource(ints = {29, -1})
    public void testOldBrokerAbortTransactionWithUnknownCoordinatorEpoch(int coordinatorEpoch) throws Exception {
        TopicPartition topicPartition = new TopicPartition("foo", 5);
        long producerId = 12345L;
        short producerEpoch = 15;

        String[] args = new String[]{"--bootstrap-server", "localhost:9092", "abort", "--topic", topicPartition.topic(), "--partition", String.valueOf(topicPartition.partition()), "--producer-id", String.valueOf(producerId), "--producer-epoch", String.valueOf(producerEpoch), "--coordinator-epoch", String.valueOf(coordinatorEpoch)};

        AbortTransactionResult abortTransactionResult = Mockito.mock(AbortTransactionResult.class);
        KafkaFuture<Void> abortFuture = completedFuture(null);

<<<<<<< HEAD
        final int expectedCoordinatorEpoch;
        if (coordinatorEpoch < 0) {
            expectedCoordinatorEpoch = 0;
        } else {
            expectedCoordinatorEpoch = coordinatorEpoch;
        }

        AbortTransactionSpec expectedAbortSpec = new AbortTransactionSpec(topicPartition, producerId, producerEpoch, expectedCoordinatorEpoch);
=======
        int expectedCoordinatorEpoch = Math.max(coordinatorEpoch, 0);
        AbortTransactionSpec expectedAbortSpec = new AbortTransactionSpec(
            topicPartition, producerId, producerEpoch, expectedCoordinatorEpoch);
>>>>>>> 9494bebe

        Mockito.when(abortTransactionResult.all()).thenReturn(abortFuture);
        Mockito.when(admin.abortTransaction(expectedAbortSpec)).thenReturn(abortTransactionResult);

        execute(args);
        assertNormalExit();
    }

    @Test
    public void testFindHangingRequiresEitherBrokerIdOrTopic() throws Exception {
        assertCommandFailure(new String[]{"--bootstrap-server", "localhost:9092", "find-hanging"});
    }

    @Test
    public void testFindHangingRequiresTopicIfPartitionIsSpecified() throws Exception {
        assertCommandFailure(new String[]{"--bootstrap-server", "localhost:9092", "find-hanging", "--broker-id", "0", "--partition", "5"});
    }

    private void expectListTransactions(Map<Integer, Collection<TransactionListing>> listingsByBroker) {
        expectListTransactions(new ListTransactionsOptions(), listingsByBroker);
    }

    private void expectListTransactions(ListTransactionsOptions options, Map<Integer, Collection<TransactionListing>> listingsByBroker) {
        ListTransactionsResult listResult = Mockito.mock(ListTransactionsResult.class);
        Mockito.when(admin.listTransactions(options)).thenReturn(listResult);

        List<TransactionListing> allListings = new ArrayList<>();
        listingsByBroker.values().forEach(allListings::addAll);

        Mockito.when(listResult.all()).thenReturn(completedFuture(allListings));
        Mockito.when(listResult.allByBrokerId()).thenReturn(completedFuture(listingsByBroker));
    }

    private void expectDescribeProducers(TopicPartition topicPartition, long producerId, short producerEpoch, long lastTimestamp, OptionalInt coordinatorEpoch, OptionalLong txnStartOffset) {
        PartitionProducerState partitionProducerState = new PartitionProducerState(singletonList(new ProducerState(producerId, producerEpoch, 500, lastTimestamp, coordinatorEpoch, txnStartOffset)));

        DescribeProducersResult result = Mockito.mock(DescribeProducersResult.class);
        Mockito.when(result.all()).thenReturn(completedFuture(singletonMap(topicPartition, partitionProducerState)));

        Mockito.when(admin.describeProducers(Collections.singletonList(topicPartition), new DescribeProducersOptions())).thenReturn(result);
    }

    private void expectDescribeTransactions(Map<String, TransactionDescription> descriptions) {
        DescribeTransactionsResult result = Mockito.mock(DescribeTransactionsResult.class);
        descriptions.forEach((transactionalId, description) -> {
            Mockito.when(result.description(transactionalId)).thenReturn(completedFuture(description));
        });
        Mockito.when(result.all()).thenReturn(completedFuture(descriptions));
        Mockito.when(admin.describeTransactions(descriptions.keySet())).thenReturn(result);
    }

    private void expectListTopics(Set<String> topics) {
        ListTopicsResult result = Mockito.mock(ListTopicsResult.class);
        Mockito.when(result.names()).thenReturn(completedFuture(topics));
        ListTopicsOptions listOptions = new ListTopicsOptions().listInternal(true);
        Mockito.when(admin.listTopics(listOptions)).thenReturn(result);
    }

    private void expectDescribeTopics(Map<String, TopicDescription> descriptions) {
        DescribeTopicsResult result = Mockito.mock(DescribeTopicsResult.class);
        Mockito.when(result.allTopicNames()).thenReturn(completedFuture(descriptions));
        Mockito.when(admin.describeTopics(new ArrayList<>(descriptions.keySet()))).thenReturn(result);
    }

    @Test
    public void testFindHangingLookupTopicPartitionsForBroker() throws Exception {
        int brokerId = 5;

        String[] args = new String[]{"--bootstrap-server", "localhost:9092", "find-hanging", "--broker-id", String.valueOf(brokerId)};

        String topic = "foo";
        expectListTopics(singleton(topic));

        Node node0 = new Node(0, "localhost", 9092);
        Node node1 = new Node(1, "localhost", 9093);
        Node node5 = new Node(5, "localhost", 9097);

        TopicPartitionInfo partition0 = new TopicPartitionInfo(0, node0, Arrays.asList(node0, node1), Arrays.asList(node0, node1));
        TopicPartitionInfo partition1 = new TopicPartitionInfo(1, node1, Arrays.asList(node1, node5), Arrays.asList(node1, node5));

        TopicDescription description = new TopicDescription(topic, false, Arrays.asList(partition0, partition1));
        expectDescribeTopics(singletonMap(topic, description));

        DescribeProducersResult result = Mockito.mock(DescribeProducersResult.class);
        Mockito.when(result.all()).thenReturn(completedFuture(emptyMap()));

        Mockito.when(admin.describeProducers(Collections.singletonList(new TopicPartition(topic, 1)), new DescribeProducersOptions().brokerId(brokerId))).thenReturn(result);

        execute(args);
        assertNormalExit();
        assertNoHangingTransactions();
    }

    @Test
    public void testFindHangingLookupTopicAndBrokerId() throws Exception {
        int brokerId = 5;
        String topic = "foo";

        String[] args = new String[]{"--bootstrap-server", "localhost:9092", "find-hanging", "--broker-id", String.valueOf(brokerId), "--topic", topic};

        Node node0 = new Node(0, "localhost", 9092);
        Node node1 = new Node(1, "localhost", 9093);
        Node node5 = new Node(5, "localhost", 9097);

        TopicPartitionInfo partition0 = new TopicPartitionInfo(0, node0, Arrays.asList(node0, node1), Arrays.asList(node0, node1));
        TopicPartitionInfo partition1 = new TopicPartitionInfo(1, node1, Arrays.asList(node1, node5), Arrays.asList(node1, node5));

        TopicDescription description = new TopicDescription(topic, false, Arrays.asList(partition0, partition1));
        expectDescribeTopics(singletonMap(topic, description));

        DescribeProducersResult result = Mockito.mock(DescribeProducersResult.class);
        Mockito.when(result.all()).thenReturn(completedFuture(emptyMap()));

        Mockito.when(admin.describeProducers(Collections.singletonList(new TopicPartition(topic, 1)), new DescribeProducersOptions().brokerId(brokerId))).thenReturn(result);

        execute(args);
        assertNormalExit();
        assertNoHangingTransactions();
    }

    @Test
    public void testFindHangingLookupTopicPartitionsForTopic() throws Exception {
        String topic = "foo";

        String[] args = new String[]{"--bootstrap-server", "localhost:9092", "find-hanging", "--topic", topic};

        Node node0 = new Node(0, "localhost", 9092);
        Node node1 = new Node(1, "localhost", 9093);
        Node node5 = new Node(5, "localhost", 9097);

        TopicPartitionInfo partition0 = new TopicPartitionInfo(0, node0, Arrays.asList(node0, node1), Arrays.asList(node0, node1));
        TopicPartitionInfo partition1 = new TopicPartitionInfo(1, node1, Arrays.asList(node1, node5), Arrays.asList(node1, node5));

        TopicDescription description = new TopicDescription(topic, false, Arrays.asList(partition0, partition1));
        expectDescribeTopics(singletonMap(topic, description));

        DescribeProducersResult result = Mockito.mock(DescribeProducersResult.class);
        Mockito.when(result.all()).thenReturn(completedFuture(emptyMap()));

        Mockito.when(admin.describeProducers(Arrays.asList(new TopicPartition(topic, 0), new TopicPartition(topic, 1)), new DescribeProducersOptions())).thenReturn(result);

        execute(args);
        assertNormalExit();
        assertNoHangingTransactions();
    }

    private void assertNoHangingTransactions() throws Exception {
        List<List<String>> table = readOutputAsTable();
        assertEquals(1, table.size());

        List<String> expectedHeaders = TransactionsCommand.FindHangingTransactionsCommand.HEADERS;
        assertEquals(expectedHeaders, table.get(0));
    }

    @Test
    public void testFindHangingSpecifiedTopicPartition() throws Exception {
        TopicPartition topicPartition = new TopicPartition("foo", 5);

        String[] args = new String[]{"--bootstrap-server", "localhost:9092", "find-hanging", "--topic", topicPartition.topic(), "--partition", String.valueOf(topicPartition.partition())};

        long producerId = 132L;
        short producerEpoch = 5;
        long lastTimestamp = time.milliseconds();
        OptionalInt coordinatorEpoch = OptionalInt.of(19);
        OptionalLong txnStartOffset = OptionalLong.of(29384L);

        expectDescribeProducers(topicPartition, producerId, producerEpoch, lastTimestamp, coordinatorEpoch, txnStartOffset);

        execute(args);
        assertNormalExit();

        List<List<String>> table = readOutputAsTable();
        assertEquals(1, table.size());

        List<String> expectedHeaders = TransactionsCommand.FindHangingTransactionsCommand.HEADERS;
        assertEquals(expectedHeaders, table.get(0));
    }

    @Test
    public void testFindHangingNoMappedTransactionalId() throws Exception {
        TopicPartition topicPartition = new TopicPartition("foo", 5);

        String[] args = new String[]{"--bootstrap-server", "localhost:9092", "find-hanging", "--topic", topicPartition.topic(), "--partition", String.valueOf(topicPartition.partition())};

        long producerId = 132L;
        short producerEpoch = 5;
        long lastTimestamp = time.milliseconds() - TimeUnit.MINUTES.toMillis(60);
        int coordinatorEpoch = 19;
        long txnStartOffset = 29384L;

        expectDescribeProducers(topicPartition, producerId, producerEpoch, lastTimestamp, OptionalInt.of(coordinatorEpoch), OptionalLong.of(txnStartOffset));

        expectListTransactions(new ListTransactionsOptions().filterProducerIds(singleton(producerId)), singletonMap(1, Collections.emptyList()));

        expectDescribeTransactions(Collections.emptyMap());

        execute(args);
        assertNormalExit();

        assertHangingTransaction(topicPartition, producerId, producerEpoch, coordinatorEpoch, txnStartOffset, lastTimestamp);
    }

    @Test
    public void testFindHangingWithNoTransactionDescription() throws Exception {
        TopicPartition topicPartition = new TopicPartition("foo", 5);

        String[] args = new String[]{"--bootstrap-server", "localhost:9092", "find-hanging", "--topic", topicPartition.topic(), "--partition", String.valueOf(topicPartition.partition())};

        long producerId = 132L;
        short producerEpoch = 5;
        long lastTimestamp = time.milliseconds() - TimeUnit.MINUTES.toMillis(60);
        int coordinatorEpoch = 19;
        long txnStartOffset = 29384L;

        expectDescribeProducers(topicPartition, producerId, producerEpoch, lastTimestamp, OptionalInt.of(coordinatorEpoch), OptionalLong.of(txnStartOffset));

        String transactionalId = "bar";
        TransactionListing listing = new TransactionListing(transactionalId, producerId, TransactionState.ONGOING);

        expectListTransactions(new ListTransactionsOptions().filterProducerIds(singleton(producerId)), singletonMap(1, Collections.singletonList(listing)));

        DescribeTransactionsResult result = Mockito.mock(DescribeTransactionsResult.class);
        Mockito.when(result.description(transactionalId)).thenReturn(failedFuture(new TransactionalIdNotFoundException(transactionalId + " not found")));
        Mockito.when(admin.describeTransactions(singleton(transactionalId))).thenReturn(result);

        execute(args);
        assertNormalExit();

        assertHangingTransaction(topicPartition, producerId, producerEpoch, coordinatorEpoch, txnStartOffset, lastTimestamp);
    }

    private <T> KafkaFuture<T> failedFuture(Exception e) {
        KafkaFutureImpl<T> future = new KafkaFutureImpl<>();
        future.completeExceptionally(e);
        return future;
    }

    @Test
    public void testFindHangingDoesNotFilterByTransactionInProgressWithDifferentPartitions() throws Exception {
        TopicPartition topicPartition = new TopicPartition("foo", 5);

        String[] args = new String[]{"--bootstrap-server", "localhost:9092", "find-hanging", "--topic", topicPartition.topic(), "--partition", String.valueOf(topicPartition.partition())};

        long producerId = 132L;
        short producerEpoch = 5;
        long lastTimestamp = time.milliseconds() - TimeUnit.MINUTES.toMillis(60);
        int coordinatorEpoch = 19;
        long txnStartOffset = 29384L;

        expectDescribeProducers(topicPartition, producerId, producerEpoch, lastTimestamp, OptionalInt.of(coordinatorEpoch), OptionalLong.of(txnStartOffset));

        String transactionalId = "bar";
        TransactionListing listing = new TransactionListing(transactionalId, producerId, TransactionState.ONGOING);

        expectListTransactions(new ListTransactionsOptions().filterProducerIds(singleton(producerId)), singletonMap(1, Collections.singletonList(listing)));

        // Although there is a transaction in progress from the same
        // producer epoch, it does not include the topic partition we
        // found when describing producers.
        TransactionDescription description = new TransactionDescription(1, TransactionState.ONGOING, producerId, producerEpoch, 60000, OptionalLong.of(time.milliseconds()), singleton(new TopicPartition("foo", 10)));

        expectDescribeTransactions(singletonMap(transactionalId, description));

        execute(args);
        assertNormalExit();

        assertHangingTransaction(topicPartition, producerId, producerEpoch, coordinatorEpoch, txnStartOffset, lastTimestamp);
    }

    private void assertHangingTransaction(TopicPartition topicPartition, long producerId, short producerEpoch, int coordinatorEpoch, long txnStartOffset, long lastTimestamp) throws Exception {
        List<List<String>> table = readOutputAsTable();
        assertEquals(2, table.size());

        List<String> expectedHeaders = TransactionsCommand.FindHangingTransactionsCommand.HEADERS;
        assertEquals(expectedHeaders, table.get(0));

        long durationMinutes = TimeUnit.MILLISECONDS.toMinutes(time.milliseconds() - lastTimestamp);

        List<String> expectedRow = asList(topicPartition.topic(), String.valueOf(topicPartition.partition()), String.valueOf(producerId), String.valueOf(producerEpoch), String.valueOf(coordinatorEpoch), String.valueOf(txnStartOffset), String.valueOf(lastTimestamp), String.valueOf(durationMinutes));
        assertEquals(expectedRow, table.get(1));
    }

    @Test
    public void testFindHangingFilterByTransactionInProgressWithSamePartition() throws Exception {
        TopicPartition topicPartition = new TopicPartition("foo", 5);

        String[] args = new String[]{"--bootstrap-server", "localhost:9092", "find-hanging", "--topic", topicPartition.topic(), "--partition", String.valueOf(topicPartition.partition())};

        long producerId = 132L;
        short producerEpoch = 5;
        long lastTimestamp = time.milliseconds() - TimeUnit.MINUTES.toMillis(60);
        int coordinatorEpoch = 19;
        long txnStartOffset = 29384L;

        expectDescribeProducers(topicPartition, producerId, producerEpoch, lastTimestamp, OptionalInt.of(coordinatorEpoch), OptionalLong.of(txnStartOffset));

        String transactionalId = "bar";
        TransactionListing listing = new TransactionListing(transactionalId, producerId, TransactionState.ONGOING);

        expectListTransactions(new ListTransactionsOptions().filterProducerIds(singleton(producerId)), singletonMap(1, Collections.singletonList(listing)));

        // The coordinator shows an active transaction with the same epoch
        // which includes the partition, so no hanging transaction should
        // be detected.
        TransactionDescription description = new TransactionDescription(1, TransactionState.ONGOING, producerId, producerEpoch, 60000, OptionalLong.of(lastTimestamp), singleton(topicPartition));

        expectDescribeTransactions(singletonMap(transactionalId, description));

        execute(args);
        assertNormalExit();
        assertNoHangingTransactions();
    }

    private void execute(String[] args) throws Exception {
        TransactionsCommand.execute(args, ns -> admin, out, time);
    }

    private List<List<String>> readOutputAsTable() throws IOException {
        List<List<String>> table = new ArrayList<>();
        ByteArrayInputStream inputStream = new ByteArrayInputStream(outputStream.toByteArray());
        BufferedReader reader = new BufferedReader(new InputStreamReader(inputStream));

        while (true) {
            List<String> row = readRow(reader);
            if (row == null) {
                break;
            }
            table.add(row);
        }
        return table;
    }

    private List<String> readRow(BufferedReader reader) throws IOException {
        String line = reader.readLine();
        if (line == null) {
            return null;
        } else {
            return asList(line.split("\\s+"));
        }
    }

    private void assertNormalExit() {
        assertTrue(exitProcedure.hasExited());
        assertEquals(0, exitProcedure.statusCode());
    }

    private void assertCommandFailure(String[] args) throws Exception {
        execute(args);
        assertTrue(exitProcedure.hasExited());
        assertEquals(1, exitProcedure.statusCode());
    }

}<|MERGE_RESOLUTION|>--- conflicted
+++ resolved
@@ -16,8 +16,23 @@
  */
 package org.apache.kafka.tools;
 
-import org.apache.kafka.clients.admin.*;
+import org.apache.kafka.clients.admin.AbortTransactionResult;
+import org.apache.kafka.clients.admin.AbortTransactionSpec;
+import org.apache.kafka.clients.admin.Admin;
+import org.apache.kafka.clients.admin.DescribeProducersOptions;
+import org.apache.kafka.clients.admin.DescribeProducersResult;
 import org.apache.kafka.clients.admin.DescribeProducersResult.PartitionProducerState;
+import org.apache.kafka.clients.admin.DescribeTopicsResult;
+import org.apache.kafka.clients.admin.DescribeTransactionsResult;
+import org.apache.kafka.clients.admin.ListTopicsOptions;
+import org.apache.kafka.clients.admin.ListTopicsResult;
+import org.apache.kafka.clients.admin.ListTransactionsOptions;
+import org.apache.kafka.clients.admin.ListTransactionsResult;
+import org.apache.kafka.clients.admin.ProducerState;
+import org.apache.kafka.clients.admin.TopicDescription;
+import org.apache.kafka.clients.admin.TransactionDescription;
+import org.apache.kafka.clients.admin.TransactionListing;
+import org.apache.kafka.clients.admin.TransactionState;
 import org.apache.kafka.common.KafkaFuture;
 import org.apache.kafka.common.Node;
 import org.apache.kafka.common.TopicPartition;
@@ -34,12 +49,30 @@
 import org.junit.jupiter.params.provider.ValueSource;
 import org.mockito.Mockito;
 
-import java.io.*;
-import java.util.*;
+import java.io.BufferedReader;
+import java.io.ByteArrayInputStream;
+import java.io.ByteArrayOutputStream;
+import java.io.IOException;
+import java.io.InputStreamReader;
+import java.io.PrintStream;
+import java.util.ArrayList;
+import java.util.Arrays;
+import java.util.Collection;
+import java.util.Collections;
+import java.util.HashMap;
+import java.util.HashSet;
+import java.util.List;
+import java.util.Map;
+import java.util.OptionalInt;
+import java.util.OptionalLong;
+import java.util.Set;
 import java.util.concurrent.TimeUnit;
 
 import static java.util.Arrays.asList;
-import static java.util.Collections.*;
+import static java.util.Collections.emptyMap;
+import static java.util.Collections.singleton;
+import static java.util.Collections.singletonList;
+import static java.util.Collections.singletonMap;
 import static org.apache.kafka.common.KafkaFuture.completedFuture;
 import static org.junit.jupiter.api.Assertions.assertEquals;
 import static org.junit.jupiter.api.Assertions.assertTrue;
@@ -64,18 +97,38 @@
 
     @Test
     public void testDescribeProducersTopicRequired() throws Exception {
-        assertCommandFailure(new String[]{"--bootstrap-server", "localhost:9092", "describe-producers", "--partition", "0"});
+        assertCommandFailure(new String[]{
+            "--bootstrap-server",
+            "localhost:9092",
+            "describe-producers",
+            "--partition",
+            "0"
+        });
     }
 
     @Test
     public void testDescribeProducersPartitionRequired() throws Exception {
-        assertCommandFailure(new String[]{"--bootstrap-server", "localhost:9092", "describe-producers", "--topic", "foo"});
+        assertCommandFailure(new String[]{
+            "--bootstrap-server",
+            "localhost:9092",
+            "describe-producers",
+            "--topic",
+            "foo"
+        });
     }
 
     @Test
     public void testDescribeProducersLeader() throws Exception {
         TopicPartition topicPartition = new TopicPartition("foo", 5);
-        String[] args = new String[]{"--bootstrap-server", "localhost:9092", "describe-producers", "--topic", topicPartition.topic(), "--partition", String.valueOf(topicPartition.partition())};
+        String[] args = new String[] {
+            "--bootstrap-server",
+            "localhost:9092",
+            "describe-producers",
+            "--topic",
+            topicPartition.topic(),
+            "--partition",
+            String.valueOf(topicPartition.partition())
+        };
 
         testDescribeProducers(topicPartition, args, new DescribeProducersOptions());
     }
@@ -85,14 +138,34 @@
         TopicPartition topicPartition = new TopicPartition("foo", 5);
         int brokerId = 5;
 
-        String[] args = new String[]{"--bootstrap-server", "localhost:9092", "describe-producers", "--topic", topicPartition.topic(), "--partition", String.valueOf(topicPartition.partition()), "--broker-id", String.valueOf(brokerId)};
+        String[] args = new String[] {
+            "--bootstrap-server",
+            "localhost:9092",
+            "describe-producers",
+            "--topic",
+            topicPartition.topic(),
+            "--partition",
+            String.valueOf(topicPartition.partition()),
+            "--broker-id",
+            String.valueOf(brokerId)
+        };
 
         testDescribeProducers(topicPartition, args, new DescribeProducersOptions().brokerId(brokerId));
     }
 
-    private void testDescribeProducers(TopicPartition topicPartition, String[] args, DescribeProducersOptions expectedOptions) throws Exception {
+    private void testDescribeProducers(
+        TopicPartition topicPartition,
+        String[] args,
+        DescribeProducersOptions expectedOptions
+    ) throws Exception {
         DescribeProducersResult describeResult = Mockito.mock(DescribeProducersResult.class);
-        KafkaFuture<PartitionProducerState> describeFuture = completedFuture(new PartitionProducerState(asList(new ProducerState(12345L, 15, 1300, 1599509565L, OptionalInt.of(20), OptionalLong.of(990)), new ProducerState(98765L, 30, 2300, 1599509599L, OptionalInt.empty(), OptionalLong.empty()))));
+        KafkaFuture<PartitionProducerState> describeFuture = completedFuture(
+            new PartitionProducerState(asList(
+                new ProducerState(12345L, 15, 1300, 1599509565L,
+                    OptionalInt.of(20), OptionalLong.of(990)),
+                new ProducerState(98765L, 30, 2300, 1599509599L,
+                    OptionalInt.empty(), OptionalLong.empty())
+            )));
 
 
         Mockito.when(describeResult.partitionResult(topicPartition)).thenReturn(describeFuture);
@@ -107,15 +180,6 @@
         List<String> expectedHeaders = TransactionsCommand.DescribeProducersCommand.HEADERS;
         assertEquals(expectedHeaders, table.get(0));
 
-<<<<<<< HEAD
-        Set<List<String>> expectedRows = Utils.mkSet(asList("12345", "15", "20", "1300", "1599509565", "990"), asList("98765", "30", "-1", "2300", "1599509599", "None"));
-        assertEquals(expectedRows, new HashSet<>(table.subList(1, table.size())));
-    }
-
-    @Test
-    public void testListTransactions() throws Exception {
-        String[] args = new String[]{"--bootstrap-server", "localhost:9092", "list"};
-=======
         Set<List<String>> expectedRows = Set.of(
             asList("12345", "15", "20", "1300", "1599509565", "990"),
             asList("98765", "30", "-1", "2300", "1599509599", "None")
@@ -131,7 +195,6 @@
             "localhost:9092",
             "list"
         };
->>>>>>> 9494bebe
 
         if (hasDurationFilter) {
             args = new String[] {
@@ -144,8 +207,13 @@
         }
 
         Map<Integer, Collection<TransactionListing>> transactions = new HashMap<>();
-        transactions.put(0, asList(new TransactionListing("foo", 12345L, TransactionState.ONGOING), new TransactionListing("bar", 98765L, TransactionState.PREPARE_ABORT)));
-        transactions.put(1, singletonList(new TransactionListing("baz", 13579L, TransactionState.COMPLETE_COMMIT)));
+        transactions.put(0, asList(
+            new TransactionListing("foo", 12345L, TransactionState.ONGOING),
+            new TransactionListing("bar", 98765L, TransactionState.PREPARE_ABORT)
+        ));
+        transactions.put(1, singletonList(
+            new TransactionListing("baz", 13579L, TransactionState.COMPLETE_COMMIT)
+        ));
 
         if (hasDurationFilter) {
             expectListTransactions(new ListTransactionsOptions().filterOnDuration(Long.MAX_VALUE), transactions);
@@ -163,34 +231,49 @@
         List<String> expectedHeaders = TransactionsCommand.ListTransactionsCommand.HEADERS;
         assertEquals(expectedHeaders, table.get(0));
 
-<<<<<<< HEAD
-        Set<List<String>> expectedRows = Utils.mkSet(asList("foo", "0", "12345", "Ongoing"), asList("bar", "0", "98765", "PrepareAbort"), asList("baz", "1", "13579", "CompleteCommit"));
-=======
         Set<List<String>> expectedRows = Set.of(
             asList("foo", "0", "12345", "Ongoing"),
             asList("bar", "0", "98765", "PrepareAbort"),
             asList("baz", "1", "13579", "CompleteCommit")
         );
->>>>>>> 9494bebe
         assertEquals(expectedRows, new HashSet<>(table.subList(1, table.size())));
     }
 
     @Test
     public void testDescribeTransactionsTransactionalIdRequired() throws Exception {
-        assertCommandFailure(new String[]{"--bootstrap-server", "localhost:9092", "describe"});
+        assertCommandFailure(new String[]{
+            "--bootstrap-server",
+            "localhost:9092",
+            "describe"
+        });
     }
 
     @Test
     public void testDescribeTransaction() throws Exception {
         String transactionalId = "foo";
-        String[] args = new String[]{"--bootstrap-server", "localhost:9092", "describe", "--transactional-id", transactionalId};
+        String[] args = new String[] {
+            "--bootstrap-server",
+            "localhost:9092",
+            "describe",
+            "--transactional-id",
+            transactionalId
+        };
 
         DescribeTransactionsResult describeResult = Mockito.mock(DescribeTransactionsResult.class);
 
         int coordinatorId = 5;
         long transactionStartTime = time.milliseconds();
 
-        KafkaFuture<TransactionDescription> describeFuture = completedFuture(new TransactionDescription(coordinatorId, TransactionState.ONGOING, 12345L, 15, 10000, OptionalLong.of(transactionStartTime), singleton(new TopicPartition("bar", 0))));
+        KafkaFuture<TransactionDescription> describeFuture = completedFuture(
+            new TransactionDescription(
+                coordinatorId,
+                TransactionState.ONGOING,
+                12345L,
+                15,
+                10000,
+                OptionalLong.of(transactionStartTime),
+                singleton(new TopicPartition("bar", 0))
+        ));
 
         Mockito.when(describeResult.description(transactionalId)).thenReturn(describeFuture);
         Mockito.when(admin.describeTransactions(singleton(transactionalId))).thenReturn(describeResult);
@@ -207,33 +290,89 @@
         List<String> expectedHeaders = TransactionsCommand.DescribeTransactionsCommand.HEADERS;
         assertEquals(expectedHeaders, table.get(0));
 
-        List<String> expectedRow = asList(String.valueOf(coordinatorId), transactionalId, "12345", "15", "Ongoing", "10000", String.valueOf(transactionStartTime), "5000", "bar-0");
+        List<String> expectedRow = asList(
+            String.valueOf(coordinatorId),
+            transactionalId,
+            "12345",
+            "15",
+            "Ongoing",
+            "10000",
+            String.valueOf(transactionStartTime),
+            "5000",
+            "bar-0"
+        );
         assertEquals(expectedRow, table.get(1));
     }
 
     @Test
     public void testDescribeTransactionsStartOffsetOrProducerIdRequired() throws Exception {
-        assertCommandFailure(new String[]{"--bootstrap-server", "localhost:9092", "abort", "--topic", "foo", "--partition", "0"});
+        assertCommandFailure(new String[]{
+            "--bootstrap-server",
+            "localhost:9092",
+            "abort",
+            "--topic",
+            "foo",
+            "--partition",
+            "0"
+        });
     }
 
     @Test
     public void testDescribeTransactionsTopicRequired() throws Exception {
-        assertCommandFailure(new String[]{"--bootstrap-server", "localhost:9092", "abort", "--partition", "0", "--start-offset", "9990"});
+        assertCommandFailure(new String[]{
+            "--bootstrap-server",
+            "localhost:9092",
+            "abort",
+            "--partition",
+            "0",
+            "--start-offset",
+            "9990"
+        });
     }
 
     @Test
     public void testDescribeTransactionsPartitionRequired() throws Exception {
-        assertCommandFailure(new String[]{"--bootstrap-server", "localhost:9092", "abort", "--topic", "foo", "--start-offset", "9990"});
+        assertCommandFailure(new String[]{
+            "--bootstrap-server",
+            "localhost:9092",
+            "abort",
+            "--topic",
+            "foo",
+            "--start-offset",
+            "9990"
+        });
     }
 
     @Test
     public void testDescribeTransactionsProducerEpochRequiredWithProducerId() throws Exception {
-        assertCommandFailure(new String[]{"--bootstrap-server", "localhost:9092", "abort", "--topic", "foo", "--partition", "0", "--producer-id", "12345"});
+        assertCommandFailure(new String[]{
+            "--bootstrap-server",
+            "localhost:9092",
+            "abort",
+            "--topic",
+            "foo",
+            "--partition",
+            "0",
+            "--producer-id",
+            "12345"
+        });
     }
 
     @Test
     public void testDescribeTransactionsCoordinatorEpochRequiredWithProducerId() throws Exception {
-        assertCommandFailure(new String[]{"--bootstrap-server", "localhost:9092", "abort", "--topic", "foo", "--partition", "0", "--producer-id", "12345", "--producer-epoch", "15"});
+        assertCommandFailure(new String[]{
+            "--bootstrap-server",
+            "localhost:9092",
+            "abort",
+            "--topic",
+            "foo",
+            "--partition",
+            "0",
+            "--producer-id",
+            "12345",
+            "--producer-epoch",
+            "15"
+        });
     }
 
     @Test
@@ -244,14 +383,29 @@
         short producerEpoch = 15;
         int coordinatorEpoch = 76;
 
-        String[] args = new String[]{"--bootstrap-server", "localhost:9092", "abort", "--topic", topicPartition.topic(), "--partition", String.valueOf(topicPartition.partition()), "--start-offset", String.valueOf(startOffset)};
+        String[] args = new String[] {
+            "--bootstrap-server",
+            "localhost:9092",
+            "abort",
+            "--topic",
+            topicPartition.topic(),
+            "--partition",
+            String.valueOf(topicPartition.partition()),
+            "--start-offset",
+            String.valueOf(startOffset)
+        };
 
         DescribeProducersResult describeResult = Mockito.mock(DescribeProducersResult.class);
-        KafkaFuture<PartitionProducerState> describeFuture = completedFuture(new PartitionProducerState(singletonList(new ProducerState(producerId, producerEpoch, 1300, 1599509565L, OptionalInt.of(coordinatorEpoch), OptionalLong.of(startOffset)))));
+        KafkaFuture<PartitionProducerState> describeFuture = completedFuture(
+            new PartitionProducerState(singletonList(
+                new ProducerState(producerId, producerEpoch, 1300, 1599509565L,
+                    OptionalInt.of(coordinatorEpoch), OptionalLong.of(startOffset))
+            )));
 
         AbortTransactionResult abortTransactionResult = Mockito.mock(AbortTransactionResult.class);
         KafkaFuture<Void> abortFuture = completedFuture(null);
-        AbortTransactionSpec expectedAbortSpec = new AbortTransactionSpec(topicPartition, producerId, producerEpoch, coordinatorEpoch);
+        AbortTransactionSpec expectedAbortSpec = new AbortTransactionSpec(
+            topicPartition, producerId, producerEpoch, coordinatorEpoch);
 
         Mockito.when(describeResult.partitionResult(topicPartition)).thenReturn(describeFuture);
         Mockito.when(admin.describeProducers(singleton(topicPartition))).thenReturn(describeResult);
@@ -270,25 +424,28 @@
         long producerId = 12345L;
         short producerEpoch = 15;
 
-        String[] args = new String[]{"--bootstrap-server", "localhost:9092", "abort", "--topic", topicPartition.topic(), "--partition", String.valueOf(topicPartition.partition()), "--producer-id", String.valueOf(producerId), "--producer-epoch", String.valueOf(producerEpoch), "--coordinator-epoch", String.valueOf(coordinatorEpoch)};
+        String[] args = new String[] {
+            "--bootstrap-server",
+            "localhost:9092",
+            "abort",
+            "--topic",
+            topicPartition.topic(),
+            "--partition",
+            String.valueOf(topicPartition.partition()),
+            "--producer-id",
+            String.valueOf(producerId),
+            "--producer-epoch",
+            String.valueOf(producerEpoch),
+            "--coordinator-epoch",
+            String.valueOf(coordinatorEpoch)
+        };
 
         AbortTransactionResult abortTransactionResult = Mockito.mock(AbortTransactionResult.class);
         KafkaFuture<Void> abortFuture = completedFuture(null);
 
-<<<<<<< HEAD
-        final int expectedCoordinatorEpoch;
-        if (coordinatorEpoch < 0) {
-            expectedCoordinatorEpoch = 0;
-        } else {
-            expectedCoordinatorEpoch = coordinatorEpoch;
-        }
-
-        AbortTransactionSpec expectedAbortSpec = new AbortTransactionSpec(topicPartition, producerId, producerEpoch, expectedCoordinatorEpoch);
-=======
         int expectedCoordinatorEpoch = Math.max(coordinatorEpoch, 0);
         AbortTransactionSpec expectedAbortSpec = new AbortTransactionSpec(
             topicPartition, producerId, producerEpoch, expectedCoordinatorEpoch);
->>>>>>> 9494bebe
 
         Mockito.when(abortTransactionResult.all()).thenReturn(abortFuture);
         Mockito.when(admin.abortTransaction(expectedAbortSpec)).thenReturn(abortTransactionResult);
@@ -299,19 +456,36 @@
 
     @Test
     public void testFindHangingRequiresEitherBrokerIdOrTopic() throws Exception {
-        assertCommandFailure(new String[]{"--bootstrap-server", "localhost:9092", "find-hanging"});
+        assertCommandFailure(new String[]{
+            "--bootstrap-server",
+            "localhost:9092",
+            "find-hanging"
+        });
     }
 
     @Test
     public void testFindHangingRequiresTopicIfPartitionIsSpecified() throws Exception {
-        assertCommandFailure(new String[]{"--bootstrap-server", "localhost:9092", "find-hanging", "--broker-id", "0", "--partition", "5"});
-    }
-
-    private void expectListTransactions(Map<Integer, Collection<TransactionListing>> listingsByBroker) {
+        assertCommandFailure(new String[]{
+            "--bootstrap-server",
+            "localhost:9092",
+            "find-hanging",
+            "--broker-id",
+            "0",
+            "--partition",
+            "5"
+        });
+    }
+
+    private void expectListTransactions(
+        Map<Integer, Collection<TransactionListing>> listingsByBroker
+    ) {
         expectListTransactions(new ListTransactionsOptions(), listingsByBroker);
     }
 
-    private void expectListTransactions(ListTransactionsOptions options, Map<Integer, Collection<TransactionListing>> listingsByBroker) {
+    private void expectListTransactions(
+        ListTransactionsOptions options,
+        Map<Integer, Collection<TransactionListing>> listingsByBroker
+    ) {
         ListTransactionsResult listResult = Mockito.mock(ListTransactionsResult.class);
         Mockito.when(admin.listTransactions(options)).thenReturn(listResult);
 
@@ -322,32 +496,60 @@
         Mockito.when(listResult.allByBrokerId()).thenReturn(completedFuture(listingsByBroker));
     }
 
-    private void expectDescribeProducers(TopicPartition topicPartition, long producerId, short producerEpoch, long lastTimestamp, OptionalInt coordinatorEpoch, OptionalLong txnStartOffset) {
-        PartitionProducerState partitionProducerState = new PartitionProducerState(singletonList(new ProducerState(producerId, producerEpoch, 500, lastTimestamp, coordinatorEpoch, txnStartOffset)));
+    private void expectDescribeProducers(
+        TopicPartition topicPartition,
+        long producerId,
+        short producerEpoch,
+        long lastTimestamp,
+        OptionalInt coordinatorEpoch,
+        OptionalLong txnStartOffset
+    ) {
+        PartitionProducerState partitionProducerState = new PartitionProducerState(singletonList(
+            new ProducerState(
+                producerId,
+                producerEpoch,
+                500,
+                lastTimestamp,
+                coordinatorEpoch,
+                txnStartOffset
+            )
+        ));
 
         DescribeProducersResult result = Mockito.mock(DescribeProducersResult.class);
-        Mockito.when(result.all()).thenReturn(completedFuture(singletonMap(topicPartition, partitionProducerState)));
-
-        Mockito.when(admin.describeProducers(Collections.singletonList(topicPartition), new DescribeProducersOptions())).thenReturn(result);
-    }
-
-    private void expectDescribeTransactions(Map<String, TransactionDescription> descriptions) {
+        Mockito.when(result.all()).thenReturn(
+            completedFuture(singletonMap(topicPartition, partitionProducerState))
+        );
+
+        Mockito.when(admin.describeProducers(
+            Collections.singletonList(topicPartition),
+            new DescribeProducersOptions()
+        )).thenReturn(result);
+    }
+
+    private void expectDescribeTransactions(
+        Map<String, TransactionDescription> descriptions
+    ) {
         DescribeTransactionsResult result = Mockito.mock(DescribeTransactionsResult.class);
         descriptions.forEach((transactionalId, description) -> {
-            Mockito.when(result.description(transactionalId)).thenReturn(completedFuture(description));
+            Mockito.when(result.description(transactionalId))
+                .thenReturn(completedFuture(description));
         });
         Mockito.when(result.all()).thenReturn(completedFuture(descriptions));
         Mockito.when(admin.describeTransactions(descriptions.keySet())).thenReturn(result);
     }
 
-    private void expectListTopics(Set<String> topics) {
+    private void expectListTopics(
+        Set<String> topics
+    ) {
         ListTopicsResult result = Mockito.mock(ListTopicsResult.class);
         Mockito.when(result.names()).thenReturn(completedFuture(topics));
         ListTopicsOptions listOptions = new ListTopicsOptions().listInternal(true);
         Mockito.when(admin.listTopics(listOptions)).thenReturn(result);
     }
 
-    private void expectDescribeTopics(Map<String, TopicDescription> descriptions) {
+    private void expectDescribeTopics(
+        Map<String, TopicDescription> descriptions
+    ) {
         DescribeTopicsResult result = Mockito.mock(DescribeTopicsResult.class);
         Mockito.when(result.allTopicNames()).thenReturn(completedFuture(descriptions));
         Mockito.when(admin.describeTopics(new ArrayList<>(descriptions.keySet()))).thenReturn(result);
@@ -357,7 +559,13 @@
     public void testFindHangingLookupTopicPartitionsForBroker() throws Exception {
         int brokerId = 5;
 
-        String[] args = new String[]{"--bootstrap-server", "localhost:9092", "find-hanging", "--broker-id", String.valueOf(brokerId)};
+        String[] args = new String[]{
+            "--bootstrap-server",
+            "localhost:9092",
+            "find-hanging",
+            "--broker-id",
+            String.valueOf(brokerId)
+        };
 
         String topic = "foo";
         expectListTopics(singleton(topic));
@@ -366,16 +574,33 @@
         Node node1 = new Node(1, "localhost", 9093);
         Node node5 = new Node(5, "localhost", 9097);
 
-        TopicPartitionInfo partition0 = new TopicPartitionInfo(0, node0, Arrays.asList(node0, node1), Arrays.asList(node0, node1));
-        TopicPartitionInfo partition1 = new TopicPartitionInfo(1, node1, Arrays.asList(node1, node5), Arrays.asList(node1, node5));
-
-        TopicDescription description = new TopicDescription(topic, false, Arrays.asList(partition0, partition1));
+        TopicPartitionInfo partition0 = new TopicPartitionInfo(
+            0,
+            node0,
+            Arrays.asList(node0, node1),
+            Arrays.asList(node0, node1)
+        );
+        TopicPartitionInfo partition1 = new TopicPartitionInfo(
+            1,
+            node1,
+            Arrays.asList(node1, node5),
+            Arrays.asList(node1, node5)
+        );
+
+        TopicDescription description = new TopicDescription(
+            topic,
+            false,
+            Arrays.asList(partition0, partition1)
+        );
         expectDescribeTopics(singletonMap(topic, description));
 
         DescribeProducersResult result = Mockito.mock(DescribeProducersResult.class);
         Mockito.when(result.all()).thenReturn(completedFuture(emptyMap()));
 
-        Mockito.when(admin.describeProducers(Collections.singletonList(new TopicPartition(topic, 1)), new DescribeProducersOptions().brokerId(brokerId))).thenReturn(result);
+        Mockito.when(admin.describeProducers(
+            Collections.singletonList(new TopicPartition(topic, 1)),
+            new DescribeProducersOptions().brokerId(brokerId)
+        )).thenReturn(result);
 
         execute(args);
         assertNormalExit();
@@ -387,22 +612,47 @@
         int brokerId = 5;
         String topic = "foo";
 
-        String[] args = new String[]{"--bootstrap-server", "localhost:9092", "find-hanging", "--broker-id", String.valueOf(brokerId), "--topic", topic};
+        String[] args = new String[]{
+            "--bootstrap-server",
+            "localhost:9092",
+            "find-hanging",
+            "--broker-id",
+            String.valueOf(brokerId),
+            "--topic",
+            topic
+        };
 
         Node node0 = new Node(0, "localhost", 9092);
         Node node1 = new Node(1, "localhost", 9093);
         Node node5 = new Node(5, "localhost", 9097);
 
-        TopicPartitionInfo partition0 = new TopicPartitionInfo(0, node0, Arrays.asList(node0, node1), Arrays.asList(node0, node1));
-        TopicPartitionInfo partition1 = new TopicPartitionInfo(1, node1, Arrays.asList(node1, node5), Arrays.asList(node1, node5));
-
-        TopicDescription description = new TopicDescription(topic, false, Arrays.asList(partition0, partition1));
+        TopicPartitionInfo partition0 = new TopicPartitionInfo(
+            0,
+            node0,
+            Arrays.asList(node0, node1),
+            Arrays.asList(node0, node1)
+        );
+        TopicPartitionInfo partition1 = new TopicPartitionInfo(
+            1,
+            node1,
+            Arrays.asList(node1, node5),
+            Arrays.asList(node1, node5)
+        );
+
+        TopicDescription description = new TopicDescription(
+            topic,
+            false,
+            Arrays.asList(partition0, partition1)
+        );
         expectDescribeTopics(singletonMap(topic, description));
 
         DescribeProducersResult result = Mockito.mock(DescribeProducersResult.class);
         Mockito.when(result.all()).thenReturn(completedFuture(emptyMap()));
 
-        Mockito.when(admin.describeProducers(Collections.singletonList(new TopicPartition(topic, 1)), new DescribeProducersOptions().brokerId(brokerId))).thenReturn(result);
+        Mockito.when(admin.describeProducers(
+            Collections.singletonList(new TopicPartition(topic, 1)),
+            new DescribeProducersOptions().brokerId(brokerId)
+        )).thenReturn(result);
 
         execute(args);
         assertNormalExit();
@@ -413,22 +663,45 @@
     public void testFindHangingLookupTopicPartitionsForTopic() throws Exception {
         String topic = "foo";
 
-        String[] args = new String[]{"--bootstrap-server", "localhost:9092", "find-hanging", "--topic", topic};
+        String[] args = new String[]{
+            "--bootstrap-server",
+            "localhost:9092",
+            "find-hanging",
+            "--topic",
+            topic
+        };
 
         Node node0 = new Node(0, "localhost", 9092);
         Node node1 = new Node(1, "localhost", 9093);
         Node node5 = new Node(5, "localhost", 9097);
 
-        TopicPartitionInfo partition0 = new TopicPartitionInfo(0, node0, Arrays.asList(node0, node1), Arrays.asList(node0, node1));
-        TopicPartitionInfo partition1 = new TopicPartitionInfo(1, node1, Arrays.asList(node1, node5), Arrays.asList(node1, node5));
-
-        TopicDescription description = new TopicDescription(topic, false, Arrays.asList(partition0, partition1));
+        TopicPartitionInfo partition0 = new TopicPartitionInfo(
+            0,
+            node0,
+            Arrays.asList(node0, node1),
+            Arrays.asList(node0, node1)
+        );
+        TopicPartitionInfo partition1 = new TopicPartitionInfo(
+            1,
+            node1,
+            Arrays.asList(node1, node5),
+            Arrays.asList(node1, node5)
+        );
+
+        TopicDescription description = new TopicDescription(
+            topic,
+            false,
+            Arrays.asList(partition0, partition1)
+        );
         expectDescribeTopics(singletonMap(topic, description));
 
         DescribeProducersResult result = Mockito.mock(DescribeProducersResult.class);
         Mockito.when(result.all()).thenReturn(completedFuture(emptyMap()));
 
-        Mockito.when(admin.describeProducers(Arrays.asList(new TopicPartition(topic, 0), new TopicPartition(topic, 1)), new DescribeProducersOptions())).thenReturn(result);
+        Mockito.when(admin.describeProducers(
+            Arrays.asList(new TopicPartition(topic, 0), new TopicPartition(topic, 1)),
+            new DescribeProducersOptions()
+        )).thenReturn(result);
 
         execute(args);
         assertNormalExit();
@@ -447,7 +720,15 @@
     public void testFindHangingSpecifiedTopicPartition() throws Exception {
         TopicPartition topicPartition = new TopicPartition("foo", 5);
 
-        String[] args = new String[]{"--bootstrap-server", "localhost:9092", "find-hanging", "--topic", topicPartition.topic(), "--partition", String.valueOf(topicPartition.partition())};
+        String[] args = new String[]{
+            "--bootstrap-server",
+            "localhost:9092",
+            "find-hanging",
+            "--topic",
+            topicPartition.topic(),
+            "--partition",
+            String.valueOf(topicPartition.partition())
+        };
 
         long producerId = 132L;
         short producerEpoch = 5;
@@ -455,7 +736,14 @@
         OptionalInt coordinatorEpoch = OptionalInt.of(19);
         OptionalLong txnStartOffset = OptionalLong.of(29384L);
 
-        expectDescribeProducers(topicPartition, producerId, producerEpoch, lastTimestamp, coordinatorEpoch, txnStartOffset);
+        expectDescribeProducers(
+            topicPartition,
+            producerId,
+            producerEpoch,
+            lastTimestamp,
+            coordinatorEpoch,
+            txnStartOffset
+        );
 
         execute(args);
         assertNormalExit();
@@ -471,7 +759,15 @@
     public void testFindHangingNoMappedTransactionalId() throws Exception {
         TopicPartition topicPartition = new TopicPartition("foo", 5);
 
-        String[] args = new String[]{"--bootstrap-server", "localhost:9092", "find-hanging", "--topic", topicPartition.topic(), "--partition", String.valueOf(topicPartition.partition())};
+        String[] args = new String[]{
+            "--bootstrap-server",
+            "localhost:9092",
+            "find-hanging",
+            "--topic",
+            topicPartition.topic(),
+            "--partition",
+            String.valueOf(topicPartition.partition())
+        };
 
         long producerId = 132L;
         short producerEpoch = 5;
@@ -479,23 +775,48 @@
         int coordinatorEpoch = 19;
         long txnStartOffset = 29384L;
 
-        expectDescribeProducers(topicPartition, producerId, producerEpoch, lastTimestamp, OptionalInt.of(coordinatorEpoch), OptionalLong.of(txnStartOffset));
-
-        expectListTransactions(new ListTransactionsOptions().filterProducerIds(singleton(producerId)), singletonMap(1, Collections.emptyList()));
+        expectDescribeProducers(
+            topicPartition,
+            producerId,
+            producerEpoch,
+            lastTimestamp,
+            OptionalInt.of(coordinatorEpoch),
+            OptionalLong.of(txnStartOffset)
+        );
+
+        expectListTransactions(
+            new ListTransactionsOptions().filterProducerIds(singleton(producerId)),
+            singletonMap(1, Collections.emptyList())
+        );
 
         expectDescribeTransactions(Collections.emptyMap());
 
         execute(args);
         assertNormalExit();
 
-        assertHangingTransaction(topicPartition, producerId, producerEpoch, coordinatorEpoch, txnStartOffset, lastTimestamp);
+        assertHangingTransaction(
+            topicPartition,
+            producerId,
+            producerEpoch,
+            coordinatorEpoch,
+            txnStartOffset,
+            lastTimestamp
+        );
     }
 
     @Test
     public void testFindHangingWithNoTransactionDescription() throws Exception {
         TopicPartition topicPartition = new TopicPartition("foo", 5);
 
-        String[] args = new String[]{"--bootstrap-server", "localhost:9092", "find-hanging", "--topic", topicPartition.topic(), "--partition", String.valueOf(topicPartition.partition())};
+        String[] args = new String[]{
+            "--bootstrap-server",
+            "localhost:9092",
+            "find-hanging",
+            "--topic",
+            topicPartition.topic(),
+            "--partition",
+            String.valueOf(topicPartition.partition())
+        };
 
         long producerId = 132L;
         short producerEpoch = 5;
@@ -503,21 +824,43 @@
         int coordinatorEpoch = 19;
         long txnStartOffset = 29384L;
 
-        expectDescribeProducers(topicPartition, producerId, producerEpoch, lastTimestamp, OptionalInt.of(coordinatorEpoch), OptionalLong.of(txnStartOffset));
+        expectDescribeProducers(
+            topicPartition,
+            producerId,
+            producerEpoch,
+            lastTimestamp,
+            OptionalInt.of(coordinatorEpoch),
+            OptionalLong.of(txnStartOffset)
+        );
 
         String transactionalId = "bar";
-        TransactionListing listing = new TransactionListing(transactionalId, producerId, TransactionState.ONGOING);
-
-        expectListTransactions(new ListTransactionsOptions().filterProducerIds(singleton(producerId)), singletonMap(1, Collections.singletonList(listing)));
+        TransactionListing listing = new TransactionListing(
+            transactionalId,
+            producerId,
+            TransactionState.ONGOING
+        );
+
+        expectListTransactions(
+            new ListTransactionsOptions().filterProducerIds(singleton(producerId)),
+            singletonMap(1, Collections.singletonList(listing))
+        );
 
         DescribeTransactionsResult result = Mockito.mock(DescribeTransactionsResult.class);
-        Mockito.when(result.description(transactionalId)).thenReturn(failedFuture(new TransactionalIdNotFoundException(transactionalId + " not found")));
+        Mockito.when(result.description(transactionalId))
+            .thenReturn(failedFuture(new TransactionalIdNotFoundException(transactionalId + " not found")));
         Mockito.when(admin.describeTransactions(singleton(transactionalId))).thenReturn(result);
 
         execute(args);
         assertNormalExit();
 
-        assertHangingTransaction(topicPartition, producerId, producerEpoch, coordinatorEpoch, txnStartOffset, lastTimestamp);
+        assertHangingTransaction(
+            topicPartition,
+            producerId,
+            producerEpoch,
+            coordinatorEpoch,
+            txnStartOffset,
+            lastTimestamp
+        );
     }
 
     private <T> KafkaFuture<T> failedFuture(Exception e) {
@@ -530,7 +873,15 @@
     public void testFindHangingDoesNotFilterByTransactionInProgressWithDifferentPartitions() throws Exception {
         TopicPartition topicPartition = new TopicPartition("foo", 5);
 
-        String[] args = new String[]{"--bootstrap-server", "localhost:9092", "find-hanging", "--topic", topicPartition.topic(), "--partition", String.valueOf(topicPartition.partition())};
+        String[] args = new String[]{
+            "--bootstrap-server",
+            "localhost:9092",
+            "find-hanging",
+            "--topic",
+            topicPartition.topic(),
+            "--partition",
+            String.valueOf(topicPartition.partition())
+        };
 
         long producerId = 132L;
         short producerEpoch = 5;
@@ -538,27 +889,63 @@
         int coordinatorEpoch = 19;
         long txnStartOffset = 29384L;
 
-        expectDescribeProducers(topicPartition, producerId, producerEpoch, lastTimestamp, OptionalInt.of(coordinatorEpoch), OptionalLong.of(txnStartOffset));
+        expectDescribeProducers(
+            topicPartition,
+            producerId,
+            producerEpoch,
+            lastTimestamp,
+            OptionalInt.of(coordinatorEpoch),
+            OptionalLong.of(txnStartOffset)
+        );
 
         String transactionalId = "bar";
-        TransactionListing listing = new TransactionListing(transactionalId, producerId, TransactionState.ONGOING);
-
-        expectListTransactions(new ListTransactionsOptions().filterProducerIds(singleton(producerId)), singletonMap(1, Collections.singletonList(listing)));
+        TransactionListing listing = new TransactionListing(
+            transactionalId,
+            producerId,
+            TransactionState.ONGOING
+        );
+
+        expectListTransactions(
+            new ListTransactionsOptions().filterProducerIds(singleton(producerId)),
+            singletonMap(1, Collections.singletonList(listing))
+        );
 
         // Although there is a transaction in progress from the same
         // producer epoch, it does not include the topic partition we
         // found when describing producers.
-        TransactionDescription description = new TransactionDescription(1, TransactionState.ONGOING, producerId, producerEpoch, 60000, OptionalLong.of(time.milliseconds()), singleton(new TopicPartition("foo", 10)));
+        TransactionDescription description = new TransactionDescription(
+            1,
+            TransactionState.ONGOING,
+            producerId,
+            producerEpoch,
+            60000,
+            OptionalLong.of(time.milliseconds()),
+            singleton(new TopicPartition("foo", 10))
+        );
 
         expectDescribeTransactions(singletonMap(transactionalId, description));
 
         execute(args);
         assertNormalExit();
 
-        assertHangingTransaction(topicPartition, producerId, producerEpoch, coordinatorEpoch, txnStartOffset, lastTimestamp);
-    }
-
-    private void assertHangingTransaction(TopicPartition topicPartition, long producerId, short producerEpoch, int coordinatorEpoch, long txnStartOffset, long lastTimestamp) throws Exception {
+        assertHangingTransaction(
+            topicPartition,
+            producerId,
+            producerEpoch,
+            coordinatorEpoch,
+            txnStartOffset,
+            lastTimestamp
+        );
+    }
+
+    private void assertHangingTransaction(
+        TopicPartition topicPartition,
+        long producerId,
+        short producerEpoch,
+        int coordinatorEpoch,
+        long txnStartOffset,
+        long lastTimestamp
+    ) throws Exception {
         List<List<String>> table = readOutputAsTable();
         assertEquals(2, table.size());
 
@@ -567,7 +954,16 @@
 
         long durationMinutes = TimeUnit.MILLISECONDS.toMinutes(time.milliseconds() - lastTimestamp);
 
-        List<String> expectedRow = asList(topicPartition.topic(), String.valueOf(topicPartition.partition()), String.valueOf(producerId), String.valueOf(producerEpoch), String.valueOf(coordinatorEpoch), String.valueOf(txnStartOffset), String.valueOf(lastTimestamp), String.valueOf(durationMinutes));
+        List<String> expectedRow = asList(
+            topicPartition.topic(),
+            String.valueOf(topicPartition.partition()),
+            String.valueOf(producerId),
+            String.valueOf(producerEpoch),
+            String.valueOf(coordinatorEpoch),
+            String.valueOf(txnStartOffset),
+            String.valueOf(lastTimestamp),
+            String.valueOf(durationMinutes)
+        );
         assertEquals(expectedRow, table.get(1));
     }
 
@@ -575,7 +971,15 @@
     public void testFindHangingFilterByTransactionInProgressWithSamePartition() throws Exception {
         TopicPartition topicPartition = new TopicPartition("foo", 5);
 
-        String[] args = new String[]{"--bootstrap-server", "localhost:9092", "find-hanging", "--topic", topicPartition.topic(), "--partition", String.valueOf(topicPartition.partition())};
+        String[] args = new String[]{
+            "--bootstrap-server",
+            "localhost:9092",
+            "find-hanging",
+            "--topic",
+            topicPartition.topic(),
+            "--partition",
+            String.valueOf(topicPartition.partition())
+        };
 
         long producerId = 132L;
         short producerEpoch = 5;
@@ -583,17 +987,39 @@
         int coordinatorEpoch = 19;
         long txnStartOffset = 29384L;
 
-        expectDescribeProducers(topicPartition, producerId, producerEpoch, lastTimestamp, OptionalInt.of(coordinatorEpoch), OptionalLong.of(txnStartOffset));
+        expectDescribeProducers(
+            topicPartition,
+            producerId,
+            producerEpoch,
+            lastTimestamp,
+            OptionalInt.of(coordinatorEpoch),
+            OptionalLong.of(txnStartOffset)
+        );
 
         String transactionalId = "bar";
-        TransactionListing listing = new TransactionListing(transactionalId, producerId, TransactionState.ONGOING);
-
-        expectListTransactions(new ListTransactionsOptions().filterProducerIds(singleton(producerId)), singletonMap(1, Collections.singletonList(listing)));
+        TransactionListing listing = new TransactionListing(
+            transactionalId,
+            producerId,
+            TransactionState.ONGOING
+        );
+
+        expectListTransactions(
+            new ListTransactionsOptions().filterProducerIds(singleton(producerId)),
+            singletonMap(1, Collections.singletonList(listing))
+        );
 
         // The coordinator shows an active transaction with the same epoch
         // which includes the partition, so no hanging transaction should
         // be detected.
-        TransactionDescription description = new TransactionDescription(1, TransactionState.ONGOING, producerId, producerEpoch, 60000, OptionalLong.of(lastTimestamp), singleton(topicPartition));
+        TransactionDescription description = new TransactionDescription(
+            1,
+            TransactionState.ONGOING,
+            producerId,
+            producerEpoch,
+            60000,
+            OptionalLong.of(lastTimestamp),
+            singleton(topicPartition)
+        );
 
         expectDescribeTransactions(singletonMap(transactionalId, description));
 
