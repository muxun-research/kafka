/*
 * Licensed to the Apache Software Foundation (ASF) under one or more
 * contributor license agreements. See the NOTICE file distributed with
 * this work for additional information regarding copyright ownership.
 * The ASF licenses this file to You under the Apache License, Version 2.0
 * (the "License"); you may not use this file except in compliance with
 * the License. You may obtain a copy of the License at
 *
 *    http://www.apache.org/licenses/LICENSE-2.0
 *
 * Unless required by applicable law or agreed to in writing, software
 * distributed under the License is distributed on an "AS IS" BASIS,
 * WITHOUT WARRANTIES OR CONDITIONS OF ANY KIND, either express or implied.
 * See the License for the specific language governing permissions and
 * limitations under the License.
 */
package org.apache.kafka.tools;

<<<<<<< HEAD
import kafka.test.ClusterInstance;
import kafka.test.annotation.ClusterTest;
import kafka.test.annotation.ClusterTestDefaults;
import kafka.test.annotation.Type;
import kafka.test.junit.ClusterTestExtensions;
import net.sourceforge.argparse4j.inf.Namespace;
import org.apache.kafka.clients.admin.MockAdminClient;
import org.apache.kafka.server.common.MetadataVersion;
import org.junit.jupiter.api.Tag;
import org.junit.jupiter.api.Test;
import org.junit.jupiter.api.extension.ExtendWith;
=======
import org.apache.kafka.clients.admin.MockAdminClient;
import org.apache.kafka.common.test.ClusterInstance;
import org.apache.kafka.common.test.api.ClusterTest;
import org.apache.kafka.common.test.api.Type;
import org.apache.kafka.server.common.Feature;
import org.apache.kafka.server.common.MetadataVersion;

import net.sourceforge.argparse4j.inf.Namespace;

import org.junit.jupiter.api.Test;

import java.util.Arrays;
import java.util.Collections;
import java.util.HashMap;
import java.util.List;
import java.util.Map;
import java.util.stream.Collectors;
>>>>>>> 9494bebe

import java.util.Arrays;
import java.util.Collections;
import java.util.HashMap;
import java.util.Map;

import static java.lang.String.format;
import static java.util.Collections.emptyMap;
import static java.util.Collections.singletonMap;
import static org.apache.kafka.clients.admin.FeatureUpdate.UpgradeType.SAFE_DOWNGRADE;
import static org.apache.kafka.clients.admin.FeatureUpdate.UpgradeType.UNSAFE_DOWNGRADE;
import static org.junit.jupiter.api.Assertions.*;

public class FeatureCommandTest {

<<<<<<< HEAD
    private final ClusterInstance cluster;

    public FeatureCommandTest(ClusterInstance cluster) {
        this.cluster = cluster;
    }

    @ClusterTest(clusterType = Type.ZK, metadataVersion = MetadataVersion.IBP_3_3_IV1)
    public void testDescribeWithZK() {
        String commandOutput = ToolsTestUtils.captureStandardOut(() -> assertEquals(0, FeatureCommand.mainNoExit("--bootstrap-server", cluster.bootstrapServers(), "describe")));
        assertEquals("", commandOutput);
    }

    @ClusterTest(clusterType = Type.KRAFT, metadataVersion = MetadataVersion.IBP_3_3_IV1)
    public void testDescribeWithKRaft() {
        String commandOutput = ToolsTestUtils.captureStandardOut(() -> assertEquals(0, FeatureCommand.mainNoExit("--bootstrap-server", cluster.bootstrapServers(), "describe")));
        assertEquals("Feature: metadata.version\tSupportedMinVersion: 3.0-IV1\t" + "SupportedMaxVersion: 3.6-IV0\tFinalizedVersionLevel: 3.3-IV1\t", outputWithoutEpoch(commandOutput));
    }

    @ClusterTest(clusterType = Type.ZK, metadataVersion = MetadataVersion.IBP_3_3_IV1)
    public void testUpgradeMetadataVersionWithZk() {
        String commandOutput = ToolsTestUtils.captureStandardOut(() -> assertEquals(1, FeatureCommand.mainNoExit("--bootstrap-server", cluster.bootstrapServers(), "upgrade", "--metadata", "3.3-IV2")));
        assertEquals("Could not upgrade metadata.version to 6. Could not apply finalized feature " + "update because the provided feature is not supported.", commandOutput);
    }

    @ClusterTest(clusterType = Type.KRAFT, metadataVersion = MetadataVersion.IBP_3_3_IV1)
    public void testUpgradeMetadataVersionWithKraft() {
        String commandOutput = ToolsTestUtils.captureStandardOut(() -> assertEquals(0, FeatureCommand.mainNoExit("--bootstrap-server", cluster.bootstrapServers(), "upgrade", "--feature", "metadata.version=5")));
        assertEquals("metadata.version was upgraded to 5.", commandOutput);

        commandOutput = ToolsTestUtils.captureStandardOut(() -> assertEquals(0, FeatureCommand.mainNoExit("--bootstrap-server", cluster.bootstrapServers(), "upgrade", "--metadata", "3.3-IV2")));
        assertEquals("metadata.version was upgraded to 6.", commandOutput);
    }

    @ClusterTest(clusterType = Type.ZK, metadataVersion = MetadataVersion.IBP_3_3_IV1)
    public void testDowngradeMetadataVersionWithZk() {
        String commandOutput = ToolsTestUtils.captureStandardOut(() -> assertEquals(1, FeatureCommand.mainNoExit("--bootstrap-server", cluster.bootstrapServers(), "disable", "--feature", "metadata.version")));
        assertEquals("Could not disable metadata.version. Can not delete non-existing finalized feature.", commandOutput);

        commandOutput = ToolsTestUtils.captureStandardOut(() -> assertEquals(1, FeatureCommand.mainNoExit("--bootstrap-server", cluster.bootstrapServers(), "downgrade", "--metadata", "3.3-IV0")));
        assertEquals("Could not downgrade metadata.version to 4. Could not apply finalized feature " + "update because the provided feature is not supported.", commandOutput);

        commandOutput = ToolsTestUtils.captureStandardOut(() -> assertEquals(1, FeatureCommand.mainNoExit("--bootstrap-server", cluster.bootstrapServers(), "downgrade", "--unsafe", "--metadata", "3.3-IV0")));
        assertEquals("Could not downgrade metadata.version to 4. Could not apply finalized feature " + "update because the provided feature is not supported.", commandOutput);
    }

    @ClusterTest(clusterType = Type.KRAFT, metadataVersion = MetadataVersion.IBP_3_3_IV1)
    public void testDowngradeMetadataVersionWithKRaft() {
        String commandOutput = ToolsTestUtils.captureStandardOut(() -> assertEquals(1, FeatureCommand.mainNoExit("--bootstrap-server", cluster.bootstrapServers(), "disable", "--feature", "metadata.version")));
        assertEquals("Could not disable metadata.version. Invalid update version 0 for feature " + "metadata.version. Local controller 3000 only supports versions 1-12", commandOutput);

        commandOutput = ToolsTestUtils.captureStandardOut(() -> assertEquals(1, FeatureCommand.mainNoExit("--bootstrap-server", cluster.bootstrapServers(), "downgrade", "--metadata", "3.3-IV0"))

        );
        assertEquals("Could not downgrade metadata.version to 4. Invalid metadata.version 4. " + "Refusing to perform the requested downgrade because it might delete metadata information. " + "Retry using UNSAFE_DOWNGRADE if you want to force the downgrade to proceed.", commandOutput);

        commandOutput = ToolsTestUtils.captureStandardOut(() -> assertEquals(1, FeatureCommand.mainNoExit("--bootstrap-server", cluster.bootstrapServers(), "downgrade", "--unsafe", "--metadata", "3.3-IV0"))

        );
        assertEquals("Could not downgrade metadata.version to 4. Invalid metadata.version 4. " + "Unsafe metadata downgrade is not supported in this version.", commandOutput);
=======
    private final List<Feature> testingFeatures = Arrays.stream(Feature.FEATURES).collect(Collectors.toList());

    @ClusterTest(types = {Type.KRAFT}, metadataVersion = MetadataVersion.IBP_3_3_IV1)
    public void testDescribeWithKRaft(ClusterInstance cluster) {
        String commandOutput = ToolsTestUtils.captureStandardOut(() ->
                assertEquals(0, FeatureCommand.mainNoExit("--bootstrap-server", cluster.bootstrapServers(), "describe"))
        );

        List<String> features = Arrays.stream(commandOutput.split("\n")).sorted().collect(Collectors.toList());

        // Change expected message to reflect latest MetadataVersion (SupportedMaxVersion increases when adding a new version)
        assertEquals("Feature: eligible.leader.replicas.version\tSupportedMinVersion: 0\t" +
                "SupportedMaxVersion: 1\tFinalizedVersionLevel: 0\t", outputWithoutEpoch(features.get(0)));
        assertEquals("Feature: group.version\tSupportedMinVersion: 0\t" +
                "SupportedMaxVersion: 1\tFinalizedVersionLevel: 0\t", outputWithoutEpoch(features.get(1)));
        assertEquals("Feature: kraft.version\tSupportedMinVersion: 0\t" +
                "SupportedMaxVersion: 1\tFinalizedVersionLevel: 0\t", outputWithoutEpoch(features.get(2)));
        assertEquals("Feature: metadata.version\tSupportedMinVersion: 3.0-IV1\t" +
                "SupportedMaxVersion: 4.0-IV3\tFinalizedVersionLevel: 3.3-IV1\t", outputWithoutEpoch(features.get(3)));
        assertEquals("Feature: transaction.version\tSupportedMinVersion: 0\t" +
                "SupportedMaxVersion: 2\tFinalizedVersionLevel: 0\t", outputWithoutEpoch(features.get(4)));
    }

    // Use the first MetadataVersion that supports KIP-919
    @ClusterTest(types = {Type.KRAFT}, metadataVersion = MetadataVersion.IBP_3_7_IV0)
    public void testDescribeWithKRaftAndBootstrapControllers(ClusterInstance cluster) {
        String commandOutput = ToolsTestUtils.captureStandardOut(() ->
                assertEquals(0, FeatureCommand.mainNoExit("--bootstrap-controller", cluster.bootstrapControllers(), "describe"))
        );

        List<String> features = Arrays.stream(commandOutput.split("\n")).sorted().collect(Collectors.toList());

        // Change expected message to reflect latest MetadataVersion (SupportedMaxVersion increases when adding a new version)
        assertEquals("Feature: eligible.leader.replicas.version\tSupportedMinVersion: 0\t" +
                "SupportedMaxVersion: 1\tFinalizedVersionLevel: 0\t", outputWithoutEpoch(features.get(0)));
        assertEquals("Feature: group.version\tSupportedMinVersion: 0\t" +
                "SupportedMaxVersion: 1\tFinalizedVersionLevel: 0\t", outputWithoutEpoch(features.get(1)));
        assertEquals("Feature: kraft.version\tSupportedMinVersion: 0\t" +
                "SupportedMaxVersion: 1\tFinalizedVersionLevel: 0\t", outputWithoutEpoch(features.get(2)));
        assertEquals("Feature: metadata.version\tSupportedMinVersion: 3.0-IV1\t" +
                "SupportedMaxVersion: 4.0-IV3\tFinalizedVersionLevel: 3.7-IV0\t", outputWithoutEpoch(features.get(3)));
        assertEquals("Feature: transaction.version\tSupportedMinVersion: 0\t" +
                "SupportedMaxVersion: 2\tFinalizedVersionLevel: 0\t", outputWithoutEpoch(features.get(4)));
    }

    @ClusterTest(types = {Type.KRAFT}, metadataVersion = MetadataVersion.IBP_3_3_IV1)
    public void testUpgradeMetadataVersionWithKraft(ClusterInstance cluster) {
        String commandOutput = ToolsTestUtils.captureStandardOut(() ->
                assertEquals(0, FeatureCommand.mainNoExit("--bootstrap-server", cluster.bootstrapServers(),
                        "upgrade", "--feature", "metadata.version=5"))
        );
        assertEquals("metadata.version was upgraded to 5.", commandOutput);

        commandOutput = ToolsTestUtils.captureStandardOut(() ->
                assertEquals(0, FeatureCommand.mainNoExit("--bootstrap-server", cluster.bootstrapServers(),
                        "upgrade", "--metadata", "3.3-IV2"))
        );
        assertEquals(format("`metadata` flag is deprecated and may be removed in a future release.%nmetadata.version was upgraded to 6."), commandOutput);
    }

    @ClusterTest(types = {Type.KRAFT}, metadataVersion = MetadataVersion.IBP_3_3_IV1)
    public void testDowngradeMetadataVersionWithKRaft(ClusterInstance cluster) {
        String commandOutput = ToolsTestUtils.captureStandardOut(() ->
                assertEquals(1, FeatureCommand.mainNoExit("--bootstrap-server", cluster.bootstrapServers(),
                        "disable", "--feature", "metadata.version"))
        );
        // Change expected message to reflect possible MetadataVersion range 1-N (N increases when adding a new version)
        assertEquals("Could not disable metadata.version. The update failed for all features since the following " +
                "feature had an error: Invalid update version 0 for feature metadata.version. Local controller 3000 only supports versions 1-25", commandOutput);

        commandOutput = ToolsTestUtils.captureStandardOut(() ->
                assertEquals(1, FeatureCommand.mainNoExit("--bootstrap-server", cluster.bootstrapServers(),
                        "downgrade", "--metadata", "3.3-IV0"))

        );
        assertEquals(format("`metadata` flag is deprecated and may be removed in a future release.%nCould not downgrade metadata.version to 4." +
                " The update failed for all features since the following feature had an error: Invalid metadata.version 4." +
                " Refusing to perform the requested downgrade because it might delete metadata information."), commandOutput);

        commandOutput = ToolsTestUtils.captureStandardOut(() ->
                assertEquals(1, FeatureCommand.mainNoExit("--bootstrap-server", cluster.bootstrapServers(),
                        "downgrade", "--unsafe", "--metadata", "3.3-IV0"))

        );
        assertEquals(format("`metadata` flag is deprecated and may be removed in a future release.%nCould not downgrade metadata.version to 4." +
                " The update failed for all features since the following feature had an error: Invalid metadata.version 4." +
                " Unsafe metadata downgrade is not supported in this version."), commandOutput);
    }

    @ClusterTest(types = {Type.KRAFT}, metadataVersion = MetadataVersion.IBP_3_8_IV0)
    public void testUpgradeWithReleaseVersion(ClusterInstance cluster) {
        String commandOutput = ToolsTestUtils.captureStandardOut(() ->
                assertEquals(1, FeatureCommand.mainNoExit("--bootstrap-server", cluster.bootstrapServers(),
                        "upgrade", "--release-version", "3.7-IV3"))

        );
        assertEquals("Could not upgrade metadata.version to 18. The update failed for all features since the following feature had an error:" +
             " Invalid update version 18 for feature metadata.version. Can't downgrade the version of this feature without setting the upgrade type to either safe or unsafe downgrade.", commandOutput);

        commandOutput = ToolsTestUtils.captureStandardOut(() ->
                assertEquals(0, FeatureCommand.mainNoExit("--bootstrap-server", cluster.bootstrapServers(),
                        "upgrade", "--release-version", "3.9-IV0"))
        );

        assertEquals("kraft.version was upgraded to 1.\n" +
                "metadata.version was upgraded to 21.", commandOutput);
    }

    @ClusterTest(types = {Type.KRAFT}, metadataVersion = MetadataVersion.IBP_3_8_IV0)
    public void testDowngradeWithReleaseVersion(ClusterInstance cluster) {
        String commandOutput = ToolsTestUtils.captureStandardOut(() ->
                assertEquals(1, FeatureCommand.mainNoExit("--bootstrap-server", cluster.bootstrapServers(),
                        "downgrade", "--release-version", "3.9-IV0"))

        );
        assertTrue(commandOutput.contains("The update failed for all features since the following feature had an error:" +
                " Invalid update version 1 for feature kraft.version. Can't downgrade to a newer version."));
        assertTrue(commandOutput.contains("Could not downgrade group.version to 0."));
        assertTrue(commandOutput.contains("Could not downgrade transaction.version to 0."));
        assertTrue(commandOutput.contains("Could not downgrade kraft.version to 1."));
        assertTrue(commandOutput.contains("Could not downgrade metadata.version to 21."));

        commandOutput = ToolsTestUtils.captureStandardOut(() ->
                assertEquals(0, FeatureCommand.mainNoExit("--bootstrap-server", cluster.bootstrapServers(),
                        "downgrade", "--release-version", "3.7-IV3"))

        );
        assertEquals("eligible.leader.replicas.version was downgraded to 0.\n" +
                "group.version was downgraded to 0.\n" +
                "kraft.version was downgraded to 0.\n" +
                "metadata.version was downgraded to 18.\n" +
                "transaction.version was downgraded to 0.", commandOutput);
>>>>>>> 9494bebe
    }

    private String outputWithoutEpoch(String output) {
        int pos = output.indexOf("Epoch: ");
        return (pos > 0) ? output.substring(0, pos) : output;
    }

    /**
     * Unit test of {@link FeatureCommand} tool.
     */

    @Test
    public void testLevelToString() {
        assertEquals("5", FeatureCommand.levelToString("foo.bar", (short) 5));
<<<<<<< HEAD
        assertEquals("3.3-IV0", FeatureCommand.levelToString(MetadataVersion.FEATURE_NAME, MetadataVersion.IBP_3_3_IV0.featureLevel()));
=======
        assertEquals("3.3-IV0",
            FeatureCommand.levelToString(MetadataVersion.FEATURE_NAME, MetadataVersion.IBP_3_3_IV0.featureLevel()));
>>>>>>> 9494bebe
    }

    @Test
    public void testMetadataVersionsToString() {
<<<<<<< HEAD
        assertEquals("3.3-IV0, 3.3-IV1, 3.3-IV2, 3.3-IV3", FeatureCommand.metadataVersionsToString(MetadataVersion.IBP_3_3_IV0, MetadataVersion.IBP_3_3_IV3));
    }

    @Test
    public void testdowngradeType() {
        assertEquals(SAFE_DOWNGRADE, FeatureCommand.downgradeType(new Namespace(singletonMap("unsafe", Boolean.FALSE))));
        assertEquals(UNSAFE_DOWNGRADE, FeatureCommand.downgradeType(new Namespace(singletonMap("unsafe", Boolean.TRUE))));
=======
        assertEquals("3.3-IV0, 3.3-IV1, 3.3-IV2, 3.3-IV3",
            FeatureCommand.metadataVersionsToString(MetadataVersion.IBP_3_3_IV0, MetadataVersion.IBP_3_3_IV3));
    }

    @Test
    public void testDowngradeType() {
        assertEquals(SAFE_DOWNGRADE, FeatureCommand.downgradeType(
            new Namespace(singletonMap("unsafe", Boolean.FALSE))));
        assertEquals(UNSAFE_DOWNGRADE, FeatureCommand.downgradeType(
            new Namespace(singletonMap("unsafe", Boolean.TRUE))));
>>>>>>> 9494bebe
        assertEquals(SAFE_DOWNGRADE, FeatureCommand.downgradeType(new Namespace(emptyMap())));
    }

    @Test
    public void testParseNameAndLevel() {
        assertArrayEquals(new String[]{"foo.bar", "5"}, FeatureCommand.parseNameAndLevel("foo.bar=5"));
        assertArrayEquals(new String[]{"quux", "0"}, FeatureCommand.parseNameAndLevel("quux=0"));
<<<<<<< HEAD
        assertTrue(assertThrows(RuntimeException.class, () -> FeatureCommand.parseNameAndLevel("baaz")).getMessage().contains("Can't parse feature=level string baaz: equals sign not found."));
        assertTrue(assertThrows(RuntimeException.class, () -> FeatureCommand.parseNameAndLevel("w=tf")).getMessage().contains("Can't parse feature=level string w=tf: unable to parse tf as a short."));
=======
        assertTrue(assertThrows(RuntimeException.class, () -> FeatureCommand.parseNameAndLevel("baaz"))
            .getMessage().contains("Can't parse feature=level string baaz: equals sign not found."));
        assertTrue(assertThrows(RuntimeException.class, () -> FeatureCommand.parseNameAndLevel("w=tf"))
            .getMessage().contains("Can't parse feature=level string w=tf: unable to parse tf as a short."));
>>>>>>> 9494bebe
    }

    private static MockAdminClient buildAdminClient() {
        Map<String, Short> minSupportedFeatureLevels = new HashMap<>();
        minSupportedFeatureLevels.put(MetadataVersion.FEATURE_NAME, MetadataVersion.IBP_3_3_IV0.featureLevel());
        minSupportedFeatureLevels.put("foo.bar", (short) 0);

        Map<String, Short> featureLevels = new HashMap<>();
        featureLevels.put(MetadataVersion.FEATURE_NAME, MetadataVersion.IBP_3_3_IV2.featureLevel());
        featureLevels.put("foo.bar", (short) 5);

        Map<String, Short> maxSupportedFeatureLevels = new HashMap<>();
        maxSupportedFeatureLevels.put(MetadataVersion.FEATURE_NAME, MetadataVersion.IBP_3_3_IV3.featureLevel());
        maxSupportedFeatureLevels.put("foo.bar", (short) 10);

<<<<<<< HEAD
        return new MockAdminClient.Builder().minSupportedFeatureLevels(minSupportedFeatureLevels).featureLevels(featureLevels).maxSupportedFeatureLevels(maxSupportedFeatureLevels).build();
=======
        return new MockAdminClient.Builder().
            minSupportedFeatureLevels(minSupportedFeatureLevels).
            featureLevels(featureLevels).
            maxSupportedFeatureLevels(maxSupportedFeatureLevels).build();
>>>>>>> 9494bebe
    }

    @Test
    public void testHandleDescribe() {
        String describeResult = ToolsTestUtils.captureStandardOut(() -> {
            try {
                FeatureCommand.handleDescribe(buildAdminClient());
            } catch (Exception e) {
                throw new RuntimeException(e);
            }
        });
<<<<<<< HEAD
        assertEquals(format("Feature: foo.bar\tSupportedMinVersion: 0\tSupportedMaxVersion: 10\tFinalizedVersionLevel: 5\tEpoch: 123%n" + "Feature: metadata.version\tSupportedMinVersion: 3.3-IV0\tSupportedMaxVersion: 3.3-IV3\tFinalizedVersionLevel: 3.3-IV2\tEpoch: 123"), describeResult);
=======
        assertEquals(format("Feature: foo.bar\tSupportedMinVersion: 0\tSupportedMaxVersion: 10\tFinalizedVersionLevel: 5\tEpoch: 123%n" +
            "Feature: metadata.version\tSupportedMinVersion: 3.3-IV0\tSupportedMaxVersion: 3.3-IV3\tFinalizedVersionLevel: 3.3-IV2\tEpoch: 123"), describeResult);
>>>>>>> 9494bebe
    }

    @Test
    public void testHandleUpgrade() {
        Map<String, Object> namespace = new HashMap<>();
        namespace.put("metadata", "3.3-IV1");
        namespace.put("feature", Collections.singletonList("foo.bar=6"));
        namespace.put("dry_run", false);
        String upgradeOutput = ToolsTestUtils.captureStandardOut(() -> {
            Throwable t = assertThrows(TerseException.class, () -> FeatureCommand.handleUpgrade(new Namespace(namespace), buildAdminClient()));
            assertTrue(t.getMessage().contains("2 out of 2 operation(s) failed."));
        });
<<<<<<< HEAD
        assertEquals(format("foo.bar was upgraded to 6.%n" + "Could not upgrade metadata.version to 5. Can't upgrade to lower version."), upgradeOutput);
=======
        assertEquals(format("`metadata` flag is deprecated and may be removed in a future release.%nCould not upgrade foo.bar to 6." +
            " Invalid update version 5 for feature metadata.version. Can't upgrade to lower version.%n" +
            "Could not upgrade metadata.version to 5. Invalid update version 5 for feature metadata.version. Can't upgrade to lower version."), upgradeOutput);
>>>>>>> 9494bebe
    }

    @Test
    public void testHandleUpgradeDryRun() {
        Map<String, Object> namespace = new HashMap<>();
        namespace.put("metadata", "3.3-IV1");
        namespace.put("feature", Collections.singletonList("foo.bar=6"));
        namespace.put("dry_run", true);
        String upgradeOutput = ToolsTestUtils.captureStandardOut(() -> {
            Throwable t = assertThrows(TerseException.class, () -> FeatureCommand.handleUpgrade(new Namespace(namespace), buildAdminClient()));
            assertTrue(t.getMessage().contains("2 out of 2 operation(s) failed."));
        });
<<<<<<< HEAD
        assertEquals(format("foo.bar can be upgraded to 6.%n" + "Can not upgrade metadata.version to 5. Can't upgrade to lower version."), upgradeOutput);
=======
        assertEquals(format("`metadata` flag is deprecated and may be removed in a future release.%nCan not upgrade foo.bar to 6." +
            " Invalid update version 5 for feature metadata.version. Can't upgrade to lower version.%n" +
            "Can not upgrade metadata.version to 5. Invalid update version 5 for feature metadata.version. Can't upgrade to lower version."), upgradeOutput);
>>>>>>> 9494bebe
    }

    @Test
    public void testHandleDowngrade() {
        Map<String, Object> namespace = new HashMap<>();
        namespace.put("metadata", "3.3-IV3");
        namespace.put("feature", Collections.singletonList("foo.bar=1"));
        namespace.put("dry_run", false);
        String downgradeOutput = ToolsTestUtils.captureStandardOut(() -> {
            Throwable t = assertThrows(TerseException.class, () -> FeatureCommand.handleDowngrade(new Namespace(namespace), buildAdminClient()));
            assertTrue(t.getMessage().contains("2 out of 2 operation(s) failed."));
        });
<<<<<<< HEAD
        assertEquals(format("foo.bar was downgraded to 1.%n" + "Could not downgrade metadata.version to 7. Can't downgrade to newer version."), downgradeOutput);
=======
        assertEquals(format("`metadata` flag is deprecated and may be removed in a future release.%nCould not downgrade foo.bar to 1." +
            " Invalid update version 7 for feature metadata.version. Can't downgrade to newer version.%n" +
            "Could not downgrade metadata.version to 7. Invalid update version 7 for feature metadata.version. Can't downgrade to newer version."), downgradeOutput);
>>>>>>> 9494bebe
    }

    @Test
    public void testHandleDowngradeDryRun() {
        Map<String, Object> namespace = new HashMap<>();
        namespace.put("metadata", "3.3-IV3");
        namespace.put("feature", Collections.singletonList("foo.bar=1"));
        namespace.put("dry_run", true);
        String downgradeOutput = ToolsTestUtils.captureStandardOut(() -> {
            Throwable t = assertThrows(TerseException.class, () -> FeatureCommand.handleDowngrade(new Namespace(namespace), buildAdminClient()));
            assertTrue(t.getMessage().contains("2 out of 2 operation(s) failed."));
        });
<<<<<<< HEAD
        assertEquals(format("foo.bar can be downgraded to 1.%n" + "Can not downgrade metadata.version to 7. Can't downgrade to newer version."), downgradeOutput);
=======
        assertEquals(format("`metadata` flag is deprecated and may be removed in a future release.%nCan not downgrade foo.bar to 1. Invalid update version 7 for feature metadata.version." +
            " Can't downgrade to newer version.%nCan not downgrade metadata.version to 7. Invalid update version 7 for feature metadata.version. Can't downgrade to newer version."), downgradeOutput);
>>>>>>> 9494bebe
    }

    @Test
    public void testHandleDisable() {
        Map<String, Object> namespace = new HashMap<>();
        namespace.put("feature", Arrays.asList("foo.bar", "metadata.version", "quux"));
        namespace.put("dry_run", false);
        String disableOutput = ToolsTestUtils.captureStandardOut(() -> {
            Throwable t = assertThrows(TerseException.class, () -> FeatureCommand.handleDisable(new Namespace(namespace), buildAdminClient()));
            assertTrue(t.getMessage().contains("3 out of 3 operation(s) failed."));
        });
<<<<<<< HEAD
        assertEquals(format("foo.bar was disabled.%n" + "Could not disable metadata.version. Can't downgrade below 4%n" + "quux was disabled."), disableOutput);
=======
        assertEquals(format("Could not disable foo.bar. Invalid update version 0 for feature metadata.version. Can't downgrade below 4%n" +
            "Could not disable metadata.version. Invalid update version 0 for feature metadata.version. Can't downgrade below 4%n" +
            "Could not disable quux. Invalid update version 0 for feature metadata.version. Can't downgrade below 4"), disableOutput);
>>>>>>> 9494bebe
    }

    @Test
    public void testHandleDisableDryRun() {
        Map<String, Object> namespace = new HashMap<>();
        namespace.put("feature", Arrays.asList("foo.bar", "metadata.version", "quux"));
        namespace.put("dry_run", true);
        String disableOutput = ToolsTestUtils.captureStandardOut(() -> {
            Throwable t = assertThrows(TerseException.class, () -> FeatureCommand.handleDisable(new Namespace(namespace), buildAdminClient()));
            assertTrue(t.getMessage().contains("3 out of 3 operation(s) failed."));
        });
        assertEquals(format("Can not disable foo.bar. Invalid update version 0 for feature metadata.version. Can't downgrade below 4%n" +
            "Can not disable metadata.version. Invalid update version 0 for feature metadata.version. Can't downgrade below 4%n" +
            "Can not disable quux. Invalid update version 0 for feature metadata.version. Can't downgrade below 4"), disableOutput);
    }

    @Test
    public void testInvalidReleaseVersion() {
        Map<String, Object> namespace = new HashMap<>();
        namespace.put("release_version", "foo");
        ToolsTestUtils.captureStandardOut(() -> {
            Throwable t = assertThrows(TerseException.class, () -> FeatureCommand.handleUpgrade(new Namespace(namespace), buildAdminClient()));
            assertTrue(t.getMessage().contains("Unknown metadata.version foo."));
        });
    }

    @Test
    public void testIncompatibleUpgradeFlags() {
        Map<String, Object> namespace = new HashMap<>();
        namespace.put("release_version", "3.3-IV3");
        namespace.put("feature", Arrays.asList("foo.bar", "metadata.version", "quux"));
        ToolsTestUtils.captureStandardOut(() -> {
            Throwable t = assertThrows(TerseException.class, () -> FeatureCommand.handleUpgrade(new Namespace(namespace), buildAdminClient()));
            assertTrue(t.getMessage().contains("Can not specify `release-version` with other feature flags."));
        });


        namespace.put("release_version", "3.3-IV3");
        namespace.put("metadata", "3.3-IV3");
        ToolsTestUtils.captureStandardOut(() -> {
            Throwable t = assertThrows(TerseException.class, () -> FeatureCommand.handleUpgrade(new Namespace(namespace), buildAdminClient()));
            assertTrue(t.getMessage().contains("Can not specify `release-version` with other feature flags."));
        });
    }

    @Test
    public void testHandleVersionMappingWithValidReleaseVersion() {
        Map<String, Object> namespace = new HashMap<>();
        namespace.put("release_version", "3.3-IV3");
        String versionMappingOutput = ToolsTestUtils.captureStandardOut(() -> {
            try {
                FeatureCommand.handleVersionMapping(new Namespace(namespace), testingFeatures);
            } catch (Exception e) {
                throw new RuntimeException(e);
            }
        });

        MetadataVersion metadataVersion = MetadataVersion.IBP_3_3_IV3;

        // Check that the metadata version is correctly included in the output
        assertTrue(versionMappingOutput.contains("metadata.version=" + metadataVersion.featureLevel() + " (" + metadataVersion.version() + ")"),
            "Output did not contain expected Metadata Version: " + versionMappingOutput);

        for (Feature feature : Feature.values()) {
            int featureLevel = feature.defaultLevel(metadataVersion);
            assertTrue(versionMappingOutput.contains(feature.featureName() + "=" + featureLevel),
                "Output did not contain expected feature mapping: " + versionMappingOutput);
        }
    }

    @Test
    public void testHandleVersionMappingWithNoReleaseVersion() {
        Map<String, Object> namespace = new HashMap<>();
        String versionMappingOutput = ToolsTestUtils.captureStandardOut(() -> {
            try {
                FeatureCommand.handleVersionMapping(new Namespace(namespace), testingFeatures);
            } catch (Exception e) {
                throw new RuntimeException(e);
            }
        });

        MetadataVersion metadataVersion = MetadataVersion.latestProduction();

        // Check that the metadata version is correctly included in the output
        assertTrue(versionMappingOutput.contains("metadata.version=" + metadataVersion.featureLevel() + " (" + metadataVersion.version() + ")"),
            "Output did not contain expected Metadata Version: " + versionMappingOutput);

        for (Feature feature : Feature.values()) {
            int featureLevel = feature.defaultLevel(metadataVersion);
            assertTrue(versionMappingOutput.contains(feature.featureName() + "=" + featureLevel),
                "Output did not contain expected feature mapping: " + versionMappingOutput);
        }
    }

    @Test
    public void testHandleVersionMappingWithInvalidReleaseVersion() {
        Map<String, Object> namespace = new HashMap<>();
        namespace.put("release_version", "2.9-IV2");

        TerseException exception1 = assertThrows(TerseException.class, () ->
            FeatureCommand.handleVersionMapping(new Namespace(namespace), testingFeatures)
        );

        assertEquals("Unknown release version '2.9-IV2'." +
            " Supported versions are: " + MetadataVersion.MINIMUM_BOOTSTRAP_VERSION +
            " to " + MetadataVersion.LATEST_PRODUCTION, exception1.getMessage());

        namespace.put("release_version", "invalid");

        TerseException exception2 = assertThrows(TerseException.class, () ->
            FeatureCommand.handleVersionMapping(new Namespace(namespace), testingFeatures)
        );

        assertEquals("Unknown release version 'invalid'." +
            " Supported versions are: " + MetadataVersion.MINIMUM_BOOTSTRAP_VERSION +
            " to " + MetadataVersion.LATEST_PRODUCTION, exception2.getMessage());
    }

    @Test
    public void testHandleFeatureDependenciesForFeatureWithDependencies() {
        Map<String, Object> namespace = new HashMap<>();
        namespace.put("feature", Collections.singletonList("test.feature.version=2"));

        String output = ToolsTestUtils.captureStandardOut(() -> {
            try {
                FeatureCommand.handleFeatureDependencies(new Namespace(namespace), testingFeatures);
            } catch (TerseException e) {
                throw new RuntimeException(e);
            }
        });

        String expectedOutput = String.format(
            "test.feature.version=2 requires:\n    metadata.version=%d (%s)\n",
            MetadataVersion.latestTesting().featureLevel(),
            MetadataVersion.latestTesting().version()
        );

        assertEquals(expectedOutput.trim(), output.trim());
    }

    @Test
    public void testHandleFeatureDependenciesForFeatureWithNoDependencies() {
        Map<String, Object> namespace = new HashMap<>();
        namespace.put("feature", Collections.singletonList("metadata.version=17"));

        String output = ToolsTestUtils.captureStandardOut(() -> {
            try {
                FeatureCommand.handleFeatureDependencies(new Namespace(namespace), testingFeatures);
            } catch (Exception e) {
                throw new RuntimeException(e);
            }
        });
<<<<<<< HEAD
        assertEquals(format("foo.bar can be disabled.%n" + "Can not disable metadata.version. Can't downgrade below 4%n" + "quux can be disabled."), disableOutput);
=======

        assertEquals("metadata.version=17 (3.7-IV2) has no dependencies.", output);
    }

    @Test
    public void testHandleFeatureDependenciesForUnknownFeature() {
        Map<String, Object> namespace = new HashMap<>();
        namespace.put("feature", Collections.singletonList("unknown.feature=1"));

        Exception exception = assertThrows(
            TerseException.class,
            () -> FeatureCommand.handleFeatureDependencies(new Namespace(namespace), testingFeatures)
        );

        assertEquals("Unknown feature: unknown.feature", exception.getMessage());
    }

    @Test
    public void testHandleFeatureDependenciesForFeatureWithUnknownFeatureVersion() {
        Map<String, Object> namespace = new HashMap<>();
        namespace.put("feature", Collections.singletonList("transaction.version=1000"));

        Exception exception = assertThrows(
            IllegalArgumentException.class,
            () -> FeatureCommand.handleFeatureDependencies(new Namespace(namespace), testingFeatures)
        );

        assertEquals("No feature:transaction.version with feature level 1000", exception.getMessage());
    }

    @Test
    public void testHandleFeatureDependenciesForInvalidVersionFormat() {
        Map<String, Object> namespace = new HashMap<>();
        namespace.put("feature", Collections.singletonList("metadata.version=invalid"));

        RuntimeException exception = assertThrows(
            RuntimeException.class,
            () -> FeatureCommand.handleFeatureDependencies(new Namespace(namespace), testingFeatures)
        );

        assertEquals(
            "Can't parse feature=level string metadata.version=invalid: unable to parse invalid as a short.",
            exception.getMessage()
        );
    }

    @Test
    public void testHandleFeatureDependenciesForMultipleFeatures() {
        Map<String, Object> namespace = new HashMap<>();
        namespace.put("feature", Arrays.asList(
                "transaction.version=2",
                "group.version=1",
                "test.feature.version=2"
        ));

        String output = ToolsTestUtils.captureStandardOut(() -> {
            try {
                FeatureCommand.handleFeatureDependencies(new Namespace(namespace), testingFeatures);
            } catch (TerseException e) {
                throw new RuntimeException(e);
            }
        });

        // Expected output for test.feature.version=2 dependencies
        String latestTestingVersionOutput = String.format(
                "test.feature.version=2 requires:\n    metadata.version=%d (%s)\n",
                MetadataVersion.latestTesting().featureLevel(),
                MetadataVersion.latestTesting().version()
        );

        String expectedOutput = String.join("\n",
                "transaction.version=2 has no dependencies.",
                "group.version=1 has no dependencies.",
                latestTestingVersionOutput.trim()
        );

        assertEquals(expectedOutput.trim(), output.trim());
>>>>>>> 9494bebe
    }
}<|MERGE_RESOLUTION|>--- conflicted
+++ resolved
@@ -16,19 +16,6 @@
  */
 package org.apache.kafka.tools;
 
-<<<<<<< HEAD
-import kafka.test.ClusterInstance;
-import kafka.test.annotation.ClusterTest;
-import kafka.test.annotation.ClusterTestDefaults;
-import kafka.test.annotation.Type;
-import kafka.test.junit.ClusterTestExtensions;
-import net.sourceforge.argparse4j.inf.Namespace;
-import org.apache.kafka.clients.admin.MockAdminClient;
-import org.apache.kafka.server.common.MetadataVersion;
-import org.junit.jupiter.api.Tag;
-import org.junit.jupiter.api.Test;
-import org.junit.jupiter.api.extension.ExtendWith;
-=======
 import org.apache.kafka.clients.admin.MockAdminClient;
 import org.apache.kafka.common.test.ClusterInstance;
 import org.apache.kafka.common.test.api.ClusterTest;
@@ -46,83 +33,19 @@
 import java.util.List;
 import java.util.Map;
 import java.util.stream.Collectors;
->>>>>>> 9494bebe
-
-import java.util.Arrays;
-import java.util.Collections;
-import java.util.HashMap;
-import java.util.Map;
 
 import static java.lang.String.format;
 import static java.util.Collections.emptyMap;
 import static java.util.Collections.singletonMap;
 import static org.apache.kafka.clients.admin.FeatureUpdate.UpgradeType.SAFE_DOWNGRADE;
 import static org.apache.kafka.clients.admin.FeatureUpdate.UpgradeType.UNSAFE_DOWNGRADE;
-import static org.junit.jupiter.api.Assertions.*;
+import static org.junit.jupiter.api.Assertions.assertArrayEquals;
+import static org.junit.jupiter.api.Assertions.assertEquals;
+import static org.junit.jupiter.api.Assertions.assertThrows;
+import static org.junit.jupiter.api.Assertions.assertTrue;
 
 public class FeatureCommandTest {
 
-<<<<<<< HEAD
-    private final ClusterInstance cluster;
-
-    public FeatureCommandTest(ClusterInstance cluster) {
-        this.cluster = cluster;
-    }
-
-    @ClusterTest(clusterType = Type.ZK, metadataVersion = MetadataVersion.IBP_3_3_IV1)
-    public void testDescribeWithZK() {
-        String commandOutput = ToolsTestUtils.captureStandardOut(() -> assertEquals(0, FeatureCommand.mainNoExit("--bootstrap-server", cluster.bootstrapServers(), "describe")));
-        assertEquals("", commandOutput);
-    }
-
-    @ClusterTest(clusterType = Type.KRAFT, metadataVersion = MetadataVersion.IBP_3_3_IV1)
-    public void testDescribeWithKRaft() {
-        String commandOutput = ToolsTestUtils.captureStandardOut(() -> assertEquals(0, FeatureCommand.mainNoExit("--bootstrap-server", cluster.bootstrapServers(), "describe")));
-        assertEquals("Feature: metadata.version\tSupportedMinVersion: 3.0-IV1\t" + "SupportedMaxVersion: 3.6-IV0\tFinalizedVersionLevel: 3.3-IV1\t", outputWithoutEpoch(commandOutput));
-    }
-
-    @ClusterTest(clusterType = Type.ZK, metadataVersion = MetadataVersion.IBP_3_3_IV1)
-    public void testUpgradeMetadataVersionWithZk() {
-        String commandOutput = ToolsTestUtils.captureStandardOut(() -> assertEquals(1, FeatureCommand.mainNoExit("--bootstrap-server", cluster.bootstrapServers(), "upgrade", "--metadata", "3.3-IV2")));
-        assertEquals("Could not upgrade metadata.version to 6. Could not apply finalized feature " + "update because the provided feature is not supported.", commandOutput);
-    }
-
-    @ClusterTest(clusterType = Type.KRAFT, metadataVersion = MetadataVersion.IBP_3_3_IV1)
-    public void testUpgradeMetadataVersionWithKraft() {
-        String commandOutput = ToolsTestUtils.captureStandardOut(() -> assertEquals(0, FeatureCommand.mainNoExit("--bootstrap-server", cluster.bootstrapServers(), "upgrade", "--feature", "metadata.version=5")));
-        assertEquals("metadata.version was upgraded to 5.", commandOutput);
-
-        commandOutput = ToolsTestUtils.captureStandardOut(() -> assertEquals(0, FeatureCommand.mainNoExit("--bootstrap-server", cluster.bootstrapServers(), "upgrade", "--metadata", "3.3-IV2")));
-        assertEquals("metadata.version was upgraded to 6.", commandOutput);
-    }
-
-    @ClusterTest(clusterType = Type.ZK, metadataVersion = MetadataVersion.IBP_3_3_IV1)
-    public void testDowngradeMetadataVersionWithZk() {
-        String commandOutput = ToolsTestUtils.captureStandardOut(() -> assertEquals(1, FeatureCommand.mainNoExit("--bootstrap-server", cluster.bootstrapServers(), "disable", "--feature", "metadata.version")));
-        assertEquals("Could not disable metadata.version. Can not delete non-existing finalized feature.", commandOutput);
-
-        commandOutput = ToolsTestUtils.captureStandardOut(() -> assertEquals(1, FeatureCommand.mainNoExit("--bootstrap-server", cluster.bootstrapServers(), "downgrade", "--metadata", "3.3-IV0")));
-        assertEquals("Could not downgrade metadata.version to 4. Could not apply finalized feature " + "update because the provided feature is not supported.", commandOutput);
-
-        commandOutput = ToolsTestUtils.captureStandardOut(() -> assertEquals(1, FeatureCommand.mainNoExit("--bootstrap-server", cluster.bootstrapServers(), "downgrade", "--unsafe", "--metadata", "3.3-IV0")));
-        assertEquals("Could not downgrade metadata.version to 4. Could not apply finalized feature " + "update because the provided feature is not supported.", commandOutput);
-    }
-
-    @ClusterTest(clusterType = Type.KRAFT, metadataVersion = MetadataVersion.IBP_3_3_IV1)
-    public void testDowngradeMetadataVersionWithKRaft() {
-        String commandOutput = ToolsTestUtils.captureStandardOut(() -> assertEquals(1, FeatureCommand.mainNoExit("--bootstrap-server", cluster.bootstrapServers(), "disable", "--feature", "metadata.version")));
-        assertEquals("Could not disable metadata.version. Invalid update version 0 for feature " + "metadata.version. Local controller 3000 only supports versions 1-12", commandOutput);
-
-        commandOutput = ToolsTestUtils.captureStandardOut(() -> assertEquals(1, FeatureCommand.mainNoExit("--bootstrap-server", cluster.bootstrapServers(), "downgrade", "--metadata", "3.3-IV0"))
-
-        );
-        assertEquals("Could not downgrade metadata.version to 4. Invalid metadata.version 4. " + "Refusing to perform the requested downgrade because it might delete metadata information. " + "Retry using UNSAFE_DOWNGRADE if you want to force the downgrade to proceed.", commandOutput);
-
-        commandOutput = ToolsTestUtils.captureStandardOut(() -> assertEquals(1, FeatureCommand.mainNoExit("--bootstrap-server", cluster.bootstrapServers(), "downgrade", "--unsafe", "--metadata", "3.3-IV0"))
-
-        );
-        assertEquals("Could not downgrade metadata.version to 4. Invalid metadata.version 4. " + "Unsafe metadata downgrade is not supported in this version.", commandOutput);
-=======
     private final List<Feature> testingFeatures = Arrays.stream(Feature.FEATURES).collect(Collectors.toList());
 
     @ClusterTest(types = {Type.KRAFT}, metadataVersion = MetadataVersion.IBP_3_3_IV1)
@@ -255,7 +178,6 @@
                 "kraft.version was downgraded to 0.\n" +
                 "metadata.version was downgraded to 18.\n" +
                 "transaction.version was downgraded to 0.", commandOutput);
->>>>>>> 9494bebe
     }
 
     private String outputWithoutEpoch(String output) {
@@ -270,25 +192,12 @@
     @Test
     public void testLevelToString() {
         assertEquals("5", FeatureCommand.levelToString("foo.bar", (short) 5));
-<<<<<<< HEAD
-        assertEquals("3.3-IV0", FeatureCommand.levelToString(MetadataVersion.FEATURE_NAME, MetadataVersion.IBP_3_3_IV0.featureLevel()));
-=======
         assertEquals("3.3-IV0",
             FeatureCommand.levelToString(MetadataVersion.FEATURE_NAME, MetadataVersion.IBP_3_3_IV0.featureLevel()));
->>>>>>> 9494bebe
     }
 
     @Test
     public void testMetadataVersionsToString() {
-<<<<<<< HEAD
-        assertEquals("3.3-IV0, 3.3-IV1, 3.3-IV2, 3.3-IV3", FeatureCommand.metadataVersionsToString(MetadataVersion.IBP_3_3_IV0, MetadataVersion.IBP_3_3_IV3));
-    }
-
-    @Test
-    public void testdowngradeType() {
-        assertEquals(SAFE_DOWNGRADE, FeatureCommand.downgradeType(new Namespace(singletonMap("unsafe", Boolean.FALSE))));
-        assertEquals(UNSAFE_DOWNGRADE, FeatureCommand.downgradeType(new Namespace(singletonMap("unsafe", Boolean.TRUE))));
-=======
         assertEquals("3.3-IV0, 3.3-IV1, 3.3-IV2, 3.3-IV3",
             FeatureCommand.metadataVersionsToString(MetadataVersion.IBP_3_3_IV0, MetadataVersion.IBP_3_3_IV3));
     }
@@ -299,7 +208,6 @@
             new Namespace(singletonMap("unsafe", Boolean.FALSE))));
         assertEquals(UNSAFE_DOWNGRADE, FeatureCommand.downgradeType(
             new Namespace(singletonMap("unsafe", Boolean.TRUE))));
->>>>>>> 9494bebe
         assertEquals(SAFE_DOWNGRADE, FeatureCommand.downgradeType(new Namespace(emptyMap())));
     }
 
@@ -307,15 +215,10 @@
     public void testParseNameAndLevel() {
         assertArrayEquals(new String[]{"foo.bar", "5"}, FeatureCommand.parseNameAndLevel("foo.bar=5"));
         assertArrayEquals(new String[]{"quux", "0"}, FeatureCommand.parseNameAndLevel("quux=0"));
-<<<<<<< HEAD
-        assertTrue(assertThrows(RuntimeException.class, () -> FeatureCommand.parseNameAndLevel("baaz")).getMessage().contains("Can't parse feature=level string baaz: equals sign not found."));
-        assertTrue(assertThrows(RuntimeException.class, () -> FeatureCommand.parseNameAndLevel("w=tf")).getMessage().contains("Can't parse feature=level string w=tf: unable to parse tf as a short."));
-=======
         assertTrue(assertThrows(RuntimeException.class, () -> FeatureCommand.parseNameAndLevel("baaz"))
             .getMessage().contains("Can't parse feature=level string baaz: equals sign not found."));
         assertTrue(assertThrows(RuntimeException.class, () -> FeatureCommand.parseNameAndLevel("w=tf"))
             .getMessage().contains("Can't parse feature=level string w=tf: unable to parse tf as a short."));
->>>>>>> 9494bebe
     }
 
     private static MockAdminClient buildAdminClient() {
@@ -331,14 +234,10 @@
         maxSupportedFeatureLevels.put(MetadataVersion.FEATURE_NAME, MetadataVersion.IBP_3_3_IV3.featureLevel());
         maxSupportedFeatureLevels.put("foo.bar", (short) 10);
 
-<<<<<<< HEAD
-        return new MockAdminClient.Builder().minSupportedFeatureLevels(minSupportedFeatureLevels).featureLevels(featureLevels).maxSupportedFeatureLevels(maxSupportedFeatureLevels).build();
-=======
         return new MockAdminClient.Builder().
             minSupportedFeatureLevels(minSupportedFeatureLevels).
             featureLevels(featureLevels).
             maxSupportedFeatureLevels(maxSupportedFeatureLevels).build();
->>>>>>> 9494bebe
     }
 
     @Test
@@ -350,12 +249,8 @@
                 throw new RuntimeException(e);
             }
         });
-<<<<<<< HEAD
-        assertEquals(format("Feature: foo.bar\tSupportedMinVersion: 0\tSupportedMaxVersion: 10\tFinalizedVersionLevel: 5\tEpoch: 123%n" + "Feature: metadata.version\tSupportedMinVersion: 3.3-IV0\tSupportedMaxVersion: 3.3-IV3\tFinalizedVersionLevel: 3.3-IV2\tEpoch: 123"), describeResult);
-=======
         assertEquals(format("Feature: foo.bar\tSupportedMinVersion: 0\tSupportedMaxVersion: 10\tFinalizedVersionLevel: 5\tEpoch: 123%n" +
             "Feature: metadata.version\tSupportedMinVersion: 3.3-IV0\tSupportedMaxVersion: 3.3-IV3\tFinalizedVersionLevel: 3.3-IV2\tEpoch: 123"), describeResult);
->>>>>>> 9494bebe
     }
 
     @Test
@@ -368,13 +263,9 @@
             Throwable t = assertThrows(TerseException.class, () -> FeatureCommand.handleUpgrade(new Namespace(namespace), buildAdminClient()));
             assertTrue(t.getMessage().contains("2 out of 2 operation(s) failed."));
         });
-<<<<<<< HEAD
-        assertEquals(format("foo.bar was upgraded to 6.%n" + "Could not upgrade metadata.version to 5. Can't upgrade to lower version."), upgradeOutput);
-=======
         assertEquals(format("`metadata` flag is deprecated and may be removed in a future release.%nCould not upgrade foo.bar to 6." +
             " Invalid update version 5 for feature metadata.version. Can't upgrade to lower version.%n" +
             "Could not upgrade metadata.version to 5. Invalid update version 5 for feature metadata.version. Can't upgrade to lower version."), upgradeOutput);
->>>>>>> 9494bebe
     }
 
     @Test
@@ -387,13 +278,9 @@
             Throwable t = assertThrows(TerseException.class, () -> FeatureCommand.handleUpgrade(new Namespace(namespace), buildAdminClient()));
             assertTrue(t.getMessage().contains("2 out of 2 operation(s) failed."));
         });
-<<<<<<< HEAD
-        assertEquals(format("foo.bar can be upgraded to 6.%n" + "Can not upgrade metadata.version to 5. Can't upgrade to lower version."), upgradeOutput);
-=======
         assertEquals(format("`metadata` flag is deprecated and may be removed in a future release.%nCan not upgrade foo.bar to 6." +
             " Invalid update version 5 for feature metadata.version. Can't upgrade to lower version.%n" +
             "Can not upgrade metadata.version to 5. Invalid update version 5 for feature metadata.version. Can't upgrade to lower version."), upgradeOutput);
->>>>>>> 9494bebe
     }
 
     @Test
@@ -406,13 +293,9 @@
             Throwable t = assertThrows(TerseException.class, () -> FeatureCommand.handleDowngrade(new Namespace(namespace), buildAdminClient()));
             assertTrue(t.getMessage().contains("2 out of 2 operation(s) failed."));
         });
-<<<<<<< HEAD
-        assertEquals(format("foo.bar was downgraded to 1.%n" + "Could not downgrade metadata.version to 7. Can't downgrade to newer version."), downgradeOutput);
-=======
         assertEquals(format("`metadata` flag is deprecated and may be removed in a future release.%nCould not downgrade foo.bar to 1." +
             " Invalid update version 7 for feature metadata.version. Can't downgrade to newer version.%n" +
             "Could not downgrade metadata.version to 7. Invalid update version 7 for feature metadata.version. Can't downgrade to newer version."), downgradeOutput);
->>>>>>> 9494bebe
     }
 
     @Test
@@ -425,12 +308,8 @@
             Throwable t = assertThrows(TerseException.class, () -> FeatureCommand.handleDowngrade(new Namespace(namespace), buildAdminClient()));
             assertTrue(t.getMessage().contains("2 out of 2 operation(s) failed."));
         });
-<<<<<<< HEAD
-        assertEquals(format("foo.bar can be downgraded to 1.%n" + "Can not downgrade metadata.version to 7. Can't downgrade to newer version."), downgradeOutput);
-=======
         assertEquals(format("`metadata` flag is deprecated and may be removed in a future release.%nCan not downgrade foo.bar to 1. Invalid update version 7 for feature metadata.version." +
             " Can't downgrade to newer version.%nCan not downgrade metadata.version to 7. Invalid update version 7 for feature metadata.version. Can't downgrade to newer version."), downgradeOutput);
->>>>>>> 9494bebe
     }
 
     @Test
@@ -442,13 +321,9 @@
             Throwable t = assertThrows(TerseException.class, () -> FeatureCommand.handleDisable(new Namespace(namespace), buildAdminClient()));
             assertTrue(t.getMessage().contains("3 out of 3 operation(s) failed."));
         });
-<<<<<<< HEAD
-        assertEquals(format("foo.bar was disabled.%n" + "Could not disable metadata.version. Can't downgrade below 4%n" + "quux was disabled."), disableOutput);
-=======
         assertEquals(format("Could not disable foo.bar. Invalid update version 0 for feature metadata.version. Can't downgrade below 4%n" +
             "Could not disable metadata.version. Invalid update version 0 for feature metadata.version. Can't downgrade below 4%n" +
             "Could not disable quux. Invalid update version 0 for feature metadata.version. Can't downgrade below 4"), disableOutput);
->>>>>>> 9494bebe
     }
 
     @Test
@@ -601,9 +476,6 @@
                 throw new RuntimeException(e);
             }
         });
-<<<<<<< HEAD
-        assertEquals(format("foo.bar can be disabled.%n" + "Can not disable metadata.version. Can't downgrade below 4%n" + "quux can be disabled."), disableOutput);
-=======
 
         assertEquals("metadata.version=17 (3.7-IV2) has no dependencies.", output);
     }
@@ -681,6 +553,5 @@
         );
 
         assertEquals(expectedOutput.trim(), output.trim());
->>>>>>> 9494bebe
     }
 }