--- conflicted
+++ resolved
@@ -31,9 +31,6 @@
 
 import org.junit.jupiter.api.Test;
 
-<<<<<<< HEAD
-import java.util.*;
-=======
 import java.util.Arrays;
 import java.util.Collections;
 import java.util.HashMap;
@@ -42,7 +39,6 @@
 import java.util.Map;
 import java.util.Optional;
 import java.util.Set;
->>>>>>> 9494bebe
 
 import static org.junit.jupiter.api.Assertions.assertDoesNotThrow;
 import static org.junit.jupiter.api.Assertions.assertEquals;
@@ -183,9 +179,9 @@
             Map<String, Object> information = new ObjectMapper().readValue(standardOutputLines[2], HashMap.class);
             List<Object> brokersInformation = (List<Object>) information.get("brokers");
             Set<Integer> brokerIds = new HashSet<Integer>() {{
-                add((Integer) ((HashMap<String, Object>) brokersInformation.get(0)).get("broker"));
-                add((Integer) ((HashMap<String, Object>) brokersInformation.get(1)).get("broker"));
-            }};
+                    add((Integer) ((HashMap<String, Object>) brokersInformation.get(0)).get("broker"));
+                    add((Integer) ((HashMap<String, Object>) brokersInformation.get(1)).get("broker"));
+                }};
             assertEquals(2, brokersInformation.size());
             assertEquals(new HashSet<>(Arrays.asList(2, 1)), brokerIds);
         }
