--- conflicted
+++ resolved
@@ -16,8 +16,6 @@
  */
 package org.apache.kafka.tools;
 
-import net.sourceforge.argparse4j.inf.ArgumentParser;
-import net.sourceforge.argparse4j.inf.ArgumentParserException;
 import org.apache.kafka.clients.producer.Callback;
 import org.apache.kafka.clients.producer.KafkaProducer;
 import org.apache.kafka.clients.producer.ProducerConfig;
@@ -32,25 +30,23 @@
 import org.mockito.Mock;
 import org.mockito.Spy;
 import org.mockito.junit.jupiter.MockitoExtension;
-<<<<<<< HEAD
-=======
 import org.mockito.junit.jupiter.MockitoSettings;
 import org.mockito.quality.Strictness;
->>>>>>> 9494bebe
 
 import java.io.File;
 import java.io.IOException;
 import java.nio.charset.StandardCharsets;
 import java.nio.file.Files;
-import java.util.*;
+import java.util.ArrayList;
+import java.util.Collections;
+import java.util.List;
+import java.util.Properties;
+import java.util.SplittableRandom;
 import java.util.concurrent.CompletableFuture;
 import java.util.concurrent.ExecutorService;
 import java.util.concurrent.Executors;
 import java.util.concurrent.TimeUnit;
 
-<<<<<<< HEAD
-import static org.junit.jupiter.api.Assertions.*;
-=======
 import static org.junit.jupiter.api.Assertions.assertDoesNotThrow;
 import static org.junit.jupiter.api.Assertions.assertEquals;
 import static org.junit.jupiter.api.Assertions.assertFalse;
@@ -59,9 +55,11 @@
 import static org.junit.jupiter.api.Assertions.assertNull;
 import static org.junit.jupiter.api.Assertions.assertThrows;
 import static org.junit.jupiter.api.Assertions.assertTrue;
->>>>>>> 9494bebe
 import static org.mockito.ArgumentMatchers.any;
-import static org.mockito.Mockito.*;
+import static org.mockito.Mockito.doAnswer;
+import static org.mockito.Mockito.doReturn;
+import static org.mockito.Mockito.times;
+import static org.mockito.Mockito.verify;
 
 @ExtendWith(MockitoExtension.class)
 @MockitoSettings(strictness = Strictness.STRICT_STUBS)
@@ -111,7 +109,12 @@
         doReturn(null).when(producerMock).send(any(), any());
         doReturn(producerMock).when(producerPerformanceSpy).createKafkaProducer(any(Properties.class));
 
-        String[] args = new String[]{"--topic", "Hello-Kafka", "--num-records", "5", "--throughput", "100", "--record-size", "100", "--producer-props", "bootstrap.servers=localhost:9000"};
+        String[] args = new String[] {
+            "--topic", "Hello-Kafka", 
+            "--num-records", "5", 
+            "--throughput", "100", 
+            "--record-size", "100", 
+            "--producer-props", "bootstrap.servers=localhost:9000"};
         producerPerformanceSpy.start(args);
         verify(producerMock, times(5)).send(any(), any());
         verify(producerMock, times(1)).close();
@@ -143,7 +146,12 @@
             return null;
         }).when(producerMock).send(any(), any());
 
-        String[] args = new String[]{"--topic", "Hello-Kafka", "--num-records", "10", "--throughput", "1", "--record-size", "100", "--producer-props", "bootstrap.servers=localhost:9000"};
+        String[] args = new String[] {
+            "--topic", "Hello-Kafka",
+            "--num-records", "10",
+            "--throughput", "1",
+            "--record-size", "100",
+            "--producer-props", "bootstrap.servers=localhost:9000"};
         producerPerformanceSpy.start(args);
 
         verify(producerMock, times(10)).send(any(), any());
@@ -159,7 +167,12 @@
             return null;
         }).when(producerMock).send(any(), any());
 
-        String[] args = new String[]{"--topic", "Hello-Kafka", "--num-records", "10", "--throughput", "1", "--record-size", "100", "--producer-props", "bootstrap.servers=localhost:9000"};
+        String[] args = new String[] {
+            "--topic", "Hello-Kafka",
+            "--num-records", "10",
+            "--throughput", "1",
+            "--record-size", "100",
+            "--producer-props", "bootstrap.servers=localhost:9000"};
         producerPerformanceSpy.start(args);
 
         verify(producerMock, times(10)).send(any(), any());
@@ -195,7 +208,13 @@
 
     @Test
     public void testUnexpectedArg() {
-        String[] args = new String[]{"--test", "test", "--topic", "Hello-Kafka", "--num-records", "5", "--throughput", "100", "--record-size", "100", "--producer-props", "bootstrap.servers=localhost:9000"};
+        String[] args = new String[] {
+            "--test", "test", 
+            "--topic", "Hello-Kafka", 
+            "--num-records", "5", 
+            "--throughput", "100", 
+            "--record-size", "100", 
+            "--producer-props", "bootstrap.servers=localhost:9000"};
         ArgumentParser parser = ProducerPerformance.argParser();
         ArgumentParserException thrown = assertThrows(ArgumentParserException.class, () -> parser.parseArgs(args));
         assertEquals("unrecognized arguments: '--test'", thrown.getMessage());
@@ -265,7 +284,7 @@
     }
 
     @Test
-    public void testClientIdOverride() throws Exception {
+    public void testClientIdOverride()  throws Exception {
         List<String> producerProps = Collections.singletonList("client.id=producer-1");
 
         Properties prop = ProducerPerformance.readProps(producerProps, null);
