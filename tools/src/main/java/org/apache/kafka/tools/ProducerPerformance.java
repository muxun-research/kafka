/*
 * Licensed to the Apache Software Foundation (ASF) under one or more
 * contributor license agreements. See the NOTICE file distributed with
 * this work for additional information regarding copyright ownership.
 * The ASF licenses this file to You under the Apache License, Version 2.0
 * (the "License"); you may not use this file except in compliance with
 * the License. You may obtain a copy of the License at
 *
 *    http://www.apache.org/licenses/LICENSE-2.0
 *
 * Unless required by applicable law or agreed to in writing, software
 * distributed under the License is distributed on an "AS IS" BASIS,
 * WITHOUT WARRANTIES OR CONDITIONS OF ANY KIND, either express or implied.
 * See the License for the specific language governing permissions and
 * limitations under the License.
 */
package org.apache.kafka.tools;

<<<<<<< HEAD
=======
import org.apache.kafka.clients.producer.Callback;
import org.apache.kafka.clients.producer.KafkaProducer;
import org.apache.kafka.clients.producer.ProducerConfig;
import org.apache.kafka.clients.producer.ProducerRecord;
import org.apache.kafka.clients.producer.RecordMetadata;
import org.apache.kafka.common.Uuid;
import org.apache.kafka.common.utils.Exit;
import org.apache.kafka.common.utils.Utils;
import org.apache.kafka.server.util.ThroughputThrottler;

>>>>>>> 9494bebe
import net.sourceforge.argparse4j.ArgumentParsers;
import net.sourceforge.argparse4j.inf.ArgumentParser;
import net.sourceforge.argparse4j.inf.ArgumentParserException;
import net.sourceforge.argparse4j.inf.MutuallyExclusiveGroup;
import net.sourceforge.argparse4j.inf.Namespace;
<<<<<<< HEAD
import org.apache.kafka.clients.producer.*;
import org.apache.kafka.common.utils.Exit;
import org.apache.kafka.common.utils.Utils;
import org.apache.kafka.server.util.ToolsUtils;
=======

import java.io.IOException;
import java.nio.charset.StandardCharsets;
import java.nio.file.Files;
import java.nio.file.Path;
import java.nio.file.Paths;
import java.util.ArrayList;
import java.util.Arrays;
import java.util.List;
import java.util.Optional;
import java.util.Properties;
import java.util.SplittableRandom;

import static net.sourceforge.argparse4j.impl.Arguments.store;
import static net.sourceforge.argparse4j.impl.Arguments.storeTrue;
>>>>>>> 9494bebe

import java.io.IOException;
import java.nio.charset.StandardCharsets;
import java.nio.file.Files;
import java.nio.file.Path;
import java.nio.file.Paths;
import java.util.*;

import static net.sourceforge.argparse4j.impl.Arguments.store;
import static net.sourceforge.argparse4j.impl.Arguments.storeTrue;

public class ProducerPerformance {

    public static final String DEFAULT_TRANSACTION_ID_PREFIX = "performance-producer-";
    public static final long DEFAULT_TRANSACTION_DURATION_MS = 3000L;

    public static void main(String[] args) throws Exception {
        ProducerPerformance perf = new ProducerPerformance();
        perf.start(args);
    }

    void start(String[] args) throws IOException {
        ArgumentParser parser = argParser();

        try {
            ConfigPostProcessor config = new ConfigPostProcessor(parser, args);
            KafkaProducer<byte[], byte[]> producer = createKafkaProducer(config.producerProps);

            if (config.transactionsEnabled)
                producer.initTransactions();

            /* setup perf test */
            byte[] payload = null;
            if (config.recordSize != null) {
                payload = new byte[config.recordSize];
            }
            // not thread-safe, do not share with other threads
            SplittableRandom random = new SplittableRandom(0);
            ProducerRecord<byte[], byte[]> record;
            stats = new Stats(config.numRecords, 5000);
            long startMs = System.currentTimeMillis();

            ThroughputThrottler throttler = new ThroughputThrottler(config.throughput, startMs);

            int currentTransactionSize = 0;
            long transactionStartTime = 0;
            for (long i = 0; i < config.numRecords; i++) {

                payload = generateRandomPayload(config.recordSize, config.payloadByteList, payload, random, config.payloadMonotonic, i);

                if (config.transactionsEnabled && currentTransactionSize == 0) {
                    producer.beginTransaction();
                    transactionStartTime = System.currentTimeMillis();
                }

                record = new ProducerRecord<>(config.topicName, payload);

                long sendStartMs = System.currentTimeMillis();
                cb = new PerfCallback(sendStartMs, payload.length, stats);
                producer.send(record, cb);

                currentTransactionSize++;
                if (config.transactionsEnabled && config.transactionDurationMs <= (sendStartMs - transactionStartTime)) {
                    producer.commitTransaction();
                    currentTransactionSize = 0;
                }

                if (throttler.shouldThrottle(i, sendStartMs)) {
                    throttler.throttle();
                }
            }

            if (config.transactionsEnabled && currentTransactionSize != 0)
                producer.commitTransaction();

            if (!config.shouldPrintMetrics) {
                producer.close();

                /* print final results */
                stats.printTotal();
            } else {
                // Make sure all messages are sent before printing out the stats and the metrics
                // We need to do this in a different branch for now since tests/kafkatest/sanity_checks/test_performance_services.py
                // expects this class to work with older versions of the client jar that don't support flush().
                producer.flush();

                /* print final results */
                stats.printTotal();

                /* print out metrics */
                ToolsUtils.printMetrics(producer.metrics());
                producer.close();
            }
        } catch (ArgumentParserException e) {
            if (args.length == 0) {
                parser.printHelp();
                Exit.exit(0);
            } else {
                parser.handleError(e);
                Exit.exit(1);
            }
        }

    }

    KafkaProducer<byte[], byte[]> createKafkaProducer(Properties props) {
        return new KafkaProducer<>(props);
    }

    Callback cb;

    Stats stats;

<<<<<<< HEAD
    static byte[] generateRandomPayload(Integer recordSize, List<byte[]> payloadByteList, byte[] payload, SplittableRandom random) {
=======
    static byte[] generateRandomPayload(Integer recordSize, List<byte[]> payloadByteList, byte[] payload,
            SplittableRandom random, boolean payloadMonotonic, long recordValue) {
>>>>>>> 9494bebe
        if (!payloadByteList.isEmpty()) {
            payload = payloadByteList.get(random.nextInt(payloadByteList.size()));
        } else if (recordSize != null) {
            for (int j = 0; j < payload.length; ++j)
                payload[j] = (byte) (random.nextInt(26) + 65);
        } else if (payloadMonotonic) {
            payload = Long.toString(recordValue).getBytes(StandardCharsets.UTF_8);
        } else {
            throw new IllegalArgumentException("no payload File Path or record Size or payload-monotonic option provided");
        }
        return payload;
    }
<<<<<<< HEAD

    static Properties readProps(List<String> producerProps, String producerConfig, String transactionalId, boolean transactionsEnabled) throws IOException {
=======
    
    static Properties readProps(List<String> producerProps, String producerConfig) throws IOException {
>>>>>>> 9494bebe
        Properties props = new Properties();
        if (producerConfig != null) {
            props.putAll(Utils.loadProps(producerConfig));
        }
        if (producerProps != null)
            for (String prop : producerProps) {
                String[] pieces = prop.split("=");
                if (pieces.length != 2)
                    throw new IllegalArgumentException("Invalid property: " + prop);
                props.put(pieces[0], pieces[1]);
            }

        props.put(ProducerConfig.KEY_SERIALIZER_CLASS_CONFIG, "org.apache.kafka.common.serialization.ByteArraySerializer");
        props.put(ProducerConfig.VALUE_SERIALIZER_CLASS_CONFIG, "org.apache.kafka.common.serialization.ByteArraySerializer");
<<<<<<< HEAD
        if (transactionsEnabled)
            props.put(ProducerConfig.TRANSACTIONAL_ID_CONFIG, transactionalId);
=======
>>>>>>> 9494bebe
        if (props.getProperty(ProducerConfig.CLIENT_ID_CONFIG) == null) {
            props.put(ProducerConfig.CLIENT_ID_CONFIG, "perf-producer-client");
        }
        return props;
    }

    static List<byte[]> readPayloadFile(String payloadFilePath, String payloadDelimiter) throws IOException {
        List<byte[]> payloadByteList = new ArrayList<>();
        if (payloadFilePath != null) {
            Path path = Paths.get(payloadFilePath);
            System.out.println("Reading payloads from: " + path.toAbsolutePath());
            if (Files.notExists(path) || Files.size(path) == 0) {
                throw new IllegalArgumentException("File does not exist or empty file provided.");
            }

            String[] payloadList = Files.readString(path).split(payloadDelimiter);

            System.out.println("Number of messages read: " + payloadList.length);

            for (String payload : payloadList) {
                payloadByteList.add(payload.getBytes(StandardCharsets.UTF_8));
            }
        }
        return payloadByteList;
    }

    /**
     * Get the command-line argument parser.
     */
    static ArgumentParser argParser() {
<<<<<<< HEAD
        ArgumentParser parser = ArgumentParsers.newArgumentParser("producer-performance").defaultHelp(true).description("This tool is used to verify the producer performance.");
=======
        ArgumentParser parser = ArgumentParsers
                .newArgumentParser("producer-performance")
                .defaultHelp(true)
                .description("This tool is used to verify the producer performance. To enable transactions, " +
                        "you can specify a transaction id or set a transaction duration using --transaction-duration-ms. " +
                        "There are three ways to specify the transaction id: set transaction.id=<id> via --producer-props, " +
                        "set transaction.id=<id> in the config file via --producer.config, or use --transaction-id <id>.");
>>>>>>> 9494bebe

        MutuallyExclusiveGroup payloadOptions = parser.addMutuallyExclusiveGroup().required(true).description("either --record-size or --payload-file must be specified but not both.");

        parser.addArgument("--topic")
                .action(store())
                .required(true)
                .type(String.class)
                .metavar("TOPIC")
                .help("produce messages to this topic");

        parser.addArgument("--num-records")
                .action(store())
                .required(true)
                .type(Long.class)
                .metavar("NUM-RECORDS")
                .dest("numRecords")
                .help("number of messages to produce");

        payloadOptions.addArgument("--record-size")
                .action(store())
                .required(false)
                .type(Integer.class)
                .metavar("RECORD-SIZE")
                .dest("recordSize")
                .help("message size in bytes. Note that you must provide exactly one of --record-size or --payload-file " +
                        "or --payload-monotonic.");

        payloadOptions.addArgument("--payload-file")
                .action(store())
                .required(false)
                .type(String.class)
                .metavar("PAYLOAD-FILE")
                .dest("payloadFile")
                .help("file to read the message payloads from. This works only for UTF-8 encoded text files. " +
                        "Payloads will be read from this file and a payload will be randomly selected when sending messages. " +
                        "Note that you must provide exactly one of --record-size or --payload-file or --payload-monotonic.");

        payloadOptions.addArgument("--payload-monotonic")
                .action(storeTrue())
                .type(Boolean.class)
                .metavar("PAYLOAD-MONOTONIC")
                .dest("payloadMonotonic")
                .help("payload is monotonically increasing integer. Note that you must provide exactly one of --record-size " +
                        "or --payload-file or --payload-monotonic.");

        parser.addArgument("--payload-delimiter")
                .action(store())
                .required(false)
                .type(String.class)
                .metavar("PAYLOAD-DELIMITER")
                .dest("payloadDelimiter")
                .setDefault("\\n")
                .help("provides delimiter to be used when --payload-file is provided. " +
                        "Defaults to new line. " +
                        "Note that this parameter will be ignored if --payload-file is not provided.");

        parser.addArgument("--throughput")
                .action(store())
                .required(true)
                .type(Double.class)
                .metavar("THROUGHPUT")
                .help("throttle maximum message throughput to *approximately* THROUGHPUT messages/sec. Set this to -1 to disable throttling.");

        parser.addArgument("--producer-props")
                 .nargs("+")
                 .required(false)
                 .metavar("PROP-NAME=PROP-VALUE")
                 .type(String.class)
                 .dest("producerConfig")
                 .help("kafka producer related configuration properties like bootstrap.servers,client.id etc. " +
                         "These configs take precedence over those passed via --producer.config.");

        parser.addArgument("--producer.config")
                .action(store())
                .required(false)
                .type(String.class)
                .metavar("CONFIG-FILE")
                .dest("producerConfigFile")
                .help("producer config properties file.");

        parser.addArgument("--print-metrics")
                .action(storeTrue())
                .type(Boolean.class)
                .metavar("PRINT-METRICS")
                .dest("printMetrics")
                .help("print out metrics at the end of the test.");

        parser.addArgument("--transactional-id")
               .action(store())
               .required(false)
               .type(String.class)
               .metavar("TRANSACTIONAL-ID")
               .dest("transactionalId")
               .help("The transactional id to use. This config takes precedence over the transactional.id " +
                       "specified via --producer.config or --producer-props. Note that if the transactional id " +
                       "is not specified while --transaction-duration-ms is provided, the default value for the " +
                       "transactional id will be performance-producer- followed by a random uuid.");

        parser.addArgument("--transaction-duration-ms")
               .action(store())
<<<<<<< HEAD
               .required(false).type(Long.class).metavar("TRANSACTION-DURATION").dest("transactionDurationMs").setDefault(0L).help("The max age of each transaction. The commitTransaction will be called after this time has elapsed. Transactions are only enabled if this value is positive.");

=======
               .required(false)
               .type(Long.class)
               .metavar("TRANSACTION-DURATION")
               .dest("transactionDurationMs")
               .help("The max age of each transaction. The commitTransaction will be called after this time has elapsed. " +
                       "The value should be greater than 0. If the transactional id is specified via --producer-props, " +
                       "--producer.config, or --transactional-id but --transaction-duration-ms is not specified, " +
                       "the default value will be 3000.");
>>>>>>> 9494bebe

        return parser;
    }

    // Visible for testing
    static class Stats {
        private final long start;
        private final int[] latencies;
        private final long sampling;
        private final long reportingInterval;
        private long iteration;
        private int index;
        private long count;
        private long bytes;
        private int maxLatency;
        private long totalLatency;
        private long windowCount;
        private int windowMaxLatency;
        private long windowTotalLatency;
        private long windowBytes;
        private long windowStart;

        public Stats(long numRecords, int reportingInterval) {
            this.start = System.currentTimeMillis();
            this.windowStart = System.currentTimeMillis();
            this.iteration = 0;
            this.sampling = numRecords / Math.min(numRecords, 500000);
            this.latencies = new int[(int) (numRecords / this.sampling) + 1];
            this.index = 0;
            this.maxLatency = 0;
            this.windowCount = 0;
            this.windowMaxLatency = 0;
            this.windowTotalLatency = 0;
            this.windowBytes = 0;
            this.totalLatency = 0;
            this.reportingInterval = reportingInterval;
        }

        public void record(int latency, int bytes, long time) {
            this.count++;
            this.bytes += bytes;
            this.totalLatency += latency;
            this.maxLatency = Math.max(this.maxLatency, latency);
            this.windowCount++;
            this.windowBytes += bytes;
            this.windowTotalLatency += latency;
            this.windowMaxLatency = Math.max(windowMaxLatency, latency);
            if (this.iteration % this.sampling == 0) {
                this.latencies[index] = latency;
                this.index++;
            }
            /* maybe report the recent perf */
            if (time - windowStart >= reportingInterval) {
                printWindow();
                newWindow();
            }
        }

        public long totalCount() {
            return this.count;
        }

        public long currentWindowCount() {
            return this.windowCount;
        }

        public long iteration() {
            return this.iteration;
        }

        public long bytes() {
            return this.bytes;
        }

        public int index() {
            return this.index;
        }

        public void printWindow() {
            long elapsed = System.currentTimeMillis() - windowStart;
            double recsPerSec = 1000.0 * windowCount / (double) elapsed;
            double mbPerSec = 1000.0 * this.windowBytes / (double) elapsed / (1024.0 * 1024.0);
            System.out.printf("%d records sent, %.1f records/sec (%.2f MB/sec), %.1f ms avg latency, %.1f ms max latency.%n", windowCount, recsPerSec, mbPerSec, windowTotalLatency / (double) windowCount, (double) windowMaxLatency);
        }

        public void newWindow() {
            this.windowStart = System.currentTimeMillis();
            this.windowCount = 0;
            this.windowMaxLatency = 0;
            this.windowTotalLatency = 0;
            this.windowBytes = 0;
        }

        public void printTotal() {
            long elapsed = System.currentTimeMillis() - start;
            double recsPerSec = 1000.0 * count / (double) elapsed;
            double mbPerSec = 1000.0 * this.bytes / (double) elapsed / (1024.0 * 1024.0);
            int[] percs = percentiles(this.latencies, index, 0.5, 0.95, 0.99, 0.999);
            System.out.printf("%d records sent, %.1f records/sec (%.2f MB/sec), %.2f ms avg latency, %.2f ms max latency, %d ms 50th, %d ms 95th, %d ms 99th, %d ms 99.9th.%n",
                              count,
                              recsPerSec,
                              mbPerSec,
                              totalLatency / (double) count,
                              (double) maxLatency,
                              percs[0],
                              percs[1],
                              percs[2],
                              percs[3]);
        }

        private static int[] percentiles(int[] latencies, int count, double... percentiles) {
            int size = Math.min(count, latencies.length);
            Arrays.sort(latencies, 0, size);
            int[] values = new int[percentiles.length];
            for (int i = 0; i < percentiles.length; i++) {
                int index = (int) (percentiles[i] * size);
                values[i] = latencies[index];
            }
            return values;
        }
    }

    static final class PerfCallback implements Callback {
        private final long start;
        private final int bytes;
        private final Stats stats;

        public PerfCallback(long start, int bytes, Stats stats) {
            this.start = start;
            this.stats = stats;
            this.bytes = bytes;
        }

        public void onCompletion(RecordMetadata metadata, Exception exception) {
            long now = System.currentTimeMillis();
            int latency = (int) (now - start);
            // It will only be counted when the sending is successful, otherwise the number of sent records may be
            // magically printed when the sending fails.
            if (exception == null) {
                this.stats.record(latency, bytes, now);
                this.stats.iteration++;
            }
            if (exception != null)
                exception.printStackTrace();
        }
    }

    static final class ConfigPostProcessor {
        final String topicName;
        final Long numRecords;
        final Integer recordSize;
        final double throughput;
        final boolean payloadMonotonic;
        final Properties producerProps;
        final boolean shouldPrintMetrics;
        final Long transactionDurationMs;
        final boolean transactionsEnabled;
        final List<byte[]> payloadByteList;

        public ConfigPostProcessor(ArgumentParser parser, String[] args) throws IOException, ArgumentParserException {
            Namespace namespace = parser.parseArgs(args);
            this.topicName = namespace.getString("topic");
            this.numRecords = namespace.getLong("numRecords");
            this.recordSize = namespace.getInt("recordSize");
            this.throughput = namespace.getDouble("throughput");
            this.payloadMonotonic = namespace.getBoolean("payloadMonotonic");
            this.shouldPrintMetrics = namespace.getBoolean("printMetrics");

            List<String> producerConfigs = namespace.getList("producerConfig");
            String producerConfigFile = namespace.getString("producerConfigFile");
            String payloadFilePath = namespace.getString("payloadFile");
            Long transactionDurationMsArg = namespace.getLong("transactionDurationMs");
            String transactionIdArg = namespace.getString("transactionalId");
            if (numRecords != null && numRecords <= 0) {
                throw new ArgumentParserException("--num-records should be greater than zero", parser);
            }
            if (recordSize != null && recordSize <= 0) {
                throw new ArgumentParserException("--record-size should be greater than zero", parser);
            }
            if (producerConfigs == null && producerConfigFile == null) {
                throw new ArgumentParserException("Either --producer-props or --producer.config must be specified.", parser);
            }
            if (transactionDurationMsArg != null && transactionDurationMsArg <= 0) {
                throw new ArgumentParserException("--transaction-duration-ms should be greater than zero", parser);
            }

            // since default value gets printed with the help text, we are escaping \n there and replacing it with correct value here.
            String payloadDelimiter = namespace.getString("payloadDelimiter").equals("\\n")
                    ? "\n" : namespace.getString("payloadDelimiter");
            this.payloadByteList = readPayloadFile(payloadFilePath, payloadDelimiter);
            this.producerProps = readProps(producerConfigs, producerConfigFile);
            // setup transaction related configs
            this.transactionsEnabled = transactionDurationMsArg != null
                    || transactionIdArg != null
                    || producerProps.containsKey(ProducerConfig.TRANSACTIONAL_ID_CONFIG);
            if (transactionsEnabled) {
                Optional<String> txIdInProps =
                        Optional.ofNullable(producerProps.get(ProducerConfig.TRANSACTIONAL_ID_CONFIG))
                                .map(Object::toString);
                String transactionId = Optional.ofNullable(transactionIdArg).orElse(txIdInProps.orElse(DEFAULT_TRANSACTION_ID_PREFIX + Uuid.randomUuid().toString()));
                producerProps.put(ProducerConfig.TRANSACTIONAL_ID_CONFIG, transactionId);

                if (transactionDurationMsArg == null) {
                    transactionDurationMsArg = DEFAULT_TRANSACTION_DURATION_MS;
                }
            }
            this.transactionDurationMs = transactionDurationMsArg;
        }
    }
}<|MERGE_RESOLUTION|>--- conflicted
+++ resolved
@@ -16,8 +16,6 @@
  */
 package org.apache.kafka.tools;
 
-<<<<<<< HEAD
-=======
 import org.apache.kafka.clients.producer.Callback;
 import org.apache.kafka.clients.producer.KafkaProducer;
 import org.apache.kafka.clients.producer.ProducerConfig;
@@ -28,18 +26,11 @@
 import org.apache.kafka.common.utils.Utils;
 import org.apache.kafka.server.util.ThroughputThrottler;
 
->>>>>>> 9494bebe
 import net.sourceforge.argparse4j.ArgumentParsers;
 import net.sourceforge.argparse4j.inf.ArgumentParser;
 import net.sourceforge.argparse4j.inf.ArgumentParserException;
 import net.sourceforge.argparse4j.inf.MutuallyExclusiveGroup;
 import net.sourceforge.argparse4j.inf.Namespace;
-<<<<<<< HEAD
-import org.apache.kafka.clients.producer.*;
-import org.apache.kafka.common.utils.Exit;
-import org.apache.kafka.common.utils.Utils;
-import org.apache.kafka.server.util.ToolsUtils;
-=======
 
 import java.io.IOException;
 import java.nio.charset.StandardCharsets;
@@ -55,17 +46,6 @@
 
 import static net.sourceforge.argparse4j.impl.Arguments.store;
 import static net.sourceforge.argparse4j.impl.Arguments.storeTrue;
->>>>>>> 9494bebe
-
-import java.io.IOException;
-import java.nio.charset.StandardCharsets;
-import java.nio.file.Files;
-import java.nio.file.Path;
-import java.nio.file.Paths;
-import java.util.*;
-
-import static net.sourceforge.argparse4j.impl.Arguments.store;
-import static net.sourceforge.argparse4j.impl.Arguments.storeTrue;
 
 public class ProducerPerformance {
 
@@ -169,12 +149,8 @@
 
     Stats stats;
 
-<<<<<<< HEAD
-    static byte[] generateRandomPayload(Integer recordSize, List<byte[]> payloadByteList, byte[] payload, SplittableRandom random) {
-=======
     static byte[] generateRandomPayload(Integer recordSize, List<byte[]> payloadByteList, byte[] payload,
             SplittableRandom random, boolean payloadMonotonic, long recordValue) {
->>>>>>> 9494bebe
         if (!payloadByteList.isEmpty()) {
             payload = payloadByteList.get(random.nextInt(payloadByteList.size()));
         } else if (recordSize != null) {
@@ -187,13 +163,8 @@
         }
         return payload;
     }
-<<<<<<< HEAD
-
-    static Properties readProps(List<String> producerProps, String producerConfig, String transactionalId, boolean transactionsEnabled) throws IOException {
-=======
     
     static Properties readProps(List<String> producerProps, String producerConfig) throws IOException {
->>>>>>> 9494bebe
         Properties props = new Properties();
         if (producerConfig != null) {
             props.putAll(Utils.loadProps(producerConfig));
@@ -208,11 +179,6 @@
 
         props.put(ProducerConfig.KEY_SERIALIZER_CLASS_CONFIG, "org.apache.kafka.common.serialization.ByteArraySerializer");
         props.put(ProducerConfig.VALUE_SERIALIZER_CLASS_CONFIG, "org.apache.kafka.common.serialization.ByteArraySerializer");
-<<<<<<< HEAD
-        if (transactionsEnabled)
-            props.put(ProducerConfig.TRANSACTIONAL_ID_CONFIG, transactionalId);
-=======
->>>>>>> 9494bebe
         if (props.getProperty(ProducerConfig.CLIENT_ID_CONFIG) == null) {
             props.put(ProducerConfig.CLIENT_ID_CONFIG, "perf-producer-client");
         }
@@ -224,7 +190,7 @@
         if (payloadFilePath != null) {
             Path path = Paths.get(payloadFilePath);
             System.out.println("Reading payloads from: " + path.toAbsolutePath());
-            if (Files.notExists(path) || Files.size(path) == 0) {
+            if (Files.notExists(path) || Files.size(path) == 0)  {
                 throw new IllegalArgumentException("File does not exist or empty file provided.");
             }
 
@@ -239,13 +205,8 @@
         return payloadByteList;
     }
 
-    /**
-     * Get the command-line argument parser.
-     */
+    /** Get the command-line argument parser. */
     static ArgumentParser argParser() {
-<<<<<<< HEAD
-        ArgumentParser parser = ArgumentParsers.newArgumentParser("producer-performance").defaultHelp(true).description("This tool is used to verify the producer performance.");
-=======
         ArgumentParser parser = ArgumentParsers
                 .newArgumentParser("producer-performance")
                 .defaultHelp(true)
@@ -253,9 +214,11 @@
                         "you can specify a transaction id or set a transaction duration using --transaction-duration-ms. " +
                         "There are three ways to specify the transaction id: set transaction.id=<id> via --producer-props, " +
                         "set transaction.id=<id> in the config file via --producer.config, or use --transaction-id <id>.");
->>>>>>> 9494bebe
-
-        MutuallyExclusiveGroup payloadOptions = parser.addMutuallyExclusiveGroup().required(true).description("either --record-size or --payload-file must be specified but not both.");
+
+        MutuallyExclusiveGroup payloadOptions = parser
+                .addMutuallyExclusiveGroup()
+                .required(true)
+                .description("either --record-size or --payload-file must be specified but not both.");
 
         parser.addArgument("--topic")
                 .action(store())
@@ -354,10 +317,6 @@
 
         parser.addArgument("--transaction-duration-ms")
                .action(store())
-<<<<<<< HEAD
-               .required(false).type(Long.class).metavar("TRANSACTION-DURATION").dest("transactionDurationMs").setDefault(0L).help("The max age of each transaction. The commitTransaction will be called after this time has elapsed. Transactions are only enabled if this value is positive.");
-
-=======
                .required(false)
                .type(Long.class)
                .metavar("TRANSACTION-DURATION")
@@ -366,7 +325,6 @@
                        "The value should be greater than 0. If the transactional id is specified via --producer-props, " +
                        "--producer.config, or --transactional-id but --transaction-duration-ms is not specified, " +
                        "the default value will be 3000.");
->>>>>>> 9494bebe
 
         return parser;
     }
@@ -449,7 +407,12 @@
             long elapsed = System.currentTimeMillis() - windowStart;
             double recsPerSec = 1000.0 * windowCount / (double) elapsed;
             double mbPerSec = 1000.0 * this.windowBytes / (double) elapsed / (1024.0 * 1024.0);
-            System.out.printf("%d records sent, %.1f records/sec (%.2f MB/sec), %.1f ms avg latency, %.1f ms max latency.%n", windowCount, recsPerSec, mbPerSec, windowTotalLatency / (double) windowCount, (double) windowMaxLatency);
+            System.out.printf("%d records sent, %.1f records/sec (%.2f MB/sec), %.1f ms avg latency, %.1f ms max latency.%n",
+                              windowCount,
+                              recsPerSec,
+                              mbPerSec,
+                              windowTotalLatency / (double) windowCount,
+                              (double) windowMaxLatency);
         }
 
         public void newWindow() {
