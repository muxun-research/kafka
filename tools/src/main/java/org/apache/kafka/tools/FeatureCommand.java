--- conflicted
+++ resolved
@@ -16,20 +16,12 @@
  */
 package org.apache.kafka.tools;
 
-<<<<<<< HEAD
-import net.sourceforge.argparse4j.ArgumentParsers;
-import net.sourceforge.argparse4j.impl.Arguments;
-import net.sourceforge.argparse4j.inf.*;
-import net.sourceforge.argparse4j.internal.HelpScreenException;
-import org.apache.kafka.clients.admin.*;
-=======
 import org.apache.kafka.clients.admin.Admin;
 import org.apache.kafka.clients.admin.FeatureMetadata;
 import org.apache.kafka.clients.admin.FeatureUpdate;
 import org.apache.kafka.clients.admin.SupportedVersionRange;
 import org.apache.kafka.clients.admin.UpdateFeaturesOptions;
 import org.apache.kafka.clients.admin.UpdateFeaturesResult;
->>>>>>> 9494bebe
 import org.apache.kafka.common.utils.Exit;
 import org.apache.kafka.common.utils.Utils;
 import org.apache.kafka.server.common.Feature;
@@ -57,11 +49,9 @@
 import java.util.concurrent.ExecutionException;
 import java.util.stream.Collectors;
 
-import java.util.*;
-import java.util.concurrent.ExecutionException;
-import java.util.stream.Collectors;
-
-import static net.sourceforge.argparse4j.impl.Arguments.*;
+import static net.sourceforge.argparse4j.impl.Arguments.append;
+import static net.sourceforge.argparse4j.impl.Arguments.store;
+import static net.sourceforge.argparse4j.impl.Arguments.storeTrue;
 
 public class FeatureCommand {
     public static void main(String... args) {
@@ -84,12 +74,6 @@
     }
 
     static void execute(String... args) throws Exception {
-<<<<<<< HEAD
-        ArgumentParser parser = ArgumentParsers.newArgumentParser("kafka-features").defaultHelp(true).description("This tool manages feature flags in Kafka.");
-        parser.addArgument("--bootstrap-server").help("A comma-separated list of host:port pairs to use for establishing the connection to the Kafka cluster.").required(true);
-
-        parser.addArgument("--command-config").type(Arguments.fileType()).help("Property file containing configs to be passed to Admin Client.");
-=======
         ArgumentParser parser = ArgumentParsers
                 .newArgumentParser("kafka-features")
                 .defaultHelp(true)
@@ -102,7 +86,6 @@
         parser.addArgument("--command-config")
                 .type(Arguments.fileType())
                 .help("Property file containing configs to be passed to Admin Client.");
->>>>>>> 9494bebe
         Subparsers subparsers = parser.addSubparsers().dest("command");
         addDescribeParser(subparsers);
         addUpgradeParser(subparsers);
@@ -147,16 +130,11 @@
     }
 
     private static void addDescribeParser(Subparsers subparsers) {
-        subparsers.addParser("describe").help("Describes the current active feature flags.");
+        subparsers.addParser("describe")
+                .help("Describes the current active feature flags.");
     }
 
     private static void addUpgradeParser(Subparsers subparsers) {
-<<<<<<< HEAD
-        Subparser upgradeParser = subparsers.addParser("upgrade").help("Upgrade one or more feature flags.");
-        upgradeParser.addArgument("--metadata").help("The level to which we should upgrade the metadata. For example, 3.3-IV3.").action(store());
-        upgradeParser.addArgument("--feature").help("A feature upgrade we should perform, in feature=level format. For example: `metadata.version=5`.").action(append());
-        upgradeParser.addArgument("--dry-run").help("Validate this upgrade, but do not perform it.").action(storeTrue());
-=======
         Subparser upgradeParser = subparsers.addParser("upgrade")
                 .help("Upgrade one or more feature flags.");
         upgradeParser.addArgument("--metadata")
@@ -172,18 +150,10 @@
         upgradeParser.addArgument("--dry-run")
                 .help("Validate this upgrade, but do not perform it.")
                 .action(storeTrue());
->>>>>>> 9494bebe
 
     }
 
     private static void addDowngradeParser(Subparsers subparsers) {
-<<<<<<< HEAD
-        Subparser downgradeParser = subparsers.addParser("downgrade").help("Upgrade one or more feature flags.");
-        downgradeParser.addArgument("--metadata").help("The level to which we should downgrade the metadata. For example, 3.3-IV0.").action(store());
-        downgradeParser.addArgument("--feature").help("A feature downgrade we should perform, in feature=level format. For example: `metadata.version=5`.").action(append());
-        downgradeParser.addArgument("--unsafe").help("Perform this downgrade even if it may irreversibly destroy metadata.").action(storeTrue());
-        downgradeParser.addArgument("--dry-run").help("Validate this downgrade, but do not perform it.").action(storeTrue());
-=======
         Subparser downgradeParser = subparsers.addParser("downgrade")
                 .help("Upgrade one or more feature flags.");
         downgradeParser.addArgument("--metadata")
@@ -202,14 +172,20 @@
         downgradeParser.addArgument("--dry-run")
                 .help("Validate this downgrade, but do not perform it.")
                 .action(storeTrue());
->>>>>>> 9494bebe
     }
 
     private static void addDisableParser(Subparsers subparsers) {
-        Subparser downgradeParser = subparsers.addParser("disable").help("Disable one or more feature flags. This is the same as downgrading the version to zero.");
-        downgradeParser.addArgument("--feature").help("A feature flag to disable.").action(append());
-        downgradeParser.addArgument("--unsafe").help("Disable this feature flag even if it may irreversibly destroy metadata.").action(storeTrue());
-        downgradeParser.addArgument("--dry-run").help("Perform a dry-run of this disable operation.").action(storeTrue());
+        Subparser downgradeParser = subparsers.addParser("disable")
+                .help("Disable one or more feature flags. This is the same as downgrading the version to zero.");
+        downgradeParser.addArgument("--feature")
+                .help("A feature flag to disable.")
+                .action(append());
+        downgradeParser.addArgument("--unsafe")
+                .help("Disable this feature flag even if it may irreversibly destroy metadata.")
+                .action(storeTrue());
+        downgradeParser.addArgument("--dry-run")
+                .help("Perform a dry-run of this disable operation.")
+                .action(storeTrue());
     }
 
     private static void addVersionMappingParser(Subparsers subparsers) {
@@ -254,13 +230,20 @@
         featureMetadata.supportedFeatures().keySet().stream().sorted().forEach(feature -> {
             short finalizedLevel = (featureMetadata.finalizedFeatures().get(feature) == null) ? 0 : featureMetadata.finalizedFeatures().get(feature).maxVersionLevel();
             SupportedVersionRange range = featureMetadata.supportedFeatures().get(feature);
-            System.out.printf("Feature: %s\tSupportedMinVersion: %s\tSupportedMaxVersion: %s\tFinalizedVersionLevel: %s\tEpoch: %s%n", feature, levelToString(feature, range.minVersion()), levelToString(feature, range.maxVersion()), levelToString(feature, finalizedLevel), (featureMetadata.finalizedFeaturesEpoch().isPresent()) ? featureMetadata.finalizedFeaturesEpoch().get().toString() : "-");
+            System.out.printf("Feature: %s\tSupportedMinVersion: %s\tSupportedMaxVersion: %s\tFinalizedVersionLevel: %s\tEpoch: %s%n",
+                    feature,
+                    levelToString(feature, range.minVersion()),
+                    levelToString(feature, range.maxVersion()),
+                    levelToString(feature, finalizedLevel),
+                    (featureMetadata.finalizedFeaturesEpoch().isPresent()) ? featureMetadata.finalizedFeaturesEpoch().get().toString() : "-");
         });
     }
 
     static String metadataVersionsToString(MetadataVersion first, MetadataVersion last) {
         List<MetadataVersion> versions = Arrays.asList(MetadataVersion.VERSIONS).subList(first.ordinal(), last.ordinal() + 1);
-        return versions.stream().map(String::valueOf).collect(Collectors.joining(", "));
+        return versions.stream()
+                .map(String::valueOf)
+                .collect(Collectors.joining(", "));
     }
 
     static void handleUpgrade(Namespace namespace, Admin adminClient) throws TerseException {
@@ -290,16 +273,14 @@
         try {
             Short.parseShort(levelString);
         } catch (Throwable t) {
-            throw new RuntimeException("Can't parse feature=level string " + input + ": " + "unable to parse " + levelString + " as a short.");
+            throw new RuntimeException("Can't parse feature=level string " + input + ": " +
+                    "unable to parse " + levelString + " as a short.");
         }
         return new String[]{name, levelString};
     }
 
     private static void handleUpgradeOrDowngrade(String op, Namespace namespace, Admin admin, FeatureUpdate.UpgradeType upgradeType) throws TerseException {
         String metadata = namespace.getString("metadata");
-<<<<<<< HEAD
-        if (metadata != null) {
-=======
         List<String> features = namespace.getList("feature");
         String releaseVersion = namespace.getString("release_version");
 
@@ -311,14 +292,10 @@
         MetadataVersion metadataVersion;
 
         if (releaseVersion != null) {
->>>>>>> 9494bebe
             try {
                 metadataVersion = MetadataVersion.fromVersionString(releaseVersion);
                 updates.put(metadataVersion.featureName(), new FeatureUpdate(metadataVersion.featureLevel(), upgradeType));
             } catch (Throwable e) {
-<<<<<<< HEAD
-                throw new TerseException("Unsupported metadata version " + metadata + ". Supported metadata versions are " + metadataVersionsToString(MetadataVersion.MINIMUM_BOOTSTRAP_VERSION, MetadataVersion.latest()));
-=======
                 throw new TerseException("Unknown metadata.version " + releaseVersion +
                         ". Supported metadata.version are " + metadataVersionsToString(
                         MetadataVersion.MINIMUM_BOOTSTRAP_VERSION, MetadataVersion.latestProduction()));
@@ -346,7 +323,6 @@
                             MetadataVersion.MINIMUM_BOOTSTRAP_VERSION, MetadataVersion.latestProduction()));
                 }
                 updates.put(MetadataVersion.FEATURE_NAME, new FeatureUpdate(metadataVersion.featureLevel(), upgradeType));
->>>>>>> 9494bebe
             }
 
             if (features != null) {
@@ -469,7 +445,7 @@
         });
 
         int numFailures = 0;
-        for (Map.Entry<String, Optional<Throwable>> feature : errors.entrySet()) {
+        for (Map.Entry<String, Optional<Throwable>> feature: errors.entrySet()) {
             short level = updates.get(feature.getKey()).maxVersionLevel();
             Optional<Throwable> maybeThrowable = feature.getValue();
             if (maybeThrowable != null && maybeThrowable.isPresent()) {
