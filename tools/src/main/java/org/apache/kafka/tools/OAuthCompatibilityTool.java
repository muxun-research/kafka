--- conflicted
+++ resolved
@@ -17,8 +17,6 @@
 
 package org.apache.kafka.tools;
 
-<<<<<<< HEAD
-=======
 import org.apache.kafka.common.KafkaException;
 import org.apache.kafka.common.config.AbstractConfig;
 import org.apache.kafka.common.config.ConfigDef;
@@ -34,31 +32,17 @@
 import org.apache.kafka.common.security.oauthbearer.internals.secured.VerificationKeyResolverFactory;
 import org.apache.kafka.common.utils.Exit;
 
->>>>>>> 9494bebe
 import net.sourceforge.argparse4j.ArgumentParsers;
 import net.sourceforge.argparse4j.impl.Arguments;
 import net.sourceforge.argparse4j.inf.Argument;
 import net.sourceforge.argparse4j.inf.ArgumentParser;
 import net.sourceforge.argparse4j.inf.ArgumentParserException;
 import net.sourceforge.argparse4j.inf.Namespace;
-<<<<<<< HEAD
-import org.apache.kafka.common.KafkaException;
-import org.apache.kafka.common.config.*;
-import org.apache.kafka.common.config.types.Password;
-import org.apache.kafka.common.security.oauthbearer.internals.secured.*;
-import org.apache.kafka.common.utils.Exit;
-=======
->>>>>>> 9494bebe
 
 import java.util.HashMap;
 import java.util.List;
 import java.util.Map;
 
-<<<<<<< HEAD
-import static org.apache.kafka.common.config.SaslConfigs.*;
-import static org.apache.kafka.common.config.SslConfigs.*;
-import static org.apache.kafka.common.security.oauthbearer.OAuthBearerLoginCallbackHandler.*;
-=======
 import static org.apache.kafka.common.config.SaslConfigs.SASL_LOGIN_CONNECT_TIMEOUT_MS;
 import static org.apache.kafka.common.config.SaslConfigs.SASL_LOGIN_CONNECT_TIMEOUT_MS_DOC;
 import static org.apache.kafka.common.config.SaslConfigs.SASL_LOGIN_READ_TIMEOUT_MS;
@@ -131,7 +115,6 @@
 import static org.apache.kafka.common.security.oauthbearer.OAuthBearerLoginCallbackHandler.CLIENT_SECRET_DOC;
 import static org.apache.kafka.common.security.oauthbearer.OAuthBearerLoginCallbackHandler.SCOPE_CONFIG;
 import static org.apache.kafka.common.security.oauthbearer.OAuthBearerLoginCallbackHandler.SCOPE_DOC;
->>>>>>> 9494bebe
 
 public class OAuthCompatibilityTool {
 
@@ -199,12 +182,19 @@
 
     private static class ArgsHandler {
 
-        private static final String DESCRIPTION = String.format("This tool is used to verify OAuth/OIDC provider compatibility.%n%n" + "Run the following script to determine the configuration options:%n%n" + "    ./bin/kafka-run-class.sh %s --help", OAuthCompatibilityTool.class.getName());
+        private static final String DESCRIPTION = String.format(
+            "This tool is used to verify OAuth/OIDC provider compatibility.%n%n" +
+            "Run the following script to determine the configuration options:%n%n" +
+                "    ./bin/kafka-run-class.sh %s --help",
+            OAuthCompatibilityTool.class.getName());
 
         private final ArgumentParser parser;
 
         private ArgsHandler() {
-            this.parser = ArgumentParsers.newArgumentParser("oauth-compatibility-tool").defaultHelp(true).description(DESCRIPTION);
+            this.parser = ArgumentParsers
+                .newArgumentParser("oauth-compatibility-tool")
+                .defaultHelp(true)
+                .description(DESCRIPTION);
         }
 
         private Namespace parseArgs(String[] args) throws ArgumentParserException {
@@ -214,7 +204,8 @@
             addArgument(SASL_LOGIN_RETRY_BACKOFF_MAX_MS, SASL_LOGIN_RETRY_BACKOFF_MAX_MS_DOC, Long.class);
             addArgument(SASL_LOGIN_RETRY_BACKOFF_MS, SASL_LOGIN_RETRY_BACKOFF_MS_DOC, Long.class);
             addArgument(SASL_OAUTHBEARER_CLOCK_SKEW_SECONDS, SASL_OAUTHBEARER_CLOCK_SKEW_SECONDS_DOC, Integer.class);
-            addArgument(SASL_OAUTHBEARER_EXPECTED_AUDIENCE, SASL_OAUTHBEARER_EXPECTED_AUDIENCE_DOC).action(Arguments.append());
+            addArgument(SASL_OAUTHBEARER_EXPECTED_AUDIENCE, SASL_OAUTHBEARER_EXPECTED_AUDIENCE_DOC)
+                .action(Arguments.append());
             addArgument(SASL_OAUTHBEARER_EXPECTED_ISSUER, SASL_OAUTHBEARER_EXPECTED_ISSUER_DOC);
             addArgument(SASL_OAUTHBEARER_JWKS_ENDPOINT_REFRESH_MS, SASL_OAUTHBEARER_JWKS_ENDPOINT_REFRESH_MS_DOC, Long.class);
             addArgument(SASL_OAUTHBEARER_JWKS_ENDPOINT_RETRY_BACKOFF_MAX_MS, SASL_OAUTHBEARER_JWKS_ENDPOINT_RETRY_BACKOFF_MAX_MS_DOC, Long.class);
@@ -225,8 +216,10 @@
             addArgument(SASL_OAUTHBEARER_TOKEN_ENDPOINT_URL, SASL_OAUTHBEARER_TOKEN_ENDPOINT_URL_DOC);
 
             // SSL
-            addArgument(SSL_CIPHER_SUITES_CONFIG, SSL_CIPHER_SUITES_DOC).action(Arguments.append());
-            addArgument(SSL_ENABLED_PROTOCOLS_CONFIG, SSL_ENABLED_PROTOCOLS_DOC).action(Arguments.append());
+            addArgument(SSL_CIPHER_SUITES_CONFIG, SSL_CIPHER_SUITES_DOC)
+                .action(Arguments.append());
+            addArgument(SSL_ENABLED_PROTOCOLS_CONFIG, SSL_ENABLED_PROTOCOLS_DOC)
+                .action(Arguments.append());
             addArgument(SSL_ENDPOINT_IDENTIFICATION_ALGORITHM_CONFIG, SSL_ENDPOINT_IDENTIFICATION_ALGORITHM_DOC);
             addArgument(SSL_ENGINE_FACTORY_CLASS_CONFIG, SSL_ENGINE_FACTORY_CLASS_DOC);
             addArgument(SSL_KEYMANAGER_ALGORITHM_CONFIG, SSL_KEYMANAGER_ALGORITHM_DOC);
@@ -266,7 +259,11 @@
             // Change foo.bar into --foo.bar.
             String name = "--" + option;
 
-            return parser.addArgument(name).type(clazz).metavar(option).dest(option).help(help);
+            return parser.addArgument(name)
+                .type(clazz)
+                .metavar(option)
+                .dest(option)
+                .help(help);
         }
 
     }
