--- conflicted
+++ resolved
@@ -21,13 +21,7 @@
 import net.sourceforge.argparse4j.ArgumentParsers;
 import net.sourceforge.argparse4j.inf.ArgumentParser;
 import net.sourceforge.argparse4j.inf.Namespace;
-import org.apache.kafka.clients.consumer.ConsumerConfig;
-import org.apache.kafka.clients.consumer.ConsumerGroupMetadata;
-import org.apache.kafka.clients.consumer.ConsumerRebalanceListener;
-import org.apache.kafka.clients.consumer.ConsumerRecord;
-import org.apache.kafka.clients.consumer.ConsumerRecords;
-import org.apache.kafka.clients.consumer.KafkaConsumer;
-import org.apache.kafka.clients.consumer.OffsetAndMetadata;
+import org.apache.kafka.clients.consumer.*;
 import org.apache.kafka.clients.producer.KafkaProducer;
 import org.apache.kafka.clients.producer.ProducerConfig;
 import org.apache.kafka.clients.producer.ProducerRecord;
@@ -43,14 +37,7 @@
 import java.text.DateFormat;
 import java.text.SimpleDateFormat;
 import java.time.Duration;
-import java.util.Collection;
-import java.util.Collections;
-import java.util.Date;
-import java.util.HashMap;
-import java.util.LinkedHashMap;
-import java.util.Map;
-import java.util.Properties;
-import java.util.Random;
+import java.util.*;
 import java.util.concurrent.atomic.AtomicBoolean;
 import java.util.concurrent.atomic.AtomicLong;
 
@@ -63,41 +50,16 @@
  * topic transactionally, committing the offsets and messages together.
  */
 public class TransactionalMessageCopier {
-<<<<<<< HEAD
-
-	private static final DateFormat FORMAT = new SimpleDateFormat("yyyy/MM/dd HH:mm:ss:SSS");
-
-	/**
-	 * Get the command-line argument parser.
-	 */
-	private static ArgumentParser argParser() {
-		ArgumentParser parser = ArgumentParsers
-				.newArgumentParser("transactional-message-copier")
-				.defaultHelp(true)
-				.description("This tool copies messages transactionally from an input partition to an output topic, " +
-						"committing the consumed offsets along with the output messages");
-
-		parser.addArgument("--input-topic")
-=======
     private static final Logger log = LoggerFactory.getLogger(TransactionalMessageCopier.class);
     private static final DateFormat FORMAT = new SimpleDateFormat("yyyy/MM/dd HH:mm:ss:SSS");
 
-    /** Get the command-line argument parser. */
+    /**
+     * Get the command-line argument parser.
+     */
     private static ArgumentParser argParser() {
-        ArgumentParser parser = ArgumentParsers
-                .newArgumentParser("transactional-message-copier")
-                .defaultHelp(true)
-                .description("This tool copies messages transactionally from an input partition to an output topic, " +
-                        "committing the consumed offsets along with the output messages");
-
-        parser.addArgument("--input-topic")
->>>>>>> 15418db6
-                .action(store())
-                .required(true)
-                .type(String.class)
-                .metavar("INPUT-TOPIC")
-                .dest("inputTopic")
-                .help("Consume messages from this topic");
+        ArgumentParser parser = ArgumentParsers.newArgumentParser("transactional-message-copier").defaultHelp(true).description("This tool copies messages transactionally from an input partition to an output topic, " + "committing the consumed offsets along with the output messages");
+
+        parser.addArgument("--input-topic").action(store()).required(true).type(String.class).metavar("INPUT-TOPIC").dest("inputTopic").help("Consume messages from this topic");
 
         parser.addArgument("--input-partition")
                 .action(store())
@@ -133,80 +95,35 @@
                 .help("Process these many messages upto the end offset at the time this program was launched. If set to -1 " +
                         "we will just read to the end offset of the input partition (as of the time the program was launched).");
 
-        parser.addArgument("--consumer-group")
-                .action(store())
-                .required(false)
-                .setDefault(-1)
-                .type(String.class)
-                .metavar("CONSUMER-GROUP")
-                .dest("consumerGroup")
-                .help("The consumer group id to use for storing the consumer offsets.");
-
-		parser.addArgument("--transaction-size")
-				.action(store())
-				.required(false)
-				.setDefault(200)
-				.type(Integer.class)
-				.metavar("TRANSACTION-SIZE")
-				.dest("messagesPerTransaction")
-				.help("The number of messages to put in each transaction. Default is 200.");
-
-		parser.addArgument("--transaction-timeout")
-				.action(store())
-				.required(false)
-				.setDefault(60000)
-				.type(Integer.class)
-				.metavar("TRANSACTION-TIMEOUT")
-				.dest("transactionTimeout")
-				.help("The transaction timeout in milliseconds. Default is 60000(1 minute).");
-
-		parser.addArgument("--transactional-id")
-				.action(store())
-				.required(true)
-				.type(String.class)
-				.metavar("TRANSACTIONAL-ID")
-				.dest("transactionalId")
-				.help("The transactionalId to assign to the producer");
-
-		parser.addArgument("--enable-random-aborts")
-				.action(storeTrue())
-				.type(Boolean.class)
-				.metavar("ENABLE-RANDOM-ABORTS")
-				.dest("enableRandomAborts")
-				.help("Whether or not to enable random transaction aborts (for system testing)");
-
-		parser.addArgument("--group-mode")
-				.action(storeTrue())
-				.type(Boolean.class)
-				.metavar("GROUP-MODE")
-				.dest("groupMode")
-				.help("Whether to let consumer subscribe to the input topic or do manual assign. If we do" +
-						" subscription based consumption, the input partition shall be ignored");
-
-		parser.addArgument("--use-group-metadata")
-				.action(storeTrue())
-				.type(Boolean.class)
-				.metavar("USE-GROUP-METADATA")
-				.dest("useGroupMetadata")
-				.help("Whether to use the new transactional commit API with group metadata");
-
-		return parser;
+        parser.addArgument("--consumer-group").action(store()).required(false).setDefault(-1).type(String.class).metavar("CONSUMER-GROUP").dest("consumerGroup").help("The consumer group id to use for storing the consumer offsets.");
+
+        parser.addArgument("--transaction-size").action(store()).required(false).setDefault(200).type(Integer.class).metavar("TRANSACTION-SIZE").dest("messagesPerTransaction").help("The number of messages to put in each transaction. Default is 200.");
+
+        parser.addArgument("--transaction-timeout").action(store()).required(false).setDefault(60000).type(Integer.class).metavar("TRANSACTION-TIMEOUT").dest("transactionTimeout").help("The transaction timeout in milliseconds. Default is 60000(1 minute).");
+
+        parser.addArgument("--transactional-id").action(store()).required(true).type(String.class).metavar("TRANSACTIONAL-ID").dest("transactionalId").help("The transactionalId to assign to the producer");
+
+        parser.addArgument("--enable-random-aborts").action(storeTrue()).type(Boolean.class).metavar("ENABLE-RANDOM-ABORTS").dest("enableRandomAborts").help("Whether or not to enable random transaction aborts (for system testing)");
+
+        parser.addArgument("--group-mode").action(storeTrue()).type(Boolean.class).metavar("GROUP-MODE").dest("groupMode").help("Whether to let consumer subscribe to the input topic or do manual assign. If we do" + " subscription based consumption, the input partition shall be ignored");
+
+        parser.addArgument("--use-group-metadata").action(storeTrue()).type(Boolean.class).metavar("USE-GROUP-METADATA").dest("useGroupMetadata").help("Whether to use the new transactional commit API with group metadata");
+
+        return parser;
     }
 
     private static KafkaProducer<String, String> createProducer(Namespace parsedArgs) {
-		Properties props = new Properties();
-		props.put(ProducerConfig.BOOTSTRAP_SERVERS_CONFIG, parsedArgs.getString("brokerList"));
-		props.put(ProducerConfig.TRANSACTIONAL_ID_CONFIG, parsedArgs.getString("transactionalId"));
-		props.put(ProducerConfig.KEY_SERIALIZER_CLASS_CONFIG,
-				"org.apache.kafka.common.serialization.StringSerializer");
-		props.put(ProducerConfig.VALUE_SERIALIZER_CLASS_CONFIG,
-				"org.apache.kafka.common.serialization.StringSerializer");
-		// We set a small batch size to ensure that we have multiple inflight requests per transaction.
-		// If it is left at the default, each transaction will have only one batch per partition, hence not testing
-		// the case with multiple inflights.
-		props.put(ProducerConfig.BATCH_SIZE_CONFIG, "512");
-		props.put(ProducerConfig.MAX_IN_FLIGHT_REQUESTS_PER_CONNECTION, "5");
-		props.put(ProducerConfig.TRANSACTION_TIMEOUT_CONFIG, parsedArgs.getInt("transactionTimeout"));
+        Properties props = new Properties();
+        props.put(ProducerConfig.BOOTSTRAP_SERVERS_CONFIG, parsedArgs.getString("brokerList"));
+        props.put(ProducerConfig.TRANSACTIONAL_ID_CONFIG, parsedArgs.getString("transactionalId"));
+        props.put(ProducerConfig.KEY_SERIALIZER_CLASS_CONFIG, "org.apache.kafka.common.serialization.StringSerializer");
+        props.put(ProducerConfig.VALUE_SERIALIZER_CLASS_CONFIG, "org.apache.kafka.common.serialization.StringSerializer");
+        // We set a small batch size to ensure that we have multiple inflight requests per transaction.
+        // If it is left at the default, each transaction will have only one batch per partition, hence not testing
+        // the case with multiple inflights.
+        props.put(ProducerConfig.BATCH_SIZE_CONFIG, "512");
+        props.put(ProducerConfig.MAX_IN_FLIGHT_REQUESTS_PER_CONNECTION, "5");
+        props.put(ProducerConfig.TRANSACTION_TIMEOUT_CONFIG, parsedArgs.getInt("transactionTimeout"));
 
         return new KafkaProducer<>(props);
     }
@@ -223,20 +140,18 @@
         props.put(ConsumerConfig.ISOLATION_LEVEL_CONFIG, "read_committed");
         props.put(ConsumerConfig.MAX_POLL_RECORDS_CONFIG, numMessagesPerTransaction.toString());
         props.put(ConsumerConfig.ENABLE_AUTO_COMMIT_CONFIG, "false");
-		props.put(ConsumerConfig.SESSION_TIMEOUT_MS_CONFIG, "10000");
-		props.put(ConsumerConfig.MAX_POLL_INTERVAL_MS_CONFIG, "180000");
-		props.put(ConsumerConfig.HEARTBEAT_INTERVAL_MS_CONFIG, "3000");
+        props.put(ConsumerConfig.SESSION_TIMEOUT_MS_CONFIG, "10000");
+        props.put(ConsumerConfig.MAX_POLL_INTERVAL_MS_CONFIG, "180000");
+        props.put(ConsumerConfig.HEARTBEAT_INTERVAL_MS_CONFIG, "3000");
         props.put(ConsumerConfig.AUTO_OFFSET_RESET_CONFIG, "earliest");
-        props.put(ConsumerConfig.KEY_DESERIALIZER_CLASS_CONFIG,
-                "org.apache.kafka.common.serialization.StringDeserializer");
-        props.put(ConsumerConfig.VALUE_DESERIALIZER_CLASS_CONFIG,
-                "org.apache.kafka.common.serialization.StringDeserializer");
+        props.put(ConsumerConfig.KEY_DESERIALIZER_CLASS_CONFIG, "org.apache.kafka.common.serialization.StringDeserializer");
+        props.put(ConsumerConfig.VALUE_DESERIALIZER_CLASS_CONFIG, "org.apache.kafka.common.serialization.StringDeserializer");
 
         return new KafkaConsumer<>(props);
     }
 
     private static ProducerRecord<String, String> producerRecordFromConsumerRecord(String topic, ConsumerRecord<String, String> record) {
-		return new ProducerRecord<>(topic, record.partition(), record.key(), record.value());
+        return new ProducerRecord<>(topic, record.partition(), record.key(), record.value());
     }
 
     private static Map<TopicPartition, OffsetAndMetadata> consumerPositions(KafkaConsumer<String, String> consumer) {
@@ -248,14 +163,14 @@
     }
 
     private static void resetToLastCommittedPositions(KafkaConsumer<String, String> consumer) {
-		final Map<TopicPartition, OffsetAndMetadata> committed = consumer.committed(consumer.assignment());
-		consumer.assignment().forEach(tp -> {
-			OffsetAndMetadata offsetAndMetadata = committed.get(tp);
-			if (offsetAndMetadata != null)
-				consumer.seek(tp, offsetAndMetadata.offset());
-			else
-				consumer.seekToBeginning(singleton(tp));
-		});
+        final Map<TopicPartition, OffsetAndMetadata> committed = consumer.committed(consumer.assignment());
+        consumer.assignment().forEach(tp -> {
+            OffsetAndMetadata offsetAndMetadata = committed.get(tp);
+            if (offsetAndMetadata != null)
+                consumer.seek(tp, offsetAndMetadata.offset());
+            else
+                consumer.seekToBeginning(singleton(tp));
+        });
     }
 
     private static long messagesRemaining(KafkaConsumer<String, String> consumer, TopicPartition partition) {
@@ -276,137 +191,9 @@
             json = "Bad data can't be written as json: " + e.getMessage();
         }
         return json;
-<<<<<<< HEAD
-	}
-
-	private static synchronized String statusAsJson(long totalProcessed, long consumedSinceLastRebalanced, long remaining, String transactionalId, String stage) {
-		Map<String, Object> statusData = new HashMap<>();
-		statusData.put("progress", transactionalId);
-		statusData.put("totalProcessed", totalProcessed);
-		statusData.put("consumed", consumedSinceLastRebalanced);
-		statusData.put("remaining", remaining);
-		statusData.put("time", FORMAT.format(new Date()));
-		statusData.put("stage", stage);
-		return toJsonString(statusData);
-	}
-
-	private static synchronized String shutDownString(long totalProcessed, long consumedSinceLastRebalanced, long remaining, String transactionalId) {
-		Map<String, Object> shutdownData = new HashMap<>();
-		shutdownData.put("shutdown_complete", transactionalId);
-		shutdownData.put("totalProcessed", totalProcessed);
-		shutdownData.put("consumed", consumedSinceLastRebalanced);
-		shutdownData.put("remaining", remaining);
-		shutdownData.put("time", FORMAT.format(new Date()));
-		return toJsonString(shutdownData);
-	}
-
-	public static void main(String[] args) {
-		Namespace parsedArgs = argParser().parseArgsOrFail(args);
-		final String transactionalId = parsedArgs.getString("transactionalId");
-		final String outputTopic = parsedArgs.getString("outputTopic");
-
-		String consumerGroup = parsedArgs.getString("consumerGroup");
-
-		final KafkaProducer<String, String> producer = createProducer(parsedArgs);
-		final KafkaConsumer<String, String> consumer = createConsumer(parsedArgs);
-
-		final AtomicLong remainingMessages = new AtomicLong(
-				parsedArgs.getInt("maxMessages") == -1 ? Long.MAX_VALUE : parsedArgs.getInt("maxMessages"));
-
-		boolean groupMode = parsedArgs.getBoolean("groupMode");
-		String topicName = parsedArgs.getString("inputTopic");
-		final AtomicLong numMessagesProcessedSinceLastRebalance = new AtomicLong(0);
-		final AtomicLong totalMessageProcessed = new AtomicLong(0);
-		if (groupMode) {
-			consumer.subscribe(Collections.singleton(topicName), new ConsumerRebalanceListener() {
-				@Override
-				public void onPartitionsRevoked(Collection<TopicPartition> partitions) {
-				}
-
-				@Override
-				public void onPartitionsAssigned(Collection<TopicPartition> partitions) {
-					remainingMessages.set(partitions.stream()
-							.mapToLong(partition -> messagesRemaining(consumer, partition)).sum());
-					numMessagesProcessedSinceLastRebalance.set(0);
-					// We use message cap for remaining here as the remainingMessages are not set yet.
-					System.out.println(statusAsJson(totalMessageProcessed.get(),
-							numMessagesProcessedSinceLastRebalance.get(), remainingMessages.get(), transactionalId, "RebalanceComplete"));
-				}
-			});
-		} else {
-			TopicPartition inputPartition = new TopicPartition(topicName, parsedArgs.getInt("inputPartition"));
-			consumer.assign(singleton(inputPartition));
-			remainingMessages.set(Math.min(messagesRemaining(consumer, inputPartition), remainingMessages.get()));
-		}
-
-		final boolean enableRandomAborts = parsedArgs.getBoolean("enableRandomAborts");
-
-		producer.initTransactions();
-
-		final AtomicBoolean isShuttingDown = new AtomicBoolean(false);
-
-		Exit.addShutdownHook("transactional-message-copier-shutdown-hook", () -> {
-			isShuttingDown.set(true);
-			// Flush any remaining messages
-			producer.close();
-			synchronized (consumer) {
-				consumer.close();
-			}
-			System.out.println(shutDownString(totalMessageProcessed.get(),
-					numMessagesProcessedSinceLastRebalance.get(), remainingMessages.get(), transactionalId));
-		});
-
-		final boolean useGroupMetadata = parsedArgs.getBoolean("useGroupMetadata");
-		try {
-			Random random = new Random();
-			while (remainingMessages.get() > 0) {
-				System.out.println(statusAsJson(totalMessageProcessed.get(),
-						numMessagesProcessedSinceLastRebalance.get(), remainingMessages.get(), transactionalId, "ProcessLoop"));
-				if (isShuttingDown.get())
-					break;
-
-				ConsumerRecords<String, String> records = consumer.poll(Duration.ofMillis(200));
-				if (records.count() > 0) {
-					try {
-						producer.beginTransaction();
-
-						for (ConsumerRecord<String, String> record : records) {
-							producer.send(producerRecordFromConsumerRecord(outputTopic, record));
-						}
-
-						long messagesSentWithinCurrentTxn = records.count();
-
-						if (useGroupMetadata) {
-							producer.sendOffsetsToTransaction(consumerPositions(consumer), consumer.groupMetadata());
-						} else {
-							producer.sendOffsetsToTransaction(consumerPositions(consumer), consumerGroup);
-						}
-
-						if (enableRandomAborts && random.nextInt() % 3 == 0) {
-							throw new KafkaException("Aborting transaction");
-						} else {
-							producer.commitTransaction();
-							remainingMessages.getAndAdd(-messagesSentWithinCurrentTxn);
-							numMessagesProcessedSinceLastRebalance.getAndAdd(messagesSentWithinCurrentTxn);
-							totalMessageProcessed.getAndAdd(messagesSentWithinCurrentTxn);
-						}
-					} catch (ProducerFencedException | OutOfOrderSequenceException e) {
-						// We cannot recover from these errors, so just rethrow them and let the process fail
-						throw e;
-					} catch (KafkaException e) {
-						producer.abortTransaction();
-						resetToLastCommittedPositions(consumer);
-					}
-=======
-    }
-
-    private static synchronized String statusAsJson(
-        String stage,
-        long totalProcessed,
-        long consumedSinceLastRebalanced,
-        long remaining,
-        String transactionalId
-    ) {
+    }
+
+    private static synchronized String statusAsJson(String stage, long totalProcessed, long consumedSinceLastRebalanced, long remaining, String transactionalId) {
         Map<String, Object> statusData = new LinkedHashMap<>();
         statusData.put("transactionalId", transactionalId);
         statusData.put("stage", stage);
@@ -417,10 +204,7 @@
         return toJsonString(statusData);
     }
 
-    private static void abortTransactionAndResetPosition(
-        KafkaProducer<String, String> producer,
-        KafkaConsumer<String, String> consumer
-    ) {
+    private static void abortTransactionAndResetPosition(KafkaProducer<String, String> producer, KafkaConsumer<String, String> consumer) {
         producer.abortTransaction();
         resetToLastCommittedPositions(consumer);
     }
@@ -432,8 +216,7 @@
             Exit.exit(0);
         } catch (Exception e) {
             log.error("Shutting down after unexpected error in event loop", e);
-            System.err.println("Shutting down after unexpected error " + e.getClass().getSimpleName()
-                + ": " + e.getMessage() + " (see the log for additional detail)");
+            System.err.println("Shutting down after unexpected error " + e.getClass().getSimpleName() + ": " + e.getMessage() + " (see the log for additional detail)");
             Exit.exit(1);
         }
     }
@@ -447,8 +230,7 @@
         final KafkaProducer<String, String> producer = createProducer(parsedArgs);
         final KafkaConsumer<String, String> consumer = createConsumer(parsedArgs);
 
-        final AtomicLong remainingMessages = new AtomicLong(
-            parsedArgs.getInt("maxMessages") == -1 ? Long.MAX_VALUE : parsedArgs.getInt("maxMessages"));
+        final AtomicLong remainingMessages = new AtomicLong(parsedArgs.getInt("maxMessages") == -1 ? Long.MAX_VALUE : parsedArgs.getInt("maxMessages"));
 
         boolean groupMode = parsedArgs.getBoolean("groupMode");
         String topicName = parsedArgs.getString("inputTopic");
@@ -462,17 +244,10 @@
 
                 @Override
                 public void onPartitionsAssigned(Collection<TopicPartition> partitions) {
-                    remainingMessages.set(partitions.stream()
-                        .mapToLong(partition -> messagesRemaining(consumer, partition)).sum());
+                    remainingMessages.set(partitions.stream().mapToLong(partition -> messagesRemaining(consumer, partition)).sum());
                     numMessagesProcessedSinceLastRebalance.set(0);
                     // We use message cap for remaining here as the remainingMessages are not set yet.
-                    System.out.println(statusAsJson(
-                        "RebalanceComplete",
-                        totalMessageProcessed.get(),
-                        numMessagesProcessedSinceLastRebalance.get(),
-                        remainingMessages.get(),
-                        transactionalId
-                    ));
+                    System.out.println(statusAsJson("RebalanceComplete", totalMessageProcessed.get(), numMessagesProcessedSinceLastRebalance.get(), remainingMessages.get(), transactionalId));
                 }
             });
         } else {
@@ -490,26 +265,14 @@
         Exit.addShutdownHook("transactional-message-copier-shutdown-hook", () -> {
             isShuttingDown.set(true);
             consumer.wakeup();
-            System.out.println(statusAsJson(
-                "ShutdownComplete",
-                totalMessageProcessed.get(),
-                numMessagesProcessedSinceLastRebalance.get(),
-                remainingMessages.get(),
-                transactionalId
-            ));
+            System.out.println(statusAsJson("ShutdownComplete", totalMessageProcessed.get(), numMessagesProcessedSinceLastRebalance.get(), remainingMessages.get(), transactionalId));
         });
 
         final boolean useGroupMetadata = parsedArgs.getBoolean("useGroupMetadata");
         try {
             Random random = new Random();
             while (!isShuttingDown.get() && remainingMessages.get() > 0) {
-                System.out.println(statusAsJson(
-                    "ProcessLoop",
-                    totalMessageProcessed.get(),
-                    numMessagesProcessedSinceLastRebalance.get(),
-                    remainingMessages.get(),
-                    transactionalId
-                ));
+                System.out.println(statusAsJson("ProcessLoop", totalMessageProcessed.get(), numMessagesProcessedSinceLastRebalance.get(), remainingMessages.get(), transactionalId));
 
                 ConsumerRecords<String, String> records = consumer.poll(Duration.ofMillis(200));
                 if (records.count() > 0) {
@@ -539,7 +302,6 @@
                         log.debug("Aborting transaction after catching exception", e);
                         abortTransactionAndResetPosition(producer, consumer);
                     }
->>>>>>> 15418db6
                 }
             }
         } catch (WakeupException e) {
@@ -548,14 +310,9 @@
                 // as part of shutdown.
                 throw e;
             }
-<<<<<<< HEAD
-		}
-		Exit.exit(0);
-=======
         } finally {
             Utils.closeQuietly(producer, "producer");
             Utils.closeQuietly(consumer, "consumer");
         }
->>>>>>> 15418db6
     }
 }