/*
 * Licensed to the Apache Software Foundation (ASF) under one or more
 * contributor license agreements. See the NOTICE file distributed with
 * this work for additional information regarding copyright ownership.
 * The ASF licenses this file to You under the Apache License, Version 2.0
 * (the "License"); you may not use this file except in compliance with
 * the License. You may obtain a copy of the License at
 *
 *    http://www.apache.org/licenses/LICENSE-2.0
 *
 * Unless required by applicable law or agreed to in writing, software
 * distributed under the License is distributed on an "AS IS" BASIS,
 * WITHOUT WARRANTIES OR CONDITIONS OF ANY KIND, either express or implied.
 * See the License for the specific language governing permissions and
 * limitations under the License.
 */
package org.apache.kafka.tools;

import net.sourceforge.argparse4j.ArgumentParsers;
import net.sourceforge.argparse4j.inf.ArgumentParser;
import net.sourceforge.argparse4j.inf.ArgumentParserException;
import net.sourceforge.argparse4j.inf.Namespace;
import org.apache.kafka.clients.admin.Admin;
import org.apache.kafka.clients.admin.AdminClientConfig;
import org.apache.kafka.clients.admin.Config;
import org.apache.kafka.clients.admin.NewTopic;
import org.apache.kafka.clients.admin.TopicListing;
import org.apache.kafka.clients.consumer.ConsumerConfig;
import org.apache.kafka.clients.consumer.ConsumerRecord;
import org.apache.kafka.clients.consumer.ConsumerRecords;
import org.apache.kafka.clients.consumer.KafkaConsumer;
import org.apache.kafka.clients.consumer.OffsetAndTimestamp;
import org.apache.kafka.clients.producer.KafkaProducer;
import org.apache.kafka.clients.producer.ProducerConfig;
import org.apache.kafka.clients.producer.ProducerRecord;
import org.apache.kafka.clients.producer.RecordMetadata;
import org.apache.kafka.common.ClusterResource;
import org.apache.kafka.common.ClusterResourceListener;
import org.apache.kafka.common.KafkaException;
import org.apache.kafka.common.Node;
import org.apache.kafka.common.PartitionInfo;
import org.apache.kafka.common.TopicPartition;
import org.apache.kafka.common.acl.AclBindingFilter;
import org.apache.kafka.common.config.ConfigResource;
import org.apache.kafka.common.errors.RecordTooLargeException;
import org.apache.kafka.common.errors.SecurityDisabledException;
import org.apache.kafka.common.errors.UnknownTopicOrPartitionException;
import org.apache.kafka.common.errors.UnsupportedVersionException;
import org.apache.kafka.common.serialization.ByteArraySerializer;
import org.apache.kafka.common.serialization.Deserializer;
import org.apache.kafka.common.utils.Exit;
import org.apache.kafka.common.utils.Time;
import org.slf4j.Logger;
import org.slf4j.LoggerFactory;

import java.nio.ByteBuffer;
import java.time.Duration;
import java.util.Arrays;
import java.util.Collection;
import java.util.Collections;
import java.util.HashMap;
import java.util.Iterator;
import java.util.LinkedList;
import java.util.List;
import java.util.Map;
import java.util.NoSuchElementException;
import java.util.Properties;
import java.util.concurrent.ExecutionException;
import java.util.concurrent.Future;

import static net.sourceforge.argparse4j.impl.Arguments.store;

/**
 * ClientCompatibilityTest is invoked by the ducktape test client_compatibility_features_test.py to validate
 * client behavior when various broker versions are in use.  It runs various client operations and tests whether they
 * are supported or not.
 */
public class ClientCompatibilityTest {
    private static final Logger log = LoggerFactory.getLogger(ClientCompatibilityTest.class);

    static class TestConfig {
        final String bootstrapServer;
        final String topic;
        final boolean offsetsForTimesSupported;
        final boolean expectClusterId;
        final boolean expectRecordTooLargeException;
        final int numClusterNodes;
        final boolean createTopicsSupported;
<<<<<<< HEAD
		final boolean describeAclsSupported;
		final boolean describeConfigsSupported;
=======
        final boolean describeAclsSupported;
        final boolean describeConfigsSupported;
        final boolean idempotentProducerSupported;
>>>>>>> 15418db6

        TestConfig(Namespace res) {
            this.bootstrapServer = res.getString("bootstrapServer");
            this.topic = res.getString("topic");
            this.offsetsForTimesSupported = res.getBoolean("offsetsForTimesSupported");
            this.expectClusterId = res.getBoolean("clusterIdSupported");
            this.expectRecordTooLargeException = res.getBoolean("expectRecordTooLargeException");
            this.numClusterNodes = res.getInt("numClusterNodes");
            this.createTopicsSupported = res.getBoolean("createTopicsSupported");
<<<<<<< HEAD
			this.describeAclsSupported = res.getBoolean("describeAclsSupported");
			this.describeConfigsSupported = res.getBoolean("describeConfigsSupported");
=======
            this.describeAclsSupported = res.getBoolean("describeAclsSupported");
            this.describeConfigsSupported = res.getBoolean("describeConfigsSupported");
            this.idempotentProducerSupported = res.get("idempotentProducerSupported");
>>>>>>> 15418db6
        }
    }

    public static void main(String[] args) throws Exception {
        ArgumentParser parser = ArgumentParsers
            .newArgumentParser("client-compatibility-test")
            .defaultHelp(true)
            .description("This tool is used to verify client compatibility guarantees.");
        parser.addArgument("--topic")
            .action(store())
            .required(true)
            .type(String.class)
            .dest("topic")
            .metavar("TOPIC")
            .help("the compatibility test will produce messages to this topic");
        parser.addArgument("--bootstrap-server")
            .action(store())
            .required(true)
            .type(String.class)
            .dest("bootstrapServer")
            .metavar("BOOTSTRAP_SERVER")
            .help("The server(s) to use for bootstrapping");
        parser.addArgument("--offsets-for-times-supported")
            .action(store())
            .required(true)
            .type(Boolean.class)
            .dest("offsetsForTimesSupported")
            .metavar("OFFSETS_FOR_TIMES_SUPPORTED")
            .help("True if KafkaConsumer#offsetsForTimes is supported by the current broker version");
        parser.addArgument("--cluster-id-supported")
            .action(store())
            .required(true)
            .type(Boolean.class)
            .dest("clusterIdSupported")
            .metavar("CLUSTER_ID_SUPPORTED")
            .help("True if cluster IDs are supported.  False if cluster ID always appears as null.");
        parser.addArgument("--expect-record-too-large-exception")
            .action(store())
            .required(true)
            .type(Boolean.class)
            .dest("expectRecordTooLargeException")
            .metavar("EXPECT_RECORD_TOO_LARGE_EXCEPTION")
            .help("True if we should expect a RecordTooLargeException when trying to read from a topic " +
                  "that contains a message that is bigger than " + ConsumerConfig.MAX_PARTITION_FETCH_BYTES_CONFIG +
                  ".  This is pre-KIP-74 behavior.");
        parser.addArgument("--num-cluster-nodes")
            .action(store())
            .required(true)
            .type(Integer.class)
            .dest("numClusterNodes")
            .metavar("NUM_CLUSTER_NODES")
            .help("The number of cluster nodes we should expect to see from the AdminClient.");
        parser.addArgument("--create-topics-supported")
            .action(store())
            .required(true)
            .type(Boolean.class)
<<<<<<< HEAD
				.dest("createTopicsSupported")
				.metavar("CREATE_TOPICS_SUPPORTED")
				.help("Whether we should be able to create topics via the AdminClient.");
		parser.addArgument("--describe-acls-supported")
				.action(store())
				.required(true)
				.type(Boolean.class)
				.dest("describeAclsSupported")
				.metavar("DESCRIBE_ACLS_SUPPORTED")
				.help("Whether describeAcls is supported in the AdminClient.");
		parser.addArgument("--describe-configs-supported")
				.action(store())
				.required(true)
				.type(Boolean.class)
				.dest("describeConfigsSupported")
				.metavar("DESCRIBE_CONFIGS_SUPPORTED")
				.help("Whether describeConfigs is supported in the AdminClient.");

		Namespace res = null;
		try {
			res = parser.parseArgs(args);
		} catch (ArgumentParserException e) {
			if (args.length == 0) {
				parser.printHelp();
				Exit.exit(0);
			} else {
				parser.handleError(e);
=======
            .dest("createTopicsSupported")
            .metavar("CREATE_TOPICS_SUPPORTED")
            .help("Whether we should be able to create topics via the AdminClient.");
        parser.addArgument("--describe-acls-supported")
            .action(store())
            .required(true)
            .type(Boolean.class)
            .dest("describeAclsSupported")
            .metavar("DESCRIBE_ACLS_SUPPORTED")
            .help("Whether describeAcls is supported in the AdminClient.");
        parser.addArgument("--describe-configs-supported")
            .action(store())
            .required(true)
            .type(Boolean.class)
            .dest("describeConfigsSupported")
            .metavar("DESCRIBE_CONFIGS_SUPPORTED")
            .help("Whether describeConfigs is supported in the AdminClient.");
        parser.addArgument("--idempotent-producer-supported")
            .action(store())
            .required(true)
            .type(Boolean.class)
            .dest("idempotentProducerSupported")
            .metavar("IDEMPOTENT_PRODUCER_SUPPORTED")
            .help("Whether the producer supports idempotency.");

        Namespace res = null;
        try {
            res = parser.parseArgs(args);
        } catch (ArgumentParserException e) {
            if (args.length == 0) {
                parser.printHelp();
                Exit.exit(0);
            } else {
                parser.handleError(e);
>>>>>>> 15418db6
                Exit.exit(1);
            }
        }
        TestConfig testConfig = new TestConfig(res);
        ClientCompatibilityTest test = new ClientCompatibilityTest(testConfig);
        try {
            test.run();
        } catch (Throwable t) {
            System.out.printf("FAILED: Caught exception %s%n%n", t.getMessage());
            t.printStackTrace();
            Exit.exit(1);
        }
        System.out.println("SUCCESS.");
        Exit.exit(0);
    }

    private static String toHexString(byte[] buf) {
        StringBuilder bld = new StringBuilder();
        for (byte b : buf) {
            bld.append(String.format("%02x", b));
        }
        return bld.toString();
    }

    private static void compareArrays(byte[] a, byte[] b) {
        if (!Arrays.equals(a, b)) {
            throw new RuntimeException("Arrays did not match: expected " + toHexString(a) + ", got " + toHexString(b));
        }
    }

    private final TestConfig testConfig;

    private final byte[] message1;

    private final byte[] message2;

    ClientCompatibilityTest(TestConfig testConfig) {
        this.testConfig = testConfig;
        long curTime = Time.SYSTEM.milliseconds();

        ByteBuffer buf = ByteBuffer.allocate(8);
        buf.putLong(curTime);
        this.message1 = buf.array();

        ByteBuffer buf2 = ByteBuffer.allocate(4096);
        for (long i = 0; i < buf2.capacity(); i += 8) {
            buf2.putLong(curTime + i);
        }
        this.message2 = buf2.array();
    }

    void run() throws Throwable {
        long prodTimeMs = Time.SYSTEM.milliseconds();
        testAdminClient();
        testProduce();
        testConsume(prodTimeMs);
    }

    public void testProduce() throws Exception {
        Properties producerProps = new Properties();
        producerProps.put(ProducerConfig.BOOTSTRAP_SERVERS_CONFIG, testConfig.bootstrapServer);
        if (!testConfig.idempotentProducerSupported) {
            producerProps.put(ProducerConfig.ENABLE_IDEMPOTENCE_CONFIG, "false");
        }
        ByteArraySerializer serializer = new ByteArraySerializer();
        KafkaProducer<byte[], byte[]> producer = new KafkaProducer<>(producerProps, serializer, serializer);
        ProducerRecord<byte[], byte[]> record1 = new ProducerRecord<>(testConfig.topic, message1);
        Future<RecordMetadata> future1 = producer.send(record1);
        ProducerRecord<byte[], byte[]> record2 = new ProducerRecord<>(testConfig.topic, message2);
        Future<RecordMetadata> future2 = producer.send(record2);
        producer.flush();
        future1.get();
        future2.get();
        producer.close();
    }

    void testAdminClient() throws Throwable {
        Properties adminProps = new Properties();
        adminProps.put(AdminClientConfig.BOOTSTRAP_SERVERS_CONFIG, testConfig.bootstrapServer);
        try (final Admin client = Admin.create(adminProps)) {
            while (true) {
                Collection<Node> nodes = client.describeCluster().nodes().get();
				if (nodes.size() == testConfig.numClusterNodes) {
					break;
				} else if (nodes.size() > testConfig.numClusterNodes) {
					throw new KafkaException("Expected to see " + testConfig.numClusterNodes +
							" nodes, but saw " + nodes.size());
				}
				Thread.sleep(1);
				log.info("Saw only {} cluster nodes.  Waiting to see {}.",
						nodes.size(), testConfig.numClusterNodes);
			}

			testDescribeConfigsMethod(client);

			tryFeature("createTopics", testConfig.createTopicsSupported,
					() -> {
						try {
							client.createTopics(Collections.singleton(
									new NewTopic("newtopic", 1, (short) 1))).all().get();
						} catch (ExecutionException e) {
							throw e.getCause();
						}
					},
                () ->  createTopicsResultTest(client, Collections.singleton("newtopic"))
            );

            while (true) {
                Collection<TopicListing> listings = client.listTopics().listings().get();
                if (!testConfig.createTopicsSupported)
                    break;

                if (topicExists(listings, "newtopic"))
                    break;

                Thread.sleep(1);
                log.info("Did not see newtopic.  Retrying listTopics...");
            }

            tryFeature("describeAclsSupported", testConfig.describeAclsSupported,
                () -> {
<<<<<<< HEAD
					try {
						client.describeAcls(AclBindingFilter.ANY).values().get();
					} catch (ExecutionException e) {
						if (e.getCause() instanceof SecurityDisabledException)
							return;
						throw e.getCause();
					}
				});
		}
	}

	private void testDescribeConfigsMethod(final Admin client) throws Throwable {
		tryFeature("describeConfigsSupported", testConfig.describeConfigsSupported,
				() -> {
					try {
						Collection<Node> nodes = client.describeCluster().nodes().get();

						final ConfigResource configResource = new ConfigResource(
								ConfigResource.Type.BROKER,
								nodes.iterator().next().idString()
						);

						Map<ConfigResource, Config> brokerConfig =
								client.describeConfigs(Collections.singleton(configResource)).all().get();

						if (brokerConfig.get(configResource).entries().isEmpty()) {
							throw new KafkaException("Expected to see config entries, but got zero entries");
						}
					} catch (ExecutionException e) {
						throw e.getCause();
					}
				});
	}

	private void createTopicsResultTest(Admin client, Collection<String> topics)
			throws InterruptedException, ExecutionException {
		while (true) {
			try {
				client.describeTopics(topics).all().get();
				break;
			} catch (ExecutionException e) {
				if (e.getCause() instanceof UnknownTopicOrPartitionException)
					continue;
=======
                    try {
                        client.describeAcls(AclBindingFilter.ANY).values().get();
                    } catch (ExecutionException e) {
                        if (e.getCause() instanceof SecurityDisabledException)
                            return;
                        throw e.getCause();
                    }
                });
        }
    }

    private void testDescribeConfigsMethod(final Admin client) throws Throwable {
        tryFeature("describeConfigsSupported", testConfig.describeConfigsSupported,
            () -> {
                try {
                    Collection<Node> nodes = client.describeCluster().nodes().get();

                    final ConfigResource configResource = new ConfigResource(
                        ConfigResource.Type.BROKER,
                        nodes.iterator().next().idString()
                    );

                    Map<ConfigResource, Config> brokerConfig =
                        client.describeConfigs(Collections.singleton(configResource)).all().get();

                    if (brokerConfig.get(configResource).entries().isEmpty()) {
                        throw new KafkaException("Expected to see config entries, but got zero entries");
                    }
                } catch (ExecutionException e) {
                    throw e.getCause();
                }
            });
    }

    private void createTopicsResultTest(Admin client, Collection<String> topics)
            throws InterruptedException, ExecutionException {
        while (true) {
            try {
                client.describeTopics(topics).allTopicNames().get();
                break;
            } catch (ExecutionException e) {
                if (e.getCause() instanceof UnknownTopicOrPartitionException)
                    continue;
>>>>>>> 15418db6
                throw e;
            }
        }
    }

    private boolean topicExists(Collection<TopicListing> listings, String topicName) {
        boolean foundTopic = false;
        for (TopicListing listing : listings) {
            if (listing.name().equals(topicName)) {
                if (listing.isInternal())
                    throw new KafkaException(String.format("Did not expect %s to be an internal topic.", topicName));
                foundTopic = true;
            }
        }
        return foundTopic;
    }

    private static class OffsetsForTime {
        Map<TopicPartition, OffsetAndTimestamp> result;

        @Override
        public String toString() {
            return result.toString();
        }
    }

    public static class ClientCompatibilityTestDeserializer implements Deserializer<byte[]>, ClusterResourceListener {
        private final boolean expectClusterId;

        ClientCompatibilityTestDeserializer(boolean expectClusterId) {
            this.expectClusterId = expectClusterId;
        }

        @Override
        public byte[] deserialize(String topic, byte[] data) {
            return data;
        }

        @Override
        public void onUpdate(ClusterResource clusterResource) {
            if (expectClusterId) {
                if (clusterResource.clusterId() == null) {
                    throw new RuntimeException("Expected cluster id to be supported, but it was null.");
                }
            } else {
                if (clusterResource.clusterId() != null) {
                    throw new RuntimeException("Expected cluster id to be null, but it was supported.");
                }
            }
        }
    }

    public void testConsume(final long prodTimeMs) throws Throwable {
        Properties consumerProps = new Properties();
        consumerProps.put(ProducerConfig.BOOTSTRAP_SERVERS_CONFIG, testConfig.bootstrapServer);
        consumerProps.put(ConsumerConfig.MAX_PARTITION_FETCH_BYTES_CONFIG, 512);
        ClientCompatibilityTestDeserializer deserializer =
            new ClientCompatibilityTestDeserializer(testConfig.expectClusterId);
        try (final KafkaConsumer<byte[], byte[]> consumer = new KafkaConsumer<>(consumerProps, deserializer, deserializer)) {
            final List<PartitionInfo> partitionInfos = consumer.partitionsFor(testConfig.topic);
            if (partitionInfos.size() < 1)
                throw new RuntimeException("Expected at least one partition for topic " + testConfig.topic);
            final Map<TopicPartition, Long> timestampsToSearch = new HashMap<>();
            final LinkedList<TopicPartition> topicPartitions = new LinkedList<>();
            for (PartitionInfo partitionInfo : partitionInfos) {
                TopicPartition topicPartition = new TopicPartition(partitionInfo.topic(), partitionInfo.partition());
                timestampsToSearch.put(topicPartition, prodTimeMs);
                topicPartitions.add(topicPartition);
            }
            final OffsetsForTime offsetsForTime = new OffsetsForTime();
            tryFeature("offsetsForTimes", testConfig.offsetsForTimesSupported,
                () -> offsetsForTime.result = consumer.offsetsForTimes(timestampsToSearch),
                () -> log.info("offsetsForTime = {}", offsetsForTime.result));
            // Whether or not offsetsForTimes works, beginningOffsets and endOffsets
            // should work.
            consumer.beginningOffsets(timestampsToSearch.keySet());
            consumer.endOffsets(timestampsToSearch.keySet());

            consumer.assign(topicPartitions);
            consumer.seekToBeginning(topicPartitions);
            final Iterator<byte[]> iter = new Iterator<byte[]>() {
                private static final int TIMEOUT_MS = 10000;
                private Iterator<ConsumerRecord<byte[], byte[]>> recordIter = null;
                private byte[] next = null;

                private byte[] fetchNext() {
                    while (true) {
                        long curTime = Time.SYSTEM.milliseconds();
                        if (curTime - prodTimeMs > TIMEOUT_MS)
                            throw new RuntimeException("Timed out after " + TIMEOUT_MS + " ms.");
                        if (recordIter == null) {
                            ConsumerRecords<byte[], byte[]> records = consumer.poll(Duration.ofMillis(100));
                            recordIter = records.iterator();
                        }
                        if (recordIter.hasNext())
                            return recordIter.next().value();
                        recordIter = null;
                    }
                }

                @Override
                public boolean hasNext() {
                    if (next != null)
                        return true;
                    next = fetchNext();
                    return next != null;
                }

                @Override
                public byte[] next() {
                    if (!hasNext())
                        throw new NoSuchElementException();
                    byte[] cur = next;
                    next = null;
                    return cur;
                }

                @Override
                public void remove() {
                    throw new UnsupportedOperationException();
                }
            };
            byte[] next = iter.next();
            try {
                compareArrays(message1, next);
                log.debug("Found first message...");
            } catch (RuntimeException e) {
                throw new RuntimeException("The first message in this topic was not ours. Please use a new topic when " +
                        "running this program.");
            }
            try {
                next = iter.next();
                if (testConfig.expectRecordTooLargeException) {
                    throw new RuntimeException("Expected to get a RecordTooLargeException when reading a record " +
                            "bigger than " + ConsumerConfig.MAX_PARTITION_FETCH_BYTES_CONFIG);
                }
                try {
                    compareArrays(message2, next);
                } catch (RuntimeException e) {
                    System.out.println("The second message in this topic was not ours. Please use a new " +
                        "topic when running this program.");
                    Exit.exit(1);
                }
            } catch (RecordTooLargeException e) {
                log.debug("Got RecordTooLargeException", e);
                if (!testConfig.expectRecordTooLargeException)
                    throw new RuntimeException("Got an unexpected RecordTooLargeException when reading a record " +
                        "bigger than " + ConsumerConfig.MAX_PARTITION_FETCH_BYTES_CONFIG);
            }
            log.debug("Closing consumer.");
        }
        log.info("Closed consumer.");
    }

    private interface Invoker {
        void invoke() throws Throwable;
    }

    private interface ResultTester {
        void test() throws Throwable;
    }

    private void tryFeature(String featureName, boolean supported, Invoker invoker) throws Throwable {
        tryFeature(featureName, supported, invoker, () -> { });
    }

    private void tryFeature(String featureName, boolean supported, Invoker invoker, ResultTester resultTester)
            throws Throwable {
        try {
            invoker.invoke();
            log.info("Successfully used feature {}", featureName);
        } catch (UnsupportedVersionException e) {
            log.info("Got UnsupportedVersionException when attempting to use feature {}", featureName);
            if (supported) {
                throw new RuntimeException("Expected " + featureName + " to be supported, but it wasn't.", e);
            }
            return;
        }
        if (!supported) {
            throw new RuntimeException("Did not expect " + featureName + " to be supported, but it was.");
        }
        resultTester.test();
    }
}<|MERGE_RESOLUTION|>--- conflicted
+++ resolved
@@ -20,26 +20,13 @@
 import net.sourceforge.argparse4j.inf.ArgumentParser;
 import net.sourceforge.argparse4j.inf.ArgumentParserException;
 import net.sourceforge.argparse4j.inf.Namespace;
-import org.apache.kafka.clients.admin.Admin;
-import org.apache.kafka.clients.admin.AdminClientConfig;
-import org.apache.kafka.clients.admin.Config;
-import org.apache.kafka.clients.admin.NewTopic;
-import org.apache.kafka.clients.admin.TopicListing;
-import org.apache.kafka.clients.consumer.ConsumerConfig;
-import org.apache.kafka.clients.consumer.ConsumerRecord;
-import org.apache.kafka.clients.consumer.ConsumerRecords;
-import org.apache.kafka.clients.consumer.KafkaConsumer;
-import org.apache.kafka.clients.consumer.OffsetAndTimestamp;
+import org.apache.kafka.clients.admin.*;
+import org.apache.kafka.clients.consumer.*;
 import org.apache.kafka.clients.producer.KafkaProducer;
 import org.apache.kafka.clients.producer.ProducerConfig;
 import org.apache.kafka.clients.producer.ProducerRecord;
 import org.apache.kafka.clients.producer.RecordMetadata;
-import org.apache.kafka.common.ClusterResource;
-import org.apache.kafka.common.ClusterResourceListener;
-import org.apache.kafka.common.KafkaException;
-import org.apache.kafka.common.Node;
-import org.apache.kafka.common.PartitionInfo;
-import org.apache.kafka.common.TopicPartition;
+import org.apache.kafka.common.*;
 import org.apache.kafka.common.acl.AclBindingFilter;
 import org.apache.kafka.common.config.ConfigResource;
 import org.apache.kafka.common.errors.RecordTooLargeException;
@@ -55,16 +42,7 @@
 
 import java.nio.ByteBuffer;
 import java.time.Duration;
-import java.util.Arrays;
-import java.util.Collection;
-import java.util.Collections;
-import java.util.HashMap;
-import java.util.Iterator;
-import java.util.LinkedList;
-import java.util.List;
-import java.util.Map;
-import java.util.NoSuchElementException;
-import java.util.Properties;
+import java.util.*;
 import java.util.concurrent.ExecutionException;
 import java.util.concurrent.Future;
 
@@ -86,14 +64,9 @@
         final boolean expectRecordTooLargeException;
         final int numClusterNodes;
         final boolean createTopicsSupported;
-<<<<<<< HEAD
-		final boolean describeAclsSupported;
-		final boolean describeConfigsSupported;
-=======
         final boolean describeAclsSupported;
         final boolean describeConfigsSupported;
         final boolean idempotentProducerSupported;
->>>>>>> 15418db6
 
         TestConfig(Namespace res) {
             this.bootstrapServer = res.getString("bootstrapServer");
@@ -103,14 +76,9 @@
             this.expectRecordTooLargeException = res.getBoolean("expectRecordTooLargeException");
             this.numClusterNodes = res.getInt("numClusterNodes");
             this.createTopicsSupported = res.getBoolean("createTopicsSupported");
-<<<<<<< HEAD
-			this.describeAclsSupported = res.getBoolean("describeAclsSupported");
-			this.describeConfigsSupported = res.getBoolean("describeConfigsSupported");
-=======
             this.describeAclsSupported = res.getBoolean("describeAclsSupported");
             this.describeConfigsSupported = res.getBoolean("describeConfigsSupported");
             this.idempotentProducerSupported = res.get("idempotentProducerSupported");
->>>>>>> 15418db6
         }
     }
 
@@ -156,70 +124,11 @@
             .help("True if we should expect a RecordTooLargeException when trying to read from a topic " +
                   "that contains a message that is bigger than " + ConsumerConfig.MAX_PARTITION_FETCH_BYTES_CONFIG +
                   ".  This is pre-KIP-74 behavior.");
-        parser.addArgument("--num-cluster-nodes")
-            .action(store())
-            .required(true)
-            .type(Integer.class)
-            .dest("numClusterNodes")
-            .metavar("NUM_CLUSTER_NODES")
-            .help("The number of cluster nodes we should expect to see from the AdminClient.");
-        parser.addArgument("--create-topics-supported")
-            .action(store())
-            .required(true)
-            .type(Boolean.class)
-<<<<<<< HEAD
-				.dest("createTopicsSupported")
-				.metavar("CREATE_TOPICS_SUPPORTED")
-				.help("Whether we should be able to create topics via the AdminClient.");
-		parser.addArgument("--describe-acls-supported")
-				.action(store())
-				.required(true)
-				.type(Boolean.class)
-				.dest("describeAclsSupported")
-				.metavar("DESCRIBE_ACLS_SUPPORTED")
-				.help("Whether describeAcls is supported in the AdminClient.");
-		parser.addArgument("--describe-configs-supported")
-				.action(store())
-				.required(true)
-				.type(Boolean.class)
-				.dest("describeConfigsSupported")
-				.metavar("DESCRIBE_CONFIGS_SUPPORTED")
-				.help("Whether describeConfigs is supported in the AdminClient.");
-
-		Namespace res = null;
-		try {
-			res = parser.parseArgs(args);
-		} catch (ArgumentParserException e) {
-			if (args.length == 0) {
-				parser.printHelp();
-				Exit.exit(0);
-			} else {
-				parser.handleError(e);
-=======
-            .dest("createTopicsSupported")
-            .metavar("CREATE_TOPICS_SUPPORTED")
-            .help("Whether we should be able to create topics via the AdminClient.");
-        parser.addArgument("--describe-acls-supported")
-            .action(store())
-            .required(true)
-            .type(Boolean.class)
-            .dest("describeAclsSupported")
-            .metavar("DESCRIBE_ACLS_SUPPORTED")
-            .help("Whether describeAcls is supported in the AdminClient.");
-        parser.addArgument("--describe-configs-supported")
-            .action(store())
-            .required(true)
-            .type(Boolean.class)
-            .dest("describeConfigsSupported")
-            .metavar("DESCRIBE_CONFIGS_SUPPORTED")
-            .help("Whether describeConfigs is supported in the AdminClient.");
-        parser.addArgument("--idempotent-producer-supported")
-            .action(store())
-            .required(true)
-            .type(Boolean.class)
-            .dest("idempotentProducerSupported")
-            .metavar("IDEMPOTENT_PRODUCER_SUPPORTED")
-            .help("Whether the producer supports idempotency.");
+        parser.addArgument("--num-cluster-nodes").action(store()).required(true).type(Integer.class).dest("numClusterNodes").metavar("NUM_CLUSTER_NODES").help("The number of cluster nodes we should expect to see from the AdminClient.");
+        parser.addArgument("--create-topics-supported").action(store()).required(true).type(Boolean.class).dest("createTopicsSupported").metavar("CREATE_TOPICS_SUPPORTED").help("Whether we should be able to create topics via the AdminClient.");
+        parser.addArgument("--describe-acls-supported").action(store()).required(true).type(Boolean.class).dest("describeAclsSupported").metavar("DESCRIBE_ACLS_SUPPORTED").help("Whether describeAcls is supported in the AdminClient.");
+        parser.addArgument("--describe-configs-supported").action(store()).required(true).type(Boolean.class).dest("describeConfigsSupported").metavar("DESCRIBE_CONFIGS_SUPPORTED").help("Whether describeConfigs is supported in the AdminClient.");
+        parser.addArgument("--idempotent-producer-supported").action(store()).required(true).type(Boolean.class).dest("idempotentProducerSupported").metavar("IDEMPOTENT_PRODUCER_SUPPORTED").help("Whether the producer supports idempotency.");
 
         Namespace res = null;
         try {
@@ -230,7 +139,6 @@
                 Exit.exit(0);
             } else {
                 parser.handleError(e);
->>>>>>> 15418db6
                 Exit.exit(1);
             }
         }
@@ -313,30 +221,24 @@
         try (final Admin client = Admin.create(adminProps)) {
             while (true) {
                 Collection<Node> nodes = client.describeCluster().nodes().get();
-				if (nodes.size() == testConfig.numClusterNodes) {
-					break;
-				} else if (nodes.size() > testConfig.numClusterNodes) {
-					throw new KafkaException("Expected to see " + testConfig.numClusterNodes +
-							" nodes, but saw " + nodes.size());
-				}
-				Thread.sleep(1);
-				log.info("Saw only {} cluster nodes.  Waiting to see {}.",
-						nodes.size(), testConfig.numClusterNodes);
-			}
-
-			testDescribeConfigsMethod(client);
-
-			tryFeature("createTopics", testConfig.createTopicsSupported,
-					() -> {
-						try {
-							client.createTopics(Collections.singleton(
-									new NewTopic("newtopic", 1, (short) 1))).all().get();
-						} catch (ExecutionException e) {
-							throw e.getCause();
-						}
-					},
-                () ->  createTopicsResultTest(client, Collections.singleton("newtopic"))
-            );
+                if (nodes.size() == testConfig.numClusterNodes) {
+                    break;
+                } else if (nodes.size() > testConfig.numClusterNodes) {
+                    throw new KafkaException("Expected to see " + testConfig.numClusterNodes + " nodes, but saw " + nodes.size());
+                }
+                Thread.sleep(1);
+                log.info("Saw only {} cluster nodes.  Waiting to see {}.", nodes.size(), testConfig.numClusterNodes);
+            }
+
+            testDescribeConfigsMethod(client);
+
+            tryFeature("createTopics", testConfig.createTopicsSupported, () -> {
+                try {
+                    client.createTopics(Collections.singleton(new NewTopic("newtopic", 1, (short) 1))).all().get();
+                } catch (ExecutionException e) {
+                    throw e.getCause();
+                }
+            }, () -> createTopicsResultTest(client, Collections.singleton("newtopic")));
 
             while (true) {
                 Collection<TopicListing> listings = client.listTopics().listings().get();
@@ -350,89 +252,37 @@
                 log.info("Did not see newtopic.  Retrying listTopics...");
             }
 
-            tryFeature("describeAclsSupported", testConfig.describeAclsSupported,
-                () -> {
-<<<<<<< HEAD
-					try {
-						client.describeAcls(AclBindingFilter.ANY).values().get();
-					} catch (ExecutionException e) {
-						if (e.getCause() instanceof SecurityDisabledException)
-							return;
-						throw e.getCause();
-					}
-				});
-		}
-	}
-
-	private void testDescribeConfigsMethod(final Admin client) throws Throwable {
-		tryFeature("describeConfigsSupported", testConfig.describeConfigsSupported,
-				() -> {
-					try {
-						Collection<Node> nodes = client.describeCluster().nodes().get();
-
-						final ConfigResource configResource = new ConfigResource(
-								ConfigResource.Type.BROKER,
-								nodes.iterator().next().idString()
-						);
-
-						Map<ConfigResource, Config> brokerConfig =
-								client.describeConfigs(Collections.singleton(configResource)).all().get();
-
-						if (brokerConfig.get(configResource).entries().isEmpty()) {
-							throw new KafkaException("Expected to see config entries, but got zero entries");
-						}
-					} catch (ExecutionException e) {
-						throw e.getCause();
-					}
-				});
-	}
-
-	private void createTopicsResultTest(Admin client, Collection<String> topics)
-			throws InterruptedException, ExecutionException {
-		while (true) {
-			try {
-				client.describeTopics(topics).all().get();
-				break;
-			} catch (ExecutionException e) {
-				if (e.getCause() instanceof UnknownTopicOrPartitionException)
-					continue;
-=======
-                    try {
-                        client.describeAcls(AclBindingFilter.ANY).values().get();
-                    } catch (ExecutionException e) {
-                        if (e.getCause() instanceof SecurityDisabledException)
-                            return;
-                        throw e.getCause();
-                    }
-                });
+            tryFeature("describeAclsSupported", testConfig.describeAclsSupported, () -> {
+                try {
+                    client.describeAcls(AclBindingFilter.ANY).values().get();
+                } catch (ExecutionException e) {
+                    if (e.getCause() instanceof SecurityDisabledException)
+                        return;
+                    throw e.getCause();
+                }
+            });
         }
     }
 
     private void testDescribeConfigsMethod(final Admin client) throws Throwable {
-        tryFeature("describeConfigsSupported", testConfig.describeConfigsSupported,
-            () -> {
-                try {
-                    Collection<Node> nodes = client.describeCluster().nodes().get();
-
-                    final ConfigResource configResource = new ConfigResource(
-                        ConfigResource.Type.BROKER,
-                        nodes.iterator().next().idString()
-                    );
-
-                    Map<ConfigResource, Config> brokerConfig =
-                        client.describeConfigs(Collections.singleton(configResource)).all().get();
-
-                    if (brokerConfig.get(configResource).entries().isEmpty()) {
-                        throw new KafkaException("Expected to see config entries, but got zero entries");
-                    }
-                } catch (ExecutionException e) {
-                    throw e.getCause();
-                }
-            });
-    }
-
-    private void createTopicsResultTest(Admin client, Collection<String> topics)
-            throws InterruptedException, ExecutionException {
+        tryFeature("describeConfigsSupported", testConfig.describeConfigsSupported, () -> {
+            try {
+                Collection<Node> nodes = client.describeCluster().nodes().get();
+
+                final ConfigResource configResource = new ConfigResource(ConfigResource.Type.BROKER, nodes.iterator().next().idString());
+
+                Map<ConfigResource, Config> brokerConfig = client.describeConfigs(Collections.singleton(configResource)).all().get();
+
+                if (brokerConfig.get(configResource).entries().isEmpty()) {
+                    throw new KafkaException("Expected to see config entries, but got zero entries");
+                }
+            } catch (ExecutionException e) {
+                throw e.getCause();
+            }
+        });
+    }
+
+    private void createTopicsResultTest(Admin client, Collection<String> topics) throws InterruptedException, ExecutionException {
         while (true) {
             try {
                 client.describeTopics(topics).allTopicNames().get();
@@ -440,7 +290,6 @@
             } catch (ExecutionException e) {
                 if (e.getCause() instanceof UnknownTopicOrPartitionException)
                     continue;
->>>>>>> 15418db6
                 throw e;
             }
         }
