/*
 * Licensed to the Apache Software Foundation (ASF) under one or more
 * contributor license agreements. See the NOTICE file distributed with
 * this work for additional information regarding copyright ownership.
 * The ASF licenses this file to You under the Apache License, Version 2.0
 * (the "License"); you may not use this file except in compliance with
 * the License. You may obtain a copy of the License at
 *
 *    http://www.apache.org/licenses/LICENSE-2.0
 *
 * Unless required by applicable law or agreed to in writing, software
 * distributed under the License is distributed on an "AS IS" BASIS,
 * WITHOUT WARRANTIES OR CONDITIONS OF ANY KIND, either express or implied.
 * See the License for the specific language governing permissions and
 * limitations under the License.
 */
package org.apache.kafka.tools;

import org.apache.kafka.clients.admin.Admin;
import org.apache.kafka.clients.admin.QuorumInfo;
import org.apache.kafka.clients.admin.RaftVoterEndpoint;
import org.apache.kafka.common.Endpoint;
import org.apache.kafka.common.KafkaException;
import org.apache.kafka.common.Uuid;
import org.apache.kafka.common.network.ListenerName;
import org.apache.kafka.common.security.auth.SecurityProtocol;
import org.apache.kafka.common.utils.Exit;
import org.apache.kafka.common.utils.Utils;
import org.apache.kafka.metadata.properties.MetaProperties;
import org.apache.kafka.metadata.properties.MetaPropertiesEnsemble;
import org.apache.kafka.network.SocketServerConfigs;
import org.apache.kafka.server.config.KRaftConfigs;
import org.apache.kafka.server.config.ServerLogConfigs;
import org.apache.kafka.server.util.CommandLineUtils;

import net.sourceforge.argparse4j.ArgumentParsers;
import net.sourceforge.argparse4j.impl.Arguments;
<<<<<<< HEAD
import net.sourceforge.argparse4j.inf.*;
import org.apache.kafka.clients.admin.Admin;
import org.apache.kafka.clients.admin.AdminClientConfig;
import org.apache.kafka.clients.admin.QuorumInfo;
import org.apache.kafka.common.KafkaException;
import org.apache.kafka.common.utils.Exit;
import org.apache.kafka.common.utils.Utils;
import org.apache.kafka.server.util.ToolsUtils;
=======
import net.sourceforge.argparse4j.inf.ArgumentGroup;
import net.sourceforge.argparse4j.inf.ArgumentParser;
import net.sourceforge.argparse4j.inf.ArgumentParserException;
import net.sourceforge.argparse4j.inf.MutuallyExclusiveGroup;
import net.sourceforge.argparse4j.inf.Namespace;
import net.sourceforge.argparse4j.inf.Subparser;
import net.sourceforge.argparse4j.inf.Subparsers;
import net.sourceforge.argparse4j.internal.HelpScreenException;
>>>>>>> 9494bebe

import java.io.File;
import java.io.IOException;
import java.time.Duration;
import java.time.Instant;
<<<<<<< HEAD
import java.util.*;
=======
import java.util.ArrayList;
import java.util.Collections;
import java.util.Comparator;
import java.util.HashMap;
import java.util.LinkedHashSet;
import java.util.List;
import java.util.Map;
import java.util.Objects;
import java.util.Optional;
import java.util.Properties;
import java.util.Set;
>>>>>>> 9494bebe
import java.util.concurrent.ExecutionException;
import java.util.stream.Collectors;
import java.util.stream.Stream;

import static java.lang.String.format;
import static java.lang.String.valueOf;
import static java.util.Arrays.asList;

/**
 * A tool for describing quorum status
 */
public class MetadataQuorumCommand {

    public static void main(String... args) {
        Exit.exit(mainNoExit(args));
    }

    static int mainNoExit(String... args) {
        try {
            execute(args);
            return 0;
        } catch (HelpScreenException e) {
            return 0;
        } catch (ArgumentParserException e) {
            e.getParser().handleError(e);
            return 1;
        } catch (TerseException e) {
            System.err.println(e.getMessage());
            return 1;
        } catch (Throwable e) {
            System.err.println(e.getMessage());
            System.err.println(Utils.stackTrace(e));
            return 1;
        }
    }

    static void execute(String... args) throws Exception {
<<<<<<< HEAD
        ArgumentParser parser = ArgumentParsers.newArgumentParser("kafka-metadata-quorum").defaultHelp(true).description("This tool describes kraft metadata quorum status.");
        parser.addArgument("--bootstrap-server").help("A comma-separated list of host:port pairs to use for establishing the connection to the Kafka cluster.").required(true);
        parser.addArgument("--command-config").type(Arguments.fileType()).help("Property file containing configs to be passed to Admin Client.");
        addDescribeSubParser(parser);
=======
        ArgumentParser parser = ArgumentParsers
            .newArgumentParser("kafka-metadata-quorum")
            .defaultHelp(true)
            .description("This tool describes kraft metadata quorum status.");
        MutuallyExclusiveGroup connectionOptions = parser.addMutuallyExclusiveGroup().required(true);
        connectionOptions.addArgument("--bootstrap-server")
            .help("A comma-separated list of host:port pairs to use for establishing the connection to the Kafka cluster.");
        connectionOptions.addArgument("--bootstrap-controller")
            .help("A comma-separated list of host:port pairs to use for establishing the connection to the Kafka controllers.");
        parser.addArgument("--command-config")
            .type(Arguments.fileType())
            .help("Property file containing configs to be passed to Admin Client. " +
                "For add-controller, the file is used to specify the controller properties as well.");
        Subparsers subparsers = parser.addSubparsers().dest("command");
        addDescribeSubParser(subparsers);
        addAddControllerSubParser(subparsers);
        addRemoveControllerSubParser(subparsers);
>>>>>>> 9494bebe

        Admin admin = null;
        try {
            Namespace namespace = parser.parseArgs(args);
            String command = namespace.getString("command");

            File optionalCommandConfig = namespace.get("command_config");
            final Properties props = getProperties(optionalCommandConfig);
            CommandLineUtils.initializeBootstrapProperties(props,
                Optional.ofNullable(namespace.getString("bootstrap_server")),
                Optional.ofNullable(namespace.getString("bootstrap_controller")));
            admin = Admin.create(props);

            if (command.equals("describe")) {
                if (namespace.getBoolean("status") && namespace.getBoolean("replication")) {
                    throw new TerseException("Only one of --status or --replication should be specified with describe sub-command");
                } else if (namespace.getBoolean("replication")) {
                    boolean humanReadable = Optional.of(namespace.getBoolean("human_readable")).orElse(false);
                    handleDescribeReplication(admin, humanReadable);
                } else if (namespace.getBoolean("status")) {
                    if (namespace.getBoolean("human_readable")) {
                        throw new TerseException("The option --human-readable is only supported along with --replication");
                    }
                    handleDescribeStatus(admin);
                } else {
                    throw new TerseException("One of --status or --replication must be specified with describe sub-command");
                }
            } else if (command.equals("add-controller")) {
                if (optionalCommandConfig == null) {
                    throw new TerseException("You must supply the configuration file of the controller you are " +
                        "adding when using add-controller.");
                }
                handleAddController(admin,
                    namespace.getBoolean("dry_run"),
                    props);
            } else if (command.equals("remove-controller")) {
                handleRemoveController(admin,
                    namespace.getInt("controller_id"),
                    namespace.getString("controller_directory_id"),
                    namespace.getBoolean("dry_run"));
            } else {
                throw new IllegalStateException(format("Unknown command: %s", command));
            }
        } finally {
            if (admin != null)
                admin.close();
        }
    }

    private static Properties getProperties(File optionalCommandConfig) throws TerseException, IOException {
        if (optionalCommandConfig == null) {
            return new Properties();
        } else {
            if (!optionalCommandConfig.exists())
                throw new TerseException("Properties file " + optionalCommandConfig.getPath() + " does not exists!");
            return Utils.loadProps(optionalCommandConfig.getPath());
        }
    }

<<<<<<< HEAD
    private static void addDescribeSubParser(ArgumentParser parser) {
        Subparsers subparsers = parser.addSubparsers().dest("command");
        Subparser describeParser = subparsers.addParser("describe").help("Describe the metadata quorum info");
=======
    private static void addDescribeSubParser(Subparsers subparsers) {
        Subparser describeParser = subparsers
            .addParser("describe")
            .help("Describe the metadata quorum info");
>>>>>>> 9494bebe

        ArgumentGroup statusArgs = describeParser.addArgumentGroup("Status");
        statusArgs.addArgument("--status").help("A short summary of the quorum status and the other provides detailed information about the status of replication.").action(Arguments.storeTrue());

        ArgumentGroup replicationArgs = describeParser.addArgumentGroup("Replication");
        replicationArgs.addArgument("--replication").help("Detailed information about the status of replication").action(Arguments.storeTrue());
        replicationArgs.addArgument("--human-readable").help("Human-readable output").action(Arguments.storeTrue());
    }

    private static void handleDescribeReplication(Admin admin, boolean humanReadable) throws ExecutionException, InterruptedException {
        QuorumInfo quorumInfo = admin.describeMetadataQuorum().quorumInfo().get();
        int leaderId = quorumInfo.leaderId();
        QuorumInfo.ReplicaState leader = quorumInfo.voters().stream().filter(voter -> voter.replicaId() == leaderId).findFirst().get();

        List<List<String>> rows = new ArrayList<>();
        rows.addAll(quorumInfoToRows(leader, Stream.of(leader), "Leader", humanReadable));
        rows.addAll(quorumInfoToRows(leader, quorumInfo.voters().stream().filter(v -> v.replicaId() != leaderId), "Follower", humanReadable));
        rows.addAll(quorumInfoToRows(leader, quorumInfo.observers().stream(), "Observer", humanReadable));

<<<<<<< HEAD
        ToolsUtils.prettyPrintTable(asList("NodeId", "LogEndOffset", "Lag", "LastFetchTimestamp", "LastCaughtUpTimestamp", "Status"), rows, System.out);
=======
        ToolsUtils.prettyPrintTable(
            asList("NodeId", "DirectoryId", "LogEndOffset", "Lag", "LastFetchTimestamp", "LastCaughtUpTimestamp", "Status"),
            rows,
            System.out
        );
>>>>>>> 9494bebe
    }

    private static List<List<String>> quorumInfoToRows(QuorumInfo.ReplicaState leader, Stream<QuorumInfo.ReplicaState> infos, String status, boolean humanReadable) {
        return infos.map(info -> {
<<<<<<< HEAD
            String lastFetchTimestamp = !info.lastFetchTimestamp().isPresent() ? "-1" : humanReadable ? format("%d ms ago", relativeTimeMs(info.lastFetchTimestamp().getAsLong(), "last fetch")) : valueOf(info.lastFetchTimestamp().getAsLong());
            String lastCaughtUpTimestamp = !info.lastCaughtUpTimestamp().isPresent() ? "-1" : humanReadable ? format("%d ms ago", relativeTimeMs(info.lastCaughtUpTimestamp().getAsLong(), "last caught up")) : valueOf(info.lastCaughtUpTimestamp().getAsLong());
            return Stream.of(info.replicaId(), info.logEndOffset(), leader.logEndOffset() - info.logEndOffset(), lastFetchTimestamp, lastCaughtUpTimestamp, status).map(r -> r.toString()).collect(Collectors.toList());
=======
            String lastFetchTimestamp = info.lastFetchTimestamp().isEmpty() ? "-1" :
                humanReadable ? format("%d ms ago", relativeTimeMs(info.lastFetchTimestamp().getAsLong(), "last fetch")) :
                    valueOf(info.lastFetchTimestamp().getAsLong());
            String lastCaughtUpTimestamp = info.lastCaughtUpTimestamp().isEmpty() ? "-1" :
                humanReadable ? format("%d ms ago", relativeTimeMs(info.lastCaughtUpTimestamp().getAsLong(), "last caught up")) :
                    valueOf(info.lastCaughtUpTimestamp().getAsLong());
            return Stream.of(
                info.replicaId(),
                info.replicaDirectoryId(),
                info.logEndOffset(),
                leader.logEndOffset() - info.logEndOffset(),
                lastFetchTimestamp,
                lastCaughtUpTimestamp,
                status
            ).map(r -> r.toString()).collect(Collectors.toList());
>>>>>>> 9494bebe
        }).collect(Collectors.toList());
    }

    // visible for testing
    static long relativeTimeMs(long timestampMs, String desc) {
        Instant lastTimestamp = Instant.ofEpochMilli(timestampMs);
        Instant now = Instant.now();
        if (!(lastTimestamp.isAfter(Instant.EPOCH) && (lastTimestamp.isBefore(now) || lastTimestamp.equals(now)))) {
            throw new KafkaException(format("Error while computing relative time, possible drift in system clock.%n" + "Current timestamp is %d, %s timestamp is %d", now.toEpochMilli(), desc, timestampMs));
        }
        return Duration.between(lastTimestamp, now).toMillis();
    }

    private static void handleDescribeStatus(Admin admin) throws ExecutionException, InterruptedException {
        String clusterId = admin.describeCluster().clusterId().get();
        QuorumInfo quorumInfo = admin.describeMetadataQuorum().quorumInfo().get();
        int leaderId = quorumInfo.leaderId();
        QuorumInfo.ReplicaState leader = quorumInfo.voters().stream().filter(voter -> voter.replicaId() == leaderId).findFirst().get();
        QuorumInfo.ReplicaState maxLagFollower = quorumInfo.voters().stream().min(Comparator.comparingLong(qi -> qi.logEndOffset())).get();
        long maxFollowerLag = leader.logEndOffset() - maxLagFollower.logEndOffset();

        long maxFollowerLagTimeMs;
        if (leader == maxLagFollower)
            maxFollowerLagTimeMs = 0;
        else if (leader.lastCaughtUpTimestamp().isPresent() && maxLagFollower.lastCaughtUpTimestamp().isPresent()) {
            maxFollowerLagTimeMs = leader.lastCaughtUpTimestamp().getAsLong() - maxLagFollower.lastCaughtUpTimestamp().getAsLong();
        } else {
            maxFollowerLagTimeMs = -1;
        }

<<<<<<< HEAD
        System.out.println("ClusterId:              " + clusterId + "\nLeaderId:               " + quorumInfo.leaderId() + "\nLeaderEpoch:            " + quorumInfo.leaderEpoch() + "\nHighWatermark:          " + quorumInfo.highWatermark() + "\nMaxFollowerLag:         " + maxFollowerLag + "\nMaxFollowerLagTimeMs:   " + maxFollowerLagTimeMs + "\nCurrentVoters:          " + Utils.mkString(quorumInfo.voters().stream().map(v -> v.replicaId()), "[", "]", ",") + "\nCurrentObservers:       " + Utils.mkString(quorumInfo.observers().stream().map(v -> v.replicaId()), "[", "]", ","));
=======
        System.out.println(
            "ClusterId:              " + clusterId +
            "\nLeaderId:               " + quorumInfo.leaderId() +
            "\nLeaderEpoch:            " + quorumInfo.leaderEpoch() +
            "\nHighWatermark:          " + quorumInfo.highWatermark() +
            "\nMaxFollowerLag:         " + maxFollowerLag +
            "\nMaxFollowerLagTimeMs:   " + maxFollowerLagTimeMs +
            "\nCurrentVoters:          " + printVoterState(quorumInfo) +
            "\nCurrentObservers:       " + printObserverState(quorumInfo)
        );
>>>>>>> 9494bebe
    }

    // Constructs the CurrentVoters string
    // CurrentVoters: [{"id": 0, "directoryId": "UUID1", "endpoints": ["C://controller-0:1234"]}]
    private static String printVoterState(QuorumInfo quorumInfo) {
        return printReplicaState(quorumInfo, quorumInfo.voters());
    }

    // Constructs the CurrentObservers string
    private static String printObserverState(QuorumInfo quorumInfo) {
        return printReplicaState(quorumInfo, quorumInfo.observers());
    }

    private static String printReplicaState(QuorumInfo quorumInfo, List<QuorumInfo.ReplicaState> replicas) {
        List<Node> currentVoterList = replicas.stream().map(voter -> new Node(
            voter.replicaId(),
            voter.replicaDirectoryId(),
            getEndpoints(quorumInfo.nodes().get(voter.replicaId())))).collect(Collectors.toList());
        return currentVoterList.stream().map(Objects::toString).collect(Collectors.joining(", ", "[", "]"));
    }

    private static List<RaftVoterEndpoint> getEndpoints(QuorumInfo.Node node) {
        return node == null ? new ArrayList<>() : node.endpoints();
    }

    private static class Node {
        private final int id;
        private final Uuid directoryId;
        private final List<RaftVoterEndpoint> endpoints;

        private Node(int id, Uuid directoryId, List<RaftVoterEndpoint> endpoints) {
            this.id = id;
            this.directoryId = Objects.requireNonNull(directoryId);
            this.endpoints = Objects.requireNonNull(endpoints);
        }

        @Override
        public String toString() {
            StringBuilder sb = new StringBuilder();
            sb.append("{");
            sb.append("\"id\": ").append(id).append(", ");
            sb.append("\"directoryId\": ").append(directoryId.equals(Uuid.ZERO_UUID) ? "null" : "\"" + directoryId + "\"");
            if (!endpoints.isEmpty()) {
                sb.append(", \"endpoints\": [");
                for (RaftVoterEndpoint endpoint : endpoints) {
                    sb.append("\"");
                    sb.append(endpoint.toString()).append("\", ");
                }
                sb.setLength(sb.length() - 2);  // remove the last comma and space
                sb.append("]");
            }
            sb.append("}");
            return sb.toString();
        }
    }

    private static void addAddControllerSubParser(Subparsers subparsers) {
        Subparser addControllerParser = subparsers
            .addParser("add-controller")
            .help("Add a controller to the KRaft controller cluster");

        addControllerParser
            .addArgument("--dry-run")
            .help("True if we should print what would be done, but not do it.")
            .action(Arguments.storeTrue());
    }

    static int getControllerId(Properties props) throws TerseException {
        if (!props.containsKey(KRaftConfigs.NODE_ID_CONFIG)) {
            throw new TerseException(KRaftConfigs.NODE_ID_CONFIG + " not found in configuration " +
                "file. Is this a valid controller configuration file?");
        }
        int nodeId = Integer.parseInt(props.getProperty(KRaftConfigs.NODE_ID_CONFIG));
        if (nodeId < 0) {
            throw new TerseException(KRaftConfigs.NODE_ID_CONFIG + " was negative in configuration " +
                "file. Is this a valid controller configuration file?");
        }
        if (!props.getOrDefault(KRaftConfigs.PROCESS_ROLES_CONFIG, "").toString().contains("controller")) {
            throw new TerseException(KRaftConfigs.PROCESS_ROLES_CONFIG + " did not contain 'controller' in " +
                "configuration file. Is this a valid controller configuration file?");
        }
        return nodeId;
    }

    static String getMetadataDirectory(Properties props) throws TerseException {
        if (props.containsKey(KRaftConfigs.METADATA_LOG_DIR_CONFIG)) {
            return props.getProperty(KRaftConfigs.METADATA_LOG_DIR_CONFIG);
        }
        if (props.containsKey(ServerLogConfigs.LOG_DIRS_CONFIG)) {
            String[] logDirs = props.getProperty(ServerLogConfigs.LOG_DIRS_CONFIG).trim().split(",");
            if (logDirs.length > 0) {
                return logDirs[0];
            }
        }
        throw new TerseException("Neither " + KRaftConfigs.METADATA_LOG_DIR_CONFIG + " nor " +
            ServerLogConfigs.LOG_DIRS_CONFIG + " were found. Is this a valid controller " +
            "configuration file?");
    }

    static Uuid getMetadataDirectoryId(String metadataDirectory) throws Exception {
        MetaPropertiesEnsemble ensemble = new MetaPropertiesEnsemble.Loader().
            addLogDirs(Collections.singletonList(metadataDirectory)).
            addMetadataLogDir(metadataDirectory).
            load();
        MetaProperties metaProperties = ensemble.logDirProps().get(metadataDirectory);
        if (metaProperties == null) {
            throw new TerseException("Unable to read meta.properties from " + metadataDirectory);
        }
        if (metaProperties.directoryId().isEmpty()) {
            throw new TerseException("No directory id found in " + metadataDirectory);
        }
        return metaProperties.directoryId().get();
    }

    static Set<RaftVoterEndpoint> getControllerAdvertisedListeners(
        Properties props
    ) throws Exception {
        Map<String, Endpoint> listeners = new HashMap<>();
        SocketServerConfigs.listenerListToEndPoints(
            props.getOrDefault(SocketServerConfigs.LISTENERS_CONFIG, "").toString(),
            __ -> SecurityProtocol.PLAINTEXT).forEach(e -> listeners.put(e.listenerName().get(), e));
        SocketServerConfigs.listenerListToEndPoints(
            props.getOrDefault(SocketServerConfigs.ADVERTISED_LISTENERS_CONFIG, "").toString(),
            __ -> SecurityProtocol.PLAINTEXT).forEach(e -> listeners.put(e.listenerName().get(), e));
        if (!props.containsKey(KRaftConfigs.CONTROLLER_LISTENER_NAMES_CONFIG)) {
            throw new TerseException(KRaftConfigs.CONTROLLER_LISTENER_NAMES_CONFIG +
                " was not found. Is this a valid controller configuration file?");
        }
        LinkedHashSet<RaftVoterEndpoint> results = new LinkedHashSet<>();
        for (String listenerName : props.getProperty(
                KRaftConfigs.CONTROLLER_LISTENER_NAMES_CONFIG).split(",")) {
            listenerName = ListenerName.normalised(listenerName).value();
            Endpoint endpoint = listeners.get(listenerName);
            if (endpoint == null) {
                throw new TerseException("Cannot find information about controller listener name: " +
                    listenerName);
            }
            results.add(new RaftVoterEndpoint(endpoint.listenerName().get(),
                    endpoint.host() == null ? "localhost" : endpoint.host(),
                    endpoint.port()));
        }
        return results;
    }

    static void handleAddController(
        Admin admin,
        boolean dryRun,
        Properties props
    ) throws Exception {
        int controllerId = getControllerId(props);
        String metadataDirectory = getMetadataDirectory(props);
        Uuid directoryId = getMetadataDirectoryId(metadataDirectory);
        Set<RaftVoterEndpoint> endpoints = getControllerAdvertisedListeners(props);
        if (!dryRun) {
            admin.addRaftVoter(controllerId, directoryId, endpoints).
                all().get();
        }
        StringBuilder output = new StringBuilder();
        if (dryRun) {
            output.append("DRY RUN of adding");
        } else {
            output.append("Added");
        }
        output.append(" controller ").append(controllerId);
        output.append(" with directory id ").append(directoryId);
        output.append(" and endpoints: ");
        String prefix = "";
        for (RaftVoterEndpoint endpoint : endpoints) {
            output.append(prefix).append(endpoint.name()).append("://");
            if (endpoint.host().contains(":")) {
                output.append("[");
            }
            output.append(endpoint.host());
            if (endpoint.host().contains(":")) {
                output.append("]");
            }
            output.append(":").append(endpoint.port());
            prefix = ", ";
        }
        System.out.println(output);
    }

    private static void addRemoveControllerSubParser(Subparsers subparsers) {
        Subparser removeControllerParser = subparsers
            .addParser("remove-controller")
            .help("Remove a controller from the KRaft controller cluster");

        removeControllerParser
            .addArgument("--controller-id", "-i")
            .help("The id of the controller to remove.")
            .type(Integer.class)
            .required(true)
            .action(Arguments.store());

        removeControllerParser
            .addArgument("--controller-directory-id", "-d")
            .help("The directory ID of the controller to remove.")
            .required(true)
            .action(Arguments.store());

        removeControllerParser
            .addArgument("--dry-run")
            .help("True if we should print what would be done, but not do it.")
            .action(Arguments.storeTrue());
    }

    static void handleRemoveController(
        Admin admin,
        int controllerId,
        String controllerDirectoryIdString,
        boolean dryRun
    ) throws TerseException, ExecutionException, InterruptedException {
        if (controllerId < 0) {
            throw new TerseException("Invalid negative --controller-id: " + controllerId);
        }
        Uuid directoryId;
        try {
            directoryId = Uuid.fromString(controllerDirectoryIdString);
        } catch (IllegalArgumentException e) {
            throw new TerseException("Failed to parse --controller-directory-id: " + e.getMessage());
        }
        if (!dryRun) {
            admin.removeRaftVoter(controllerId, directoryId).
                all().get();
        }
        System.out.printf("%s KRaft controller %d with directory id %s%n",
            dryRun ? "DRY RUN of removing " : "Removed ",
            controllerId,
            directoryId);
    }
}<|MERGE_RESOLUTION|>--- conflicted
+++ resolved
@@ -35,16 +35,6 @@
 
 import net.sourceforge.argparse4j.ArgumentParsers;
 import net.sourceforge.argparse4j.impl.Arguments;
-<<<<<<< HEAD
-import net.sourceforge.argparse4j.inf.*;
-import org.apache.kafka.clients.admin.Admin;
-import org.apache.kafka.clients.admin.AdminClientConfig;
-import org.apache.kafka.clients.admin.QuorumInfo;
-import org.apache.kafka.common.KafkaException;
-import org.apache.kafka.common.utils.Exit;
-import org.apache.kafka.common.utils.Utils;
-import org.apache.kafka.server.util.ToolsUtils;
-=======
 import net.sourceforge.argparse4j.inf.ArgumentGroup;
 import net.sourceforge.argparse4j.inf.ArgumentParser;
 import net.sourceforge.argparse4j.inf.ArgumentParserException;
@@ -53,15 +43,11 @@
 import net.sourceforge.argparse4j.inf.Subparser;
 import net.sourceforge.argparse4j.inf.Subparsers;
 import net.sourceforge.argparse4j.internal.HelpScreenException;
->>>>>>> 9494bebe
 
 import java.io.File;
 import java.io.IOException;
 import java.time.Duration;
 import java.time.Instant;
-<<<<<<< HEAD
-import java.util.*;
-=======
 import java.util.ArrayList;
 import java.util.Collections;
 import java.util.Comparator;
@@ -73,7 +59,6 @@
 import java.util.Optional;
 import java.util.Properties;
 import java.util.Set;
->>>>>>> 9494bebe
 import java.util.concurrent.ExecutionException;
 import java.util.stream.Collectors;
 import java.util.stream.Stream;
@@ -111,12 +96,6 @@
     }
 
     static void execute(String... args) throws Exception {
-<<<<<<< HEAD
-        ArgumentParser parser = ArgumentParsers.newArgumentParser("kafka-metadata-quorum").defaultHelp(true).description("This tool describes kraft metadata quorum status.");
-        parser.addArgument("--bootstrap-server").help("A comma-separated list of host:port pairs to use for establishing the connection to the Kafka cluster.").required(true);
-        parser.addArgument("--command-config").type(Arguments.fileType()).help("Property file containing configs to be passed to Admin Client.");
-        addDescribeSubParser(parser);
-=======
         ArgumentParser parser = ArgumentParsers
             .newArgumentParser("kafka-metadata-quorum")
             .defaultHelp(true)
@@ -134,7 +113,6 @@
         addDescribeSubParser(subparsers);
         addAddControllerSubParser(subparsers);
         addRemoveControllerSubParser(subparsers);
->>>>>>> 9494bebe
 
         Admin admin = null;
         try {
@@ -194,23 +172,26 @@
         }
     }
 
-<<<<<<< HEAD
-    private static void addDescribeSubParser(ArgumentParser parser) {
-        Subparsers subparsers = parser.addSubparsers().dest("command");
-        Subparser describeParser = subparsers.addParser("describe").help("Describe the metadata quorum info");
-=======
     private static void addDescribeSubParser(Subparsers subparsers) {
         Subparser describeParser = subparsers
             .addParser("describe")
             .help("Describe the metadata quorum info");
->>>>>>> 9494bebe
 
         ArgumentGroup statusArgs = describeParser.addArgumentGroup("Status");
-        statusArgs.addArgument("--status").help("A short summary of the quorum status and the other provides detailed information about the status of replication.").action(Arguments.storeTrue());
+        statusArgs
+            .addArgument("--status")
+            .help("A short summary of the quorum status and the other provides detailed information about the status of replication.")
+            .action(Arguments.storeTrue());
 
         ArgumentGroup replicationArgs = describeParser.addArgumentGroup("Replication");
-        replicationArgs.addArgument("--replication").help("Detailed information about the status of replication").action(Arguments.storeTrue());
-        replicationArgs.addArgument("--human-readable").help("Human-readable output").action(Arguments.storeTrue());
+        replicationArgs
+            .addArgument("--replication")
+            .help("Detailed information about the status of replication")
+            .action(Arguments.storeTrue());
+        replicationArgs
+            .addArgument("--human-readable")
+            .help("Human-readable output")
+            .action(Arguments.storeTrue());
     }
 
     private static void handleDescribeReplication(Admin admin, boolean humanReadable) throws ExecutionException, InterruptedException {
@@ -223,24 +204,18 @@
         rows.addAll(quorumInfoToRows(leader, quorumInfo.voters().stream().filter(v -> v.replicaId() != leaderId), "Follower", humanReadable));
         rows.addAll(quorumInfoToRows(leader, quorumInfo.observers().stream(), "Observer", humanReadable));
 
-<<<<<<< HEAD
-        ToolsUtils.prettyPrintTable(asList("NodeId", "LogEndOffset", "Lag", "LastFetchTimestamp", "LastCaughtUpTimestamp", "Status"), rows, System.out);
-=======
         ToolsUtils.prettyPrintTable(
             asList("NodeId", "DirectoryId", "LogEndOffset", "Lag", "LastFetchTimestamp", "LastCaughtUpTimestamp", "Status"),
             rows,
             System.out
         );
->>>>>>> 9494bebe
-    }
-
-    private static List<List<String>> quorumInfoToRows(QuorumInfo.ReplicaState leader, Stream<QuorumInfo.ReplicaState> infos, String status, boolean humanReadable) {
+    }
+
+    private static List<List<String>> quorumInfoToRows(QuorumInfo.ReplicaState leader,
+                                                       Stream<QuorumInfo.ReplicaState> infos,
+                                                       String status,
+                                                       boolean humanReadable) {
         return infos.map(info -> {
-<<<<<<< HEAD
-            String lastFetchTimestamp = !info.lastFetchTimestamp().isPresent() ? "-1" : humanReadable ? format("%d ms ago", relativeTimeMs(info.lastFetchTimestamp().getAsLong(), "last fetch")) : valueOf(info.lastFetchTimestamp().getAsLong());
-            String lastCaughtUpTimestamp = !info.lastCaughtUpTimestamp().isPresent() ? "-1" : humanReadable ? format("%d ms ago", relativeTimeMs(info.lastCaughtUpTimestamp().getAsLong(), "last caught up")) : valueOf(info.lastCaughtUpTimestamp().getAsLong());
-            return Stream.of(info.replicaId(), info.logEndOffset(), leader.logEndOffset() - info.logEndOffset(), lastFetchTimestamp, lastCaughtUpTimestamp, status).map(r -> r.toString()).collect(Collectors.toList());
-=======
             String lastFetchTimestamp = info.lastFetchTimestamp().isEmpty() ? "-1" :
                 humanReadable ? format("%d ms ago", relativeTimeMs(info.lastFetchTimestamp().getAsLong(), "last fetch")) :
                     valueOf(info.lastFetchTimestamp().getAsLong());
@@ -256,7 +231,6 @@
                 lastCaughtUpTimestamp,
                 status
             ).map(r -> r.toString()).collect(Collectors.toList());
->>>>>>> 9494bebe
         }).collect(Collectors.toList());
     }
 
@@ -265,7 +239,10 @@
         Instant lastTimestamp = Instant.ofEpochMilli(timestampMs);
         Instant now = Instant.now();
         if (!(lastTimestamp.isAfter(Instant.EPOCH) && (lastTimestamp.isBefore(now) || lastTimestamp.equals(now)))) {
-            throw new KafkaException(format("Error while computing relative time, possible drift in system clock.%n" + "Current timestamp is %d, %s timestamp is %d", now.toEpochMilli(), desc, timestampMs));
+            throw new KafkaException(
+                format("Error while computing relative time, possible drift in system clock.%n" +
+                    "Current timestamp is %d, %s timestamp is %d", now.toEpochMilli(), desc, timestampMs)
+            );
         }
         return Duration.between(lastTimestamp, now).toMillis();
     }
@@ -287,9 +264,6 @@
             maxFollowerLagTimeMs = -1;
         }
 
-<<<<<<< HEAD
-        System.out.println("ClusterId:              " + clusterId + "\nLeaderId:               " + quorumInfo.leaderId() + "\nLeaderEpoch:            " + quorumInfo.leaderEpoch() + "\nHighWatermark:          " + quorumInfo.highWatermark() + "\nMaxFollowerLag:         " + maxFollowerLag + "\nMaxFollowerLagTimeMs:   " + maxFollowerLagTimeMs + "\nCurrentVoters:          " + Utils.mkString(quorumInfo.voters().stream().map(v -> v.replicaId()), "[", "]", ",") + "\nCurrentObservers:       " + Utils.mkString(quorumInfo.observers().stream().map(v -> v.replicaId()), "[", "]", ","));
-=======
         System.out.println(
             "ClusterId:              " + clusterId +
             "\nLeaderId:               " + quorumInfo.leaderId() +
@@ -300,7 +274,6 @@
             "\nCurrentVoters:          " + printVoterState(quorumInfo) +
             "\nCurrentObservers:       " + printObserverState(quorumInfo)
         );
->>>>>>> 9494bebe
     }
 
     // Constructs the CurrentVoters string
