/*
 * Licensed to the Apache Software Foundation (ASF) under one or more
 * contributor license agreements. See the NOTICE file distributed with
 * this work for additional information regarding copyright ownership.
 * The ASF licenses this file to You under the Apache License, Version 2.0
 * (the "License"); you may not use this file except in compliance with
 * the License. You may obtain a copy of the License at
 *
 *    http://www.apache.org/licenses/LICENSE-2.0
 *
 * Unless required by applicable law or agreed to in writing, software
 * distributed under the License is distributed on an "AS IS" BASIS,
 * WITHOUT WARRANTIES OR CONDITIONS OF ANY KIND, either express or implied.
 * See the License for the specific language governing permissions and
 * limitations under the License.
 */

package org.apache.kafka.jmh.acl;

import org.apache.kafka.common.Uuid;
import org.apache.kafka.common.acl.*;
import org.apache.kafka.common.network.ClientInformation;
import org.apache.kafka.common.network.ListenerName;
import org.apache.kafka.common.protocol.ApiKeys;
import org.apache.kafka.common.requests.RequestContext;
import org.apache.kafka.common.requests.RequestHeader;
import org.apache.kafka.common.resource.PatternType;
import org.apache.kafka.common.resource.ResourcePattern;
import org.apache.kafka.common.resource.ResourceType;
import org.apache.kafka.common.security.auth.KafkaPrincipal;
import org.apache.kafka.common.security.auth.SecurityProtocol;
import org.apache.kafka.metadata.authorizer.StandardAcl;
import org.apache.kafka.metadata.authorizer.StandardAuthorizer;
import org.apache.kafka.server.authorizer.Action;
<<<<<<< HEAD
import org.apache.kafka.server.authorizer.Authorizer;
import org.openjdk.jmh.annotations.*;
import scala.collection.JavaConverters;

import java.io.IOException;
import java.net.InetAddress;
import java.util.*;
=======

import org.openjdk.jmh.annotations.Benchmark;
import org.openjdk.jmh.annotations.BenchmarkMode;
import org.openjdk.jmh.annotations.Fork;
import org.openjdk.jmh.annotations.Level;
import org.openjdk.jmh.annotations.Measurement;
import org.openjdk.jmh.annotations.Mode;
import org.openjdk.jmh.annotations.OutputTimeUnit;
import org.openjdk.jmh.annotations.Param;
import org.openjdk.jmh.annotations.Scope;
import org.openjdk.jmh.annotations.Setup;
import org.openjdk.jmh.annotations.State;
import org.openjdk.jmh.annotations.TearDown;
import org.openjdk.jmh.annotations.Warmup;

import java.io.IOException;
import java.net.InetAddress;
import java.util.ArrayList;
import java.util.Collections;
import java.util.HashMap;
import java.util.HashSet;
import java.util.List;
import java.util.Map;
import java.util.Random;
import java.util.Set;
>>>>>>> 9494bebe
import java.util.concurrent.TimeUnit;

@State(Scope.Benchmark)
@Fork(value = 1)
@Warmup(iterations = 5)
@Measurement(iterations = 15)
@BenchmarkMode(Mode.AverageTime)
@OutputTimeUnit(TimeUnit.MILLISECONDS)
public class AuthorizerBenchmark {

<<<<<<< HEAD
    public enum AuthorizerType {
        ACL(AclAuthorizer::new), KRAFT(StandardAuthorizer::new);

        private Supplier<Authorizer> supplier;

        AuthorizerType(Supplier<Authorizer> supplier) {
            this.supplier = supplier;
        }

        Authorizer newAuthorizer() {
            return supplier.get();
        }
    }

=======
>>>>>>> 9494bebe
    @Param({"10000", "50000", "200000"})
    private int resourceCount;
    //no. of. rules per resource
    @Param({"10", "50"})
    private int aclCount;

    @Param({"0", "20", "50", "90", "99", "99.9", "99.99", "100"})
    private double denyPercentage;

    private final int hostPreCount = 10;
    private final String resourceNamePrefix = "foo-bar35_resource-";
    private final KafkaPrincipal principal = new KafkaPrincipal(KafkaPrincipal.USER_TYPE, "test-user");
    private final String authorizeByResourceTypeHostName = "127.0.0.2";
    private StandardAuthorizer authorizer;
    private List<Action> actions = new ArrayList<>();
    private RequestContext authorizeContext;
    private RequestContext authorizeByResourceTypeContext;

    Random rand = new Random(System.currentTimeMillis());
    double eps = 1e-9;

    @Setup(Level.Trial)
    public void setup() throws Exception {
        authorizer = new StandardAuthorizer();
        prepareAclCache();
        // By adding `-95` to the resource name prefix, we cause the `TreeMap.from/to` call to return
        // most map entries. In such cases, we rely on the filtering based on `String.startsWith`
        // to return the matching ACLs. Using a more efficient data structure (e.g. a prefix
<<<<<<< HEAD
        // tree) should improve performance significantly).
        actions = Collections.singletonList(new Action(AclOperation.WRITE, new ResourcePattern(ResourceType.TOPIC, resourceNamePrefix + 95, PatternType.LITERAL), 1, true, true));
        authorizeContext = new RequestContext(new RequestHeader(ApiKeys.PRODUCE, Integer.valueOf(1).shortValue(), "someclient", 1), "1", InetAddress.getByName("127.0.0.1"), principal, ListenerName.normalised("listener"), SecurityProtocol.PLAINTEXT, ClientInformation.EMPTY, false);
        authorizeByResourceTypeContext = new RequestContext(new RequestHeader(ApiKeys.PRODUCE, Integer.valueOf(1).shortValue(), "someclient", 1), "1", InetAddress.getByName(authorizeByResourceTypeHostName), principal, ListenerName.normalised("listener"), SecurityProtocol.PLAINTEXT, ClientInformation.EMPTY, false);
=======
        // tree) should improve performance significantly.
        actions = Collections.singletonList(new Action(AclOperation.WRITE,
            new ResourcePattern(ResourceType.TOPIC, resourceNamePrefix + 95, PatternType.LITERAL),
            1, true, true));
        authorizeContext = new RequestContext(new RequestHeader(ApiKeys.PRODUCE, Integer.valueOf(1).shortValue(),
            "someclient", 1), "1", InetAddress.getByName("127.0.0.1"), principal,
            ListenerName.normalised("listener"), SecurityProtocol.PLAINTEXT, ClientInformation.EMPTY, false);
        authorizeByResourceTypeContext = new RequestContext(new RequestHeader(ApiKeys.PRODUCE, Integer.valueOf(1).shortValue(),
            "someclient", 1), "1", InetAddress.getByName(authorizeByResourceTypeHostName), principal,
            ListenerName.normalised("listener"), SecurityProtocol.PLAINTEXT, ClientInformation.EMPTY, false);
>>>>>>> 9494bebe
    }

    private void prepareAclCache() {
        Map<ResourcePattern, Set<AccessControlEntry>> aclEntries = new HashMap<>();
        for (int resourceId = 0; resourceId < resourceCount; resourceId++) {
            ResourcePattern resource = new ResourcePattern((resourceId % 10 == 0) ? ResourceType.GROUP : ResourceType.TOPIC, resourceNamePrefix + resourceId, (resourceId % 5 == 0) ? PatternType.PREFIXED : PatternType.LITERAL);

            Set<AccessControlEntry> entries = aclEntries.computeIfAbsent(resource, k -> new HashSet<>());

            for (int aclId = 0; aclId < aclCount; aclId++) {
                // The principal in the request context we are using
                // is principal.toString without any suffix
                String principalName = principal.toString() + (aclId == 0 ? "" : aclId);
                AccessControlEntry allowAce = new AccessControlEntry(principalName, "*", AclOperation.READ, AclPermissionType.ALLOW);

                entries.add(new AccessControlEntry(allowAce.principal(), allowAce.host(), allowAce.operation(), allowAce.permissionType()));

                if (shouldDeny()) {
<<<<<<< HEAD
                    // dominantly deny the resource
                    AccessControlEntry denyAce = new AccessControlEntry(principalName, "*", AclOperation.READ, AclPermissionType.DENY);
                    entries.add(new AclEntry(denyAce));
                }
            }
        }

        ResourcePattern resourcePrefix = new ResourcePattern(ResourceType.TOPIC, resourceNamePrefix, PatternType.PREFIXED);
        Set<AclEntry> entriesPrefix = aclEntries.computeIfAbsent(resourcePrefix, k -> new HashSet<>());
        for (int hostId = 0; hostId < hostPreCount; hostId++) {
            AccessControlEntry allowAce = new AccessControlEntry(principal.toString(), "127.0.0." + hostId, AclOperation.READ, AclPermissionType.ALLOW);
            entriesPrefix.add(new AclEntry(allowAce));

            if (shouldDeny()) {
                // dominantly deny the resource
                AccessControlEntry denyAce = new AccessControlEntry(principal.toString(), "127.0.0." + hostId, AclOperation.READ, AclPermissionType.DENY);
                entriesPrefix.add(new AclEntry(denyAce));
            }
        }

        ResourcePattern resourceWildcard = new ResourcePattern(ResourceType.TOPIC, ResourcePattern.WILDCARD_RESOURCE, PatternType.LITERAL);
        Set<AclEntry> entriesWildcard = aclEntries.computeIfAbsent(resourceWildcard, k -> new HashSet<>());
=======
                    entries.add(new AccessControlEntry(principalName, "*", AclOperation.READ, AclPermissionType.DENY));
                }
            }
        }

        ResourcePattern resourcePrefix = new ResourcePattern(ResourceType.TOPIC, resourceNamePrefix,
            PatternType.PREFIXED);
        Set<AccessControlEntry> entriesPrefix = aclEntries.computeIfAbsent(resourcePrefix, k -> new HashSet<>());
        for (int hostId = 0; hostId < hostPreCount; hostId++) {
            AccessControlEntry allowAce = new AccessControlEntry(principal.toString(), "127.0.0." + hostId,
                AclOperation.READ, AclPermissionType.ALLOW);
            entriesPrefix.add(new AccessControlEntry(allowAce.principal(), allowAce.host(), allowAce.operation(), allowAce.permissionType()));

            if (shouldDeny()) {
                entriesPrefix.add(new AccessControlEntry(principal.toString(), "127.0.0." + hostId,
                        AclOperation.READ, AclPermissionType.DENY));
            }
        }

        ResourcePattern resourceWildcard = new ResourcePattern(ResourceType.TOPIC, ResourcePattern.WILDCARD_RESOURCE,
            PatternType.LITERAL);
        Set<AccessControlEntry> entriesWildcard = aclEntries.computeIfAbsent(resourceWildcard, k -> new HashSet<>());
>>>>>>> 9494bebe
        // get dynamic entries number for wildcard acl
        for (int hostId = 0; hostId < resourceCount / 10; hostId++) {
            String hostName = "127.0.0" + hostId;
            // AuthorizeByResourceType is optimizing the wildcard deny case.
            // If we didn't skip the host, we would end up having a biased short runtime.
            if (hostName.equals(authorizeByResourceTypeHostName)) {
                continue;
            }

<<<<<<< HEAD
            AccessControlEntry allowAce = new AccessControlEntry(principal.toString(), hostName, AclOperation.READ, AclPermissionType.ALLOW);
            entriesWildcard.add(new AclEntry(allowAce));
            if (shouldDeny()) {
                AccessControlEntry denyAce = new AccessControlEntry(principal.toString(), hostName, AclOperation.READ, AclPermissionType.DENY);
                entriesWildcard.add(new AclEntry(denyAce));
=======
            AccessControlEntry allowAce = new AccessControlEntry(principal.toString(), hostName,
                AclOperation.READ, AclPermissionType.ALLOW);
            entriesWildcard.add(new AccessControlEntry(allowAce.principal(), allowAce.host(), allowAce.operation(), allowAce.permissionType()));
            if (shouldDeny()) {
                entriesWildcard.add(new AccessControlEntry(principal.toString(), hostName,
                        AclOperation.READ, AclPermissionType.DENY));
>>>>>>> 9494bebe
            }
        }

        setupAcls(aclEntries);
    }

    private void setupAcls(Map<ResourcePattern, Set<AccessControlEntry>> aclEntries) {
        for (Map.Entry<ResourcePattern, Set<AccessControlEntry>> entryMap : aclEntries.entrySet()) {
            ResourcePattern resourcePattern = entryMap.getKey();
<<<<<<< HEAD
            switch (authorizerType) {
                case ACL:
                    ((AclAuthorizer) authorizer).updateCache(resourcePattern, new VersionedAcls(JavaConverters.asScalaSetConverter(entryMap.getValue()).asScala().toSet(), 1));
                    break;
                case KRAFT:

                    for (AclEntry aclEntry : entryMap.getValue()) {
                        StandardAcl standardAcl = StandardAcl.fromAclBinding(new AclBinding(resourcePattern, aclEntry));
                        ((StandardAuthorizer) authorizer).addAcl(Uuid.randomUuid(), standardAcl);
=======
>>>>>>> 9494bebe

            for (AccessControlEntry accessControlEntry : entryMap.getValue()) {
                StandardAcl standardAcl = StandardAcl.fromAclBinding(new AclBinding(resourcePattern, accessControlEntry));
                authorizer.addAcl(Uuid.randomUuid(), standardAcl);
            }
            authorizer.completeInitialLoad();

<<<<<<< HEAD
    private void prepareAclToUpdate() {
        scala.collection.mutable.Set<AclEntry> entries = new scala.collection.mutable.HashSet<>();
        for (int i = 0; i < resourceCount; i++) {
            scala.collection.immutable.Set<AclEntry> immutable = new scala.collection.immutable.HashSet<>();
            for (int j = 0; j < aclCount; j++) {
                entries.add(new AclEntry(new AccessControlEntry(principal.toString(), "127.0.0" + j, AclOperation.WRITE, AclPermissionType.ALLOW)));
                immutable = entries.toSet();
            }
            aclToUpdate.put(new ResourcePattern(ResourceType.TOPIC, randomResourceName(resourceNamePrefix), PatternType.LITERAL), new AclAuthorizer.VersionedAcls(immutable, i));
=======
>>>>>>> 9494bebe
        }
    }

    private Boolean shouldDeny() {
        return rand.nextDouble() * 100.0 - eps < denyPercentage;
    }

    @TearDown(Level.Trial)
    public void tearDown() throws IOException {
        authorizer.close();
    }

    @Benchmark
    public void testAclsIterator() {
        authorizer.acls(AclBindingFilter.ANY);
    }

    @Benchmark
    public void testAuthorizer() {
        authorizer.authorize(authorizeContext, actions);
    }

    @Benchmark
    public void testAuthorizeByResourceType() {
        authorizer.authorizeByResourceType(authorizeByResourceTypeContext, AclOperation.READ, ResourceType.TOPIC);
    }
}<|MERGE_RESOLUTION|>--- conflicted
+++ resolved
@@ -18,7 +18,11 @@
 package org.apache.kafka.jmh.acl;
 
 import org.apache.kafka.common.Uuid;
-import org.apache.kafka.common.acl.*;
+import org.apache.kafka.common.acl.AccessControlEntry;
+import org.apache.kafka.common.acl.AclBinding;
+import org.apache.kafka.common.acl.AclBindingFilter;
+import org.apache.kafka.common.acl.AclOperation;
+import org.apache.kafka.common.acl.AclPermissionType;
 import org.apache.kafka.common.network.ClientInformation;
 import org.apache.kafka.common.network.ListenerName;
 import org.apache.kafka.common.protocol.ApiKeys;
@@ -32,15 +36,6 @@
 import org.apache.kafka.metadata.authorizer.StandardAcl;
 import org.apache.kafka.metadata.authorizer.StandardAuthorizer;
 import org.apache.kafka.server.authorizer.Action;
-<<<<<<< HEAD
-import org.apache.kafka.server.authorizer.Authorizer;
-import org.openjdk.jmh.annotations.*;
-import scala.collection.JavaConverters;
-
-import java.io.IOException;
-import java.net.InetAddress;
-import java.util.*;
-=======
 
 import org.openjdk.jmh.annotations.Benchmark;
 import org.openjdk.jmh.annotations.BenchmarkMode;
@@ -66,7 +61,6 @@
 import java.util.Map;
 import java.util.Random;
 import java.util.Set;
->>>>>>> 9494bebe
 import java.util.concurrent.TimeUnit;
 
 @State(Scope.Benchmark)
@@ -77,23 +71,6 @@
 @OutputTimeUnit(TimeUnit.MILLISECONDS)
 public class AuthorizerBenchmark {
 
-<<<<<<< HEAD
-    public enum AuthorizerType {
-        ACL(AclAuthorizer::new), KRAFT(StandardAuthorizer::new);
-
-        private Supplier<Authorizer> supplier;
-
-        AuthorizerType(Supplier<Authorizer> supplier) {
-            this.supplier = supplier;
-        }
-
-        Authorizer newAuthorizer() {
-            return supplier.get();
-        }
-    }
-
-=======
->>>>>>> 9494bebe
     @Param({"10000", "50000", "200000"})
     private int resourceCount;
     //no. of. rules per resource
@@ -122,12 +99,6 @@
         // By adding `-95` to the resource name prefix, we cause the `TreeMap.from/to` call to return
         // most map entries. In such cases, we rely on the filtering based on `String.startsWith`
         // to return the matching ACLs. Using a more efficient data structure (e.g. a prefix
-<<<<<<< HEAD
-        // tree) should improve performance significantly).
-        actions = Collections.singletonList(new Action(AclOperation.WRITE, new ResourcePattern(ResourceType.TOPIC, resourceNamePrefix + 95, PatternType.LITERAL), 1, true, true));
-        authorizeContext = new RequestContext(new RequestHeader(ApiKeys.PRODUCE, Integer.valueOf(1).shortValue(), "someclient", 1), "1", InetAddress.getByName("127.0.0.1"), principal, ListenerName.normalised("listener"), SecurityProtocol.PLAINTEXT, ClientInformation.EMPTY, false);
-        authorizeByResourceTypeContext = new RequestContext(new RequestHeader(ApiKeys.PRODUCE, Integer.valueOf(1).shortValue(), "someclient", 1), "1", InetAddress.getByName(authorizeByResourceTypeHostName), principal, ListenerName.normalised("listener"), SecurityProtocol.PLAINTEXT, ClientInformation.EMPTY, false);
-=======
         // tree) should improve performance significantly.
         actions = Collections.singletonList(new Action(AclOperation.WRITE,
             new ResourcePattern(ResourceType.TOPIC, resourceNamePrefix + 95, PatternType.LITERAL),
@@ -138,13 +109,15 @@
         authorizeByResourceTypeContext = new RequestContext(new RequestHeader(ApiKeys.PRODUCE, Integer.valueOf(1).shortValue(),
             "someclient", 1), "1", InetAddress.getByName(authorizeByResourceTypeHostName), principal,
             ListenerName.normalised("listener"), SecurityProtocol.PLAINTEXT, ClientInformation.EMPTY, false);
->>>>>>> 9494bebe
     }
 
     private void prepareAclCache() {
         Map<ResourcePattern, Set<AccessControlEntry>> aclEntries = new HashMap<>();
         for (int resourceId = 0; resourceId < resourceCount; resourceId++) {
-            ResourcePattern resource = new ResourcePattern((resourceId % 10 == 0) ? ResourceType.GROUP : ResourceType.TOPIC, resourceNamePrefix + resourceId, (resourceId % 5 == 0) ? PatternType.PREFIXED : PatternType.LITERAL);
+            ResourcePattern resource = new ResourcePattern(
+                (resourceId % 10 == 0) ? ResourceType.GROUP : ResourceType.TOPIC,
+                resourceNamePrefix + resourceId,
+                (resourceId % 5 == 0) ? PatternType.PREFIXED : PatternType.LITERAL);
 
             Set<AccessControlEntry> entries = aclEntries.computeIfAbsent(resource, k -> new HashSet<>());
 
@@ -152,35 +125,12 @@
                 // The principal in the request context we are using
                 // is principal.toString without any suffix
                 String principalName = principal.toString() + (aclId == 0 ? "" : aclId);
-                AccessControlEntry allowAce = new AccessControlEntry(principalName, "*", AclOperation.READ, AclPermissionType.ALLOW);
+                AccessControlEntry allowAce = new AccessControlEntry(
+                    principalName, "*", AclOperation.READ, AclPermissionType.ALLOW);
 
                 entries.add(new AccessControlEntry(allowAce.principal(), allowAce.host(), allowAce.operation(), allowAce.permissionType()));
 
                 if (shouldDeny()) {
-<<<<<<< HEAD
-                    // dominantly deny the resource
-                    AccessControlEntry denyAce = new AccessControlEntry(principalName, "*", AclOperation.READ, AclPermissionType.DENY);
-                    entries.add(new AclEntry(denyAce));
-                }
-            }
-        }
-
-        ResourcePattern resourcePrefix = new ResourcePattern(ResourceType.TOPIC, resourceNamePrefix, PatternType.PREFIXED);
-        Set<AclEntry> entriesPrefix = aclEntries.computeIfAbsent(resourcePrefix, k -> new HashSet<>());
-        for (int hostId = 0; hostId < hostPreCount; hostId++) {
-            AccessControlEntry allowAce = new AccessControlEntry(principal.toString(), "127.0.0." + hostId, AclOperation.READ, AclPermissionType.ALLOW);
-            entriesPrefix.add(new AclEntry(allowAce));
-
-            if (shouldDeny()) {
-                // dominantly deny the resource
-                AccessControlEntry denyAce = new AccessControlEntry(principal.toString(), "127.0.0." + hostId, AclOperation.READ, AclPermissionType.DENY);
-                entriesPrefix.add(new AclEntry(denyAce));
-            }
-        }
-
-        ResourcePattern resourceWildcard = new ResourcePattern(ResourceType.TOPIC, ResourcePattern.WILDCARD_RESOURCE, PatternType.LITERAL);
-        Set<AclEntry> entriesWildcard = aclEntries.computeIfAbsent(resourceWildcard, k -> new HashSet<>());
-=======
                     entries.add(new AccessControlEntry(principalName, "*", AclOperation.READ, AclPermissionType.DENY));
                 }
             }
@@ -203,7 +153,6 @@
         ResourcePattern resourceWildcard = new ResourcePattern(ResourceType.TOPIC, ResourcePattern.WILDCARD_RESOURCE,
             PatternType.LITERAL);
         Set<AccessControlEntry> entriesWildcard = aclEntries.computeIfAbsent(resourceWildcard, k -> new HashSet<>());
->>>>>>> 9494bebe
         // get dynamic entries number for wildcard acl
         for (int hostId = 0; hostId < resourceCount / 10; hostId++) {
             String hostName = "127.0.0" + hostId;
@@ -213,20 +162,12 @@
                 continue;
             }
 
-<<<<<<< HEAD
-            AccessControlEntry allowAce = new AccessControlEntry(principal.toString(), hostName, AclOperation.READ, AclPermissionType.ALLOW);
-            entriesWildcard.add(new AclEntry(allowAce));
-            if (shouldDeny()) {
-                AccessControlEntry denyAce = new AccessControlEntry(principal.toString(), hostName, AclOperation.READ, AclPermissionType.DENY);
-                entriesWildcard.add(new AclEntry(denyAce));
-=======
             AccessControlEntry allowAce = new AccessControlEntry(principal.toString(), hostName,
                 AclOperation.READ, AclPermissionType.ALLOW);
             entriesWildcard.add(new AccessControlEntry(allowAce.principal(), allowAce.host(), allowAce.operation(), allowAce.permissionType()));
             if (shouldDeny()) {
                 entriesWildcard.add(new AccessControlEntry(principal.toString(), hostName,
                         AclOperation.READ, AclPermissionType.DENY));
->>>>>>> 9494bebe
             }
         }
 
@@ -236,18 +177,6 @@
     private void setupAcls(Map<ResourcePattern, Set<AccessControlEntry>> aclEntries) {
         for (Map.Entry<ResourcePattern, Set<AccessControlEntry>> entryMap : aclEntries.entrySet()) {
             ResourcePattern resourcePattern = entryMap.getKey();
-<<<<<<< HEAD
-            switch (authorizerType) {
-                case ACL:
-                    ((AclAuthorizer) authorizer).updateCache(resourcePattern, new VersionedAcls(JavaConverters.asScalaSetConverter(entryMap.getValue()).asScala().toSet(), 1));
-                    break;
-                case KRAFT:
-
-                    for (AclEntry aclEntry : entryMap.getValue()) {
-                        StandardAcl standardAcl = StandardAcl.fromAclBinding(new AclBinding(resourcePattern, aclEntry));
-                        ((StandardAuthorizer) authorizer).addAcl(Uuid.randomUuid(), standardAcl);
-=======
->>>>>>> 9494bebe
 
             for (AccessControlEntry accessControlEntry : entryMap.getValue()) {
                 StandardAcl standardAcl = StandardAcl.fromAclBinding(new AclBinding(resourcePattern, accessControlEntry));
@@ -255,18 +184,6 @@
             }
             authorizer.completeInitialLoad();
 
-<<<<<<< HEAD
-    private void prepareAclToUpdate() {
-        scala.collection.mutable.Set<AclEntry> entries = new scala.collection.mutable.HashSet<>();
-        for (int i = 0; i < resourceCount; i++) {
-            scala.collection.immutable.Set<AclEntry> immutable = new scala.collection.immutable.HashSet<>();
-            for (int j = 0; j < aclCount; j++) {
-                entries.add(new AclEntry(new AccessControlEntry(principal.toString(), "127.0.0" + j, AclOperation.WRITE, AclPermissionType.ALLOW)));
-                immutable = entries.toSet();
-            }
-            aclToUpdate.put(new ResourcePattern(ResourceType.TOPIC, randomResourceName(resourceNamePrefix), PatternType.LITERAL), new AclAuthorizer.VersionedAcls(immutable, i));
-=======
->>>>>>> 9494bebe
         }
     }
 
