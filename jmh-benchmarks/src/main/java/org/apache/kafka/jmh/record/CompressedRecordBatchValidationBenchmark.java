/*
 * Licensed to the Apache Software Foundation (ASF) under one or more
 * contributor license agreements. See the NOTICE file distributed with
 * this work for additional information regarding copyright ownership.
 * The ASF licenses this file to You under the Apache License, Version 2.0
 * (the "License"); you may not use this file except in compliance with
 * the License. You may obtain a copy of the License at
 *
 *    http://www.apache.org/licenses/LICENSE-2.0
 *
 * Unless required by applicable law or agreed to in writing, software
 * distributed under the License is distributed on an "AS IS" BASIS,
 * WITHOUT WARRANTIES OR CONDITIONS OF ANY KIND, either express or implied.
 * See the License for the specific language governing permissions and
 * limitations under the License.
 */
package org.apache.kafka.jmh.record;

import org.apache.kafka.common.TopicPartition;
import org.apache.kafka.common.compress.Compression;
import org.apache.kafka.common.record.CompressionType;
import org.apache.kafka.common.record.MemoryRecords;
import org.apache.kafka.common.record.TimestampType;
import org.apache.kafka.common.utils.PrimitiveRef;
import org.apache.kafka.common.utils.Time;
import org.apache.kafka.storage.internals.log.AppendOrigin;
import org.apache.kafka.storage.internals.log.LogValidator;
<<<<<<< HEAD
import org.openjdk.jmh.annotations.*;
=======

import org.openjdk.jmh.annotations.Benchmark;
import org.openjdk.jmh.annotations.Fork;
import org.openjdk.jmh.annotations.Measurement;
import org.openjdk.jmh.annotations.Param;
import org.openjdk.jmh.annotations.Scope;
import org.openjdk.jmh.annotations.State;
import org.openjdk.jmh.annotations.Warmup;
>>>>>>> 9494bebe
import org.openjdk.jmh.infra.Blackhole;

@State(Scope.Benchmark)
@Fork(value = 1)
@Warmup(iterations = 5)
@Measurement(iterations = 15)
public class CompressedRecordBatchValidationBenchmark extends BaseRecordBatchBenchmark {

    @Param(value = {"LZ4", "SNAPPY", "GZIP", "ZSTD"})
    private CompressionType compressionType = CompressionType.LZ4;

    @Override
    Compression compression() {
        return Compression.of(compressionType).build();
    }

    @Benchmark
    public void measureValidateMessagesAndAssignOffsetsCompressed(Blackhole bh) {
        MemoryRecords records = MemoryRecords.readableRecords(singleBatchBuffer.duplicate());
<<<<<<< HEAD
        new LogValidator(records, new TopicPartition("a", 0), Time.SYSTEM, compressionType, compressionType, false, messageVersion, TimestampType.CREATE_TIME, Long.MAX_VALUE, 0, AppendOrigin.CLIENT, MetadataVersion.latest()).validateMessagesAndAssignOffsetsCompressed(PrimitiveRef.ofLong(startingOffset), validatorMetricsRecorder, requestLocal.bufferSupplier());
=======
        new LogValidator(records, new TopicPartition("a", 0),
            Time.SYSTEM, compressionType, compression(), false,  messageVersion,
            TimestampType.CREATE_TIME, Long.MAX_VALUE, Long.MAX_VALUE, 0, AppendOrigin.CLIENT
        ).validateMessagesAndAssignOffsetsCompressed(PrimitiveRef.ofLong(startingOffset),
            validatorMetricsRecorder, requestLocal.bufferSupplier());
>>>>>>> 9494bebe
    }
}<|MERGE_RESOLUTION|>--- conflicted
+++ resolved
@@ -25,9 +25,6 @@
 import org.apache.kafka.common.utils.Time;
 import org.apache.kafka.storage.internals.log.AppendOrigin;
 import org.apache.kafka.storage.internals.log.LogValidator;
-<<<<<<< HEAD
-import org.openjdk.jmh.annotations.*;
-=======
 
 import org.openjdk.jmh.annotations.Benchmark;
 import org.openjdk.jmh.annotations.Fork;
@@ -36,7 +33,6 @@
 import org.openjdk.jmh.annotations.Scope;
 import org.openjdk.jmh.annotations.State;
 import org.openjdk.jmh.annotations.Warmup;
->>>>>>> 9494bebe
 import org.openjdk.jmh.infra.Blackhole;
 
 @State(Scope.Benchmark)
@@ -56,14 +52,10 @@
     @Benchmark
     public void measureValidateMessagesAndAssignOffsetsCompressed(Blackhole bh) {
         MemoryRecords records = MemoryRecords.readableRecords(singleBatchBuffer.duplicate());
-<<<<<<< HEAD
-        new LogValidator(records, new TopicPartition("a", 0), Time.SYSTEM, compressionType, compressionType, false, messageVersion, TimestampType.CREATE_TIME, Long.MAX_VALUE, 0, AppendOrigin.CLIENT, MetadataVersion.latest()).validateMessagesAndAssignOffsetsCompressed(PrimitiveRef.ofLong(startingOffset), validatorMetricsRecorder, requestLocal.bufferSupplier());
-=======
         new LogValidator(records, new TopicPartition("a", 0),
             Time.SYSTEM, compressionType, compression(), false,  messageVersion,
             TimestampType.CREATE_TIME, Long.MAX_VALUE, Long.MAX_VALUE, 0, AppendOrigin.CLIENT
         ).validateMessagesAndAssignOffsetsCompressed(PrimitiveRef.ofLong(startingOffset),
             validatorMetricsRecorder, requestLocal.bufferSupplier());
->>>>>>> 9494bebe
     }
 }