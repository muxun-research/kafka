/*
 * Licensed to the Apache Software Foundation (ASF) under one or more
 * contributor license agreements. See the NOTICE file distributed with
 * this work for additional information regarding copyright ownership.
 * The ASF licenses this file to You under the Apache License, Version 2.0
 * (the "License"); you may not use this file except in compliance with
 * the License. You may obtain a copy of the License at
 *
 *    http://www.apache.org/licenses/LICENSE-2.0
 *
 * Unless required by applicable law or agreed to in writing, software
 * distributed under the License is distributed on an "AS IS" BASIS,
 * WITHOUT WARRANTIES OR CONDITIONS OF ANY KIND, either express or implied.
 * See the License for the specific language governing permissions and
 * limitations under the License.
 */

package org.apache.kafka.jmh.acl;

import org.apache.kafka.common.Uuid;
import org.apache.kafka.common.resource.PatternType;
import org.apache.kafka.common.resource.ResourcePattern;
import org.apache.kafka.common.resource.ResourceType;
import org.apache.kafka.common.security.auth.KafkaPrincipal;
import org.apache.kafka.metadata.authorizer.StandardAcl;
import org.apache.kafka.metadata.authorizer.StandardAclWithId;
import org.apache.kafka.metadata.authorizer.StandardAuthorizer;
<<<<<<< HEAD
import org.openjdk.jmh.annotations.*;
=======

import org.openjdk.jmh.annotations.Benchmark;
import org.openjdk.jmh.annotations.BenchmarkMode;
import org.openjdk.jmh.annotations.Fork;
import org.openjdk.jmh.annotations.Level;
import org.openjdk.jmh.annotations.Measurement;
import org.openjdk.jmh.annotations.Mode;
import org.openjdk.jmh.annotations.OutputTimeUnit;
import org.openjdk.jmh.annotations.Param;
import org.openjdk.jmh.annotations.Scope;
import org.openjdk.jmh.annotations.Setup;
import org.openjdk.jmh.annotations.State;
import org.openjdk.jmh.annotations.TearDown;
import org.openjdk.jmh.annotations.Warmup;
>>>>>>> 9494bebe

import java.io.IOException;
import java.util.*;
import java.util.concurrent.TimeUnit;
import java.util.stream.Collectors;
import java.util.stream.IntStream;

import static org.apache.kafka.common.acl.AclOperation.READ;
import static org.apache.kafka.common.acl.AclPermissionType.ALLOW;

@State(Scope.Benchmark)
@Fork(value = 1)
@Warmup(iterations = 0)
@Measurement(iterations = 4)
@BenchmarkMode(Mode.AverageTime)
@OutputTimeUnit(TimeUnit.MILLISECONDS)
public class StandardAuthorizerUpdateBenchmark {
    private static final Random RANDOM = new Random(System.currentTimeMillis());
    private static final KafkaPrincipal PRINCIPAL = new KafkaPrincipal(KafkaPrincipal.USER_TYPE, "test-user");

    private final String resourceNamePrefix = "foo-bar35_resource-";
    private final Set<Uuid> ids = new HashSet<>();
    private final List<StandardAclWithId> aclsToAdd = prepareAcls();

    private StandardAuthorizer authorizer;
    @Param({"25000", "50000", "75000", "100000"})
    private int aclCount;
    int index = 0;

    @Setup(Level.Trial)
    public void setup() throws Exception {
        authorizer = new StandardAuthorizer();
        addAcls(aclCount);
    }

    @TearDown(Level.Trial)
    public void tearDown() throws IOException {
        authorizer.close();
    }

    @Benchmark
    public void testAddAcl() {
        StandardAclWithId aclWithId = aclsToAdd.get(index++);
        authorizer.addAcl(aclWithId.id(), aclWithId.acl());
    }

    private List<StandardAclWithId> prepareAcls() {
        return IntStream.range(0, 10000).mapToObj(i -> {
            ResourceType resourceType = RANDOM.nextInt(10) > 7 ? ResourceType.GROUP : ResourceType.TOPIC;
            String resourceName = resourceNamePrefix + i;
            ResourcePattern resourcePattern = new ResourcePattern(resourceType, resourceName, PatternType.LITERAL);
            return aclsForResource(resourcePattern);
        }).flatMap(Collection::stream).collect(Collectors.toList());
    }

    private List<StandardAclWithId> aclsForResource(ResourcePattern pattern) {
        return IntStream.range(1, 256).mapToObj(i -> {
            String p = PRINCIPAL.toString() + RANDOM.nextInt(100);
            String h = "127.0.0." + i;
            return new StandardAcl(pattern.resourceType(), pattern.name(), pattern.patternType(), p, h, READ, ALLOW);
        }).map(this::withId).collect(Collectors.toList());
    }

    private StandardAclWithId withId(StandardAcl acl) {
        Uuid id = new Uuid(acl.hashCode(), acl.hashCode());
        while (ids.contains(id)) {
            id = Uuid.randomUuid();
        }
        ids.add(id);
        return new StandardAclWithId(id, acl);
    }

    private void addAcls(int num) {
        IntStream.range(0, num).mapToObj(aclsToAdd::get).forEach(aclWithId -> {
            authorizer.addAcl(aclWithId.id(), aclWithId.acl());
            index++;
        });
    }
}<|MERGE_RESOLUTION|>--- conflicted
+++ resolved
@@ -25,9 +25,6 @@
 import org.apache.kafka.metadata.authorizer.StandardAcl;
 import org.apache.kafka.metadata.authorizer.StandardAclWithId;
 import org.apache.kafka.metadata.authorizer.StandardAuthorizer;
-<<<<<<< HEAD
-import org.openjdk.jmh.annotations.*;
-=======
 
 import org.openjdk.jmh.annotations.Benchmark;
 import org.openjdk.jmh.annotations.BenchmarkMode;
@@ -42,10 +39,13 @@
 import org.openjdk.jmh.annotations.State;
 import org.openjdk.jmh.annotations.TearDown;
 import org.openjdk.jmh.annotations.Warmup;
->>>>>>> 9494bebe
 
 import java.io.IOException;
-import java.util.*;
+import java.util.Collection;
+import java.util.HashSet;
+import java.util.List;
+import java.util.Random;
+import java.util.Set;
 import java.util.concurrent.TimeUnit;
 import java.util.stream.Collectors;
 import java.util.stream.IntStream;
@@ -90,20 +90,26 @@
     }
 
     private List<StandardAclWithId> prepareAcls() {
-        return IntStream.range(0, 10000).mapToObj(i -> {
-            ResourceType resourceType = RANDOM.nextInt(10) > 7 ? ResourceType.GROUP : ResourceType.TOPIC;
-            String resourceName = resourceNamePrefix + i;
-            ResourcePattern resourcePattern = new ResourcePattern(resourceType, resourceName, PatternType.LITERAL);
-            return aclsForResource(resourcePattern);
-        }).flatMap(Collection::stream).collect(Collectors.toList());
+        return IntStream.range(0, 10000)
+            .mapToObj(i -> {
+                ResourceType resourceType = RANDOM.nextInt(10) > 7 ? ResourceType.GROUP : ResourceType.TOPIC;
+                String resourceName = resourceNamePrefix + i;
+                ResourcePattern resourcePattern = new ResourcePattern(resourceType, resourceName, PatternType.LITERAL);
+                return aclsForResource(resourcePattern);
+            })
+            .flatMap(Collection::stream)
+            .collect(Collectors.toList());
     }
 
     private List<StandardAclWithId> aclsForResource(ResourcePattern pattern) {
-        return IntStream.range(1, 256).mapToObj(i -> {
-            String p = PRINCIPAL.toString() + RANDOM.nextInt(100);
-            String h = "127.0.0." + i;
-            return new StandardAcl(pattern.resourceType(), pattern.name(), pattern.patternType(), p, h, READ, ALLOW);
-        }).map(this::withId).collect(Collectors.toList());
+        return IntStream.range(1, 256)
+            .mapToObj(i -> {
+                String p = PRINCIPAL.toString() + RANDOM.nextInt(100);
+                String h = "127.0.0." + i;
+                return new StandardAcl(pattern.resourceType(), pattern.name(), pattern.patternType(), p, h, READ, ALLOW);
+            })
+            .map(this::withId)
+            .collect(Collectors.toList());
     }
 
     private StandardAclWithId withId(StandardAcl acl) {
@@ -116,9 +122,11 @@
     }
 
     private void addAcls(int num) {
-        IntStream.range(0, num).mapToObj(aclsToAdd::get).forEach(aclWithId -> {
-            authorizer.addAcl(aclWithId.id(), aclWithId.acl());
-            index++;
-        });
+        IntStream.range(0, num)
+            .mapToObj(aclsToAdd::get)
+            .forEach(aclWithId -> {
+                authorizer.addAcl(aclWithId.id(), aclWithId.acl());
+                index++;
+            });
     }
 }