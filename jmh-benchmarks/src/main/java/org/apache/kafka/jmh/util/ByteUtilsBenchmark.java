/*
 * Licensed to the Apache Software Foundation (ASF) under one or more
 * contributor license agreements. See the NOTICE file distributed with
 * this work for additional information regarding copyright ownership.
 * The ASF licenses this file to You under the Apache License, Version 2.0
 * (the "License"); you may not use this file except in compliance with
 * the License. You may obtain a copy of the License at
 *
 *    http://www.apache.org/licenses/LICENSE-2.0
 *
 * Unless required by applicable law or agreed to in writing, software
 * distributed under the License is distributed on an "AS IS" BASIS,
 * WITHOUT WARRANTIES OR CONDITIONS OF ANY KIND, either express or implied.
 * See the License for the specific language governing permissions and
 * limitations under the License.
 */

package org.apache.kafka.jmh.util;

import org.apache.kafka.common.utils.ByteUtils;
<<<<<<< HEAD
import org.openjdk.jmh.annotations.*;
=======

import org.openjdk.jmh.annotations.Benchmark;
import org.openjdk.jmh.annotations.CompilerControl;
import org.openjdk.jmh.annotations.Fork;
import org.openjdk.jmh.annotations.Level;
import org.openjdk.jmh.annotations.Measurement;
import org.openjdk.jmh.annotations.OutputTimeUnit;
import org.openjdk.jmh.annotations.Param;
import org.openjdk.jmh.annotations.Scope;
import org.openjdk.jmh.annotations.Setup;
import org.openjdk.jmh.annotations.State;
import org.openjdk.jmh.annotations.Warmup;
>>>>>>> 9494bebe
import org.openjdk.jmh.infra.Blackhole;
import org.openjdk.jmh.runner.Runner;
import org.openjdk.jmh.runner.RunnerException;
import org.openjdk.jmh.runner.options.Options;
import org.openjdk.jmh.runner.options.OptionsBuilder;

<<<<<<< HEAD
import java.io.IOException;
=======
>>>>>>> 9494bebe
import java.nio.ByteBuffer;
import java.security.SecureRandom;
import java.util.concurrent.TimeUnit;

<<<<<<< HEAD
@OutputTimeUnit(TimeUnit.SECONDS)
@Fork(3)
@Warmup(iterations = 3, time = 1)
@Measurement(iterations = 5, time = 1)
=======
>>>>>>> 9494bebe
/**
 * This benchmark calculates the empirical evidence of different implementation for encoding/decoding a protobuf
 * <a href="https://protobuf.dev/programming-guides/encoding/#varints">VarInt</a> and VarLong.
 *
 * The benchmark uses JMH and calculates results for different sizes of variable length integer. We expect most of the
 * usage in Kafka code base to be 1 or 2 byte integers.
<<<<<<< HEAD
 */ public class ByteUtilsBenchmark {
=======
 */
@OutputTimeUnit(TimeUnit.SECONDS)
@Fork(3)
@Warmup(iterations = 3, time = 1)
@Measurement(iterations = 5, time = 1)
public class ByteUtilsBenchmark {
>>>>>>> 9494bebe
    private static final int DATA_SET_SAMPLE_SIZE = 16384;

    @State(Scope.Benchmark)
    public static class BaseBenchmarkState {
        private ByteBuffer testBuffer;
        private SecureRandom random;

        @Setup(Level.Trial)
        public void setUpBenchmarkLevel() {
            // Initialize the random number generator with a seed so that for each benchmark it produces the same sequence
            // of random numbers. Note that it is important to initialize it again with the seed before every benchmark.
            random = new SecureRandom();
            random.setSeed(133713371337L);
        }

        @Setup(Level.Invocation)
        public void setUpInvocationBuffer() {
            testBuffer = ByteBuffer.allocate(10);
        }

        /**
         * Generates a random int64 number which occupies exactly bytesSet in the variable length encoding for int64
         * <p>
         * Upper bound is set by finding the largest number that can be represented by N bits. This number is found
         * by bit shifting by N and subtracting decimal 1. For example, for 2 bytes = 16 bits, we calculate the
         * upper bound by:
         * 1. 0001 0000 0000 0000 0000 // bit shift by 16 = 65536 decimal
         * 2. Subtract 1 from 65536 = 65535
         * 3. 65535 is the upper bound which is represented in binary as 1111 1111 1111 1111 i.e. largest number
         * that could be represented by 2 bytes.
         * <p>
         * Hence, range of random number of different byte length is:
         * 1 byte - [1, 255)
         * 2 byte - [256, 65535)
         * ... and so on.
         */
        long generateRandomLongWithExactBytesSet(int bytesSet) {
            long lowerBound = 1L << ((bytesSet - 1) * 8);
            long upperBound = (1L << (bytesSet * 8)) - 1;
            if (lowerBound >= upperBound) {
                throw new IllegalArgumentException();
            }
            return lowerBound + random.longs(lowerBound, upperBound).findFirst().orElseThrow(() -> new IllegalStateException("Unable to create a random long in the range=[" + lowerBound + ", " + upperBound + "]"));
        }

        /**
         * Generates a random int32 number which occupies exactly bytesSet in the variable length encoding for int32
         * @see {@link #generateRandomLongWithExactBytesSet(int)} for implementation details.
         */
        int generateRandomIntWithExactBytesSet(int bytesSet) {
            int lowerBound = 1 << ((bytesSet - 1) * 8);
            int upperBound = (1 << (bytesSet * 8)) - 1;
            if (lowerBound >= upperBound) {
                throw new IllegalArgumentException();
            }
            return lowerBound + random.nextInt(upperBound - lowerBound);
        }

        public ByteBuffer getTestBuffer() {
            return testBuffer;
        }
    }

    @State(Scope.Benchmark)
    public static class IterationStateForLong extends BaseBenchmarkState {
        @Param({"1", "3", "5", "7"})
        int numNonZeroBytes;

        private long[] randomLongs;

        @Setup(Level.Iteration)
        public void setup() {
            randomLongs = new long[DATA_SET_SAMPLE_SIZE];
            for (int i = 0; i < DATA_SET_SAMPLE_SIZE; i++) {
                this.randomLongs[i] = generateRandomLongWithExactBytesSet(numNonZeroBytes);
            }
        }

        public long[] getRandomValues() {
            return randomLongs;
        }
    }

    @State(Scope.Benchmark)
    public static class IterationStateForInt extends BaseBenchmarkState {
        @Param({"1", "2", "3"})
        int numNonZeroBytes;
        private int[] randomInts;

        @Setup(Level.Iteration)
        public void setup() {
            randomInts = new int[DATA_SET_SAMPLE_SIZE];
            for (int i = 0; i < DATA_SET_SAMPLE_SIZE; i++) {
                this.randomInts[i] = generateRandomIntWithExactBytesSet(numNonZeroBytes);
            }
        }

        public int[] getRandomValues() {
            return randomInts;
        }
    }

    @Benchmark
    @CompilerControl(CompilerControl.Mode.DONT_INLINE)
    public void testUnsignedReadVarintNetty(IterationStateForInt state, Blackhole bk) {
        for (int randomValue : state.getRandomValues()) {
            ByteUtils.writeUnsignedVarint(randomValue, state.getTestBuffer());
            // prepare for reading
            state.getTestBuffer().flip();
            bk.consume(ByteUtilsBenchmark.readUnsignedVarintNetty(state.getTestBuffer()));
            state.getTestBuffer().clear();
        }
    }

    @Benchmark
    @CompilerControl(CompilerControl.Mode.DONT_INLINE)
    public void testUnsignedReadVarintLegacy(IterationStateForInt state, Blackhole bk) {
        for (int randomValue : state.getRandomValues()) {
            ByteUtils.writeUnsignedVarint(randomValue, state.getTestBuffer());
            // prepare for reading
            state.getTestBuffer().flip();
            bk.consume(ByteUtilsBenchmark.readUnsignedVarintLegacy(state.getTestBuffer()));
            state.getTestBuffer().clear();
        }
    }

    @Benchmark
    @CompilerControl(CompilerControl.Mode.DONT_INLINE)
    public void testUnsignedReadVarintProtobuf(IterationStateForInt state, Blackhole bk) {
        for (int randomValue : state.getRandomValues()) {
            ByteUtils.writeUnsignedVarint(randomValue, state.getTestBuffer());
            // prepare for reading
            state.getTestBuffer().flip();
            bk.consume(ByteUtilsBenchmark.readUnsignedVarintProtoBuf(state.getTestBuffer()));
            state.getTestBuffer().clear();
        }
    }

    @Benchmark
    @CompilerControl(CompilerControl.Mode.DONT_INLINE)
    public void testUnsignedReadVarlongUnrolled(IterationStateForLong state, Blackhole bk) {
        for (long randomValue : state.getRandomValues()) {
            ByteUtils.writeUnsignedVarlong(randomValue, state.getTestBuffer());
            // prepare for reading
            state.getTestBuffer().flip();
            bk.consume(ByteUtilsBenchmark.readUnsignedVarlongNetty(state.getTestBuffer()));
            state.getTestBuffer().clear();
        }
    }

    @Benchmark
    @CompilerControl(CompilerControl.Mode.DONT_INLINE)
    public void testUnsignedReadVarlongLegacy(IterationStateForLong state, Blackhole bk) {
        for (long randomValue : state.getRandomValues()) {
            ByteUtils.writeUnsignedVarlong(randomValue, state.getTestBuffer());
            // prepare for reading
            state.getTestBuffer().flip();
            bk.consume(ByteUtilsBenchmark.readUnsignedVarlongLegacy(state.getTestBuffer()));
            state.getTestBuffer().clear();
        }
    }

    @Benchmark
    @CompilerControl(CompilerControl.Mode.DONT_INLINE)
    public void testUnsignedWriteVarintUnrolled(IterationStateForInt state) {
        for (int randomValue : state.getRandomValues()) {
            ByteUtilsBenchmark.writeUnsignedVarintUnrolled(randomValue, state.getTestBuffer());
            state.getTestBuffer().clear();
        }
    }

    @Benchmark
    @CompilerControl(CompilerControl.Mode.DONT_INLINE)
    public void testUnsignedWriteVarintLegacy(IterationStateForInt state) {
        for (int randomValue : state.getRandomValues()) {
            ByteUtilsBenchmark.writeUnsignedVarintLegacy(randomValue, state.getTestBuffer());
            state.getTestBuffer().clear();
        }
    }

    @Benchmark
    @CompilerControl(CompilerControl.Mode.DONT_INLINE)
    public void testUnsignedWriteVarlongUnrolled(IterationStateForLong state) {
        for (long randomValue : state.getRandomValues()) {
            ByteUtilsBenchmark.writeUnsignedVarlongUnrolled(randomValue, state.getTestBuffer());
            state.getTestBuffer().clear();
        }
    }

    @Benchmark
    @CompilerControl(CompilerControl.Mode.DONT_INLINE)
    public void testUnsignedWriteVarlongLegacy(IterationStateForLong state) {
        for (long randomValue : state.getRandomValues()) {
            ByteUtilsBenchmark.writeUnsignedVarlongLegacy(randomValue, state.getTestBuffer());
            state.getTestBuffer().clear();
        }
    }

    @Benchmark
    @CompilerControl(CompilerControl.Mode.DONT_INLINE)
    public void testSizeOfUnsignedVarint(IterationStateForInt state, Blackhole bk) {
        for (int randomValue : state.getRandomValues()) {
            bk.consume(ByteUtils.sizeOfUnsignedVarint(randomValue));
        }
    }

    @Benchmark
    @CompilerControl(CompilerControl.Mode.DONT_INLINE)
    public void testSizeOfUnsignedVarintSimple(IterationStateForInt state, Blackhole bk) {
        for (int randomValue : state.getRandomValues()) {
            int value = randomValue;
            int bytes = 1;
            while ((value & 0xffffff80) != 0L) {
                bytes += 1;
                value >>>= 7;
            }
            bk.consume(bytes);
        }
    }

    @Benchmark
    @CompilerControl(CompilerControl.Mode.DONT_INLINE)
    public void testSizeOfUnsignedVarlong(IterationStateForLong state, Blackhole bk) {
        for (long randomValue : state.getRandomValues()) {
            bk.consume(ByteUtils.sizeOfUnsignedVarlong(randomValue));
        }
    }

    public static void main(String[] args) throws RunnerException {
        Options opt = new OptionsBuilder().include(ByteUtilsBenchmark.class.getSimpleName()).forks(2).build();

        new Runner(opt).run();
    }


    /* Implementations */

    /*
     * Implementation in Trunk as of Apr 2023 / v3.4
     */
    private static int readUnsignedVarintLegacy(ByteBuffer buffer) {
        int value = 0;
        int i = 0;
        int b;
        while (((b = buffer.get()) & 0x80) != 0) {
            value |= (b & 0x7f) << i;
            i += 7;
            if (i > 28)
                throw new IllegalArgumentException();
        }
        value |= b << i;
        return value;
    }

    /*
     * Implementation in Trunk as of Apr 2023 / v3.4
     */
    private static long readUnsignedVarlongLegacy(ByteBuffer buffer) {
        long value = 0L;
        int i = 0;
        long b;
        while (((b = buffer.get()) & 0x80) != 0) {
            value |= (b & 0x7f) << i;
            i += 7;
            if (i > 63)
                throw new IllegalArgumentException();
        }
        value |= b << i;
        return value;
    }

    /**
     * Implementation copied from Protobuf's implementation.
     * see: https://github.com/protocolbuffers/protobuf/blob/f1c7820c9bd0e31f8b7d091092851441ad2716b6/java/core/src/main/java/com/google/protobuf/CodedInputStream.java#L1048
     */
    private static int readUnsignedVarintProtoBuf(ByteBuffer buf) {
        fastpath:
        {
            int tempPos = buf.position();
            int limit = buf.limit();

            if (limit == tempPos) {
                break fastpath;
            }

            final byte[] buffer = buf.array();
            int x;
            if ((x = buffer[tempPos++]) >= 0) {
                buf.position(tempPos);
                return x;
            } else if (limit - tempPos < 9) {
                break fastpath;
            } else if ((x ^= buffer[tempPos++] << 7) < 0) {
                x ^= ~0 << 7;
            } else if ((x ^= buffer[tempPos++] << 14) >= 0) {
                x ^= (~0 << 7) ^ (~0 << 14);
            } else if ((x ^= buffer[tempPos++] << 21) < 0) {
                x ^= (~0 << 7) ^ (~0 << 14) ^ (~0 << 21);
            } else {
                int y = buffer[tempPos++];
                x ^= y << 28;
                x ^= (~0 << 7) ^ (~0 << 14) ^ (~0 << 21) ^ (~0 << 28);
                if (y < 0 && buffer[tempPos++] < 0 && buffer[tempPos++] < 0 && buffer[tempPos++] < 0 && buffer[tempPos++] < 0 && buffer[tempPos++] < 0) {
                    break fastpath; // Will throw malformedVarint()
                }
            }
            buf.position(tempPos);
            return x;
        }
        return readUnsignedVarintLegacy(buf);
    }

    /**
     * Implementation copied from Netty
     * see: https://github.com/netty/netty/blob/59aa6e635b9996cf21cd946e64353270679adc73/codec/src/main/java/io/netty/handler/codec/protobuf/ProtobufVarint32FrameDecoder.java#L73
     */
    private static int readUnsignedVarintNetty(ByteBuffer buffer) {
        byte tmp = buffer.get();
        if (tmp >= 0) {
            return tmp;
        } else {
            int result = tmp & 127;
            if ((tmp = buffer.get()) >= 0) {
                result |= tmp << 7;
            } else {
                result |= (tmp & 127) << 7;
                if ((tmp = buffer.get()) >= 0) {
                    result |= tmp << 14;
                } else {
                    result |= (tmp & 127) << 14;
                    if ((tmp = buffer.get()) >= 0) {
                        result |= tmp << 21;
                    } else {
                        result |= (tmp & 127) << 21;
                        result |= (tmp = buffer.get()) << 28;
                        if (tmp < 0) {
                            throw new IllegalArgumentException();
                        }
                    }
                }
            }
            return result;
        }
    }

    /**
     * Implementation extended from Int implementation from Netty
     * see: https://github.com/netty/netty/blob/59aa6e635b9996cf21cd946e64353270679adc73/codec/src/main/java/io/netty/handler/codec/protobuf/ProtobufVarint32FrameDecoder.java#L73
     */
    private static long readUnsignedVarlongNetty(ByteBuffer buffer) {
        byte tmp = buffer.get();
        if (tmp >= 0) {
            return tmp;
        } else {
            long result = tmp & 0x7f;
            if ((tmp = buffer.get()) >= 0) {
                result |= tmp << 7;
            } else {
                result |= (tmp & 0x7f) << 7;
                if ((tmp = buffer.get()) >= 0) {
                    result |= tmp << 14;
                } else {
                    result |= (tmp & 0x7f) << 14;
                    if ((tmp = buffer.get()) >= 0) {
                        result |= tmp << 21;
                    } else {
                        result |= (tmp & 0x7f) << 21;
                        if ((tmp = buffer.get()) >= 0) {
                            result |= (long) tmp << 28;
                        } else {
                            result |= (long) (tmp & 0x7f) << 28;
                            result = innerUnsignedReadVarLong(buffer, result);
                        }
                    }
                }
            }
            return result;
        }
    }

    private static long innerUnsignedReadVarLong(ByteBuffer buffer, long result) {
        byte tmp;
        if ((tmp = buffer.get()) >= 0) {
            result |= (long) tmp << 35;
        } else {
            result |= (long) (tmp & 0x7f) << 35;
            if ((tmp = buffer.get()) >= 0) {
                result |= (long) tmp << 42;
            } else {
                result |= (long) (tmp & 0x7f) << 42;
                if ((tmp = buffer.get()) >= 0) {
                    result |= (long) tmp << 49;
                } else {
                    result |= (long) (tmp & 0x7f) << 49;
                    if ((tmp = buffer.get()) >= 0) {
                        result |= (long) tmp << 56;
                    } else {
                        result |= (long) (tmp & 0x7f) << 56;
                        result |= (long) (tmp = buffer.get()) << 63;
                        if (tmp < 0) {
                            throw new IllegalArgumentException();
                        }
                    }
                }
            }
        }
        return result;
    }

    /*
     * Implementation in Trunk as of Apr 2023 / v3.4
     */
    private static void writeUnsignedVarintLegacy(int value, ByteBuffer buffer) {
        while ((value & 0xffffff80) != 0L) {
            byte b = (byte) ((value & 0x7f) | 0x80);
            buffer.put(b);
            value >>>= 7;
        }
        buffer.put((byte) value);
    }

    /*
     * Implementation in Trunk as of Apr 2023 / v3.4
     */
    private static void writeUnsignedVarlongLegacy(long v, ByteBuffer buffer) {
        while ((v & 0xffffffffffffff80L) != 0L) {
            byte b = (byte) ((v & 0x7f) | 0x80);
            buffer.put(b);
            v >>>= 7;
        }
        buffer.put((byte) v);
    }

    /*
     * Implementation extended for Long from the Int implementation at https://github.com/astei/varint-writing-showdown/tree/dev (MIT License)
     * see: https://github.com/astei/varint-writing-showdown/blob/6b1a4baec4b1f0ce65fa40cf0b282ec775fdf43e/src/jmh/java/me/steinborn/varintshowdown/res/SmartNoDataDependencyUnrolledVarIntWriter.java#L8
     */
    private static void writeUnsignedVarlongUnrolled(long value, ByteBuffer buffer) {
        if ((value & (0xFFFFFFFF << 7)) == 0) {
            buffer.put((byte) value);
        } else {
            buffer.put((byte) (value & 0x7F | 0x80));
            if ((value & (0xFFFFFFFF << 14)) == 0) {
                buffer.put((byte) (value >>> 7));
            } else {
                buffer.put((byte) ((value >>> 7) & 0x7F | 0x80));
                if ((value & (0xFFFFFFFF << 21)) == 0) {
                    buffer.put((byte) (value >>> 14));
                } else {
                    buffer.put((byte) ((value >>> 14) & 0x7F | 0x80));
                    if ((value & (0xFFFFFFFF << 28)) == 0) {
                        buffer.put((byte) (value >>> 21));
                    } else {
                        buffer.put((byte) ((value >>> 21) & 0x7F | 0x80));
                        innerWriteUnsignedVarlongUnrolled(value, buffer);
                    }
                }
            }
        }
    }

    private static void innerWriteUnsignedVarlongUnrolled(long value, ByteBuffer buffer) {
        if ((value & (0xFFFFFFFFFFFFFFFFL << 35)) == 0) {
            buffer.put((byte) (value >>> 28));
        } else {
            buffer.put((byte) ((value >>> 28) & 0x7FL | 0x80));
            if ((value & (0xFFFFFFFFFFFFFFFFL << 42)) == 0) {
                buffer.put((byte) (value >>> 35));
            } else {
                buffer.put((byte) ((value >>> 35) & 0x7FL | 0x80));
                if ((value & (0xFFFFFFFFFFFFFFFFL << 49)) == 0) {
                    buffer.put((byte) (value >>> 42));
                } else {
                    buffer.put((byte) ((value >>> 42) & 0x7FL | 0x80));
                    if ((value & (0xFFFFFFFFFFFFFFFFL << 56)) == 0) {
                        buffer.put((byte) (value >>> 49));
                    } else {
                        buffer.put((byte) ((value >>> 49) & 0x7FL | 0x80));
                        if ((value & (0xFFFFFFFFFFFFFFFFL << 63)) == 0) {
                            buffer.put((byte) (value >>> 56));
                        } else {
                            buffer.put((byte) ((value >>> 56) & 0x7FL | 0x80));
                            buffer.put((byte) (value >>> 63));
                        }
                    }
                }
            }
        }
    }

    /*
     * Implementation copied from https://github.com/astei/varint-writing-showdown/tree/dev (MIT License)
     * see: https://github.com/astei/varint-writing-showdown/blob/6b1a4baec4b1f0ce65fa40cf0b282ec775fdf43e/src/jmh/java/me/steinborn/varintshowdown/res/SmartNoDataDependencyUnrolledVarIntWriter.java#L8
     */
    private static void writeUnsignedVarintUnrolled(int value, ByteBuffer buffer) {
        if ((value & (0xFFFFFFFF << 7)) == 0) {
            buffer.put((byte) value);
        } else {
            buffer.put((byte) (value & 0x7F | 0x80));
            if ((value & (0xFFFFFFFF << 14)) == 0) {
                buffer.put((byte) ((value >>> 7) & 0xFF));
            } else {
                buffer.put((byte) ((value >>> 7) & 0x7F | 0x80));
                if ((value & (0xFFFFFFFF << 21)) == 0) {
                    buffer.put((byte) ((value >>> 14) & 0xFF));
                } else {
                    buffer.put((byte) ((value >>> 14) & 0x7F | 0x80));
                    if ((value & (0xFFFFFFFF << 28)) == 0) {
                        buffer.put((byte) ((value >>> 21) & 0xFF));
                    } else {
                        buffer.put((byte) ((value >>> 21) & 0x7F | 0x80));
                        buffer.put((byte) ((value >>> 28) & 0xFF));
                    }
                }
            }
        }
    }
}<|MERGE_RESOLUTION|>--- conflicted
+++ resolved
@@ -18,9 +18,6 @@
 package org.apache.kafka.jmh.util;
 
 import org.apache.kafka.common.utils.ByteUtils;
-<<<<<<< HEAD
-import org.openjdk.jmh.annotations.*;
-=======
 
 import org.openjdk.jmh.annotations.Benchmark;
 import org.openjdk.jmh.annotations.CompilerControl;
@@ -33,51 +30,34 @@
 import org.openjdk.jmh.annotations.Setup;
 import org.openjdk.jmh.annotations.State;
 import org.openjdk.jmh.annotations.Warmup;
->>>>>>> 9494bebe
 import org.openjdk.jmh.infra.Blackhole;
 import org.openjdk.jmh.runner.Runner;
 import org.openjdk.jmh.runner.RunnerException;
 import org.openjdk.jmh.runner.options.Options;
 import org.openjdk.jmh.runner.options.OptionsBuilder;
 
-<<<<<<< HEAD
-import java.io.IOException;
-=======
->>>>>>> 9494bebe
 import java.nio.ByteBuffer;
 import java.security.SecureRandom;
 import java.util.concurrent.TimeUnit;
 
-<<<<<<< HEAD
-@OutputTimeUnit(TimeUnit.SECONDS)
-@Fork(3)
-@Warmup(iterations = 3, time = 1)
-@Measurement(iterations = 5, time = 1)
-=======
->>>>>>> 9494bebe
 /**
  * This benchmark calculates the empirical evidence of different implementation for encoding/decoding a protobuf
  * <a href="https://protobuf.dev/programming-guides/encoding/#varints">VarInt</a> and VarLong.
  *
  * The benchmark uses JMH and calculates results for different sizes of variable length integer. We expect most of the
  * usage in Kafka code base to be 1 or 2 byte integers.
-<<<<<<< HEAD
- */ public class ByteUtilsBenchmark {
-=======
  */
 @OutputTimeUnit(TimeUnit.SECONDS)
 @Fork(3)
 @Warmup(iterations = 3, time = 1)
 @Measurement(iterations = 5, time = 1)
 public class ByteUtilsBenchmark {
->>>>>>> 9494bebe
     private static final int DATA_SET_SAMPLE_SIZE = 16384;
 
     @State(Scope.Benchmark)
     public static class BaseBenchmarkState {
         private ByteBuffer testBuffer;
         private SecureRandom random;
-
         @Setup(Level.Trial)
         public void setUpBenchmarkLevel() {
             // Initialize the random number generator with a seed so that for each benchmark it produces the same sequence
@@ -93,15 +73,15 @@
 
         /**
          * Generates a random int64 number which occupies exactly bytesSet in the variable length encoding for int64
-         * <p>
+         *
          * Upper bound is set by finding the largest number that can be represented by N bits. This number is found
          * by bit shifting by N and subtracting decimal 1. For example, for 2 bytes = 16 bits, we calculate the
          * upper bound by:
          * 1. 0001 0000 0000 0000 0000 // bit shift by 16 = 65536 decimal
          * 2. Subtract 1 from 65536 = 65535
          * 3. 65535 is the upper bound which is represented in binary as 1111 1111 1111 1111 i.e. largest number
-         * that could be represented by 2 bytes.
-         * <p>
+         *    that could be represented by 2 bytes.
+         *
          * Hence, range of random number of different byte length is:
          * 1 byte - [1, 255)
          * 2 byte - [256, 65535)
@@ -113,12 +93,16 @@
             if (lowerBound >= upperBound) {
                 throw new IllegalArgumentException();
             }
-            return lowerBound + random.longs(lowerBound, upperBound).findFirst().orElseThrow(() -> new IllegalStateException("Unable to create a random long in the range=[" + lowerBound + ", " + upperBound + "]"));
+            return lowerBound +
+                random.longs(lowerBound, upperBound).findFirst()
+                    .orElseThrow(() -> new IllegalStateException("Unable to create a random long in the range=[" + lowerBound + ", " + upperBound + "]"));
         }
 
         /**
          * Generates a random int32 number which occupies exactly bytesSet in the variable length encoding for int32
+         *
          * @see {@link #generateRandomLongWithExactBytesSet(int)} for implementation details.
+         *
          */
         int generateRandomIntWithExactBytesSet(int bytesSet) {
             int lowerBound = 1 << ((bytesSet - 1) * 8);
@@ -300,7 +284,10 @@
     }
 
     public static void main(String[] args) throws RunnerException {
-        Options opt = new OptionsBuilder().include(ByteUtilsBenchmark.class.getSimpleName()).forks(2).build();
+        Options opt = new OptionsBuilder()
+                .include(ByteUtilsBenchmark.class.getSimpleName())
+                .forks(2)
+                .build();
 
         new Runner(opt).run();
     }
@@ -328,7 +315,7 @@
     /*
      * Implementation in Trunk as of Apr 2023 / v3.4
      */
-    private static long readUnsignedVarlongLegacy(ByteBuffer buffer) {
+    private static long readUnsignedVarlongLegacy(ByteBuffer buffer)  {
         long value = 0L;
         int i = 0;
         long b;
@@ -373,7 +360,12 @@
                 int y = buffer[tempPos++];
                 x ^= y << 28;
                 x ^= (~0 << 7) ^ (~0 << 14) ^ (~0 << 21) ^ (~0 << 28);
-                if (y < 0 && buffer[tempPos++] < 0 && buffer[tempPos++] < 0 && buffer[tempPos++] < 0 && buffer[tempPos++] < 0 && buffer[tempPos++] < 0) {
+                if (y < 0
+                    && buffer[tempPos++] < 0
+                    && buffer[tempPos++] < 0
+                    && buffer[tempPos++] < 0
+                    && buffer[tempPos++] < 0
+                    && buffer[tempPos++] < 0) {
                     break fastpath; // Will throw malformedVarint()
                 }
             }
