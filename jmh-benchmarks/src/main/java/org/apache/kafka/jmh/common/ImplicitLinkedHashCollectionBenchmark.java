--- conflicted
+++ resolved
@@ -43,84 +43,6 @@
 @BenchmarkMode(Mode.AverageTime)
 @OutputTimeUnit(TimeUnit.MICROSECONDS)
 public class ImplicitLinkedHashCollectionBenchmark {
-<<<<<<< HEAD
-	public static class TestElement implements ImplicitLinkedHashCollection.Element {
-		private final String value;
-		private int next = ImplicitLinkedHashCollection.INVALID_INDEX;
-		private int prev = ImplicitLinkedHashCollection.INVALID_INDEX;
-
-		public TestElement(String value) {
-			this.value = value;
-		}
-
-		public String value() {
-			return value;
-		}
-
-		@Override
-		public int prev() {
-			return this.prev;
-		}
-
-		@Override
-		public void setPrev(int prev) {
-			this.prev = prev;
-		}
-
-		@Override
-		public int next() {
-			return this.next;
-		}
-
-		@Override
-		public void setNext(int next) {
-			this.next = next;
-		}
-
-		@Override
-		public int hashCode() {
-			return value.hashCode();
-		}
-
-		@Override
-		public boolean equals(Object o) {
-			if (!(o instanceof TestElement)) return false;
-			TestElement other = (TestElement) o;
-			return value.equals(other.value);
-		}
-	}
-
-	public static class TestElementComparator implements Comparator<TestElement> {
-		public static final TestElementComparator INSTANCE = new TestElementComparator();
-
-		@Override
-		public int compare(TestElement a, TestElement b) {
-			return a.value().compareTo(b.value());
-		}
-	}
-
-	@Param({"10000", "100000"})
-	private int size;
-
-	private ImplicitLinkedHashCollection<TestElement> coll;
-
-	@Setup(Level.Trial)
-	public void setup() {
-		coll = new ImplicitLinkedHashCollection<>();
-		for (int i = 0; i < size; i++) {
-			coll.add(new TestElement(Uuid.randomUuid().toString()));
-		}
-	}
-
-	/**
-	 * Test sorting the collection entries.
-	 */
-	@Benchmark
-	public ImplicitLinkedHashCollection<TestElement> testCollectionSort() {
-		coll.sort(TestElementComparator.INSTANCE);
-		return coll;
-	}
-=======
     public static class TestElement implements ImplicitLinkedHashCollection.Element {
         private final String value;
         private int next = ImplicitLinkedHashCollection.INVALID_INDEX;
@@ -196,5 +118,4 @@
         coll.sort(TestElementComparator.INSTANCE);
         return coll;
     }
->>>>>>> 9494bebe
 }