/*
 * Licensed to the Apache Software Foundation (ASF) under one or more
 * contributor license agreements. See the NOTICE file distributed with
 * this work for additional information regarding copyright ownership.
 * The ASF licenses this file to You under the Apache License, Version 2.0
 * (the "License"); you may not use this file except in compliance with
 * the License. You may obtain a copy of the License at
 *
 *    http://www.apache.org/licenses/LICENSE-2.0
 *
 * Unless required by applicable law or agreed to in writing, software
 * distributed under the License is distributed on an "AS IS" BASIS,
 * WITHOUT WARRANTIES OR CONDITIONS OF ANY KIND, either express or implied.
 * See the License for the specific language governing permissions and
 * limitations under the License.
 */

package org.apache.kafka.jmh.timeline;

import org.apache.kafka.common.utils.LogContext;
import org.apache.kafka.timeline.SnapshotRegistry;
import org.apache.kafka.timeline.TimelineHashMap;
<<<<<<< HEAD
import org.openjdk.jmh.annotations.*;
=======

import org.openjdk.jmh.annotations.Benchmark;
import org.openjdk.jmh.annotations.BenchmarkMode;
import org.openjdk.jmh.annotations.Fork;
import org.openjdk.jmh.annotations.Measurement;
import org.openjdk.jmh.annotations.Mode;
import org.openjdk.jmh.annotations.OutputTimeUnit;
import org.openjdk.jmh.annotations.Scope;
import org.openjdk.jmh.annotations.State;
import org.openjdk.jmh.annotations.Warmup;
>>>>>>> 9494bebe

import java.util.HashMap;
import java.util.Map;
import java.util.concurrent.TimeUnit;

@State(Scope.Benchmark)
@Fork(value = 1)
@Warmup(iterations = 3)
@Measurement(iterations = 10)
@BenchmarkMode(Mode.AverageTime)
@OutputTimeUnit(TimeUnit.MILLISECONDS)

public class TimelineHashMapBenchmark {
    private static final int NUM_ENTRIES = 1_000_000;

    @Benchmark
    public Map<Integer, String> testAddEntriesInHashMap() {
        HashMap<Integer, String> map = new HashMap<>(NUM_ENTRIES);
        for (int i = 0; i < NUM_ENTRIES; i++) {
            int key = (int) (0xffffffff & ((i * 2862933555777941757L) + 3037000493L));
            map.put(key, String.valueOf(key));
        }
        return map;
    }

    @Benchmark
    public Map<Integer, String> testAddEntriesInTimelineMap() {
        SnapshotRegistry snapshotRegistry = new SnapshotRegistry(new LogContext());
        TimelineHashMap<Integer, String> map = new TimelineHashMap<>(snapshotRegistry, NUM_ENTRIES);
        for (int i = 0; i < NUM_ENTRIES; i++) {
            int key = (int) (0xffffffff & ((i * 2862933555777941757L) + 3037000493L));
            map.put(key, String.valueOf(key));
        }
        return map;
    }

    @Benchmark
    public Map<Integer, String> testAddEntriesWithSnapshots() {
        SnapshotRegistry snapshotRegistry = new SnapshotRegistry(new LogContext());
        TimelineHashMap<Integer, String> map = new TimelineHashMap<>(snapshotRegistry, NUM_ENTRIES);
        long epoch = 0;
        int j = 0;
        for (int i = 0; i < NUM_ENTRIES; i++) {
            int key = (int) (0xffffffff & ((i * 2862933555777941757L) + 3037000493L));
            if (j > 10 && key % 3 == 0) {
                snapshotRegistry.deleteSnapshotsUpTo(epoch - 1000);
                snapshotRegistry.idempotentCreateSnapshot(epoch);
                j = 0;
            } else {
                j++;
            }
            map.put(key, String.valueOf(key));
            epoch++;
        }
        return map;
    }
}<|MERGE_RESOLUTION|>--- conflicted
+++ resolved
@@ -20,9 +20,6 @@
 import org.apache.kafka.common.utils.LogContext;
 import org.apache.kafka.timeline.SnapshotRegistry;
 import org.apache.kafka.timeline.TimelineHashMap;
-<<<<<<< HEAD
-import org.openjdk.jmh.annotations.*;
-=======
 
 import org.openjdk.jmh.annotations.Benchmark;
 import org.openjdk.jmh.annotations.BenchmarkMode;
@@ -33,7 +30,6 @@
 import org.openjdk.jmh.annotations.Scope;
 import org.openjdk.jmh.annotations.State;
 import org.openjdk.jmh.annotations.Warmup;
->>>>>>> 9494bebe
 
 import java.util.HashMap;
 import java.util.Map;
@@ -62,7 +58,8 @@
     @Benchmark
     public Map<Integer, String> testAddEntriesInTimelineMap() {
         SnapshotRegistry snapshotRegistry = new SnapshotRegistry(new LogContext());
-        TimelineHashMap<Integer, String> map = new TimelineHashMap<>(snapshotRegistry, NUM_ENTRIES);
+        TimelineHashMap<Integer, String> map =
+            new TimelineHashMap<>(snapshotRegistry, NUM_ENTRIES);
         for (int i = 0; i < NUM_ENTRIES; i++) {
             int key = (int) (0xffffffff & ((i * 2862933555777941757L) + 3037000493L));
             map.put(key, String.valueOf(key));
@@ -73,7 +70,8 @@
     @Benchmark
     public Map<Integer, String> testAddEntriesWithSnapshots() {
         SnapshotRegistry snapshotRegistry = new SnapshotRegistry(new LogContext());
-        TimelineHashMap<Integer, String> map = new TimelineHashMap<>(snapshotRegistry, NUM_ENTRIES);
+        TimelineHashMap<Integer, String> map =
+            new TimelineHashMap<>(snapshotRegistry, NUM_ENTRIES);
         long epoch = 0;
         int j = 0;
         for (int i = 0; i < NUM_ENTRIES; i++) {
