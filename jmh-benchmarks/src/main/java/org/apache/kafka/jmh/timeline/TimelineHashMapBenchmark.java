--- conflicted
+++ resolved
@@ -20,15 +20,7 @@
 import org.apache.kafka.common.utils.LogContext;
 import org.apache.kafka.timeline.SnapshotRegistry;
 import org.apache.kafka.timeline.TimelineHashMap;
-import org.openjdk.jmh.annotations.Benchmark;
-import org.openjdk.jmh.annotations.BenchmarkMode;
-import org.openjdk.jmh.annotations.Fork;
-import org.openjdk.jmh.annotations.Measurement;
-import org.openjdk.jmh.annotations.Mode;
-import org.openjdk.jmh.annotations.OutputTimeUnit;
-import org.openjdk.jmh.annotations.Scope;
-import org.openjdk.jmh.annotations.State;
-import org.openjdk.jmh.annotations.Warmup;
+import org.openjdk.jmh.annotations.*;
 
 import java.util.HashMap;
 import java.util.Map;
@@ -42,58 +34,33 @@
 @OutputTimeUnit(TimeUnit.MILLISECONDS)
 
 public class TimelineHashMapBenchmark {
-	private final static int NUM_ENTRIES = 1_000_000;
+    private final static int NUM_ENTRIES = 1_000_000;
 
-	@Benchmark
-	public Map<Integer, String> testAddEntriesInHashMap() {
-		HashMap<Integer, String> map = new HashMap<>(NUM_ENTRIES);
-		for (int i = 0; i < NUM_ENTRIES; i++) {
-			int key = (int) (0xffffffff & ((i * 2862933555777941757L) + 3037000493L));
-			map.put(key, String.valueOf(key));
-		}
-		return map;
-	}
+    @Benchmark
+    public Map<Integer, String> testAddEntriesInHashMap() {
+        HashMap<Integer, String> map = new HashMap<>(NUM_ENTRIES);
+        for (int i = 0; i < NUM_ENTRIES; i++) {
+            int key = (int) (0xffffffff & ((i * 2862933555777941757L) + 3037000493L));
+            map.put(key, String.valueOf(key));
+        }
+        return map;
+    }
 
-	@Benchmark
-	public Map<Integer, String> testAddEntriesInTimelineMap() {
-		SnapshotRegistry snapshotRegistry = new SnapshotRegistry(new LogContext());
-		TimelineHashMap<Integer, String> map =
-				new TimelineHashMap<>(snapshotRegistry, NUM_ENTRIES);
-		for (int i = 0; i < NUM_ENTRIES; i++) {
-			int key = (int) (0xffffffff & ((i * 2862933555777941757L) + 3037000493L));
-			map.put(key, String.valueOf(key));
-		}
-		return map;
-	}
+    @Benchmark
+    public Map<Integer, String> testAddEntriesInTimelineMap() {
+        SnapshotRegistry snapshotRegistry = new SnapshotRegistry(new LogContext());
+        TimelineHashMap<Integer, String> map = new TimelineHashMap<>(snapshotRegistry, NUM_ENTRIES);
+        for (int i = 0; i < NUM_ENTRIES; i++) {
+            int key = (int) (0xffffffff & ((i * 2862933555777941757L) + 3037000493L));
+            map.put(key, String.valueOf(key));
+        }
+        return map;
+    }
 
-<<<<<<< HEAD
-	@Benchmark
-	public Map<Integer, String> testAddEntriesWithSnapshots() {
-		SnapshotRegistry snapshotRegistry = new SnapshotRegistry(new LogContext());
-		TimelineHashMap<Integer, String> map =
-				new TimelineHashMap<>(snapshotRegistry, NUM_ENTRIES);
-		long epoch = 0;
-		int j = 0;
-		for (int i = 0; i < NUM_ENTRIES; i++) {
-			int key = (int) (0xffffffff & ((i * 2862933555777941757L) + 3037000493L));
-			if (j > 10 && key % 3 == 0) {
-				snapshotRegistry.deleteSnapshotsUpTo(epoch - 1000);
-				snapshotRegistry.createSnapshot(epoch);
-				j = 0;
-			} else {
-				j++;
-			}
-			map.put(key, String.valueOf(key));
-			epoch++;
-		}
-		return map;
-	}
-=======
     @Benchmark
     public Map<Integer, String> testAddEntriesWithSnapshots() {
         SnapshotRegistry snapshotRegistry = new SnapshotRegistry(new LogContext());
-        TimelineHashMap<Integer, String> map =
-            new TimelineHashMap<>(snapshotRegistry, NUM_ENTRIES);
+        TimelineHashMap<Integer, String> map = new TimelineHashMap<>(snapshotRegistry, NUM_ENTRIES);
         long epoch = 0;
         int j = 0;
         for (int i = 0; i < NUM_ENTRIES; i++) {
@@ -110,5 +77,4 @@
         }
         return map;
     }
->>>>>>> 15418db6
 }