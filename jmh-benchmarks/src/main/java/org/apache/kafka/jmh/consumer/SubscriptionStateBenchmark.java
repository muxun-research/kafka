/*
 * Licensed to the Apache Software Foundation (ASF) under one or more
 * contributor license agreements. See the NOTICE file distributed with
 * this work for additional information regarding copyright ownership.
 * The ASF licenses this file to You under the Apache License, Version 2.0
 * (the "License"); you may not use this file except in compliance with
 * the License. You may obtain a copy of the License at
 *
 *    http://www.apache.org/licenses/LICENSE-2.0
 *
 * Unless required by applicable law or agreed to in writing, software
 * distributed under the License is distributed on an "AS IS" BASIS,
 * WITHOUT WARRANTIES OR CONDITIONS OF ANY KIND, either express or implied.
 * See the License for the specific language governing permissions and
 * limitations under the License.
 */

package org.apache.kafka.jmh.consumer;

import org.apache.kafka.clients.Metadata;
import org.apache.kafka.clients.consumer.internals.AutoOffsetResetStrategy;
import org.apache.kafka.clients.consumer.internals.SubscriptionState;
import org.apache.kafka.common.Node;
import org.apache.kafka.common.TopicPartition;
import org.apache.kafka.common.utils.LogContext;

import org.openjdk.jmh.annotations.Benchmark;
import org.openjdk.jmh.annotations.BenchmarkMode;
import org.openjdk.jmh.annotations.Fork;
import org.openjdk.jmh.annotations.Level;
import org.openjdk.jmh.annotations.Measurement;
import org.openjdk.jmh.annotations.Mode;
import org.openjdk.jmh.annotations.OutputTimeUnit;
import org.openjdk.jmh.annotations.Param;
import org.openjdk.jmh.annotations.Scope;
import org.openjdk.jmh.annotations.Setup;
import org.openjdk.jmh.annotations.State;
import org.openjdk.jmh.annotations.Warmup;

import java.util.HashSet;
import java.util.Optional;
import java.util.Set;
import java.util.concurrent.TimeUnit;
import java.util.stream.IntStream;

@State(Scope.Benchmark)
@Fork(value = 1)
@Warmup(iterations = 5)
@Measurement(iterations = 15)
@BenchmarkMode(Mode.AverageTime)
@OutputTimeUnit(TimeUnit.MILLISECONDS)
public class SubscriptionStateBenchmark {
	@Param({"5000"})
	int topicCount;

	@Param({"50"})
	int partitionCount;

	SubscriptionState subscriptionState;

<<<<<<< HEAD
	@Setup(Level.Trial)
	public void setup() {
		Set<TopicPartition> assignment = new HashSet<>(topicCount * partitionCount);
		IntStream.range(0, topicCount).forEach(topicId ->
				IntStream.range(0, partitionCount).forEach(partitionId ->
						assignment.add(new TopicPartition(String.format("topic-%04d", topicId), partitionId))
				)
		);
		subscriptionState = new SubscriptionState(new LogContext(), OffsetResetStrategy.EARLIEST);
		subscriptionState.assignFromUser(assignment);
		SubscriptionState.FetchPosition position = new SubscriptionState.FetchPosition(
				0L,
				Optional.of(0),
				new Metadata.LeaderAndEpoch(Optional.of(new Node(0, "host", 9092)), Optional.of(10))
		);
		assignment.forEach(topicPartition -> {
			subscriptionState.seekUnvalidated(topicPartition, position);
			subscriptionState.completeValidation(topicPartition);
		});
	}
=======
    @Setup(Level.Trial)
    public void setup() {
        Set<TopicPartition> assignment = new HashSet<>(topicCount * partitionCount);
        IntStream.range(0, topicCount).forEach(topicId ->
            IntStream.range(0, partitionCount).forEach(partitionId ->
                assignment.add(new TopicPartition(String.format("topic-%04d", topicId), partitionId))
            )
        );
        subscriptionState = new SubscriptionState(new LogContext(), AutoOffsetResetStrategy.EARLIEST);
        subscriptionState.assignFromUser(assignment);
        SubscriptionState.FetchPosition position = new SubscriptionState.FetchPosition(
            0L,
            Optional.of(0),
            new Metadata.LeaderAndEpoch(Optional.of(new Node(0, "host", 9092)), Optional.of(10))
        );
        assignment.forEach(topicPartition -> {
            subscriptionState.seekUnvalidated(topicPartition, position);
            subscriptionState.completeValidation(topicPartition);
        });
    }
>>>>>>> 9494bebe

	@Benchmark
	public boolean testHasAllFetchPositions() {
		return subscriptionState.hasAllFetchPositions();
	}

	@Benchmark
	public int testFetchablePartitions() {
		return subscriptionState.fetchablePartitions(tp -> true).size();
	}

	@Benchmark
	public int testPartitionsNeedingValidation() {
		return subscriptionState.partitionsNeedingValidation(0L).size();
	}
}<|MERGE_RESOLUTION|>--- conflicted
+++ resolved
@@ -50,36 +50,14 @@
 @BenchmarkMode(Mode.AverageTime)
 @OutputTimeUnit(TimeUnit.MILLISECONDS)
 public class SubscriptionStateBenchmark {
-	@Param({"5000"})
-	int topicCount;
+    @Param({"5000"})
+    int topicCount;
 
-	@Param({"50"})
-	int partitionCount;
+    @Param({"50"})
+    int partitionCount;
 
-	SubscriptionState subscriptionState;
+    SubscriptionState subscriptionState;
 
-<<<<<<< HEAD
-	@Setup(Level.Trial)
-	public void setup() {
-		Set<TopicPartition> assignment = new HashSet<>(topicCount * partitionCount);
-		IntStream.range(0, topicCount).forEach(topicId ->
-				IntStream.range(0, partitionCount).forEach(partitionId ->
-						assignment.add(new TopicPartition(String.format("topic-%04d", topicId), partitionId))
-				)
-		);
-		subscriptionState = new SubscriptionState(new LogContext(), OffsetResetStrategy.EARLIEST);
-		subscriptionState.assignFromUser(assignment);
-		SubscriptionState.FetchPosition position = new SubscriptionState.FetchPosition(
-				0L,
-				Optional.of(0),
-				new Metadata.LeaderAndEpoch(Optional.of(new Node(0, "host", 9092)), Optional.of(10))
-		);
-		assignment.forEach(topicPartition -> {
-			subscriptionState.seekUnvalidated(topicPartition, position);
-			subscriptionState.completeValidation(topicPartition);
-		});
-	}
-=======
     @Setup(Level.Trial)
     public void setup() {
         Set<TopicPartition> assignment = new HashSet<>(topicCount * partitionCount);
@@ -100,20 +78,19 @@
             subscriptionState.completeValidation(topicPartition);
         });
     }
->>>>>>> 9494bebe
 
-	@Benchmark
-	public boolean testHasAllFetchPositions() {
-		return subscriptionState.hasAllFetchPositions();
-	}
+    @Benchmark
+    public boolean testHasAllFetchPositions() {
+        return subscriptionState.hasAllFetchPositions();
+    }
 
-	@Benchmark
-	public int testFetchablePartitions() {
-		return subscriptionState.fetchablePartitions(tp -> true).size();
-	}
+    @Benchmark
+    public int testFetchablePartitions() {
+        return subscriptionState.fetchablePartitions(tp -> true).size();
+    }
 
-	@Benchmark
-	public int testPartitionsNeedingValidation() {
-		return subscriptionState.partitionsNeedingValidation(0L).size();
-	}
+    @Benchmark
+    public int testPartitionsNeedingValidation() {
+        return subscriptionState.partitionsNeedingValidation(0L).size();
+    }
 }