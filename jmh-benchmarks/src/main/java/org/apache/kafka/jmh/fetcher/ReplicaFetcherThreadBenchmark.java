/*
 * Licensed to the Apache Software Foundation (ASF) under one or more
 * contributor license agreements. See the NOTICE file distributed with
 * this work for additional information regarding copyright ownership.
 * The ASF licenses this file to You under the Apache License, Version 2.0
 * (the "License"); you may not use this file except in compliance with
 * the License. You may obtain a copy of the License at
 *
 *    http://www.apache.org/licenses/LICENSE-2.0
 *
 * Unless required by applicable law or agreed to in writing, software
 * distributed under the License is distributed on an "AS IS" BASIS,
 * WITHOUT WARRANTIES OR CONDITIONS OF ANY KIND, either express or implied.
 * See the License for the specific language governing permissions and
 * limitations under the License.
 */

package org.apache.kafka.jmh.fetcher;

<<<<<<< HEAD
import kafka.cluster.AlterPartitionListener;
import kafka.cluster.BrokerEndPoint;
import kafka.cluster.DelayedOperations;
import kafka.cluster.Partition;
import kafka.log.LogManager;
import kafka.server.*;
=======
import kafka.cluster.Partition;
import kafka.log.LogManager;
import kafka.server.BrokerBlockingSender;
import kafka.server.FailedPartitions;
import kafka.server.InitialFetchState;
import kafka.server.KafkaConfig;
import kafka.server.MetadataCache;
import kafka.server.OffsetTruncationState;
import kafka.server.QuotaFactory;
import kafka.server.RemoteLeaderEndPoint;
import kafka.server.ReplicaFetcherThread;
import kafka.server.ReplicaManager;
import kafka.server.ReplicaQuota;
>>>>>>> 9494bebe
import kafka.server.builders.LogManagerBuilder;
import kafka.server.builders.ReplicaManagerBuilder;
import kafka.utils.Pool;
import kafka.utils.TestUtils;

import org.apache.kafka.clients.FetchSessionHandler;
import org.apache.kafka.common.TopicIdPartition;
import org.apache.kafka.common.TopicPartition;
import org.apache.kafka.common.Uuid;
import org.apache.kafka.common.message.FetchResponseData;
import org.apache.kafka.common.message.OffsetForLeaderEpochRequestData.OffsetForLeaderPartition;
import org.apache.kafka.common.message.OffsetForLeaderEpochResponseData.EpochEndOffset;
import org.apache.kafka.common.metrics.Metrics;
import org.apache.kafka.common.protocol.ApiKeys;
import org.apache.kafka.common.protocol.Errors;
import org.apache.kafka.common.record.BaseRecords;
import org.apache.kafka.common.record.RecordsSend;
import org.apache.kafka.common.requests.FetchRequest;
import org.apache.kafka.common.requests.FetchResponse;
import org.apache.kafka.common.requests.LeaderAndIsrRequest;
import org.apache.kafka.common.utils.LogContext;
import org.apache.kafka.common.utils.Time;
import org.apache.kafka.common.utils.Utils;
<<<<<<< HEAD
import org.apache.kafka.server.common.MetadataVersion;
import org.apache.kafka.server.common.OffsetAndEpoch;
import org.apache.kafka.server.util.KafkaScheduler;
import org.apache.kafka.server.util.MockTime;
=======
import org.apache.kafka.metadata.MockConfigRepository;
import org.apache.kafka.server.common.MetadataVersion;
import org.apache.kafka.server.common.OffsetAndEpoch;
import org.apache.kafka.server.network.BrokerEndPoint;
import org.apache.kafka.server.util.KafkaScheduler;
import org.apache.kafka.server.util.MockTime;
import org.apache.kafka.storage.internals.checkpoint.OffsetCheckpoints;
>>>>>>> 9494bebe
import org.apache.kafka.storage.internals.log.CleanerConfig;
import org.apache.kafka.storage.internals.log.LogAppendInfo;
import org.apache.kafka.storage.internals.log.LogConfig;
import org.apache.kafka.storage.internals.log.LogDirFailureChannel;
<<<<<<< HEAD
=======
import org.apache.kafka.storage.log.metrics.BrokerTopicStats;

>>>>>>> 9494bebe
import org.mockito.Mockito;
import org.openjdk.jmh.annotations.*;
import scala.Option;
import scala.collection.Iterator;
import scala.collection.Map;

import java.io.File;
import java.io.IOException;
<<<<<<< HEAD
import java.util.*;
import java.util.concurrent.TimeUnit;
=======
import java.util.Arrays;
import java.util.Collections;
import java.util.LinkedHashMap;
import java.util.List;
import java.util.Optional;
import java.util.Properties;
import java.util.concurrent.TimeUnit;
import java.util.stream.Collectors;

import scala.Option;
import scala.collection.Iterator;
import scala.collection.Map;
import scala.jdk.javaapi.CollectionConverters;

import static org.apache.kafka.server.common.KRaftVersion.KRAFT_VERSION_1;
>>>>>>> 9494bebe

@State(Scope.Benchmark)
@Fork(value = 1)
@Warmup(iterations = 5)
@Measurement(iterations = 15)
@BenchmarkMode(Mode.AverageTime)
@OutputTimeUnit(TimeUnit.NANOSECONDS)
public class ReplicaFetcherThreadBenchmark {
    private final KafkaScheduler scheduler = new KafkaScheduler(1, true, "scheduler");
    private final Pool<TopicPartition, Partition> pool = new Pool<>(Option.empty());
    private final Metrics metrics = new Metrics();
    private final Option<Uuid> topicId = Option.apply(Uuid.randomUuid());
    @Param({"100", "500", "1000", "5000"})
    private int partitionCount;
    private ReplicaFetcherBenchThread fetcher;
    private LogManager logManager;
    private ReplicaManager replicaManager;
    private ReplicaQuota replicaQuota;

    @Setup(Level.Trial)
    public void setup() throws IOException {
        scheduler.startup();
        KafkaConfig config =  KafkaConfig.fromProps(TestUtils.createBrokerConfig(
            0, true, true, 9092, Option.empty(), Option.empty(),
            Option.empty(), true, false, 0, false, 0, false, 0, Option.empty(), 1, true, 1,
            (short) 1, false));
        LogConfig logConfig = createLogConfig();

<<<<<<< HEAD
        BrokerTopicStats brokerTopicStats = new BrokerTopicStats();
        LogDirFailureChannel logDirFailureChannel = Mockito.mock(LogDirFailureChannel.class);
        List<File> logDirs = Collections.singletonList(logDir);
        logManager = new LogManagerBuilder().setLogDirs(logDirs).setInitialOfflineDirs(Collections.emptyList()).setConfigRepository(new MockConfigRepository()).setInitialDefaultConfig(logConfig).setCleanerConfig(new CleanerConfig(0, 0, 0, 0, 0, 0.0, 0, false)).setRecoveryThreadsPerDataDir(1).setFlushCheckMs(1000L).setFlushRecoveryOffsetCheckpointMs(10000L).setFlushStartOffsetCheckpointMs(10000L).setRetentionCheckMs(1000L).setProducerStateManagerConfig(60000, false).setInterBrokerProtocolVersion(MetadataVersion.latest()).setScheduler(scheduler).setBrokerTopicStats(brokerTopicStats).setLogDirFailureChannel(logDirFailureChannel).setTime(Time.SYSTEM).setKeepPartitionMetadataFile(true).build();
=======
        BrokerTopicStats brokerTopicStats = new BrokerTopicStats(false);
        LogDirFailureChannel logDirFailureChannel = new LogDirFailureChannel(config.logDirs().size());
        List<File> logDirs = CollectionConverters.asJava(config.logDirs()).stream().map(File::new).collect(Collectors.toList());
        logManager = new LogManagerBuilder().
            setLogDirs(logDirs).
            setInitialOfflineDirs(Collections.emptyList()).
            setConfigRepository(new MockConfigRepository()).
            setInitialDefaultConfig(logConfig).
            setCleanerConfig(new CleanerConfig(0, 0, 0, 0, 0, 0.0, 0, false)).
            setRecoveryThreadsPerDataDir(1).
            setFlushCheckMs(1000L).
            setFlushRecoveryOffsetCheckpointMs(10000L).
            setFlushStartOffsetCheckpointMs(10000L).
            setRetentionCheckMs(1000L).
            setProducerStateManagerConfig(60000, false).
            setScheduler(scheduler).
            setBrokerTopicStats(brokerTopicStats).
            setLogDirFailureChannel(logDirFailureChannel).
            setTime(Time.SYSTEM).
            build();

        replicaManager = new ReplicaManagerBuilder().
            setConfig(config).
            setMetrics(metrics).
            setTime(new MockTime()).
            setScheduler(scheduler).
            setLogManager(logManager).
            setQuotaManagers(Mockito.mock(QuotaFactory.QuotaManagers.class)).
            setBrokerTopicStats(brokerTopicStats).
            setMetadataCache(MetadataCache.kRaftMetadataCache(config.nodeId(), () -> KRAFT_VERSION_1)).
            setLogDirFailureChannel(new LogDirFailureChannel(logDirs.size())).
            setAlterPartitionManager(TestUtils.createAlterIsrManager()).
            build();
>>>>>>> 9494bebe

        LinkedHashMap<TopicIdPartition, FetchResponseData.PartitionData> initialFetched = new LinkedHashMap<>();
        scala.collection.mutable.Map<TopicPartition, InitialFetchState> initialFetchStates = new scala.collection.mutable.HashMap<>();
        for (int i = 0; i < partitionCount; i++) {
            TopicPartition tp = new TopicPartition("topic", i);

            List<Integer> replicas = Arrays.asList(0, 1, 2);
<<<<<<< HEAD
            LeaderAndIsrRequestData.LeaderAndIsrPartitionState partitionState = new LeaderAndIsrRequestData.LeaderAndIsrPartitionState().setControllerEpoch(0).setLeader(0).setLeaderEpoch(0).setIsr(replicas).setPartitionEpoch(1).setReplicas(replicas).setIsNew(true);

            AlterPartitionListener alterPartitionListener = Mockito.mock(AlterPartitionListener.class);
            OffsetCheckpoints offsetCheckpoints = Mockito.mock(OffsetCheckpoints.class);
            Mockito.when(offsetCheckpoints.fetch(logDir.getAbsolutePath(), tp)).thenReturn(Option.apply(0L));
            AlterPartitionManager isrChannelManager = Mockito.mock(AlterPartitionManager.class);
            Partition partition = new Partition(tp, 100, MetadataVersion.latest(), 0, () -> -1, Time.SYSTEM, alterPartitionListener, new DelayedOperationsMock(tp), Mockito.mock(MetadataCache.class), logManager, isrChannelManager);
=======
            LeaderAndIsrRequest.PartitionState partitionState = new LeaderAndIsrRequest.PartitionState()
                    .setControllerEpoch(0)
                    .setLeader(0)
                    .setLeaderEpoch(0)
                    .setIsr(replicas)
                    .setPartitionEpoch(1)
                    .setReplicas(replicas)
                    .setIsNew(true);

            OffsetCheckpoints checkpoints = (logDir, topicPartition) -> Optional.of(0L);
            Partition partition = replicaManager.createPartition(tp);
>>>>>>> 9494bebe

            partition.makeFollower(partitionState, checkpoints, topicId, Option.empty());
            pool.put(tp, partition);
            initialFetchStates.put(tp, new InitialFetchState(topicId, new BrokerEndPoint(3, "host", 3000), 0, 0));
            BaseRecords fetched = new BaseRecords() {
                @Override
                public int sizeInBytes() {
                    return 0;
                }

                @Override
                public RecordsSend<? extends BaseRecords> toSend() {
                    return null;
                }
            };
<<<<<<< HEAD
            initialFetched.put(new TopicIdPartition(topicId.get(), tp), new FetchResponseData.PartitionData().setPartitionIndex(tp.partition()).setLastStableOffset(0).setLogStartOffset(0).setRecords(fetched));

            updatePartitionState.add(new UpdateMetadataRequestData.UpdateMetadataPartitionState().setTopicName("topic").setPartitionIndex(i).setControllerEpoch(0).setLeader(0).setLeaderEpoch(0).setIsr(replicas).setZkVersion(1).setReplicas(replicas));
        }
        UpdateMetadataRequest updateMetadataRequest = new UpdateMetadataRequest.Builder(ApiKeys.UPDATE_METADATA.latestVersion(), 0, 0, 0, updatePartitionState, Collections.emptyList(), topicIds).build();

        // TODO: fix to support raft
        ZkMetadataCache metadataCache = MetadataCache.zkMetadataCache(0, config.interBrokerProtocolVersion(), BrokerFeatures.createEmpty(), null);
        metadataCache.updateMetadata(0, updateMetadataRequest);

        replicaManager = new ReplicaManagerBuilder().setConfig(config).setMetrics(metrics).setTime(new MockTime()).setZkClient(Mockito.mock(KafkaZkClient.class)).setScheduler(scheduler).setLogManager(logManager).setQuotaManagers(Mockito.mock(QuotaFactory.QuotaManagers.class)).setBrokerTopicStats(brokerTopicStats).setMetadataCache(metadataCache).setLogDirFailureChannel(new LogDirFailureChannel(logDirs.size())).setAlterPartitionManager(TestUtils.createAlterIsrManager()).build();
=======
            initialFetched.put(new TopicIdPartition(topicId.get(), tp), new FetchResponseData.PartitionData()
                    .setPartitionIndex(tp.partition())
                    .setLastStableOffset(0)
                    .setLogStartOffset(0)
                    .setRecords(fetched));
        }

>>>>>>> 9494bebe
        replicaQuota = new ReplicaQuota() {
            @Override
            public boolean isQuotaExceeded() {
                return false;
            }

            @Override
            public void record(long value) {
            }

            @Override
            public boolean isThrottled(TopicPartition topicPartition) {
                return false;
            }
        };
        fetcher = new ReplicaFetcherBenchThread(config, replicaManager, replicaQuota, pool);
        fetcher.addPartitions(initialFetchStates);
        // force a pass to move partitions to fetching state. We do this in the setup phase
        // so that we do not measure this time as part of the steady state work
        fetcher.doWork();
        // handle response to engage the incremental fetch session handler
        ((RemoteLeaderEndPoint) fetcher.leader()).fetchSessionHandler().handleResponse(FetchResponse.of(Errors.NONE, 0, 999, initialFetched), ApiKeys.FETCH.latestVersion());
    }

    @TearDown(Level.Trial)
    public void tearDown() throws IOException, InterruptedException {
        metrics.close();
        replicaManager.shutdown(false);
        logManager.shutdown(-1L);
        scheduler.shutdown();
        for (File dir : CollectionConverters.asJava(logManager.liveLogDirs())) {
            Utils.delete(dir);
        }
    }

    @Benchmark
    public long testFetcher() {
        fetcher.doWork();
        return fetcher.fetcherStats().requestRate().count();
    }

    private static LogConfig createLogConfig() {
        return new LogConfig(new Properties());
    }


    static class ReplicaFetcherBenchThread extends ReplicaFetcherThread {
        private final Pool<TopicPartition, Partition> pool;

<<<<<<< HEAD
        ReplicaFetcherBenchThread(KafkaConfig config, ReplicaManager replicaManager, ReplicaQuota replicaQuota, Pool<TopicPartition, Partition> partitions) {
            super("name", new RemoteLeaderEndPoint(String.format("[ReplicaFetcher replicaId=%d, leaderId=%d, fetcherId=%d", config.brokerId(), 3, 3), new BrokerBlockingSender(new BrokerEndPoint(3, "host", 3000), config, new Metrics(), Time.SYSTEM, 3, String.format("broker-%d-fetcher-%d", 3, 3), new LogContext(String.format("[ReplicaFetcher replicaId=%d, leaderId=%d, fetcherId=%d", config.brokerId(), 3, 3))), new FetchSessionHandler(new LogContext(String.format("[ReplicaFetcher replicaId=%d, leaderId=%d, fetcherId=%d", config.brokerId(), 3, 3)), 3), config, replicaManager, replicaQuota, config::interBrokerProtocolVersion, () -> -1) {
                @Override
                public OffsetAndEpoch fetchEarliestOffset(TopicPartition topicPartition, int currentLeaderEpoch) {
                    return new OffsetAndEpoch(0L, 0);
                }

                @Override
                public Map<TopicPartition, EpochEndOffset> fetchEpochEndOffsets(Map<TopicPartition, OffsetForLeaderPartition> partitions) {
                    scala.collection.mutable.Map<TopicPartition, EpochEndOffset> endOffsets = new scala.collection.mutable.HashMap<>();
                    Iterator<TopicPartition> iterator = partitions.keys().iterator();
                    while (iterator.hasNext()) {
                        TopicPartition tp = iterator.next();
                        endOffsets.put(tp, new EpochEndOffset().setPartition(tp.partition()).setErrorCode(Errors.NONE.code()).setLeaderEpoch(0).setEndOffset(100));
                    }
                    return endOffsets;
                }

                @Override
                public Map<TopicPartition, FetchResponseData.PartitionData> fetch(FetchRequest.Builder fetchRequest) {
                    return new scala.collection.mutable.HashMap<>();
                }
            }, config, new FailedPartitions(), replicaManager, replicaQuota, String.format("[ReplicaFetcher replicaId=%d, leaderId=%d, fetcherId=%d", config.brokerId(), 3, 3), config::interBrokerProtocolVersion);
=======
        ReplicaFetcherBenchThread(KafkaConfig config,
                                  ReplicaManager replicaManager,
                                  ReplicaQuota replicaQuota,
                                  Pool<TopicPartition,
                                  Partition> partitions) {
            super("name",
                    new RemoteLeaderEndPoint(
                            String.format("[ReplicaFetcher replicaId=%d, leaderId=%d, fetcherId=%d", config.brokerId(), 3, 3),
                            new BrokerBlockingSender(
                                    new BrokerEndPoint(3, "host", 3000),
                                    config,
                                    new Metrics(),
                                    Time.SYSTEM,
                                    3,
                                    String.format("broker-%d-fetcher-%d", 3, 3),
                                    new LogContext(String.format("[ReplicaFetcher replicaId=%d, leaderId=%d, fetcherId=%d", config.brokerId(), 3, 3))
                            ),
                            new FetchSessionHandler(
                                    new LogContext(String.format("[ReplicaFetcher replicaId=%d, leaderId=%d, fetcherId=%d", config.brokerId(), 3, 3)), 3),
                            config,
                            replicaManager,
                            replicaQuota,
                            () -> MetadataVersion.MINIMUM_KRAFT_VERSION,
                            () -> -1L
                    ) {
                        @Override
                        public OffsetAndEpoch fetchEarliestOffset(TopicPartition topicPartition, int currentLeaderEpoch) {
                            return new OffsetAndEpoch(0L, 0);
                        }

                        @Override
                        public Map<TopicPartition, EpochEndOffset> fetchEpochEndOffsets(Map<TopicPartition, OffsetForLeaderPartition> partitions) {
                            scala.collection.mutable.Map<TopicPartition, EpochEndOffset> endOffsets = new scala.collection.mutable.HashMap<>();
                            Iterator<TopicPartition> iterator = partitions.keys().iterator();
                            while (iterator.hasNext()) {
                                TopicPartition tp = iterator.next();
                                endOffsets.put(tp, new EpochEndOffset()
                                        .setPartition(tp.partition())
                                        .setErrorCode(Errors.NONE.code())
                                        .setLeaderEpoch(0)
                                        .setEndOffset(100));
                            }
                            return endOffsets;
                        }

                        @Override
                        public Map<TopicPartition, FetchResponseData.PartitionData> fetch(FetchRequest.Builder fetchRequest) {
                            return new scala.collection.mutable.HashMap<>();
                        }
                    },
                    config,
                    new FailedPartitions(),
                    replicaManager,
                    replicaQuota,
                    String.format("[ReplicaFetcher replicaId=%d, leaderId=%d, fetcherId=%d", config.brokerId(), 3, 3),
                    () -> MetadataVersion.MINIMUM_KRAFT_VERSION
            );
>>>>>>> 9494bebe

            pool = partitions;
        }

        @Override
        public Option<Object> latestEpoch(TopicPartition topicPartition) {
            return Option.apply(0);
        }

        @Override
        public long logStartOffset(TopicPartition topicPartition) {
            return pool.get(topicPartition).localLogOrException().logStartOffset();
        }

        @Override
        public long logEndOffset(TopicPartition topicPartition) {
            return 0;
        }

        @Override
        public void truncate(TopicPartition tp, OffsetTruncationState offsetTruncationState) {
            // pretend to truncate to move to Fetching state
        }

        @Override
        public Option<OffsetAndEpoch> endOffsetForEpoch(TopicPartition topicPartition, int epoch) {
            return Option.apply(new OffsetAndEpoch(0, 0));
        }

        @Override
        public Option<LogAppendInfo> processPartitionData(TopicPartition topicPartition, long fetchOffset, FetchResponseData.PartitionData partitionData) {
            return Option.empty();
        }
    }
}<|MERGE_RESOLUTION|>--- conflicted
+++ resolved
@@ -17,14 +17,6 @@
 
 package org.apache.kafka.jmh.fetcher;
 
-<<<<<<< HEAD
-import kafka.cluster.AlterPartitionListener;
-import kafka.cluster.BrokerEndPoint;
-import kafka.cluster.DelayedOperations;
-import kafka.cluster.Partition;
-import kafka.log.LogManager;
-import kafka.server.*;
-=======
 import kafka.cluster.Partition;
 import kafka.log.LogManager;
 import kafka.server.BrokerBlockingSender;
@@ -38,7 +30,6 @@
 import kafka.server.ReplicaFetcherThread;
 import kafka.server.ReplicaManager;
 import kafka.server.ReplicaQuota;
->>>>>>> 9494bebe
 import kafka.server.builders.LogManagerBuilder;
 import kafka.server.builders.ReplicaManagerBuilder;
 import kafka.utils.Pool;
@@ -62,12 +53,6 @@
 import org.apache.kafka.common.utils.LogContext;
 import org.apache.kafka.common.utils.Time;
 import org.apache.kafka.common.utils.Utils;
-<<<<<<< HEAD
-import org.apache.kafka.server.common.MetadataVersion;
-import org.apache.kafka.server.common.OffsetAndEpoch;
-import org.apache.kafka.server.util.KafkaScheduler;
-import org.apache.kafka.server.util.MockTime;
-=======
 import org.apache.kafka.metadata.MockConfigRepository;
 import org.apache.kafka.server.common.MetadataVersion;
 import org.apache.kafka.server.common.OffsetAndEpoch;
@@ -75,28 +60,29 @@
 import org.apache.kafka.server.util.KafkaScheduler;
 import org.apache.kafka.server.util.MockTime;
 import org.apache.kafka.storage.internals.checkpoint.OffsetCheckpoints;
->>>>>>> 9494bebe
 import org.apache.kafka.storage.internals.log.CleanerConfig;
 import org.apache.kafka.storage.internals.log.LogAppendInfo;
 import org.apache.kafka.storage.internals.log.LogConfig;
 import org.apache.kafka.storage.internals.log.LogDirFailureChannel;
-<<<<<<< HEAD
-=======
 import org.apache.kafka.storage.log.metrics.BrokerTopicStats;
 
->>>>>>> 9494bebe
 import org.mockito.Mockito;
-import org.openjdk.jmh.annotations.*;
-import scala.Option;
-import scala.collection.Iterator;
-import scala.collection.Map;
+import org.openjdk.jmh.annotations.Benchmark;
+import org.openjdk.jmh.annotations.BenchmarkMode;
+import org.openjdk.jmh.annotations.Fork;
+import org.openjdk.jmh.annotations.Level;
+import org.openjdk.jmh.annotations.Measurement;
+import org.openjdk.jmh.annotations.Mode;
+import org.openjdk.jmh.annotations.OutputTimeUnit;
+import org.openjdk.jmh.annotations.Param;
+import org.openjdk.jmh.annotations.Scope;
+import org.openjdk.jmh.annotations.Setup;
+import org.openjdk.jmh.annotations.State;
+import org.openjdk.jmh.annotations.TearDown;
+import org.openjdk.jmh.annotations.Warmup;
 
 import java.io.File;
 import java.io.IOException;
-<<<<<<< HEAD
-import java.util.*;
-import java.util.concurrent.TimeUnit;
-=======
 import java.util.Arrays;
 import java.util.Collections;
 import java.util.LinkedHashMap;
@@ -112,7 +98,6 @@
 import scala.jdk.javaapi.CollectionConverters;
 
 import static org.apache.kafka.server.common.KRaftVersion.KRAFT_VERSION_1;
->>>>>>> 9494bebe
 
 @State(Scope.Benchmark)
 @Fork(value = 1)
@@ -141,12 +126,6 @@
             (short) 1, false));
         LogConfig logConfig = createLogConfig();
 
-<<<<<<< HEAD
-        BrokerTopicStats brokerTopicStats = new BrokerTopicStats();
-        LogDirFailureChannel logDirFailureChannel = Mockito.mock(LogDirFailureChannel.class);
-        List<File> logDirs = Collections.singletonList(logDir);
-        logManager = new LogManagerBuilder().setLogDirs(logDirs).setInitialOfflineDirs(Collections.emptyList()).setConfigRepository(new MockConfigRepository()).setInitialDefaultConfig(logConfig).setCleanerConfig(new CleanerConfig(0, 0, 0, 0, 0, 0.0, 0, false)).setRecoveryThreadsPerDataDir(1).setFlushCheckMs(1000L).setFlushRecoveryOffsetCheckpointMs(10000L).setFlushStartOffsetCheckpointMs(10000L).setRetentionCheckMs(1000L).setProducerStateManagerConfig(60000, false).setInterBrokerProtocolVersion(MetadataVersion.latest()).setScheduler(scheduler).setBrokerTopicStats(brokerTopicStats).setLogDirFailureChannel(logDirFailureChannel).setTime(Time.SYSTEM).setKeepPartitionMetadataFile(true).build();
-=======
         BrokerTopicStats brokerTopicStats = new BrokerTopicStats(false);
         LogDirFailureChannel logDirFailureChannel = new LogDirFailureChannel(config.logDirs().size());
         List<File> logDirs = CollectionConverters.asJava(config.logDirs()).stream().map(File::new).collect(Collectors.toList());
@@ -180,7 +159,6 @@
             setLogDirFailureChannel(new LogDirFailureChannel(logDirs.size())).
             setAlterPartitionManager(TestUtils.createAlterIsrManager()).
             build();
->>>>>>> 9494bebe
 
         LinkedHashMap<TopicIdPartition, FetchResponseData.PartitionData> initialFetched = new LinkedHashMap<>();
         scala.collection.mutable.Map<TopicPartition, InitialFetchState> initialFetchStates = new scala.collection.mutable.HashMap<>();
@@ -188,15 +166,6 @@
             TopicPartition tp = new TopicPartition("topic", i);
 
             List<Integer> replicas = Arrays.asList(0, 1, 2);
-<<<<<<< HEAD
-            LeaderAndIsrRequestData.LeaderAndIsrPartitionState partitionState = new LeaderAndIsrRequestData.LeaderAndIsrPartitionState().setControllerEpoch(0).setLeader(0).setLeaderEpoch(0).setIsr(replicas).setPartitionEpoch(1).setReplicas(replicas).setIsNew(true);
-
-            AlterPartitionListener alterPartitionListener = Mockito.mock(AlterPartitionListener.class);
-            OffsetCheckpoints offsetCheckpoints = Mockito.mock(OffsetCheckpoints.class);
-            Mockito.when(offsetCheckpoints.fetch(logDir.getAbsolutePath(), tp)).thenReturn(Option.apply(0L));
-            AlterPartitionManager isrChannelManager = Mockito.mock(AlterPartitionManager.class);
-            Partition partition = new Partition(tp, 100, MetadataVersion.latest(), 0, () -> -1, Time.SYSTEM, alterPartitionListener, new DelayedOperationsMock(tp), Mockito.mock(MetadataCache.class), logManager, isrChannelManager);
-=======
             LeaderAndIsrRequest.PartitionState partitionState = new LeaderAndIsrRequest.PartitionState()
                     .setControllerEpoch(0)
                     .setLeader(0)
@@ -208,7 +177,6 @@
 
             OffsetCheckpoints checkpoints = (logDir, topicPartition) -> Optional.of(0L);
             Partition partition = replicaManager.createPartition(tp);
->>>>>>> 9494bebe
 
             partition.makeFollower(partitionState, checkpoints, topicId, Option.empty());
             pool.put(tp, partition);
@@ -224,19 +192,6 @@
                     return null;
                 }
             };
-<<<<<<< HEAD
-            initialFetched.put(new TopicIdPartition(topicId.get(), tp), new FetchResponseData.PartitionData().setPartitionIndex(tp.partition()).setLastStableOffset(0).setLogStartOffset(0).setRecords(fetched));
-
-            updatePartitionState.add(new UpdateMetadataRequestData.UpdateMetadataPartitionState().setTopicName("topic").setPartitionIndex(i).setControllerEpoch(0).setLeader(0).setLeaderEpoch(0).setIsr(replicas).setZkVersion(1).setReplicas(replicas));
-        }
-        UpdateMetadataRequest updateMetadataRequest = new UpdateMetadataRequest.Builder(ApiKeys.UPDATE_METADATA.latestVersion(), 0, 0, 0, updatePartitionState, Collections.emptyList(), topicIds).build();
-
-        // TODO: fix to support raft
-        ZkMetadataCache metadataCache = MetadataCache.zkMetadataCache(0, config.interBrokerProtocolVersion(), BrokerFeatures.createEmpty(), null);
-        metadataCache.updateMetadata(0, updateMetadataRequest);
-
-        replicaManager = new ReplicaManagerBuilder().setConfig(config).setMetrics(metrics).setTime(new MockTime()).setZkClient(Mockito.mock(KafkaZkClient.class)).setScheduler(scheduler).setLogManager(logManager).setQuotaManagers(Mockito.mock(QuotaFactory.QuotaManagers.class)).setBrokerTopicStats(brokerTopicStats).setMetadataCache(metadataCache).setLogDirFailureChannel(new LogDirFailureChannel(logDirs.size())).setAlterPartitionManager(TestUtils.createAlterIsrManager()).build();
-=======
             initialFetched.put(new TopicIdPartition(topicId.get(), tp), new FetchResponseData.PartitionData()
                     .setPartitionIndex(tp.partition())
                     .setLastStableOffset(0)
@@ -244,7 +199,6 @@
                     .setRecords(fetched));
         }
 
->>>>>>> 9494bebe
         replicaQuota = new ReplicaQuota() {
             @Override
             public boolean isQuotaExceeded() {
@@ -294,31 +248,6 @@
     static class ReplicaFetcherBenchThread extends ReplicaFetcherThread {
         private final Pool<TopicPartition, Partition> pool;
 
-<<<<<<< HEAD
-        ReplicaFetcherBenchThread(KafkaConfig config, ReplicaManager replicaManager, ReplicaQuota replicaQuota, Pool<TopicPartition, Partition> partitions) {
-            super("name", new RemoteLeaderEndPoint(String.format("[ReplicaFetcher replicaId=%d, leaderId=%d, fetcherId=%d", config.brokerId(), 3, 3), new BrokerBlockingSender(new BrokerEndPoint(3, "host", 3000), config, new Metrics(), Time.SYSTEM, 3, String.format("broker-%d-fetcher-%d", 3, 3), new LogContext(String.format("[ReplicaFetcher replicaId=%d, leaderId=%d, fetcherId=%d", config.brokerId(), 3, 3))), new FetchSessionHandler(new LogContext(String.format("[ReplicaFetcher replicaId=%d, leaderId=%d, fetcherId=%d", config.brokerId(), 3, 3)), 3), config, replicaManager, replicaQuota, config::interBrokerProtocolVersion, () -> -1) {
-                @Override
-                public OffsetAndEpoch fetchEarliestOffset(TopicPartition topicPartition, int currentLeaderEpoch) {
-                    return new OffsetAndEpoch(0L, 0);
-                }
-
-                @Override
-                public Map<TopicPartition, EpochEndOffset> fetchEpochEndOffsets(Map<TopicPartition, OffsetForLeaderPartition> partitions) {
-                    scala.collection.mutable.Map<TopicPartition, EpochEndOffset> endOffsets = new scala.collection.mutable.HashMap<>();
-                    Iterator<TopicPartition> iterator = partitions.keys().iterator();
-                    while (iterator.hasNext()) {
-                        TopicPartition tp = iterator.next();
-                        endOffsets.put(tp, new EpochEndOffset().setPartition(tp.partition()).setErrorCode(Errors.NONE.code()).setLeaderEpoch(0).setEndOffset(100));
-                    }
-                    return endOffsets;
-                }
-
-                @Override
-                public Map<TopicPartition, FetchResponseData.PartitionData> fetch(FetchRequest.Builder fetchRequest) {
-                    return new scala.collection.mutable.HashMap<>();
-                }
-            }, config, new FailedPartitions(), replicaManager, replicaQuota, String.format("[ReplicaFetcher replicaId=%d, leaderId=%d, fetcherId=%d", config.brokerId(), 3, 3), config::interBrokerProtocolVersion);
-=======
         ReplicaFetcherBenchThread(KafkaConfig config,
                                   ReplicaManager replicaManager,
                                   ReplicaQuota replicaQuota,
@@ -376,7 +305,6 @@
                     String.format("[ReplicaFetcher replicaId=%d, leaderId=%d, fetcherId=%d", config.brokerId(), 3, 3),
                     () -> MetadataVersion.MINIMUM_KRAFT_VERSION
             );
->>>>>>> 9494bebe
 
             pool = partitions;
         }
@@ -407,7 +335,8 @@
         }
 
         @Override
-        public Option<LogAppendInfo> processPartitionData(TopicPartition topicPartition, long fetchOffset, FetchResponseData.PartitionData partitionData) {
+        public Option<LogAppendInfo> processPartitionData(TopicPartition topicPartition, long fetchOffset,
+                                                          FetchResponseData.PartitionData partitionData) {
             return Option.empty();
         }
     }
