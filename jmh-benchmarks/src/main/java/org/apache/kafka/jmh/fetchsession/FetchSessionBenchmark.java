/*
 * Licensed to the Apache Software Foundation (ASF) under one or more
 * contributor license agreements. See the NOTICE file distributed with
 * this work for additional information regarding copyright ownership.
 * The ASF licenses this file to You under the Apache License, Version 2.0
 * (the "License"); you may not use this file except in compliance with
 * the License. You may obtain a copy of the License at
 *
 *    http://www.apache.org/licenses/LICENSE-2.0
 *
 * Unless required by applicable law or agreed to in writing, software
 * distributed under the License is distributed on an "AS IS" BASIS,
 * WITHOUT WARRANTIES OR CONDITIONS OF ANY KIND, either express or implied.
 * See the License for the specific language governing permissions and
 * limitations under the License.
 */

package org.apache.kafka.jmh.fetchsession;

import org.apache.kafka.clients.FetchSessionHandler;
import org.apache.kafka.common.TopicIdPartition;
import org.apache.kafka.common.TopicPartition;
import org.apache.kafka.common.Uuid;
import org.apache.kafka.common.message.FetchResponseData;
import org.apache.kafka.common.protocol.ApiKeys;
import org.apache.kafka.common.protocol.Errors;
import org.apache.kafka.common.requests.FetchRequest;
import org.apache.kafka.common.requests.FetchResponse;
import org.apache.kafka.common.utils.LogContext;
<<<<<<< HEAD
import org.openjdk.jmh.annotations.*;
=======

import org.openjdk.jmh.annotations.Benchmark;
import org.openjdk.jmh.annotations.BenchmarkMode;
import org.openjdk.jmh.annotations.Fork;
import org.openjdk.jmh.annotations.Level;
import org.openjdk.jmh.annotations.Measurement;
import org.openjdk.jmh.annotations.Mode;
import org.openjdk.jmh.annotations.OutputTimeUnit;
import org.openjdk.jmh.annotations.Param;
import org.openjdk.jmh.annotations.Scope;
import org.openjdk.jmh.annotations.Setup;
import org.openjdk.jmh.annotations.State;
import org.openjdk.jmh.annotations.Warmup;
>>>>>>> 9494bebe

import java.util.*;
import java.util.concurrent.TimeUnit;

@State(Scope.Benchmark)
@Fork(value = 1)
@Warmup(iterations = 5)
@Measurement(iterations = 10)
@BenchmarkMode(Mode.AverageTime)
@OutputTimeUnit(TimeUnit.NANOSECONDS)
public class FetchSessionBenchmark {
    private static final LogContext LOG_CONTEXT = new LogContext("[BenchFetchSessionHandler]=");

    @Param(value = {"10", "100", "1000"})
    private int partitionCount;

    @Param(value = {"0", "10", "100"})
    private int updatedPercentage;

    @Param(value = {"false", "true"})
    private boolean presize;

    private LinkedHashMap<TopicPartition, FetchRequest.PartitionData> fetches;
    private FetchSessionHandler handler;
    private Map<String, Uuid> topicIds;

    @Setup(Level.Trial)
    public void setUp() {
        fetches = new LinkedHashMap<>();
        handler = new FetchSessionHandler(LOG_CONTEXT, 1);
        topicIds = new HashMap<>();
        FetchSessionHandler.Builder builder = handler.newBuilder();

        Uuid id = Uuid.randomUuid();
        topicIds.put("foo", id);

        LinkedHashMap<TopicIdPartition, FetchResponseData.PartitionData> respMap = new LinkedHashMap<>();
        for (int i = 0; i < partitionCount; i++) {
            TopicPartition tp = new TopicPartition("foo", i);
            FetchRequest.PartitionData partitionData = new FetchRequest.PartitionData(id, 0, 0, 200, Optional.empty());
            fetches.put(tp, partitionData);
            builder.add(tp, partitionData);
            respMap.put(new TopicIdPartition(id, tp), new FetchResponseData.PartitionData().setPartitionIndex(tp.partition()).setLastStableOffset(0).setLogStartOffset(0));
        }
        builder.build();
        // build and handle an initial response so that the next fetch will be incremental
        handler.handleResponse(FetchResponse.of(Errors.NONE, 0, 1, respMap), ApiKeys.FETCH.latestVersion());

        int counter = 0;
        for (TopicPartition topicPartition : new ArrayList<>(fetches.keySet())) {
            if (updatedPercentage != 0 && counter % (100 / updatedPercentage) == 0) {
                // reorder in fetch session, and update log start offset
                fetches.remove(topicPartition);
                fetches.put(topicPartition, new FetchRequest.PartitionData(id, 50, 40, 200, Optional.empty()));
            }
            counter++;
        }
    }

    @Benchmark
    @OutputTimeUnit(TimeUnit.NANOSECONDS)
    public void incrementalFetchSessionBuild() {
        FetchSessionHandler.Builder builder;
        if (presize)
            builder = handler.newBuilder(fetches.size(), true);
        else
            builder = handler.newBuilder();

        for (Map.Entry<TopicPartition, FetchRequest.PartitionData> entry : fetches.entrySet()) {
            TopicPartition topicPartition = entry.getKey();
            builder.add(topicPartition, entry.getValue());
        }

        builder.build();
    }
}<|MERGE_RESOLUTION|>--- conflicted
+++ resolved
@@ -27,9 +27,6 @@
 import org.apache.kafka.common.requests.FetchRequest;
 import org.apache.kafka.common.requests.FetchResponse;
 import org.apache.kafka.common.utils.LogContext;
-<<<<<<< HEAD
-import org.openjdk.jmh.annotations.*;
-=======
 
 import org.openjdk.jmh.annotations.Benchmark;
 import org.openjdk.jmh.annotations.BenchmarkMode;
@@ -43,9 +40,12 @@
 import org.openjdk.jmh.annotations.Setup;
 import org.openjdk.jmh.annotations.State;
 import org.openjdk.jmh.annotations.Warmup;
->>>>>>> 9494bebe
 
-import java.util.*;
+import java.util.ArrayList;
+import java.util.HashMap;
+import java.util.LinkedHashMap;
+import java.util.Map;
+import java.util.Optional;
 import java.util.concurrent.TimeUnit;
 
 @State(Scope.Benchmark)
@@ -86,18 +86,22 @@
             FetchRequest.PartitionData partitionData = new FetchRequest.PartitionData(id, 0, 0, 200, Optional.empty());
             fetches.put(tp, partitionData);
             builder.add(tp, partitionData);
-            respMap.put(new TopicIdPartition(id, tp), new FetchResponseData.PartitionData().setPartitionIndex(tp.partition()).setLastStableOffset(0).setLogStartOffset(0));
+            respMap.put(new TopicIdPartition(id, tp), new FetchResponseData.PartitionData()
+                            .setPartitionIndex(tp.partition())
+                            .setLastStableOffset(0)
+                            .setLogStartOffset(0));
         }
         builder.build();
         // build and handle an initial response so that the next fetch will be incremental
         handler.handleResponse(FetchResponse.of(Errors.NONE, 0, 1, respMap), ApiKeys.FETCH.latestVersion());
 
         int counter = 0;
-        for (TopicPartition topicPartition : new ArrayList<>(fetches.keySet())) {
+        for (TopicPartition topicPartition: new ArrayList<>(fetches.keySet())) {
             if (updatedPercentage != 0 && counter % (100 / updatedPercentage) == 0) {
                 // reorder in fetch session, and update log start offset
                 fetches.remove(topicPartition);
-                fetches.put(topicPartition, new FetchRequest.PartitionData(id, 50, 40, 200, Optional.empty()));
+                fetches.put(topicPartition, new FetchRequest.PartitionData(id, 50, 40, 200,
+                        Optional.empty()));
             }
             counter++;
         }
@@ -112,7 +116,7 @@
         else
             builder = handler.newBuilder();
 
-        for (Map.Entry<TopicPartition, FetchRequest.PartitionData> entry : fetches.entrySet()) {
+        for (Map.Entry<TopicPartition, FetchRequest.PartitionData> entry: fetches.entrySet()) {
             TopicPartition topicPartition = entry.getKey();
             builder.add(topicPartition, entry.getValue());
         }
