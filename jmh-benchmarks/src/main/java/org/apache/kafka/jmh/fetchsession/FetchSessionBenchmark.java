/*
 * Licensed to the Apache Software Foundation (ASF) under one or more
 * contributor license agreements. See the NOTICE file distributed with
 * this work for additional information regarding copyright ownership.
 * The ASF licenses this file to You under the Apache License, Version 2.0
 * (the "License"); you may not use this file except in compliance with
 * the License. You may obtain a copy of the License at
 *
 *    http://www.apache.org/licenses/LICENSE-2.0
 *
 * Unless required by applicable law or agreed to in writing, software
 * distributed under the License is distributed on an "AS IS" BASIS,
 * WITHOUT WARRANTIES OR CONDITIONS OF ANY KIND, either express or implied.
 * See the License for the specific language governing permissions and
 * limitations under the License.
 */

package org.apache.kafka.jmh.fetchsession;

import org.apache.kafka.clients.FetchSessionHandler;
import org.apache.kafka.common.TopicPartition;
import org.apache.kafka.common.TopicIdPartition;
import org.apache.kafka.common.Uuid;
import org.apache.kafka.common.message.FetchResponseData;
import org.apache.kafka.common.protocol.ApiKeys;
import org.apache.kafka.common.protocol.Errors;
import org.apache.kafka.common.requests.FetchRequest;
import org.apache.kafka.common.requests.FetchResponse;
import org.apache.kafka.common.utils.LogContext;
import org.openjdk.jmh.annotations.Benchmark;
import org.openjdk.jmh.annotations.BenchmarkMode;
import org.openjdk.jmh.annotations.Fork;
import org.openjdk.jmh.annotations.Level;
import org.openjdk.jmh.annotations.Measurement;
import org.openjdk.jmh.annotations.Mode;
import org.openjdk.jmh.annotations.OutputTimeUnit;
import org.openjdk.jmh.annotations.Param;
import org.openjdk.jmh.annotations.Scope;
import org.openjdk.jmh.annotations.Setup;
import org.openjdk.jmh.annotations.State;
import org.openjdk.jmh.annotations.Warmup;

import java.util.ArrayList;
import java.util.HashMap;
import java.util.LinkedHashMap;
import java.util.Map;
import java.util.Optional;
import java.util.concurrent.TimeUnit;

@State(Scope.Benchmark)
@Fork(value = 1)
@Warmup(iterations = 5)
@Measurement(iterations = 10)
@BenchmarkMode(Mode.AverageTime)
@OutputTimeUnit(TimeUnit.NANOSECONDS)
public class FetchSessionBenchmark {
	private static final LogContext LOG_CONTEXT = new LogContext("[BenchFetchSessionHandler]=");

	@Param(value = {"10", "100", "1000"})
	private int partitionCount;

<<<<<<< HEAD
	@Param(value = {"0", "10", "100", "1000"})
	private int updatedPercentage;
=======
    @Param(value = {"0", "10", "100"})
    private int updatedPercentage;
>>>>>>> 15418db6

	@Param(value = {"false", "true"})
	private boolean presize;

<<<<<<< HEAD
	private LinkedHashMap<TopicPartition, FetchRequest.PartitionData> fetches;
	private FetchSessionHandler handler;

	@Setup(Level.Trial)
	public void setUp() {
		fetches = new LinkedHashMap<>();
		handler = new FetchSessionHandler(LOG_CONTEXT, 1);
		FetchSessionHandler.Builder builder = handler.newBuilder();

		LinkedHashMap<TopicPartition, FetchResponseData.PartitionData> respMap = new LinkedHashMap<>();
		for (int i = 0; i < partitionCount; i++) {
			TopicPartition tp = new TopicPartition("foo", i);
			FetchRequest.PartitionData partitionData = new FetchRequest.PartitionData(0, 0, 200,
					Optional.empty());
			fetches.put(tp, partitionData);
			builder.add(tp, partitionData);
			respMap.put(tp, new FetchResponseData.PartitionData()
					.setPartitionIndex(tp.partition())
					.setLastStableOffset(0)
					.setLogStartOffset(0));
		}
		builder.build();
		// build and handle an initial response so that the next fetch will be incremental
		handler.handleResponse(FetchResponse.of(Errors.NONE, 0, 1, respMap));

		int counter = 0;
		for (TopicPartition topicPartition : new ArrayList<>(fetches.keySet())) {
			if (updatedPercentage != 0 && counter % (100 / updatedPercentage) == 0) {
				// reorder in fetch session, and update log start offset
				fetches.remove(topicPartition);
				fetches.put(topicPartition, new FetchRequest.PartitionData(50, 40, 200,
						Optional.empty()));
			}
			counter++;
		}
	}
=======
    private LinkedHashMap<TopicPartition, FetchRequest.PartitionData> fetches;
    private FetchSessionHandler handler;
    private Map<String, Uuid> topicIds;

    @Setup(Level.Trial)
    public void setUp() {
        fetches = new LinkedHashMap<>();
        handler = new FetchSessionHandler(LOG_CONTEXT, 1);
        topicIds = new HashMap<>();
        FetchSessionHandler.Builder builder = handler.newBuilder();

        Uuid id = Uuid.randomUuid();
        topicIds.put("foo", id);

        LinkedHashMap<TopicIdPartition, FetchResponseData.PartitionData> respMap = new LinkedHashMap<>();
        for (int i = 0; i < partitionCount; i++) {
            TopicPartition tp = new TopicPartition("foo", i);
            FetchRequest.PartitionData partitionData = new FetchRequest.PartitionData(id, 0, 0, 200, Optional.empty());
            fetches.put(tp, partitionData);
            builder.add(tp, partitionData);
            respMap.put(new TopicIdPartition(id, tp), new FetchResponseData.PartitionData()
                            .setPartitionIndex(tp.partition())
                            .setLastStableOffset(0)
                            .setLogStartOffset(0));
        }
        builder.build();
        // build and handle an initial response so that the next fetch will be incremental
        handler.handleResponse(FetchResponse.of(Errors.NONE, 0, 1, respMap), ApiKeys.FETCH.latestVersion());

        int counter = 0;
        for (TopicPartition topicPartition: new ArrayList<>(fetches.keySet())) {
            if (updatedPercentage != 0 && counter % (100 / updatedPercentage) == 0) {
                // reorder in fetch session, and update log start offset
                fetches.remove(topicPartition);
                fetches.put(topicPartition, new FetchRequest.PartitionData(id, 50, 40, 200,
                        Optional.empty()));
            }
            counter++;
        }
    }
>>>>>>> 15418db6

	@Benchmark
	@OutputTimeUnit(TimeUnit.NANOSECONDS)
	public void incrementalFetchSessionBuild() {
		FetchSessionHandler.Builder builder;
		if (presize)
			builder = handler.newBuilder(fetches.size(), true);
		else
			builder = handler.newBuilder();

<<<<<<< HEAD
		for (Map.Entry<TopicPartition, FetchRequest.PartitionData> entry : fetches.entrySet()) {
			builder.add(entry.getKey(), entry.getValue());
		}
=======
        for (Map.Entry<TopicPartition, FetchRequest.PartitionData> entry: fetches.entrySet()) {
            TopicPartition topicPartition = entry.getKey();
            builder.add(topicPartition, entry.getValue());
        }
>>>>>>> 15418db6

		builder.build();
	}
}<|MERGE_RESOLUTION|>--- conflicted
+++ resolved
@@ -18,8 +18,8 @@
 package org.apache.kafka.jmh.fetchsession;
 
 import org.apache.kafka.clients.FetchSessionHandler;
+import org.apache.kafka.common.TopicIdPartition;
 import org.apache.kafka.common.TopicPartition;
-import org.apache.kafka.common.TopicIdPartition;
 import org.apache.kafka.common.Uuid;
 import org.apache.kafka.common.message.FetchResponseData;
 import org.apache.kafka.common.protocol.ApiKeys;
@@ -27,24 +27,9 @@
 import org.apache.kafka.common.requests.FetchRequest;
 import org.apache.kafka.common.requests.FetchResponse;
 import org.apache.kafka.common.utils.LogContext;
-import org.openjdk.jmh.annotations.Benchmark;
-import org.openjdk.jmh.annotations.BenchmarkMode;
-import org.openjdk.jmh.annotations.Fork;
-import org.openjdk.jmh.annotations.Level;
-import org.openjdk.jmh.annotations.Measurement;
-import org.openjdk.jmh.annotations.Mode;
-import org.openjdk.jmh.annotations.OutputTimeUnit;
-import org.openjdk.jmh.annotations.Param;
-import org.openjdk.jmh.annotations.Scope;
-import org.openjdk.jmh.annotations.Setup;
-import org.openjdk.jmh.annotations.State;
-import org.openjdk.jmh.annotations.Warmup;
+import org.openjdk.jmh.annotations.*;
 
-import java.util.ArrayList;
-import java.util.HashMap;
-import java.util.LinkedHashMap;
-import java.util.Map;
-import java.util.Optional;
+import java.util.*;
 import java.util.concurrent.TimeUnit;
 
 @State(Scope.Benchmark)
@@ -54,60 +39,17 @@
 @BenchmarkMode(Mode.AverageTime)
 @OutputTimeUnit(TimeUnit.NANOSECONDS)
 public class FetchSessionBenchmark {
-	private static final LogContext LOG_CONTEXT = new LogContext("[BenchFetchSessionHandler]=");
+    private static final LogContext LOG_CONTEXT = new LogContext("[BenchFetchSessionHandler]=");
 
-	@Param(value = {"10", "100", "1000"})
-	private int partitionCount;
+    @Param(value = {"10", "100", "1000"})
+    private int partitionCount;
 
-<<<<<<< HEAD
-	@Param(value = {"0", "10", "100", "1000"})
-	private int updatedPercentage;
-=======
     @Param(value = {"0", "10", "100"})
     private int updatedPercentage;
->>>>>>> 15418db6
 
-	@Param(value = {"false", "true"})
-	private boolean presize;
+    @Param(value = {"false", "true"})
+    private boolean presize;
 
-<<<<<<< HEAD
-	private LinkedHashMap<TopicPartition, FetchRequest.PartitionData> fetches;
-	private FetchSessionHandler handler;
-
-	@Setup(Level.Trial)
-	public void setUp() {
-		fetches = new LinkedHashMap<>();
-		handler = new FetchSessionHandler(LOG_CONTEXT, 1);
-		FetchSessionHandler.Builder builder = handler.newBuilder();
-
-		LinkedHashMap<TopicPartition, FetchResponseData.PartitionData> respMap = new LinkedHashMap<>();
-		for (int i = 0; i < partitionCount; i++) {
-			TopicPartition tp = new TopicPartition("foo", i);
-			FetchRequest.PartitionData partitionData = new FetchRequest.PartitionData(0, 0, 200,
-					Optional.empty());
-			fetches.put(tp, partitionData);
-			builder.add(tp, partitionData);
-			respMap.put(tp, new FetchResponseData.PartitionData()
-					.setPartitionIndex(tp.partition())
-					.setLastStableOffset(0)
-					.setLogStartOffset(0));
-		}
-		builder.build();
-		// build and handle an initial response so that the next fetch will be incremental
-		handler.handleResponse(FetchResponse.of(Errors.NONE, 0, 1, respMap));
-
-		int counter = 0;
-		for (TopicPartition topicPartition : new ArrayList<>(fetches.keySet())) {
-			if (updatedPercentage != 0 && counter % (100 / updatedPercentage) == 0) {
-				// reorder in fetch session, and update log start offset
-				fetches.remove(topicPartition);
-				fetches.put(topicPartition, new FetchRequest.PartitionData(50, 40, 200,
-						Optional.empty()));
-			}
-			counter++;
-		}
-	}
-=======
     private LinkedHashMap<TopicPartition, FetchRequest.PartitionData> fetches;
     private FetchSessionHandler handler;
     private Map<String, Uuid> topicIds;
@@ -128,48 +70,37 @@
             FetchRequest.PartitionData partitionData = new FetchRequest.PartitionData(id, 0, 0, 200, Optional.empty());
             fetches.put(tp, partitionData);
             builder.add(tp, partitionData);
-            respMap.put(new TopicIdPartition(id, tp), new FetchResponseData.PartitionData()
-                            .setPartitionIndex(tp.partition())
-                            .setLastStableOffset(0)
-                            .setLogStartOffset(0));
+            respMap.put(new TopicIdPartition(id, tp), new FetchResponseData.PartitionData().setPartitionIndex(tp.partition()).setLastStableOffset(0).setLogStartOffset(0));
         }
         builder.build();
         // build and handle an initial response so that the next fetch will be incremental
         handler.handleResponse(FetchResponse.of(Errors.NONE, 0, 1, respMap), ApiKeys.FETCH.latestVersion());
 
         int counter = 0;
-        for (TopicPartition topicPartition: new ArrayList<>(fetches.keySet())) {
+        for (TopicPartition topicPartition : new ArrayList<>(fetches.keySet())) {
             if (updatedPercentage != 0 && counter % (100 / updatedPercentage) == 0) {
                 // reorder in fetch session, and update log start offset
                 fetches.remove(topicPartition);
-                fetches.put(topicPartition, new FetchRequest.PartitionData(id, 50, 40, 200,
-                        Optional.empty()));
+                fetches.put(topicPartition, new FetchRequest.PartitionData(id, 50, 40, 200, Optional.empty()));
             }
             counter++;
         }
     }
->>>>>>> 15418db6
 
-	@Benchmark
-	@OutputTimeUnit(TimeUnit.NANOSECONDS)
-	public void incrementalFetchSessionBuild() {
-		FetchSessionHandler.Builder builder;
-		if (presize)
-			builder = handler.newBuilder(fetches.size(), true);
-		else
-			builder = handler.newBuilder();
+    @Benchmark
+    @OutputTimeUnit(TimeUnit.NANOSECONDS)
+    public void incrementalFetchSessionBuild() {
+        FetchSessionHandler.Builder builder;
+        if (presize)
+            builder = handler.newBuilder(fetches.size(), true);
+        else
+            builder = handler.newBuilder();
 
-<<<<<<< HEAD
-		for (Map.Entry<TopicPartition, FetchRequest.PartitionData> entry : fetches.entrySet()) {
-			builder.add(entry.getKey(), entry.getValue());
-		}
-=======
-        for (Map.Entry<TopicPartition, FetchRequest.PartitionData> entry: fetches.entrySet()) {
+        for (Map.Entry<TopicPartition, FetchRequest.PartitionData> entry : fetches.entrySet()) {
             TopicPartition topicPartition = entry.getKey();
             builder.add(topicPartition, entry.getValue());
         }
->>>>>>> 15418db6
 
-		builder.build();
-	}
+        builder.build();
+    }
 }