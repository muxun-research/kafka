--- conflicted
+++ resolved
@@ -30,9 +30,6 @@
 import org.apache.kafka.common.requests.ByteBufferChannel;
 import org.apache.kafka.common.requests.FetchResponse;
 import org.apache.kafka.common.requests.ResponseHeader;
-<<<<<<< HEAD
-import org.openjdk.jmh.annotations.*;
-=======
 
 import org.openjdk.jmh.annotations.Benchmark;
 import org.openjdk.jmh.annotations.BenchmarkMode;
@@ -46,7 +43,6 @@
 import org.openjdk.jmh.annotations.Setup;
 import org.openjdk.jmh.annotations.State;
 import org.openjdk.jmh.annotations.Warmup;
->>>>>>> 9494bebe
 
 import java.io.IOException;
 import java.nio.charset.StandardCharsets;
@@ -83,14 +79,10 @@
 
     @Setup(Level.Trial)
     public void setup() {
-<<<<<<< HEAD
-        MemoryRecords records = MemoryRecords.withRecords(CompressionType.NONE, new SimpleRecord(1000, "key1".getBytes(StandardCharsets.UTF_8), "value1".getBytes(StandardCharsets.UTF_8)), new SimpleRecord(1001, "key2".getBytes(StandardCharsets.UTF_8), "value2".getBytes(StandardCharsets.UTF_8)), new SimpleRecord(1002, "key3".getBytes(StandardCharsets.UTF_8), "value3".getBytes(StandardCharsets.UTF_8)));
-=======
         MemoryRecords records = MemoryRecords.withRecords(Compression.NONE,
                 new SimpleRecord(1000, "key1".getBytes(StandardCharsets.UTF_8), "value1".getBytes(StandardCharsets.UTF_8)),
                 new SimpleRecord(1001, "key2".getBytes(StandardCharsets.UTF_8), "value2".getBytes(StandardCharsets.UTF_8)),
                 new SimpleRecord(1002, "key3".getBytes(StandardCharsets.UTF_8), "value3".getBytes(StandardCharsets.UTF_8)));
->>>>>>> 9494bebe
 
         this.responseData = new LinkedHashMap<>();
         this.topicIds = new HashMap<>();
@@ -101,7 +93,11 @@
             topicIds.put(topic, id);
             topicNames.put(id, topic);
             for (int partitionId = 0; partitionId < partitionCount; partitionId++) {
-                FetchResponseData.PartitionData partitionData = new FetchResponseData.PartitionData().setPartitionIndex(partitionId).setLastStableOffset(0).setLogStartOffset(0).setRecords(records);
+                FetchResponseData.PartitionData partitionData = new FetchResponseData.PartitionData()
+                                .setPartitionIndex(partitionId)
+                                .setLastStableOffset(0)
+                                .setLogStartOffset(0)
+                                .setRecords(records);
                 responseData.put(new TopicIdPartition(id, new TopicPartition(topic, partitionId)), partitionData);
             }
         }
