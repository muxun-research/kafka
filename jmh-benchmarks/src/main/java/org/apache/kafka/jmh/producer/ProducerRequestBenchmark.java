/*
 * Licensed to the Apache Software Foundation (ASF) under one or more
 * contributor license agreements. See the NOTICE file distributed with
 * this work for additional information regarding copyright ownership.
 * The ASF licenses this file to You under the Apache License, Version 2.0
 * (the "License"); you may not use this file except in compliance with
 * the License. You may obtain a copy of the License at
 *
 *    http://www.apache.org/licenses/LICENSE-2.0
 *
 * Unless required by applicable law or agreed to in writing, software
 * distributed under the License is distributed on an "AS IS" BASIS,
 * WITHOUT WARRANTIES OR CONDITIONS OF ANY KIND, either express or implied.
 * See the License for the specific language governing permissions and
 * limitations under the License.
 */

package org.apache.kafka.jmh.producer;

import org.apache.kafka.common.compress.Compression;
import org.apache.kafka.common.message.ProduceRequestData;
import org.apache.kafka.common.protocol.Errors;
import org.apache.kafka.common.record.MemoryRecords;
import org.apache.kafka.common.record.SimpleRecord;
import org.apache.kafka.common.requests.ProduceRequest;
import org.apache.kafka.common.requests.ProduceResponse;

import org.openjdk.jmh.annotations.Benchmark;
import org.openjdk.jmh.annotations.BenchmarkMode;
import org.openjdk.jmh.annotations.Fork;
import org.openjdk.jmh.annotations.Measurement;
import org.openjdk.jmh.annotations.Mode;
import org.openjdk.jmh.annotations.OutputTimeUnit;
import org.openjdk.jmh.annotations.Scope;
import org.openjdk.jmh.annotations.State;
import org.openjdk.jmh.annotations.Warmup;

import java.nio.charset.StandardCharsets;
import java.util.Collections;
import java.util.List;
import java.util.concurrent.TimeUnit;
import java.util.stream.Collectors;
import java.util.stream.IntStream;

@State(Scope.Benchmark)
@Fork(value = 1)
@Warmup(iterations = 5)
@Measurement(iterations = 15)
@BenchmarkMode(Mode.AverageTime)
@OutputTimeUnit(TimeUnit.NANOSECONDS)
public class ProducerRequestBenchmark {
<<<<<<< HEAD
	private static final int NUMBER_OF_PARTITIONS = 3;
	private static final int NUMBER_OF_RECORDS = 3;
	private static final List<ProduceRequestData.TopicProduceData> TOPIC_PRODUCE_DATA = Collections.singletonList(new ProduceRequestData.TopicProduceData()
			.setName("tp")
			.setPartitionData(IntStream.range(0, NUMBER_OF_PARTITIONS).mapToObj(partitionIndex -> new ProduceRequestData.PartitionProduceData()
					.setIndex(partitionIndex)
					.setRecords(MemoryRecords.withRecords(CompressionType.NONE, IntStream.range(0, NUMBER_OF_RECORDS)
							.mapToObj(recordIndex -> new SimpleRecord(100, "hello0".getBytes(StandardCharsets.UTF_8)))
							.collect(Collectors.toList())
							.toArray(new SimpleRecord[0]))))
					.collect(Collectors.toList()))
	);
	private static final ProduceRequestData PRODUCE_REQUEST_DATA = new ProduceRequestData()
			.setTimeoutMs(100)
			.setAcks((short) 1)
			.setTopicData(new ProduceRequestData.TopicProduceDataCollection(TOPIC_PRODUCE_DATA.iterator()));

	private static ProduceRequest request() {
		return ProduceRequest.forMagic(RecordBatch.CURRENT_MAGIC_VALUE, PRODUCE_REQUEST_DATA).build();
	}
=======
    private static final int NUMBER_OF_PARTITIONS = 3;
    private static final int NUMBER_OF_RECORDS = 3;
    private static final List<ProduceRequestData.TopicProduceData> TOPIC_PRODUCE_DATA = Collections.singletonList(new ProduceRequestData.TopicProduceData()
            .setName("tp")
            .setPartitionData(IntStream.range(0, NUMBER_OF_PARTITIONS).mapToObj(partitionIndex -> new ProduceRequestData.PartitionProduceData()
                .setIndex(partitionIndex)
                .setRecords(MemoryRecords.withRecords(Compression.NONE, IntStream.range(0, NUMBER_OF_RECORDS)
                    .mapToObj(recordIndex -> new SimpleRecord(100, "hello0".getBytes(StandardCharsets.UTF_8)))
                    .collect(Collectors.toList())
                    .toArray(new SimpleRecord[0]))))
                .collect(Collectors.toList()))
    );
    private static final ProduceRequestData PRODUCE_REQUEST_DATA = new ProduceRequestData()
            .setTimeoutMs(100)
            .setAcks((short) 1)
            .setTopicData(new ProduceRequestData.TopicProduceDataCollection(TOPIC_PRODUCE_DATA.iterator()));

    private static ProduceRequest request() {
        return ProduceRequest.builder(PRODUCE_REQUEST_DATA, false).build();
    }
>>>>>>> 9494bebe

	private static final ProduceRequest REQUEST = request();

	@Benchmark
	@OutputTimeUnit(TimeUnit.NANOSECONDS)
	public ProduceRequest constructorProduceRequest() {
		return request();
	}

	@Benchmark
	@OutputTimeUnit(TimeUnit.NANOSECONDS)
	public ProduceResponse constructorErrorResponse() {
		return REQUEST.getErrorResponse(0, Errors.INVALID_REQUEST.exception());
	}

}<|MERGE_RESOLUTION|>--- conflicted
+++ resolved
@@ -49,28 +49,6 @@
 @BenchmarkMode(Mode.AverageTime)
 @OutputTimeUnit(TimeUnit.NANOSECONDS)
 public class ProducerRequestBenchmark {
-<<<<<<< HEAD
-	private static final int NUMBER_OF_PARTITIONS = 3;
-	private static final int NUMBER_OF_RECORDS = 3;
-	private static final List<ProduceRequestData.TopicProduceData> TOPIC_PRODUCE_DATA = Collections.singletonList(new ProduceRequestData.TopicProduceData()
-			.setName("tp")
-			.setPartitionData(IntStream.range(0, NUMBER_OF_PARTITIONS).mapToObj(partitionIndex -> new ProduceRequestData.PartitionProduceData()
-					.setIndex(partitionIndex)
-					.setRecords(MemoryRecords.withRecords(CompressionType.NONE, IntStream.range(0, NUMBER_OF_RECORDS)
-							.mapToObj(recordIndex -> new SimpleRecord(100, "hello0".getBytes(StandardCharsets.UTF_8)))
-							.collect(Collectors.toList())
-							.toArray(new SimpleRecord[0]))))
-					.collect(Collectors.toList()))
-	);
-	private static final ProduceRequestData PRODUCE_REQUEST_DATA = new ProduceRequestData()
-			.setTimeoutMs(100)
-			.setAcks((short) 1)
-			.setTopicData(new ProduceRequestData.TopicProduceDataCollection(TOPIC_PRODUCE_DATA.iterator()));
-
-	private static ProduceRequest request() {
-		return ProduceRequest.forMagic(RecordBatch.CURRENT_MAGIC_VALUE, PRODUCE_REQUEST_DATA).build();
-	}
-=======
     private static final int NUMBER_OF_PARTITIONS = 3;
     private static final int NUMBER_OF_RECORDS = 3;
     private static final List<ProduceRequestData.TopicProduceData> TOPIC_PRODUCE_DATA = Collections.singletonList(new ProduceRequestData.TopicProduceData()
@@ -91,20 +69,19 @@
     private static ProduceRequest request() {
         return ProduceRequest.builder(PRODUCE_REQUEST_DATA, false).build();
     }
->>>>>>> 9494bebe
 
-	private static final ProduceRequest REQUEST = request();
+    private static final ProduceRequest REQUEST = request();
 
-	@Benchmark
-	@OutputTimeUnit(TimeUnit.NANOSECONDS)
-	public ProduceRequest constructorProduceRequest() {
-		return request();
-	}
+    @Benchmark
+    @OutputTimeUnit(TimeUnit.NANOSECONDS)
+    public ProduceRequest constructorProduceRequest() {
+        return request();
+    }
 
-	@Benchmark
-	@OutputTimeUnit(TimeUnit.NANOSECONDS)
-	public ProduceResponse constructorErrorResponse() {
-		return REQUEST.getErrorResponse(0, Errors.INVALID_REQUEST.exception());
-	}
+    @Benchmark
+    @OutputTimeUnit(TimeUnit.NANOSECONDS)
+    public ProduceResponse constructorErrorResponse() {
+        return REQUEST.getErrorResponse(0, Errors.INVALID_REQUEST.exception());
+    }
 
 }