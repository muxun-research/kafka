/*
 * Licensed to the Apache Software Foundation (ASF) under one or more
 * contributor license agreements. See the NOTICE file distributed with
 * this work for additional information regarding copyright ownership.
 * The ASF licenses this file to You under the Apache License, Version 2.0
 * (the "License"); you may not use this file except in compliance with
 * the License. You may obtain a copy of the License at
 *
 *    http://www.apache.org/licenses/LICENSE-2.0
 *
 * Unless required by applicable law or agreed to in writing, software
 * distributed under the License is distributed on an "AS IS" BASIS,
 * WITHOUT WARRANTIES OR CONDITIONS OF ANY KIND, either express or implied.
 * See the License for the specific language governing permissions and
 * limitations under the License.
 */
package org.apache.kafka.jmh.server;

import kafka.cluster.Partition;
import kafka.log.LogManager;
<<<<<<< HEAD
import kafka.server.*;
=======
import kafka.server.AlterPartitionManager;
import kafka.server.KafkaConfig;
import kafka.server.MetadataCache;
import kafka.server.QuotaFactory;
import kafka.server.ReplicaManager;
>>>>>>> 9494bebe
import kafka.server.builders.LogManagerBuilder;
import kafka.server.builders.ReplicaManagerBuilder;
import kafka.utils.TestUtils;

import org.apache.kafka.common.TopicPartition;
import org.apache.kafka.common.Uuid;
import org.apache.kafka.common.metrics.Metrics;
import org.apache.kafka.common.requests.LeaderAndIsrRequest;
import org.apache.kafka.common.utils.Time;
import org.apache.kafka.common.utils.Utils;
<<<<<<< HEAD
import org.apache.kafka.server.common.MetadataVersion;
import org.apache.kafka.server.util.KafkaScheduler;
import org.apache.kafka.server.util.Scheduler;
import org.apache.kafka.storage.internals.log.CleanerConfig;
import org.apache.kafka.storage.internals.log.LogConfig;
import org.apache.kafka.storage.internals.log.LogDirFailureChannel;
import org.openjdk.jmh.annotations.*;
import scala.Option;
import scala.collection.JavaConverters;
=======
import org.apache.kafka.metadata.ConfigRepository;
import org.apache.kafka.metadata.MockConfigRepository;
import org.apache.kafka.server.util.KafkaScheduler;
import org.apache.kafka.server.util.Scheduler;
import org.apache.kafka.storage.internals.checkpoint.OffsetCheckpoints;
import org.apache.kafka.storage.internals.log.CleanerConfig;
import org.apache.kafka.storage.internals.log.LogConfig;
import org.apache.kafka.storage.internals.log.LogDirFailureChannel;
import org.apache.kafka.storage.log.metrics.BrokerTopicStats;

import org.openjdk.jmh.annotations.Benchmark;
import org.openjdk.jmh.annotations.BenchmarkMode;
import org.openjdk.jmh.annotations.Fork;
import org.openjdk.jmh.annotations.Level;
import org.openjdk.jmh.annotations.Measurement;
import org.openjdk.jmh.annotations.Mode;
import org.openjdk.jmh.annotations.OutputTimeUnit;
import org.openjdk.jmh.annotations.Param;
import org.openjdk.jmh.annotations.Scope;
import org.openjdk.jmh.annotations.Setup;
import org.openjdk.jmh.annotations.State;
import org.openjdk.jmh.annotations.TearDown;
import org.openjdk.jmh.annotations.Threads;
import org.openjdk.jmh.annotations.Warmup;
>>>>>>> 9494bebe

import java.io.File;
import java.util.ArrayList;
import java.util.Collections;
import java.util.List;
import java.util.Optional;
import java.util.Properties;
import java.util.concurrent.TimeUnit;
import java.util.stream.Collectors;
<<<<<<< HEAD
=======

import scala.Option;
import scala.jdk.javaapi.CollectionConverters;

import static org.apache.kafka.server.common.KRaftVersion.KRAFT_VERSION_1;
>>>>>>> 9494bebe

@Warmup(iterations = 5)
@Measurement(iterations = 5)
@Fork(3)
@BenchmarkMode(Mode.AverageTime)
@State(value = Scope.Benchmark)
public class PartitionCreationBench {
    @Param({"false", "true"})
    public boolean useTopicIds;

    @Param({"20"})
    public int numPartitions;

    private final String topicName = "foo";

    private Option<Uuid> topicId;
    private Scheduler scheduler;
    private Metrics metrics;
    private Time time;
    private KafkaConfig brokerProperties;

    private ReplicaManager replicaManager;
    private QuotaFactory.QuotaManagers quotaManagers;
    private LogDirFailureChannel failureChannel;
    private LogManager logManager;
    private AlterPartitionManager alterPartitionManager;
    private List<TopicPartition> topicPartitions;

    @Setup(Level.Invocation)
    public void setup() {
        if (useTopicIds)
            topicId = Option.apply(Uuid.randomUuid());
        else
            topicId = Option.empty();

        this.scheduler = new KafkaScheduler(1, true, "scheduler-thread");
<<<<<<< HEAD
        this.brokerProperties = KafkaConfig.fromProps(TestUtils.createBrokerConfig(0, TestUtils.MockZkConnect(), true, true, 9092, Option.empty(), Option.empty(), Option.empty(), true, false, 0, false, 0, false, 0, Option.empty(), 1, true, 1, (short) 1, false));
        this.metrics = new Metrics();
        this.time = Time.SYSTEM;
        this.failureChannel = new LogDirFailureChannel(brokerProperties.logDirs().size());
        final BrokerTopicStats brokerTopicStats = new BrokerTopicStats();
        final List<File> files = JavaConverters.seqAsJavaList(brokerProperties.logDirs()).stream().map(File::new).collect(Collectors.toList());
        CleanerConfig cleanerConfig = new CleanerConfig(1, 4 * 1024 * 1024L, 0.9d, 1024 * 1024, 32 * 1024 * 1024, Double.MAX_VALUE, 15 * 1000, true);

        ConfigRepository configRepository = new MockConfigRepository();
        this.logManager = new LogManagerBuilder().setLogDirs(files).setInitialOfflineDirs(Collections.emptyList()).setConfigRepository(configRepository).setInitialDefaultConfig(createLogConfig()).setCleanerConfig(cleanerConfig).setRecoveryThreadsPerDataDir(1).setFlushCheckMs(1000L).setFlushRecoveryOffsetCheckpointMs(10000L).setFlushStartOffsetCheckpointMs(10000L).setRetentionCheckMs(1000L).setProducerStateManagerConfig(60000, false).setInterBrokerProtocolVersion(MetadataVersion.latest()).setScheduler(scheduler).setBrokerTopicStats(brokerTopicStats).setLogDirFailureChannel(failureChannel).setTime(Time.SYSTEM).setKeepPartitionMetadataFile(true).build();
=======
        this.brokerProperties = KafkaConfig.fromProps(TestUtils.createBrokerConfig(
                0, true, true, 9092, Option.empty(), Option.empty(),
                Option.empty(), true, false, 0, false, 0, false, 0, Option.empty(), 1, true, 1,
                (short) 1, false));
        this.metrics = new Metrics();
        this.time = Time.SYSTEM;
        this.failureChannel = new LogDirFailureChannel(brokerProperties.logDirs().size());
        final BrokerTopicStats brokerTopicStats = new BrokerTopicStats(false);
        final List<File> files =
                CollectionConverters.asJava(brokerProperties.logDirs()).stream().map(File::new).collect(Collectors.toList());
        CleanerConfig cleanerConfig = new CleanerConfig(1,
                4 * 1024 * 1024L, 0.9d,
                1024 * 1024, 32 * 1024 * 1024,
                Double.MAX_VALUE, 15 * 1000, true);

        ConfigRepository configRepository = new MockConfigRepository();
        this.logManager = new LogManagerBuilder().
            setLogDirs(files).
            setInitialOfflineDirs(Collections.emptyList()).
            setConfigRepository(configRepository).
            setInitialDefaultConfig(createLogConfig()).
            setCleanerConfig(cleanerConfig).
            setRecoveryThreadsPerDataDir(1).
            setFlushCheckMs(1000L).
            setFlushRecoveryOffsetCheckpointMs(10000L).
            setFlushStartOffsetCheckpointMs(10000L).
            setRetentionCheckMs(1000L).
            setProducerStateManagerConfig(60000, false).
            setScheduler(scheduler).
            setBrokerTopicStats(brokerTopicStats).
            setLogDirFailureChannel(failureChannel).
            setTime(Time.SYSTEM).
            build();
>>>>>>> 9494bebe
        scheduler.startup();
        this.quotaManagers = QuotaFactory.instantiate(this.brokerProperties, this.metrics, this.time, "");
        this.alterPartitionManager = TestUtils.createAlterIsrManager();
<<<<<<< HEAD
        this.replicaManager = new ReplicaManagerBuilder().setConfig(brokerProperties).setMetrics(metrics).setTime(time).setZkClient(zkClient).setScheduler(scheduler).setLogManager(logManager).setQuotaManagers(quotaManagers).setBrokerTopicStats(brokerTopicStats).setMetadataCache(MetadataCache.zkMetadataCache(this.brokerProperties.brokerId(), this.brokerProperties.interBrokerProtocolVersion(), BrokerFeatures.createEmpty(), null)).setLogDirFailureChannel(failureChannel).setAlterPartitionManager(alterPartitionManager).build();
=======
        this.replicaManager = new ReplicaManagerBuilder().
            setConfig(brokerProperties).
            setMetrics(metrics).
            setTime(time).
            setScheduler(scheduler).
            setLogManager(logManager).
            setQuotaManagers(quotaManagers).
            setBrokerTopicStats(brokerTopicStats).
            setMetadataCache(MetadataCache.kRaftMetadataCache(this.brokerProperties.brokerId(), () -> KRAFT_VERSION_1)).
            setLogDirFailureChannel(failureChannel).
            setAlterPartitionManager(alterPartitionManager).
            build();
>>>>>>> 9494bebe
        replicaManager.startup();
        replicaManager.checkpointHighWatermarks();
    }

    @TearDown(Level.Invocation)
    public void tearDown() throws Exception {
        this.replicaManager.shutdown(false);
        logManager.shutdown(-1L);
        this.metrics.close();
        this.scheduler.shutdown();
        this.quotaManagers.shutdown();
        for (File dir : CollectionConverters.asJava(logManager.liveLogDirs())) {
            Utils.delete(dir);
        }
    }

    private static LogConfig createLogConfig() {
        return new LogConfig(new Properties());
    }

    @Benchmark
    @Threads(1)
    @OutputTimeUnit(TimeUnit.MILLISECONDS)
    public void makeFollower() {
        topicPartitions = new ArrayList<>();
        for (int partitionNum = 0; partitionNum < numPartitions; partitionNum++) {
            topicPartitions.add(new TopicPartition(topicName, partitionNum));
        }

        List<Integer> replicas = new ArrayList<>();
        replicas.add(0);
        replicas.add(1);
        replicas.add(2);

        OffsetCheckpoints checkpoints = (logDir, topicPartition) -> Optional.of(0L);
        for (TopicPartition topicPartition : topicPartitions) {
            final Partition partition = this.replicaManager.createPartition(topicPartition);
            List<Integer> inSync = new ArrayList<>();
            inSync.add(0);
            inSync.add(1);
            inSync.add(2);

<<<<<<< HEAD
            LeaderAndIsrRequestData.LeaderAndIsrPartitionState partitionState = new LeaderAndIsrRequestData.LeaderAndIsrPartitionState().setControllerEpoch(0).setLeader(0).setLeaderEpoch(0).setIsr(inSync).setPartitionEpoch(1).setReplicas(replicas).setIsNew(true);
=======
            LeaderAndIsrRequest.PartitionState partitionState = new LeaderAndIsrRequest.PartitionState()
                    .setControllerEpoch(0)
                    .setLeader(0)
                    .setLeaderEpoch(0)
                    .setIsr(inSync)
                    .setPartitionEpoch(1)
                    .setReplicas(replicas)
                    .setIsNew(true);
>>>>>>> 9494bebe

            partition.makeFollower(partitionState, checkpoints, topicId, Option.empty());
        }
    }
}<|MERGE_RESOLUTION|>--- conflicted
+++ resolved
@@ -18,15 +18,11 @@
 
 import kafka.cluster.Partition;
 import kafka.log.LogManager;
-<<<<<<< HEAD
-import kafka.server.*;
-=======
 import kafka.server.AlterPartitionManager;
 import kafka.server.KafkaConfig;
 import kafka.server.MetadataCache;
 import kafka.server.QuotaFactory;
 import kafka.server.ReplicaManager;
->>>>>>> 9494bebe
 import kafka.server.builders.LogManagerBuilder;
 import kafka.server.builders.ReplicaManagerBuilder;
 import kafka.utils.TestUtils;
@@ -37,17 +33,6 @@
 import org.apache.kafka.common.requests.LeaderAndIsrRequest;
 import org.apache.kafka.common.utils.Time;
 import org.apache.kafka.common.utils.Utils;
-<<<<<<< HEAD
-import org.apache.kafka.server.common.MetadataVersion;
-import org.apache.kafka.server.util.KafkaScheduler;
-import org.apache.kafka.server.util.Scheduler;
-import org.apache.kafka.storage.internals.log.CleanerConfig;
-import org.apache.kafka.storage.internals.log.LogConfig;
-import org.apache.kafka.storage.internals.log.LogDirFailureChannel;
-import org.openjdk.jmh.annotations.*;
-import scala.Option;
-import scala.collection.JavaConverters;
-=======
 import org.apache.kafka.metadata.ConfigRepository;
 import org.apache.kafka.metadata.MockConfigRepository;
 import org.apache.kafka.server.util.KafkaScheduler;
@@ -72,7 +57,6 @@
 import org.openjdk.jmh.annotations.TearDown;
 import org.openjdk.jmh.annotations.Threads;
 import org.openjdk.jmh.annotations.Warmup;
->>>>>>> 9494bebe
 
 import java.io.File;
 import java.util.ArrayList;
@@ -82,14 +66,11 @@
 import java.util.Properties;
 import java.util.concurrent.TimeUnit;
 import java.util.stream.Collectors;
-<<<<<<< HEAD
-=======
 
 import scala.Option;
 import scala.jdk.javaapi.CollectionConverters;
 
 import static org.apache.kafka.server.common.KRaftVersion.KRAFT_VERSION_1;
->>>>>>> 9494bebe
 
 @Warmup(iterations = 5)
 @Measurement(iterations = 5)
@@ -126,18 +107,6 @@
             topicId = Option.empty();
 
         this.scheduler = new KafkaScheduler(1, true, "scheduler-thread");
-<<<<<<< HEAD
-        this.brokerProperties = KafkaConfig.fromProps(TestUtils.createBrokerConfig(0, TestUtils.MockZkConnect(), true, true, 9092, Option.empty(), Option.empty(), Option.empty(), true, false, 0, false, 0, false, 0, Option.empty(), 1, true, 1, (short) 1, false));
-        this.metrics = new Metrics();
-        this.time = Time.SYSTEM;
-        this.failureChannel = new LogDirFailureChannel(brokerProperties.logDirs().size());
-        final BrokerTopicStats brokerTopicStats = new BrokerTopicStats();
-        final List<File> files = JavaConverters.seqAsJavaList(brokerProperties.logDirs()).stream().map(File::new).collect(Collectors.toList());
-        CleanerConfig cleanerConfig = new CleanerConfig(1, 4 * 1024 * 1024L, 0.9d, 1024 * 1024, 32 * 1024 * 1024, Double.MAX_VALUE, 15 * 1000, true);
-
-        ConfigRepository configRepository = new MockConfigRepository();
-        this.logManager = new LogManagerBuilder().setLogDirs(files).setInitialOfflineDirs(Collections.emptyList()).setConfigRepository(configRepository).setInitialDefaultConfig(createLogConfig()).setCleanerConfig(cleanerConfig).setRecoveryThreadsPerDataDir(1).setFlushCheckMs(1000L).setFlushRecoveryOffsetCheckpointMs(10000L).setFlushStartOffsetCheckpointMs(10000L).setRetentionCheckMs(1000L).setProducerStateManagerConfig(60000, false).setInterBrokerProtocolVersion(MetadataVersion.latest()).setScheduler(scheduler).setBrokerTopicStats(brokerTopicStats).setLogDirFailureChannel(failureChannel).setTime(Time.SYSTEM).setKeepPartitionMetadataFile(true).build();
-=======
         this.brokerProperties = KafkaConfig.fromProps(TestUtils.createBrokerConfig(
                 0, true, true, 9092, Option.empty(), Option.empty(),
                 Option.empty(), true, false, 0, false, 0, false, 0, Option.empty(), 1, true, 1,
@@ -171,13 +140,9 @@
             setLogDirFailureChannel(failureChannel).
             setTime(Time.SYSTEM).
             build();
->>>>>>> 9494bebe
         scheduler.startup();
         this.quotaManagers = QuotaFactory.instantiate(this.brokerProperties, this.metrics, this.time, "");
         this.alterPartitionManager = TestUtils.createAlterIsrManager();
-<<<<<<< HEAD
-        this.replicaManager = new ReplicaManagerBuilder().setConfig(brokerProperties).setMetrics(metrics).setTime(time).setZkClient(zkClient).setScheduler(scheduler).setLogManager(logManager).setQuotaManagers(quotaManagers).setBrokerTopicStats(brokerTopicStats).setMetadataCache(MetadataCache.zkMetadataCache(this.brokerProperties.brokerId(), this.brokerProperties.interBrokerProtocolVersion(), BrokerFeatures.createEmpty(), null)).setLogDirFailureChannel(failureChannel).setAlterPartitionManager(alterPartitionManager).build();
-=======
         this.replicaManager = new ReplicaManagerBuilder().
             setConfig(brokerProperties).
             setMetrics(metrics).
@@ -190,7 +155,6 @@
             setLogDirFailureChannel(failureChannel).
             setAlterPartitionManager(alterPartitionManager).
             build();
->>>>>>> 9494bebe
         replicaManager.startup();
         replicaManager.checkpointHighWatermarks();
     }
@@ -233,9 +197,6 @@
             inSync.add(1);
             inSync.add(2);
 
-<<<<<<< HEAD
-            LeaderAndIsrRequestData.LeaderAndIsrPartitionState partitionState = new LeaderAndIsrRequestData.LeaderAndIsrPartitionState().setControllerEpoch(0).setLeader(0).setLeaderEpoch(0).setIsr(inSync).setPartitionEpoch(1).setReplicas(replicas).setIsNew(true);
-=======
             LeaderAndIsrRequest.PartitionState partitionState = new LeaderAndIsrRequest.PartitionState()
                     .setControllerEpoch(0)
                     .setLeader(0)
@@ -244,7 +205,6 @@
                     .setPartitionEpoch(1)
                     .setReplicas(replicas)
                     .setIsNew(true);
->>>>>>> 9494bebe
 
             partition.makeFollower(partitionState, checkpoints, topicId, Option.empty());
         }
