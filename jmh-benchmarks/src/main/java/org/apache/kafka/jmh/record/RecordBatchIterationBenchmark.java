--- conflicted
+++ resolved
@@ -16,20 +16,9 @@
  */
 package org.apache.kafka.jmh.record;
 
-import org.apache.kafka.common.record.CompressionType;
-import org.apache.kafka.common.record.MemoryRecords;
-import org.apache.kafka.common.record.MutableRecordBatch;
-import org.apache.kafka.common.record.Record;
-import org.apache.kafka.common.record.RecordBatch;
+import org.apache.kafka.common.record.*;
 import org.apache.kafka.common.utils.CloseableIterator;
-import org.openjdk.jmh.annotations.Benchmark;
-import org.openjdk.jmh.annotations.Fork;
-import org.openjdk.jmh.annotations.Measurement;
-import org.openjdk.jmh.annotations.OperationsPerInvocation;
-import org.openjdk.jmh.annotations.Param;
-import org.openjdk.jmh.annotations.Scope;
-import org.openjdk.jmh.annotations.State;
-import org.openjdk.jmh.annotations.Warmup;
+import org.openjdk.jmh.annotations.*;
 import org.openjdk.jmh.infra.Blackhole;
 
 @State(Scope.Benchmark)
@@ -38,24 +27,14 @@
 @Measurement(iterations = 15)
 public class RecordBatchIterationBenchmark extends BaseRecordBatchBenchmark {
 
-	@Param(value = {"LZ4", "SNAPPY", "GZIP", "ZSTD", "NONE"})
-	private CompressionType compressionType = CompressionType.NONE;
+    @Param(value = {"LZ4", "SNAPPY", "GZIP", "ZSTD", "NONE"})
+    private CompressionType compressionType = CompressionType.NONE;
 
-	@Override
-	CompressionType compressionType() {
-		return compressionType;
-	}
+    @Override
+    CompressionType compressionType() {
+        return compressionType;
+    }
 
-<<<<<<< HEAD
-	@Benchmark
-	public void measureIteratorForBatchWithSingleMessage(Blackhole bh) throws IOException {
-		for (RecordBatch batch : MemoryRecords.readableRecords(singleBatchBuffer.duplicate()).batches()) {
-			try (CloseableIterator<Record> iterator = batch.streamingIterator(bufferSupplier)) {
-				while (iterator.hasNext())
-					bh.consume(iterator.next());
-			}
-		}
-=======
     @Benchmark
     public void measureIteratorForBatchWithSingleMessage(Blackhole bh) {
         for (RecordBatch batch : MemoryRecords.readableRecords(singleBatchBuffer.duplicate()).batches()) {
@@ -64,7 +43,6 @@
                     bh.consume(iterator.next());
             }
         }
->>>>>>> 15418db6
     }
 
     @OperationsPerInvocation(value = batchCount)
