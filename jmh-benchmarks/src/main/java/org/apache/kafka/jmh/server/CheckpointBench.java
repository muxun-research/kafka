/*
 * Licensed to the Apache Software Foundation (ASF) under one or more
 * contributor license agreements. See the NOTICE file distributed with
 * this work for additional information regarding copyright ownership.
 * The ASF licenses this file to You under the Apache License, Version 2.0
 * (the "License"); you may not use this file except in compliance with
 * the License. You may obtain a copy of the License at
 *
 *    http://www.apache.org/licenses/LICENSE-2.0
 *
 * Unless required by applicable law or agreed to in writing, software
 * distributed under the License is distributed on an "AS IS" BASIS,
 * WITHOUT WARRANTIES OR CONDITIONS OF ANY KIND, either express or implied.
 * See the License for the specific language governing permissions and
 * limitations under the License.
 */
package org.apache.kafka.jmh.server;

import kafka.cluster.Partition;
import kafka.log.LogManager;
import kafka.server.AlterPartitionManager;
import kafka.server.BrokerFeatures;
import kafka.server.BrokerTopicStats;
import kafka.server.KafkaConfig;
import org.apache.kafka.server.util.MockTime;
import org.apache.kafka.storage.internals.log.CleanerConfig;
import org.apache.kafka.storage.internals.log.LogConfig;
import org.apache.kafka.storage.internals.log.LogDirFailureChannel;
import kafka.server.MetadataCache;
import kafka.server.QuotaFactory;
import kafka.server.ReplicaManager;
import kafka.server.builders.ReplicaManagerBuilder;
import kafka.server.checkpoints.OffsetCheckpoints;
import kafka.server.metadata.MockConfigRepository;
import kafka.utils.TestUtils;
import org.apache.kafka.common.Uuid;
import org.apache.kafka.common.TopicPartition;
import org.apache.kafka.common.metrics.Metrics;
import org.apache.kafka.common.utils.Utils;
import org.apache.kafka.server.common.MetadataVersion;
import org.apache.kafka.server.util.KafkaScheduler;
import org.apache.kafka.server.util.Scheduler;
import org.openjdk.jmh.annotations.Benchmark;
import org.openjdk.jmh.annotations.Fork;
import org.openjdk.jmh.annotations.Level;
import org.openjdk.jmh.annotations.Measurement;
import org.openjdk.jmh.annotations.OutputTimeUnit;
import org.openjdk.jmh.annotations.Param;
import org.openjdk.jmh.annotations.Scope;
import org.openjdk.jmh.annotations.Setup;
import org.openjdk.jmh.annotations.State;
import org.openjdk.jmh.annotations.TearDown;
import org.openjdk.jmh.annotations.Threads;
import org.openjdk.jmh.annotations.Warmup;

import java.io.File;
import java.util.ArrayList;
import java.util.List;
import java.util.Properties;
import java.util.concurrent.TimeUnit;
import java.util.stream.Collectors;

import scala.collection.JavaConverters;
import scala.Option;

@Warmup(iterations = 5)
@Measurement(iterations = 5)
@Fork(3)
@OutputTimeUnit(TimeUnit.MILLISECONDS)
@State(value = Scope.Benchmark)
public class CheckpointBench {

<<<<<<< HEAD
	@Param({"100", "1000", "2000"})
	public int numTopics;

	@Param({"3"})
	public int numPartitions;

	private final String topicName = "foo";

	private Scheduler scheduler;

	private Metrics metrics;

	private MockTime time;

	private KafkaConfig brokerProperties;

	private ReplicaManager replicaManager;
	private QuotaFactory.QuotaManagers quotaManagers;
	private LogDirFailureChannel failureChannel;
	private LogManager logManager;
	private AlterIsrManager alterIsrManager;
	private final CachedConfigRepository configRepository = new CachedConfigRepository();


	@SuppressWarnings("deprecation")
	@Setup(Level.Trial)
	public void setup() {
		this.scheduler = new KafkaScheduler(1, "scheduler-thread", true);
		this.brokerProperties = KafkaConfig.fromProps(TestUtils.createBrokerConfig(
				0, TestUtils.MockZkConnect(), true, true, 9092, Option.empty(), Option.empty(),
				Option.empty(), true, false, 0, false, 0, false, 0, Option.empty(), 1, true, 1,
				(short) 1));
		this.metrics = new Metrics();
		this.time = new MockTime();
		this.failureChannel = new LogDirFailureChannel(brokerProperties.logDirs().size());
		final List<File> files =
				JavaConverters.seqAsJavaList(brokerProperties.logDirs()).stream().map(File::new).collect(Collectors.toList());
		this.logManager = TestUtils.createLogManager(JavaConverters.asScalaBuffer(files),
				LogConfig.apply(), new CachedConfigRepository(), CleanerConfig.apply(1, 4 * 1024 * 1024L, 0.9d,
						1024 * 1024, 32 * 1024 * 1024,
						Double.MAX_VALUE, 15 * 1000, true, "MD5"), time);
		scheduler.startup();
		final BrokerTopicStats brokerTopicStats = new BrokerTopicStats();
		final MetadataCache metadataCache =
				MetadataCache.zkMetadataCache(this.brokerProperties.brokerId());
		this.quotaManagers =
				QuotaFactory.instantiate(this.brokerProperties,
						this.metrics,
						this.time, "");

		this.alterIsrManager = TestUtils.createAlterIsrManager();
		this.replicaManager = new ReplicaManager(
				this.brokerProperties,
				this.metrics,
				this.time,
				Option.empty(),
				this.scheduler,
				this.logManager,
				new AtomicBoolean(false),
				this.quotaManagers,
				brokerTopicStats,
				metadataCache,
				this.failureChannel,
				alterIsrManager,
				configRepository,
				Option.empty());
		replicaManager.startup();

		List<TopicPartition> topicPartitions = new ArrayList<>();
		for (int topicNum = 0; topicNum < numTopics; topicNum++) {
			final String topicName = this.topicName + "-" + topicNum;
			for (int partitionNum = 0; partitionNum < numPartitions; partitionNum++) {
				topicPartitions.add(new TopicPartition(topicName, partitionNum));
			}
		}

		OffsetCheckpoints checkpoints = (logDir, topicPartition) -> Option.apply(0L);
		for (TopicPartition topicPartition : topicPartitions) {
			final Partition partition = this.replicaManager.createPartition(topicPartition);
			partition.createLogIfNotExists(true, false, checkpoints, Option.apply(Uuid.randomUuid()));
		}

		replicaManager.checkpointHighWatermarks();
	}

	@TearDown(Level.Trial)
	public void tearDown() throws Exception {
		this.replicaManager.shutdown(false);
		this.metrics.close();
		this.scheduler.shutdown();
		this.quotaManagers.shutdown();
		for (File dir : JavaConverters.asJavaCollection(logManager.liveLogDirs())) {
			Utils.delete(dir);
		}
	}


	@Benchmark
	@Threads(1)
	public void measureCheckpointHighWatermarks() {
		this.replicaManager.checkpointHighWatermarks();
	}

	@Benchmark
	@Threads(1)
	public void measureCheckpointLogStartOffsets() {
		this.logManager.checkpointLogStartOffsets();
	}
=======
    @Param({"100", "1000", "2000"})
    public int numTopics;

    @Param({"3"})
    public int numPartitions;

    private final String topicName = "foo";

    private Scheduler scheduler;

    private Metrics metrics;

    private MockTime time;

    private KafkaConfig brokerProperties;

    private ReplicaManager replicaManager;
    private QuotaFactory.QuotaManagers quotaManagers;
    private LogDirFailureChannel failureChannel;
    private LogManager logManager;
    private AlterPartitionManager alterPartitionManager;


    @SuppressWarnings("deprecation")
    @Setup(Level.Trial)
    public void setup() {
        this.scheduler = new KafkaScheduler(1, true, "scheduler-thread");
        this.brokerProperties = KafkaConfig.fromProps(TestUtils.createBrokerConfig(
                0, TestUtils.MockZkConnect(), true, true, 9092, Option.empty(), Option.empty(),
                Option.empty(), true, false, 0, false, 0, false, 0, Option.empty(), 1, true, 1,
                (short) 1, false));
        this.metrics = new Metrics();
        this.time = new MockTime();
        this.failureChannel = new LogDirFailureChannel(brokerProperties.logDirs().size());
        final List<File> files =
            JavaConverters.seqAsJavaList(brokerProperties.logDirs()).stream().map(File::new).collect(Collectors.toList());
        this.logManager = TestUtils.createLogManager(JavaConverters.asScalaBuffer(files),
                new LogConfig(new Properties()), new MockConfigRepository(), new CleanerConfig(1, 4 * 1024 * 1024L, 0.9d,
                        1024 * 1024, 32 * 1024 * 1024, Double.MAX_VALUE, 15 * 1000, true), time, MetadataVersion.latest(), 4, false);
        scheduler.startup();
        final BrokerTopicStats brokerTopicStats = new BrokerTopicStats();
        final MetadataCache metadataCache =
                MetadataCache.zkMetadataCache(this.brokerProperties.brokerId(),
                    this.brokerProperties.interBrokerProtocolVersion(),
                    BrokerFeatures.createEmpty(), null);
        this.quotaManagers =
                QuotaFactory.instantiate(this.brokerProperties,
                        this.metrics,
                        this.time, "");

        this.alterPartitionManager = TestUtils.createAlterIsrManager();
        this.replicaManager = new ReplicaManagerBuilder().
            setConfig(brokerProperties).
            setMetrics(metrics).
            setTime(time).
            setScheduler(scheduler).
            setLogManager(logManager).
            setQuotaManagers(quotaManagers).
            setBrokerTopicStats(brokerTopicStats).
            setMetadataCache(metadataCache).
            setLogDirFailureChannel(failureChannel).
            setAlterPartitionManager(alterPartitionManager).
            build();
        replicaManager.startup();

        List<TopicPartition> topicPartitions = new ArrayList<>();
        for (int topicNum = 0; topicNum < numTopics; topicNum++) {
            final String topicName = this.topicName + "-" + topicNum;
            for (int partitionNum = 0; partitionNum < numPartitions; partitionNum++) {
                topicPartitions.add(new TopicPartition(topicName, partitionNum));
            }
        }

        OffsetCheckpoints checkpoints = (logDir, topicPartition) -> Option.apply(0L);
        for (TopicPartition topicPartition : topicPartitions) {
            final Partition partition = this.replicaManager.createPartition(topicPartition);
            partition.createLogIfNotExists(true, false, checkpoints, Option.apply(Uuid.randomUuid()));
        }

        replicaManager.checkpointHighWatermarks();
    }

    @TearDown(Level.Trial)
    public void tearDown() throws Exception {
        this.replicaManager.shutdown(false);
        this.metrics.close();
        this.scheduler.shutdown();
        this.quotaManagers.shutdown();
        for (File dir : JavaConverters.asJavaCollection(logManager.liveLogDirs())) {
            Utils.delete(dir);
        }
    }


    @Benchmark
    @Threads(1)
    public void measureCheckpointHighWatermarks() {
        this.replicaManager.checkpointHighWatermarks();
    }

    @Benchmark
    @Threads(1)
    public void measureCheckpointLogStartOffsets() {
        this.logManager.checkpointLogStartOffsets();
    }
>>>>>>> 15418db6
}<|MERGE_RESOLUTION|>--- conflicted
+++ resolved
@@ -18,40 +18,25 @@
 
 import kafka.cluster.Partition;
 import kafka.log.LogManager;
-import kafka.server.AlterPartitionManager;
-import kafka.server.BrokerFeatures;
-import kafka.server.BrokerTopicStats;
-import kafka.server.KafkaConfig;
-import org.apache.kafka.server.util.MockTime;
-import org.apache.kafka.storage.internals.log.CleanerConfig;
-import org.apache.kafka.storage.internals.log.LogConfig;
-import org.apache.kafka.storage.internals.log.LogDirFailureChannel;
-import kafka.server.MetadataCache;
-import kafka.server.QuotaFactory;
-import kafka.server.ReplicaManager;
+import kafka.server.*;
 import kafka.server.builders.ReplicaManagerBuilder;
 import kafka.server.checkpoints.OffsetCheckpoints;
 import kafka.server.metadata.MockConfigRepository;
 import kafka.utils.TestUtils;
+import org.apache.kafka.common.TopicPartition;
 import org.apache.kafka.common.Uuid;
-import org.apache.kafka.common.TopicPartition;
 import org.apache.kafka.common.metrics.Metrics;
 import org.apache.kafka.common.utils.Utils;
 import org.apache.kafka.server.common.MetadataVersion;
 import org.apache.kafka.server.util.KafkaScheduler;
+import org.apache.kafka.server.util.MockTime;
 import org.apache.kafka.server.util.Scheduler;
-import org.openjdk.jmh.annotations.Benchmark;
-import org.openjdk.jmh.annotations.Fork;
-import org.openjdk.jmh.annotations.Level;
-import org.openjdk.jmh.annotations.Measurement;
-import org.openjdk.jmh.annotations.OutputTimeUnit;
-import org.openjdk.jmh.annotations.Param;
-import org.openjdk.jmh.annotations.Scope;
-import org.openjdk.jmh.annotations.Setup;
-import org.openjdk.jmh.annotations.State;
-import org.openjdk.jmh.annotations.TearDown;
-import org.openjdk.jmh.annotations.Threads;
-import org.openjdk.jmh.annotations.Warmup;
+import org.apache.kafka.storage.internals.log.CleanerConfig;
+import org.apache.kafka.storage.internals.log.LogConfig;
+import org.apache.kafka.storage.internals.log.LogDirFailureChannel;
+import org.openjdk.jmh.annotations.*;
+import scala.Option;
+import scala.collection.JavaConverters;
 
 import java.io.File;
 import java.util.ArrayList;
@@ -60,9 +45,6 @@
 import java.util.concurrent.TimeUnit;
 import java.util.stream.Collectors;
 
-import scala.collection.JavaConverters;
-import scala.Option;
-
 @Warmup(iterations = 5)
 @Measurement(iterations = 5)
 @Fork(3)
@@ -70,116 +52,6 @@
 @State(value = Scope.Benchmark)
 public class CheckpointBench {
 
-<<<<<<< HEAD
-	@Param({"100", "1000", "2000"})
-	public int numTopics;
-
-	@Param({"3"})
-	public int numPartitions;
-
-	private final String topicName = "foo";
-
-	private Scheduler scheduler;
-
-	private Metrics metrics;
-
-	private MockTime time;
-
-	private KafkaConfig brokerProperties;
-
-	private ReplicaManager replicaManager;
-	private QuotaFactory.QuotaManagers quotaManagers;
-	private LogDirFailureChannel failureChannel;
-	private LogManager logManager;
-	private AlterIsrManager alterIsrManager;
-	private final CachedConfigRepository configRepository = new CachedConfigRepository();
-
-
-	@SuppressWarnings("deprecation")
-	@Setup(Level.Trial)
-	public void setup() {
-		this.scheduler = new KafkaScheduler(1, "scheduler-thread", true);
-		this.brokerProperties = KafkaConfig.fromProps(TestUtils.createBrokerConfig(
-				0, TestUtils.MockZkConnect(), true, true, 9092, Option.empty(), Option.empty(),
-				Option.empty(), true, false, 0, false, 0, false, 0, Option.empty(), 1, true, 1,
-				(short) 1));
-		this.metrics = new Metrics();
-		this.time = new MockTime();
-		this.failureChannel = new LogDirFailureChannel(brokerProperties.logDirs().size());
-		final List<File> files =
-				JavaConverters.seqAsJavaList(brokerProperties.logDirs()).stream().map(File::new).collect(Collectors.toList());
-		this.logManager = TestUtils.createLogManager(JavaConverters.asScalaBuffer(files),
-				LogConfig.apply(), new CachedConfigRepository(), CleanerConfig.apply(1, 4 * 1024 * 1024L, 0.9d,
-						1024 * 1024, 32 * 1024 * 1024,
-						Double.MAX_VALUE, 15 * 1000, true, "MD5"), time);
-		scheduler.startup();
-		final BrokerTopicStats brokerTopicStats = new BrokerTopicStats();
-		final MetadataCache metadataCache =
-				MetadataCache.zkMetadataCache(this.brokerProperties.brokerId());
-		this.quotaManagers =
-				QuotaFactory.instantiate(this.brokerProperties,
-						this.metrics,
-						this.time, "");
-
-		this.alterIsrManager = TestUtils.createAlterIsrManager();
-		this.replicaManager = new ReplicaManager(
-				this.brokerProperties,
-				this.metrics,
-				this.time,
-				Option.empty(),
-				this.scheduler,
-				this.logManager,
-				new AtomicBoolean(false),
-				this.quotaManagers,
-				brokerTopicStats,
-				metadataCache,
-				this.failureChannel,
-				alterIsrManager,
-				configRepository,
-				Option.empty());
-		replicaManager.startup();
-
-		List<TopicPartition> topicPartitions = new ArrayList<>();
-		for (int topicNum = 0; topicNum < numTopics; topicNum++) {
-			final String topicName = this.topicName + "-" + topicNum;
-			for (int partitionNum = 0; partitionNum < numPartitions; partitionNum++) {
-				topicPartitions.add(new TopicPartition(topicName, partitionNum));
-			}
-		}
-
-		OffsetCheckpoints checkpoints = (logDir, topicPartition) -> Option.apply(0L);
-		for (TopicPartition topicPartition : topicPartitions) {
-			final Partition partition = this.replicaManager.createPartition(topicPartition);
-			partition.createLogIfNotExists(true, false, checkpoints, Option.apply(Uuid.randomUuid()));
-		}
-
-		replicaManager.checkpointHighWatermarks();
-	}
-
-	@TearDown(Level.Trial)
-	public void tearDown() throws Exception {
-		this.replicaManager.shutdown(false);
-		this.metrics.close();
-		this.scheduler.shutdown();
-		this.quotaManagers.shutdown();
-		for (File dir : JavaConverters.asJavaCollection(logManager.liveLogDirs())) {
-			Utils.delete(dir);
-		}
-	}
-
-
-	@Benchmark
-	@Threads(1)
-	public void measureCheckpointHighWatermarks() {
-		this.replicaManager.checkpointHighWatermarks();
-	}
-
-	@Benchmark
-	@Threads(1)
-	public void measureCheckpointLogStartOffsets() {
-		this.logManager.checkpointLogStartOffsets();
-	}
-=======
     @Param({"100", "1000", "2000"})
     public int numTopics;
 
@@ -207,42 +79,19 @@
     @Setup(Level.Trial)
     public void setup() {
         this.scheduler = new KafkaScheduler(1, true, "scheduler-thread");
-        this.brokerProperties = KafkaConfig.fromProps(TestUtils.createBrokerConfig(
-                0, TestUtils.MockZkConnect(), true, true, 9092, Option.empty(), Option.empty(),
-                Option.empty(), true, false, 0, false, 0, false, 0, Option.empty(), 1, true, 1,
-                (short) 1, false));
+        this.brokerProperties = KafkaConfig.fromProps(TestUtils.createBrokerConfig(0, TestUtils.MockZkConnect(), true, true, 9092, Option.empty(), Option.empty(), Option.empty(), true, false, 0, false, 0, false, 0, Option.empty(), 1, true, 1, (short) 1, false));
         this.metrics = new Metrics();
         this.time = new MockTime();
         this.failureChannel = new LogDirFailureChannel(brokerProperties.logDirs().size());
-        final List<File> files =
-            JavaConverters.seqAsJavaList(brokerProperties.logDirs()).stream().map(File::new).collect(Collectors.toList());
-        this.logManager = TestUtils.createLogManager(JavaConverters.asScalaBuffer(files),
-                new LogConfig(new Properties()), new MockConfigRepository(), new CleanerConfig(1, 4 * 1024 * 1024L, 0.9d,
-                        1024 * 1024, 32 * 1024 * 1024, Double.MAX_VALUE, 15 * 1000, true), time, MetadataVersion.latest(), 4, false);
+        final List<File> files = JavaConverters.seqAsJavaList(brokerProperties.logDirs()).stream().map(File::new).collect(Collectors.toList());
+        this.logManager = TestUtils.createLogManager(JavaConverters.asScalaBuffer(files), new LogConfig(new Properties()), new MockConfigRepository(), new CleanerConfig(1, 4 * 1024 * 1024L, 0.9d, 1024 * 1024, 32 * 1024 * 1024, Double.MAX_VALUE, 15 * 1000, true), time, MetadataVersion.latest(), 4, false);
         scheduler.startup();
         final BrokerTopicStats brokerTopicStats = new BrokerTopicStats();
-        final MetadataCache metadataCache =
-                MetadataCache.zkMetadataCache(this.brokerProperties.brokerId(),
-                    this.brokerProperties.interBrokerProtocolVersion(),
-                    BrokerFeatures.createEmpty(), null);
-        this.quotaManagers =
-                QuotaFactory.instantiate(this.brokerProperties,
-                        this.metrics,
-                        this.time, "");
+        final MetadataCache metadataCache = MetadataCache.zkMetadataCache(this.brokerProperties.brokerId(), this.brokerProperties.interBrokerProtocolVersion(), BrokerFeatures.createEmpty(), null);
+        this.quotaManagers = QuotaFactory.instantiate(this.brokerProperties, this.metrics, this.time, "");
 
         this.alterPartitionManager = TestUtils.createAlterIsrManager();
-        this.replicaManager = new ReplicaManagerBuilder().
-            setConfig(brokerProperties).
-            setMetrics(metrics).
-            setTime(time).
-            setScheduler(scheduler).
-            setLogManager(logManager).
-            setQuotaManagers(quotaManagers).
-            setBrokerTopicStats(brokerTopicStats).
-            setMetadataCache(metadataCache).
-            setLogDirFailureChannel(failureChannel).
-            setAlterPartitionManager(alterPartitionManager).
-            build();
+        this.replicaManager = new ReplicaManagerBuilder().setConfig(brokerProperties).setMetrics(metrics).setTime(time).setScheduler(scheduler).setLogManager(logManager).setQuotaManagers(quotaManagers).setBrokerTopicStats(brokerTopicStats).setMetadataCache(metadataCache).setLogDirFailureChannel(failureChannel).setAlterPartitionManager(alterPartitionManager).build();
         replicaManager.startup();
 
         List<TopicPartition> topicPartitions = new ArrayList<>();
@@ -285,5 +134,4 @@
     public void measureCheckpointLogStartOffsets() {
         this.logManager.checkpointLogStartOffsets();
     }
->>>>>>> 15418db6
 }