--- conflicted
+++ resolved
@@ -18,21 +18,14 @@
 
 import kafka.cluster.Partition;
 import kafka.log.LogManager;
-<<<<<<< HEAD
-import kafka.server.*;
-=======
 import kafka.server.AlterPartitionManager;
 import kafka.server.KafkaConfig;
 import kafka.server.MetadataCache;
 import kafka.server.QuotaFactory;
 import kafka.server.ReplicaManager;
->>>>>>> 9494bebe
 import kafka.server.builders.ReplicaManagerBuilder;
 import kafka.utils.TestUtils;
-<<<<<<< HEAD
-=======
 
->>>>>>> 9494bebe
 import org.apache.kafka.common.TopicPartition;
 import org.apache.kafka.common.Uuid;
 import org.apache.kafka.common.metrics.Metrics;
@@ -42,14 +35,6 @@
 import org.apache.kafka.server.util.KafkaScheduler;
 import org.apache.kafka.server.util.MockTime;
 import org.apache.kafka.server.util.Scheduler;
-<<<<<<< HEAD
-import org.apache.kafka.storage.internals.log.CleanerConfig;
-import org.apache.kafka.storage.internals.log.LogConfig;
-import org.apache.kafka.storage.internals.log.LogDirFailureChannel;
-import org.openjdk.jmh.annotations.*;
-import scala.Option;
-import scala.collection.JavaConverters;
-=======
 import org.apache.kafka.storage.internals.checkpoint.OffsetCheckpoints;
 import org.apache.kafka.storage.internals.log.CleanerConfig;
 import org.apache.kafka.storage.internals.log.LogConfig;
@@ -68,7 +53,6 @@
 import org.openjdk.jmh.annotations.TearDown;
 import org.openjdk.jmh.annotations.Threads;
 import org.openjdk.jmh.annotations.Warmup;
->>>>>>> 9494bebe
 
 import java.io.File;
 import java.util.ArrayList;
@@ -78,14 +62,11 @@
 import java.util.concurrent.TimeUnit;
 import java.util.stream.Collectors;
 
-<<<<<<< HEAD
-=======
 import scala.Option;
 import scala.jdk.javaapi.CollectionConverters;
 
 import static org.apache.kafka.server.common.KRaftVersion.KRAFT_VERSION_1;
 
->>>>>>> 9494bebe
 @Warmup(iterations = 5)
 @Measurement(iterations = 5)
 @Fork(3)
@@ -119,18 +100,6 @@
     @Setup(Level.Trial)
     public void setup() {
         this.scheduler = new KafkaScheduler(1, true, "scheduler-thread");
-<<<<<<< HEAD
-        this.brokerProperties = KafkaConfig.fromProps(TestUtils.createBrokerConfig(0, TestUtils.MockZkConnect(), true, true, 9092, Option.empty(), Option.empty(), Option.empty(), true, false, 0, false, 0, false, 0, Option.empty(), 1, true, 1, (short) 1, false));
-        this.metrics = new Metrics();
-        this.time = new MockTime();
-        this.failureChannel = new LogDirFailureChannel(brokerProperties.logDirs().size());
-        final List<File> files = JavaConverters.seqAsJavaList(brokerProperties.logDirs()).stream().map(File::new).collect(Collectors.toList());
-        this.logManager = TestUtils.createLogManager(JavaConverters.asScalaBuffer(files), new LogConfig(new Properties()), new MockConfigRepository(), new CleanerConfig(1, 4 * 1024 * 1024L, 0.9d, 1024 * 1024, 32 * 1024 * 1024, Double.MAX_VALUE, 15 * 1000, true), time, MetadataVersion.latest(), 4, false);
-        scheduler.startup();
-        final BrokerTopicStats brokerTopicStats = new BrokerTopicStats();
-        final MetadataCache metadataCache = MetadataCache.zkMetadataCache(this.brokerProperties.brokerId(), this.brokerProperties.interBrokerProtocolVersion(), BrokerFeatures.createEmpty(), null);
-        this.quotaManagers = QuotaFactory.instantiate(this.brokerProperties, this.metrics, this.time, "");
-=======
         this.brokerProperties = KafkaConfig.fromProps(TestUtils.createBrokerConfig(
                 0, true, true, 9092, Option.empty(), Option.empty(),
                 Option.empty(), true, false, 0, false, 0, false, 0, Option.empty(), 1, true, 1,
@@ -151,10 +120,20 @@
                 QuotaFactory.instantiate(this.brokerProperties,
                         this.metrics,
                         this.time, "");
->>>>>>> 9494bebe
 
         this.alterPartitionManager = TestUtils.createAlterIsrManager();
-        this.replicaManager = new ReplicaManagerBuilder().setConfig(brokerProperties).setMetrics(metrics).setTime(time).setScheduler(scheduler).setLogManager(logManager).setQuotaManagers(quotaManagers).setBrokerTopicStats(brokerTopicStats).setMetadataCache(metadataCache).setLogDirFailureChannel(failureChannel).setAlterPartitionManager(alterPartitionManager).build();
+        this.replicaManager = new ReplicaManagerBuilder().
+            setConfig(brokerProperties).
+            setMetrics(metrics).
+            setTime(time).
+            setScheduler(scheduler).
+            setLogManager(logManager).
+            setQuotaManagers(quotaManagers).
+            setBrokerTopicStats(brokerTopicStats).
+            setMetadataCache(metadataCache).
+            setLogDirFailureChannel(failureChannel).
+            setAlterPartitionManager(alterPartitionManager).
+            build();
         replicaManager.startup();
 
         List<TopicPartition> topicPartitions = new ArrayList<>();
