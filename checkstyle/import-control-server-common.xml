--- conflicted
+++ resolved
@@ -23,22 +23,6 @@
     <!-- THINK HARD ABOUT THE LAYERING OF THE PROJECT BEFORE CHANGING THIS FILE -->
 
     <!-- common library dependencies -->
-<<<<<<< HEAD
-    <allow pkg="java"/>
-    <allow pkg="javax.management"/>
-    <allow pkg="org.slf4j"/>
-    <allow pkg="org.junit"/>
-    <allow pkg="org.opentest4j"/>
-    <allow pkg="org.hamcrest"/>
-    <allow pkg="org.mockito"/>
-    <allow pkg="org.easymock"/>
-    <allow pkg="org.powermock"/>
-    <allow pkg="java.security"/>
-    <allow pkg="javax.net.ssl"/>
-    <allow pkg="javax.security"/>
-    <allow pkg="org.ietf.jgss"/>
-    <allow pkg="net.jqwik.api"/>
-=======
     <allow pkg="java" />
     <allow pkg="javax.management" />
     <allow pkg="org.slf4j" />
@@ -49,20 +33,11 @@
     <allow pkg="javax.net.ssl" />
     <allow pkg="javax.security" />
     <allow pkg="net.jqwik.api" />
->>>>>>> 9494bebe
 
     <!-- no one depends on the server -->
-    <disallow pkg="kafka"/>
+    <disallow pkg="kafka" />
 
     <!-- anyone can use public classes -->
-<<<<<<< HEAD
-    <allow pkg="org.apache.kafka.common" exact-match="true"/>
-    <allow pkg="org.apache.kafka.common.security"/>
-    <allow pkg="org.apache.kafka.common.serialization"/>
-    <allow pkg="org.apache.kafka.common.utils"/>
-    <allow pkg="org.apache.kafka.common.errors" exact-match="true"/>
-    <allow pkg="org.apache.kafka.common.memory"/>
-=======
     <allow pkg="org.apache.kafka.common" exact-match="true" />
     <allow pkg="org.apache.kafka.common.security" />
     <allow pkg="org.apache.kafka.common.serialization" />
@@ -70,13 +45,12 @@
     <allow pkg="org.apache.kafka.common.errors" exact-match="true" />
     <allow pkg="org.apache.kafka.common.memory" />
     <allow pkg="org.apache.kafka.common.test.api" />
->>>>>>> 9494bebe
 
     <!-- persistent collection factories/non-library-specific wrappers -->
-    <allow pkg="org.apache.kafka.server.immutable" exact-match="true"/>
+    <allow pkg="org.apache.kafka.server.immutable" exact-match="true" />
 
     <subpackage name="queue">
-        <allow pkg="org.apache.kafka.test"/>
+        <allow pkg="org.apache.kafka.test" />
     </subpackage>
 
     <subpackage name="metadata">
@@ -94,34 +68,30 @@
     </subpackage>
 
     <subpackage name="server">
-        <allow pkg="org.apache.kafka.common"/>
-        <allow pkg="joptsimple"/>
+        <allow pkg="org.apache.kafka.common" />
+        <allow pkg="joptsimple" />
 
         <subpackage name="common">
-<<<<<<< HEAD
-            <allow pkg="org.apache.kafka.server.common"/>
-=======
             <allow pkg="org.apache.kafka.server.common" />
             <allow pkg="org.apache.kafka.clients" />
->>>>>>> 9494bebe
         </subpackage>
 
         <subpackage name="immutable">
             <allow pkg="org.apache.kafka.server.util"/>
             <!-- only the factory package can use persistent collection library-specific wrapper implementations -->
             <!-- the library-specific wrapper implementation for PCollections -->
-            <allow pkg="org.apache.kafka.server.immutable.pcollections"/>
+            <allow pkg="org.apache.kafka.server.immutable.pcollections" />
             <subpackage name="pcollections">
-                <allow pkg="org.pcollections"/>
+                <allow pkg="org.pcollections" />
             </subpackage>
         </subpackage>
 
         <subpackage name="metrics">
-            <allow pkg="com.yammer.metrics"/>
+            <allow pkg="com.yammer.metrics" />
         </subpackage>
 
         <subpackage name="network">
-            <allow pkg="org.apache.kafka.server.authorizer"/>
+            <allow pkg="org.apache.kafka.server.authorizer" />
         </subpackage>
 
         <subpackage name="purgatory">
@@ -141,12 +111,6 @@
         <subpackage name="util">
             <!-- InterBrokerSendThread uses some clients classes that are not part of the public -->
             <!-- API but are still relatively common -->
-<<<<<<< HEAD
-            <allow class="org.apache.kafka.clients.ClientRequest"/>
-            <allow class="org.apache.kafka.clients.ClientResponse"/>
-            <allow class="org.apache.kafka.clients.KafkaClient"/>
-            <allow class="org.apache.kafka.clients.RequestCompletionHandler"/>
-=======
             <allow class="org.apache.kafka.clients.admin.AdminClientConfig" />
             <allow class="org.apache.kafka.clients.ClientRequest" />
             <allow class="org.apache.kafka.clients.ClientResponse" />
@@ -155,19 +119,12 @@
             <allow class="org.apache.kafka.clients.CommonClientConfigs" />
             <allow pkg="com.fasterxml.jackson" />
             <allow pkg="org.apache.kafka.server.util.json" />
->>>>>>> 9494bebe
 
             <allow class="org.apache.kafka.server.util.TopicFilter.IncludeList" />
             <allow class="org.apache.kafka.test.TestUtils" />
             <subpackage name="timer">
-<<<<<<< HEAD
-                <allow class="org.apache.kafka.server.util.MockTime"/>
-                <allow class="org.apache.kafka.server.util.ShutdownableThread"/>
-                <allow class="org.apache.kafka.test.TestUtils"/>
-=======
                 <allow class="org.apache.kafka.server.util.MockTime" />
                 <allow class="org.apache.kafka.server.util.ShutdownableThread" />
->>>>>>> 9494bebe
             </subpackage>
         </subpackage>
         <subpackage name="config">
