--- conflicted
+++ resolved
@@ -20,24 +20,17 @@
 
 <import-control pkg="kafka">
 
-  <!-- THINK HARD ABOUT THE LAYERING OF THE PROJECT BEFORE CHANGING THIS FILE -->
+    <!-- THINK HARD ABOUT THE LAYERING OF THE PROJECT BEFORE CHANGING THIS FILE -->
 
-  <!-- common library dependencies -->
-  <allow pkg="java" />
-  <allow pkg="scala" />
-  <allow pkg="javax.management" />
-  <allow pkg="org.slf4j" />
-  <allow pkg="org.junit" />
-<<<<<<< HEAD
-    <allow pkg="org.easymock"/>
+    <!-- common library dependencies -->
+    <allow pkg="java"/>
+    <allow pkg="scala"/>
+    <allow pkg="javax.management"/>
+    <allow pkg="org.slf4j"/>
+    <allow pkg="org.junit"/>
     <allow pkg="java.security"/>
     <allow pkg="javax.net.ssl"/>
     <allow pkg="javax.security"/>
-=======
-  <allow pkg="java.security" />
-  <allow pkg="javax.net.ssl" />
-  <allow pkg="javax.security" />
->>>>>>> 15418db6
 
     <allow pkg="kafka.common"/>
     <allow pkg="kafka.utils"/>
@@ -49,7 +42,6 @@
     <disallow class="com.yammer.metrics.Metrics"/>
     <allow pkg="com.yammer.metrics"/>
 
-<<<<<<< HEAD
     <subpackage name="testkit">
         <allow pkg="kafka.metrics"/>
         <allow pkg="kafka.raft"/>
@@ -61,89 +53,53 @@
         <allow pkg="org.apache.kafka.test"/>
         <allow pkg="org.apache.kafka.metadata"/>
         <allow pkg="org.apache.kafka.metalog"/>
+        <allow pkg="org.apache.kafka.server.common"/>
+        <allow pkg="org.apache.kafka.server.fault"/>
     </subpackage>
-=======
-  <subpackage name="testkit">
-    <allow pkg="kafka.metrics"/>
-    <allow pkg="kafka.raft"/>
-    <allow pkg="kafka.server"/>
-    <allow pkg="kafka.tools"/>
-    <allow pkg="org.apache.kafka.clients"/>
-    <allow pkg="org.apache.kafka.controller"/>
-    <allow pkg="org.apache.kafka.raft"/>
-    <allow pkg="org.apache.kafka.test"/>
-    <allow pkg="org.apache.kafka.metadata" />
-    <allow pkg="org.apache.kafka.metalog" />
-    <allow pkg="org.apache.kafka.server.common" />
-    <allow pkg="org.apache.kafka.server.fault" />
-  </subpackage>
-
-  <subpackage name="tools">
-    <allow pkg="org.apache.kafka.clients.admin" />
-    <allow pkg="kafka.admin" />
-    <allow pkg="org.apache.kafka.clients.consumer" />
-    <allow pkg="org.apache.kafka.server.util" />
-    <allow pkg="joptsimple" />
-  </subpackage>
->>>>>>> 15418db6
 
     <subpackage name="tools">
         <allow pkg="org.apache.kafka.clients.admin"/>
         <allow pkg="kafka.admin"/>
+        <allow pkg="org.apache.kafka.clients.consumer"/>
+        <allow pkg="org.apache.kafka.server.util"/>
         <allow pkg="joptsimple"/>
-        <allow pkg="org.apache.kafka.clients.consumer"/>
     </subpackage>
 
     <subpackage name="coordinator">
         <allow class="kafka.server.MetadataCache"/>
     </subpackage>
 
-<<<<<<< HEAD
     <subpackage name="examples">
         <allow pkg="org.apache.kafka.clients"/>
-=======
-  <subpackage name="log.remote">
-    <allow pkg="org.apache.kafka.server.common" />
-    <allow pkg="org.apache.kafka.server.log.remote" />
-    <allow pkg="org.apache.kafka.storage.internals" />
-    <allow pkg="kafka.log" />
-    <allow pkg="kafka.cluster" />
-    <allow pkg="kafka.server" />
-    <allow pkg="org.mockito" />
-    <allow pkg="org.apache.kafka.test" />
-  </subpackage>
+    </subpackage>
 
-  <subpackage name="server">
-    <allow pkg="kafka" />
-    <allow pkg="org.apache.kafka" />
-  </subpackage>
+    <subpackage name="log.remote">
+        <allow pkg="org.apache.kafka.server.common"/>
+        <allow pkg="org.apache.kafka.server.log.remote"/>
+        <allow pkg="org.apache.kafka.storage.internals"/>
+        <allow pkg="kafka.log"/>
+        <allow pkg="kafka.cluster"/>
+        <allow pkg="kafka.server"/>
+        <allow pkg="org.mockito"/>
+        <allow pkg="org.apache.kafka.test"/>
+    </subpackage>
 
-  <subpackage name="test">
-    <allow pkg="org.apache.kafka.controller"/>
-    <allow pkg="org.apache.kafka.metadata"/>
-    <allow pkg="org.apache.kafka.server.authorizer"/>
-    <allow pkg="org.apache.kafka.server.common" />
-    <allow pkg="kafka.test.annotation"/>
-    <allow pkg="kafka.test.junit"/>
-    <allow pkg="kafka.network"/>
-    <allow pkg="kafka.api"/>
-    <allow pkg="kafka.server"/>
-    <allow pkg="kafka.zk" />
-    <allow pkg="org.apache.kafka.clients.admin"/>
-    <allow pkg="integration.kafka.server" class="IntegrationTestHelper"/>
-    <subpackage name="annotation">
-      <allow pkg="kafka.test"/>
->>>>>>> 15418db6
+    <subpackage name="server">
+        <allow pkg="kafka"/>
+        <allow pkg="org.apache.kafka"/>
     </subpackage>
 
     <subpackage name="test">
         <allow pkg="org.apache.kafka.controller"/>
         <allow pkg="org.apache.kafka.metadata"/>
+        <allow pkg="org.apache.kafka.server.authorizer"/>
+        <allow pkg="org.apache.kafka.server.common"/>
         <allow pkg="kafka.test.annotation"/>
         <allow pkg="kafka.test.junit"/>
         <allow pkg="kafka.network"/>
         <allow pkg="kafka.api"/>
         <allow pkg="kafka.server"/>
+        <allow pkg="kafka.zk"/>
         <allow pkg="org.apache.kafka.clients.admin"/>
         <allow pkg="integration.kafka.server" class="IntegrationTestHelper"/>
         <subpackage name="annotation">
