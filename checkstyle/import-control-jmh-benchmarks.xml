--- conflicted
+++ resolved
@@ -53,12 +53,8 @@
     <allow pkg="org.apache.kafka.coordinator.group"/>
     <allow pkg="org.apache.kafka.image"/>
     <allow pkg="org.apache.kafka.metadata"/>
-<<<<<<< HEAD
     <allow pkg="org.apache.kafka.timeline"/>
-=======
-    <allow pkg="org.apache.kafka.timeline" />
-    <allow pkg="org.apache.kafka.connect" />
->>>>>>> 15418db6
+    <allow pkg="org.apache.kafka.connect"/>
 
     <subpackage name="cache">
     </subpackage>
