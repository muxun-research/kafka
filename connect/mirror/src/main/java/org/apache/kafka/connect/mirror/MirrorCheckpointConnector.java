--- conflicted
+++ resolved
@@ -35,16 +35,17 @@
 import org.slf4j.Logger;
 import org.slf4j.LoggerFactory;
 
-import java.util.*;
+import java.util.ArrayList;
+import java.util.Collection;
+import java.util.Collections;
+import java.util.HashSet;
+import java.util.List;
+import java.util.Map;
+import java.util.Set;
 import java.util.concurrent.ExecutionException;
 import java.util.stream.Collectors;
 import java.util.stream.IntStream;
 
-<<<<<<< HEAD
-/**
- * Replicate consumer group state between clusters. Emits checkpoint records.
- * @see MirrorCheckpointConfig for supported config properties.
-=======
 import static org.apache.kafka.connect.mirror.Checkpoint.CONSUMER_GROUP_ID_KEY;
 import static org.apache.kafka.connect.mirror.MirrorUtils.TOPIC_KEY;
 import static org.apache.kafka.connect.mirror.MirrorUtils.adminCall;
@@ -52,7 +53,6 @@
 /** Replicate consumer group state between clusters. Emits checkpoint records.
  *
  *  @see MirrorCheckpointConfig for supported config properties.
->>>>>>> 9494bebe
  */
 public class MirrorCheckpointConnector extends SourceConnector {
 
@@ -91,14 +91,8 @@
         scheduler = new Scheduler(getClass(), config.entityLabel(), config.adminTimeout());
         scheduler.execute(this::createInternalTopics, "creating internal topics");
         scheduler.execute(this::loadInitialConsumerGroups, "loading initial consumer groups");
-<<<<<<< HEAD
-        scheduler.scheduleRepeatingDelayed(this::refreshConsumerGroups, config.refreshGroupsInterval(), "refreshing consumer groups");
-        log.info("Started {} with {} consumer groups.", connectorName, knownConsumerGroups.size());
-        log.debug("Started {} with consumer groups: {}", connectorName, knownConsumerGroups);
-=======
         scheduler.scheduleRepeatingDelayed(this::refreshConsumerGroups, config.refreshGroupsInterval(),
                 "refreshing consumer groups");
->>>>>>> 9494bebe
     }
 
     @Override
@@ -138,16 +132,9 @@
     // divide consumer groups among tasks
     @Override
     public List<Map<String, String>> taskConfigs(int maxTasks) {
-<<<<<<< HEAD
-        // if the replication is disabled, known consumer group is empty, or checkpoint emission is
-        // disabled by setting 'emit.checkpoints.enabled' to false, the interval of checkpoint emission
-        // will be negative and no 'MirrorCheckpointTask' will be created
-        if (!config.enabled() || knownConsumerGroups.isEmpty() || config.emitCheckpointsInterval().isNegative()) {
-=======
         // If the replication is disabled or checkpoint emission is disabled by setting 'emit.checkpoints.enabled' to false,
         // the interval of checkpoint emission will be negative and no 'MirrorCheckpointTask' will be created.
         if (!config.enabled() || config.emitCheckpointsInterval().isNegative()) {
->>>>>>> 9494bebe
             return Collections.emptyList();
         }
 
@@ -165,7 +152,9 @@
 
         int numTasks = Math.min(maxTasks, knownConsumerGroups.size());
         List<List<String>> groupsPartitioned = ConnectorUtils.groupPartitions(new ArrayList<>(knownConsumerGroups), numTasks);
-        return IntStream.range(0, numTasks).mapToObj(i -> config.taskConfigForConsumerGroups(groupsPartitioned.get(i), i)).collect(Collectors.toList());
+        return IntStream.range(0, numTasks)
+                .mapToObj(i -> config.taskConfigForConsumerGroups(groupsPartitioned.get(i), i))
+                .collect(Collectors.toList());
     }
 
     @Override
@@ -178,9 +167,6 @@
         return AppInfoParser.getVersion();
     }
 
-<<<<<<< HEAD
-    private void refreshConsumerGroups() throws InterruptedException, ExecutionException {
-=======
     @Override
     public boolean alterOffsets(Map<String, String> connectorConfig, Map<Map<String, ?>, Map<String, ?>> offsets) {
         for (Map.Entry<Map<String, ?>, Map<String, ?>> offsetEntry : offsets.entrySet()) {
@@ -213,48 +199,45 @@
         // If loadInitialConsumerGroups fails for any reason(e.g., timeout), knownConsumerGroups may be null.
         // We still want this method to recover gracefully in such cases.
         Set<String> knownConsumerGroups = this.knownConsumerGroups == null ? Collections.emptySet() : this.knownConsumerGroups;
->>>>>>> 9494bebe
         Set<String> consumerGroups = findConsumerGroups();
         Set<String> newConsumerGroups = new HashSet<>(consumerGroups);
         newConsumerGroups.removeAll(knownConsumerGroups);
         Set<String> deadConsumerGroups = new HashSet<>(knownConsumerGroups);
         deadConsumerGroups.removeAll(consumerGroups);
         if (!newConsumerGroups.isEmpty() || !deadConsumerGroups.isEmpty()) {
-            log.info("Found {} consumer groups for {}. {} are new. {} were removed. Previously had {}.", consumerGroups.size(), sourceAndTarget, newConsumerGroups.size(), deadConsumerGroups.size(), knownConsumerGroups.size());
+            log.info("Found {} consumer groups for {}. {} are new. {} were removed. Previously had {}.",
+                    consumerGroups.size(), sourceAndTarget, newConsumerGroups.size(), deadConsumerGroups.size(),
+                    knownConsumerGroups.size());
             log.debug("Found new consumer groups: {}", newConsumerGroups);
             this.knownConsumerGroups = consumerGroups;
             context.requestTaskReconfiguration();
         }
     }
 
-<<<<<<< HEAD
-    private void loadInitialConsumerGroups() throws InterruptedException, ExecutionException {
-=======
     private void loadInitialConsumerGroups()
             throws InterruptedException, ExecutionException {
         String connectorName = config.connectorName();
->>>>>>> 9494bebe
         knownConsumerGroups = findConsumerGroups();
         log.info("Started {} with {} consumer groups.", connectorName, knownConsumerGroups.size());
         log.debug("Started {} with consumer groups: {}", connectorName, knownConsumerGroups);
     }
 
-    Set<String> findConsumerGroups() throws InterruptedException, ExecutionException {
-        List<String> filteredGroups = listConsumerGroups().stream().map(ConsumerGroupListing::groupId).filter(this::shouldReplicateByGroupFilter).collect(Collectors.toList());
+    Set<String> findConsumerGroups()
+            throws InterruptedException, ExecutionException {
+        List<String> filteredGroups = listConsumerGroups().stream()
+                .map(ConsumerGroupListing::groupId)
+                .filter(this::shouldReplicateByGroupFilter)
+                .collect(Collectors.toList());
 
         Set<String> checkpointGroups = new HashSet<>();
         Set<String> irrelevantGroups = new HashSet<>();
 
         Map<String, Map<TopicPartition, OffsetAndMetadata>> groupToOffsets = listConsumerGroupOffsets(filteredGroups);
         for (String group : filteredGroups) {
-<<<<<<< HEAD
-            Set<String> consumedTopics = listConsumerGroupOffsets(group).keySet().stream().map(TopicPartition::topic).filter(this::shouldReplicateByTopicFilter).collect(Collectors.toSet());
-=======
             Set<String> consumedTopics = groupToOffsets.get(group).keySet().stream()
                     .map(TopicPartition::topic)
                     .filter(this::shouldReplicateByTopicFilter)
                     .collect(Collectors.toSet());
->>>>>>> 9494bebe
             // Only perform checkpoints for groups that have offsets for at least one topic that's accepted
             // by the topic filter.
             if (consumedTopics.isEmpty()) {
@@ -264,31 +247,27 @@
             }
         }
 
-        log.debug("Ignoring the following groups which do not have any offsets for topics that are accepted by " + "the topic filter: {}", irrelevantGroups);
+        log.debug("Ignoring the following groups which do not have any offsets for topics that are accepted by " +
+                        "the topic filter: {}", irrelevantGroups);
         return checkpointGroups;
     }
 
-<<<<<<< HEAD
-    Collection<ConsumerGroupListing> listConsumerGroups() throws InterruptedException, ExecutionException {
-        return sourceAdminClient.listConsumerGroups().valid().get();
-=======
     Collection<ConsumerGroupListing> listConsumerGroups()
             throws InterruptedException, ExecutionException {
         return adminCall(
                 () -> sourceAdminClient.listConsumerGroups().valid().get(),
                 () -> "list consumer groups on " + config.sourceClusterAlias() + " cluster"
         );
->>>>>>> 9494bebe
     }
 
     private void createInternalTopics() {
-        MirrorUtils.createSinglePartitionCompactedTopic(config.checkpointsTopic(), config.checkpointsTopicReplicationFactor(), targetAdminClient);
-    }
-
-<<<<<<< HEAD
-    Map<TopicPartition, OffsetAndMetadata> listConsumerGroupOffsets(String group) throws InterruptedException, ExecutionException {
-        return sourceAdminClient.listConsumerGroupOffsets(group).partitionsToOffsetAndMetadata().get();
-=======
+        MirrorUtils.createSinglePartitionCompactedTopic(
+                config.checkpointsTopic(),
+                config.checkpointsTopicReplicationFactor(),
+                targetAdminClient
+        );
+    }
+
     Map<String, Map<TopicPartition, OffsetAndMetadata>> listConsumerGroupOffsets(List<String> groups)
             throws InterruptedException, ExecutionException {
         ListConsumerGroupOffsetsSpec groupOffsetsSpec = new ListConsumerGroupOffsetsSpec();
@@ -298,7 +277,6 @@
                 () -> sourceAdminClient.listConsumerGroupOffsets(groupSpecs).all().get(),
                 () -> String.format("list offsets for consumer groups %s on %s cluster", groups, config.sourceClusterAlias())
         );
->>>>>>> 9494bebe
     }
 
     boolean shouldReplicateByGroupFilter(String group) {
