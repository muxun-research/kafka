--- conflicted
+++ resolved
@@ -29,153 +29,14 @@
 import org.slf4j.Logger;
 import org.slf4j.LoggerFactory;
 
-import java.util.ArrayList;
-import java.util.Collection;
-import java.util.Collections;
-import java.util.HashSet;
-import java.util.List;
-import java.util.Map;
-import java.util.Set;
+import java.util.*;
 import java.util.concurrent.ExecutionException;
 import java.util.stream.Collectors;
 import java.util.stream.IntStream;
 
-<<<<<<< HEAD
 /**
  * Replicate consumer group state between clusters. Emits checkpoint records.
- * @see MirrorConnectorConfig for supported config properties.
- */
-public class MirrorCheckpointConnector extends SourceConnector {
-
-	private static final Logger log = LoggerFactory.getLogger(MirrorCheckpointConnector.class);
-
-	private Scheduler scheduler;
-	private MirrorConnectorConfig config;
-	private GroupFilter groupFilter;
-	private AdminClient sourceAdminClient;
-	private SourceAndTarget sourceAndTarget;
-	private String connectorName;
-	private List<String> knownConsumerGroups = Collections.emptyList();
-
-	public MirrorCheckpointConnector() {
-		// nop
-	}
-
-	// visible for testing
-	MirrorCheckpointConnector(List<String> knownConsumerGroups, MirrorConnectorConfig config) {
-		this.knownConsumerGroups = knownConsumerGroups;
-		this.config = config;
-	}
-
-	@Override
-	public void start(Map<String, String> props) {
-		config = new MirrorConnectorConfig(props);
-		if (!config.enabled()) {
-			return;
-		}
-		connectorName = config.connectorName();
-		sourceAndTarget = new SourceAndTarget(config.sourceClusterAlias(), config.targetClusterAlias());
-		groupFilter = config.groupFilter();
-		sourceAdminClient = AdminClient.create(config.sourceAdminConfig());
-		scheduler = new Scheduler(MirrorCheckpointConnector.class, config.adminTimeout());
-		scheduler.execute(this::createInternalTopics, "creating internal topics");
-		scheduler.execute(this::loadInitialConsumerGroups, "loading initial consumer groups");
-		scheduler.scheduleRepeatingDelayed(this::refreshConsumerGroups, config.refreshGroupsInterval(),
-				"refreshing consumer groups");
-		log.info("Started {} with {} consumer groups.", connectorName, knownConsumerGroups.size());
-		log.debug("Started {} with consumer groups: {}", connectorName, knownConsumerGroups);
-	}
-
-	@Override
-	public void stop() {
-		if (!config.enabled()) {
-			return;
-		}
-		Utils.closeQuietly(scheduler, "scheduler");
-		Utils.closeQuietly(groupFilter, "group filter");
-		Utils.closeQuietly(sourceAdminClient, "source admin client");
-	}
-
-	@Override
-	public Class<? extends Task> taskClass() {
-		return MirrorCheckpointTask.class;
-	}
-
-	// divide consumer groups among tasks
-	@Override
-	public List<Map<String, String>> taskConfigs(int maxTasks) {
-		// if the replication is disabled, known consumer group is empty, or checkpoint emission is
-		// disabled by setting 'emit.checkpoints.enabled' to false, the interval of checkpoint emission
-		// will be negative and no 'MirrorHeartbeatTask' will be created
-		if (!config.enabled() || knownConsumerGroups.isEmpty()
-				|| config.emitCheckpointsInterval().isNegative()) {
-			return Collections.emptyList();
-		}
-		int numTasks = Math.min(maxTasks, knownConsumerGroups.size());
-		return ConnectorUtils.groupPartitions(knownConsumerGroups, numTasks).stream()
-				.map(config::taskConfigForConsumerGroups)
-				.collect(Collectors.toList());
-	}
-
-	@Override
-	public ConfigDef config() {
-		return MirrorConnectorConfig.CONNECTOR_CONFIG_DEF;
-	}
-
-	@Override
-	public String version() {
-		return "1";
-	}
-
-	private void refreshConsumerGroups()
-			throws InterruptedException, ExecutionException {
-		List<String> consumerGroups = findConsumerGroups();
-		Set<String> newConsumerGroups = new HashSet<>();
-		newConsumerGroups.addAll(consumerGroups);
-		newConsumerGroups.removeAll(knownConsumerGroups);
-		Set<String> deadConsumerGroups = new HashSet<>();
-		deadConsumerGroups.addAll(knownConsumerGroups);
-		deadConsumerGroups.removeAll(consumerGroups);
-		if (!newConsumerGroups.isEmpty() || !deadConsumerGroups.isEmpty()) {
-			log.info("Found {} consumer groups for {}. {} are new. {} were removed. Previously had {}.",
-					consumerGroups.size(), sourceAndTarget, newConsumerGroups.size(), deadConsumerGroups.size(),
-					knownConsumerGroups.size());
-			log.debug("Found new consumer groups: {}", newConsumerGroups);
-			knownConsumerGroups = consumerGroups;
-			context.requestTaskReconfiguration();
-		}
-	}
-
-	private void loadInitialConsumerGroups()
-			throws InterruptedException, ExecutionException {
-		knownConsumerGroups = findConsumerGroups();
-	}
-
-	List<String> findConsumerGroups()
-			throws InterruptedException, ExecutionException {
-		return listConsumerGroups().stream()
-				.map(ConsumerGroupListing::groupId)
-				.filter(this::shouldReplicate)
-				.collect(Collectors.toList());
-	}
-
-	Collection<ConsumerGroupListing> listConsumerGroups()
-			throws InterruptedException, ExecutionException {
-		return sourceAdminClient.listConsumerGroups().valid().get();
-	}
-
-	private void createInternalTopics() {
-		MirrorUtils.createSinglePartitionCompactedTopic(config.checkpointsTopic(),
-				config.checkpointsTopicReplicationFactor(), config.targetAdminConfig());
-	}
-
-	boolean shouldReplicate(String group) {
-		return groupFilter.shouldReplicateGroup(group);
-	}
-=======
-/** Replicate consumer group state between clusters. Emits checkpoint records.
- *
- *  @see MirrorCheckpointConfig for supported config properties.
+ * @see MirrorCheckpointConfig for supported config properties.
  */
 public class MirrorCheckpointConnector extends SourceConnector {
 
@@ -215,8 +76,7 @@
         scheduler = new Scheduler(getClass(), config.entityLabel(), config.adminTimeout());
         scheduler.execute(this::createInternalTopics, "creating internal topics");
         scheduler.execute(this::loadInitialConsumerGroups, "loading initial consumer groups");
-        scheduler.scheduleRepeatingDelayed(this::refreshConsumerGroups, config.refreshGroupsInterval(),
-                "refreshing consumer groups");
+        scheduler.scheduleRepeatingDelayed(this::refreshConsumerGroups, config.refreshGroupsInterval(), "refreshing consumer groups");
         log.info("Started {} with {} consumer groups.", connectorName, knownConsumerGroups.size());
         log.debug("Started {} with consumer groups: {}", connectorName, knownConsumerGroups);
     }
@@ -244,15 +104,12 @@
         // if the replication is disabled, known consumer group is empty, or checkpoint emission is
         // disabled by setting 'emit.checkpoints.enabled' to false, the interval of checkpoint emission
         // will be negative and no 'MirrorCheckpointTask' will be created
-        if (!config.enabled() || knownConsumerGroups.isEmpty()
-                || config.emitCheckpointsInterval().isNegative()) {
+        if (!config.enabled() || knownConsumerGroups.isEmpty() || config.emitCheckpointsInterval().isNegative()) {
             return Collections.emptyList();
         }
         int numTasks = Math.min(maxTasks, knownConsumerGroups.size());
         List<List<String>> groupsPartitioned = ConnectorUtils.groupPartitions(new ArrayList<>(knownConsumerGroups), numTasks);
-        return IntStream.range(0, numTasks)
-                .mapToObj(i -> config.taskConfigForConsumerGroups(groupsPartitioned.get(i), i))
-                .collect(Collectors.toList());
+        return IntStream.range(0, numTasks).mapToObj(i -> config.taskConfigForConsumerGroups(groupsPartitioned.get(i), i)).collect(Collectors.toList());
     }
 
     @Override
@@ -265,43 +122,32 @@
         return AppInfoParser.getVersion();
     }
 
-    private void refreshConsumerGroups()
-            throws InterruptedException, ExecutionException {
+    private void refreshConsumerGroups() throws InterruptedException, ExecutionException {
         Set<String> consumerGroups = findConsumerGroups();
         Set<String> newConsumerGroups = new HashSet<>(consumerGroups);
         newConsumerGroups.removeAll(knownConsumerGroups);
         Set<String> deadConsumerGroups = new HashSet<>(knownConsumerGroups);
         deadConsumerGroups.removeAll(consumerGroups);
         if (!newConsumerGroups.isEmpty() || !deadConsumerGroups.isEmpty()) {
-            log.info("Found {} consumer groups for {}. {} are new. {} were removed. Previously had {}.",
-                    consumerGroups.size(), sourceAndTarget, newConsumerGroups.size(), deadConsumerGroups.size(),
-                    knownConsumerGroups.size());
+            log.info("Found {} consumer groups for {}. {} are new. {} were removed. Previously had {}.", consumerGroups.size(), sourceAndTarget, newConsumerGroups.size(), deadConsumerGroups.size(), knownConsumerGroups.size());
             log.debug("Found new consumer groups: {}", newConsumerGroups);
             knownConsumerGroups = consumerGroups;
             context.requestTaskReconfiguration();
         }
     }
 
-    private void loadInitialConsumerGroups()
-            throws InterruptedException, ExecutionException {
+    private void loadInitialConsumerGroups() throws InterruptedException, ExecutionException {
         knownConsumerGroups = findConsumerGroups();
     }
 
-    Set<String> findConsumerGroups()
-            throws InterruptedException, ExecutionException {
-        List<String> filteredGroups = listConsumerGroups().stream()
-                .map(ConsumerGroupListing::groupId)
-                .filter(this::shouldReplicateByGroupFilter)
-                .collect(Collectors.toList());
+    Set<String> findConsumerGroups() throws InterruptedException, ExecutionException {
+        List<String> filteredGroups = listConsumerGroups().stream().map(ConsumerGroupListing::groupId).filter(this::shouldReplicateByGroupFilter).collect(Collectors.toList());
 
         Set<String> checkpointGroups = new HashSet<>();
         Set<String> irrelevantGroups = new HashSet<>();
 
         for (String group : filteredGroups) {
-            Set<String> consumedTopics = listConsumerGroupOffsets(group).keySet().stream()
-                    .map(TopicPartition::topic)
-                    .filter(this::shouldReplicateByTopicFilter)
-                    .collect(Collectors.toSet());
+            Set<String> consumedTopics = listConsumerGroupOffsets(group).keySet().stream().map(TopicPartition::topic).filter(this::shouldReplicateByTopicFilter).collect(Collectors.toSet());
             // Only perform checkpoints for groups that have offsets for at least one topic that's accepted
             // by the topic filter.
             if (consumedTopics.size() > 0) {
@@ -311,26 +157,19 @@
             }
         }
 
-        log.debug("Ignoring the following groups which do not have any offsets for topics that are accepted by " +
-                        "the topic filter: {}", irrelevantGroups);
+        log.debug("Ignoring the following groups which do not have any offsets for topics that are accepted by " + "the topic filter: {}", irrelevantGroups);
         return checkpointGroups;
     }
 
-    Collection<ConsumerGroupListing> listConsumerGroups()
-            throws InterruptedException, ExecutionException {
+    Collection<ConsumerGroupListing> listConsumerGroups() throws InterruptedException, ExecutionException {
         return sourceAdminClient.listConsumerGroups().valid().get();
     }
 
     private void createInternalTopics() {
-        MirrorUtils.createSinglePartitionCompactedTopic(
-                config.checkpointsTopic(),
-                config.checkpointsTopicReplicationFactor(),
-                targetAdminClient
-        );
+        MirrorUtils.createSinglePartitionCompactedTopic(config.checkpointsTopic(), config.checkpointsTopicReplicationFactor(), targetAdminClient);
     }
 
-    Map<TopicPartition, OffsetAndMetadata> listConsumerGroupOffsets(String group)
-            throws InterruptedException, ExecutionException {
+    Map<TopicPartition, OffsetAndMetadata> listConsumerGroupOffsets(String group) throws InterruptedException, ExecutionException {
         return sourceAdminClient.listConsumerGroupOffsets(group).partitionsToOffsetAndMetadata().get();
     }
 
@@ -341,5 +180,4 @@
     boolean shouldReplicateByTopicFilter(String topic) {
         return topicFilter.shouldReplicateTopic(topic);
     }
->>>>>>> 15418db6
 }