--- conflicted
+++ resolved
@@ -26,30 +26,32 @@
 import org.apache.kafka.common.metrics.stats.Min;
 import org.apache.kafka.common.metrics.stats.Value;
 
-<<<<<<< HEAD
-import java.util.*;
-=======
 import java.util.Arrays;
 import java.util.HashMap;
 import java.util.HashSet;
 import java.util.LinkedHashMap;
 import java.util.Map;
 import java.util.Set;
->>>>>>> 9494bebe
 
-/**
- * Metrics for replicated topic-partitions
- */
+/** Metrics for replicated topic-partitions */
 class MirrorCheckpointMetrics implements AutoCloseable {
 
     private static final String CHECKPOINT_CONNECTOR_GROUP = MirrorCheckpointConnector.class.getSimpleName();
 
     private static final Set<String> GROUP_TAGS = new HashSet<>(Arrays.asList("source", "target", "group", "topic", "partition"));
 
-    private static final MetricNameTemplate CHECKPOINT_LATENCY = new MetricNameTemplate("checkpoint-latency-ms", CHECKPOINT_CONNECTOR_GROUP, "Time it takes consumer group offsets to replicate from source to target cluster.", GROUP_TAGS);
-    private static final MetricNameTemplate CHECKPOINT_LATENCY_MAX = new MetricNameTemplate("checkpoint-latency-ms-max", CHECKPOINT_CONNECTOR_GROUP, "Max time it takes consumer group offsets to replicate from source to target cluster.", GROUP_TAGS);
-    private static final MetricNameTemplate CHECKPOINT_LATENCY_MIN = new MetricNameTemplate("checkpoint-latency-ms-min", CHECKPOINT_CONNECTOR_GROUP, "Min time it takes consumer group offsets to replicate from source to target cluster.", GROUP_TAGS);
-    private static final MetricNameTemplate CHECKPOINT_LATENCY_AVG = new MetricNameTemplate("checkpoint-latency-ms-avg", CHECKPOINT_CONNECTOR_GROUP, "Average time it takes consumer group offsets to replicate from source to target cluster.", GROUP_TAGS);
+    private static final MetricNameTemplate CHECKPOINT_LATENCY = new MetricNameTemplate(
+            "checkpoint-latency-ms", CHECKPOINT_CONNECTOR_GROUP,
+            "Time it takes consumer group offsets to replicate from source to target cluster.", GROUP_TAGS);
+    private static final MetricNameTemplate CHECKPOINT_LATENCY_MAX = new MetricNameTemplate(
+            "checkpoint-latency-ms-max", CHECKPOINT_CONNECTOR_GROUP,
+            "Max time it takes consumer group offsets to replicate from source to target cluster.", GROUP_TAGS);
+    private static final MetricNameTemplate CHECKPOINT_LATENCY_MIN = new MetricNameTemplate(
+            "checkpoint-latency-ms-min", CHECKPOINT_CONNECTOR_GROUP,
+            "Min time it takes consumer group offsets to replicate from source to target cluster.", GROUP_TAGS);
+    private static final MetricNameTemplate CHECKPOINT_LATENCY_AVG = new MetricNameTemplate(
+            "checkpoint-latency-ms-avg", CHECKPOINT_CONNECTOR_GROUP,
+            "Average time it takes consumer group offsets to replicate from source to target cluster.", GROUP_TAGS);
 
 
     private final Metrics metrics;
@@ -79,7 +81,8 @@
     }
 
     GroupMetrics group(TopicPartition topicPartition, String group) {
-        return groupMetrics.computeIfAbsent(String.join("-", topicPartition.toString(), group), x -> new GroupMetrics(topicPartition, group));
+        return groupMetrics.computeIfAbsent(String.join("-", topicPartition.toString(), group),
+            x -> new GroupMetrics(topicPartition, group));
     }
 
     void addReporter(MetricsReporter reporter) {
@@ -91,12 +94,12 @@
 
         GroupMetrics(TopicPartition topicPartition, String group) {
             Map<String, String> tags = new LinkedHashMap<>();
-            tags.put("source", source);
-            tags.put("target", target);
+            tags.put("source", source); 
+            tags.put("target", target); 
             tags.put("group", group);
             tags.put("topic", topicPartition.topic());
             tags.put("partition", Integer.toString(topicPartition.partition()));
-
+ 
             checkpointLatencySensor = metrics.sensor("checkpoint-latency");
             checkpointLatencySensor.add(metrics.metricInstance(CHECKPOINT_LATENCY, tags), new Value());
             checkpointLatencySensor.add(metrics.metricInstance(CHECKPOINT_LATENCY_MAX, tags), new Max());
