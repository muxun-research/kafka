--- conflicted
+++ resolved
@@ -20,26 +20,27 @@
 import org.apache.kafka.common.config.ConfigDef;
 import org.apache.kafka.common.config.ConfigDef.Importance;
 import org.apache.kafka.common.config.ConfigDef.Type;
-<<<<<<< HEAD
-import org.apache.kafka.common.utils.ConfigUtils;
-=======
->>>>>>> 9494bebe
 
 import java.util.Map;
 import java.util.regex.Pattern;
 
-/**
- * Filters excluded property names or regexes.
- */
+/** Filters excluded property names or regexes. */
 public class DefaultConfigPropertyFilter implements ConfigPropertyFilter {
-
+    
     public static final String CONFIG_PROPERTIES_EXCLUDE_CONFIG = "config.properties.exclude";
     public static final String USE_DEFAULTS_FROM = "use.defaults.from";
-    private static final String USE_DEFAULTS_FROM_DOC = "Which cluster's defaults (source or target) to use " + "when syncing topic configurations that have default values.";
+    private static final String USE_DEFAULTS_FROM_DOC = "Which cluster's defaults (source or target) to use "
+                                                        + "when syncing topic configurations that have default values.";
     private static final String USE_DEFAULTS_FROM_DEFAULT = "target";
 
-    private static final String CONFIG_PROPERTIES_EXCLUDE_DOC = "List of topic configuration properties and/or regexes " + "that should not be replicated.";
-    public static final String CONFIG_PROPERTIES_EXCLUDE_DEFAULT = "follower\\.replication\\.throttled\\.replicas, " + "leader\\.replication\\.throttled\\.replicas, " + "message\\.timestamp\\.difference\\.max\\.ms, " + "message\\.timestamp\\.type, " + "unclean\\.leader\\.election\\.enable, " + "min\\.insync\\.replicas";
+    private static final String CONFIG_PROPERTIES_EXCLUDE_DOC = "List of topic configuration properties and/or regexes "
+                                                                + "that should not be replicated.";
+    public static final String CONFIG_PROPERTIES_EXCLUDE_DEFAULT = "follower\\.replication\\.throttled\\.replicas, "
+                                                                   + "leader\\.replication\\.throttled\\.replicas, "
+                                                                   + "message\\.timestamp\\.difference\\.max\\.ms, "
+                                                                   + "message\\.timestamp\\.type, "
+                                                                   + "unclean\\.leader\\.election\\.enable, "
+                                                                   + "min\\.insync\\.replicas";
     private Pattern excludePattern = MirrorUtils.compilePatternList(CONFIG_PROPERTIES_EXCLUDE_DEFAULT);
     private String useDefaultsFrom = USE_DEFAULTS_FROM_DEFAULT;
 
@@ -66,13 +67,6 @@
 
     static class ConfigPropertyFilterConfig extends AbstractConfig {
 
-<<<<<<< HEAD
-        static final ConfigDef DEF = new ConfigDef().define(CONFIG_PROPERTIES_EXCLUDE_CONFIG, Type.LIST, CONFIG_PROPERTIES_EXCLUDE_DEFAULT, Importance.HIGH, CONFIG_PROPERTIES_EXCLUDE_DOC).define(CONFIG_PROPERTIES_EXCLUDE_ALIAS_CONFIG, Type.LIST, null, Importance.HIGH, "Deprecated. Use " + CONFIG_PROPERTIES_EXCLUDE_CONFIG + " instead.").define(USE_DEFAULTS_FROM, Type.STRING, USE_DEFAULTS_FROM_DEFAULT, Importance.MEDIUM, USE_DEFAULTS_FROM_DOC);
-
-
-        ConfigPropertyFilterConfig(Map<String, ?> props) {
-            super(DEF, ConfigUtils.translateDeprecatedConfigs(props, new String[][]{{CONFIG_PROPERTIES_EXCLUDE_CONFIG, CONFIG_PROPERTIES_EXCLUDE_ALIAS_CONFIG}}), false);
-=======
         static final ConfigDef DEF = new ConfigDef()
             .define(CONFIG_PROPERTIES_EXCLUDE_CONFIG,
                     Type.LIST,
@@ -88,7 +82,6 @@
 
         ConfigPropertyFilterConfig(Map<String, ?> props) {
             super(DEF, props, false);
->>>>>>> 9494bebe
         }
 
         Pattern excludePattern() {
