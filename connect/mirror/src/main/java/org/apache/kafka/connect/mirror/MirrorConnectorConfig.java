/*
 * Licensed to the Apache Software Foundation (ASF) under one or more
 * contributor license agreements. See the NOTICE file distributed with
 * this work for additional information regarding copyright ownership.
 * The ASF licenses this file to You under the Apache License, Version 2.0
 * (the "License"); you may not use this file except in compliance with
 * the License. You may obtain a copy of the License at
 *
 *    http://www.apache.org/licenses/LICENSE-2.0
 *
 * Unless required by applicable law or agreed to in writing, software
 * distributed under the License is distributed on an "AS IS" BASIS,
 * WITHOUT WARRANTIES OR CONDITIONS OF ANY KIND, either express or implied.
 * See the License for the specific language governing permissions and
 * limitations under the License.
 */
package org.apache.kafka.connect.mirror;

<<<<<<< HEAD
import org.apache.kafka.clients.CommonClientConfigs;
import org.apache.kafka.common.TopicPartition;
import org.apache.kafka.common.config.AbstractConfig;
import org.apache.kafka.common.config.ConfigDef;
import org.apache.kafka.common.metrics.JmxReporter;
import org.apache.kafka.common.metrics.KafkaMetricsContext;
import org.apache.kafka.common.metrics.MetricsContext;
import org.apache.kafka.common.metrics.MetricsReporter;
import org.apache.kafka.common.utils.ConfigUtils;
import org.apache.kafka.connect.runtime.ConnectorConfig;
=======
import org.apache.kafka.clients.admin.ForwardingAdmin;
import org.apache.kafka.common.KafkaException;
import org.apache.kafka.common.config.AbstractConfig;
import org.apache.kafka.common.config.ConfigDef;
import org.apache.kafka.common.metrics.KafkaMetricsContext;
import org.apache.kafka.common.metrics.MetricsReporter;
import org.apache.kafka.common.metrics.MetricsContext;
import org.apache.kafka.clients.CommonClientConfigs;
import org.apache.kafka.common.security.auth.SecurityProtocol;
import org.apache.kafka.common.utils.Utils;
import org.apache.kafka.connect.runtime.ConnectorConfig;
import static org.apache.kafka.clients.consumer.ConsumerConfig.ENABLE_AUTO_COMMIT_CONFIG;
import static org.apache.kafka.clients.consumer.ConsumerConfig.AUTO_OFFSET_RESET_CONFIG;
import static org.apache.kafka.common.config.ConfigDef.CaseInsensitiveValidString.in;
>>>>>>> 15418db6

import java.time.Duration;
import java.util.HashMap;
import java.util.List;
<<<<<<< HEAD
import java.util.Map;
import java.util.stream.Collectors;

import static org.apache.kafka.clients.consumer.ConsumerConfig.AUTO_OFFSET_RESET_CONFIG;
import static org.apache.kafka.clients.consumer.ConsumerConfig.ENABLE_AUTO_COMMIT_CONFIG;

/**
 * Shared config properties used by MirrorSourceConnector, MirrorCheckpointConnector, and MirrorHeartbeatConnector.
 * <p>
 * Generally, these properties are filled-in automatically by MirrorMaker based on a top-level mm2.properties file.
 * However, when running MM2 connectors as plugins on a Connect-as-a-Service cluster, these properties must be configured manually,
 * e.g. via the Connect REST API.
 * </p>
 * <p>
 * An example configuration when running on Connect (not via MirrorMaker driver):
 * </p>
 * <pre>
=======
import java.time.Duration;

/** Shared config properties used by {@link MirrorSourceConnector}, {@link MirrorCheckpointConnector}, and {@link MirrorHeartbeatConnector}.
 *  <p>
 *  Generally, these properties are filled-in automatically by MirrorMaker based on a top-level mm2.properties file.
 *  However, when running MM2 connectors as plugins on a Connect-as-a-Service cluster, these properties must be configured manually,
 *  e.g. via the Connect REST API.
 *  </p>
 *  <p>
 *  An example configuration when running on Connect (not via MirrorMaker driver):
 *  </p>
 *  <pre>
>>>>>>> 15418db6
 *      {
 *        "name": "MirrorSourceConnector",
 *        "connector.class": "org.apache.kafka.connect.mirror.MirrorSourceConnector",
 *        "replication.factor": "1",
 *        "source.cluster.alias": "backup",
 *        "target.cluster.alias": "primary",
 *        "source.cluster.bootstrap.servers": "vip1:9092",
 *        "target.cluster.bootstrap.servers": "vip2:9092",
 *        "topics": ".*test-topic-.*",
 *        "groups": "consumer-group-.*",
 *        "emit.checkpoints.interval.seconds": "1",
 *        "emit.heartbeats.interval.seconds": "1",
 *        "sync.topic.acls.enabled": "false"
 *      }
 *  </pre>
 */
public abstract class MirrorConnectorConfig extends AbstractConfig {

<<<<<<< HEAD
	protected static final String ENABLED_SUFFIX = ".enabled";
	protected static final String INTERVAL_SECONDS_SUFFIX = ".interval.seconds";

	protected static final String REFRESH_TOPICS = "refresh.topics";
	protected static final String REFRESH_GROUPS = "refresh.groups";
	protected static final String SYNC_TOPIC_CONFIGS = "sync.topic.configs";
	protected static final String SYNC_TOPIC_ACLS = "sync.topic.acls";
	protected static final String EMIT_HEARTBEATS = "emit.heartbeats";
	protected static final String EMIT_CHECKPOINTS = "emit.checkpoints";
	protected static final String SYNC_GROUP_OFFSETS = "sync.group.offsets";

	public static final String ENABLED = "enabled";
	private static final String ENABLED_DOC = "Whether to replicate source->target.";
	public static final String SOURCE_CLUSTER_ALIAS = "source.cluster.alias";
	private static final String SOURCE_CLUSTER_ALIAS_DOC = "Alias of source cluster";
	public static final String TARGET_CLUSTER_ALIAS = "target.cluster.alias";
	public static final String TARGET_CLUSTER_ALIAS_DEFAULT = "target";
	private static final String TARGET_CLUSTER_ALIAS_DOC = "Alias of target cluster. Used in metrics reporting.";
	public static final String REPLICATION_POLICY_CLASS = MirrorClientConfig.REPLICATION_POLICY_CLASS;
	public static final Class<?> REPLICATION_POLICY_CLASS_DEFAULT = MirrorClientConfig.REPLICATION_POLICY_CLASS_DEFAULT;
	private static final String REPLICATION_POLICY_CLASS_DOC = "Class which defines the remote topic naming convention.";
	public static final String REPLICATION_POLICY_SEPARATOR = MirrorClientConfig.REPLICATION_POLICY_SEPARATOR;
	private static final String REPLICATION_POLICY_SEPARATOR_DOC = "Separator used in remote topic naming convention.";
	public static final String REPLICATION_POLICY_SEPARATOR_DEFAULT =
			MirrorClientConfig.REPLICATION_POLICY_SEPARATOR_DEFAULT;
	public static final String REPLICATION_FACTOR = "replication.factor";
	private static final String REPLICATION_FACTOR_DOC = "Replication factor for newly created remote topics.";
	public static final int REPLICATION_FACTOR_DEFAULT = 2;
	public static final String TOPICS = DefaultTopicFilter.TOPICS_INCLUDE_CONFIG;
	public static final String TOPICS_DEFAULT = DefaultTopicFilter.TOPICS_INCLUDE_DEFAULT;
	private static final String TOPICS_DOC = "Topics to replicate. Supports comma-separated topic names and regexes.";
	public static final String TOPICS_EXCLUDE = DefaultTopicFilter.TOPICS_EXCLUDE_CONFIG;
	public static final String TOPICS_EXCLUDE_ALIAS = DefaultTopicFilter.TOPICS_EXCLUDE_CONFIG_ALIAS;
	public static final String TOPICS_EXCLUDE_DEFAULT = DefaultTopicFilter.TOPICS_EXCLUDE_DEFAULT;
	private static final String TOPICS_EXCLUDE_DOC = "Excluded topics. Supports comma-separated topic names and regexes."
			+ " Excludes take precedence over includes.";
	public static final String GROUPS = DefaultGroupFilter.GROUPS_INCLUDE_CONFIG;
	public static final String GROUPS_DEFAULT = DefaultGroupFilter.GROUPS_INCLUDE_DEFAULT;
	private static final String GROUPS_DOC = "Consumer groups to replicate. Supports comma-separated group IDs and regexes.";
	public static final String GROUPS_EXCLUDE = DefaultGroupFilter.GROUPS_EXCLUDE_CONFIG;
	public static final String GROUPS_EXCLUDE_ALIAS = DefaultGroupFilter.GROUPS_EXCLUDE_CONFIG_ALIAS;

	public static final String GROUPS_EXCLUDE_DEFAULT = DefaultGroupFilter.GROUPS_EXCLUDE_DEFAULT;
	private static final String GROUPS_EXCLUDE_DOC = "Exclude groups. Supports comma-separated group IDs and regexes."
			+ " Excludes take precedence over includes.";
	public static final String CONFIG_PROPERTIES_EXCLUDE = DefaultConfigPropertyFilter.CONFIG_PROPERTIES_EXCLUDE_CONFIG;
	public static final String CONFIG_PROPERTIES_EXCLUDE_ALIAS = DefaultConfigPropertyFilter.CONFIG_PROPERTIES_EXCLUDE_ALIAS_CONFIG;
	public static final String CONFIG_PROPERTIES_EXCLUDE_DEFAULT = DefaultConfigPropertyFilter.CONFIG_PROPERTIES_EXCLUDE_DEFAULT;
	private static final String CONFIG_PROPERTIES_EXCLUDE_DOC = "Topic config properties that should not be replicated. Supports "
			+ "comma-separated property names and regexes.";

	public static final String HEARTBEATS_TOPIC_REPLICATION_FACTOR = "heartbeats.topic.replication.factor";
	public static final String HEARTBEATS_TOPIC_REPLICATION_FACTOR_DOC = "Replication factor for heartbeats topic.";
	public static final short HEARTBEATS_TOPIC_REPLICATION_FACTOR_DEFAULT = 3;

	public static final String CHECKPOINTS_TOPIC_REPLICATION_FACTOR = "checkpoints.topic.replication.factor";
	public static final String CHECKPOINTS_TOPIC_REPLICATION_FACTOR_DOC = "Replication factor for checkpoints topic.";
	public static final short CHECKPOINTS_TOPIC_REPLICATION_FACTOR_DEFAULT = 3;

	public static final String OFFSET_SYNCS_TOPIC_REPLICATION_FACTOR = "offset-syncs.topic.replication.factor";
	public static final String OFFSET_SYNCS_TOPIC_REPLICATION_FACTOR_DOC = "Replication factor for offset-syncs topic.";
	public static final short OFFSET_SYNCS_TOPIC_REPLICATION_FACTOR_DEFAULT = 3;

	protected static final String TASK_TOPIC_PARTITIONS = "task.assigned.partitions";
	protected static final String TASK_CONSUMER_GROUPS = "task.assigned.groups";

	public static final String CONSUMER_POLL_TIMEOUT_MILLIS = "consumer.poll.timeout.ms";
	private static final String CONSUMER_POLL_TIMEOUT_MILLIS_DOC = "Timeout when polling source cluster.";
	public static final long CONSUMER_POLL_TIMEOUT_MILLIS_DEFAULT = 1000L;

	public static final String ADMIN_TASK_TIMEOUT_MILLIS = "admin.timeout.ms";
	private static final String ADMIN_TASK_TIMEOUT_MILLIS_DOC = "Timeout for administrative tasks, e.g. detecting new topics.";
	public static final long ADMIN_TASK_TIMEOUT_MILLIS_DEFAULT = 60000L;

	public static final String REFRESH_TOPICS_ENABLED = REFRESH_TOPICS + ENABLED_SUFFIX;
	private static final String REFRESH_TOPICS_ENABLED_DOC = "Whether to periodically check for new topics and partitions.";
	public static final boolean REFRESH_TOPICS_ENABLED_DEFAULT = true;
	public static final String REFRESH_TOPICS_INTERVAL_SECONDS = REFRESH_TOPICS + INTERVAL_SECONDS_SUFFIX;
	private static final String REFRESH_TOPICS_INTERVAL_SECONDS_DOC = "Frequency of topic refresh.";
	public static final long REFRESH_TOPICS_INTERVAL_SECONDS_DEFAULT = 10 * 60;

	public static final String REFRESH_GROUPS_ENABLED = REFRESH_GROUPS + ENABLED_SUFFIX;
	private static final String REFRESH_GROUPS_ENABLED_DOC = "Whether to periodically check for new consumer groups.";
	public static final boolean REFRESH_GROUPS_ENABLED_DEFAULT = true;
	public static final String REFRESH_GROUPS_INTERVAL_SECONDS = REFRESH_GROUPS + INTERVAL_SECONDS_SUFFIX;
	private static final String REFRESH_GROUPS_INTERVAL_SECONDS_DOC = "Frequency of group refresh.";
	public static final long REFRESH_GROUPS_INTERVAL_SECONDS_DEFAULT = 10 * 60;

	public static final String SYNC_TOPIC_CONFIGS_ENABLED = SYNC_TOPIC_CONFIGS + ENABLED_SUFFIX;
	private static final String SYNC_TOPIC_CONFIGS_ENABLED_DOC = "Whether to periodically configure remote topics to match their corresponding upstream topics.";
	public static final boolean SYNC_TOPIC_CONFIGS_ENABLED_DEFAULT = true;
	public static final String SYNC_TOPIC_CONFIGS_INTERVAL_SECONDS = SYNC_TOPIC_CONFIGS + INTERVAL_SECONDS_SUFFIX;
	private static final String SYNC_TOPIC_CONFIGS_INTERVAL_SECONDS_DOC = "Frequency of topic config sync.";
	public static final long SYNC_TOPIC_CONFIGS_INTERVAL_SECONDS_DEFAULT = 10 * 60;

	public static final String SYNC_TOPIC_ACLS_ENABLED = SYNC_TOPIC_ACLS + ENABLED_SUFFIX;
	private static final String SYNC_TOPIC_ACLS_ENABLED_DOC = "Whether to periodically configure remote topic ACLs to match their corresponding upstream topics.";
	public static final boolean SYNC_TOPIC_ACLS_ENABLED_DEFAULT = true;
	public static final String SYNC_TOPIC_ACLS_INTERVAL_SECONDS = SYNC_TOPIC_ACLS + INTERVAL_SECONDS_SUFFIX;
	private static final String SYNC_TOPIC_ACLS_INTERVAL_SECONDS_DOC = "Frequency of topic ACL sync.";
	public static final long SYNC_TOPIC_ACLS_INTERVAL_SECONDS_DEFAULT = 10 * 60;

	public static final String EMIT_HEARTBEATS_ENABLED = EMIT_HEARTBEATS + ENABLED_SUFFIX;
	private static final String EMIT_HEARTBEATS_ENABLED_DOC = "Whether to emit heartbeats to target cluster.";
	public static final boolean EMIT_HEARTBEATS_ENABLED_DEFAULT = true;
	public static final String EMIT_HEARTBEATS_INTERVAL_SECONDS = EMIT_HEARTBEATS + INTERVAL_SECONDS_SUFFIX;
	private static final String EMIT_HEARTBEATS_INTERVAL_SECONDS_DOC = "Frequency of heartbeats.";
	public static final long EMIT_HEARTBEATS_INTERVAL_SECONDS_DEFAULT = 1;

	public static final String EMIT_CHECKPOINTS_ENABLED = EMIT_CHECKPOINTS + ENABLED_SUFFIX;
	private static final String EMIT_CHECKPOINTS_ENABLED_DOC = "Whether to replicate consumer offsets to target cluster.";
	public static final boolean EMIT_CHECKPOINTS_ENABLED_DEFAULT = true;
	public static final String EMIT_CHECKPOINTS_INTERVAL_SECONDS = EMIT_CHECKPOINTS + INTERVAL_SECONDS_SUFFIX;
	private static final String EMIT_CHECKPOINTS_INTERVAL_SECONDS_DOC = "Frequency of checkpoints.";
	public static final long EMIT_CHECKPOINTS_INTERVAL_SECONDS_DEFAULT = 60;


	public static final String SYNC_GROUP_OFFSETS_ENABLED = SYNC_GROUP_OFFSETS + ENABLED_SUFFIX;
	private static final String SYNC_GROUP_OFFSETS_ENABLED_DOC = "Whether to periodically write the translated offsets to __consumer_offsets topic in target cluster, as long as no active consumers in that group are connected to the target cluster";
	public static final boolean SYNC_GROUP_OFFSETS_ENABLED_DEFAULT = false;
	public static final String SYNC_GROUP_OFFSETS_INTERVAL_SECONDS = SYNC_GROUP_OFFSETS + INTERVAL_SECONDS_SUFFIX;
	private static final String SYNC_GROUP_OFFSETS_INTERVAL_SECONDS_DOC = "Frequency of consumer group offset sync.";
	public static final long SYNC_GROUP_OFFSETS_INTERVAL_SECONDS_DEFAULT = 60;

	public static final String TOPIC_FILTER_CLASS = "topic.filter.class";
	private static final String TOPIC_FILTER_CLASS_DOC = "TopicFilter to use. Selects topics to replicate.";
	public static final Class<?> TOPIC_FILTER_CLASS_DEFAULT = DefaultTopicFilter.class;
	public static final String GROUP_FILTER_CLASS = "group.filter.class";
	private static final String GROUP_FILTER_CLASS_DOC = "GroupFilter to use. Selects consumer groups to replicate.";
	public static final Class<?> GROUP_FILTER_CLASS_DEFAULT = DefaultGroupFilter.class;
	public static final String CONFIG_PROPERTY_FILTER_CLASS = "config.property.filter.class";
	private static final String CONFIG_PROPERTY_FILTER_CLASS_DOC = "ConfigPropertyFilter to use. Selects topic config "
			+ " properties to replicate.";
	public static final Class<?> CONFIG_PROPERTY_FILTER_CLASS_DEFAULT = DefaultConfigPropertyFilter.class;

	public static final String OFFSET_LAG_MAX = "offset.lag.max";
	private static final String OFFSET_LAG_MAX_DOC = "How out-of-sync a remote partition can be before it is resynced.";
	public static final long OFFSET_LAG_MAX_DEFAULT = 100L;

	protected static final String SOURCE_CLUSTER_PREFIX = MirrorMakerConfig.SOURCE_CLUSTER_PREFIX;
	protected static final String TARGET_CLUSTER_PREFIX = MirrorMakerConfig.TARGET_CLUSTER_PREFIX;
	protected static final String SOURCE_PREFIX = MirrorMakerConfig.SOURCE_PREFIX;
	protected static final String TARGET_PREFIX = MirrorMakerConfig.TARGET_PREFIX;
	protected static final String PRODUCER_CLIENT_PREFIX = "producer.";
	protected static final String CONSUMER_CLIENT_PREFIX = "consumer.";
	protected static final String ADMIN_CLIENT_PREFIX = "admin.";

	public MirrorConnectorConfig(Map<String, String> props) {
		this(CONNECTOR_CONFIG_DEF, ConfigUtils.translateDeprecatedConfigs(props, new String[][]{
				{TOPICS_EXCLUDE, TOPICS_EXCLUDE_ALIAS},
				{GROUPS_EXCLUDE, GROUPS_EXCLUDE_ALIAS},
				{CONFIG_PROPERTIES_EXCLUDE, CONFIG_PROPERTIES_EXCLUDE_ALIAS}}));
	}

	protected MirrorConnectorConfig(ConfigDef configDef, Map<String, String> props) {
		super(configDef, props, true);
	}

	String connectorName() {
		return getString(ConnectorConfig.NAME_CONFIG);
	}

	boolean enabled() {
		return getBoolean(ENABLED);
	}

	Duration consumerPollTimeout() {
		return Duration.ofMillis(getLong(CONSUMER_POLL_TIMEOUT_MILLIS));
	}

	Duration adminTimeout() {
		return Duration.ofMillis(getLong(ADMIN_TASK_TIMEOUT_MILLIS));
	}

	Map<String, Object> sourceProducerConfig() {
		Map<String, Object> props = new HashMap<>();
		props.putAll(originalsWithPrefix(SOURCE_CLUSTER_PREFIX));
		props.keySet().retainAll(MirrorClientConfig.CLIENT_CONFIG_DEF.names());
		props.putAll(originalsWithPrefix(PRODUCER_CLIENT_PREFIX));
		props.putAll(originalsWithPrefix(SOURCE_PREFIX + PRODUCER_CLIENT_PREFIX));
		return props;
	}

	Map<String, Object> sourceConsumerConfig() {
		Map<String, Object> props = new HashMap<>();
		props.putAll(originalsWithPrefix(SOURCE_CLUSTER_PREFIX));
		props.keySet().retainAll(MirrorClientConfig.CLIENT_CONFIG_DEF.names());
		props.putAll(originalsWithPrefix(CONSUMER_CLIENT_PREFIX));
		props.putAll(originalsWithPrefix(SOURCE_PREFIX + CONSUMER_CLIENT_PREFIX));
		props.put(ENABLE_AUTO_COMMIT_CONFIG, "false");
		props.putIfAbsent(AUTO_OFFSET_RESET_CONFIG, "earliest");
		return props;
	}

	Map<String, String> taskConfigForTopicPartitions(List<TopicPartition> topicPartitions) {
		Map<String, String> props = originalsStrings();
		String topicPartitionsString = topicPartitions.stream()
				.map(MirrorUtils::encodeTopicPartition)
				.collect(Collectors.joining(","));
		props.put(TASK_TOPIC_PARTITIONS, topicPartitionsString);
		return props;
	}

	Map<String, String> taskConfigForConsumerGroups(List<String> groups) {
		Map<String, String> props = originalsStrings();
		props.put(TASK_CONSUMER_GROUPS, String.join(",", groups));
		return props;
	}

	Map<String, Object> targetAdminConfig() {
		Map<String, Object> props = new HashMap<>();
		props.putAll(originalsWithPrefix(TARGET_CLUSTER_PREFIX));
		props.keySet().retainAll(MirrorClientConfig.CLIENT_CONFIG_DEF.names());
		props.putAll(originalsWithPrefix(ADMIN_CLIENT_PREFIX));
		props.putAll(originalsWithPrefix(TARGET_PREFIX + ADMIN_CLIENT_PREFIX));
		return props;
	}

	Map<String, Object> sourceAdminConfig() {
		Map<String, Object> props = new HashMap<>();
		props.putAll(originalsWithPrefix(SOURCE_CLUSTER_PREFIX));
		props.keySet().retainAll(MirrorClientConfig.CLIENT_CONFIG_DEF.names());
		props.putAll(originalsWithPrefix(ADMIN_CLIENT_PREFIX));
		props.putAll(originalsWithPrefix(SOURCE_PREFIX + ADMIN_CLIENT_PREFIX));
		return props;
	}

	List<MetricsReporter> metricsReporters() {
		List<MetricsReporter> reporters = getConfiguredInstances(
				CommonClientConfigs.METRIC_REPORTER_CLASSES_CONFIG, MetricsReporter.class);
		JmxReporter jmxReporter = new JmxReporter();
		jmxReporter.configure(this.originals());
		reporters.add(jmxReporter);
		MetricsContext metricsContext = new KafkaMetricsContext("kafka.connect.mirror");

		for (MetricsReporter reporter : reporters) {
			reporter.contextChange(metricsContext);
		}

		return reporters;
	}

	String sourceClusterAlias() {
		return getString(SOURCE_CLUSTER_ALIAS);
	}

	String targetClusterAlias() {
		return getString(TARGET_CLUSTER_ALIAS);
	}

	String offsetSyncsTopic() {
		// ".internal" suffix ensures this doesn't get replicated
		return "mm2-offset-syncs." + targetClusterAlias() + ".internal";
	}

	String heartbeatsTopic() {
		return MirrorClientConfig.HEARTBEATS_TOPIC;
	}

	// e.g. source1.heartbeats
	String targetHeartbeatsTopic() {
		return replicationPolicy().formatRemoteTopic(sourceClusterAlias(), heartbeatsTopic());
	}

	String checkpointsTopic() {
		// Checkpoint topics are not "remote topics", as they are not replicated, so we don't
		// need to use ReplicationPolicy here.
		return sourceClusterAlias() + MirrorClientConfig.CHECKPOINTS_TOPIC_SUFFIX;
	}

	long maxOffsetLag() {
		return getLong(OFFSET_LAG_MAX);
	}

	Duration emitHeartbeatsInterval() {
		if (getBoolean(EMIT_HEARTBEATS_ENABLED)) {
			return Duration.ofSeconds(getLong(EMIT_HEARTBEATS_INTERVAL_SECONDS));
		} else {
			// negative interval to disable
			return Duration.ofMillis(-1);
		}
	}

	Duration emitCheckpointsInterval() {
		if (getBoolean(EMIT_CHECKPOINTS_ENABLED)) {
			return Duration.ofSeconds(getLong(EMIT_CHECKPOINTS_INTERVAL_SECONDS));
		} else {
			// negative interval to disable
			return Duration.ofMillis(-1);
		}
	}

	Duration refreshTopicsInterval() {
		if (getBoolean(REFRESH_TOPICS_ENABLED)) {
			return Duration.ofSeconds(getLong(REFRESH_TOPICS_INTERVAL_SECONDS));
		} else {
			// negative interval to disable
			return Duration.ofMillis(-1);
		}
	}

	Duration refreshGroupsInterval() {
		if (getBoolean(REFRESH_GROUPS_ENABLED)) {
			return Duration.ofSeconds(getLong(REFRESH_GROUPS_INTERVAL_SECONDS));
		} else {
			// negative interval to disable
			return Duration.ofMillis(-1);
		}
	}

	Duration syncTopicConfigsInterval() {
		if (getBoolean(SYNC_TOPIC_CONFIGS_ENABLED)) {
			return Duration.ofSeconds(getLong(SYNC_TOPIC_CONFIGS_INTERVAL_SECONDS));
		} else {
			// negative interval to disable
			return Duration.ofMillis(-1);
		}
	}

	Duration syncTopicAclsInterval() {
		if (getBoolean(SYNC_TOPIC_ACLS_ENABLED)) {
			return Duration.ofSeconds(getLong(SYNC_TOPIC_ACLS_INTERVAL_SECONDS));
		} else {
			// negative interval to disable
			return Duration.ofMillis(-1);
		}
	}

	ReplicationPolicy replicationPolicy() {
		return getConfiguredInstance(REPLICATION_POLICY_CLASS, ReplicationPolicy.class);
	}

	int replicationFactor() {
		return getInt(REPLICATION_FACTOR);
	}

	short heartbeatsTopicReplicationFactor() {
		return getShort(HEARTBEATS_TOPIC_REPLICATION_FACTOR);
	}

	short checkpointsTopicReplicationFactor() {
		return getShort(CHECKPOINTS_TOPIC_REPLICATION_FACTOR);
	}

	short offsetSyncsTopicReplicationFactor() {
		return getShort(OFFSET_SYNCS_TOPIC_REPLICATION_FACTOR);
	}

	TopicFilter topicFilter() {
		return getConfiguredInstance(TOPIC_FILTER_CLASS, TopicFilter.class);
	}

	GroupFilter groupFilter() {
		return getConfiguredInstance(GROUP_FILTER_CLASS, GroupFilter.class);
	}

	ConfigPropertyFilter configPropertyFilter() {
		return getConfiguredInstance(CONFIG_PROPERTY_FILTER_CLASS, ConfigPropertyFilter.class);
	}

	Duration syncGroupOffsetsInterval() {
		if (getBoolean(SYNC_GROUP_OFFSETS_ENABLED)) {
			return Duration.ofSeconds(getLong(SYNC_GROUP_OFFSETS_INTERVAL_SECONDS));
		} else {
			// negative interval to disable
			return Duration.ofMillis(-1);
		}
	}

	protected static final ConfigDef CONNECTOR_CONFIG_DEF = ConnectorConfig.configDef()
			.define(
					ENABLED,
					ConfigDef.Type.BOOLEAN,
					true,
					ConfigDef.Importance.LOW,
					ENABLED_DOC)
			.define(
					TOPICS,
					ConfigDef.Type.LIST,
					TOPICS_DEFAULT,
					ConfigDef.Importance.HIGH,
					TOPICS_DOC)
			.define(
					TOPICS_EXCLUDE,
					ConfigDef.Type.LIST,
					TOPICS_EXCLUDE_DEFAULT,
					ConfigDef.Importance.HIGH,
					TOPICS_EXCLUDE_DOC)
			.define(
					TOPICS_EXCLUDE_ALIAS,
					ConfigDef.Type.LIST,
					null,
					ConfigDef.Importance.HIGH,
					"Deprecated. Use " + TOPICS_EXCLUDE + " instead.")
			.define(
					GROUPS,
					ConfigDef.Type.LIST,
					GROUPS_DEFAULT,
					ConfigDef.Importance.HIGH,
					GROUPS_DOC)
			.define(
					GROUPS_EXCLUDE,
					ConfigDef.Type.LIST,
					GROUPS_EXCLUDE_DEFAULT,
					ConfigDef.Importance.HIGH,
					GROUPS_EXCLUDE_DOC)
			.define(
					GROUPS_EXCLUDE_ALIAS,
					ConfigDef.Type.LIST,
					null,
					ConfigDef.Importance.HIGH,
					"Deprecated. Use " + GROUPS_EXCLUDE + " instead.")
			.define(
					CONFIG_PROPERTIES_EXCLUDE,
					ConfigDef.Type.LIST,
					CONFIG_PROPERTIES_EXCLUDE_DEFAULT,
					ConfigDef.Importance.HIGH,
					CONFIG_PROPERTIES_EXCLUDE_DOC)
			.define(
					CONFIG_PROPERTIES_EXCLUDE_ALIAS,
					ConfigDef.Type.LIST,
					null,
					ConfigDef.Importance.HIGH,
					"Deprecated. Use " + CONFIG_PROPERTIES_EXCLUDE + " instead.")
			.define(
					TOPIC_FILTER_CLASS,
					ConfigDef.Type.CLASS,
					TOPIC_FILTER_CLASS_DEFAULT,
					ConfigDef.Importance.LOW,
					TOPIC_FILTER_CLASS_DOC)
			.define(
					GROUP_FILTER_CLASS,
					ConfigDef.Type.CLASS,
					GROUP_FILTER_CLASS_DEFAULT,
					ConfigDef.Importance.LOW,
					GROUP_FILTER_CLASS_DOC)
			.define(
					CONFIG_PROPERTY_FILTER_CLASS,
					ConfigDef.Type.CLASS,
					CONFIG_PROPERTY_FILTER_CLASS_DEFAULT,
					ConfigDef.Importance.LOW,
					CONFIG_PROPERTY_FILTER_CLASS_DOC)
			.define(
					SOURCE_CLUSTER_ALIAS,
					ConfigDef.Type.STRING,
					ConfigDef.Importance.HIGH,
					SOURCE_CLUSTER_ALIAS_DOC)
			.define(
					TARGET_CLUSTER_ALIAS,
					ConfigDef.Type.STRING,
					TARGET_CLUSTER_ALIAS_DEFAULT,
					ConfigDef.Importance.HIGH,
					TARGET_CLUSTER_ALIAS_DOC)
			.define(
					CONSUMER_POLL_TIMEOUT_MILLIS,
					ConfigDef.Type.LONG,
					CONSUMER_POLL_TIMEOUT_MILLIS_DEFAULT,
					ConfigDef.Importance.LOW,
					CONSUMER_POLL_TIMEOUT_MILLIS_DOC)
			.define(
					ADMIN_TASK_TIMEOUT_MILLIS,
					ConfigDef.Type.LONG,
					ADMIN_TASK_TIMEOUT_MILLIS_DEFAULT,
					ConfigDef.Importance.LOW,
					ADMIN_TASK_TIMEOUT_MILLIS_DOC)
			.define(
					REFRESH_TOPICS_ENABLED,
					ConfigDef.Type.BOOLEAN,
					REFRESH_TOPICS_ENABLED_DEFAULT,
					ConfigDef.Importance.LOW,
					REFRESH_TOPICS_ENABLED_DOC)
			.define(
					REFRESH_TOPICS_INTERVAL_SECONDS,
					ConfigDef.Type.LONG,
					REFRESH_TOPICS_INTERVAL_SECONDS_DEFAULT,
					ConfigDef.Importance.LOW,
					REFRESH_TOPICS_INTERVAL_SECONDS_DOC)
			.define(
					REFRESH_GROUPS_ENABLED,
					ConfigDef.Type.BOOLEAN,
					REFRESH_GROUPS_ENABLED_DEFAULT,
					ConfigDef.Importance.LOW,
					REFRESH_GROUPS_ENABLED_DOC)
			.define(
					REFRESH_GROUPS_INTERVAL_SECONDS,
					ConfigDef.Type.LONG,
					REFRESH_GROUPS_INTERVAL_SECONDS_DEFAULT,
					ConfigDef.Importance.LOW,
					REFRESH_GROUPS_INTERVAL_SECONDS_DOC)
			.define(
					SYNC_TOPIC_CONFIGS_ENABLED,
					ConfigDef.Type.BOOLEAN,
					SYNC_TOPIC_CONFIGS_ENABLED_DEFAULT,
					ConfigDef.Importance.LOW,
					SYNC_TOPIC_CONFIGS_ENABLED_DOC)
			.define(
					SYNC_TOPIC_CONFIGS_INTERVAL_SECONDS,
					ConfigDef.Type.LONG,
					SYNC_TOPIC_CONFIGS_INTERVAL_SECONDS_DEFAULT,
					ConfigDef.Importance.LOW,
					SYNC_TOPIC_CONFIGS_INTERVAL_SECONDS_DOC)
			.define(
					SYNC_TOPIC_ACLS_ENABLED,
					ConfigDef.Type.BOOLEAN,
					SYNC_TOPIC_ACLS_ENABLED_DEFAULT,
					ConfigDef.Importance.LOW,
					SYNC_TOPIC_ACLS_ENABLED_DOC)
			.define(
					SYNC_TOPIC_ACLS_INTERVAL_SECONDS,
					ConfigDef.Type.LONG,
					SYNC_TOPIC_ACLS_INTERVAL_SECONDS_DEFAULT,
					ConfigDef.Importance.LOW,
					SYNC_TOPIC_ACLS_INTERVAL_SECONDS_DOC)
			.define(
					EMIT_HEARTBEATS_ENABLED,
					ConfigDef.Type.BOOLEAN,
					EMIT_HEARTBEATS_ENABLED_DEFAULT,
					ConfigDef.Importance.LOW,
					EMIT_HEARTBEATS_ENABLED_DOC)
			.define(
					EMIT_HEARTBEATS_INTERVAL_SECONDS,
					ConfigDef.Type.LONG,
					EMIT_HEARTBEATS_INTERVAL_SECONDS_DEFAULT,
					ConfigDef.Importance.LOW,
					EMIT_HEARTBEATS_INTERVAL_SECONDS_DOC)
			.define(
					EMIT_CHECKPOINTS_ENABLED,
					ConfigDef.Type.BOOLEAN,
					EMIT_CHECKPOINTS_ENABLED_DEFAULT,
					ConfigDef.Importance.LOW,
					EMIT_CHECKPOINTS_ENABLED_DOC)
			.define(
					EMIT_CHECKPOINTS_INTERVAL_SECONDS,
					ConfigDef.Type.LONG,
					EMIT_CHECKPOINTS_INTERVAL_SECONDS_DEFAULT,
					ConfigDef.Importance.LOW,
					EMIT_CHECKPOINTS_INTERVAL_SECONDS_DOC)
			.define(
					SYNC_GROUP_OFFSETS_ENABLED,
					ConfigDef.Type.BOOLEAN,
					SYNC_GROUP_OFFSETS_ENABLED_DEFAULT,
					ConfigDef.Importance.LOW,
					SYNC_GROUP_OFFSETS_ENABLED_DOC)
			.define(
					SYNC_GROUP_OFFSETS_INTERVAL_SECONDS,
					ConfigDef.Type.LONG,
					SYNC_GROUP_OFFSETS_INTERVAL_SECONDS_DEFAULT,
					ConfigDef.Importance.LOW,
					SYNC_GROUP_OFFSETS_INTERVAL_SECONDS_DOC)
			.define(
					REPLICATION_POLICY_CLASS,
					ConfigDef.Type.CLASS,
					REPLICATION_POLICY_CLASS_DEFAULT,
					ConfigDef.Importance.LOW,
					REPLICATION_POLICY_CLASS_DOC)
			.define(
					REPLICATION_POLICY_SEPARATOR,
					ConfigDef.Type.STRING,
					REPLICATION_POLICY_SEPARATOR_DEFAULT,
					ConfigDef.Importance.LOW,
					REPLICATION_POLICY_SEPARATOR_DOC)
			.define(
					REPLICATION_FACTOR,
					ConfigDef.Type.INT,
					REPLICATION_FACTOR_DEFAULT,
					ConfigDef.Importance.LOW,
					REPLICATION_FACTOR_DOC)
			.define(
					HEARTBEATS_TOPIC_REPLICATION_FACTOR,
					ConfigDef.Type.SHORT,
					HEARTBEATS_TOPIC_REPLICATION_FACTOR_DEFAULT,
					ConfigDef.Importance.LOW,
					HEARTBEATS_TOPIC_REPLICATION_FACTOR_DOC)
			.define(
					CHECKPOINTS_TOPIC_REPLICATION_FACTOR,
					ConfigDef.Type.SHORT,
					CHECKPOINTS_TOPIC_REPLICATION_FACTOR_DEFAULT,
					ConfigDef.Importance.LOW,
					CHECKPOINTS_TOPIC_REPLICATION_FACTOR_DOC)
			.define(
					OFFSET_SYNCS_TOPIC_REPLICATION_FACTOR,
					ConfigDef.Type.SHORT,
					OFFSET_SYNCS_TOPIC_REPLICATION_FACTOR_DEFAULT,
					ConfigDef.Importance.LOW,
					OFFSET_SYNCS_TOPIC_REPLICATION_FACTOR_DOC)
			.define(
					OFFSET_LAG_MAX,
					ConfigDef.Type.LONG,
					OFFSET_LAG_MAX_DEFAULT,
					ConfigDef.Importance.LOW,
					OFFSET_LAG_MAX_DOC)
			.define(
					CommonClientConfigs.METRIC_REPORTER_CLASSES_CONFIG,
					ConfigDef.Type.LIST,
					null,
					ConfigDef.Importance.LOW,
					CommonClientConfigs.METRIC_REPORTER_CLASSES_DOC)
			.define(
					CommonClientConfigs.SECURITY_PROTOCOL_CONFIG,
					ConfigDef.Type.STRING,
					CommonClientConfigs.DEFAULT_SECURITY_PROTOCOL,
					ConfigDef.Importance.MEDIUM,
					CommonClientConfigs.SECURITY_PROTOCOL_DOC)
			.withClientSslSupport()
			.withClientSaslSupport();
=======
    static final String ENABLED_SUFFIX = ".enabled";
    static final String INTERVAL_SECONDS_SUFFIX = ".interval.seconds";

    static final String ENABLED = "enabled";
    static final String ENABLED_DOC = "Whether to replicate source->target.";
    public static final String SOURCE_CLUSTER_ALIAS = "source.cluster.alias";
    public static final String SOURCE_CLUSTER_ALIAS_DEFAULT = "source";
    private static final String SOURCE_CLUSTER_ALIAS_DOC = "Alias of source cluster";
    public static final String TARGET_CLUSTER_ALIAS = "target.cluster.alias";
    public static final String TARGET_CLUSTER_ALIAS_DEFAULT = "target";
    private static final String TARGET_CLUSTER_ALIAS_DOC = "Alias of target cluster. Used in metrics reporting.";

    public static final String REPLICATION_POLICY_CLASS = MirrorClientConfig.REPLICATION_POLICY_CLASS;
    public static final Class<?> REPLICATION_POLICY_CLASS_DEFAULT = MirrorClientConfig.REPLICATION_POLICY_CLASS_DEFAULT;
    private static final String REPLICATION_POLICY_CLASS_DOC = "Class which defines the remote topic naming convention.";
    public static final String REPLICATION_POLICY_SEPARATOR = MirrorClientConfig.REPLICATION_POLICY_SEPARATOR;
    private static final String REPLICATION_POLICY_SEPARATOR_DOC = "Separator used in remote topic naming convention.";
    public static final String REPLICATION_POLICY_SEPARATOR_DEFAULT =
            MirrorClientConfig.REPLICATION_POLICY_SEPARATOR_DEFAULT;

    public static final String ADMIN_TASK_TIMEOUT_MILLIS = "admin.timeout.ms";
    private static final String ADMIN_TASK_TIMEOUT_MILLIS_DOC = "Timeout for administrative tasks, e.g. detecting new topics.";
    public static final long ADMIN_TASK_TIMEOUT_MILLIS_DEFAULT = 60000L;

    public static final String FORWARDING_ADMIN_CLASS = MirrorClientConfig.FORWARDING_ADMIN_CLASS;
    public static final Class<?> FORWARDING_ADMIN_CLASS_DEFAULT = MirrorClientConfig.FORWARDING_ADMIN_CLASS_DEFAULT;
    private static final String FORWARDING_ADMIN_CLASS_DOC = MirrorClientConfig.FORWARDING_ADMIN_CLASS_DOC;

    protected static final String SOURCE_CLUSTER_PREFIX = MirrorMakerConfig.SOURCE_CLUSTER_PREFIX;
    protected static final String TARGET_CLUSTER_PREFIX = MirrorMakerConfig.TARGET_CLUSTER_PREFIX;
    protected static final String SOURCE_PREFIX = MirrorMakerConfig.SOURCE_PREFIX;
    protected static final String TARGET_PREFIX = MirrorMakerConfig.TARGET_PREFIX;
    protected static final String PRODUCER_CLIENT_PREFIX = "producer.";
    protected static final String CONSUMER_CLIENT_PREFIX = "consumer.";
    protected static final String ADMIN_CLIENT_PREFIX = "admin.";

    public static final String TOPIC_FILTER_CLASS = "topic.filter.class";
    public static final String TOPIC_FILTER_CLASS_DOC = "TopicFilter to use. Selects topics to replicate.";
    public static final Class<?> TOPIC_FILTER_CLASS_DEFAULT = DefaultTopicFilter.class;

    public static final String OFFSET_SYNCS_TOPIC_LOCATION = "offset-syncs.topic.location";
    public static final String OFFSET_SYNCS_TOPIC_LOCATION_DEFAULT = SOURCE_CLUSTER_ALIAS_DEFAULT;
    public static final String OFFSET_SYNCS_TOPIC_LOCATION_DOC = "The location (source/target) of the offset-syncs topic.";
    public static final String TASK_INDEX = "task.index";

    private final ReplicationPolicy replicationPolicy;

    protected MirrorConnectorConfig(ConfigDef configDef, Map<String, String> props) {
        super(configDef, props, true);
        replicationPolicy = getConfiguredInstance(REPLICATION_POLICY_CLASS, ReplicationPolicy.class);
    }

    String connectorName() {
        return getString(ConnectorConfig.NAME_CONFIG);
    }

    boolean enabled() {
        return getBoolean(ENABLED);
    }

    Duration adminTimeout() {
        return Duration.ofMillis(getLong(ADMIN_TASK_TIMEOUT_MILLIS));
    }

    String sourceClusterAlias() {
        return getString(SOURCE_CLUSTER_ALIAS);
    }

    String targetClusterAlias() {
        return getString(TARGET_CLUSTER_ALIAS);
    }

    ReplicationPolicy replicationPolicy() {
        return replicationPolicy;
    }

    Map<String, Object> sourceProducerConfig(String role) {
        Map<String, Object> props = new HashMap<>();
        props.putAll(originalsWithPrefix(SOURCE_CLUSTER_PREFIX));
        props.keySet().retainAll(MirrorClientConfig.CLIENT_CONFIG_DEF.names());
        props.putAll(originalsWithPrefix(PRODUCER_CLIENT_PREFIX));
        props.putAll(originalsWithPrefix(SOURCE_PREFIX + PRODUCER_CLIENT_PREFIX));
        addClientId(props, role);
        return props;
    }

    Map<String, Object> sourceConsumerConfig(String role) {
        Map<String, Object> result = sourceConsumerConfig(originals());
        addClientId(result, role);
        return result;
    }

    static Map<String, Object> sourceConsumerConfig(Map<String, ?> props) {
        Map<String, Object> result = new HashMap<>();
        result.putAll(Utils.entriesWithPrefix(props, SOURCE_CLUSTER_PREFIX));
        result.keySet().retainAll(MirrorClientConfig.CLIENT_CONFIG_DEF.names());
        result.putAll(Utils.entriesWithPrefix(props, CONSUMER_CLIENT_PREFIX));
        result.putAll(Utils.entriesWithPrefix(props, SOURCE_PREFIX + CONSUMER_CLIENT_PREFIX));
        result.put(ENABLE_AUTO_COMMIT_CONFIG, "false");
        result.putIfAbsent(AUTO_OFFSET_RESET_CONFIG, "earliest");
        return result;
    }

    Map<String, Object> targetAdminConfig(String role) {
        Map<String, Object> props = new HashMap<>();
        props.putAll(originalsWithPrefix(TARGET_CLUSTER_PREFIX));
        props.keySet().retainAll(MirrorClientConfig.CLIENT_CONFIG_DEF.names());
        props.putAll(originalsWithPrefix(ADMIN_CLIENT_PREFIX));
        props.putAll(originalsWithPrefix(TARGET_PREFIX + ADMIN_CLIENT_PREFIX));
        addClientId(props, role);
        return props;
    }

    Map<String, Object> targetProducerConfig(String role) {
        Map<String, Object> props = new HashMap<>();
        props.putAll(originalsWithPrefix(TARGET_CLUSTER_PREFIX));
        props.keySet().retainAll(MirrorClientConfig.CLIENT_CONFIG_DEF.names());
        props.putAll(originalsWithPrefix(PRODUCER_CLIENT_PREFIX));
        props.putAll(originalsWithPrefix(TARGET_PREFIX + PRODUCER_CLIENT_PREFIX));
        addClientId(props, role);
        return props;
    }

    Map<String, Object> targetConsumerConfig(String role) {
        Map<String, Object> props = new HashMap<>();
        props.putAll(originalsWithPrefix(TARGET_CLUSTER_PREFIX));
        props.keySet().retainAll(MirrorClientConfig.CLIENT_CONFIG_DEF.names());
        props.putAll(originalsWithPrefix(CONSUMER_CLIENT_PREFIX));
        props.putAll(originalsWithPrefix(TARGET_PREFIX + CONSUMER_CLIENT_PREFIX));
        props.put(ENABLE_AUTO_COMMIT_CONFIG, "false");
        props.putIfAbsent(AUTO_OFFSET_RESET_CONFIG, "earliest");
        addClientId(props, role);
        return props;
    }

    Map<String, Object> sourceAdminConfig(String role) {
        Map<String, Object> props = new HashMap<>();
        props.putAll(originalsWithPrefix(SOURCE_CLUSTER_PREFIX));
        props.keySet().retainAll(MirrorClientConfig.CLIENT_CONFIG_DEF.names());
        props.putAll(originalsWithPrefix(ADMIN_CLIENT_PREFIX));
        props.putAll(originalsWithPrefix(SOURCE_PREFIX + ADMIN_CLIENT_PREFIX));
        addClientId(props, role);
        return props;
    }

    List<MetricsReporter> metricsReporters() {
        List<MetricsReporter> reporters = CommonClientConfigs.metricsReporters(this);
        MetricsContext metricsContext = new KafkaMetricsContext("kafka.connect.mirror");

        for (MetricsReporter reporter : reporters) {
            reporter.contextChange(metricsContext);
        }

        return reporters;
    }

    @SuppressWarnings({"unchecked", "rawtypes"})
    ForwardingAdmin forwardingAdmin(Map<String, Object> config) {
        try {
            return Utils.newParameterizedInstance(
                    getClass(FORWARDING_ADMIN_CLASS).getName(), (Class<Map<String, Object>>) (Class) Map.class, config
            );
        } catch (ClassNotFoundException e) {
            throw new KafkaException("Can't create instance of " + get(FORWARDING_ADMIN_CLASS), e);
        }
    }

    void addClientId(Map<String, Object> props, String role) {
        String clientId = entityLabel() + (role == null ? "" : "|" + role);
        props.compute(CommonClientConfigs.CLIENT_ID_CONFIG,
                (k, userClientId) -> (userClientId == null ? "" : userClientId + "|") + clientId);
    }

    String entityLabel() {
        return sourceClusterAlias() + "->" + targetClusterAlias() + "|" + connectorName();
    }

    @SuppressWarnings("deprecation")
    protected static final ConfigDef BASE_CONNECTOR_CONFIG_DEF = new ConfigDef(ConnectorConfig.configDef())
            .define(
                    ENABLED,
                    ConfigDef.Type.BOOLEAN,
                    true,
                    ConfigDef.Importance.LOW,
                    ENABLED_DOC)
            .define(
                    SOURCE_CLUSTER_ALIAS,
                    ConfigDef.Type.STRING,
                    ConfigDef.Importance.HIGH,
                    SOURCE_CLUSTER_ALIAS_DOC)
            .define(
                    TARGET_CLUSTER_ALIAS,
                    ConfigDef.Type.STRING,
                    TARGET_CLUSTER_ALIAS_DEFAULT,
                    ConfigDef.Importance.HIGH,
                    TARGET_CLUSTER_ALIAS_DOC)
            .define(
                    ADMIN_TASK_TIMEOUT_MILLIS,
                    ConfigDef.Type.LONG,
                    ADMIN_TASK_TIMEOUT_MILLIS_DEFAULT,
                    ConfigDef.Importance.LOW,
                    ADMIN_TASK_TIMEOUT_MILLIS_DOC)
            .define(
                    REPLICATION_POLICY_CLASS,
                    ConfigDef.Type.CLASS,
                    REPLICATION_POLICY_CLASS_DEFAULT,
                    ConfigDef.Importance.LOW,
                    REPLICATION_POLICY_CLASS_DOC)
            .define(
                    REPLICATION_POLICY_SEPARATOR,
                    ConfigDef.Type.STRING,
                    REPLICATION_POLICY_SEPARATOR_DEFAULT,
                    ConfigDef.Importance.LOW,
                    REPLICATION_POLICY_SEPARATOR_DOC)
            .define(
                    FORWARDING_ADMIN_CLASS,
                    ConfigDef.Type.CLASS,
                    FORWARDING_ADMIN_CLASS_DEFAULT,
                    ConfigDef.Importance.LOW,
                    FORWARDING_ADMIN_CLASS_DOC)
            .define(
                    CommonClientConfigs.METRIC_REPORTER_CLASSES_CONFIG,
                    ConfigDef.Type.LIST,
                    null,
                    ConfigDef.Importance.LOW,
                    CommonClientConfigs.METRIC_REPORTER_CLASSES_DOC)
            .define(
                    CommonClientConfigs.SECURITY_PROTOCOL_CONFIG,
                    ConfigDef.Type.STRING,
                    CommonClientConfigs.DEFAULT_SECURITY_PROTOCOL,
                    in(Utils.enumOptions(SecurityProtocol.class)),
                    ConfigDef.Importance.MEDIUM,
                    CommonClientConfigs.SECURITY_PROTOCOL_DOC)
            .define(
                    CommonClientConfigs.AUTO_INCLUDE_JMX_REPORTER_CONFIG,
                    ConfigDef.Type.BOOLEAN,
                    true,
                    ConfigDef.Importance.LOW,
                    CommonClientConfigs.AUTO_INCLUDE_JMX_REPORTER_DOC
            )
            .withClientSslSupport()
            .withClientSaslSupport();
>>>>>>> 15418db6
}<|MERGE_RESOLUTION|>--- conflicted
+++ resolved
@@ -16,46 +16,29 @@
  */
 package org.apache.kafka.connect.mirror;
 
-<<<<<<< HEAD
 import org.apache.kafka.clients.CommonClientConfigs;
-import org.apache.kafka.common.TopicPartition;
-import org.apache.kafka.common.config.AbstractConfig;
-import org.apache.kafka.common.config.ConfigDef;
-import org.apache.kafka.common.metrics.JmxReporter;
-import org.apache.kafka.common.metrics.KafkaMetricsContext;
-import org.apache.kafka.common.metrics.MetricsContext;
-import org.apache.kafka.common.metrics.MetricsReporter;
-import org.apache.kafka.common.utils.ConfigUtils;
-import org.apache.kafka.connect.runtime.ConnectorConfig;
-=======
 import org.apache.kafka.clients.admin.ForwardingAdmin;
 import org.apache.kafka.common.KafkaException;
 import org.apache.kafka.common.config.AbstractConfig;
 import org.apache.kafka.common.config.ConfigDef;
 import org.apache.kafka.common.metrics.KafkaMetricsContext;
+import org.apache.kafka.common.metrics.MetricsContext;
 import org.apache.kafka.common.metrics.MetricsReporter;
-import org.apache.kafka.common.metrics.MetricsContext;
-import org.apache.kafka.clients.CommonClientConfigs;
 import org.apache.kafka.common.security.auth.SecurityProtocol;
 import org.apache.kafka.common.utils.Utils;
 import org.apache.kafka.connect.runtime.ConnectorConfig;
-import static org.apache.kafka.clients.consumer.ConsumerConfig.ENABLE_AUTO_COMMIT_CONFIG;
-import static org.apache.kafka.clients.consumer.ConsumerConfig.AUTO_OFFSET_RESET_CONFIG;
-import static org.apache.kafka.common.config.ConfigDef.CaseInsensitiveValidString.in;
->>>>>>> 15418db6
 
 import java.time.Duration;
 import java.util.HashMap;
 import java.util.List;
-<<<<<<< HEAD
 import java.util.Map;
-import java.util.stream.Collectors;
 
 import static org.apache.kafka.clients.consumer.ConsumerConfig.AUTO_OFFSET_RESET_CONFIG;
 import static org.apache.kafka.clients.consumer.ConsumerConfig.ENABLE_AUTO_COMMIT_CONFIG;
+import static org.apache.kafka.common.config.ConfigDef.CaseInsensitiveValidString.in;
 
 /**
- * Shared config properties used by MirrorSourceConnector, MirrorCheckpointConnector, and MirrorHeartbeatConnector.
+ * Shared config properties used by {@link MirrorSourceConnector}, {@link MirrorCheckpointConnector}, and {@link MirrorHeartbeatConnector}.
  * <p>
  * Generally, these properties are filled-in automatically by MirrorMaker based on a top-level mm2.properties file.
  * However, when running MM2 connectors as plugins on a Connect-as-a-Service cluster, these properties must be configured manually,
@@ -65,20 +48,6 @@
  * An example configuration when running on Connect (not via MirrorMaker driver):
  * </p>
  * <pre>
-=======
-import java.time.Duration;
-
-/** Shared config properties used by {@link MirrorSourceConnector}, {@link MirrorCheckpointConnector}, and {@link MirrorHeartbeatConnector}.
- *  <p>
- *  Generally, these properties are filled-in automatically by MirrorMaker based on a top-level mm2.properties file.
- *  However, when running MM2 connectors as plugins on a Connect-as-a-Service cluster, these properties must be configured manually,
- *  e.g. via the Connect REST API.
- *  </p>
- *  <p>
- *  An example configuration when running on Connect (not via MirrorMaker driver):
- *  </p>
- *  <pre>
->>>>>>> 15418db6
  *      {
  *        "name": "MirrorSourceConnector",
  *        "connector.class": "org.apache.kafka.connect.mirror.MirrorSourceConnector",
@@ -97,613 +66,6 @@
  */
 public abstract class MirrorConnectorConfig extends AbstractConfig {
 
-<<<<<<< HEAD
-	protected static final String ENABLED_SUFFIX = ".enabled";
-	protected static final String INTERVAL_SECONDS_SUFFIX = ".interval.seconds";
-
-	protected static final String REFRESH_TOPICS = "refresh.topics";
-	protected static final String REFRESH_GROUPS = "refresh.groups";
-	protected static final String SYNC_TOPIC_CONFIGS = "sync.topic.configs";
-	protected static final String SYNC_TOPIC_ACLS = "sync.topic.acls";
-	protected static final String EMIT_HEARTBEATS = "emit.heartbeats";
-	protected static final String EMIT_CHECKPOINTS = "emit.checkpoints";
-	protected static final String SYNC_GROUP_OFFSETS = "sync.group.offsets";
-
-	public static final String ENABLED = "enabled";
-	private static final String ENABLED_DOC = "Whether to replicate source->target.";
-	public static final String SOURCE_CLUSTER_ALIAS = "source.cluster.alias";
-	private static final String SOURCE_CLUSTER_ALIAS_DOC = "Alias of source cluster";
-	public static final String TARGET_CLUSTER_ALIAS = "target.cluster.alias";
-	public static final String TARGET_CLUSTER_ALIAS_DEFAULT = "target";
-	private static final String TARGET_CLUSTER_ALIAS_DOC = "Alias of target cluster. Used in metrics reporting.";
-	public static final String REPLICATION_POLICY_CLASS = MirrorClientConfig.REPLICATION_POLICY_CLASS;
-	public static final Class<?> REPLICATION_POLICY_CLASS_DEFAULT = MirrorClientConfig.REPLICATION_POLICY_CLASS_DEFAULT;
-	private static final String REPLICATION_POLICY_CLASS_DOC = "Class which defines the remote topic naming convention.";
-	public static final String REPLICATION_POLICY_SEPARATOR = MirrorClientConfig.REPLICATION_POLICY_SEPARATOR;
-	private static final String REPLICATION_POLICY_SEPARATOR_DOC = "Separator used in remote topic naming convention.";
-	public static final String REPLICATION_POLICY_SEPARATOR_DEFAULT =
-			MirrorClientConfig.REPLICATION_POLICY_SEPARATOR_DEFAULT;
-	public static final String REPLICATION_FACTOR = "replication.factor";
-	private static final String REPLICATION_FACTOR_DOC = "Replication factor for newly created remote topics.";
-	public static final int REPLICATION_FACTOR_DEFAULT = 2;
-	public static final String TOPICS = DefaultTopicFilter.TOPICS_INCLUDE_CONFIG;
-	public static final String TOPICS_DEFAULT = DefaultTopicFilter.TOPICS_INCLUDE_DEFAULT;
-	private static final String TOPICS_DOC = "Topics to replicate. Supports comma-separated topic names and regexes.";
-	public static final String TOPICS_EXCLUDE = DefaultTopicFilter.TOPICS_EXCLUDE_CONFIG;
-	public static final String TOPICS_EXCLUDE_ALIAS = DefaultTopicFilter.TOPICS_EXCLUDE_CONFIG_ALIAS;
-	public static final String TOPICS_EXCLUDE_DEFAULT = DefaultTopicFilter.TOPICS_EXCLUDE_DEFAULT;
-	private static final String TOPICS_EXCLUDE_DOC = "Excluded topics. Supports comma-separated topic names and regexes."
-			+ " Excludes take precedence over includes.";
-	public static final String GROUPS = DefaultGroupFilter.GROUPS_INCLUDE_CONFIG;
-	public static final String GROUPS_DEFAULT = DefaultGroupFilter.GROUPS_INCLUDE_DEFAULT;
-	private static final String GROUPS_DOC = "Consumer groups to replicate. Supports comma-separated group IDs and regexes.";
-	public static final String GROUPS_EXCLUDE = DefaultGroupFilter.GROUPS_EXCLUDE_CONFIG;
-	public static final String GROUPS_EXCLUDE_ALIAS = DefaultGroupFilter.GROUPS_EXCLUDE_CONFIG_ALIAS;
-
-	public static final String GROUPS_EXCLUDE_DEFAULT = DefaultGroupFilter.GROUPS_EXCLUDE_DEFAULT;
-	private static final String GROUPS_EXCLUDE_DOC = "Exclude groups. Supports comma-separated group IDs and regexes."
-			+ " Excludes take precedence over includes.";
-	public static final String CONFIG_PROPERTIES_EXCLUDE = DefaultConfigPropertyFilter.CONFIG_PROPERTIES_EXCLUDE_CONFIG;
-	public static final String CONFIG_PROPERTIES_EXCLUDE_ALIAS = DefaultConfigPropertyFilter.CONFIG_PROPERTIES_EXCLUDE_ALIAS_CONFIG;
-	public static final String CONFIG_PROPERTIES_EXCLUDE_DEFAULT = DefaultConfigPropertyFilter.CONFIG_PROPERTIES_EXCLUDE_DEFAULT;
-	private static final String CONFIG_PROPERTIES_EXCLUDE_DOC = "Topic config properties that should not be replicated. Supports "
-			+ "comma-separated property names and regexes.";
-
-	public static final String HEARTBEATS_TOPIC_REPLICATION_FACTOR = "heartbeats.topic.replication.factor";
-	public static final String HEARTBEATS_TOPIC_REPLICATION_FACTOR_DOC = "Replication factor for heartbeats topic.";
-	public static final short HEARTBEATS_TOPIC_REPLICATION_FACTOR_DEFAULT = 3;
-
-	public static final String CHECKPOINTS_TOPIC_REPLICATION_FACTOR = "checkpoints.topic.replication.factor";
-	public static final String CHECKPOINTS_TOPIC_REPLICATION_FACTOR_DOC = "Replication factor for checkpoints topic.";
-	public static final short CHECKPOINTS_TOPIC_REPLICATION_FACTOR_DEFAULT = 3;
-
-	public static final String OFFSET_SYNCS_TOPIC_REPLICATION_FACTOR = "offset-syncs.topic.replication.factor";
-	public static final String OFFSET_SYNCS_TOPIC_REPLICATION_FACTOR_DOC = "Replication factor for offset-syncs topic.";
-	public static final short OFFSET_SYNCS_TOPIC_REPLICATION_FACTOR_DEFAULT = 3;
-
-	protected static final String TASK_TOPIC_PARTITIONS = "task.assigned.partitions";
-	protected static final String TASK_CONSUMER_GROUPS = "task.assigned.groups";
-
-	public static final String CONSUMER_POLL_TIMEOUT_MILLIS = "consumer.poll.timeout.ms";
-	private static final String CONSUMER_POLL_TIMEOUT_MILLIS_DOC = "Timeout when polling source cluster.";
-	public static final long CONSUMER_POLL_TIMEOUT_MILLIS_DEFAULT = 1000L;
-
-	public static final String ADMIN_TASK_TIMEOUT_MILLIS = "admin.timeout.ms";
-	private static final String ADMIN_TASK_TIMEOUT_MILLIS_DOC = "Timeout for administrative tasks, e.g. detecting new topics.";
-	public static final long ADMIN_TASK_TIMEOUT_MILLIS_DEFAULT = 60000L;
-
-	public static final String REFRESH_TOPICS_ENABLED = REFRESH_TOPICS + ENABLED_SUFFIX;
-	private static final String REFRESH_TOPICS_ENABLED_DOC = "Whether to periodically check for new topics and partitions.";
-	public static final boolean REFRESH_TOPICS_ENABLED_DEFAULT = true;
-	public static final String REFRESH_TOPICS_INTERVAL_SECONDS = REFRESH_TOPICS + INTERVAL_SECONDS_SUFFIX;
-	private static final String REFRESH_TOPICS_INTERVAL_SECONDS_DOC = "Frequency of topic refresh.";
-	public static final long REFRESH_TOPICS_INTERVAL_SECONDS_DEFAULT = 10 * 60;
-
-	public static final String REFRESH_GROUPS_ENABLED = REFRESH_GROUPS + ENABLED_SUFFIX;
-	private static final String REFRESH_GROUPS_ENABLED_DOC = "Whether to periodically check for new consumer groups.";
-	public static final boolean REFRESH_GROUPS_ENABLED_DEFAULT = true;
-	public static final String REFRESH_GROUPS_INTERVAL_SECONDS = REFRESH_GROUPS + INTERVAL_SECONDS_SUFFIX;
-	private static final String REFRESH_GROUPS_INTERVAL_SECONDS_DOC = "Frequency of group refresh.";
-	public static final long REFRESH_GROUPS_INTERVAL_SECONDS_DEFAULT = 10 * 60;
-
-	public static final String SYNC_TOPIC_CONFIGS_ENABLED = SYNC_TOPIC_CONFIGS + ENABLED_SUFFIX;
-	private static final String SYNC_TOPIC_CONFIGS_ENABLED_DOC = "Whether to periodically configure remote topics to match their corresponding upstream topics.";
-	public static final boolean SYNC_TOPIC_CONFIGS_ENABLED_DEFAULT = true;
-	public static final String SYNC_TOPIC_CONFIGS_INTERVAL_SECONDS = SYNC_TOPIC_CONFIGS + INTERVAL_SECONDS_SUFFIX;
-	private static final String SYNC_TOPIC_CONFIGS_INTERVAL_SECONDS_DOC = "Frequency of topic config sync.";
-	public static final long SYNC_TOPIC_CONFIGS_INTERVAL_SECONDS_DEFAULT = 10 * 60;
-
-	public static final String SYNC_TOPIC_ACLS_ENABLED = SYNC_TOPIC_ACLS + ENABLED_SUFFIX;
-	private static final String SYNC_TOPIC_ACLS_ENABLED_DOC = "Whether to periodically configure remote topic ACLs to match their corresponding upstream topics.";
-	public static final boolean SYNC_TOPIC_ACLS_ENABLED_DEFAULT = true;
-	public static final String SYNC_TOPIC_ACLS_INTERVAL_SECONDS = SYNC_TOPIC_ACLS + INTERVAL_SECONDS_SUFFIX;
-	private static final String SYNC_TOPIC_ACLS_INTERVAL_SECONDS_DOC = "Frequency of topic ACL sync.";
-	public static final long SYNC_TOPIC_ACLS_INTERVAL_SECONDS_DEFAULT = 10 * 60;
-
-	public static final String EMIT_HEARTBEATS_ENABLED = EMIT_HEARTBEATS + ENABLED_SUFFIX;
-	private static final String EMIT_HEARTBEATS_ENABLED_DOC = "Whether to emit heartbeats to target cluster.";
-	public static final boolean EMIT_HEARTBEATS_ENABLED_DEFAULT = true;
-	public static final String EMIT_HEARTBEATS_INTERVAL_SECONDS = EMIT_HEARTBEATS + INTERVAL_SECONDS_SUFFIX;
-	private static final String EMIT_HEARTBEATS_INTERVAL_SECONDS_DOC = "Frequency of heartbeats.";
-	public static final long EMIT_HEARTBEATS_INTERVAL_SECONDS_DEFAULT = 1;
-
-	public static final String EMIT_CHECKPOINTS_ENABLED = EMIT_CHECKPOINTS + ENABLED_SUFFIX;
-	private static final String EMIT_CHECKPOINTS_ENABLED_DOC = "Whether to replicate consumer offsets to target cluster.";
-	public static final boolean EMIT_CHECKPOINTS_ENABLED_DEFAULT = true;
-	public static final String EMIT_CHECKPOINTS_INTERVAL_SECONDS = EMIT_CHECKPOINTS + INTERVAL_SECONDS_SUFFIX;
-	private static final String EMIT_CHECKPOINTS_INTERVAL_SECONDS_DOC = "Frequency of checkpoints.";
-	public static final long EMIT_CHECKPOINTS_INTERVAL_SECONDS_DEFAULT = 60;
-
-
-	public static final String SYNC_GROUP_OFFSETS_ENABLED = SYNC_GROUP_OFFSETS + ENABLED_SUFFIX;
-	private static final String SYNC_GROUP_OFFSETS_ENABLED_DOC = "Whether to periodically write the translated offsets to __consumer_offsets topic in target cluster, as long as no active consumers in that group are connected to the target cluster";
-	public static final boolean SYNC_GROUP_OFFSETS_ENABLED_DEFAULT = false;
-	public static final String SYNC_GROUP_OFFSETS_INTERVAL_SECONDS = SYNC_GROUP_OFFSETS + INTERVAL_SECONDS_SUFFIX;
-	private static final String SYNC_GROUP_OFFSETS_INTERVAL_SECONDS_DOC = "Frequency of consumer group offset sync.";
-	public static final long SYNC_GROUP_OFFSETS_INTERVAL_SECONDS_DEFAULT = 60;
-
-	public static final String TOPIC_FILTER_CLASS = "topic.filter.class";
-	private static final String TOPIC_FILTER_CLASS_DOC = "TopicFilter to use. Selects topics to replicate.";
-	public static final Class<?> TOPIC_FILTER_CLASS_DEFAULT = DefaultTopicFilter.class;
-	public static final String GROUP_FILTER_CLASS = "group.filter.class";
-	private static final String GROUP_FILTER_CLASS_DOC = "GroupFilter to use. Selects consumer groups to replicate.";
-	public static final Class<?> GROUP_FILTER_CLASS_DEFAULT = DefaultGroupFilter.class;
-	public static final String CONFIG_PROPERTY_FILTER_CLASS = "config.property.filter.class";
-	private static final String CONFIG_PROPERTY_FILTER_CLASS_DOC = "ConfigPropertyFilter to use. Selects topic config "
-			+ " properties to replicate.";
-	public static final Class<?> CONFIG_PROPERTY_FILTER_CLASS_DEFAULT = DefaultConfigPropertyFilter.class;
-
-	public static final String OFFSET_LAG_MAX = "offset.lag.max";
-	private static final String OFFSET_LAG_MAX_DOC = "How out-of-sync a remote partition can be before it is resynced.";
-	public static final long OFFSET_LAG_MAX_DEFAULT = 100L;
-
-	protected static final String SOURCE_CLUSTER_PREFIX = MirrorMakerConfig.SOURCE_CLUSTER_PREFIX;
-	protected static final String TARGET_CLUSTER_PREFIX = MirrorMakerConfig.TARGET_CLUSTER_PREFIX;
-	protected static final String SOURCE_PREFIX = MirrorMakerConfig.SOURCE_PREFIX;
-	protected static final String TARGET_PREFIX = MirrorMakerConfig.TARGET_PREFIX;
-	protected static final String PRODUCER_CLIENT_PREFIX = "producer.";
-	protected static final String CONSUMER_CLIENT_PREFIX = "consumer.";
-	protected static final String ADMIN_CLIENT_PREFIX = "admin.";
-
-	public MirrorConnectorConfig(Map<String, String> props) {
-		this(CONNECTOR_CONFIG_DEF, ConfigUtils.translateDeprecatedConfigs(props, new String[][]{
-				{TOPICS_EXCLUDE, TOPICS_EXCLUDE_ALIAS},
-				{GROUPS_EXCLUDE, GROUPS_EXCLUDE_ALIAS},
-				{CONFIG_PROPERTIES_EXCLUDE, CONFIG_PROPERTIES_EXCLUDE_ALIAS}}));
-	}
-
-	protected MirrorConnectorConfig(ConfigDef configDef, Map<String, String> props) {
-		super(configDef, props, true);
-	}
-
-	String connectorName() {
-		return getString(ConnectorConfig.NAME_CONFIG);
-	}
-
-	boolean enabled() {
-		return getBoolean(ENABLED);
-	}
-
-	Duration consumerPollTimeout() {
-		return Duration.ofMillis(getLong(CONSUMER_POLL_TIMEOUT_MILLIS));
-	}
-
-	Duration adminTimeout() {
-		return Duration.ofMillis(getLong(ADMIN_TASK_TIMEOUT_MILLIS));
-	}
-
-	Map<String, Object> sourceProducerConfig() {
-		Map<String, Object> props = new HashMap<>();
-		props.putAll(originalsWithPrefix(SOURCE_CLUSTER_PREFIX));
-		props.keySet().retainAll(MirrorClientConfig.CLIENT_CONFIG_DEF.names());
-		props.putAll(originalsWithPrefix(PRODUCER_CLIENT_PREFIX));
-		props.putAll(originalsWithPrefix(SOURCE_PREFIX + PRODUCER_CLIENT_PREFIX));
-		return props;
-	}
-
-	Map<String, Object> sourceConsumerConfig() {
-		Map<String, Object> props = new HashMap<>();
-		props.putAll(originalsWithPrefix(SOURCE_CLUSTER_PREFIX));
-		props.keySet().retainAll(MirrorClientConfig.CLIENT_CONFIG_DEF.names());
-		props.putAll(originalsWithPrefix(CONSUMER_CLIENT_PREFIX));
-		props.putAll(originalsWithPrefix(SOURCE_PREFIX + CONSUMER_CLIENT_PREFIX));
-		props.put(ENABLE_AUTO_COMMIT_CONFIG, "false");
-		props.putIfAbsent(AUTO_OFFSET_RESET_CONFIG, "earliest");
-		return props;
-	}
-
-	Map<String, String> taskConfigForTopicPartitions(List<TopicPartition> topicPartitions) {
-		Map<String, String> props = originalsStrings();
-		String topicPartitionsString = topicPartitions.stream()
-				.map(MirrorUtils::encodeTopicPartition)
-				.collect(Collectors.joining(","));
-		props.put(TASK_TOPIC_PARTITIONS, topicPartitionsString);
-		return props;
-	}
-
-	Map<String, String> taskConfigForConsumerGroups(List<String> groups) {
-		Map<String, String> props = originalsStrings();
-		props.put(TASK_CONSUMER_GROUPS, String.join(",", groups));
-		return props;
-	}
-
-	Map<String, Object> targetAdminConfig() {
-		Map<String, Object> props = new HashMap<>();
-		props.putAll(originalsWithPrefix(TARGET_CLUSTER_PREFIX));
-		props.keySet().retainAll(MirrorClientConfig.CLIENT_CONFIG_DEF.names());
-		props.putAll(originalsWithPrefix(ADMIN_CLIENT_PREFIX));
-		props.putAll(originalsWithPrefix(TARGET_PREFIX + ADMIN_CLIENT_PREFIX));
-		return props;
-	}
-
-	Map<String, Object> sourceAdminConfig() {
-		Map<String, Object> props = new HashMap<>();
-		props.putAll(originalsWithPrefix(SOURCE_CLUSTER_PREFIX));
-		props.keySet().retainAll(MirrorClientConfig.CLIENT_CONFIG_DEF.names());
-		props.putAll(originalsWithPrefix(ADMIN_CLIENT_PREFIX));
-		props.putAll(originalsWithPrefix(SOURCE_PREFIX + ADMIN_CLIENT_PREFIX));
-		return props;
-	}
-
-	List<MetricsReporter> metricsReporters() {
-		List<MetricsReporter> reporters = getConfiguredInstances(
-				CommonClientConfigs.METRIC_REPORTER_CLASSES_CONFIG, MetricsReporter.class);
-		JmxReporter jmxReporter = new JmxReporter();
-		jmxReporter.configure(this.originals());
-		reporters.add(jmxReporter);
-		MetricsContext metricsContext = new KafkaMetricsContext("kafka.connect.mirror");
-
-		for (MetricsReporter reporter : reporters) {
-			reporter.contextChange(metricsContext);
-		}
-
-		return reporters;
-	}
-
-	String sourceClusterAlias() {
-		return getString(SOURCE_CLUSTER_ALIAS);
-	}
-
-	String targetClusterAlias() {
-		return getString(TARGET_CLUSTER_ALIAS);
-	}
-
-	String offsetSyncsTopic() {
-		// ".internal" suffix ensures this doesn't get replicated
-		return "mm2-offset-syncs." + targetClusterAlias() + ".internal";
-	}
-
-	String heartbeatsTopic() {
-		return MirrorClientConfig.HEARTBEATS_TOPIC;
-	}
-
-	// e.g. source1.heartbeats
-	String targetHeartbeatsTopic() {
-		return replicationPolicy().formatRemoteTopic(sourceClusterAlias(), heartbeatsTopic());
-	}
-
-	String checkpointsTopic() {
-		// Checkpoint topics are not "remote topics", as they are not replicated, so we don't
-		// need to use ReplicationPolicy here.
-		return sourceClusterAlias() + MirrorClientConfig.CHECKPOINTS_TOPIC_SUFFIX;
-	}
-
-	long maxOffsetLag() {
-		return getLong(OFFSET_LAG_MAX);
-	}
-
-	Duration emitHeartbeatsInterval() {
-		if (getBoolean(EMIT_HEARTBEATS_ENABLED)) {
-			return Duration.ofSeconds(getLong(EMIT_HEARTBEATS_INTERVAL_SECONDS));
-		} else {
-			// negative interval to disable
-			return Duration.ofMillis(-1);
-		}
-	}
-
-	Duration emitCheckpointsInterval() {
-		if (getBoolean(EMIT_CHECKPOINTS_ENABLED)) {
-			return Duration.ofSeconds(getLong(EMIT_CHECKPOINTS_INTERVAL_SECONDS));
-		} else {
-			// negative interval to disable
-			return Duration.ofMillis(-1);
-		}
-	}
-
-	Duration refreshTopicsInterval() {
-		if (getBoolean(REFRESH_TOPICS_ENABLED)) {
-			return Duration.ofSeconds(getLong(REFRESH_TOPICS_INTERVAL_SECONDS));
-		} else {
-			// negative interval to disable
-			return Duration.ofMillis(-1);
-		}
-	}
-
-	Duration refreshGroupsInterval() {
-		if (getBoolean(REFRESH_GROUPS_ENABLED)) {
-			return Duration.ofSeconds(getLong(REFRESH_GROUPS_INTERVAL_SECONDS));
-		} else {
-			// negative interval to disable
-			return Duration.ofMillis(-1);
-		}
-	}
-
-	Duration syncTopicConfigsInterval() {
-		if (getBoolean(SYNC_TOPIC_CONFIGS_ENABLED)) {
-			return Duration.ofSeconds(getLong(SYNC_TOPIC_CONFIGS_INTERVAL_SECONDS));
-		} else {
-			// negative interval to disable
-			return Duration.ofMillis(-1);
-		}
-	}
-
-	Duration syncTopicAclsInterval() {
-		if (getBoolean(SYNC_TOPIC_ACLS_ENABLED)) {
-			return Duration.ofSeconds(getLong(SYNC_TOPIC_ACLS_INTERVAL_SECONDS));
-		} else {
-			// negative interval to disable
-			return Duration.ofMillis(-1);
-		}
-	}
-
-	ReplicationPolicy replicationPolicy() {
-		return getConfiguredInstance(REPLICATION_POLICY_CLASS, ReplicationPolicy.class);
-	}
-
-	int replicationFactor() {
-		return getInt(REPLICATION_FACTOR);
-	}
-
-	short heartbeatsTopicReplicationFactor() {
-		return getShort(HEARTBEATS_TOPIC_REPLICATION_FACTOR);
-	}
-
-	short checkpointsTopicReplicationFactor() {
-		return getShort(CHECKPOINTS_TOPIC_REPLICATION_FACTOR);
-	}
-
-	short offsetSyncsTopicReplicationFactor() {
-		return getShort(OFFSET_SYNCS_TOPIC_REPLICATION_FACTOR);
-	}
-
-	TopicFilter topicFilter() {
-		return getConfiguredInstance(TOPIC_FILTER_CLASS, TopicFilter.class);
-	}
-
-	GroupFilter groupFilter() {
-		return getConfiguredInstance(GROUP_FILTER_CLASS, GroupFilter.class);
-	}
-
-	ConfigPropertyFilter configPropertyFilter() {
-		return getConfiguredInstance(CONFIG_PROPERTY_FILTER_CLASS, ConfigPropertyFilter.class);
-	}
-
-	Duration syncGroupOffsetsInterval() {
-		if (getBoolean(SYNC_GROUP_OFFSETS_ENABLED)) {
-			return Duration.ofSeconds(getLong(SYNC_GROUP_OFFSETS_INTERVAL_SECONDS));
-		} else {
-			// negative interval to disable
-			return Duration.ofMillis(-1);
-		}
-	}
-
-	protected static final ConfigDef CONNECTOR_CONFIG_DEF = ConnectorConfig.configDef()
-			.define(
-					ENABLED,
-					ConfigDef.Type.BOOLEAN,
-					true,
-					ConfigDef.Importance.LOW,
-					ENABLED_DOC)
-			.define(
-					TOPICS,
-					ConfigDef.Type.LIST,
-					TOPICS_DEFAULT,
-					ConfigDef.Importance.HIGH,
-					TOPICS_DOC)
-			.define(
-					TOPICS_EXCLUDE,
-					ConfigDef.Type.LIST,
-					TOPICS_EXCLUDE_DEFAULT,
-					ConfigDef.Importance.HIGH,
-					TOPICS_EXCLUDE_DOC)
-			.define(
-					TOPICS_EXCLUDE_ALIAS,
-					ConfigDef.Type.LIST,
-					null,
-					ConfigDef.Importance.HIGH,
-					"Deprecated. Use " + TOPICS_EXCLUDE + " instead.")
-			.define(
-					GROUPS,
-					ConfigDef.Type.LIST,
-					GROUPS_DEFAULT,
-					ConfigDef.Importance.HIGH,
-					GROUPS_DOC)
-			.define(
-					GROUPS_EXCLUDE,
-					ConfigDef.Type.LIST,
-					GROUPS_EXCLUDE_DEFAULT,
-					ConfigDef.Importance.HIGH,
-					GROUPS_EXCLUDE_DOC)
-			.define(
-					GROUPS_EXCLUDE_ALIAS,
-					ConfigDef.Type.LIST,
-					null,
-					ConfigDef.Importance.HIGH,
-					"Deprecated. Use " + GROUPS_EXCLUDE + " instead.")
-			.define(
-					CONFIG_PROPERTIES_EXCLUDE,
-					ConfigDef.Type.LIST,
-					CONFIG_PROPERTIES_EXCLUDE_DEFAULT,
-					ConfigDef.Importance.HIGH,
-					CONFIG_PROPERTIES_EXCLUDE_DOC)
-			.define(
-					CONFIG_PROPERTIES_EXCLUDE_ALIAS,
-					ConfigDef.Type.LIST,
-					null,
-					ConfigDef.Importance.HIGH,
-					"Deprecated. Use " + CONFIG_PROPERTIES_EXCLUDE + " instead.")
-			.define(
-					TOPIC_FILTER_CLASS,
-					ConfigDef.Type.CLASS,
-					TOPIC_FILTER_CLASS_DEFAULT,
-					ConfigDef.Importance.LOW,
-					TOPIC_FILTER_CLASS_DOC)
-			.define(
-					GROUP_FILTER_CLASS,
-					ConfigDef.Type.CLASS,
-					GROUP_FILTER_CLASS_DEFAULT,
-					ConfigDef.Importance.LOW,
-					GROUP_FILTER_CLASS_DOC)
-			.define(
-					CONFIG_PROPERTY_FILTER_CLASS,
-					ConfigDef.Type.CLASS,
-					CONFIG_PROPERTY_FILTER_CLASS_DEFAULT,
-					ConfigDef.Importance.LOW,
-					CONFIG_PROPERTY_FILTER_CLASS_DOC)
-			.define(
-					SOURCE_CLUSTER_ALIAS,
-					ConfigDef.Type.STRING,
-					ConfigDef.Importance.HIGH,
-					SOURCE_CLUSTER_ALIAS_DOC)
-			.define(
-					TARGET_CLUSTER_ALIAS,
-					ConfigDef.Type.STRING,
-					TARGET_CLUSTER_ALIAS_DEFAULT,
-					ConfigDef.Importance.HIGH,
-					TARGET_CLUSTER_ALIAS_DOC)
-			.define(
-					CONSUMER_POLL_TIMEOUT_MILLIS,
-					ConfigDef.Type.LONG,
-					CONSUMER_POLL_TIMEOUT_MILLIS_DEFAULT,
-					ConfigDef.Importance.LOW,
-					CONSUMER_POLL_TIMEOUT_MILLIS_DOC)
-			.define(
-					ADMIN_TASK_TIMEOUT_MILLIS,
-					ConfigDef.Type.LONG,
-					ADMIN_TASK_TIMEOUT_MILLIS_DEFAULT,
-					ConfigDef.Importance.LOW,
-					ADMIN_TASK_TIMEOUT_MILLIS_DOC)
-			.define(
-					REFRESH_TOPICS_ENABLED,
-					ConfigDef.Type.BOOLEAN,
-					REFRESH_TOPICS_ENABLED_DEFAULT,
-					ConfigDef.Importance.LOW,
-					REFRESH_TOPICS_ENABLED_DOC)
-			.define(
-					REFRESH_TOPICS_INTERVAL_SECONDS,
-					ConfigDef.Type.LONG,
-					REFRESH_TOPICS_INTERVAL_SECONDS_DEFAULT,
-					ConfigDef.Importance.LOW,
-					REFRESH_TOPICS_INTERVAL_SECONDS_DOC)
-			.define(
-					REFRESH_GROUPS_ENABLED,
-					ConfigDef.Type.BOOLEAN,
-					REFRESH_GROUPS_ENABLED_DEFAULT,
-					ConfigDef.Importance.LOW,
-					REFRESH_GROUPS_ENABLED_DOC)
-			.define(
-					REFRESH_GROUPS_INTERVAL_SECONDS,
-					ConfigDef.Type.LONG,
-					REFRESH_GROUPS_INTERVAL_SECONDS_DEFAULT,
-					ConfigDef.Importance.LOW,
-					REFRESH_GROUPS_INTERVAL_SECONDS_DOC)
-			.define(
-					SYNC_TOPIC_CONFIGS_ENABLED,
-					ConfigDef.Type.BOOLEAN,
-					SYNC_TOPIC_CONFIGS_ENABLED_DEFAULT,
-					ConfigDef.Importance.LOW,
-					SYNC_TOPIC_CONFIGS_ENABLED_DOC)
-			.define(
-					SYNC_TOPIC_CONFIGS_INTERVAL_SECONDS,
-					ConfigDef.Type.LONG,
-					SYNC_TOPIC_CONFIGS_INTERVAL_SECONDS_DEFAULT,
-					ConfigDef.Importance.LOW,
-					SYNC_TOPIC_CONFIGS_INTERVAL_SECONDS_DOC)
-			.define(
-					SYNC_TOPIC_ACLS_ENABLED,
-					ConfigDef.Type.BOOLEAN,
-					SYNC_TOPIC_ACLS_ENABLED_DEFAULT,
-					ConfigDef.Importance.LOW,
-					SYNC_TOPIC_ACLS_ENABLED_DOC)
-			.define(
-					SYNC_TOPIC_ACLS_INTERVAL_SECONDS,
-					ConfigDef.Type.LONG,
-					SYNC_TOPIC_ACLS_INTERVAL_SECONDS_DEFAULT,
-					ConfigDef.Importance.LOW,
-					SYNC_TOPIC_ACLS_INTERVAL_SECONDS_DOC)
-			.define(
-					EMIT_HEARTBEATS_ENABLED,
-					ConfigDef.Type.BOOLEAN,
-					EMIT_HEARTBEATS_ENABLED_DEFAULT,
-					ConfigDef.Importance.LOW,
-					EMIT_HEARTBEATS_ENABLED_DOC)
-			.define(
-					EMIT_HEARTBEATS_INTERVAL_SECONDS,
-					ConfigDef.Type.LONG,
-					EMIT_HEARTBEATS_INTERVAL_SECONDS_DEFAULT,
-					ConfigDef.Importance.LOW,
-					EMIT_HEARTBEATS_INTERVAL_SECONDS_DOC)
-			.define(
-					EMIT_CHECKPOINTS_ENABLED,
-					ConfigDef.Type.BOOLEAN,
-					EMIT_CHECKPOINTS_ENABLED_DEFAULT,
-					ConfigDef.Importance.LOW,
-					EMIT_CHECKPOINTS_ENABLED_DOC)
-			.define(
-					EMIT_CHECKPOINTS_INTERVAL_SECONDS,
-					ConfigDef.Type.LONG,
-					EMIT_CHECKPOINTS_INTERVAL_SECONDS_DEFAULT,
-					ConfigDef.Importance.LOW,
-					EMIT_CHECKPOINTS_INTERVAL_SECONDS_DOC)
-			.define(
-					SYNC_GROUP_OFFSETS_ENABLED,
-					ConfigDef.Type.BOOLEAN,
-					SYNC_GROUP_OFFSETS_ENABLED_DEFAULT,
-					ConfigDef.Importance.LOW,
-					SYNC_GROUP_OFFSETS_ENABLED_DOC)
-			.define(
-					SYNC_GROUP_OFFSETS_INTERVAL_SECONDS,
-					ConfigDef.Type.LONG,
-					SYNC_GROUP_OFFSETS_INTERVAL_SECONDS_DEFAULT,
-					ConfigDef.Importance.LOW,
-					SYNC_GROUP_OFFSETS_INTERVAL_SECONDS_DOC)
-			.define(
-					REPLICATION_POLICY_CLASS,
-					ConfigDef.Type.CLASS,
-					REPLICATION_POLICY_CLASS_DEFAULT,
-					ConfigDef.Importance.LOW,
-					REPLICATION_POLICY_CLASS_DOC)
-			.define(
-					REPLICATION_POLICY_SEPARATOR,
-					ConfigDef.Type.STRING,
-					REPLICATION_POLICY_SEPARATOR_DEFAULT,
-					ConfigDef.Importance.LOW,
-					REPLICATION_POLICY_SEPARATOR_DOC)
-			.define(
-					REPLICATION_FACTOR,
-					ConfigDef.Type.INT,
-					REPLICATION_FACTOR_DEFAULT,
-					ConfigDef.Importance.LOW,
-					REPLICATION_FACTOR_DOC)
-			.define(
-					HEARTBEATS_TOPIC_REPLICATION_FACTOR,
-					ConfigDef.Type.SHORT,
-					HEARTBEATS_TOPIC_REPLICATION_FACTOR_DEFAULT,
-					ConfigDef.Importance.LOW,
-					HEARTBEATS_TOPIC_REPLICATION_FACTOR_DOC)
-			.define(
-					CHECKPOINTS_TOPIC_REPLICATION_FACTOR,
-					ConfigDef.Type.SHORT,
-					CHECKPOINTS_TOPIC_REPLICATION_FACTOR_DEFAULT,
-					ConfigDef.Importance.LOW,
-					CHECKPOINTS_TOPIC_REPLICATION_FACTOR_DOC)
-			.define(
-					OFFSET_SYNCS_TOPIC_REPLICATION_FACTOR,
-					ConfigDef.Type.SHORT,
-					OFFSET_SYNCS_TOPIC_REPLICATION_FACTOR_DEFAULT,
-					ConfigDef.Importance.LOW,
-					OFFSET_SYNCS_TOPIC_REPLICATION_FACTOR_DOC)
-			.define(
-					OFFSET_LAG_MAX,
-					ConfigDef.Type.LONG,
-					OFFSET_LAG_MAX_DEFAULT,
-					ConfigDef.Importance.LOW,
-					OFFSET_LAG_MAX_DOC)
-			.define(
-					CommonClientConfigs.METRIC_REPORTER_CLASSES_CONFIG,
-					ConfigDef.Type.LIST,
-					null,
-					ConfigDef.Importance.LOW,
-					CommonClientConfigs.METRIC_REPORTER_CLASSES_DOC)
-			.define(
-					CommonClientConfigs.SECURITY_PROTOCOL_CONFIG,
-					ConfigDef.Type.STRING,
-					CommonClientConfigs.DEFAULT_SECURITY_PROTOCOL,
-					ConfigDef.Importance.MEDIUM,
-					CommonClientConfigs.SECURITY_PROTOCOL_DOC)
-			.withClientSslSupport()
-			.withClientSaslSupport();
-=======
     static final String ENABLED_SUFFIX = ".enabled";
     static final String INTERVAL_SECONDS_SUFFIX = ".interval.seconds";
 
@@ -721,8 +83,7 @@
     private static final String REPLICATION_POLICY_CLASS_DOC = "Class which defines the remote topic naming convention.";
     public static final String REPLICATION_POLICY_SEPARATOR = MirrorClientConfig.REPLICATION_POLICY_SEPARATOR;
     private static final String REPLICATION_POLICY_SEPARATOR_DOC = "Separator used in remote topic naming convention.";
-    public static final String REPLICATION_POLICY_SEPARATOR_DEFAULT =
-            MirrorClientConfig.REPLICATION_POLICY_SEPARATOR_DEFAULT;
+    public static final String REPLICATION_POLICY_SEPARATOR_DEFAULT = MirrorClientConfig.REPLICATION_POLICY_SEPARATOR_DEFAULT;
 
     public static final String ADMIN_TASK_TIMEOUT_MILLIS = "admin.timeout.ms";
     private static final String ADMIN_TASK_TIMEOUT_MILLIS_DOC = "Timeout for administrative tasks, e.g. detecting new topics.";
@@ -863,9 +224,7 @@
     @SuppressWarnings({"unchecked", "rawtypes"})
     ForwardingAdmin forwardingAdmin(Map<String, Object> config) {
         try {
-            return Utils.newParameterizedInstance(
-                    getClass(FORWARDING_ADMIN_CLASS).getName(), (Class<Map<String, Object>>) (Class) Map.class, config
-            );
+            return Utils.newParameterizedInstance(getClass(FORWARDING_ADMIN_CLASS).getName(), (Class<Map<String, Object>>) (Class) Map.class, config);
         } catch (ClassNotFoundException e) {
             throw new KafkaException("Can't create instance of " + get(FORWARDING_ADMIN_CLASS), e);
         }
@@ -873,8 +232,7 @@
 
     void addClientId(Map<String, Object> props, String role) {
         String clientId = entityLabel() + (role == null ? "" : "|" + role);
-        props.compute(CommonClientConfigs.CLIENT_ID_CONFIG,
-                (k, userClientId) -> (userClientId == null ? "" : userClientId + "|") + clientId);
+        props.compute(CommonClientConfigs.CLIENT_ID_CONFIG, (k, userClientId) -> (userClientId == null ? "" : userClientId + "|") + clientId);
     }
 
     String entityLabel() {
@@ -882,69 +240,5 @@
     }
 
     @SuppressWarnings("deprecation")
-    protected static final ConfigDef BASE_CONNECTOR_CONFIG_DEF = new ConfigDef(ConnectorConfig.configDef())
-            .define(
-                    ENABLED,
-                    ConfigDef.Type.BOOLEAN,
-                    true,
-                    ConfigDef.Importance.LOW,
-                    ENABLED_DOC)
-            .define(
-                    SOURCE_CLUSTER_ALIAS,
-                    ConfigDef.Type.STRING,
-                    ConfigDef.Importance.HIGH,
-                    SOURCE_CLUSTER_ALIAS_DOC)
-            .define(
-                    TARGET_CLUSTER_ALIAS,
-                    ConfigDef.Type.STRING,
-                    TARGET_CLUSTER_ALIAS_DEFAULT,
-                    ConfigDef.Importance.HIGH,
-                    TARGET_CLUSTER_ALIAS_DOC)
-            .define(
-                    ADMIN_TASK_TIMEOUT_MILLIS,
-                    ConfigDef.Type.LONG,
-                    ADMIN_TASK_TIMEOUT_MILLIS_DEFAULT,
-                    ConfigDef.Importance.LOW,
-                    ADMIN_TASK_TIMEOUT_MILLIS_DOC)
-            .define(
-                    REPLICATION_POLICY_CLASS,
-                    ConfigDef.Type.CLASS,
-                    REPLICATION_POLICY_CLASS_DEFAULT,
-                    ConfigDef.Importance.LOW,
-                    REPLICATION_POLICY_CLASS_DOC)
-            .define(
-                    REPLICATION_POLICY_SEPARATOR,
-                    ConfigDef.Type.STRING,
-                    REPLICATION_POLICY_SEPARATOR_DEFAULT,
-                    ConfigDef.Importance.LOW,
-                    REPLICATION_POLICY_SEPARATOR_DOC)
-            .define(
-                    FORWARDING_ADMIN_CLASS,
-                    ConfigDef.Type.CLASS,
-                    FORWARDING_ADMIN_CLASS_DEFAULT,
-                    ConfigDef.Importance.LOW,
-                    FORWARDING_ADMIN_CLASS_DOC)
-            .define(
-                    CommonClientConfigs.METRIC_REPORTER_CLASSES_CONFIG,
-                    ConfigDef.Type.LIST,
-                    null,
-                    ConfigDef.Importance.LOW,
-                    CommonClientConfigs.METRIC_REPORTER_CLASSES_DOC)
-            .define(
-                    CommonClientConfigs.SECURITY_PROTOCOL_CONFIG,
-                    ConfigDef.Type.STRING,
-                    CommonClientConfigs.DEFAULT_SECURITY_PROTOCOL,
-                    in(Utils.enumOptions(SecurityProtocol.class)),
-                    ConfigDef.Importance.MEDIUM,
-                    CommonClientConfigs.SECURITY_PROTOCOL_DOC)
-            .define(
-                    CommonClientConfigs.AUTO_INCLUDE_JMX_REPORTER_CONFIG,
-                    ConfigDef.Type.BOOLEAN,
-                    true,
-                    ConfigDef.Importance.LOW,
-                    CommonClientConfigs.AUTO_INCLUDE_JMX_REPORTER_DOC
-            )
-            .withClientSslSupport()
-            .withClientSaslSupport();
->>>>>>> 15418db6
+    protected static final ConfigDef BASE_CONNECTOR_CONFIG_DEF = new ConfigDef(ConnectorConfig.configDef()).define(ENABLED, ConfigDef.Type.BOOLEAN, true, ConfigDef.Importance.LOW, ENABLED_DOC).define(SOURCE_CLUSTER_ALIAS, ConfigDef.Type.STRING, ConfigDef.Importance.HIGH, SOURCE_CLUSTER_ALIAS_DOC).define(TARGET_CLUSTER_ALIAS, ConfigDef.Type.STRING, TARGET_CLUSTER_ALIAS_DEFAULT, ConfigDef.Importance.HIGH, TARGET_CLUSTER_ALIAS_DOC).define(ADMIN_TASK_TIMEOUT_MILLIS, ConfigDef.Type.LONG, ADMIN_TASK_TIMEOUT_MILLIS_DEFAULT, ConfigDef.Importance.LOW, ADMIN_TASK_TIMEOUT_MILLIS_DOC).define(REPLICATION_POLICY_CLASS, ConfigDef.Type.CLASS, REPLICATION_POLICY_CLASS_DEFAULT, ConfigDef.Importance.LOW, REPLICATION_POLICY_CLASS_DOC).define(REPLICATION_POLICY_SEPARATOR, ConfigDef.Type.STRING, REPLICATION_POLICY_SEPARATOR_DEFAULT, ConfigDef.Importance.LOW, REPLICATION_POLICY_SEPARATOR_DOC).define(FORWARDING_ADMIN_CLASS, ConfigDef.Type.CLASS, FORWARDING_ADMIN_CLASS_DEFAULT, ConfigDef.Importance.LOW, FORWARDING_ADMIN_CLASS_DOC).define(CommonClientConfigs.METRIC_REPORTER_CLASSES_CONFIG, ConfigDef.Type.LIST, null, ConfigDef.Importance.LOW, CommonClientConfigs.METRIC_REPORTER_CLASSES_DOC).define(CommonClientConfigs.SECURITY_PROTOCOL_CONFIG, ConfigDef.Type.STRING, CommonClientConfigs.DEFAULT_SECURITY_PROTOCOL, in(Utils.enumOptions(SecurityProtocol.class)), ConfigDef.Importance.MEDIUM, CommonClientConfigs.SECURITY_PROTOCOL_DOC).define(CommonClientConfigs.AUTO_INCLUDE_JMX_REPORTER_CONFIG, ConfigDef.Type.BOOLEAN, true, ConfigDef.Importance.LOW, CommonClientConfigs.AUTO_INCLUDE_JMX_REPORTER_DOC).withClientSslSupport().withClientSaslSupport();
 }