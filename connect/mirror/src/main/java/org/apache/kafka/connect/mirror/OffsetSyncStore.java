/*
 * Licensed to the Apache Software Foundation (ASF) under one or more
 * contributor license agreements. See the NOTICE file distributed with
 * this work for additional information regarding copyright ownership.
 * The ASF licenses this file to You under the Apache License, Version 2.0
 * (the "License"); you may not use this file except in compliance with
 * the License. You may obtain a copy of the License at
 *
 *    http://www.apache.org/licenses/LICENSE-2.0
 *
 * Unless required by applicable law or agreed to in writing, software
 * distributed under the License is distributed on an "AS IS" BASIS,
 * WITHOUT WARRANTIES OR CONDITIONS OF ANY KIND, either express or implied.
 * See the License for the specific language governing permissions and
 * limitations under the License.
 */
package org.apache.kafka.connect.mirror;

import org.apache.kafka.clients.consumer.Consumer;
import org.apache.kafka.clients.consumer.ConsumerRecord;
import org.apache.kafka.common.TopicPartition;
import org.apache.kafka.common.utils.Time;
import org.apache.kafka.common.utils.Utils;
import org.apache.kafka.connect.util.KafkaBasedLog;
import org.apache.kafka.connect.util.TopicAdmin;

import org.slf4j.Logger;
import org.slf4j.LoggerFactory;

<<<<<<< HEAD
import java.util.*;
=======
import java.util.Arrays;
import java.util.Map;
import java.util.Optional;
import java.util.OptionalLong;
>>>>>>> 9494bebe
import java.util.concurrent.ConcurrentHashMap;

/**
 * Used internally by MirrorMaker. Stores offset syncs and performs offset translation.
 * <p>A limited number of offset syncs can be stored per TopicPartition, in a way which provides better translation
 * later in the topic, closer to the live end of the topic.
 * This maintains the following invariants for each topic-partition in the in-memory sync storage:
 * <ul>
 *     <li>Invariant A: syncs[0] is the latest offset sync from the syncs topic</li>
 *     <li>Invariant B: For each i,j, i < j, syncs[i] != syncs[j]: syncs[i].upstream <= syncs[j].upstream + 2^j - 2^i</li>
 *     <li>Invariant C: For each i,j, i < j, syncs[i] != syncs[j]: syncs[i].upstream >= syncs[j].upstream + 2^(i-2)</li>
 *     <li>Invariant D: syncs[63] is the earliest offset sync from the syncs topic usable for translation</li>
 * </ul>
 * <p>The above invariants ensure that the store is kept updated upon receipt of each sync, and that distinct
 * offset syncs are separated by approximately exponential space. They can be checked locally (by comparing all adjacent
 * indexes) but hold globally (for all pairs of any distance). This allows updates to the store in linear time.
 * <p>Offset translation uses the syncs[i] which most closely precedes the upstream consumer group's current offset.
 * For a fixed in-memory state, translation of variable upstream offsets will be monotonic.
 * For variable in-memory state, translation of a fixed upstream offset will not be monotonic.
 * <p>Translation will be unavailable for all topic-partitions before an initial read-to-end of the offset syncs topic
 * is complete. Translation will be unavailable after that if no syncs are present for a topic-partition, if replication
 * started after the position of the consumer group, or if relevant offset syncs for the topic were potentially used as
 * for translation in an earlier generation of the sync store.
 */
public class OffsetSyncStore implements AutoCloseable {

    private static final Logger log = LoggerFactory.getLogger(OffsetSyncStore.class);
    // Store one offset sync for each bit of the topic offset.
    // Visible for testing
    static final int SYNCS_PER_PARTITION = Long.SIZE;
    private final KafkaBasedLog<byte[], byte[]> backingStore;
    private final Map<TopicPartition, OffsetSync[]> offsetSyncs = new ConcurrentHashMap<>();
    private final TopicAdmin admin;
    protected volatile boolean initializationMustReadToEnd = true;
    protected volatile boolean readToEnd = false;

    // package access to avoid Java 21 "this-escape" warning
    OffsetSyncStore(MirrorCheckpointConfig config) {
        Consumer<byte[], byte[]> consumer = null;
        TopicAdmin admin = null;
        KafkaBasedLog<byte[], byte[]> store;
        try {
            consumer = MirrorUtils.newConsumer(config.offsetSyncsTopicConsumerConfig());
<<<<<<< HEAD
            admin = new TopicAdmin(config.offsetSyncsTopicAdminConfig().get(AdminClientConfig.BOOTSTRAP_SERVERS_CONFIG), config.forwardingAdmin(config.offsetSyncsTopicAdminConfig()));
=======
            admin = new TopicAdmin(
                    config.offsetSyncsTopicAdminConfig(),
                    config.forwardingAdmin(config.offsetSyncsTopicAdminConfig()));
>>>>>>> 9494bebe
            store = createBackingStore(config, consumer, admin);
        } catch (Throwable t) {
            Utils.closeQuietly(consumer, "consumer for offset syncs");
            Utils.closeQuietly(admin, "admin client for offset syncs");
            throw t;
        }
        this.admin = admin;
        this.backingStore = store;
    }

    private KafkaBasedLog<byte[], byte[]> createBackingStore(MirrorCheckpointConfig config, Consumer<byte[], byte[]> consumer, TopicAdmin admin) {
<<<<<<< HEAD
        return new KafkaBasedLog<byte[], byte[]>(config.offsetSyncsTopic(), Collections.emptyMap(), Collections.emptyMap(), () -> admin, (error, record) -> this.handleRecord(record), Time.SYSTEM, ignored -> {
        }) {
            @Override
            protected Producer<byte[], byte[]> createProducer() {
                return null;
            }

            @Override
            protected Consumer<byte[], byte[]> createConsumer() {
                return consumer;
            }

            @Override
            protected boolean readPartition(TopicPartition topicPartition) {
                return topicPartition.partition() == 0;
            }
        };
=======
        return KafkaBasedLog.withExistingClients(
                config.offsetSyncsTopic(),
                consumer,
                null,
                admin,
                (error, record) -> this.handleRecord(record),
                Time.SYSTEM,
                ignored -> { },
                topicPartition -> topicPartition.partition() == 0
        );
>>>>>>> 9494bebe
    }

    // for testing
    OffsetSyncStore() {
        this.admin = null;
        this.backingStore = null;
    }

    /**
     * Start the OffsetSyncStore, blocking until all previous Offset Syncs have been read from backing storage.
     */
    public void start(boolean initializationMustReadToEnd) {
        this.initializationMustReadToEnd = initializationMustReadToEnd;
        log.debug("OffsetSyncStore starting - must read to OffsetSync end = {}", initializationMustReadToEnd);
        backingStoreStart();
        readToEnd = true;
    }

    // overridable for testing
    void backingStoreStart() {
        backingStore.start(false);
    }

    public OptionalLong translateDownstream(String group, TopicPartition sourceTopicPartition, long upstreamOffset) {
        if (!readToEnd) {
            // If we have not read to the end of the syncs topic at least once, decline to translate any offsets.
            // This prevents emitting stale offsets while initially reading the offset syncs topic.
            log.debug("translateDownstream({},{},{}): Skipped (initial offset syncs read still in progress)", group, sourceTopicPartition, upstreamOffset);
            return OptionalLong.empty();
        }
        Optional<OffsetSync> offsetSync = latestOffsetSync(sourceTopicPartition, upstreamOffset);
        if (offsetSync.isPresent()) {
            if (offsetSync.get().upstreamOffset() > upstreamOffset) {
                // Offset is too far in the past to translate accurately
                log.debug("translateDownstream({},{},{}): Skipped ({} is ahead of upstream consumer group {})", group, sourceTopicPartition, upstreamOffset, offsetSync.get(), upstreamOffset);
                return OptionalLong.of(-1L);
            }
            // If the consumer group is ahead of the offset sync, we can translate the upstream offset only 1
            // downstream offset past the offset sync itself. This is because we know that future records must appear
            // ahead of the offset sync, but we cannot estimate how many offsets from the upstream topic
            // will be written vs dropped. If we overestimate, then we may skip the correct offset and have data loss.
            // This also handles consumer groups at the end of a topic whose offsets point past the last valid record.
            // This may cause re-reading of records depending on the age of the offset sync.
            // s=offset sync pair, ?=record may or may not be replicated, g=consumer group offset, r=re-read record
            // source |-s?????r???g-|
            //          |  ______/
            //          | /
            //          vv
            // target |-sg----r-----|
            long upstreamStep = upstreamOffset == offsetSync.get().upstreamOffset() ? 0 : 1;
            log.debug("translateDownstream({},{},{}): Translated {} (relative to {})", group, sourceTopicPartition, upstreamOffset, offsetSync.get().downstreamOffset() + upstreamStep, offsetSync.get());
            return OptionalLong.of(offsetSync.get().downstreamOffset() + upstreamStep);
        } else {
            log.debug("translateDownstream({},{},{}): Skipped (offset sync not found)", group, sourceTopicPartition, upstreamOffset);
            return OptionalLong.empty();
        }
    }

    @Override
    public void close() {
        Utils.closeQuietly(backingStore != null ? backingStore::stop : null, "backing store for offset syncs");
        Utils.closeQuietly(admin, "admin client for offset syncs");
    }

    protected void handleRecord(ConsumerRecord<byte[], byte[]> record) {
        OffsetSync offsetSync = OffsetSync.deserializeRecord(record);
        TopicPartition sourceTopicPartition = offsetSync.topicPartition();
        offsetSyncs.compute(sourceTopicPartition, (ignored, syncs) -> syncs == null ? createInitialSyncs(offsetSync) : updateExistingSyncs(syncs, offsetSync));
    }

    private OffsetSync[] updateExistingSyncs(OffsetSync[] syncs, OffsetSync offsetSync) {
        // Make a copy of the array before mutating it, so that readers do not see inconsistent data
        // TODO: consider batching updates so that this copy can be performed less often for high-volume sync topics.
        OffsetSync[] mutableSyncs = Arrays.copyOf(syncs, SYNCS_PER_PARTITION);
        updateSyncArray(mutableSyncs, syncs, offsetSync);
        if (log.isTraceEnabled()) {
            log.trace("New sync {} applied, new state is {}", offsetSync, offsetArrayToString(mutableSyncs));
        }
        return mutableSyncs;
    }

    private String offsetArrayToString(OffsetSync[] syncs) {
        StringBuilder stateString = new StringBuilder();
        stateString.append("[");
        for (int i = 0; i < SYNCS_PER_PARTITION; i++) {
            if (i == 0 || syncs[i] != syncs[i - 1]) {
                if (i != 0) {
                    stateString.append(",");
                }
                // Print only if the sync is interesting, a series of repeated syncs will be elided
                stateString.append(syncs[i].upstreamOffset());
                stateString.append(":");
                stateString.append(syncs[i].downstreamOffset());
            }
        }
        stateString.append("]");
        return stateString.toString();
    }

    private OffsetSync[] createInitialSyncs(OffsetSync firstSync) {
        OffsetSync[] syncs = new OffsetSync[SYNCS_PER_PARTITION];
        clearSyncArray(syncs, firstSync);
        return syncs;
    }

    private void clearSyncArray(OffsetSync[] syncs, OffsetSync offsetSync) {
        // If every element of the store is the same, then it satisfies invariants B and C trivially.
        for (int i = 0; i < SYNCS_PER_PARTITION; i++) {
            syncs[i] = offsetSync;
        }
    }

    private void updateSyncArray(OffsetSync[] syncs, OffsetSync[] original, OffsetSync offsetSync) {
        long upstreamOffset = offsetSync.upstreamOffset();
        // While reading to the end of the topic, ensure that our earliest sync is later than
        // any earlier sync that could have been used for translation, to preserve monotonicity
        // If the upstream offset rewinds, all previous offsets are invalid, so overwrite them all.
        boolean onlyLoadLastOffset = !readToEnd && initializationMustReadToEnd;
        boolean upstreamRewind = upstreamOffset < syncs[0].upstreamOffset();
        if (onlyLoadLastOffset || upstreamRewind) {
            clearSyncArray(syncs, offsetSync);
            return;
        }
        OffsetSync replacement = offsetSync;
        // Index into the original syncs array to the replacement we'll consider next.
        int replacementIndex = 0;
        // Invariant A is always violated once a new sync appears.
        // Repair Invariant A: the latest sync must always be updated
        syncs[0] = replacement;
        for (int current = 1; current < SYNCS_PER_PARTITION; current++) {
            int previous = current - 1;

            // Try to choose a value from the old array as the replacement
            // This allows us to keep more distinct values stored overall, improving translation.
            boolean skipOldValue;
            do {
                OffsetSync oldValue = original[replacementIndex];
                // If oldValue is not recent enough, then it is not valid to use at the current index.
                // It may still be valid when used in a later index where values are allowed to be older.
                boolean isRecent = invariantB(syncs[previous], oldValue, previous, current);
                // Ensure that this value is sufficiently separated from the previous value
                // We prefer to keep more recent syncs of similar precision (i.e. the value in replacement)
                // If this value is too close to the previous value, it will never be valid in a later position.
                boolean separatedFromPrevious = invariantC(syncs[previous], oldValue, previous);
                // Ensure that this value is sufficiently separated from the next value
                // We prefer to keep existing syncs of lower precision (i.e. the value in syncs[next])
                int next = current + 1;
                boolean separatedFromNext = next >= SYNCS_PER_PARTITION || invariantC(oldValue, syncs[next], current);
                // If the next value in the old array is a duplicate of the current one, then they are equivalent
                // This value will not need to be considered again
                int nextReplacement = replacementIndex + 1;
                boolean duplicate = nextReplacement < SYNCS_PER_PARTITION && oldValue == original[nextReplacement];

                // Promoting the oldValue to the replacement only happens if it satisfies all invariants.
                boolean promoteOldValueToReplacement = isRecent && separatedFromPrevious && separatedFromNext;
                if (promoteOldValueToReplacement) {
                    replacement = oldValue;
                }
                // The index should be skipped without promoting if we know that it will not be used at a later index
                // based only on the observed part of the array so far.
                skipOldValue = duplicate || !separatedFromPrevious;
                if (promoteOldValueToReplacement || skipOldValue) {
                    replacementIndex++;
                }
                // We may need to skip past multiple indices, so keep looping until we're done skipping forward.
                // The index must not get ahead of the current index, as we only promote from low index to high index.
            } while (replacementIndex < current && skipOldValue);

            // The replacement variable always contains a value which satisfies the invariants for this index.
            // This replacement may or may not be used, since the invariants could already be satisfied,
            // and in that case, prefer to keep the existing tail of the syncs array rather than updating it.
            assert invariantB(syncs[previous], replacement, previous, current);
            assert invariantC(syncs[previous], replacement, previous);

            // Test if changes to the previous index affected the invariant for this index
            if (invariantB(syncs[previous], syncs[current], previous, current)) {
                // Invariant B holds for syncs[current]: it must also hold for all later values
                break;
            } else {
                // Invariant B violated for syncs[current]: sync is now too old and must be updated
                // Repair Invariant B: swap in replacement
                syncs[current] = replacement;

                assert invariantB(syncs[previous], syncs[current], previous, current);
                assert invariantC(syncs[previous], syncs[current], previous);
            }
        }
    }

    private boolean invariantB(OffsetSync iSync, OffsetSync jSync, int i, int j) {
        long bound = jSync.upstreamOffset() + (1L << j) - (1L << i);
        return iSync == jSync || bound < 0 || iSync.upstreamOffset() <= bound;
    }

    private boolean invariantC(OffsetSync iSync, OffsetSync jSync, int i) {
        long bound = jSync.upstreamOffset() + (1L << Math.max(i - 2, 0));
        return iSync == jSync || (bound >= 0 && iSync.upstreamOffset() >= bound);
    }

    private Optional<OffsetSync> latestOffsetSync(TopicPartition topicPartition, long upstreamOffset) {
        return Optional.ofNullable(offsetSyncs.get(topicPartition)).map(syncs -> lookupLatestSync(syncs, upstreamOffset));
    }


    private OffsetSync lookupLatestSync(OffsetSync[] syncs, long upstreamOffset) {
        // linear search the syncs, effectively a binary search over the topic offsets
        // Search from latest to earliest to find the sync that gives the best accuracy
        for (int i = 0; i < SYNCS_PER_PARTITION; i++) {
            OffsetSync offsetSync = syncs[i];
            if (offsetSync.upstreamOffset() <= upstreamOffset) {
                return offsetSync;
            }
        }
        return syncs[SYNCS_PER_PARTITION - 1];
    }

    // For testing
    OffsetSync syncFor(TopicPartition topicPartition, int syncIdx) {
        OffsetSync[] syncs = offsetSyncs.get(topicPartition);
        if (syncs == null)
            throw new IllegalArgumentException("No syncs present for " + topicPartition);
        if (syncIdx >= syncs.length)
            throw new IllegalArgumentException("Requested sync " + (syncIdx + 1) + " for " + topicPartition + " but there are only " + syncs.length + " syncs available for that topic partition");
        return syncs[syncIdx];
    }
}<|MERGE_RESOLUTION|>--- conflicted
+++ resolved
@@ -27,14 +27,10 @@
 import org.slf4j.Logger;
 import org.slf4j.LoggerFactory;
 
-<<<<<<< HEAD
-import java.util.*;
-=======
 import java.util.Arrays;
 import java.util.Map;
 import java.util.Optional;
 import java.util.OptionalLong;
->>>>>>> 9494bebe
 import java.util.concurrent.ConcurrentHashMap;
 
 /**
@@ -78,13 +74,9 @@
         KafkaBasedLog<byte[], byte[]> store;
         try {
             consumer = MirrorUtils.newConsumer(config.offsetSyncsTopicConsumerConfig());
-<<<<<<< HEAD
-            admin = new TopicAdmin(config.offsetSyncsTopicAdminConfig().get(AdminClientConfig.BOOTSTRAP_SERVERS_CONFIG), config.forwardingAdmin(config.offsetSyncsTopicAdminConfig()));
-=======
             admin = new TopicAdmin(
                     config.offsetSyncsTopicAdminConfig(),
                     config.forwardingAdmin(config.offsetSyncsTopicAdminConfig()));
->>>>>>> 9494bebe
             store = createBackingStore(config, consumer, admin);
         } catch (Throwable t) {
             Utils.closeQuietly(consumer, "consumer for offset syncs");
@@ -96,25 +88,6 @@
     }
 
     private KafkaBasedLog<byte[], byte[]> createBackingStore(MirrorCheckpointConfig config, Consumer<byte[], byte[]> consumer, TopicAdmin admin) {
-<<<<<<< HEAD
-        return new KafkaBasedLog<byte[], byte[]>(config.offsetSyncsTopic(), Collections.emptyMap(), Collections.emptyMap(), () -> admin, (error, record) -> this.handleRecord(record), Time.SYSTEM, ignored -> {
-        }) {
-            @Override
-            protected Producer<byte[], byte[]> createProducer() {
-                return null;
-            }
-
-            @Override
-            protected Consumer<byte[], byte[]> createConsumer() {
-                return consumer;
-            }
-
-            @Override
-            protected boolean readPartition(TopicPartition topicPartition) {
-                return topicPartition.partition() == 0;
-            }
-        };
-=======
         return KafkaBasedLog.withExistingClients(
                 config.offsetSyncsTopic(),
                 consumer,
@@ -125,7 +98,6 @@
                 ignored -> { },
                 topicPartition -> topicPartition.partition() == 0
         );
->>>>>>> 9494bebe
     }
 
     // for testing
@@ -153,14 +125,17 @@
         if (!readToEnd) {
             // If we have not read to the end of the syncs topic at least once, decline to translate any offsets.
             // This prevents emitting stale offsets while initially reading the offset syncs topic.
-            log.debug("translateDownstream({},{},{}): Skipped (initial offset syncs read still in progress)", group, sourceTopicPartition, upstreamOffset);
+            log.debug("translateDownstream({},{},{}): Skipped (initial offset syncs read still in progress)",
+                    group, sourceTopicPartition, upstreamOffset);
             return OptionalLong.empty();
         }
         Optional<OffsetSync> offsetSync = latestOffsetSync(sourceTopicPartition, upstreamOffset);
         if (offsetSync.isPresent()) {
             if (offsetSync.get().upstreamOffset() > upstreamOffset) {
                 // Offset is too far in the past to translate accurately
-                log.debug("translateDownstream({},{},{}): Skipped ({} is ahead of upstream consumer group {})", group, sourceTopicPartition, upstreamOffset, offsetSync.get(), upstreamOffset);
+                log.debug("translateDownstream({},{},{}): Skipped ({} is ahead of upstream consumer group {})",
+                        group, sourceTopicPartition, upstreamOffset,
+                        offsetSync.get(), upstreamOffset);
                 return OptionalLong.of(-1L);
             }
             // If the consumer group is ahead of the offset sync, we can translate the upstream offset only 1
@@ -176,10 +151,15 @@
             //          vv
             // target |-sg----r-----|
             long upstreamStep = upstreamOffset == offsetSync.get().upstreamOffset() ? 0 : 1;
-            log.debug("translateDownstream({},{},{}): Translated {} (relative to {})", group, sourceTopicPartition, upstreamOffset, offsetSync.get().downstreamOffset() + upstreamStep, offsetSync.get());
+            log.debug("translateDownstream({},{},{}): Translated {} (relative to {})",
+                    group, sourceTopicPartition, upstreamOffset,
+                    offsetSync.get().downstreamOffset() + upstreamStep,
+                    offsetSync.get()
+            );
             return OptionalLong.of(offsetSync.get().downstreamOffset() + upstreamStep);
         } else {
-            log.debug("translateDownstream({},{},{}): Skipped (offset sync not found)", group, sourceTopicPartition, upstreamOffset);
+            log.debug("translateDownstream({},{},{}): Skipped (offset sync not found)",
+                    group, sourceTopicPartition, upstreamOffset);
             return OptionalLong.empty();
         }
     }
@@ -193,7 +173,9 @@
     protected void handleRecord(ConsumerRecord<byte[], byte[]> record) {
         OffsetSync offsetSync = OffsetSync.deserializeRecord(record);
         TopicPartition sourceTopicPartition = offsetSync.topicPartition();
-        offsetSyncs.compute(sourceTopicPartition, (ignored, syncs) -> syncs == null ? createInitialSyncs(offsetSync) : updateExistingSyncs(syncs, offsetSync));
+        offsetSyncs.compute(sourceTopicPartition, (ignored, syncs) ->
+                syncs == null ? createInitialSyncs(offsetSync) : updateExistingSyncs(syncs, offsetSync)
+        );
     }
 
     private OffsetSync[] updateExistingSyncs(OffsetSync[] syncs, OffsetSync offsetSync) {
@@ -326,7 +308,8 @@
     }
 
     private Optional<OffsetSync> latestOffsetSync(TopicPartition topicPartition, long upstreamOffset) {
-        return Optional.ofNullable(offsetSyncs.get(topicPartition)).map(syncs -> lookupLatestSync(syncs, upstreamOffset));
+        return Optional.ofNullable(offsetSyncs.get(topicPartition))
+                .map(syncs -> lookupLatestSync(syncs, upstreamOffset));
     }
 
 
@@ -348,7 +331,10 @@
         if (syncs == null)
             throw new IllegalArgumentException("No syncs present for " + topicPartition);
         if (syncIdx >= syncs.length)
-            throw new IllegalArgumentException("Requested sync " + (syncIdx + 1) + " for " + topicPartition + " but there are only " + syncs.length + " syncs available for that topic partition");
+            throw new IllegalArgumentException(
+                    "Requested sync " + (syncIdx + 1) + " for " + topicPartition
+                            + " but there are only " + syncs.length + " syncs available for that topic partition"
+            );
         return syncs[syncIdx];
     }
 }