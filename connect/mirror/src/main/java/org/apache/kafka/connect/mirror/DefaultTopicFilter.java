/*
 * Licensed to the Apache Software Foundation (ASF) under one or more
 * contributor license agreements. See the NOTICE file distributed with
 * this work for additional information regarding copyright ownership.
 * The ASF licenses this file to You under the Apache License, Version 2.0
 * (the "License"); you may not use this file except in compliance with
 * the License. You may obtain a copy of the License at
 *
 *    http://www.apache.org/licenses/LICENSE-2.0
 *
 * Unless required by applicable law or agreed to in writing, software
 * distributed under the License is distributed on an "AS IS" BASIS,
 * WITHOUT WARRANTIES OR CONDITIONS OF ANY KIND, either express or implied.
 * See the License for the specific language governing permissions and
 * limitations under the License.
 */
package org.apache.kafka.connect.mirror;

import org.apache.kafka.common.config.AbstractConfig;
import org.apache.kafka.common.config.ConfigDef;
import org.apache.kafka.common.config.ConfigDef.Importance;
import org.apache.kafka.common.config.ConfigDef.Type;
<<<<<<< HEAD
import org.apache.kafka.common.utils.ConfigUtils;
=======
>>>>>>> 9494bebe

import java.util.Map;
import java.util.regex.Pattern;

/**
 * Uses an include and exclude pattern.
 */
public class DefaultTopicFilter implements TopicFilter {

    public static final String TOPICS_INCLUDE_CONFIG = "topics";
    private static final String TOPICS_INCLUDE_DOC = "List of topics and/or regexes to replicate.";
    public static final String TOPICS_INCLUDE_DEFAULT = ".*";

    public static final String TOPICS_EXCLUDE_CONFIG = "topics.exclude";
    private static final String TOPICS_EXCLUDE_DOC = "List of topics and/or regexes that should not be replicated.";
    public static final String TOPICS_EXCLUDE_DEFAULT = "mm2.*\\.internal, .*\\.replica, __.*";

    private Pattern includePattern;
    private Pattern excludePattern;

    @Override
    public void configure(Map<String, ?> props) {
        TopicFilterConfig config = new TopicFilterConfig(props);
        includePattern = config.includePattern();
        excludePattern = config.excludePattern();
    }

    private boolean included(String topic) {
        return includePattern != null && includePattern.matcher(topic).matches();
    }

    private boolean excluded(String topic) {
        return excludePattern != null && excludePattern.matcher(topic).matches();
    }

    @Override
    public boolean shouldReplicateTopic(String topic) {
        return included(topic) && !excluded(topic);
    }

    static class TopicFilterConfig extends AbstractConfig {

<<<<<<< HEAD
        static final ConfigDef DEF = new ConfigDef().define(TOPICS_INCLUDE_CONFIG, Type.LIST, TOPICS_INCLUDE_DEFAULT, Importance.HIGH, TOPICS_INCLUDE_DOC).define(TOPICS_EXCLUDE_CONFIG, Type.LIST, TOPICS_EXCLUDE_DEFAULT, Importance.HIGH, TOPICS_EXCLUDE_DOC).define(TOPICS_EXCLUDE_CONFIG_ALIAS, Type.LIST, null, Importance.HIGH, "Deprecated. Use " + TOPICS_EXCLUDE_CONFIG + " instead.");

        TopicFilterConfig(Map<String, ?> props) {
            super(DEF, ConfigUtils.translateDeprecatedConfigs(props, new String[][]{{TOPICS_EXCLUDE_CONFIG, TOPICS_EXCLUDE_CONFIG_ALIAS}}), false);
=======
        static final ConfigDef DEF = new ConfigDef()
            .define(TOPICS_INCLUDE_CONFIG,
                    Type.LIST,
                    TOPICS_INCLUDE_DEFAULT,
                    Importance.HIGH,
                    TOPICS_INCLUDE_DOC)
            .define(TOPICS_EXCLUDE_CONFIG,
                    Type.LIST,
                    TOPICS_EXCLUDE_DEFAULT,
                    Importance.HIGH,
                    TOPICS_EXCLUDE_DOC);

        TopicFilterConfig(Map<String, ?> props) {
            super(DEF, props, false);
>>>>>>> 9494bebe
        }

        Pattern includePattern() {
            return MirrorUtils.compilePatternList(getList(TOPICS_INCLUDE_CONFIG));
        }

        Pattern excludePattern() {
            return MirrorUtils.compilePatternList(getList(TOPICS_EXCLUDE_CONFIG));
        }
    }
}<|MERGE_RESOLUTION|>--- conflicted
+++ resolved
@@ -20,19 +20,13 @@
 import org.apache.kafka.common.config.ConfigDef;
 import org.apache.kafka.common.config.ConfigDef.Importance;
 import org.apache.kafka.common.config.ConfigDef.Type;
-<<<<<<< HEAD
-import org.apache.kafka.common.utils.ConfigUtils;
-=======
->>>>>>> 9494bebe
 
 import java.util.Map;
 import java.util.regex.Pattern;
 
-/**
- * Uses an include and exclude pattern.
- */
+/** Uses an include and exclude pattern. */
 public class DefaultTopicFilter implements TopicFilter {
-
+    
     public static final String TOPICS_INCLUDE_CONFIG = "topics";
     private static final String TOPICS_INCLUDE_DOC = "List of topics and/or regexes to replicate.";
     public static final String TOPICS_INCLUDE_DEFAULT = ".*";
@@ -66,12 +60,6 @@
 
     static class TopicFilterConfig extends AbstractConfig {
 
-<<<<<<< HEAD
-        static final ConfigDef DEF = new ConfigDef().define(TOPICS_INCLUDE_CONFIG, Type.LIST, TOPICS_INCLUDE_DEFAULT, Importance.HIGH, TOPICS_INCLUDE_DOC).define(TOPICS_EXCLUDE_CONFIG, Type.LIST, TOPICS_EXCLUDE_DEFAULT, Importance.HIGH, TOPICS_EXCLUDE_DOC).define(TOPICS_EXCLUDE_CONFIG_ALIAS, Type.LIST, null, Importance.HIGH, "Deprecated. Use " + TOPICS_EXCLUDE_CONFIG + " instead.");
-
-        TopicFilterConfig(Map<String, ?> props) {
-            super(DEF, ConfigUtils.translateDeprecatedConfigs(props, new String[][]{{TOPICS_EXCLUDE_CONFIG, TOPICS_EXCLUDE_CONFIG_ALIAS}}), false);
-=======
         static final ConfigDef DEF = new ConfigDef()
             .define(TOPICS_INCLUDE_CONFIG,
                     Type.LIST,
@@ -86,7 +74,6 @@
 
         TopicFilterConfig(Map<String, ?> props) {
             super(DEF, props, false);
->>>>>>> 9494bebe
         }
 
         Pattern includePattern() {
