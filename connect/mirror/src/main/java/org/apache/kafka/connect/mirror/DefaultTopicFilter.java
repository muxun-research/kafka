--- conflicted
+++ resolved
@@ -29,78 +29,7 @@
  * Uses an include and exclude pattern.
  */
 public class DefaultTopicFilter implements TopicFilter {
-<<<<<<< HEAD
 
-	public static final String TOPICS_INCLUDE_CONFIG = "topics";
-	private static final String TOPICS_INCLUDE_DOC = "List of topics and/or regexes to replicate.";
-	public static final String TOPICS_INCLUDE_DEFAULT = ".*";
-
-	public static final String TOPICS_EXCLUDE_CONFIG = "topics.exclude";
-	public static final String TOPICS_EXCLUDE_CONFIG_ALIAS = "topics.blacklist";
-	private static final String TOPICS_EXCLUDE_DOC = "List of topics and/or regexes that should not be replicated.";
-	public static final String TOPICS_EXCLUDE_DEFAULT = ".*[\\-\\.]internal, .*\\.replica, __.*";
-
-	private Pattern includePattern;
-	private Pattern excludePattern;
-
-	@Override
-	public void configure(Map<String, ?> props) {
-		TopicFilterConfig config = new TopicFilterConfig(props);
-		includePattern = config.includePattern();
-		excludePattern = config.excludePattern();
-	}
-
-	@Override
-	public void close() {
-	}
-
-	private boolean included(String topic) {
-		return includePattern != null && includePattern.matcher(topic).matches();
-	}
-
-	private boolean excluded(String topic) {
-		return excludePattern != null && excludePattern.matcher(topic).matches();
-	}
-
-	@Override
-	public boolean shouldReplicateTopic(String topic) {
-		return included(topic) && !excluded(topic);
-	}
-
-	static class TopicFilterConfig extends AbstractConfig {
-
-		static final ConfigDef DEF = new ConfigDef()
-				.define(TOPICS_INCLUDE_CONFIG,
-						Type.LIST,
-						TOPICS_INCLUDE_DEFAULT,
-						Importance.HIGH,
-						TOPICS_INCLUDE_DOC)
-				.define(TOPICS_EXCLUDE_CONFIG,
-						Type.LIST,
-						TOPICS_EXCLUDE_DEFAULT,
-						Importance.HIGH,
-						TOPICS_EXCLUDE_DOC)
-				.define(TOPICS_EXCLUDE_CONFIG_ALIAS,
-						Type.LIST,
-						null,
-						Importance.HIGH,
-						"Deprecated. Use " + TOPICS_EXCLUDE_CONFIG + " instead.");
-
-		TopicFilterConfig(Map<String, ?> props) {
-			super(DEF, ConfigUtils.translateDeprecatedConfigs(props, new String[][]{
-					{TOPICS_EXCLUDE_CONFIG, TOPICS_EXCLUDE_CONFIG_ALIAS}}), false);
-		}
-
-		Pattern includePattern() {
-			return MirrorUtils.compilePatternList(getList(TOPICS_INCLUDE_CONFIG));
-		}
-
-		Pattern excludePattern() {
-			return MirrorUtils.compilePatternList(getList(TOPICS_EXCLUDE_CONFIG));
-		}
-	}
-=======
-    
     public static final String TOPICS_INCLUDE_CONFIG = "topics";
     private static final String TOPICS_INCLUDE_DOC = "List of topics and/or regexes to replicate.";
     public static final String TOPICS_INCLUDE_DEFAULT = ".*";
@@ -135,26 +64,10 @@
 
     static class TopicFilterConfig extends AbstractConfig {
 
-        static final ConfigDef DEF = new ConfigDef()
-            .define(TOPICS_INCLUDE_CONFIG,
-                    Type.LIST,
-                    TOPICS_INCLUDE_DEFAULT,
-                    Importance.HIGH,
-                    TOPICS_INCLUDE_DOC)
-            .define(TOPICS_EXCLUDE_CONFIG,
-                    Type.LIST,
-                    TOPICS_EXCLUDE_DEFAULT,
-                    Importance.HIGH,
-                    TOPICS_EXCLUDE_DOC)
-            .define(TOPICS_EXCLUDE_CONFIG_ALIAS,
-                    Type.LIST,
-                    null,
-                    Importance.HIGH,
-                    "Deprecated. Use " + TOPICS_EXCLUDE_CONFIG + " instead.");
+        static final ConfigDef DEF = new ConfigDef().define(TOPICS_INCLUDE_CONFIG, Type.LIST, TOPICS_INCLUDE_DEFAULT, Importance.HIGH, TOPICS_INCLUDE_DOC).define(TOPICS_EXCLUDE_CONFIG, Type.LIST, TOPICS_EXCLUDE_DEFAULT, Importance.HIGH, TOPICS_EXCLUDE_DOC).define(TOPICS_EXCLUDE_CONFIG_ALIAS, Type.LIST, null, Importance.HIGH, "Deprecated. Use " + TOPICS_EXCLUDE_CONFIG + " instead.");
 
         TopicFilterConfig(Map<String, ?> props) {
-            super(DEF, ConfigUtils.translateDeprecatedConfigs(props, new String[][]{
-                {TOPICS_EXCLUDE_CONFIG, TOPICS_EXCLUDE_CONFIG_ALIAS}}), false);
+            super(DEF, ConfigUtils.translateDeprecatedConfigs(props, new String[][]{{TOPICS_EXCLUDE_CONFIG, TOPICS_EXCLUDE_CONFIG_ALIAS}}), false);
         }
 
         Pattern includePattern() {
@@ -165,5 +78,4 @@
             return MirrorUtils.compilePatternList(getList(TOPICS_EXCLUDE_CONFIG));
         }
     }
->>>>>>> 15418db6
 }