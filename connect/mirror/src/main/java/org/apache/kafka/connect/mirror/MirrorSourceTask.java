/*
 * Licensed to the Apache Software Foundation (ASF) under one or more
 * contributor license agreements. See the NOTICE file distributed with
 * this work for additional information regarding copyright ownership.
 * The ASF licenses this file to You under the Apache License, Version 2.0
 * (the "License"); you may not use this file except in compliance with
 * the License. You may obtain a copy of the License at
 *
 *    http://www.apache.org/licenses/LICENSE-2.0
 *
 * Unless required by applicable law or agreed to in writing, software
 * distributed under the License is distributed on an "AS IS" BASIS,
 * WITHOUT WARRANTIES OR CONDITIONS OF ANY KIND, either express or implied.
 * See the License for the specific language governing permissions and
 * limitations under the License.
 */
package org.apache.kafka.connect.mirror;

import org.apache.kafka.clients.consumer.ConsumerRecord;
import org.apache.kafka.clients.consumer.ConsumerRecords;
import org.apache.kafka.clients.consumer.KafkaConsumer;
<<<<<<< HEAD
import org.apache.kafka.clients.producer.KafkaProducer;
import org.apache.kafka.clients.producer.ProducerRecord;
=======
>>>>>>> 9494bebe
import org.apache.kafka.clients.producer.RecordMetadata;
import org.apache.kafka.common.KafkaException;
import org.apache.kafka.common.TopicPartition;
import org.apache.kafka.common.errors.WakeupException;
import org.apache.kafka.common.header.Header;
import org.apache.kafka.common.utils.Utils;
import org.apache.kafka.connect.data.Schema;
import org.apache.kafka.connect.header.ConnectHeaders;
import org.apache.kafka.connect.header.Headers;
import org.apache.kafka.connect.source.SourceRecord;
import org.apache.kafka.connect.source.SourceTask;
<<<<<<< HEAD
=======

>>>>>>> 9494bebe
import org.slf4j.Logger;
import org.slf4j.LoggerFactory;

import java.time.Duration;
<<<<<<< HEAD
import java.util.*;
=======
import java.util.ArrayList;
import java.util.List;
import java.util.Map;
import java.util.Set;
>>>>>>> 9494bebe
import java.util.concurrent.Semaphore;
import java.util.stream.Collectors;

/**
 * Replicates a set of topic-partitions.
 */
public class MirrorSourceTask extends SourceTask {

    private static final Logger log = LoggerFactory.getLogger(MirrorSourceTask.class);

    private KafkaConsumer<byte[], byte[]> consumer;
    private String sourceClusterAlias;
    private Duration pollTimeout;
    private ReplicationPolicy replicationPolicy;
    private MirrorSourceMetrics metrics;
    private boolean stopping = false;
    private Semaphore consumerAccess;
    private OffsetSyncWriter offsetSyncWriter;

    public MirrorSourceTask() {
    }

    // for testing
<<<<<<< HEAD
    MirrorSourceTask(KafkaConsumer<byte[], byte[]> consumer, MirrorSourceMetrics metrics, String sourceClusterAlias, ReplicationPolicy replicationPolicy, long maxOffsetLag, KafkaProducer<byte[], byte[]> producer, Semaphore outstandingOffsetSyncs, Map<TopicPartition, PartitionState> partitionStates, String offsetSyncsTopic) {
=======
    MirrorSourceTask(KafkaConsumer<byte[], byte[]> consumer, MirrorSourceMetrics metrics, String sourceClusterAlias,
                     ReplicationPolicy replicationPolicy,
                     OffsetSyncWriter offsetSyncWriter) {
>>>>>>> 9494bebe
        this.consumer = consumer;
        this.metrics = metrics;
        this.sourceClusterAlias = sourceClusterAlias;
        this.replicationPolicy = replicationPolicy;
        consumerAccess = new Semaphore(1);
        this.offsetSyncWriter = offsetSyncWriter;
    }

    @Override
    public void start(Map<String, String> props) {
        MirrorSourceTaskConfig config = new MirrorSourceTaskConfig(props);
        consumerAccess = new Semaphore(1);  // let one thread at a time access the consumer
        sourceClusterAlias = config.sourceClusterAlias();
        metrics = config.metrics();
        pollTimeout = config.consumerPollTimeout();
        replicationPolicy = config.replicationPolicy();
        if (config.emitOffsetSyncsEnabled()) {
            offsetSyncWriter = new OffsetSyncWriter(config);
        }
        consumer = MirrorUtils.newConsumer(config.sourceConsumerConfig("replication-consumer"));
        Set<TopicPartition> taskTopicPartitions = config.taskTopicPartitions();
<<<<<<< HEAD
        Map<TopicPartition, Long> topicPartitionOffsets = loadOffsets(taskTopicPartitions);
        consumer.assign(topicPartitionOffsets.keySet());
        log.info("Starting with {} previously uncommitted partitions.", topicPartitionOffsets.entrySet().stream().filter(x -> x.getValue() == 0L).count());
        log.trace("Seeking offsets: {}", topicPartitionOffsets);
        topicPartitionOffsets.forEach(consumer::seek);
        log.info("{} replicating {} topic-partitions {}->{}: {}.", Thread.currentThread().getName(), taskTopicPartitions.size(), sourceClusterAlias, config.targetClusterAlias(), taskTopicPartitions);
=======
        initializeConsumer(taskTopicPartitions);

        log.info("{} replicating {} topic-partitions {}->{}: {}.", Thread.currentThread().getName(),
            taskTopicPartitions.size(), sourceClusterAlias, config.targetClusterAlias(), taskTopicPartitions);
>>>>>>> 9494bebe
    }

    @Override
    public void commit() {
        // Handle delayed and pending offset syncs only when offsetSyncWriter is available
        if (offsetSyncWriter != null) {
            // Offset syncs which were not emitted immediately due to their offset spacing should be sent periodically
            // This ensures that low-volume topics aren't left with persistent lag at the end of the topic
            offsetSyncWriter.promoteDelayedOffsetSyncs();
            // Publish any offset syncs that we've queued up, but have not yet been able to publish
            // (likely because we previously reached our limit for number of outstanding syncs)
            offsetSyncWriter.firePendingOffsetSyncs();
        }
    }

    @Override
    public void stop() {
        long start = System.currentTimeMillis();
        stopping = true;
        consumer.wakeup();
        try {
            consumerAccess.acquire();
        } catch (InterruptedException e) {
            log.warn("Interrupted waiting for access to consumer. Will try closing anyway.");
        }
        Utils.closeQuietly(consumer, "source consumer");
        Utils.closeQuietly(offsetSyncWriter, "offset sync writer");
        Utils.closeQuietly(metrics, "metrics");
        log.info("Stopping {} took {} ms.", Thread.currentThread().getName(), System.currentTimeMillis() - start);
    }

    @Override
    public String version() {
        return new MirrorSourceConnector().version();
    }

    @Override
    public List<SourceRecord> poll() {
        if (!consumerAccess.tryAcquire()) {
            return null;
        }
        if (stopping) {
            return null;
        }
        try {
            ConsumerRecords<byte[], byte[]> records = consumer.poll(pollTimeout);
            List<SourceRecord> sourceRecords = new ArrayList<>(records.count());
            for (ConsumerRecord<byte[], byte[]> record : records) {
                SourceRecord converted = convertRecord(record);
                sourceRecords.add(converted);
                TopicPartition topicPartition = new TopicPartition(converted.topic(), converted.kafkaPartition());
                metrics.recordAge(topicPartition, System.currentTimeMillis() - record.timestamp());
                metrics.recordBytes(topicPartition, byteSize(record.value()));
            }
            if (sourceRecords.isEmpty()) {
                // WorkerSourceTasks expects non-zero batch size
                return null;
            } else {
                log.trace("Polled {} records from {}.", sourceRecords.size(), records.partitions());
                return sourceRecords;
            }
        } catch (WakeupException e) {
            return null;
        } catch (KafkaException e) {
            log.warn("Failure during poll.", e);
            return null;
        } catch (Throwable e) {
            log.error("Failure during poll.", e);
            // allow Connect to deal with the exception
            throw e;
        } finally {
            consumerAccess.release();
        }
    }

    @Override
    public void commitRecord(SourceRecord record, RecordMetadata metadata) {
        if (stopping) {
            return;
        }
        if (metadata == null) {
            log.debug("No RecordMetadata (source record was probably filtered out during transformation) -- can't sync offsets for {}.", record.topic());
            return;
        }
        if (!metadata.hasOffset()) {
            log.error("RecordMetadata has no offset -- can't sync offsets for {}.", record.topic());
            return;
        }
        TopicPartition topicPartition = new TopicPartition(record.topic(), record.kafkaPartition());
        long latency = System.currentTimeMillis() - record.timestamp();
        metrics.countRecord(topicPartition);
        metrics.replicationLatency(topicPartition, latency);
<<<<<<< HEAD
        TopicPartition sourceTopicPartition = MirrorUtils.unwrapPartition(record.sourcePartition());
        long upstreamOffset = MirrorUtils.unwrapOffset(record.sourceOffset());
        long downstreamOffset = metadata.offset();
        maybeQueueOffsetSyncs(sourceTopicPartition, upstreamOffset, downstreamOffset);
        // We may be able to immediately publish an offset sync that we've queued up here
        firePendingOffsetSyncs();
    }

    // updates partition state and queues up OffsetSync if necessary
    private void maybeQueueOffsetSyncs(TopicPartition topicPartition, long upstreamOffset, long downstreamOffset) {
        PartitionState partitionState = partitionStates.computeIfAbsent(topicPartition, x -> new PartitionState(maxOffsetLag));
        if (partitionState.update(upstreamOffset, downstreamOffset)) {
            OffsetSync offsetSync = new OffsetSync(topicPartition, upstreamOffset, downstreamOffset);
            synchronized (this) {
                pendingOffsetSyncs.put(topicPartition, offsetSync);
            }
            partitionState.reset();
        }
    }

    private void firePendingOffsetSyncs() {
        while (true) {
            OffsetSync pendingOffsetSync;
            synchronized (this) {
                Iterator<OffsetSync> syncIterator = pendingOffsetSyncs.values().iterator();
                if (!syncIterator.hasNext()) {
                    // Nothing to sync
                    log.trace("No more pending offset syncs");
                    return;
                }
                pendingOffsetSync = syncIterator.next();
                if (!outstandingOffsetSyncs.tryAcquire()) {
                    // Too many outstanding syncs
                    log.trace("Too many in-flight offset syncs; will try to send remaining offset syncs later");
                    return;
                }
                syncIterator.remove();
            }
            // Publish offset sync outside of synchronized block; we may have to
            // wait for producer metadata to update before Producer::send returns
            sendOffsetSync(pendingOffsetSync);
            log.trace("Dispatched offset sync for {}", pendingOffsetSync.topicPartition());
        }
    }

    // sends OffsetSync record to internal offsets topic
    private void sendOffsetSync(OffsetSync offsetSync) {
        ProducerRecord<byte[], byte[]> record = new ProducerRecord<>(offsetSyncsTopic, 0, offsetSync.recordKey(), offsetSync.recordValue());
        offsetProducer.send(record, (x, e) -> {
            if (e != null) {
                log.error("Failure sending offset sync.", e);
            } else {
                log.trace("Sync'd offsets for {}: {}=={}", offsetSync.topicPartition(), offsetSync.upstreamOffset(), offsetSync.downstreamOffset());
            }
            outstandingOffsetSyncs.release();
        });
    }

=======
        // Queue offset syncs only when offsetWriter is available
        if (offsetSyncWriter != null) {
            TopicPartition sourceTopicPartition = MirrorUtils.unwrapPartition(record.sourcePartition());
            long upstreamOffset = MirrorUtils.unwrapOffset(record.sourceOffset());
            long downstreamOffset = metadata.offset();
            offsetSyncWriter.maybeQueueOffsetSyncs(sourceTopicPartition, upstreamOffset, downstreamOffset);
            // We may be able to immediately publish an offset sync that we've queued up here
            offsetSyncWriter.firePendingOffsetSyncs();
        }
    }
 
>>>>>>> 9494bebe
    private Map<TopicPartition, Long> loadOffsets(Set<TopicPartition> topicPartitions) {
        return topicPartitions.stream().collect(Collectors.toMap(x -> x, this::loadOffset));
    }

    private Long loadOffset(TopicPartition topicPartition) {
        Map<String, Object> wrappedPartition = MirrorUtils.wrapPartition(topicPartition, sourceClusterAlias);
        Map<String, Object> wrappedOffset = context.offsetStorageReader().offset(wrappedPartition);
        return MirrorUtils.unwrapOffset(wrappedOffset);
    }

    // visible for testing
    void initializeConsumer(Set<TopicPartition> taskTopicPartitions) {
        Map<TopicPartition, Long> topicPartitionOffsets = loadOffsets(taskTopicPartitions);
        consumer.assign(topicPartitionOffsets.keySet());
        log.info("Starting with {} previously uncommitted partitions.", topicPartitionOffsets.values().stream()
                .filter(this::isUncommitted).count());

        topicPartitionOffsets.forEach((topicPartition, offset) -> {
            // Do not call seek on partitions that don't have an existing offset committed.
            if (isUncommitted(offset)) {
                log.trace("Skipping seeking offset for topicPartition: {}", topicPartition);
                return;
            }
            long nextOffsetToCommittedOffset = offset + 1L;
            log.trace("Seeking to offset {} for topicPartition: {}", nextOffsetToCommittedOffset, topicPartition);
            consumer.seek(topicPartition, nextOffsetToCommittedOffset);
        });
    }

    // visible for testing 
    SourceRecord convertRecord(ConsumerRecord<byte[], byte[]> record) {
        String targetTopic = formatRemoteTopic(record.topic());
        Headers headers = convertHeaders(record);
        return new SourceRecord(MirrorUtils.wrapPartition(new TopicPartition(record.topic(), record.partition()), sourceClusterAlias), MirrorUtils.wrapOffset(record.offset()), targetTopic, record.partition(), Schema.OPTIONAL_BYTES_SCHEMA, record.key(), Schema.BYTES_SCHEMA, record.value(), record.timestamp(), headers);
    }

    private Headers convertHeaders(ConsumerRecord<byte[], byte[]> record) {
        ConnectHeaders headers = new ConnectHeaders();
        for (Header header : record.headers()) {
            headers.addBytes(header.key(), header.value());
        }
        return headers;
    }

    private String formatRemoteTopic(String topic) {
        return replicationPolicy.formatRemoteTopic(sourceClusterAlias, topic);
    }

    private static int byteSize(byte[] bytes) {
        if (bytes == null) {
            return 0;
        } else {
            return bytes.length;
        }
    }

    private boolean isUncommitted(Long offset) {
        return offset == null || offset < 0;
    }
}<|MERGE_RESOLUTION|>--- conflicted
+++ resolved
@@ -19,11 +19,6 @@
 import org.apache.kafka.clients.consumer.ConsumerRecord;
 import org.apache.kafka.clients.consumer.ConsumerRecords;
 import org.apache.kafka.clients.consumer.KafkaConsumer;
-<<<<<<< HEAD
-import org.apache.kafka.clients.producer.KafkaProducer;
-import org.apache.kafka.clients.producer.ProducerRecord;
-=======
->>>>>>> 9494bebe
 import org.apache.kafka.clients.producer.RecordMetadata;
 import org.apache.kafka.common.KafkaException;
 import org.apache.kafka.common.TopicPartition;
@@ -35,28 +30,19 @@
 import org.apache.kafka.connect.header.Headers;
 import org.apache.kafka.connect.source.SourceRecord;
 import org.apache.kafka.connect.source.SourceTask;
-<<<<<<< HEAD
-=======
-
->>>>>>> 9494bebe
+
 import org.slf4j.Logger;
 import org.slf4j.LoggerFactory;
 
 import java.time.Duration;
-<<<<<<< HEAD
-import java.util.*;
-=======
 import java.util.ArrayList;
 import java.util.List;
 import java.util.Map;
 import java.util.Set;
->>>>>>> 9494bebe
 import java.util.concurrent.Semaphore;
 import java.util.stream.Collectors;
 
-/**
- * Replicates a set of topic-partitions.
- */
+/** Replicates a set of topic-partitions. */
 public class MirrorSourceTask extends SourceTask {
 
     private static final Logger log = LoggerFactory.getLogger(MirrorSourceTask.class);
@@ -70,17 +56,12 @@
     private Semaphore consumerAccess;
     private OffsetSyncWriter offsetSyncWriter;
 
-    public MirrorSourceTask() {
-    }
+    public MirrorSourceTask() {}
 
     // for testing
-<<<<<<< HEAD
-    MirrorSourceTask(KafkaConsumer<byte[], byte[]> consumer, MirrorSourceMetrics metrics, String sourceClusterAlias, ReplicationPolicy replicationPolicy, long maxOffsetLag, KafkaProducer<byte[], byte[]> producer, Semaphore outstandingOffsetSyncs, Map<TopicPartition, PartitionState> partitionStates, String offsetSyncsTopic) {
-=======
     MirrorSourceTask(KafkaConsumer<byte[], byte[]> consumer, MirrorSourceMetrics metrics, String sourceClusterAlias,
                      ReplicationPolicy replicationPolicy,
                      OffsetSyncWriter offsetSyncWriter) {
->>>>>>> 9494bebe
         this.consumer = consumer;
         this.metrics = metrics;
         this.sourceClusterAlias = sourceClusterAlias;
@@ -102,19 +83,10 @@
         }
         consumer = MirrorUtils.newConsumer(config.sourceConsumerConfig("replication-consumer"));
         Set<TopicPartition> taskTopicPartitions = config.taskTopicPartitions();
-<<<<<<< HEAD
-        Map<TopicPartition, Long> topicPartitionOffsets = loadOffsets(taskTopicPartitions);
-        consumer.assign(topicPartitionOffsets.keySet());
-        log.info("Starting with {} previously uncommitted partitions.", topicPartitionOffsets.entrySet().stream().filter(x -> x.getValue() == 0L).count());
-        log.trace("Seeking offsets: {}", topicPartitionOffsets);
-        topicPartitionOffsets.forEach(consumer::seek);
-        log.info("{} replicating {} topic-partitions {}->{}: {}.", Thread.currentThread().getName(), taskTopicPartitions.size(), sourceClusterAlias, config.targetClusterAlias(), taskTopicPartitions);
-=======
         initializeConsumer(taskTopicPartitions);
 
         log.info("{} replicating {} topic-partitions {}->{}: {}.", Thread.currentThread().getName(),
             taskTopicPartitions.size(), sourceClusterAlias, config.targetClusterAlias(), taskTopicPartitions);
->>>>>>> 9494bebe
     }
 
     @Override
@@ -138,14 +110,14 @@
         try {
             consumerAccess.acquire();
         } catch (InterruptedException e) {
-            log.warn("Interrupted waiting for access to consumer. Will try closing anyway.");
+            log.warn("Interrupted waiting for access to consumer. Will try closing anyway."); 
         }
         Utils.closeQuietly(consumer, "source consumer");
         Utils.closeQuietly(offsetSyncWriter, "offset sync writer");
         Utils.closeQuietly(metrics, "metrics");
         log.info("Stopping {} took {} ms.", Thread.currentThread().getName(), System.currentTimeMillis() - start);
     }
-
+   
     @Override
     public String version() {
         return new MirrorSourceConnector().version();
@@ -181,7 +153,7 @@
         } catch (KafkaException e) {
             log.warn("Failure during poll.", e);
             return null;
-        } catch (Throwable e) {
+        } catch (Throwable e)  {
             log.error("Failure during poll.", e);
             // allow Connect to deal with the exception
             throw e;
@@ -189,7 +161,7 @@
             consumerAccess.release();
         }
     }
-
+ 
     @Override
     public void commitRecord(SourceRecord record, RecordMetadata metadata) {
         if (stopping) {
@@ -207,66 +179,6 @@
         long latency = System.currentTimeMillis() - record.timestamp();
         metrics.countRecord(topicPartition);
         metrics.replicationLatency(topicPartition, latency);
-<<<<<<< HEAD
-        TopicPartition sourceTopicPartition = MirrorUtils.unwrapPartition(record.sourcePartition());
-        long upstreamOffset = MirrorUtils.unwrapOffset(record.sourceOffset());
-        long downstreamOffset = metadata.offset();
-        maybeQueueOffsetSyncs(sourceTopicPartition, upstreamOffset, downstreamOffset);
-        // We may be able to immediately publish an offset sync that we've queued up here
-        firePendingOffsetSyncs();
-    }
-
-    // updates partition state and queues up OffsetSync if necessary
-    private void maybeQueueOffsetSyncs(TopicPartition topicPartition, long upstreamOffset, long downstreamOffset) {
-        PartitionState partitionState = partitionStates.computeIfAbsent(topicPartition, x -> new PartitionState(maxOffsetLag));
-        if (partitionState.update(upstreamOffset, downstreamOffset)) {
-            OffsetSync offsetSync = new OffsetSync(topicPartition, upstreamOffset, downstreamOffset);
-            synchronized (this) {
-                pendingOffsetSyncs.put(topicPartition, offsetSync);
-            }
-            partitionState.reset();
-        }
-    }
-
-    private void firePendingOffsetSyncs() {
-        while (true) {
-            OffsetSync pendingOffsetSync;
-            synchronized (this) {
-                Iterator<OffsetSync> syncIterator = pendingOffsetSyncs.values().iterator();
-                if (!syncIterator.hasNext()) {
-                    // Nothing to sync
-                    log.trace("No more pending offset syncs");
-                    return;
-                }
-                pendingOffsetSync = syncIterator.next();
-                if (!outstandingOffsetSyncs.tryAcquire()) {
-                    // Too many outstanding syncs
-                    log.trace("Too many in-flight offset syncs; will try to send remaining offset syncs later");
-                    return;
-                }
-                syncIterator.remove();
-            }
-            // Publish offset sync outside of synchronized block; we may have to
-            // wait for producer metadata to update before Producer::send returns
-            sendOffsetSync(pendingOffsetSync);
-            log.trace("Dispatched offset sync for {}", pendingOffsetSync.topicPartition());
-        }
-    }
-
-    // sends OffsetSync record to internal offsets topic
-    private void sendOffsetSync(OffsetSync offsetSync) {
-        ProducerRecord<byte[], byte[]> record = new ProducerRecord<>(offsetSyncsTopic, 0, offsetSync.recordKey(), offsetSync.recordValue());
-        offsetProducer.send(record, (x, e) -> {
-            if (e != null) {
-                log.error("Failure sending offset sync.", e);
-            } else {
-                log.trace("Sync'd offsets for {}: {}=={}", offsetSync.topicPartition(), offsetSync.upstreamOffset(), offsetSync.downstreamOffset());
-            }
-            outstandingOffsetSyncs.release();
-        });
-    }
-
-=======
         // Queue offset syncs only when offsetWriter is available
         if (offsetSyncWriter != null) {
             TopicPartition sourceTopicPartition = MirrorUtils.unwrapPartition(record.sourcePartition());
@@ -278,7 +190,6 @@
         }
     }
  
->>>>>>> 9494bebe
     private Map<TopicPartition, Long> loadOffsets(Set<TopicPartition> topicPartitions) {
         return topicPartitions.stream().collect(Collectors.toMap(x -> x, this::loadOffset));
     }
@@ -312,7 +223,13 @@
     SourceRecord convertRecord(ConsumerRecord<byte[], byte[]> record) {
         String targetTopic = formatRemoteTopic(record.topic());
         Headers headers = convertHeaders(record);
-        return new SourceRecord(MirrorUtils.wrapPartition(new TopicPartition(record.topic(), record.partition()), sourceClusterAlias), MirrorUtils.wrapOffset(record.offset()), targetTopic, record.partition(), Schema.OPTIONAL_BYTES_SCHEMA, record.key(), Schema.BYTES_SCHEMA, record.value(), record.timestamp(), headers);
+        return new SourceRecord(
+                MirrorUtils.wrapPartition(new TopicPartition(record.topic(), record.partition()), sourceClusterAlias),
+                MirrorUtils.wrapOffset(record.offset()),
+                targetTopic, record.partition(),
+                Schema.OPTIONAL_BYTES_SCHEMA, record.key(),
+                Schema.BYTES_SCHEMA, record.value(),
+                record.timestamp(), headers);
     }
 
     private Headers convertHeaders(ConsumerRecord<byte[], byte[]> record) {
