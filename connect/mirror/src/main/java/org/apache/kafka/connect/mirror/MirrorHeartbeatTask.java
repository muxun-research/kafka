--- conflicted
+++ resolved
@@ -32,23 +32,12 @@
  * Emits heartbeats.
  */
 public class MirrorHeartbeatTask extends SourceTask {
-	private String sourceClusterAlias;
-	private String targetClusterAlias;
-	private String heartbeatsTopic;
-	private Duration interval;
-	private CountDownLatch stopped;
+    private String sourceClusterAlias;
+    private String targetClusterAlias;
+    private String heartbeatsTopic;
+    private Duration interval;
+    private CountDownLatch stopped;
 
-<<<<<<< HEAD
-	@Override
-	public void start(Map<String, String> props) {
-		stopped = new CountDownLatch(1);
-		MirrorTaskConfig config = new MirrorTaskConfig(props);
-		sourceClusterAlias = config.sourceClusterAlias();
-		targetClusterAlias = config.targetClusterAlias();
-		heartbeatsTopic = config.heartbeatsTopic();
-		interval = config.emitHeartbeatsInterval();
-	}
-=======
     @Override
     public void start(Map<String, String> props) {
         stopped = new CountDownLatch(1);
@@ -58,49 +47,36 @@
         heartbeatsTopic = config.heartbeatsTopic();
         interval = config.emitHeartbeatsInterval();
     }
->>>>>>> 15418db6
 
-	@Override
-	public void commit() {
-		// nop
-	}
+    @Override
+    public void commit() {
+        // nop
+    }
 
-	@Override
-	public void stop() {
-		stopped.countDown();
-	}
+    @Override
+    public void stop() {
+        stopped.countDown();
+    }
 
-<<<<<<< HEAD
-	@Override
-	public String version() {
-		return "1";
-	}
-=======
     @Override
     public String version() {
         return new MirrorHeartbeatConnector().version();
     }
->>>>>>> 15418db6
 
-	@Override
-	public List<SourceRecord> poll() throws InterruptedException {
-		// pause to throttle, unless we've stopped
-		if (stopped.await(interval.toMillis(), TimeUnit.MILLISECONDS)) {
-			// SourceWorkerTask expects non-zero batches or null
-			return null;
-		}
-		long timestamp = System.currentTimeMillis();
-		Heartbeat heartbeat = new Heartbeat(sourceClusterAlias, targetClusterAlias, timestamp);
-		SourceRecord record = new SourceRecord(
-				heartbeat.connectPartition(), MirrorUtils.wrapOffset(0),
-				heartbeatsTopic, 0,
-				Schema.BYTES_SCHEMA, heartbeat.recordKey(),
-				Schema.BYTES_SCHEMA, heartbeat.recordValue(),
-				timestamp);
-		return Collections.singletonList(record);
-	}
+    @Override
+    public List<SourceRecord> poll() throws InterruptedException {
+        // pause to throttle, unless we've stopped
+        if (stopped.await(interval.toMillis(), TimeUnit.MILLISECONDS)) {
+            // SourceWorkerTask expects non-zero batches or null
+            return null;
+        }
+        long timestamp = System.currentTimeMillis();
+        Heartbeat heartbeat = new Heartbeat(sourceClusterAlias, targetClusterAlias, timestamp);
+        SourceRecord record = new SourceRecord(heartbeat.connectPartition(), MirrorUtils.wrapOffset(0), heartbeatsTopic, 0, Schema.BYTES_SCHEMA, heartbeat.recordKey(), Schema.BYTES_SCHEMA, heartbeat.recordValue(), timestamp);
+        return Collections.singletonList(record);
+    }
 
-	@Override
-	public void commitRecord(SourceRecord record, RecordMetadata metadata) {
-	}
+    @Override
+    public void commitRecord(SourceRecord record, RecordMetadata metadata) {
+    }
 }