/*
 * Licensed to the Apache Software Foundation (ASF) under one or more
 * contributor license agreements. See the NOTICE file distributed with
 * this work for additional information regarding copyright ownership.
 * The ASF licenses this file to You under the Apache License, Version 2.0
 * (the "License"); you may not use this file except in compliance with
 * the License. You may obtain a copy of the License at
 *
 *    http://www.apache.org/licenses/LICENSE-2.0
 *
 * Unless required by applicable law or agreed to in writing, software
 * distributed under the License is distributed on an "AS IS" BASIS,
 * WITHOUT WARRANTIES OR CONDITIONS OF ANY KIND, either express or implied.
 * See the License for the specific language governing permissions and
 * limitations under the License.
 */
package org.apache.kafka.connect.mirror;

import org.apache.kafka.clients.consumer.ConsumerRecord;
import org.apache.kafka.common.TopicPartition;
import org.apache.kafka.common.protocol.types.Field;
import org.apache.kafka.common.protocol.types.Schema;
import org.apache.kafka.common.protocol.types.Struct;
import org.apache.kafka.common.protocol.types.Type;

import java.nio.ByteBuffer;

public class OffsetSync {
<<<<<<< HEAD
	public static final String TOPIC_KEY = "topic";
	public static final String PARTITION_KEY = "partition";
	public static final String UPSTREAM_OFFSET_KEY = "upstreamOffset";
	public static final String DOWNSTREAM_OFFSET_KEY = "offset";

	public static final Schema VALUE_SCHEMA = new Schema(
			new Field(UPSTREAM_OFFSET_KEY, Type.INT64),
			new Field(DOWNSTREAM_OFFSET_KEY, Type.INT64));

	public static final Schema KEY_SCHEMA = new Schema(
			new Field(TOPIC_KEY, Type.STRING),
			new Field(PARTITION_KEY, Type.INT32));

	private TopicPartition topicPartition;
	private long upstreamOffset;
	private long downstreamOffset;

	public OffsetSync(TopicPartition topicPartition, long upstreamOffset, long downstreamOffset) {
		this.topicPartition = topicPartition;
		this.upstreamOffset = upstreamOffset;
		this.downstreamOffset = downstreamOffset;
	}

	public TopicPartition topicPartition() {
		return topicPartition;
	}

	public long upstreamOffset() {
		return upstreamOffset;
	}

	public long downstreamOffset() {
		return downstreamOffset;
	}

	@Override
	public String toString() {
		return String.format("OffsetSync{topicPartition=%s, upstreamOffset=%d, downstreamOffset=%d}",
				topicPartition, upstreamOffset, downstreamOffset);
	}

	ByteBuffer serializeValue() {
		Struct struct = valueStruct();
		ByteBuffer buffer = ByteBuffer.allocate(VALUE_SCHEMA.sizeOf(struct));
		VALUE_SCHEMA.write(buffer, struct);
		buffer.flip();
		return buffer;
	}

	ByteBuffer serializeKey() {
		Struct struct = keyStruct();
		ByteBuffer buffer = ByteBuffer.allocate(KEY_SCHEMA.sizeOf(struct));
		KEY_SCHEMA.write(buffer, struct);
		buffer.flip();
		return buffer;
	}

	public static OffsetSync deserializeRecord(ConsumerRecord<byte[], byte[]> record) {
		Struct keyStruct = KEY_SCHEMA.read(ByteBuffer.wrap(record.key()));
		String topic = keyStruct.getString(TOPIC_KEY);
		int partition = keyStruct.getInt(PARTITION_KEY);

		Struct valueStruct = VALUE_SCHEMA.read(ByteBuffer.wrap(record.value()));
		long upstreamOffset = valueStruct.getLong(UPSTREAM_OFFSET_KEY);
		long downstreamOffset = valueStruct.getLong(DOWNSTREAM_OFFSET_KEY);

		return new OffsetSync(new TopicPartition(topic, partition), upstreamOffset, downstreamOffset);
	}

	private Struct valueStruct() {
		Struct struct = new Struct(VALUE_SCHEMA);
		struct.set(UPSTREAM_OFFSET_KEY, upstreamOffset);
		struct.set(DOWNSTREAM_OFFSET_KEY, downstreamOffset);
		return struct;
	}

	private Struct keyStruct() {
		Struct struct = new Struct(KEY_SCHEMA);
		struct.set(TOPIC_KEY, topicPartition.topic());
		struct.set(PARTITION_KEY, topicPartition.partition());
		return struct;
	}

	byte[] recordKey() {
		return serializeKey().array();
	}

	byte[] recordValue() {
		return serializeValue().array();
	}
=======
    public static final String TOPIC_KEY = "topic";
    public static final String PARTITION_KEY = "partition";
    public static final String UPSTREAM_OFFSET_KEY = "upstreamOffset";
    public static final String DOWNSTREAM_OFFSET_KEY = "offset";

    public static final Schema VALUE_SCHEMA = new Schema(
            new Field(UPSTREAM_OFFSET_KEY, Type.INT64),
            new Field(DOWNSTREAM_OFFSET_KEY, Type.INT64));

    public static final Schema KEY_SCHEMA = new Schema(
            new Field(TOPIC_KEY, Type.STRING),
            new Field(PARTITION_KEY, Type.INT32));

    private final TopicPartition topicPartition;
    private final long upstreamOffset;
    private final long downstreamOffset;

    public OffsetSync(TopicPartition topicPartition, long upstreamOffset, long downstreamOffset) {
        this.topicPartition = topicPartition;
        this.upstreamOffset = upstreamOffset;
        this.downstreamOffset = downstreamOffset;
    }

    public TopicPartition topicPartition() {
        return topicPartition;
    }

    public long upstreamOffset() {
        return upstreamOffset;
    }

    public long downstreamOffset() {
        return downstreamOffset;
    }

    @Override
    public String toString() {
        return String.format("OffsetSync{topicPartition=%s, upstreamOffset=%d, downstreamOffset=%d}",
            topicPartition, upstreamOffset, downstreamOffset);
    }

    ByteBuffer serializeValue() {
        Struct struct = valueStruct();
        ByteBuffer buffer = ByteBuffer.allocate(VALUE_SCHEMA.sizeOf(struct));
        VALUE_SCHEMA.write(buffer, struct);
        buffer.flip();
        return buffer;
    }

    ByteBuffer serializeKey() {
        Struct struct = keyStruct();
        ByteBuffer buffer = ByteBuffer.allocate(KEY_SCHEMA.sizeOf(struct));
        KEY_SCHEMA.write(buffer, struct);
        buffer.flip();
        return buffer;
    }

    public static OffsetSync deserializeRecord(ConsumerRecord<byte[], byte[]> record) {
        Struct keyStruct = KEY_SCHEMA.read(ByteBuffer.wrap(record.key()));
        String topic = keyStruct.getString(TOPIC_KEY);
        int partition = keyStruct.getInt(PARTITION_KEY);

        Struct valueStruct = VALUE_SCHEMA.read(ByteBuffer.wrap(record.value()));
        long upstreamOffset = valueStruct.getLong(UPSTREAM_OFFSET_KEY);
        long downstreamOffset = valueStruct.getLong(DOWNSTREAM_OFFSET_KEY);

        return new OffsetSync(new TopicPartition(topic, partition), upstreamOffset, downstreamOffset);
    }

    private Struct valueStruct() {
        Struct struct = new Struct(VALUE_SCHEMA);
        struct.set(UPSTREAM_OFFSET_KEY, upstreamOffset);
        struct.set(DOWNSTREAM_OFFSET_KEY, downstreamOffset);
        return struct;
    }

    private Struct keyStruct() {
        Struct struct = new Struct(KEY_SCHEMA);
        struct.set(TOPIC_KEY, topicPartition.topic());
        struct.set(PARTITION_KEY, topicPartition.partition());
        return struct;
    }

    byte[] recordKey() {
        return serializeKey().array();
    }

    byte[] recordValue() {
        return serializeValue().array();
    }
>>>>>>> 15418db6
}
<|MERGE_RESOLUTION|>--- conflicted
+++ resolved
@@ -26,110 +26,14 @@
 import java.nio.ByteBuffer;
 
 public class OffsetSync {
-<<<<<<< HEAD
-	public static final String TOPIC_KEY = "topic";
-	public static final String PARTITION_KEY = "partition";
-	public static final String UPSTREAM_OFFSET_KEY = "upstreamOffset";
-	public static final String DOWNSTREAM_OFFSET_KEY = "offset";
-
-	public static final Schema VALUE_SCHEMA = new Schema(
-			new Field(UPSTREAM_OFFSET_KEY, Type.INT64),
-			new Field(DOWNSTREAM_OFFSET_KEY, Type.INT64));
-
-	public static final Schema KEY_SCHEMA = new Schema(
-			new Field(TOPIC_KEY, Type.STRING),
-			new Field(PARTITION_KEY, Type.INT32));
-
-	private TopicPartition topicPartition;
-	private long upstreamOffset;
-	private long downstreamOffset;
-
-	public OffsetSync(TopicPartition topicPartition, long upstreamOffset, long downstreamOffset) {
-		this.topicPartition = topicPartition;
-		this.upstreamOffset = upstreamOffset;
-		this.downstreamOffset = downstreamOffset;
-	}
-
-	public TopicPartition topicPartition() {
-		return topicPartition;
-	}
-
-	public long upstreamOffset() {
-		return upstreamOffset;
-	}
-
-	public long downstreamOffset() {
-		return downstreamOffset;
-	}
-
-	@Override
-	public String toString() {
-		return String.format("OffsetSync{topicPartition=%s, upstreamOffset=%d, downstreamOffset=%d}",
-				topicPartition, upstreamOffset, downstreamOffset);
-	}
-
-	ByteBuffer serializeValue() {
-		Struct struct = valueStruct();
-		ByteBuffer buffer = ByteBuffer.allocate(VALUE_SCHEMA.sizeOf(struct));
-		VALUE_SCHEMA.write(buffer, struct);
-		buffer.flip();
-		return buffer;
-	}
-
-	ByteBuffer serializeKey() {
-		Struct struct = keyStruct();
-		ByteBuffer buffer = ByteBuffer.allocate(KEY_SCHEMA.sizeOf(struct));
-		KEY_SCHEMA.write(buffer, struct);
-		buffer.flip();
-		return buffer;
-	}
-
-	public static OffsetSync deserializeRecord(ConsumerRecord<byte[], byte[]> record) {
-		Struct keyStruct = KEY_SCHEMA.read(ByteBuffer.wrap(record.key()));
-		String topic = keyStruct.getString(TOPIC_KEY);
-		int partition = keyStruct.getInt(PARTITION_KEY);
-
-		Struct valueStruct = VALUE_SCHEMA.read(ByteBuffer.wrap(record.value()));
-		long upstreamOffset = valueStruct.getLong(UPSTREAM_OFFSET_KEY);
-		long downstreamOffset = valueStruct.getLong(DOWNSTREAM_OFFSET_KEY);
-
-		return new OffsetSync(new TopicPartition(topic, partition), upstreamOffset, downstreamOffset);
-	}
-
-	private Struct valueStruct() {
-		Struct struct = new Struct(VALUE_SCHEMA);
-		struct.set(UPSTREAM_OFFSET_KEY, upstreamOffset);
-		struct.set(DOWNSTREAM_OFFSET_KEY, downstreamOffset);
-		return struct;
-	}
-
-	private Struct keyStruct() {
-		Struct struct = new Struct(KEY_SCHEMA);
-		struct.set(TOPIC_KEY, topicPartition.topic());
-		struct.set(PARTITION_KEY, topicPartition.partition());
-		return struct;
-	}
-
-	byte[] recordKey() {
-		return serializeKey().array();
-	}
-
-	byte[] recordValue() {
-		return serializeValue().array();
-	}
-=======
     public static final String TOPIC_KEY = "topic";
     public static final String PARTITION_KEY = "partition";
     public static final String UPSTREAM_OFFSET_KEY = "upstreamOffset";
     public static final String DOWNSTREAM_OFFSET_KEY = "offset";
 
-    public static final Schema VALUE_SCHEMA = new Schema(
-            new Field(UPSTREAM_OFFSET_KEY, Type.INT64),
-            new Field(DOWNSTREAM_OFFSET_KEY, Type.INT64));
+    public static final Schema VALUE_SCHEMA = new Schema(new Field(UPSTREAM_OFFSET_KEY, Type.INT64), new Field(DOWNSTREAM_OFFSET_KEY, Type.INT64));
 
-    public static final Schema KEY_SCHEMA = new Schema(
-            new Field(TOPIC_KEY, Type.STRING),
-            new Field(PARTITION_KEY, Type.INT32));
+    public static final Schema KEY_SCHEMA = new Schema(new Field(TOPIC_KEY, Type.STRING), new Field(PARTITION_KEY, Type.INT32));
 
     private final TopicPartition topicPartition;
     private final long upstreamOffset;
@@ -155,8 +59,7 @@
 
     @Override
     public String toString() {
-        return String.format("OffsetSync{topicPartition=%s, upstreamOffset=%d, downstreamOffset=%d}",
-            topicPartition, upstreamOffset, downstreamOffset);
+        return String.format("OffsetSync{topicPartition=%s, upstreamOffset=%d, downstreamOffset=%d}", topicPartition, upstreamOffset, downstreamOffset);
     }
 
     ByteBuffer serializeValue() {
@@ -208,5 +111,4 @@
     byte[] recordValue() {
         return serializeValue().array();
     }
->>>>>>> 15418db6
 }
