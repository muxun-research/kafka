--- conflicted
+++ resolved
@@ -17,340 +17,34 @@
 package org.apache.kafka.connect.mirror;
 
 import org.apache.kafka.clients.admin.Admin;
-<<<<<<< HEAD
-import org.apache.kafka.clients.admin.AdminClient;
-=======
 import org.apache.kafka.clients.admin.AlterConsumerGroupOffsetsResult;
->>>>>>> 15418db6
 import org.apache.kafka.clients.admin.ConsumerGroupDescription;
 import org.apache.kafka.clients.consumer.OffsetAndMetadata;
 import org.apache.kafka.clients.producer.RecordMetadata;
 import org.apache.kafka.common.ConsumerGroupState;
 import org.apache.kafka.common.KafkaFuture;
-<<<<<<< HEAD
 import org.apache.kafka.common.TopicPartition;
+import org.apache.kafka.common.errors.UnknownMemberIdException;
 import org.apache.kafka.common.utils.Utils;
 import org.apache.kafka.connect.data.Schema;
 import org.apache.kafka.connect.source.SourceRecord;
 import org.apache.kafka.connect.source.SourceTask;
-=======
-import org.apache.kafka.common.errors.UnknownMemberIdException;
-import org.apache.kafka.connect.source.SourceTask;
-import org.apache.kafka.connect.source.SourceRecord;
-import org.apache.kafka.connect.data.Schema;
-import org.apache.kafka.common.TopicPartition;
-import org.apache.kafka.common.utils.Utils;
-import org.apache.kafka.clients.consumer.OffsetAndMetadata;
-import org.apache.kafka.clients.producer.RecordMetadata;
-
->>>>>>> 15418db6
 import org.slf4j.Logger;
 import org.slf4j.LoggerFactory;
 
 import java.time.Duration;
-import java.util.ArrayList;
-import java.util.Collections;
-import java.util.HashMap;
-import java.util.List;
-<<<<<<< HEAD
-import java.util.Map;
+import java.util.*;
 import java.util.Map.Entry;
-import java.util.Set;
 import java.util.concurrent.ExecutionException;
-import java.util.stream.Collectors;
-=======
-import java.util.ArrayList;
-import java.util.Optional;
-import java.util.OptionalLong;
-import java.util.Set;
-import java.util.Collections;
 import java.util.function.Function;
 import java.util.stream.Collectors;
-import java.util.concurrent.ExecutionException;
-import java.time.Duration;
 import java.util.stream.Stream;
->>>>>>> 15418db6
 
 /**
  * Emits checkpoints for upstream consumer groups.
  */
 public class MirrorCheckpointTask extends SourceTask {
 
-<<<<<<< HEAD
-	private static final Logger log = LoggerFactory.getLogger(MirrorCheckpointTask.class);
-
-	private Admin sourceAdminClient;
-	private Admin targetAdminClient;
-	private String sourceClusterAlias;
-	private String targetClusterAlias;
-	private String checkpointsTopic;
-	private Duration interval;
-	private Duration pollTimeout;
-	private TopicFilter topicFilter;
-	private Set<String> consumerGroups;
-	private ReplicationPolicy replicationPolicy;
-	private OffsetSyncStore offsetSyncStore;
-	private boolean stopping;
-	private MirrorMetrics metrics;
-	private Scheduler scheduler;
-	private Map<String, Map<TopicPartition, OffsetAndMetadata>> idleConsumerGroupsOffset;
-	private Map<String, List<Checkpoint>> checkpointsPerConsumerGroup;
-
-	public MirrorCheckpointTask() {
-	}
-
-	// for testing
-	MirrorCheckpointTask(String sourceClusterAlias, String targetClusterAlias,
-						 ReplicationPolicy replicationPolicy, OffsetSyncStore offsetSyncStore,
-						 Map<String, Map<TopicPartition, OffsetAndMetadata>> idleConsumerGroupsOffset,
-						 Map<String, List<Checkpoint>> checkpointsPerConsumerGroup) {
-		this.sourceClusterAlias = sourceClusterAlias;
-		this.targetClusterAlias = targetClusterAlias;
-		this.replicationPolicy = replicationPolicy;
-		this.offsetSyncStore = offsetSyncStore;
-		this.idleConsumerGroupsOffset = idleConsumerGroupsOffset;
-		this.checkpointsPerConsumerGroup = checkpointsPerConsumerGroup;
-	}
-
-	@Override
-	public void start(Map<String, String> props) {
-		MirrorTaskConfig config = new MirrorTaskConfig(props);
-		stopping = false;
-		sourceClusterAlias = config.sourceClusterAlias();
-		targetClusterAlias = config.targetClusterAlias();
-		consumerGroups = config.taskConsumerGroups();
-		checkpointsTopic = config.checkpointsTopic();
-		topicFilter = config.topicFilter();
-		replicationPolicy = config.replicationPolicy();
-		interval = config.emitCheckpointsInterval();
-		pollTimeout = config.consumerPollTimeout();
-		offsetSyncStore = new OffsetSyncStore(config);
-		sourceAdminClient = AdminClient.create(config.sourceAdminConfig());
-		targetAdminClient = AdminClient.create(config.targetAdminConfig());
-		metrics = config.metrics();
-		idleConsumerGroupsOffset = new HashMap<>();
-		checkpointsPerConsumerGroup = new HashMap<>();
-		scheduler = new Scheduler(MirrorCheckpointTask.class, config.adminTimeout());
-		scheduler.scheduleRepeating(this::refreshIdleConsumerGroupOffset, config.syncGroupOffsetsInterval(),
-				"refreshing idle consumers group offsets at target cluster");
-		scheduler.scheduleRepeatingDelayed(this::syncGroupOffset, config.syncGroupOffsetsInterval(),
-				"sync idle consumer group offset from source to target");
-	}
-
-	@Override
-	public void commit() throws InterruptedException {
-		// nop
-	}
-
-	@Override
-	public void stop() {
-		long start = System.currentTimeMillis();
-		stopping = true;
-		Utils.closeQuietly(offsetSyncStore, "offset sync store");
-		Utils.closeQuietly(sourceAdminClient, "source admin client");
-		Utils.closeQuietly(targetAdminClient, "target admin client");
-		Utils.closeQuietly(metrics, "metrics");
-		Utils.closeQuietly(scheduler, "scheduler");
-		log.info("Stopping {} took {} ms.", Thread.currentThread().getName(), System.currentTimeMillis() - start);
-	}
-
-	@Override
-	public String version() {
-		return "1";
-	}
-
-	@Override
-	public List<SourceRecord> poll() throws InterruptedException {
-		try {
-			long deadline = System.currentTimeMillis() + interval.toMillis();
-			while (!stopping && System.currentTimeMillis() < deadline) {
-				offsetSyncStore.update(pollTimeout);
-			}
-			List<SourceRecord> records = new ArrayList<>();
-			for (String group : consumerGroups) {
-				records.addAll(sourceRecordsForGroup(group));
-			}
-			if (records.isEmpty()) {
-				// WorkerSourceTask expects non-zero batches or null
-				return null;
-			} else {
-				return records;
-			}
-		} catch (Throwable e) {
-			log.warn("Failure polling consumer state for checkpoints.", e);
-			return null;
-		}
-	}
-
-
-	private List<SourceRecord> sourceRecordsForGroup(String group) throws InterruptedException {
-		try {
-			long timestamp = System.currentTimeMillis();
-			List<Checkpoint> checkpoints = checkpointsForGroup(group);
-			checkpointsPerConsumerGroup.put(group, checkpoints);
-			return checkpoints.stream()
-					.map(x -> checkpointRecord(x, timestamp))
-					.collect(Collectors.toList());
-		} catch (ExecutionException e) {
-			log.error("Error querying offsets for consumer group {} on cluster {}.", group, sourceClusterAlias, e);
-			return Collections.emptyList();
-		}
-	}
-
-	private List<Checkpoint> checkpointsForGroup(String group) throws ExecutionException, InterruptedException {
-		return listConsumerGroupOffsets(group).entrySet().stream()
-				.filter(x -> shouldCheckpointTopic(x.getKey().topic()))
-				.map(x -> checkpoint(group, x.getKey(), x.getValue()))
-				.filter(x -> x.downstreamOffset() >= 0)  // ignore offsets we cannot translate accurately
-				.collect(Collectors.toList());
-	}
-
-	private Map<TopicPartition, OffsetAndMetadata> listConsumerGroupOffsets(String group)
-			throws InterruptedException, ExecutionException {
-		if (stopping) {
-			// short circuit if stopping
-			return Collections.emptyMap();
-		}
-		return sourceAdminClient.listConsumerGroupOffsets(group).partitionsToOffsetAndMetadata().get();
-	}
-
-	Checkpoint checkpoint(String group, TopicPartition topicPartition,
-						  OffsetAndMetadata offsetAndMetadata) {
-		long upstreamOffset = offsetAndMetadata.offset();
-		long downstreamOffset = offsetSyncStore.translateDownstream(topicPartition, upstreamOffset);
-		return new Checkpoint(group, renameTopicPartition(topicPartition),
-				upstreamOffset, downstreamOffset, offsetAndMetadata.metadata());
-	}
-
-	SourceRecord checkpointRecord(Checkpoint checkpoint, long timestamp) {
-		return new SourceRecord(
-				checkpoint.connectPartition(), MirrorUtils.wrapOffset(0),
-				checkpointsTopic, 0,
-				Schema.BYTES_SCHEMA, checkpoint.recordKey(),
-				Schema.BYTES_SCHEMA, checkpoint.recordValue(),
-				timestamp);
-	}
-
-	TopicPartition renameTopicPartition(TopicPartition upstreamTopicPartition) {
-		if (targetClusterAlias.equals(replicationPolicy.topicSource(upstreamTopicPartition.topic()))) {
-			// this topic came from the target cluster, so we rename like us-west.topic1 -> topic1
-			return new TopicPartition(replicationPolicy.originalTopic(upstreamTopicPartition.topic()),
-					upstreamTopicPartition.partition());
-		} else {
-			// rename like topic1 -> us-west.topic1
-			return new TopicPartition(replicationPolicy.formatRemoteTopic(sourceClusterAlias,
-					upstreamTopicPartition.topic()), upstreamTopicPartition.partition());
-		}
-	}
-
-	boolean shouldCheckpointTopic(String topic) {
-		return topicFilter.shouldReplicateTopic(topic);
-	}
-
-	@Override
-	public void commitRecord(SourceRecord record, RecordMetadata metadata) {
-		metrics.checkpointLatency(MirrorUtils.unwrapPartition(record.sourcePartition()),
-				Checkpoint.unwrapGroup(record.sourcePartition()),
-				System.currentTimeMillis() - record.timestamp());
-	}
-
-	private void refreshIdleConsumerGroupOffset() {
-		Map<String, KafkaFuture<ConsumerGroupDescription>> consumerGroupsDesc = targetAdminClient
-				.describeConsumerGroups(consumerGroups).describedGroups();
-
-		for (String group : consumerGroups) {
-			try {
-				ConsumerGroupDescription consumerGroupDesc = consumerGroupsDesc.get(group).get();
-				ConsumerGroupState consumerGroupState = consumerGroupDesc.state();
-				// sync offset to the target cluster only if the state of current consumer group is:
-				// (1) idle: because the consumer at target is not actively consuming the mirrored topic
-				// (2) dead: the new consumer that is recently created at source and never exist at target
-				if (consumerGroupState.equals(ConsumerGroupState.EMPTY)) {
-					idleConsumerGroupsOffset.put(group, targetAdminClient.listConsumerGroupOffsets(group)
-							.partitionsToOffsetAndMetadata().get().entrySet().stream().collect(
-									Collectors.toMap(Entry::getKey, Entry::getValue)));
-				}
-				// new consumer upstream has state "DEAD" and will be identified during the offset sync-up
-			} catch (InterruptedException | ExecutionException e) {
-				log.error("Error querying for consumer group {} on cluster {}.", group, targetClusterAlias, e);
-			}
-		}
-	}
-
-	Map<String, Map<TopicPartition, OffsetAndMetadata>> syncGroupOffset() {
-		Map<String, Map<TopicPartition, OffsetAndMetadata>> offsetToSyncAll = new HashMap<>();
-
-		// first, sync offsets for the idle consumers at target
-		for (Entry<String, Map<TopicPartition, OffsetAndMetadata>> group : getConvertedUpstreamOffset().entrySet()) {
-			String consumerGroupId = group.getKey();
-			// for each idle consumer at target, read the checkpoints (converted upstream offset)
-			// from the pre-populated map
-			Map<TopicPartition, OffsetAndMetadata> convertedUpstreamOffset = group.getValue();
-
-			Map<TopicPartition, OffsetAndMetadata> offsetToSync = new HashMap<>();
-			Map<TopicPartition, OffsetAndMetadata> targetConsumerOffset = idleConsumerGroupsOffset.get(consumerGroupId);
-			if (targetConsumerOffset == null) {
-				// this is a new consumer, just sync the offset to target
-				syncGroupOffset(consumerGroupId, convertedUpstreamOffset);
-				offsetToSyncAll.put(consumerGroupId, convertedUpstreamOffset);
-				continue;
-			}
-
-			for (Entry<TopicPartition, OffsetAndMetadata> convertedEntry : convertedUpstreamOffset.entrySet()) {
-
-				TopicPartition topicPartition = convertedEntry.getKey();
-				OffsetAndMetadata convertedOffset = convertedUpstreamOffset.get(topicPartition);
-				if (!targetConsumerOffset.containsKey(topicPartition)) {
-					// if is a new topicPartition from upstream, just sync the offset to target
-					offsetToSync.put(topicPartition, convertedOffset);
-					continue;
-				}
-
-				// if translated offset from upstream is smaller than the current consumer offset
-				// in the target, skip updating the offset for that partition
-				long latestDownstreamOffset = targetConsumerOffset.get(topicPartition).offset();
-				if (latestDownstreamOffset >= convertedOffset.offset()) {
-					log.trace("latestDownstreamOffset {} is larger than or equal to convertedUpstreamOffset {} for "
-							+ "TopicPartition {}", latestDownstreamOffset, convertedOffset.offset(), topicPartition);
-					continue;
-				}
-				offsetToSync.put(topicPartition, convertedOffset);
-			}
-
-			if (offsetToSync.size() == 0) {
-				log.trace("skip syncing the offset for consumer group: {}", consumerGroupId);
-				continue;
-			}
-			syncGroupOffset(consumerGroupId, offsetToSync);
-
-			offsetToSyncAll.put(consumerGroupId, offsetToSync);
-		}
-		idleConsumerGroupsOffset.clear();
-		return offsetToSyncAll;
-	}
-
-	void syncGroupOffset(String consumerGroupId, Map<TopicPartition, OffsetAndMetadata> offsetToSync) {
-		if (targetAdminClient != null) {
-			targetAdminClient.alterConsumerGroupOffsets(consumerGroupId, offsetToSync);
-			log.trace("sync-ed the offset for consumer group: {} with {} number of offset entries",
-					consumerGroupId, offsetToSync.size());
-		}
-	}
-
-	Map<String, Map<TopicPartition, OffsetAndMetadata>> getConvertedUpstreamOffset() {
-		Map<String, Map<TopicPartition, OffsetAndMetadata>> result = new HashMap<>();
-
-		for (Entry<String, List<Checkpoint>> entry : checkpointsPerConsumerGroup.entrySet()) {
-			String consumerId = entry.getKey();
-			Map<TopicPartition, OffsetAndMetadata> convertedUpstreamOffset = new HashMap<>();
-			for (Checkpoint checkpoint : entry.getValue()) {
-				convertedUpstreamOffset.put(checkpoint.topicPartition(), checkpoint.offsetAndMetadata());
-			}
-			result.put(consumerId, convertedUpstreamOffset);
-		}
-		return result;
-	}
-=======
     private static final Logger log = LoggerFactory.getLogger(MirrorCheckpointTask.class);
 
     private Admin sourceAdminClient;
@@ -369,13 +63,12 @@
     private Scheduler scheduler;
     private Map<String, Map<TopicPartition, OffsetAndMetadata>> idleConsumerGroupsOffset;
     private Map<String, Map<TopicPartition, Checkpoint>> checkpointsPerConsumerGroup;
-    public MirrorCheckpointTask() {}
+
+    public MirrorCheckpointTask() {
+    }
 
     // for testing
-    MirrorCheckpointTask(String sourceClusterAlias, String targetClusterAlias,
-            ReplicationPolicy replicationPolicy, OffsetSyncStore offsetSyncStore,
-            Map<String, Map<TopicPartition, OffsetAndMetadata>> idleConsumerGroupsOffset,
-            Map<String, Map<TopicPartition, Checkpoint>> checkpointsPerConsumerGroup) {
+    MirrorCheckpointTask(String sourceClusterAlias, String targetClusterAlias, ReplicationPolicy replicationPolicy, OffsetSyncStore offsetSyncStore, Map<String, Map<TopicPartition, OffsetAndMetadata>> idleConsumerGroupsOffset, Map<String, Map<TopicPartition, Checkpoint>> checkpointsPerConsumerGroup) {
         this.sourceClusterAlias = sourceClusterAlias;
         this.targetClusterAlias = targetClusterAlias;
         this.replicationPolicy = replicationPolicy;
@@ -406,13 +99,10 @@
         scheduler = new Scheduler(getClass(), config.entityLabel(), config.adminTimeout());
         scheduler.execute(() -> {
             offsetSyncStore.start();
-            scheduler.scheduleRepeating(this::refreshIdleConsumerGroupOffset, config.syncGroupOffsetsInterval(),
-                    "refreshing idle consumers group offsets at target cluster");
-            scheduler.scheduleRepeatingDelayed(this::syncGroupOffset, config.syncGroupOffsetsInterval(),
-                    "sync idle consumer group offset from source to target");
+            scheduler.scheduleRepeating(this::refreshIdleConsumerGroupOffset, config.syncGroupOffsetsInterval(), "refreshing idle consumers group offsets at target cluster");
+            scheduler.scheduleRepeatingDelayed(this::syncGroupOffset, config.syncGroupOffsetsInterval(), "sync idle consumer group offset from source to target");
         }, "starting offset sync store");
-        log.info("{} checkpointing {} consumer groups {}->{}: {}.", Thread.currentThread().getName(),
-                consumerGroups.size(), sourceClusterAlias, config.targetClusterAlias(), consumerGroups);
+        log.info("{} checkpointing {} consumer groups {}->{}: {}.", Thread.currentThread().getName(), consumerGroups.size(), sourceClusterAlias, config.targetClusterAlias(), consumerGroups);
     }
 
     @Override
@@ -473,24 +163,20 @@
             Map<TopicPartition, Checkpoint> newCheckpoints = checkpointsForGroup(upstreamGroupOffsets, group);
             Map<TopicPartition, Checkpoint> oldCheckpoints = checkpointsPerConsumerGroup.computeIfAbsent(group, ignored -> new HashMap<>());
             oldCheckpoints.putAll(newCheckpoints);
-            return newCheckpoints.values().stream()
-                .map(x -> checkpointRecord(x, timestamp))
-                .collect(Collectors.toList());
+            return newCheckpoints.values().stream().map(x -> checkpointRecord(x, timestamp)).collect(Collectors.toList());
         } catch (ExecutionException e) {
-            log.error("Error querying offsets for consumer group {} on cluster {}.",  group, sourceClusterAlias, e);
+            log.error("Error querying offsets for consumer group {} on cluster {}.", group, sourceClusterAlias, e);
             return Collections.emptyList();
         }
     }
 
     // for testing
     Map<TopicPartition, Checkpoint> checkpointsForGroup(Map<TopicPartition, OffsetAndMetadata> upstreamGroupOffsets, String group) {
-        return upstreamGroupOffsets.entrySet().stream()
-            .filter(x -> shouldCheckpointTopic(x.getKey().topic())) // Only perform relevant checkpoints filtered by "topic filter"
-            .map(x -> checkpoint(group, x.getKey(), x.getValue()))
-            .flatMap(o -> o.map(Stream::of).orElseGet(Stream::empty)) // do not emit checkpoints for partitions that don't have offset-syncs
-            .filter(x -> x.downstreamOffset() >= 0)  // ignore offsets we cannot translate accurately
-            .filter(this::checkpointIsMoreRecent) // do not emit checkpoints for partitions that have a later checkpoint
-            .collect(Collectors.toMap(Checkpoint::topicPartition, Function.identity()));
+        return upstreamGroupOffsets.entrySet().stream().filter(x -> shouldCheckpointTopic(x.getKey().topic())) // Only perform relevant checkpoints filtered by "topic filter"
+                .map(x -> checkpoint(group, x.getKey(), x.getValue())).flatMap(o -> o.map(Stream::of).orElseGet(Stream::empty)) // do not emit checkpoints for partitions that don't have offset-syncs
+                .filter(x -> x.downstreamOffset() >= 0)  // ignore offsets we cannot translate accurately
+                .filter(this::checkpointIsMoreRecent) // do not emit checkpoints for partitions that have a later checkpoint
+                .collect(Collectors.toMap(Checkpoint::topicPartition, Function.identity()));
     }
 
     private boolean checkpointIsMoreRecent(Checkpoint checkpoint) {
@@ -522,8 +208,7 @@
         return false;
     }
 
-    private Map<TopicPartition, OffsetAndMetadata> listConsumerGroupOffsets(String group)
-            throws InterruptedException, ExecutionException {
+    private Map<TopicPartition, OffsetAndMetadata> listConsumerGroupOffsets(String group) throws InterruptedException, ExecutionException {
         if (stopping) {
             // short circuit if stopping
             return Collections.emptyMap();
@@ -531,38 +216,28 @@
         return sourceAdminClient.listConsumerGroupOffsets(group).partitionsToOffsetAndMetadata().get();
     }
 
-    Optional<Checkpoint> checkpoint(String group, TopicPartition topicPartition,
-                                    OffsetAndMetadata offsetAndMetadata) {
+    Optional<Checkpoint> checkpoint(String group, TopicPartition topicPartition, OffsetAndMetadata offsetAndMetadata) {
         if (offsetAndMetadata != null) {
             long upstreamOffset = offsetAndMetadata.offset();
-            OptionalLong downstreamOffset =
-                offsetSyncStore.translateDownstream(group, topicPartition, upstreamOffset);
+            OptionalLong downstreamOffset = offsetSyncStore.translateDownstream(group, topicPartition, upstreamOffset);
             if (downstreamOffset.isPresent()) {
-                return Optional.of(new Checkpoint(group, renameTopicPartition(topicPartition),
-                    upstreamOffset, downstreamOffset.getAsLong(), offsetAndMetadata.metadata()));
+                return Optional.of(new Checkpoint(group, renameTopicPartition(topicPartition), upstreamOffset, downstreamOffset.getAsLong(), offsetAndMetadata.metadata()));
             }
         }
         return Optional.empty();
     }
 
     SourceRecord checkpointRecord(Checkpoint checkpoint, long timestamp) {
-        return new SourceRecord(
-            checkpoint.connectPartition(), MirrorUtils.wrapOffset(0),
-            checkpointsTopic, 0,
-            Schema.BYTES_SCHEMA, checkpoint.recordKey(),
-            Schema.BYTES_SCHEMA, checkpoint.recordValue(),
-            timestamp);
+        return new SourceRecord(checkpoint.connectPartition(), MirrorUtils.wrapOffset(0), checkpointsTopic, 0, Schema.BYTES_SCHEMA, checkpoint.recordKey(), Schema.BYTES_SCHEMA, checkpoint.recordValue(), timestamp);
     }
 
     TopicPartition renameTopicPartition(TopicPartition upstreamTopicPartition) {
         if (targetClusterAlias.equals(replicationPolicy.topicSource(upstreamTopicPartition.topic()))) {
             // this topic came from the target cluster, so we rename like us-west.topic1 -> topic1
-            return new TopicPartition(replicationPolicy.originalTopic(upstreamTopicPartition.topic()),
-                upstreamTopicPartition.partition());
+            return new TopicPartition(replicationPolicy.originalTopic(upstreamTopicPartition.topic()), upstreamTopicPartition.partition());
         } else {
             // rename like topic1 -> us-west.topic1
-            return new TopicPartition(replicationPolicy.formatRemoteTopic(sourceClusterAlias,
-                upstreamTopicPartition.topic()), upstreamTopicPartition.partition());
+            return new TopicPartition(replicationPolicy.formatRemoteTopic(sourceClusterAlias, upstreamTopicPartition.topic()), upstreamTopicPartition.partition());
         }
     }
 
@@ -572,14 +247,11 @@
 
     @Override
     public void commitRecord(SourceRecord record, RecordMetadata metadata) {
-        metrics.checkpointLatency(MirrorUtils.unwrapPartition(record.sourcePartition()),
-            Checkpoint.unwrapGroup(record.sourcePartition()),
-            System.currentTimeMillis() - record.timestamp());
+        metrics.checkpointLatency(MirrorUtils.unwrapPartition(record.sourcePartition()), Checkpoint.unwrapGroup(record.sourcePartition()), System.currentTimeMillis() - record.timestamp());
     }
 
     private void refreshIdleConsumerGroupOffset() {
-        Map<String, KafkaFuture<ConsumerGroupDescription>> consumerGroupsDesc = targetAdminClient
-            .describeConsumerGroups(consumerGroups).describedGroups();
+        Map<String, KafkaFuture<ConsumerGroupDescription>> consumerGroupsDesc = targetAdminClient.describeConsumerGroups(consumerGroups).describedGroups();
 
         for (String group : consumerGroups) {
             try {
@@ -589,8 +261,7 @@
                 // (1) idle: because the consumer at target is not actively consuming the mirrored topic
                 // (2) dead: the new consumer that is recently created at source and never existed at target
                 if (consumerGroupState == ConsumerGroupState.EMPTY) {
-                    idleConsumerGroupsOffset.put(group, targetAdminClient.listConsumerGroupOffsets(group)
-                        .partitionsToOffsetAndMetadata().get());
+                    idleConsumerGroupsOffset.put(group, targetAdminClient.listConsumerGroupOffsets(group).partitionsToOffsetAndMetadata().get());
                 }
                 // new consumer upstream has state "DEAD" and will be identified during the offset sync-up
             } catch (InterruptedException | ExecutionException e) {
@@ -632,8 +303,7 @@
                 // in the target, skip updating the offset for that partition
                 long latestDownstreamOffset = targetConsumerOffset.get(topicPartition).offset();
                 if (latestDownstreamOffset >= convertedOffset.offset()) {
-                    log.trace("latestDownstreamOffset {} is larger than or equal to convertedUpstreamOffset {} for "
-                        + "TopicPartition {}", latestDownstreamOffset, convertedOffset.offset(), topicPartition);
+                    log.trace("latestDownstreamOffset {} is larger than or equal to convertedUpstreamOffset {} for " + "TopicPartition {}", latestDownstreamOffset, convertedOffset.offset(), topicPartition);
                     continue;
                 }
                 offsetToSync.put(topicPartition, convertedOffset);
@@ -681,5 +351,4 @@
         }
         return result;
     }
->>>>>>> 15418db6
 }