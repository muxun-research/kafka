--- conflicted
+++ resolved
@@ -20,37 +20,20 @@
 import org.apache.kafka.clients.admin.ConsumerGroupDescription;
 import org.apache.kafka.clients.consumer.OffsetAndMetadata;
 import org.apache.kafka.clients.producer.RecordMetadata;
-<<<<<<< HEAD
-import org.apache.kafka.common.ConsumerGroupState;
-import org.apache.kafka.common.KafkaFuture;
-import org.apache.kafka.common.TopicPartition;
-=======
 import org.apache.kafka.common.GroupState;
 import org.apache.kafka.common.KafkaFuture;
 import org.apache.kafka.common.TopicPartition;
 import org.apache.kafka.common.errors.GroupIdNotFoundException;
->>>>>>> 9494bebe
 import org.apache.kafka.common.errors.UnknownMemberIdException;
 import org.apache.kafka.common.utils.Utils;
 import org.apache.kafka.connect.data.Schema;
 import org.apache.kafka.connect.source.SourceRecord;
 import org.apache.kafka.connect.source.SourceTask;
-<<<<<<< HEAD
-=======
-
->>>>>>> 9494bebe
+
 import org.slf4j.Logger;
 import org.slf4j.LoggerFactory;
 
 import java.time.Duration;
-<<<<<<< HEAD
-import java.util.*;
-import java.util.Map.Entry;
-import java.util.concurrent.ExecutionException;
-import java.util.function.Function;
-import java.util.stream.Collectors;
-import java.util.stream.Stream;
-=======
 import java.util.ArrayList;
 import java.util.Collections;
 import java.util.HashMap;
@@ -65,11 +48,8 @@
 import java.util.stream.Collectors;
 
 import static org.apache.kafka.connect.mirror.MirrorUtils.adminCall;
->>>>>>> 9494bebe
-
-/**
- * Emits checkpoints for upstream consumer groups.
- */
+
+/** Emits checkpoints for upstream consumer groups. */
 public class MirrorCheckpointTask extends SourceTask {
 
     private static final Logger log = LoggerFactory.getLogger(MirrorCheckpointTask.class);
@@ -89,15 +69,6 @@
     private MirrorCheckpointMetrics metrics;
     private Scheduler scheduler;
     private Map<String, Map<TopicPartition, OffsetAndMetadata>> idleConsumerGroupsOffset;
-<<<<<<< HEAD
-    private Map<String, Map<TopicPartition, Checkpoint>> checkpointsPerConsumerGroup;
-
-    public MirrorCheckpointTask() {
-    }
-
-    // for testing
-    MirrorCheckpointTask(String sourceClusterAlias, String targetClusterAlias, ReplicationPolicy replicationPolicy, OffsetSyncStore offsetSyncStore, Map<String, Map<TopicPartition, OffsetAndMetadata>> idleConsumerGroupsOffset, Map<String, Map<TopicPartition, Checkpoint>> checkpointsPerConsumerGroup) {
-=======
     private CheckpointStore checkpointStore;
 
     public MirrorCheckpointTask() {}
@@ -107,7 +78,6 @@
             ReplicationPolicy replicationPolicy, OffsetSyncStore offsetSyncStore, Set<String> consumerGroups,
             Map<String, Map<TopicPartition, OffsetAndMetadata>> idleConsumerGroupsOffset,
             CheckpointStore checkpointStore) {
->>>>>>> 9494bebe
         this.sourceClusterAlias = sourceClusterAlias;
         this.targetClusterAlias = targetClusterAlias;
         this.replicationPolicy = replicationPolicy;
@@ -139,14 +109,6 @@
         idleConsumerGroupsOffset = new HashMap<>();
         checkpointStore = new CheckpointStore(config, consumerGroups);
         scheduler = new Scheduler(getClass(), config.entityLabel(), config.adminTimeout());
-<<<<<<< HEAD
-        scheduler.execute(() -> {
-            offsetSyncStore.start();
-            scheduler.scheduleRepeating(this::refreshIdleConsumerGroupOffset, config.syncGroupOffsetsInterval(), "refreshing idle consumers group offsets at target cluster");
-            scheduler.scheduleRepeatingDelayed(this::syncGroupOffset, config.syncGroupOffsetsInterval(), "sync idle consumer group offset from source to target");
-        }, "starting offset sync store");
-        log.info("{} checkpointing {} consumer groups {}->{}: {}.", Thread.currentThread().getName(), consumerGroups.size(), sourceClusterAlias, config.targetClusterAlias(), consumerGroups);
-=======
         scheduler.executeAsync(() -> {
             // loading the stores are potentially long running operations, so they run asynchronously
             // to avoid blocking task::start (until a task has completed starting it cannot be stopped)
@@ -159,7 +121,6 @@
         }, "starting checkpoint and offset sync stores");
         log.info("{} checkpointing {} consumer groups {}->{}: {}.", Thread.currentThread().getName(),
                 consumerGroups.size(), sourceClusterAlias, config.targetClusterAlias(), consumerGroups);
->>>>>>> 9494bebe
     }
 
     @Override
@@ -219,31 +180,18 @@
             long timestamp = System.currentTimeMillis();
             Map<TopicPartition, OffsetAndMetadata> upstreamGroupOffsets = listConsumerGroupOffsets(group);
             Map<TopicPartition, Checkpoint> newCheckpoints = checkpointsForGroup(upstreamGroupOffsets, group);
-<<<<<<< HEAD
-            Map<TopicPartition, Checkpoint> oldCheckpoints = checkpointsPerConsumerGroup.computeIfAbsent(group, ignored -> new HashMap<>());
-            oldCheckpoints.putAll(newCheckpoints);
-            return newCheckpoints.values().stream().map(x -> checkpointRecord(x, timestamp)).collect(Collectors.toList());
-=======
             checkpointStore.update(group, newCheckpoints);
             return newCheckpoints.values().stream()
                 .map(x -> checkpointRecord(x, timestamp))
                 .collect(Collectors.toList());
->>>>>>> 9494bebe
         } catch (ExecutionException e) {
-            log.error("Error querying offsets for consumer group {} on cluster {}.", group, sourceClusterAlias, e);
+            log.error("Error querying offsets for consumer group {} on cluster {}.",  group, sourceClusterAlias, e);
             return Collections.emptyList();
         }
     }
 
     // for testing
     Map<TopicPartition, Checkpoint> checkpointsForGroup(Map<TopicPartition, OffsetAndMetadata> upstreamGroupOffsets, String group) {
-<<<<<<< HEAD
-        return upstreamGroupOffsets.entrySet().stream().filter(x -> shouldCheckpointTopic(x.getKey().topic())) // Only perform relevant checkpoints filtered by "topic filter"
-                .map(x -> checkpoint(group, x.getKey(), x.getValue())).flatMap(o -> o.map(Stream::of).orElseGet(Stream::empty)) // do not emit checkpoints for partitions that don't have offset-syncs
-                .filter(x -> x.downstreamOffset() >= 0)  // ignore offsets we cannot translate accurately
-                .filter(this::checkpointIsMoreRecent) // do not emit checkpoints for partitions that have a later checkpoint
-                .collect(Collectors.toMap(Checkpoint::topicPartition, Function.identity()));
-=======
         return upstreamGroupOffsets.entrySet().stream()
             .filter(x -> shouldCheckpointTopic(x.getKey().topic())) // Only perform relevant checkpoints filtered by "topic filter"
             .map(x -> checkpoint(group, x.getKey(), x.getValue()))
@@ -251,7 +199,6 @@
             .filter(x -> x.downstreamOffset() >= 0)  // ignore offsets we cannot translate accurately
             .filter(this::checkpointIsMoreRecent) // do not emit checkpoints for partitions that have a later checkpoint
             .collect(Collectors.toMap(Checkpoint::topicPartition, Function.identity()));
->>>>>>> 9494bebe
     }
 
     private boolean checkpointIsMoreRecent(Checkpoint checkpoint) {
@@ -283,7 +230,8 @@
         return false;
     }
 
-    private Map<TopicPartition, OffsetAndMetadata> listConsumerGroupOffsets(String group) throws InterruptedException, ExecutionException {
+    private Map<TopicPartition, OffsetAndMetadata> listConsumerGroupOffsets(String group)
+            throws InterruptedException, ExecutionException {
         if (stopping) {
             // short circuit if stopping
             return Collections.emptyMap();
@@ -294,28 +242,38 @@
         );
     }
 
-    Optional<Checkpoint> checkpoint(String group, TopicPartition topicPartition, OffsetAndMetadata offsetAndMetadata) {
+    Optional<Checkpoint> checkpoint(String group, TopicPartition topicPartition,
+                                    OffsetAndMetadata offsetAndMetadata) {
         if (offsetAndMetadata != null) {
             long upstreamOffset = offsetAndMetadata.offset();
-            OptionalLong downstreamOffset = offsetSyncStore.translateDownstream(group, topicPartition, upstreamOffset);
+            OptionalLong downstreamOffset =
+                offsetSyncStore.translateDownstream(group, topicPartition, upstreamOffset);
             if (downstreamOffset.isPresent()) {
-                return Optional.of(new Checkpoint(group, renameTopicPartition(topicPartition), upstreamOffset, downstreamOffset.getAsLong(), offsetAndMetadata.metadata()));
+                return Optional.of(new Checkpoint(group, renameTopicPartition(topicPartition),
+                    upstreamOffset, downstreamOffset.getAsLong(), offsetAndMetadata.metadata()));
             }
         }
         return Optional.empty();
     }
 
     SourceRecord checkpointRecord(Checkpoint checkpoint, long timestamp) {
-        return new SourceRecord(checkpoint.connectPartition(), MirrorUtils.wrapOffset(0), checkpointsTopic, 0, Schema.BYTES_SCHEMA, checkpoint.recordKey(), Schema.BYTES_SCHEMA, checkpoint.recordValue(), timestamp);
+        return new SourceRecord(
+            checkpoint.connectPartition(), MirrorUtils.wrapOffset(0),
+            checkpointsTopic, 0,
+            Schema.BYTES_SCHEMA, checkpoint.recordKey(),
+            Schema.BYTES_SCHEMA, checkpoint.recordValue(),
+            timestamp);
     }
 
     TopicPartition renameTopicPartition(TopicPartition upstreamTopicPartition) {
         if (targetClusterAlias.equals(replicationPolicy.topicSource(upstreamTopicPartition.topic()))) {
             // this topic came from the target cluster, so we rename like us-west.topic1 -> topic1
-            return new TopicPartition(replicationPolicy.originalTopic(upstreamTopicPartition.topic()), upstreamTopicPartition.partition());
+            return new TopicPartition(replicationPolicy.originalTopic(upstreamTopicPartition.topic()),
+                upstreamTopicPartition.partition());
         } else {
             // rename like topic1 -> us-west.topic1
-            return new TopicPartition(replicationPolicy.formatRemoteTopic(sourceClusterAlias, upstreamTopicPartition.topic()), upstreamTopicPartition.partition());
+            return new TopicPartition(replicationPolicy.formatRemoteTopic(sourceClusterAlias,
+                upstreamTopicPartition.topic()), upstreamTopicPartition.partition());
         }
     }
 
@@ -325,19 +283,16 @@
 
     @Override
     public void commitRecord(SourceRecord record, RecordMetadata metadata) {
-        metrics.checkpointLatency(MirrorUtils.unwrapPartition(record.sourcePartition()), Checkpoint.unwrapGroup(record.sourcePartition()), System.currentTimeMillis() - record.timestamp());
-    }
-
-<<<<<<< HEAD
-    private void refreshIdleConsumerGroupOffset() {
-        Map<String, KafkaFuture<ConsumerGroupDescription>> consumerGroupsDesc = targetAdminClient.describeConsumerGroups(consumerGroups).describedGroups();
-=======
+        metrics.checkpointLatency(MirrorUtils.unwrapPartition(record.sourcePartition()),
+            Checkpoint.unwrapGroup(record.sourcePartition()),
+            System.currentTimeMillis() - record.timestamp());
+    }
+
     private void refreshIdleConsumerGroupOffset() throws ExecutionException, InterruptedException {
         Map<String, KafkaFuture<ConsumerGroupDescription>> consumerGroupsDesc = adminCall(
                 () -> targetAdminClient.describeConsumerGroups(consumerGroups).describedGroups(),
                 () -> String.format("describe consumer groups %s on %s cluster", consumerGroups, targetClusterAlias)
         );
->>>>>>> 9494bebe
 
         for (String group : consumerGroups) {
             try {
@@ -346,10 +301,6 @@
                 // sync offset to the target cluster only if the state of current consumer group is:
                 // (1) idle: because the consumer at target is not actively consuming the mirrored topic
                 // (2) dead: the new consumer that is recently created at source and never existed at target
-<<<<<<< HEAD
-                if (consumerGroupState == ConsumerGroupState.EMPTY) {
-                    idleConsumerGroupsOffset.put(group, targetAdminClient.listConsumerGroupOffsets(group).partitionsToOffsetAndMetadata().get());
-=======
                 //           This case will be reported as a GroupIdNotFoundException
                 if (consumerGroupState == GroupState.EMPTY) {
                     idleConsumerGroupsOffset.put(
@@ -359,7 +310,6 @@
                                     () -> String.format("list offsets for consumer group %s on %s cluster", group, targetClusterAlias)
                             )
                     );
->>>>>>> 9494bebe
                 }
                 // new consumer upstream has state "DEAD" and will be identified during the offset sync-up
             } catch (InterruptedException ie) {
@@ -404,12 +354,6 @@
 
                 // if translated offset from upstream is smaller than the current consumer offset
                 // in the target, skip updating the offset for that partition
-<<<<<<< HEAD
-                long latestDownstreamOffset = targetConsumerOffset.get(topicPartition).offset();
-                if (latestDownstreamOffset >= convertedOffset.offset()) {
-                    log.trace("latestDownstreamOffset {} is larger than or equal to convertedUpstreamOffset {} for " + "TopicPartition {}", latestDownstreamOffset, convertedOffset.offset(), topicPartition);
-                    continue;
-=======
                 OffsetAndMetadata targetOffsetAndMetadata = targetConsumerOffset.get(topicPartition);
                 if (targetOffsetAndMetadata != null) {
                     long latestDownstreamOffset = targetOffsetAndMetadata.offset();
@@ -424,7 +368,6 @@
                     // `targetOffsetAndMetadata` here is null. For this case, just sync the offset to target.
                     log.warn("Group {} offset for partition {} may has been reset to a negative offset, just sync the offset to target.",
                             consumerGroupId, topicPartition);
->>>>>>> 9494bebe
                 }
                 offsetToSync.put(topicPartition, convertedOffset);
             }
