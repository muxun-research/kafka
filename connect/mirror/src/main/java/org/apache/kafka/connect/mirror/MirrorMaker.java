/*
 * Licensed to the Apache Software Foundation (ASF) under one or more
 * contributor license agreements. See the NOTICE file distributed with
 * this work for additional information regarding copyright ownership.
 * The ASF licenses this file to You under the Apache License, Version 2.0
 * (the "License"); you may not use this file except in compliance with
 * the License. You may obtain a copy of the License at
 *
 *    http://www.apache.org/licenses/LICENSE-2.0
 *
 * Unless required by applicable law or agreed to in writing, software
 * distributed under the License is distributed on an "AS IS" BASIS,
 * WITHOUT WARRANTIES OR CONDITIONS OF ANY KIND, either express or implied.
 * See the License for the specific language governing permissions and
 * limitations under the License.
 */
package org.apache.kafka.connect.mirror;

import net.sourceforge.argparse4j.ArgumentParsers;
import net.sourceforge.argparse4j.impl.Arguments;
import net.sourceforge.argparse4j.inf.ArgumentParser;
import net.sourceforge.argparse4j.inf.ArgumentParserException;
import net.sourceforge.argparse4j.inf.Namespace;
import org.apache.kafka.common.utils.Exit;
import org.apache.kafka.common.utils.Time;
import org.apache.kafka.common.utils.Utils;
<<<<<<< HEAD
import org.apache.kafka.connect.connector.policy.AllConnectorClientConfigOverridePolicy;
import org.apache.kafka.connect.connector.policy.ConnectorClientConfigOverridePolicy;
=======
import org.apache.kafka.common.utils.Exit;
import org.apache.kafka.connect.json.JsonConverter;
import org.apache.kafka.connect.json.JsonConverterConfig;
import org.apache.kafka.connect.mirror.rest.MirrorRestServer;
>>>>>>> 15418db6
import org.apache.kafka.connect.runtime.Herder;
import org.apache.kafka.connect.runtime.Worker;
import org.apache.kafka.connect.runtime.WorkerConfigTransformer;
import org.apache.kafka.connect.runtime.distributed.DistributedConfig;
import org.apache.kafka.connect.runtime.distributed.DistributedHerder;
import org.apache.kafka.connect.runtime.distributed.NotLeaderException;
<<<<<<< HEAD
import org.apache.kafka.connect.runtime.isolation.Plugins;
=======
import org.apache.kafka.connect.runtime.rest.RestClient;
import org.apache.kafka.connect.runtime.rest.entities.ConnectorStateInfo;
import org.apache.kafka.connect.storage.KafkaOffsetBackingStore;
import org.apache.kafka.connect.storage.StatusBackingStore;
import org.apache.kafka.connect.storage.KafkaStatusBackingStore;
>>>>>>> 15418db6
import org.apache.kafka.connect.storage.ConfigBackingStore;
import org.apache.kafka.connect.storage.Converter;
import org.apache.kafka.connect.storage.KafkaConfigBackingStore;
import org.apache.kafka.connect.storage.KafkaOffsetBackingStore;
import org.apache.kafka.connect.storage.KafkaStatusBackingStore;
import org.apache.kafka.connect.storage.StatusBackingStore;
import org.apache.kafka.connect.util.ConnectUtils;
import org.apache.kafka.connect.util.SharedTopicAdmin;
import org.slf4j.Logger;
import org.slf4j.LoggerFactory;

<<<<<<< HEAD
import java.io.File;
import java.util.Arrays;
=======
import net.sourceforge.argparse4j.impl.Arguments;
import net.sourceforge.argparse4j.inf.Namespace;
import net.sourceforge.argparse4j.inf.ArgumentParser;
import net.sourceforge.argparse4j.inf.ArgumentParserException;
import net.sourceforge.argparse4j.ArgumentParsers;

import java.io.UnsupportedEncodingException;
import java.net.URLEncoder;
import java.nio.charset.StandardCharsets;
import java.util.Collections;
import java.util.concurrent.CountDownLatch;
import java.util.concurrent.TimeUnit;
import java.util.concurrent.atomic.AtomicBoolean;
import java.util.Map;
>>>>>>> 15418db6
import java.util.HashMap;
import java.util.HashSet;
import java.util.List;
import java.util.Map;
import java.util.Properties;
import java.util.Set;
import java.util.concurrent.CountDownLatch;
import java.util.concurrent.TimeUnit;
import java.util.concurrent.atomic.AtomicBoolean;
import java.util.stream.Collectors;

import static org.apache.kafka.clients.CommonClientConfigs.CLIENT_ID_CONFIG;

/**
 * Entry point for "MirrorMaker 2.0".
 * <p>
 * MirrorMaker runs a set of Connectors between multiple clusters, in order to replicate data, configuration,
 * ACL rules, and consumer group state.
 * </p>
 * <p>
 * Configuration is via a top-level "mm2.properties" file, which supports per-cluster and per-replication
 * sub-configs. Each source->target replication must be explicitly enabled. For example:
 * </p>
 * <pre>
 *    clusters = primary, backup
 *    primary.bootstrap.servers = vip1:9092
 *    backup.bootstrap.servers = vip2:9092
 *    primary->backup.enabled = true
 *    backup->primary.enabled = true
 *  </pre>
 * <p>
 * Run as follows:
 * </p>
 * <pre>
 *    ./bin/connect-mirror-maker.sh mm2.properties
 *  </pre>
 * <p>
 * Additional information and example configurations are provided in ./connect/mirror/README.md
 * </p>
 */
public class MirrorMaker {
	private static final Logger log = LoggerFactory.getLogger(MirrorMaker.class);

	private static final long SHUTDOWN_TIMEOUT_SECONDS = 60L;
	private static final ConnectorClientConfigOverridePolicy CLIENT_CONFIG_OVERRIDE_POLICY =
			new AllConnectorClientConfigOverridePolicy();

	private static final List<Class<?>> CONNECTOR_CLASSES = Arrays.asList(
			MirrorSourceConnector.class,
			MirrorHeartbeatConnector.class,
			MirrorCheckpointConnector.class);

<<<<<<< HEAD
	private final Map<SourceAndTarget, Herder> herders = new HashMap<>();
	private CountDownLatch startLatch;
	private CountDownLatch stopLatch;
	private final AtomicBoolean shutdown = new AtomicBoolean(false);
	private final ShutdownHook shutdownHook;
	private final String advertisedBaseUrl;
	private final Time time;
	private final MirrorMakerConfig config;
	private final Set<String> clusters;
	private final Set<SourceAndTarget> herderPairs;

	/**
	 * @param config   MM2 configuration from mm2.properties file
	 * @param clusters target clusters for this node. These must match cluster
	 *                 aliases as defined in the config. If null or empty list,
	 *                 uses all clusters in the config.
	 * @param time     time source
	 */
	public MirrorMaker(MirrorMakerConfig config, List<String> clusters, Time time) {
		log.debug("Kafka MirrorMaker instance created");
		this.time = time;
		this.advertisedBaseUrl = "NOTUSED";
		this.config = config;
		if (clusters != null && !clusters.isEmpty()) {
			this.clusters = new HashSet<>(clusters);
		} else {
			// default to all clusters
			this.clusters = config.clusters();
		}
		log.info("Targeting clusters {}", this.clusters);
		this.herderPairs = config.clusterPairs().stream()
				.filter(x -> this.clusters.contains(x.target()))
				.collect(Collectors.toSet());
		if (herderPairs.isEmpty()) {
			throw new IllegalArgumentException("No source->target replication flows.");
		}
		this.herderPairs.forEach(this::addHerder);
		shutdownHook = new ShutdownHook();
	}

	/**
	 * @param config   MM2 configuration from mm2.properties file
	 * @param clusters target clusters for this node. These must match cluster
	 *                 aliases as defined in the config. If null or empty list,
	 *                 uses all clusters in the config.
	 * @param time     time source
	 */
	public MirrorMaker(Map<String, String> config, List<String> clusters, Time time) {
		this(new MirrorMakerConfig(config), clusters, time);
	}
=======
    private static final long SHUTDOWN_TIMEOUT_SECONDS = 60L;

    public static final List<Class<?>> CONNECTOR_CLASSES = Collections.unmodifiableList(
        Arrays.asList(
            MirrorSourceConnector.class,
            MirrorHeartbeatConnector.class,
            MirrorCheckpointConnector.class));

    private final Map<SourceAndTarget, Herder> herders = new HashMap<>();
    private CountDownLatch startLatch;
    private CountDownLatch stopLatch;
    private final AtomicBoolean shutdown = new AtomicBoolean(false);
    private final ShutdownHook shutdownHook;
    private final String advertisedUrl;
    private final Time time;
    private final MirrorMakerConfig config;
    private final Set<String> clusters;
    private final Set<SourceAndTarget> herderPairs;
    private final MirrorRestServer internalServer;
    private final RestClient restClient;

    /**
     * @param config    MM2 configuration from mm2.properties file
     * @param clusters  target clusters for this node. These must match cluster
     *                  aliases as defined in the config. If null or empty list,
     *                  uses all clusters in the config.
     * @param time      time source
     */
    public MirrorMaker(MirrorMakerConfig config, List<String> clusters, Time time) {
        log.debug("Kafka MirrorMaker instance created");
        this.time = time;
        if (config.enableInternalRest()) {
            this.restClient = new RestClient(config);
            internalServer = new MirrorRestServer(config.originals(), restClient);
            internalServer.initializeServer();
            this.advertisedUrl = internalServer.advertisedUrl().toString();
        } else {
            internalServer = null;
            restClient = null;
            this.advertisedUrl = "NOTUSED";
        }
        this.config = config;
        if (clusters != null && !clusters.isEmpty()) {
            this.clusters = new HashSet<>(clusters);
        } else {
            // default to all clusters
            this.clusters = config.clusters();
        }
        log.info("Targeting clusters {}", this.clusters);
        this.herderPairs = config.clusterPairs().stream()
            .filter(x -> this.clusters.contains(x.target()))
            .collect(Collectors.toSet());
        if (herderPairs.isEmpty()) {
            throw new IllegalArgumentException("No source->target replication flows.");
        }
        this.herderPairs.forEach(this::addHerder);
        shutdownHook = new ShutdownHook();
    }
>>>>>>> 15418db6

	public MirrorMaker(Map<String, String> props, List<String> clusters) {
		this(props, clusters, Time.SYSTEM);
	}

	public MirrorMaker(Map<String, String> props) {
		this(props, null);
	}


	public void start() {
		log.info("Kafka MirrorMaker starting with {} herders.", herders.size());
		if (startLatch != null) {
			throw new IllegalStateException("MirrorMaker instance already started");
		}
		startLatch = new CountDownLatch(herders.size());
		stopLatch = new CountDownLatch(herders.size());
		Exit.addShutdownHook("mirror-maker-shutdown-hook", shutdownHook);
		for (Herder herder : herders.values()) {
			try {
				herder.start();
			} finally {
				startLatch.countDown();
			}
		}
		log.info("Configuring connectors...");
		herderPairs.forEach(this::configureConnectors);
		log.info("Kafka MirrorMaker started");
	}

<<<<<<< HEAD
	public void stop() {
		boolean wasShuttingDown = shutdown.getAndSet(true);
		if (!wasShuttingDown) {
			log.info("Kafka MirrorMaker stopping");
			for (Herder herder : herders.values()) {
				try {
					herder.stop();
				} finally {
					stopLatch.countDown();
				}
			}
			log.info("Kafka MirrorMaker stopped.");
		}
	}

	public void awaitStop() {
		try {
			stopLatch.await();
		} catch (InterruptedException e) {
			log.error("Interrupted waiting for MirrorMaker to shutdown");
		}
	}
=======
    public void start() {
        log.info("Kafka MirrorMaker starting with {} herders.", herders.size());
        if (startLatch != null) {
            throw new IllegalStateException("MirrorMaker instance already started");
        }
        startLatch = new CountDownLatch(herders.size());
        stopLatch = new CountDownLatch(herders.size());
        Exit.addShutdownHook("mirror-maker-shutdown-hook", shutdownHook);
        for (Herder herder : herders.values()) {
            try {
                herder.start();
            } finally {
                startLatch.countDown();
            }
        }
        if (internalServer != null) {
            log.info("Initializing internal REST resources");
            internalServer.initializeInternalResources(herders);
        }
        log.info("Configuring connectors...");
        herderPairs.forEach(this::configureConnectors);
        log.info("Kafka MirrorMaker started");
    }

    public void stop() {
        boolean wasShuttingDown = shutdown.getAndSet(true);
        if (!wasShuttingDown) {
            log.info("Kafka MirrorMaker stopping");
            if (internalServer != null) {
                Utils.closeQuietly(internalServer::stop, "Internal REST server");
            }
            for (Herder herder : herders.values()) {
                try {
                    herder.stop();
                } finally {
                    stopLatch.countDown();
                }
            }
            log.info("Kafka MirrorMaker stopped.");
        }
    }
>>>>>>> 15418db6

	private void configureConnector(SourceAndTarget sourceAndTarget, Class<?> connectorClass) {
		checkHerder(sourceAndTarget);
		Map<String, String> connectorProps = config.connectorBaseConfig(sourceAndTarget, connectorClass);
		herders.get(sourceAndTarget)
				.putConnectorConfig(connectorClass.getSimpleName(), connectorProps, true, (e, x) -> {
					if (e instanceof NotLeaderException) {
						// No way to determine if the connector is a leader or not beforehand.
						log.info("Connector {} is a follower. Using existing configuration.", sourceAndTarget);
					} else {
						log.info("Connector {} configured.", sourceAndTarget, e);
					}
				});
	}

<<<<<<< HEAD
	private void checkHerder(SourceAndTarget sourceAndTarget) {
		if (!herders.containsKey(sourceAndTarget)) {
			throw new IllegalArgumentException("No herder for " + sourceAndTarget.toString());
		}
	}
=======
    private void configureConnector(SourceAndTarget sourceAndTarget, Class<?> connectorClass) {
        checkHerder(sourceAndTarget);
        Map<String, String> connectorProps = config.connectorBaseConfig(sourceAndTarget, connectorClass);
        herders.get(sourceAndTarget)
                .putConnectorConfig(connectorClass.getSimpleName(), connectorProps, true, (e, x) -> {
                    if (e == null) {
                        log.info("{} connector configured for {}.", connectorClass.getSimpleName(), sourceAndTarget);
                    } else if (e instanceof NotLeaderException) {
                        // No way to determine if the herder is a leader or not beforehand.
                        log.info("This node is a follower for {}. Using existing connector configuration.", sourceAndTarget);
                    } else {
                        log.error("Failed to configure {} connector for {}", connectorClass.getSimpleName(), sourceAndTarget, e);
                    }
                });
    }
>>>>>>> 15418db6

	private void configureConnectors(SourceAndTarget sourceAndTarget) {
		CONNECTOR_CLASSES.forEach(x -> configureConnector(sourceAndTarget, x));
	}

	private void addHerder(SourceAndTarget sourceAndTarget) {
		log.info("creating herder for " + sourceAndTarget.toString());
		Map<String, String> workerProps = config.workerConfig(sourceAndTarget);
		String advertisedUrl = advertisedBaseUrl + "/" + sourceAndTarget.source();
		String workerId = sourceAndTarget.toString();
		Plugins plugins = new Plugins(workerProps);
		plugins.compareAndSwapWithDelegatingLoader();
		DistributedConfig distributedConfig = new DistributedConfig(workerProps);
		String kafkaClusterId = ConnectUtils.lookupKafkaClusterId(distributedConfig);
		// Create the admin client to be shared by all backing stores for this herder
		Map<String, Object> adminProps = new HashMap<>(distributedConfig.originals());
		ConnectUtils.addMetricsContextProperties(adminProps, distributedConfig, kafkaClusterId);
		SharedTopicAdmin sharedAdmin = new SharedTopicAdmin(adminProps);
		KafkaOffsetBackingStore offsetBackingStore = new KafkaOffsetBackingStore(sharedAdmin);
		offsetBackingStore.configure(distributedConfig);
		Worker worker = new Worker(workerId, time, plugins, distributedConfig, offsetBackingStore, CLIENT_CONFIG_OVERRIDE_POLICY);
		WorkerConfigTransformer configTransformer = worker.configTransformer();
		Converter internalValueConverter = worker.getInternalValueConverter();
		StatusBackingStore statusBackingStore = new KafkaStatusBackingStore(time, internalValueConverter, sharedAdmin);
		statusBackingStore.configure(distributedConfig);
		ConfigBackingStore configBackingStore = new KafkaConfigBackingStore(
				internalValueConverter,
				distributedConfig,
				configTransformer,
				sharedAdmin);
		// Pass the shared admin to the distributed herder as an additional AutoCloseable object that should be closed when the
		// herder is stopped. MirrorMaker has multiple herders, and having the herder own the close responsibility is much easier than
		// tracking the various shared admin objects in this class.
		Herder herder = new DistributedHerder(distributedConfig, time, worker,
				kafkaClusterId, statusBackingStore, configBackingStore,
				advertisedUrl, CLIENT_CONFIG_OVERRIDE_POLICY, sharedAdmin);
		herders.put(sourceAndTarget, herder);
	}

<<<<<<< HEAD
	private class ShutdownHook extends Thread {
		@Override
		public void run() {
			try {
				if (!startLatch.await(SHUTDOWN_TIMEOUT_SECONDS, TimeUnit.SECONDS)) {
					log.error("Timed out in shutdown hook waiting for MirrorMaker startup to finish. Unable to shutdown cleanly.");
				}
			} catch (InterruptedException e) {
				log.error("Interrupted in shutdown hook while waiting for MirrorMaker startup to finish. Unable to shutdown cleanly.");
			} finally {
				MirrorMaker.this.stop();
			}
		}
	}

	public static void main(String[] args) {
		ArgumentParser parser = ArgumentParsers.newArgumentParser("connect-mirror-maker");
		parser.description("MirrorMaker 2.0 driver");
		parser.addArgument("config").type(Arguments.fileType().verifyCanRead())
				.metavar("mm2.properties").required(true)
				.help("MM2 configuration file.");
		parser.addArgument("--clusters").nargs("+").metavar("CLUSTER").required(false)
				.help("Target cluster to use for this node.");
		Namespace ns;
		try {
			ns = parser.parseArgs(args);
		} catch (ArgumentParserException e) {
			parser.handleError(e);
			Exit.exit(-1);
			return;
		}
		File configFile = ns.get("config");
		List<String> clusters = ns.getList("clusters");
		try {
			log.info("Kafka MirrorMaker initializing ...");

			Properties props = Utils.loadProps(configFile.getPath());
			Map<String, String> config = Utils.propsToStringMap(props);
			MirrorMaker mirrorMaker = new MirrorMaker(config, clusters, Time.SYSTEM);

			try {
				mirrorMaker.start();
			} catch (Exception e) {
				log.error("Failed to start MirrorMaker", e);
				mirrorMaker.stop();
				Exit.exit(3);
			}
=======
    private void addHerder(SourceAndTarget sourceAndTarget) {
        log.info("creating herder for " + sourceAndTarget.toString());
        Map<String, String> workerProps = config.workerConfig(sourceAndTarget);
        List<String> restNamespace;
        try {
            String encodedSource = encodePath(sourceAndTarget.source());
            String encodedTarget = encodePath(sourceAndTarget.target());
            restNamespace = Arrays.asList(encodedSource, encodedTarget);
        } catch (UnsupportedEncodingException e) {
            throw new RuntimeException("Unable to create encoded URL paths for source and target using UTF-8", e);
        }
        String workerId = sourceAndTarget.toString();
        Plugins plugins = new Plugins(workerProps);
        plugins.compareAndSwapWithDelegatingLoader();
        DistributedConfig distributedConfig = new DistributedConfig(workerProps);
        String kafkaClusterId = distributedConfig.kafkaClusterId();
        String clientIdBase = ConnectUtils.clientIdBase(distributedConfig);
        // Create the admin client to be shared by all backing stores for this herder
        Map<String, Object> adminProps = new HashMap<>(distributedConfig.originals());
        adminProps.put(CLIENT_ID_CONFIG, clientIdBase + "shared-admin");
        ConnectUtils.addMetricsContextProperties(adminProps, distributedConfig, kafkaClusterId);
        SharedTopicAdmin sharedAdmin = new SharedTopicAdmin(adminProps);
        KafkaOffsetBackingStore offsetBackingStore = new KafkaOffsetBackingStore(sharedAdmin, () -> clientIdBase,
                plugins.newInternalConverter(true, JsonConverter.class.getName(),
                        Collections.singletonMap(JsonConverterConfig.SCHEMAS_ENABLE_CONFIG, "false")));
        offsetBackingStore.configure(distributedConfig);
        ConnectorClientConfigOverridePolicy clientConfigOverridePolicy = new AllConnectorClientConfigOverridePolicy();
        clientConfigOverridePolicy.configure(config.originals());
        Worker worker = new Worker(workerId, time, plugins, distributedConfig, offsetBackingStore, clientConfigOverridePolicy);
        WorkerConfigTransformer configTransformer = worker.configTransformer();
        Converter internalValueConverter = worker.getInternalValueConverter();
        StatusBackingStore statusBackingStore = new KafkaStatusBackingStore(time, internalValueConverter, sharedAdmin, clientIdBase);
        statusBackingStore.configure(distributedConfig);
        ConfigBackingStore configBackingStore = new KafkaConfigBackingStore(
                internalValueConverter,
                distributedConfig,
                configTransformer,
                sharedAdmin,
                clientIdBase);
        // Pass the shared admin to the distributed herder as an additional AutoCloseable object that should be closed when the
        // herder is stopped. MirrorMaker has multiple herders, and having the herder own the close responsibility is much easier than
        // tracking the various shared admin objects in this class.
        Herder herder = new DistributedHerder(distributedConfig, time, worker,
                kafkaClusterId, statusBackingStore, configBackingStore,
                advertisedUrl, restClient, clientConfigOverridePolicy,
                restNamespace, sharedAdmin);
        herders.put(sourceAndTarget, herder);
    }

    private static String encodePath(String rawPath) throws UnsupportedEncodingException {
        return URLEncoder.encode(rawPath, StandardCharsets.UTF_8.name())
                // Java's out-of-the-box URL encoder encodes spaces (' ') as pluses ('+'),
                // and pluses as '%2B'
                // But Jetty doesn't decode pluses at all and leaves them as-are in decoded
                // URLs
                // So to get around that, we replace pluses in the encoded URL here with '%20',
                // which is the encoding that Jetty expects for spaces
                // Jetty will reverse this transformation when evaluating the path parameters
                // and will return decoded strings with all special characters as they were.
                .replaceAll("\\+", "%20");
    }

    private class ShutdownHook extends Thread {
        @Override
        public void run() {
            try {
                if (!startLatch.await(SHUTDOWN_TIMEOUT_SECONDS, TimeUnit.SECONDS)) {
                    log.error("Timed out in shutdown hook waiting for MirrorMaker startup to finish. Unable to shutdown cleanly.");
                }
            } catch (InterruptedException e) {
                log.error("Interrupted in shutdown hook while waiting for MirrorMaker startup to finish. Unable to shutdown cleanly.");
            } finally {
                MirrorMaker.this.stop();
            }
        }
    }

    public ConnectorStateInfo connectorStatus(SourceAndTarget sourceAndTarget, String connector) {
        checkHerder(sourceAndTarget);
        return herders.get(sourceAndTarget).connectorStatus(connector);
    }

    public static void main(String[] args) {
        ArgumentParser parser = ArgumentParsers.newArgumentParser("connect-mirror-maker");
        parser.description("MirrorMaker 2.0 driver");
        parser.addArgument("config").type(Arguments.fileType().verifyCanRead())
            .metavar("mm2.properties").required(true)
            .help("MM2 configuration file.");
        parser.addArgument("--clusters").nargs("+").metavar("CLUSTER").required(false)
            .help("Target cluster to use for this node.");
        Namespace ns;
        try {
            ns = parser.parseArgs(args);
        } catch (ArgumentParserException e) {
            parser.handleError(e);
            Exit.exit(-1);
            return;
        }
        File configFile = ns.get("config");
        List<String> clusters = ns.getList("clusters");
        try {
            log.info("Kafka MirrorMaker initializing ...");

            Properties props = Utils.loadProps(configFile.getPath());
            Map<String, String> config = Utils.propsToStringMap(props);
            MirrorMaker mirrorMaker = new MirrorMaker(config, clusters);
            
            try {
                mirrorMaker.start();
            } catch (Exception e) {
                log.error("Failed to start MirrorMaker", e);
                mirrorMaker.stop();
                Exit.exit(3);
            }
>>>>>>> 15418db6

			mirrorMaker.awaitStop();

		} catch (Throwable t) {
			log.error("Stopping due to error", t);
			Exit.exit(2);
		}
	}

}<|MERGE_RESOLUTION|>--- conflicted
+++ resolved
@@ -24,66 +24,31 @@
 import org.apache.kafka.common.utils.Exit;
 import org.apache.kafka.common.utils.Time;
 import org.apache.kafka.common.utils.Utils;
-<<<<<<< HEAD
 import org.apache.kafka.connect.connector.policy.AllConnectorClientConfigOverridePolicy;
 import org.apache.kafka.connect.connector.policy.ConnectorClientConfigOverridePolicy;
-=======
-import org.apache.kafka.common.utils.Exit;
 import org.apache.kafka.connect.json.JsonConverter;
 import org.apache.kafka.connect.json.JsonConverterConfig;
 import org.apache.kafka.connect.mirror.rest.MirrorRestServer;
->>>>>>> 15418db6
 import org.apache.kafka.connect.runtime.Herder;
 import org.apache.kafka.connect.runtime.Worker;
 import org.apache.kafka.connect.runtime.WorkerConfigTransformer;
 import org.apache.kafka.connect.runtime.distributed.DistributedConfig;
 import org.apache.kafka.connect.runtime.distributed.DistributedHerder;
 import org.apache.kafka.connect.runtime.distributed.NotLeaderException;
-<<<<<<< HEAD
 import org.apache.kafka.connect.runtime.isolation.Plugins;
-=======
 import org.apache.kafka.connect.runtime.rest.RestClient;
 import org.apache.kafka.connect.runtime.rest.entities.ConnectorStateInfo;
-import org.apache.kafka.connect.storage.KafkaOffsetBackingStore;
-import org.apache.kafka.connect.storage.StatusBackingStore;
-import org.apache.kafka.connect.storage.KafkaStatusBackingStore;
->>>>>>> 15418db6
-import org.apache.kafka.connect.storage.ConfigBackingStore;
-import org.apache.kafka.connect.storage.Converter;
-import org.apache.kafka.connect.storage.KafkaConfigBackingStore;
-import org.apache.kafka.connect.storage.KafkaOffsetBackingStore;
-import org.apache.kafka.connect.storage.KafkaStatusBackingStore;
-import org.apache.kafka.connect.storage.StatusBackingStore;
+import org.apache.kafka.connect.storage.*;
 import org.apache.kafka.connect.util.ConnectUtils;
 import org.apache.kafka.connect.util.SharedTopicAdmin;
 import org.slf4j.Logger;
 import org.slf4j.LoggerFactory;
 
-<<<<<<< HEAD
 import java.io.File;
-import java.util.Arrays;
-=======
-import net.sourceforge.argparse4j.impl.Arguments;
-import net.sourceforge.argparse4j.inf.Namespace;
-import net.sourceforge.argparse4j.inf.ArgumentParser;
-import net.sourceforge.argparse4j.inf.ArgumentParserException;
-import net.sourceforge.argparse4j.ArgumentParsers;
-
 import java.io.UnsupportedEncodingException;
 import java.net.URLEncoder;
 import java.nio.charset.StandardCharsets;
-import java.util.Collections;
-import java.util.concurrent.CountDownLatch;
-import java.util.concurrent.TimeUnit;
-import java.util.concurrent.atomic.AtomicBoolean;
-import java.util.Map;
->>>>>>> 15418db6
-import java.util.HashMap;
-import java.util.HashSet;
-import java.util.List;
-import java.util.Map;
-import java.util.Properties;
-import java.util.Set;
+import java.util.*;
 import java.util.concurrent.CountDownLatch;
 import java.util.concurrent.TimeUnit;
 import java.util.concurrent.atomic.AtomicBoolean;
@@ -119,76 +84,11 @@
  * </p>
  */
 public class MirrorMaker {
-	private static final Logger log = LoggerFactory.getLogger(MirrorMaker.class);
-
-	private static final long SHUTDOWN_TIMEOUT_SECONDS = 60L;
-	private static final ConnectorClientConfigOverridePolicy CLIENT_CONFIG_OVERRIDE_POLICY =
-			new AllConnectorClientConfigOverridePolicy();
-
-	private static final List<Class<?>> CONNECTOR_CLASSES = Arrays.asList(
-			MirrorSourceConnector.class,
-			MirrorHeartbeatConnector.class,
-			MirrorCheckpointConnector.class);
-
-<<<<<<< HEAD
-	private final Map<SourceAndTarget, Herder> herders = new HashMap<>();
-	private CountDownLatch startLatch;
-	private CountDownLatch stopLatch;
-	private final AtomicBoolean shutdown = new AtomicBoolean(false);
-	private final ShutdownHook shutdownHook;
-	private final String advertisedBaseUrl;
-	private final Time time;
-	private final MirrorMakerConfig config;
-	private final Set<String> clusters;
-	private final Set<SourceAndTarget> herderPairs;
-
-	/**
-	 * @param config   MM2 configuration from mm2.properties file
-	 * @param clusters target clusters for this node. These must match cluster
-	 *                 aliases as defined in the config. If null or empty list,
-	 *                 uses all clusters in the config.
-	 * @param time     time source
-	 */
-	public MirrorMaker(MirrorMakerConfig config, List<String> clusters, Time time) {
-		log.debug("Kafka MirrorMaker instance created");
-		this.time = time;
-		this.advertisedBaseUrl = "NOTUSED";
-		this.config = config;
-		if (clusters != null && !clusters.isEmpty()) {
-			this.clusters = new HashSet<>(clusters);
-		} else {
-			// default to all clusters
-			this.clusters = config.clusters();
-		}
-		log.info("Targeting clusters {}", this.clusters);
-		this.herderPairs = config.clusterPairs().stream()
-				.filter(x -> this.clusters.contains(x.target()))
-				.collect(Collectors.toSet());
-		if (herderPairs.isEmpty()) {
-			throw new IllegalArgumentException("No source->target replication flows.");
-		}
-		this.herderPairs.forEach(this::addHerder);
-		shutdownHook = new ShutdownHook();
-	}
-
-	/**
-	 * @param config   MM2 configuration from mm2.properties file
-	 * @param clusters target clusters for this node. These must match cluster
-	 *                 aliases as defined in the config. If null or empty list,
-	 *                 uses all clusters in the config.
-	 * @param time     time source
-	 */
-	public MirrorMaker(Map<String, String> config, List<String> clusters, Time time) {
-		this(new MirrorMakerConfig(config), clusters, time);
-	}
-=======
+    private static final Logger log = LoggerFactory.getLogger(MirrorMaker.class);
+
     private static final long SHUTDOWN_TIMEOUT_SECONDS = 60L;
 
-    public static final List<Class<?>> CONNECTOR_CLASSES = Collections.unmodifiableList(
-        Arrays.asList(
-            MirrorSourceConnector.class,
-            MirrorHeartbeatConnector.class,
-            MirrorCheckpointConnector.class));
+    public static final List<Class<?>> CONNECTOR_CLASSES = Collections.unmodifiableList(Arrays.asList(MirrorSourceConnector.class, MirrorHeartbeatConnector.class, MirrorCheckpointConnector.class));
 
     private final Map<SourceAndTarget, Herder> herders = new HashMap<>();
     private CountDownLatch startLatch;
@@ -231,70 +131,34 @@
             this.clusters = config.clusters();
         }
         log.info("Targeting clusters {}", this.clusters);
-        this.herderPairs = config.clusterPairs().stream()
-            .filter(x -> this.clusters.contains(x.target()))
-            .collect(Collectors.toSet());
+        this.herderPairs = config.clusterPairs().stream().filter(x -> this.clusters.contains(x.target())).collect(Collectors.toSet());
         if (herderPairs.isEmpty()) {
             throw new IllegalArgumentException("No source->target replication flows.");
         }
         this.herderPairs.forEach(this::addHerder);
         shutdownHook = new ShutdownHook();
     }
->>>>>>> 15418db6
-
-	public MirrorMaker(Map<String, String> props, List<String> clusters) {
-		this(props, clusters, Time.SYSTEM);
-	}
-
-	public MirrorMaker(Map<String, String> props) {
-		this(props, null);
-	}
-
-
-	public void start() {
-		log.info("Kafka MirrorMaker starting with {} herders.", herders.size());
-		if (startLatch != null) {
-			throw new IllegalStateException("MirrorMaker instance already started");
-		}
-		startLatch = new CountDownLatch(herders.size());
-		stopLatch = new CountDownLatch(herders.size());
-		Exit.addShutdownHook("mirror-maker-shutdown-hook", shutdownHook);
-		for (Herder herder : herders.values()) {
-			try {
-				herder.start();
-			} finally {
-				startLatch.countDown();
-			}
-		}
-		log.info("Configuring connectors...");
-		herderPairs.forEach(this::configureConnectors);
-		log.info("Kafka MirrorMaker started");
-	}
-
-<<<<<<< HEAD
-	public void stop() {
-		boolean wasShuttingDown = shutdown.getAndSet(true);
-		if (!wasShuttingDown) {
-			log.info("Kafka MirrorMaker stopping");
-			for (Herder herder : herders.values()) {
-				try {
-					herder.stop();
-				} finally {
-					stopLatch.countDown();
-				}
-			}
-			log.info("Kafka MirrorMaker stopped.");
-		}
-	}
-
-	public void awaitStop() {
-		try {
-			stopLatch.await();
-		} catch (InterruptedException e) {
-			log.error("Interrupted waiting for MirrorMaker to shutdown");
-		}
-	}
-=======
+
+    /**
+     * @param config    MM2 configuration from mm2.properties file
+     * @param clusters  target clusters for this node. These must match cluster
+     *                  aliases as defined in the config. If null or empty list,
+     *                  uses all clusters in the config.
+     * @param time      time source
+     */
+    public MirrorMaker(Map<String, String> config, List<String> clusters, Time time) {
+        this(new MirrorMakerConfig(config), clusters, time);
+    }
+
+    public MirrorMaker(Map<String, String> props, List<String> clusters) {
+        this(props, clusters, Time.SYSTEM);
+    }
+
+    public MirrorMaker(Map<String, String> props) {
+        this(props, null);
+    }
+
+
     public void start() {
         log.info("Kafka MirrorMaker starting with {} herders.", herders.size());
         if (startLatch != null) {
@@ -336,133 +200,40 @@
             log.info("Kafka MirrorMaker stopped.");
         }
     }
->>>>>>> 15418db6
-
-	private void configureConnector(SourceAndTarget sourceAndTarget, Class<?> connectorClass) {
-		checkHerder(sourceAndTarget);
-		Map<String, String> connectorProps = config.connectorBaseConfig(sourceAndTarget, connectorClass);
-		herders.get(sourceAndTarget)
-				.putConnectorConfig(connectorClass.getSimpleName(), connectorProps, true, (e, x) -> {
-					if (e instanceof NotLeaderException) {
-						// No way to determine if the connector is a leader or not beforehand.
-						log.info("Connector {} is a follower. Using existing configuration.", sourceAndTarget);
-					} else {
-						log.info("Connector {} configured.", sourceAndTarget, e);
-					}
-				});
-	}
-
-<<<<<<< HEAD
-	private void checkHerder(SourceAndTarget sourceAndTarget) {
-		if (!herders.containsKey(sourceAndTarget)) {
-			throw new IllegalArgumentException("No herder for " + sourceAndTarget.toString());
-		}
-	}
-=======
+
+    public void awaitStop() {
+        try {
+            stopLatch.await();
+        } catch (InterruptedException e) {
+            log.error("Interrupted waiting for MirrorMaker to shutdown");
+        }
+    }
+
     private void configureConnector(SourceAndTarget sourceAndTarget, Class<?> connectorClass) {
         checkHerder(sourceAndTarget);
         Map<String, String> connectorProps = config.connectorBaseConfig(sourceAndTarget, connectorClass);
-        herders.get(sourceAndTarget)
-                .putConnectorConfig(connectorClass.getSimpleName(), connectorProps, true, (e, x) -> {
-                    if (e == null) {
-                        log.info("{} connector configured for {}.", connectorClass.getSimpleName(), sourceAndTarget);
-                    } else if (e instanceof NotLeaderException) {
-                        // No way to determine if the herder is a leader or not beforehand.
-                        log.info("This node is a follower for {}. Using existing connector configuration.", sourceAndTarget);
-                    } else {
-                        log.error("Failed to configure {} connector for {}", connectorClass.getSimpleName(), sourceAndTarget, e);
-                    }
-                });
-    }
->>>>>>> 15418db6
-
-	private void configureConnectors(SourceAndTarget sourceAndTarget) {
-		CONNECTOR_CLASSES.forEach(x -> configureConnector(sourceAndTarget, x));
-	}
-
-	private void addHerder(SourceAndTarget sourceAndTarget) {
-		log.info("creating herder for " + sourceAndTarget.toString());
-		Map<String, String> workerProps = config.workerConfig(sourceAndTarget);
-		String advertisedUrl = advertisedBaseUrl + "/" + sourceAndTarget.source();
-		String workerId = sourceAndTarget.toString();
-		Plugins plugins = new Plugins(workerProps);
-		plugins.compareAndSwapWithDelegatingLoader();
-		DistributedConfig distributedConfig = new DistributedConfig(workerProps);
-		String kafkaClusterId = ConnectUtils.lookupKafkaClusterId(distributedConfig);
-		// Create the admin client to be shared by all backing stores for this herder
-		Map<String, Object> adminProps = new HashMap<>(distributedConfig.originals());
-		ConnectUtils.addMetricsContextProperties(adminProps, distributedConfig, kafkaClusterId);
-		SharedTopicAdmin sharedAdmin = new SharedTopicAdmin(adminProps);
-		KafkaOffsetBackingStore offsetBackingStore = new KafkaOffsetBackingStore(sharedAdmin);
-		offsetBackingStore.configure(distributedConfig);
-		Worker worker = new Worker(workerId, time, plugins, distributedConfig, offsetBackingStore, CLIENT_CONFIG_OVERRIDE_POLICY);
-		WorkerConfigTransformer configTransformer = worker.configTransformer();
-		Converter internalValueConverter = worker.getInternalValueConverter();
-		StatusBackingStore statusBackingStore = new KafkaStatusBackingStore(time, internalValueConverter, sharedAdmin);
-		statusBackingStore.configure(distributedConfig);
-		ConfigBackingStore configBackingStore = new KafkaConfigBackingStore(
-				internalValueConverter,
-				distributedConfig,
-				configTransformer,
-				sharedAdmin);
-		// Pass the shared admin to the distributed herder as an additional AutoCloseable object that should be closed when the
-		// herder is stopped. MirrorMaker has multiple herders, and having the herder own the close responsibility is much easier than
-		// tracking the various shared admin objects in this class.
-		Herder herder = new DistributedHerder(distributedConfig, time, worker,
-				kafkaClusterId, statusBackingStore, configBackingStore,
-				advertisedUrl, CLIENT_CONFIG_OVERRIDE_POLICY, sharedAdmin);
-		herders.put(sourceAndTarget, herder);
-	}
-
-<<<<<<< HEAD
-	private class ShutdownHook extends Thread {
-		@Override
-		public void run() {
-			try {
-				if (!startLatch.await(SHUTDOWN_TIMEOUT_SECONDS, TimeUnit.SECONDS)) {
-					log.error("Timed out in shutdown hook waiting for MirrorMaker startup to finish. Unable to shutdown cleanly.");
-				}
-			} catch (InterruptedException e) {
-				log.error("Interrupted in shutdown hook while waiting for MirrorMaker startup to finish. Unable to shutdown cleanly.");
-			} finally {
-				MirrorMaker.this.stop();
-			}
-		}
-	}
-
-	public static void main(String[] args) {
-		ArgumentParser parser = ArgumentParsers.newArgumentParser("connect-mirror-maker");
-		parser.description("MirrorMaker 2.0 driver");
-		parser.addArgument("config").type(Arguments.fileType().verifyCanRead())
-				.metavar("mm2.properties").required(true)
-				.help("MM2 configuration file.");
-		parser.addArgument("--clusters").nargs("+").metavar("CLUSTER").required(false)
-				.help("Target cluster to use for this node.");
-		Namespace ns;
-		try {
-			ns = parser.parseArgs(args);
-		} catch (ArgumentParserException e) {
-			parser.handleError(e);
-			Exit.exit(-1);
-			return;
-		}
-		File configFile = ns.get("config");
-		List<String> clusters = ns.getList("clusters");
-		try {
-			log.info("Kafka MirrorMaker initializing ...");
-
-			Properties props = Utils.loadProps(configFile.getPath());
-			Map<String, String> config = Utils.propsToStringMap(props);
-			MirrorMaker mirrorMaker = new MirrorMaker(config, clusters, Time.SYSTEM);
-
-			try {
-				mirrorMaker.start();
-			} catch (Exception e) {
-				log.error("Failed to start MirrorMaker", e);
-				mirrorMaker.stop();
-				Exit.exit(3);
-			}
-=======
+        herders.get(sourceAndTarget).putConnectorConfig(connectorClass.getSimpleName(), connectorProps, true, (e, x) -> {
+            if (e == null) {
+                log.info("{} connector configured for {}.", connectorClass.getSimpleName(), sourceAndTarget);
+            } else if (e instanceof NotLeaderException) {
+                // No way to determine if the herder is a leader or not beforehand.
+                log.info("This node is a follower for {}. Using existing connector configuration.", sourceAndTarget);
+            } else {
+                log.error("Failed to configure {} connector for {}", connectorClass.getSimpleName(), sourceAndTarget, e);
+            }
+        });
+    }
+
+    private void checkHerder(SourceAndTarget sourceAndTarget) {
+        if (!herders.containsKey(sourceAndTarget)) {
+            throw new IllegalArgumentException("No herder for " + sourceAndTarget.toString());
+        }
+    }
+
+    private void configureConnectors(SourceAndTarget sourceAndTarget) {
+        CONNECTOR_CLASSES.forEach(x -> configureConnector(sourceAndTarget, x));
+    }
+
     private void addHerder(SourceAndTarget sourceAndTarget) {
         log.info("creating herder for " + sourceAndTarget.toString());
         Map<String, String> workerProps = config.workerConfig(sourceAndTarget);
@@ -485,9 +256,7 @@
         adminProps.put(CLIENT_ID_CONFIG, clientIdBase + "shared-admin");
         ConnectUtils.addMetricsContextProperties(adminProps, distributedConfig, kafkaClusterId);
         SharedTopicAdmin sharedAdmin = new SharedTopicAdmin(adminProps);
-        KafkaOffsetBackingStore offsetBackingStore = new KafkaOffsetBackingStore(sharedAdmin, () -> clientIdBase,
-                plugins.newInternalConverter(true, JsonConverter.class.getName(),
-                        Collections.singletonMap(JsonConverterConfig.SCHEMAS_ENABLE_CONFIG, "false")));
+        KafkaOffsetBackingStore offsetBackingStore = new KafkaOffsetBackingStore(sharedAdmin, () -> clientIdBase, plugins.newInternalConverter(true, JsonConverter.class.getName(), Collections.singletonMap(JsonConverterConfig.SCHEMAS_ENABLE_CONFIG, "false")));
         offsetBackingStore.configure(distributedConfig);
         ConnectorClientConfigOverridePolicy clientConfigOverridePolicy = new AllConnectorClientConfigOverridePolicy();
         clientConfigOverridePolicy.configure(config.originals());
@@ -496,19 +265,11 @@
         Converter internalValueConverter = worker.getInternalValueConverter();
         StatusBackingStore statusBackingStore = new KafkaStatusBackingStore(time, internalValueConverter, sharedAdmin, clientIdBase);
         statusBackingStore.configure(distributedConfig);
-        ConfigBackingStore configBackingStore = new KafkaConfigBackingStore(
-                internalValueConverter,
-                distributedConfig,
-                configTransformer,
-                sharedAdmin,
-                clientIdBase);
+        ConfigBackingStore configBackingStore = new KafkaConfigBackingStore(internalValueConverter, distributedConfig, configTransformer, sharedAdmin, clientIdBase);
         // Pass the shared admin to the distributed herder as an additional AutoCloseable object that should be closed when the
         // herder is stopped. MirrorMaker has multiple herders, and having the herder own the close responsibility is much easier than
         // tracking the various shared admin objects in this class.
-        Herder herder = new DistributedHerder(distributedConfig, time, worker,
-                kafkaClusterId, statusBackingStore, configBackingStore,
-                advertisedUrl, restClient, clientConfigOverridePolicy,
-                restNamespace, sharedAdmin);
+        Herder herder = new DistributedHerder(distributedConfig, time, worker, kafkaClusterId, statusBackingStore, configBackingStore, advertisedUrl, restClient, clientConfigOverridePolicy, restNamespace, sharedAdmin);
         herders.put(sourceAndTarget, herder);
     }
 
@@ -548,11 +309,8 @@
     public static void main(String[] args) {
         ArgumentParser parser = ArgumentParsers.newArgumentParser("connect-mirror-maker");
         parser.description("MirrorMaker 2.0 driver");
-        parser.addArgument("config").type(Arguments.fileType().verifyCanRead())
-            .metavar("mm2.properties").required(true)
-            .help("MM2 configuration file.");
-        parser.addArgument("--clusters").nargs("+").metavar("CLUSTER").required(false)
-            .help("Target cluster to use for this node.");
+        parser.addArgument("config").type(Arguments.fileType().verifyCanRead()).metavar("mm2.properties").required(true).help("MM2 configuration file.");
+        parser.addArgument("--clusters").nargs("+").metavar("CLUSTER").required(false).help("Target cluster to use for this node.");
         Namespace ns;
         try {
             ns = parser.parseArgs(args);
@@ -569,7 +327,7 @@
             Properties props = Utils.loadProps(configFile.getPath());
             Map<String, String> config = Utils.propsToStringMap(props);
             MirrorMaker mirrorMaker = new MirrorMaker(config, clusters);
-            
+
             try {
                 mirrorMaker.start();
             } catch (Exception e) {
@@ -577,14 +335,13 @@
                 mirrorMaker.stop();
                 Exit.exit(3);
             }
->>>>>>> 15418db6
-
-			mirrorMaker.awaitStop();
-
-		} catch (Throwable t) {
-			log.error("Stopping due to error", t);
-			Exit.exit(2);
-		}
-	}
+
+            mirrorMaker.awaitStop();
+
+        } catch (Throwable t) {
+            log.error("Stopping due to error", t);
+            Exit.exit(2);
+        }
+    }
 
 }