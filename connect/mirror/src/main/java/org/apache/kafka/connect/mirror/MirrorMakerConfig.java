--- conflicted
+++ resolved
@@ -16,296 +16,32 @@
  */
 package org.apache.kafka.connect.mirror;
 
-<<<<<<< HEAD
 import org.apache.kafka.clients.CommonClientConfigs;
-=======
-import java.util.Arrays;
-import java.util.Map.Entry;
-
-import org.apache.kafka.common.security.auth.SecurityProtocol;
-import org.apache.kafka.common.utils.Utils;
->>>>>>> 15418db6
 import org.apache.kafka.common.config.AbstractConfig;
 import org.apache.kafka.common.config.ConfigDef;
 import org.apache.kafka.common.config.ConfigDef.Importance;
 import org.apache.kafka.common.config.ConfigDef.Type;
 import org.apache.kafka.common.config.ConfigTransformer;
 import org.apache.kafka.common.config.provider.ConfigProvider;
+import org.apache.kafka.common.security.auth.SecurityProtocol;
 import org.apache.kafka.common.utils.Utils;
 import org.apache.kafka.connect.runtime.WorkerConfig;
 import org.apache.kafka.connect.runtime.distributed.DistributedConfig;
 import org.apache.kafka.connect.runtime.isolation.Plugins;
 import org.apache.kafka.connect.runtime.rest.RestServerConfig;
 
-import java.util.ArrayList;
-import java.util.Collections;
-import java.util.HashMap;
-import java.util.HashSet;
-import java.util.List;
-import java.util.Map;
+import java.util.*;
 import java.util.Map.Entry;
-import java.util.Set;
 import java.util.stream.Collectors;
 
-<<<<<<< HEAD
+import static org.apache.kafka.common.config.ConfigDef.CaseInsensitiveValidString.in;
+
 /**
  * Top-level config describing replication flows between multiple Kafka clusters.
  * <p>
  * Supports cluster-level properties of the form cluster.x.y.z, and replication-level
  * properties of the form source->target.x.y.z.
  * e.g.
- * <p>
- * clusters = A, B, C
- * A.bootstrap.servers = aaa:9092
- * A.security.protocol = SSL
- * --->%---
- * A->B.enabled = true
- * A->B.producer.client.id = "A-B-producer"
- * --->%---
- */
-public class MirrorMakerConfig extends AbstractConfig {
-
-	public static final String CLUSTERS_CONFIG = "clusters";
-	private static final String CLUSTERS_DOC = "List of cluster aliases.";
-	public static final String CONFIG_PROVIDERS_CONFIG = WorkerConfig.CONFIG_PROVIDERS_CONFIG;
-	private static final String CONFIG_PROVIDERS_DOC = "Names of ConfigProviders to use.";
-
-	private static final String NAME = "name";
-	private static final String CONNECTOR_CLASS = "connector.class";
-	private static final String SOURCE_CLUSTER_ALIAS = "source.cluster.alias";
-	private static final String TARGET_CLUSTER_ALIAS = "target.cluster.alias";
-	private static final String GROUP_ID_CONFIG = "group.id";
-	private static final String KEY_CONVERTER_CLASS_CONFIG = "key.converter";
-	private static final String VALUE_CONVERTER_CLASS_CONFIG = "value.converter";
-	private static final String HEADER_CONVERTER_CLASS_CONFIG = "header.converter";
-	private static final String BYTE_ARRAY_CONVERTER_CLASS =
-			"org.apache.kafka.connect.converters.ByteArrayConverter";
-
-	static final String SOURCE_CLUSTER_PREFIX = "source.cluster.";
-	static final String TARGET_CLUSTER_PREFIX = "target.cluster.";
-	static final String SOURCE_PREFIX = "source.";
-	static final String TARGET_PREFIX = "target.";
-
-	private final Plugins plugins;
-
-	public MirrorMakerConfig(Map<?, ?> props) {
-		super(CONFIG_DEF, props, true);
-		plugins = new Plugins(originalsStrings());
-	}
-
-	public Set<String> clusters() {
-		return new HashSet<>(getList(CLUSTERS_CONFIG));
-	}
-
-	public List<SourceAndTarget> clusterPairs() {
-		List<SourceAndTarget> pairs = new ArrayList<>();
-		Set<String> clusters = clusters();
-		Map<String, String> originalStrings = originalsStrings();
-		boolean globalHeartbeatsEnabled = MirrorConnectorConfig.EMIT_HEARTBEATS_ENABLED_DEFAULT;
-		if (originalStrings.containsKey(MirrorConnectorConfig.EMIT_HEARTBEATS_ENABLED)) {
-			globalHeartbeatsEnabled = Boolean.valueOf(originalStrings.get(MirrorConnectorConfig.EMIT_HEARTBEATS_ENABLED));
-		}
-
-		for (String source : clusters) {
-			for (String target : clusters) {
-				if (!source.equals(target)) {
-					String clusterPairConfigPrefix = source + "->" + target + ".";
-					boolean clusterPairEnabled = Boolean.valueOf(originalStrings.getOrDefault(clusterPairConfigPrefix + "enabled", "false"));
-					boolean clusterPairHeartbeatsEnabled = globalHeartbeatsEnabled;
-					if (originalStrings.containsKey(clusterPairConfigPrefix + MirrorConnectorConfig.EMIT_HEARTBEATS_ENABLED)) {
-						clusterPairHeartbeatsEnabled = Boolean.valueOf(originalStrings.get(clusterPairConfigPrefix + MirrorConnectorConfig.EMIT_HEARTBEATS_ENABLED));
-					}
-
-					// By default, all source->target Herder combinations are created even if `x->y.enabled=false`
-					// Unless `emit.heartbeats.enabled=false` or `x->y.emit.heartbeats.enabled=false`
-					// Reason for this behavior: for a given replication flow A->B with heartbeats, 2 herders are required :
-					// B->A for the MirrorHeartbeatConnector (emits heartbeats into A for monitoring replication health)
-					// A->B for the MirrorSourceConnector (actual replication flow)
-					if (clusterPairEnabled || clusterPairHeartbeatsEnabled) {
-						pairs.add(new SourceAndTarget(source, target));
-					}
-				}
-			}
-		}
-		return pairs;
-	}
-
-	/**
-	 * Construct a MirrorClientConfig from properties of the form cluster.x.y.z.
-	 * Use to connect to a cluster based on the MirrorMaker top-level config file.
-	 */
-	public MirrorClientConfig clientConfig(String cluster) {
-		Map<String, String> props = new HashMap<>();
-		props.putAll(originalsStrings());
-		props.putAll(clusterProps(cluster));
-		return new MirrorClientConfig(transform(props));
-	}
-
-	// loads properties of the form cluster.x.y.z
-	Map<String, String> clusterProps(String cluster) {
-		Map<String, String> props = new HashMap<>();
-		Map<String, String> strings = originalsStrings();
-
-		props.putAll(stringsWithPrefixStripped(cluster + "."));
-
-		for (String k : MirrorClientConfig.CLIENT_CONFIG_DEF.names()) {
-			String v = props.get(k);
-			if (v != null) {
-				props.putIfAbsent("producer." + k, v);
-				props.putIfAbsent("consumer." + k, v);
-				props.putIfAbsent("admin." + k, v);
-			}
-		}
-
-		for (String k : MirrorClientConfig.CLIENT_CONFIG_DEF.names()) {
-			String v = strings.get(k);
-			if (v != null) {
-				props.putIfAbsent("producer." + k, v);
-				props.putIfAbsent("consumer." + k, v);
-				props.putIfAbsent("admin." + k, v);
-				props.putIfAbsent(k, v);
-			}
-		}
-
-		return props;
-	}
-
-	// loads worker configs based on properties of the form x.y.z and cluster.x.y.z
-	public Map<String, String> workerConfig(SourceAndTarget sourceAndTarget) {
-		Map<String, String> props = new HashMap<>();
-		props.putAll(clusterProps(sourceAndTarget.target()));
-
-		// Accept common top-level configs that are otherwise ignored by MM2.
-		// N.B. all other worker properties should be configured for specific herders,
-		// e.g. primary->backup.client.id
-		props.putAll(stringsWithPrefix("offset.storage"));
-		props.putAll(stringsWithPrefix("config.storage"));
-		props.putAll(stringsWithPrefix("status.storage"));
-		props.putAll(stringsWithPrefix("key.converter"));
-		props.putAll(stringsWithPrefix("value.converter"));
-		props.putAll(stringsWithPrefix("header.converter"));
-		props.putAll(stringsWithPrefix("task"));
-		props.putAll(stringsWithPrefix("worker"));
-
-		// transform any expression like ${provider:path:key}, since the worker doesn't do so
-		props = transform(props);
-		props.putAll(stringsWithPrefix(CONFIG_PROVIDERS_CONFIG));
-
-		// fill in reasonable defaults
-		props.putIfAbsent(GROUP_ID_CONFIG, sourceAndTarget.source() + "-mm2");
-		props.putIfAbsent(DistributedConfig.OFFSET_STORAGE_TOPIC_CONFIG, "mm2-offsets."
-				+ sourceAndTarget.source() + ".internal");
-		props.putIfAbsent(DistributedConfig.STATUS_STORAGE_TOPIC_CONFIG, "mm2-status."
-				+ sourceAndTarget.source() + ".internal");
-		props.putIfAbsent(DistributedConfig.CONFIG_TOPIC_CONFIG, "mm2-configs."
-				+ sourceAndTarget.source() + ".internal");
-		props.putIfAbsent(KEY_CONVERTER_CLASS_CONFIG, BYTE_ARRAY_CONVERTER_CLASS);
-		props.putIfAbsent(VALUE_CONVERTER_CLASS_CONFIG, BYTE_ARRAY_CONVERTER_CLASS);
-		props.putIfAbsent(HEADER_CONVERTER_CLASS_CONFIG, BYTE_ARRAY_CONVERTER_CLASS);
-
-		return props;
-	}
-
-	// loads properties of the form cluster.x.y.z and source->target.x.y.z
-	public Map<String, String> connectorBaseConfig(SourceAndTarget sourceAndTarget, Class<?> connectorClass) {
-		Map<String, String> props = new HashMap<>();
-
-		props.putAll(originalsStrings());
-		props.keySet().retainAll(MirrorConnectorConfig.CONNECTOR_CONFIG_DEF.names());
-
-		props.putAll(stringsWithPrefix(CONFIG_PROVIDERS_CONFIG));
-
-		Map<String, String> sourceClusterProps = clusterProps(sourceAndTarget.source());
-		// attrs non prefixed with producer|consumer|admin
-		props.putAll(clusterConfigsWithPrefix(SOURCE_CLUSTER_PREFIX, sourceClusterProps));
-		// attrs prefixed with producer|consumer|admin
-		props.putAll(clientConfigsWithPrefix(SOURCE_PREFIX, sourceClusterProps));
-
-		Map<String, String> targetClusterProps = clusterProps(sourceAndTarget.target());
-		props.putAll(clusterConfigsWithPrefix(TARGET_CLUSTER_PREFIX, targetClusterProps));
-		props.putAll(clientConfigsWithPrefix(TARGET_PREFIX, targetClusterProps));
-
-		props.putIfAbsent(NAME, connectorClass.getSimpleName());
-		props.putIfAbsent(CONNECTOR_CLASS, connectorClass.getName());
-		props.putIfAbsent(SOURCE_CLUSTER_ALIAS, sourceAndTarget.source());
-		props.putIfAbsent(TARGET_CLUSTER_ALIAS, sourceAndTarget.target());
-
-		// override with connector-level properties
-		props.putAll(stringsWithPrefixStripped(sourceAndTarget.source() + "->"
-				+ sourceAndTarget.target() + "."));
-
-		// disabled by default
-		props.putIfAbsent(MirrorConnectorConfig.ENABLED, "false");
-
-		// don't transform -- the worker will handle transformation of Connector and Task configs
-		return props;
-	}
-
-	List<String> configProviders() {
-		return getList(CONFIG_PROVIDERS_CONFIG);
-	}
-
-	Map<String, String> transform(Map<String, String> props) {
-		// transform worker config according to config.providers
-		List<String> providerNames = configProviders();
-		Map<String, ConfigProvider> providers = new HashMap<>();
-		for (String name : providerNames) {
-			ConfigProvider configProvider = plugins.newConfigProvider(
-					this,
-					CONFIG_PROVIDERS_CONFIG + "." + name,
-					Plugins.ClassLoaderUsage.PLUGINS
-			);
-			providers.put(name, configProvider);
-		}
-		ConfigTransformer transformer = new ConfigTransformer(providers);
-		Map<String, String> transformed = transformer.transform(props).data();
-		providers.values().forEach(x -> Utils.closeQuietly(x, "config provider"));
-		return transformed;
-	}
-
-	protected static final ConfigDef CONFIG_DEF = new ConfigDef()
-			.define(CLUSTERS_CONFIG, Type.LIST, Importance.HIGH, CLUSTERS_DOC)
-			.define(CONFIG_PROVIDERS_CONFIG, Type.LIST, Collections.emptyList(), Importance.LOW, CONFIG_PROVIDERS_DOC)
-			// security support
-			.define(CommonClientConfigs.SECURITY_PROTOCOL_CONFIG,
-					Type.STRING,
-					CommonClientConfigs.DEFAULT_SECURITY_PROTOCOL,
-					Importance.MEDIUM,
-					CommonClientConfigs.SECURITY_PROTOCOL_DOC)
-			.withClientSslSupport()
-			.withClientSaslSupport();
-
-	private Map<String, String> stringsWithPrefixStripped(String prefix) {
-		return originalsStrings().entrySet().stream()
-				.filter(x -> x.getKey().startsWith(prefix))
-				.collect(Collectors.toMap(x -> x.getKey().substring(prefix.length()), Entry::getValue));
-	}
-
-	private Map<String, String> stringsWithPrefix(String prefix) {
-		Map<String, String> strings = originalsStrings();
-		strings.keySet().removeIf(x -> !x.startsWith(prefix));
-		return strings;
-	}
-
-	static Map<String, String> clusterConfigsWithPrefix(String prefix, Map<String, String> props) {
-		return props.entrySet().stream()
-				.filter(x -> !x.getKey().matches("(^consumer.*|^producer.*|^admin.*)"))
-				.collect(Collectors.toMap(x -> prefix + x.getKey(), Entry::getValue));
-	}
-
-	static Map<String, String> clientConfigsWithPrefix(String prefix, Map<String, String> props) {
-		return props.entrySet().stream()
-				.filter(x -> x.getKey().matches("(^consumer.*|^producer.*|^admin.*)"))
-				.collect(Collectors.toMap(x -> prefix + x.getKey(), Entry::getValue));
-	}
-=======
-import static org.apache.kafka.common.config.ConfigDef.CaseInsensitiveValidString.in;
-
-/** Top-level config describing replication flows between multiple Kafka clusters.
- *  <p>
- *  Supports cluster-level properties of the form cluster.x.y.z, and replication-level
- *  properties of the form source->target.x.y.z.
- *  e.g.
  *
  * <pre>
  *      clusters = A, B, C
@@ -332,16 +68,14 @@
     private static final String KEY_CONVERTER_CLASS_CONFIG = "key.converter";
     private static final String VALUE_CONVERTER_CLASS_CONFIG = "value.converter";
     private static final String HEADER_CONVERTER_CLASS_CONFIG = "header.converter";
-    private static final String BYTE_ARRAY_CONVERTER_CLASS =
-        "org.apache.kafka.connect.converters.ByteArrayConverter";
+    private static final String BYTE_ARRAY_CONVERTER_CLASS = "org.apache.kafka.connect.converters.ByteArrayConverter";
 
     static final String SOURCE_CLUSTER_PREFIX = "source.cluster.";
     static final String TARGET_CLUSTER_PREFIX = "target.cluster.";
     static final String SOURCE_PREFIX = "source.";
     static final String TARGET_PREFIX = "target.";
     static final String ENABLE_INTERNAL_REST_CONFIG = "dedicated.mode.enable.internal.rest";
-    private static final String ENABLE_INTERNAL_REST_DOC =
-            "Whether to bring up an internal-only REST server that allows multi-node clusters to operate correctly.";
+    private static final String ENABLE_INTERNAL_REST_DOC = "Whether to bring up an internal-only REST server that allows multi-node clusters to operate correctly.";
 
     private final Plugins plugins;
 
@@ -395,9 +129,10 @@
         return pairs;
     }
 
-    /** Construct a MirrorClientConfig from properties of the form cluster.x.y.z.
-      * Use to connect to a cluster based on the MirrorMaker top-level config file.
-      */
+    /**
+     * Construct a MirrorClientConfig from properties of the form cluster.x.y.z.
+     * Use to connect to a cluster based on the MirrorMaker top-level config file.
+     */
     public MirrorClientConfig clientConfig(String cluster) {
         Map<String, String> props = new HashMap<>();
         props.putAll(originalsStrings());
@@ -429,7 +164,7 @@
                 props.putIfAbsent(k, v);
             }
         }
- 
+
         return props;
     }
 
@@ -444,8 +179,8 @@
         props.putAll(stringsWithPrefix("offset.storage"));
         props.putAll(stringsWithPrefix("config.storage"));
         props.putAll(stringsWithPrefix("status.storage"));
-        props.putAll(stringsWithPrefix("key.converter")); 
-        props.putAll(stringsWithPrefix("value.converter")); 
+        props.putAll(stringsWithPrefix("key.converter"));
+        props.putAll(stringsWithPrefix("value.converter"));
         props.putAll(stringsWithPrefix("header.converter"));
         props.putAll(stringsWithPrefix("task"));
         props.putAll(stringsWithPrefix("worker"));
@@ -458,14 +193,11 @@
         // fill in reasonable defaults
         props.putIfAbsent(CommonClientConfigs.CLIENT_ID_CONFIG, sourceAndTarget.toString());
         props.putIfAbsent(GROUP_ID_CONFIG, sourceAndTarget.source() + "-mm2");
-        props.putIfAbsent(DistributedConfig.OFFSET_STORAGE_TOPIC_CONFIG, "mm2-offsets."
-                + sourceAndTarget.source() + ".internal");
-        props.putIfAbsent(DistributedConfig.STATUS_STORAGE_TOPIC_CONFIG, "mm2-status."
-                + sourceAndTarget.source() + ".internal");
-        props.putIfAbsent(DistributedConfig.CONFIG_TOPIC_CONFIG, "mm2-configs."
-                + sourceAndTarget.source() + ".internal");
-        props.putIfAbsent(KEY_CONVERTER_CLASS_CONFIG, BYTE_ARRAY_CONVERTER_CLASS); 
-        props.putIfAbsent(VALUE_CONVERTER_CLASS_CONFIG, BYTE_ARRAY_CONVERTER_CLASS); 
+        props.putIfAbsent(DistributedConfig.OFFSET_STORAGE_TOPIC_CONFIG, "mm2-offsets." + sourceAndTarget.source() + ".internal");
+        props.putIfAbsent(DistributedConfig.STATUS_STORAGE_TOPIC_CONFIG, "mm2-status." + sourceAndTarget.source() + ".internal");
+        props.putIfAbsent(DistributedConfig.CONFIG_TOPIC_CONFIG, "mm2-configs." + sourceAndTarget.source() + ".internal");
+        props.putIfAbsent(KEY_CONVERTER_CLASS_CONFIG, BYTE_ARRAY_CONVERTER_CLASS);
+        props.putIfAbsent(VALUE_CONVERTER_CLASS_CONFIG, BYTE_ARRAY_CONVERTER_CLASS);
         props.putIfAbsent(HEADER_CONVERTER_CLASS_CONFIG, BYTE_ARRAY_CONVERTER_CLASS);
 
         return props;
@@ -473,11 +205,7 @@
 
     Set<String> allConfigNames() {
         Set<String> allNames = new HashSet<>();
-        List<ConfigDef> connectorConfigDefs = Arrays.asList(
-                MirrorCheckpointConfig.CONNECTOR_CONFIG_DEF,
-                MirrorSourceConfig.CONNECTOR_CONFIG_DEF,
-                MirrorHeartbeatConfig.CONNECTOR_CONFIG_DEF
-        );
+        List<ConfigDef> connectorConfigDefs = Arrays.asList(MirrorCheckpointConfig.CONNECTOR_CONFIG_DEF, MirrorSourceConfig.CONNECTOR_CONFIG_DEF, MirrorHeartbeatConfig.CONNECTOR_CONFIG_DEF);
         for (ConfigDef cd : connectorConfigDefs) {
             allNames.addAll(cd.names());
         }
@@ -490,7 +218,7 @@
 
         props.putAll(rawProperties);
         props.keySet().retainAll(allConfigNames());
-        
+
         props.putAll(stringsWithPrefix(CONFIG_PROVIDERS_CONFIG));
         props.putAll(stringsWithPrefix("replication.policy"));
 
@@ -510,8 +238,7 @@
         props.putIfAbsent(TARGET_CLUSTER_ALIAS, sourceAndTarget.target());
 
         // override with connector-level properties
-        props.putAll(stringsWithPrefixStripped(sourceAndTarget.source() + "->"
-            + sourceAndTarget.target() + "."));
+        props.putAll(stringsWithPrefixStripped(sourceAndTarget.source() + "->" + sourceAndTarget.target() + "."));
 
         // disabled by default
         props.putIfAbsent(MirrorConnectorConfig.ENABLED, "false");
@@ -522,18 +249,14 @@
 
     List<String> configProviders() {
         return getList(CONFIG_PROVIDERS_CONFIG);
-    } 
+    }
 
     Map<String, String> transform(Map<String, String> props) {
         // transform worker config according to config.providers
         List<String> providerNames = configProviders();
         Map<String, ConfigProvider> providers = new HashMap<>();
         for (String name : providerNames) {
-            ConfigProvider configProvider = plugins.newConfigProvider(
-                    this,
-                    CONFIG_PROVIDERS_CONFIG + "." + name,
-                    Plugins.ClassLoaderUsage.PLUGINS
-            );
+            ConfigProvider configProvider = plugins.newConfigProvider(this, CONFIG_PROVIDERS_CONFIG + "." + name, Plugins.ClassLoaderUsage.PLUGINS);
             providers.put(name, configProvider);
         }
         ConfigTransformer transformer = new ConfigTransformer(providers);
@@ -543,19 +266,9 @@
     }
 
     protected static ConfigDef config() {
-        ConfigDef result = new ConfigDef()
-                .define(CLUSTERS_CONFIG, Type.LIST, Importance.HIGH, CLUSTERS_DOC)
-                .define(ENABLE_INTERNAL_REST_CONFIG, Type.BOOLEAN, false, Importance.HIGH, ENABLE_INTERNAL_REST_DOC)
-                .define(CONFIG_PROVIDERS_CONFIG, Type.LIST, Collections.emptyList(), Importance.LOW, CONFIG_PROVIDERS_DOC)
+        ConfigDef result = new ConfigDef().define(CLUSTERS_CONFIG, Type.LIST, Importance.HIGH, CLUSTERS_DOC).define(ENABLE_INTERNAL_REST_CONFIG, Type.BOOLEAN, false, Importance.HIGH, ENABLE_INTERNAL_REST_DOC).define(CONFIG_PROVIDERS_CONFIG, Type.LIST, Collections.emptyList(), Importance.LOW, CONFIG_PROVIDERS_DOC)
                 // security support
-                .define(CommonClientConfigs.SECURITY_PROTOCOL_CONFIG,
-                        Type.STRING,
-                        CommonClientConfigs.DEFAULT_SECURITY_PROTOCOL,
-                        in(Utils.enumOptions(SecurityProtocol.class)),
-                        Importance.MEDIUM,
-                        CommonClientConfigs.SECURITY_PROTOCOL_DOC)
-                .withClientSslSupport()
-                .withClientSaslSupport();
+                .define(CommonClientConfigs.SECURITY_PROTOCOL_CONFIG, Type.STRING, CommonClientConfigs.DEFAULT_SECURITY_PROTOCOL, in(Utils.enumOptions(SecurityProtocol.class)), Importance.MEDIUM, CommonClientConfigs.SECURITY_PROTOCOL_DOC).withClientSslSupport().withClientSaslSupport();
         RestServerConfig.addInternalConfig(result);
         return result;
     }
@@ -569,15 +282,10 @@
     }
 
     static Map<String, String> clusterConfigsWithPrefix(String prefix, Map<String, String> props) {
-        return props.entrySet().stream()
-                .filter(x -> !x.getKey().matches("(^consumer.*|^producer.*|^admin.*)"))
-                .collect(Collectors.toMap(x -> prefix + x.getKey(), Entry::getValue));
+        return props.entrySet().stream().filter(x -> !x.getKey().matches("(^consumer.*|^producer.*|^admin.*)")).collect(Collectors.toMap(x -> prefix + x.getKey(), Entry::getValue));
     }
 
     static Map<String, String> clientConfigsWithPrefix(String prefix, Map<String, String> props) {
-        return props.entrySet().stream()
-                .filter(x -> x.getKey().matches("(^consumer.*|^producer.*|^admin.*)"))
-                .collect(Collectors.toMap(x -> prefix + x.getKey(), Entry::getValue));
-    }
->>>>>>> 15418db6
+        return props.entrySet().stream().filter(x -> x.getKey().matches("(^consumer.*|^producer.*|^admin.*)")).collect(Collectors.toMap(x -> prefix + x.getKey(), Entry::getValue));
+    }
 }