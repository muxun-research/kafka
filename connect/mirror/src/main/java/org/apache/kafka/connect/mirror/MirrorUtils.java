/*
 * Licensed to the Apache Software Foundation (ASF) under one or more
 * contributor license agreements. See the NOTICE file distributed with
 * this work for additional information regarding copyright ownership.
 * The ASF licenses this file to You under the Apache License, Version 2.0
 * (the "License"); you may not use this file except in compliance with
 * the License. You may obtain a copy of the License at
 *
 *    http://www.apache.org/licenses/LICENSE-2.0
 *
 * Unless required by applicable law or agreed to in writing, software
 * distributed under the License is distributed on an "AS IS" BASIS,
 * WITHOUT WARRANTIES OR CONDITIONS OF ANY KIND, either express or implied.
 * See the License for the specific language governing permissions and
 * limitations under the License.
 */
package org.apache.kafka.connect.mirror;

import org.apache.kafka.clients.admin.Admin;
import org.apache.kafka.clients.admin.CreateTopicsOptions;
import org.apache.kafka.clients.admin.NewTopic;
import org.apache.kafka.clients.consumer.KafkaConsumer;
import org.apache.kafka.clients.producer.KafkaProducer;
import org.apache.kafka.common.TopicPartition;
<<<<<<< HEAD
import org.apache.kafka.common.errors.*;
=======
import org.apache.kafka.common.errors.ClusterAuthorizationException;
import org.apache.kafka.common.errors.GroupAuthorizationException;
import org.apache.kafka.common.errors.InvalidConfigurationException;
import org.apache.kafka.common.errors.TimeoutException;
import org.apache.kafka.common.errors.TopicAuthorizationException;
import org.apache.kafka.common.errors.TopicExistsException;
import org.apache.kafka.common.errors.UnsupportedVersionException;
>>>>>>> 9494bebe
import org.apache.kafka.common.serialization.ByteArrayDeserializer;
import org.apache.kafka.common.serialization.ByteArraySerializer;
import org.apache.kafka.connect.errors.ConnectException;
import org.apache.kafka.connect.source.SourceRecord;
import org.apache.kafka.connect.util.TopicAdmin;

import org.slf4j.Logger;
import org.slf4j.LoggerFactory;

<<<<<<< HEAD
import java.util.*;
=======
import java.util.Arrays;
import java.util.Collections;
import java.util.HashMap;
import java.util.List;
import java.util.Map;
import java.util.Objects;
import java.util.concurrent.Callable;
>>>>>>> 9494bebe
import java.util.concurrent.ExecutionException;
import java.util.function.Supplier;
import java.util.regex.Pattern;

import static java.util.Collections.singleton;

<<<<<<< HEAD
/**
 * Internal utility methods.
 */
final class MirrorUtils {
=======
/** Internal utility methods. */
public final class MirrorUtils {

    public static final String SOURCE_CLUSTER_KEY = "cluster";
    public static final String TOPIC_KEY = "topic";
    public static final String PARTITION_KEY = "partition";
    public static final String OFFSET_KEY = "offset";
>>>>>>> 9494bebe
    private static final Logger log = LoggerFactory.getLogger(MirrorUtils.class);

    // utility class
    private MirrorUtils() {
    }

    static KafkaProducer<byte[], byte[]> newProducer(Map<String, Object> props) {
        return new KafkaProducer<>(props, new ByteArraySerializer(), new ByteArraySerializer());
    }

    static KafkaConsumer<byte[], byte[]> newConsumer(Map<String, Object> props) {
        return new KafkaConsumer<>(props, new ByteArrayDeserializer(), new ByteArrayDeserializer());
    }

    static String encodeTopicPartition(TopicPartition topicPartition) {
        return topicPartition.toString();
    }

    static Map<String, Object> wrapPartition(TopicPartition topicPartition, String sourceClusterAlias) {
        Map<String, Object> wrapped = new HashMap<>();
        wrapped.put(TOPIC_KEY, topicPartition.topic());
        wrapped.put(PARTITION_KEY, topicPartition.partition());
        wrapped.put(SOURCE_CLUSTER_KEY, sourceClusterAlias);
        return wrapped;
    }

    public static Map<String, Object> wrapOffset(long offset) {
        return Collections.singletonMap(OFFSET_KEY, offset);
    }

    public static TopicPartition unwrapPartition(Map<String, ?> wrapped) {
        String topic = (String) wrapped.get(TOPIC_KEY);
        int partition = (Integer) wrapped.get(PARTITION_KEY);
        return new TopicPartition(topic, partition);
    }

    static Long unwrapOffset(Map<String, ?> wrapped) {
        if (wrapped == null || wrapped.get(OFFSET_KEY) == null) {
            return -1L;
        }
        return (Long) wrapped.get(OFFSET_KEY);
    }


    /**
     * Validate a specific key in a source partition that may be written to the offsets topic for one of the MM2 connectors.
     * This method ensures that the key is present in the source partition map and that its value is a string.
     *
     * @see org.apache.kafka.connect.source.SourceConnector#alterOffsets(Map, Map)
     * @see SourceRecord#sourcePartition()
     *
     * @param sourcePartition the to-be-validated source partition; may not be null
     * @param key the key to check for in the source partition; may not be null
     *
     * @throws ConnectException if the offset is invalid
     */
    static void validateSourcePartitionString(Map<String, ?> sourcePartition, String key) {
        Objects.requireNonNull(sourcePartition, "Source partition may not be null");
        Objects.requireNonNull(key, "Key may not be null");

        if (!sourcePartition.containsKey(key))
            throw new ConnectException(String.format(
                    "Source partition %s is missing the '%s' key, which is required",
                    sourcePartition,
                    key
            ));

        Object value = sourcePartition.get(key);
        if (!(value instanceof String)) {
            throw new ConnectException(String.format(
                    "Source partition %s has an invalid value %s for the '%s' key, which must be a string",
                    sourcePartition,
                    value,
                    key
            ));
        }
    }

    /**
     * Validate the {@link #PARTITION_KEY partition key} in a source partition that may be written to the offsets topic
     * for one of the MM2 connectors.
     * This method ensures that the key is present in the source partition map and that its value is a non-negative integer.
     * <p/>
     * Note that the partition key most likely refers to a partition in a Kafka topic, whereas the term "source partition" refers
     * to a {@link SourceRecord#sourcePartition() source partition} that is stored in a Kafka Connect worker's internal offsets
     * topic (or, if running in standalone mode, offsets file).
     *
     * @see org.apache.kafka.connect.source.SourceConnector#alterOffsets(Map, Map)
     * @see SourceRecord#sourcePartition()
     *
     * @param sourcePartition the to-be-validated source partition; may not be null
     *
     * @throws ConnectException if the partition is invalid
     */
    static void validateSourcePartitionPartition(Map<String, ?> sourcePartition) {
        Objects.requireNonNull(sourcePartition, "Source partition may not be null");

        if (!sourcePartition.containsKey(PARTITION_KEY))
            throw new ConnectException(String.format(
                    "Source partition %s is missing the '%s' key, which is required",
                    sourcePartition,
                    PARTITION_KEY
            ));

        Object value = sourcePartition.get(PARTITION_KEY);
        // The value may be encoded as a long but as long as it fits inside a 32-bit integer, that's fine
        if (!(value instanceof Integer || value instanceof Long) || ((Number) value).longValue() > Integer.MAX_VALUE) {
            throw new ConnectException(String.format(
                    "Source partition %s has an invalid value %s for the '%s' key, which must be an integer",
                    sourcePartition,
                    value,
                    PARTITION_KEY
            ));
        }

        if (((Number) value).intValue() < 0) {
            throw new ConnectException(String.format(
                    "Source partition %s has an invalid value %s for the '%s' key, which cannot be negative",
                    sourcePartition,
                    value,
                    PARTITION_KEY
            ));
        }
    }

    /**
     * Validate a source offset that may be written to the offsets topic for one of the MM2 connectors.
     *
     * @see org.apache.kafka.connect.source.SourceConnector#alterOffsets(Map, Map)
     * @see SourceRecord#sourceOffset()
     *
     * @param sourcePartition the corresponding {@link SourceRecord#sourcePartition() source partition} for the offset;
     *                        may not be null
     * @param sourceOffset the to-be-validated source offset; may be null (which is considered valid)
     * @param onlyOffsetZero whether the "offset" value in the source offset map must be zero;
     *                       if {@code true}, then only zero is permitted; if {@code false}, then any non-negative
     *                       value is permitted
     *
     * @throws ConnectException if the offset is invalid
     */
    static void validateSourceOffset(Map<String, ?> sourcePartition, Map<String, ?> sourceOffset, boolean onlyOffsetZero) {
        Objects.requireNonNull(sourcePartition, "Source partition may not be null");

        if (sourceOffset == null) {
            return;
        }

        if (!sourceOffset.containsKey(OFFSET_KEY)) {
            throw new ConnectException(String.format(
                    "Source offset %s for source partition %s is missing the '%s' key, which is required",
                    sourceOffset,
                    sourcePartition,
                    OFFSET_KEY
            ));
        }

        Object offset = sourceOffset.get(OFFSET_KEY);
        if (!(offset instanceof Integer || offset instanceof Long)) {
            throw new ConnectException(String.format(
                    "Source offset %s for source partition %s has an invalid value %s for the '%s' key, which must be an integer",
                    sourceOffset,
                    sourcePartition,
                    offset,
                    OFFSET_KEY
            ));
        }

        long offsetValue = ((Number) offset).longValue();
        if (onlyOffsetZero && offsetValue != 0) {
            throw new ConnectException(String.format(
                    "Source offset %s for source partition %s has an invalid value %s for the '%s' key; the only accepted value is 0",
                    sourceOffset,
                    sourcePartition,
                    offset,
                    OFFSET_KEY
            ));
        } else if (!onlyOffsetZero && offsetValue < 0) {
            throw new ConnectException(String.format(
                    "Source offset %s for source partition %s has an invalid value %s for the '%s' key, which cannot be negative",
                    sourceOffset,
                    sourcePartition,
                    offset,
                    OFFSET_KEY
            ));
        }
    }

    static TopicPartition decodeTopicPartition(String topicPartitionString) {
        int sep = topicPartitionString.lastIndexOf('-');
        String topic = topicPartitionString.substring(0, sep);
        String partitionString = topicPartitionString.substring(sep + 1);
        int partition = Integer.parseInt(partitionString);
        return new TopicPartition(topic, partition);
    }

    // returns null if given empty list
    static Pattern compilePatternList(List<String> fields) {
        if (fields.isEmpty()) {
            // The empty pattern matches _everything_, but a blank
            // config property should match _nothing_.
            return null;
        } else {
            String joined = String.join("|", fields);
            return Pattern.compile(joined);
        }
    }

    static Pattern compilePatternList(String fields) {
        return compilePatternList(Arrays.asList(fields.split("\\W*,\\W*")));
    }

    static void createCompactedTopic(String topicName, short partitions, short replicationFactor, Admin admin) {
        NewTopic topicDescription = TopicAdmin.defineTopic(topicName).compacted().partitions(partitions).replicationFactor(replicationFactor).build();

        CreateTopicsOptions args = new CreateTopicsOptions().validateOnly(false);
        try {
            admin.createTopics(singleton(topicDescription), args).values().get(topicName).get();
            log.info("Created topic '{}'", topicName);
        } catch (InterruptedException e) {
            Thread.interrupted();
            throw new ConnectException("Interrupted while attempting to create/find topic '" + topicName + "'", e);
        } catch (ExecutionException e) {
            Throwable cause = e.getCause();
            if (cause instanceof TopicExistsException) {
                log.debug("Unable to create topic '{}' since it already exists.", topicName);
                return;
            }
            if (cause instanceof UnsupportedVersionException) {
<<<<<<< HEAD
                log.debug("Unable to create topic '{}' since the brokers do not support the CreateTopics API." + " Falling back to assume topic exists or will be auto-created by the broker.", topicName);
            }
            if (cause instanceof ClusterAuthorizationException) {
                log.debug("Not authorized to create topic '{}'." + " Falling back to assume topic exists or will be auto-created by the broker.", topicName);
=======
                log.debug("Unable to create topic '{}' since the brokers do not support the CreateTopics API." +
                                " Falling back to assume topic exists or will be auto-created by the broker.",
                        topicName);
                return;
            }
            if (cause instanceof TopicAuthorizationException) {
                log.debug("Not authorized to create topic(s) '{}' upon the brokers." +
                                " Falling back to assume topic(s) exist or will be auto-created by the broker.",
                        topicName);
                return;
            }
            if (cause instanceof ClusterAuthorizationException) {
                log.debug("Not authorized to create topic '{}'." +
                                " Falling back to assume topic exists or will be auto-created by the broker.",
                        topicName);
                return;
>>>>>>> 9494bebe
            }
            if (cause instanceof InvalidConfigurationException) {
                throw new ConnectException("Unable to create topic '" + topicName + "': " + cause.getMessage(), cause);
            }
            if (cause instanceof TimeoutException) {
                // Timed out waiting for the operation to complete
                throw new ConnectException("Timed out while checking for or creating topic '" + topicName + "'." + " This could indicate a connectivity issue, unavailable topic partitions, or if" + " this is your first use of the topic it may have taken too long to create.", cause);
            }
            throw new ConnectException("Error while attempting to create/find topic '" + topicName + "'", e);
        }

    }

    static void createSinglePartitionCompactedTopic(String topicName, short replicationFactor, Admin admin) {
        createCompactedTopic(topicName, (short) 1, replicationFactor, admin);
    }

    static <T> T adminCall(Callable<T> callable, Supplier<String> errMsg)
            throws ExecutionException, InterruptedException {
        try {
            return callable.call();
        } catch (ExecutionException | InterruptedException e) {
            Throwable cause = e.getCause();
            if (cause instanceof TopicAuthorizationException ||
                    cause instanceof ClusterAuthorizationException ||
                    cause instanceof GroupAuthorizationException) {
                log.error("{} occurred while trying to {}", cause.getClass().getSimpleName(), errMsg.get());
            }
            throw e;
        } catch (Exception e) {
            throw new RuntimeException(e);
        }
    }
}<|MERGE_RESOLUTION|>--- conflicted
+++ resolved
@@ -22,9 +22,6 @@
 import org.apache.kafka.clients.consumer.KafkaConsumer;
 import org.apache.kafka.clients.producer.KafkaProducer;
 import org.apache.kafka.common.TopicPartition;
-<<<<<<< HEAD
-import org.apache.kafka.common.errors.*;
-=======
 import org.apache.kafka.common.errors.ClusterAuthorizationException;
 import org.apache.kafka.common.errors.GroupAuthorizationException;
 import org.apache.kafka.common.errors.InvalidConfigurationException;
@@ -32,7 +29,6 @@
 import org.apache.kafka.common.errors.TopicAuthorizationException;
 import org.apache.kafka.common.errors.TopicExistsException;
 import org.apache.kafka.common.errors.UnsupportedVersionException;
->>>>>>> 9494bebe
 import org.apache.kafka.common.serialization.ByteArrayDeserializer;
 import org.apache.kafka.common.serialization.ByteArraySerializer;
 import org.apache.kafka.connect.errors.ConnectException;
@@ -42,9 +38,6 @@
 import org.slf4j.Logger;
 import org.slf4j.LoggerFactory;
 
-<<<<<<< HEAD
-import java.util.*;
-=======
 import java.util.Arrays;
 import java.util.Collections;
 import java.util.HashMap;
@@ -52,19 +45,12 @@
 import java.util.Map;
 import java.util.Objects;
 import java.util.concurrent.Callable;
->>>>>>> 9494bebe
 import java.util.concurrent.ExecutionException;
 import java.util.function.Supplier;
 import java.util.regex.Pattern;
 
 import static java.util.Collections.singleton;
 
-<<<<<<< HEAD
-/**
- * Internal utility methods.
- */
-final class MirrorUtils {
-=======
 /** Internal utility methods. */
 public final class MirrorUtils {
 
@@ -72,12 +58,10 @@
     public static final String TOPIC_KEY = "topic";
     public static final String PARTITION_KEY = "partition";
     public static final String OFFSET_KEY = "offset";
->>>>>>> 9494bebe
     private static final Logger log = LoggerFactory.getLogger(MirrorUtils.class);
 
     // utility class
-    private MirrorUtils() {
-    }
+    private MirrorUtils() {}
 
     static KafkaProducer<byte[], byte[]> newProducer(Map<String, Object> props) {
         return new KafkaProducer<>(props, new ByteArraySerializer(), new ByteArraySerializer());
@@ -285,7 +269,11 @@
     }
 
     static void createCompactedTopic(String topicName, short partitions, short replicationFactor, Admin admin) {
-        NewTopic topicDescription = TopicAdmin.defineTopic(topicName).compacted().partitions(partitions).replicationFactor(replicationFactor).build();
+        NewTopic topicDescription = TopicAdmin.defineTopic(topicName).
+                compacted().
+                partitions(partitions).
+                replicationFactor(replicationFactor).
+                build();
 
         CreateTopicsOptions args = new CreateTopicsOptions().validateOnly(false);
         try {
@@ -301,12 +289,6 @@
                 return;
             }
             if (cause instanceof UnsupportedVersionException) {
-<<<<<<< HEAD
-                log.debug("Unable to create topic '{}' since the brokers do not support the CreateTopics API." + " Falling back to assume topic exists or will be auto-created by the broker.", topicName);
-            }
-            if (cause instanceof ClusterAuthorizationException) {
-                log.debug("Not authorized to create topic '{}'." + " Falling back to assume topic exists or will be auto-created by the broker.", topicName);
-=======
                 log.debug("Unable to create topic '{}' since the brokers do not support the CreateTopics API." +
                                 " Falling back to assume topic exists or will be auto-created by the broker.",
                         topicName);
@@ -323,14 +305,16 @@
                                 " Falling back to assume topic exists or will be auto-created by the broker.",
                         topicName);
                 return;
->>>>>>> 9494bebe
             }
             if (cause instanceof InvalidConfigurationException) {
-                throw new ConnectException("Unable to create topic '" + topicName + "': " + cause.getMessage(), cause);
+                throw new ConnectException("Unable to create topic '" + topicName + "': " + cause.getMessage(),
+                        cause);
             }
             if (cause instanceof TimeoutException) {
                 // Timed out waiting for the operation to complete
-                throw new ConnectException("Timed out while checking for or creating topic '" + topicName + "'." + " This could indicate a connectivity issue, unavailable topic partitions, or if" + " this is your first use of the topic it may have taken too long to create.", cause);
+                throw new ConnectException("Timed out while checking for or creating topic '" + topicName + "'." +
+                        " This could indicate a connectivity issue, unavailable topic partitions, or if" +
+                        " this is your first use of the topic it may have taken too long to create.", cause);
             }
             throw new ConnectException("Error while attempting to create/find topic '" + topicName + "'", e);
         }
