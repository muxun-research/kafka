--- conflicted
+++ resolved
@@ -19,77 +19,29 @@
 import org.apache.kafka.clients.consumer.ConsumerRecord;
 import org.apache.kafka.clients.consumer.ConsumerRecords;
 import org.apache.kafka.clients.consumer.KafkaConsumer;
-<<<<<<< HEAD
-=======
 import org.apache.kafka.clients.producer.Callback;
 import org.apache.kafka.clients.producer.KafkaProducer;
 import org.apache.kafka.clients.producer.RecordMetadata;
-import org.apache.kafka.common.header.Header;
-import org.apache.kafka.common.header.internals.RecordHeader;
-import org.apache.kafka.common.record.TimestampType;
->>>>>>> 15418db6
 import org.apache.kafka.common.TopicPartition;
 import org.apache.kafka.common.header.Header;
 import org.apache.kafka.common.header.Headers;
 import org.apache.kafka.common.header.internals.RecordHeader;
 import org.apache.kafka.common.header.internals.RecordHeaders;
-<<<<<<< HEAD
 import org.apache.kafka.common.record.TimestampType;
-=======
 import org.apache.kafka.connect.mirror.MirrorSourceTask.PartitionState;
->>>>>>> 15418db6
 import org.apache.kafka.connect.source.SourceRecord;
 import org.junit.jupiter.api.Test;
-<<<<<<< HEAD
-=======
 import org.mockito.ArgumentCaptor;
->>>>>>> 15418db6
-
-import java.util.ArrayList;
-import java.util.Collections;
-import java.util.HashMap;
-import java.util.List;
-import java.util.Map;
-import java.util.Optional;
+
+import java.util.*;
 import java.util.concurrent.Semaphore;
 
-import static org.junit.jupiter.api.Assertions.assertEquals;
-import static org.junit.jupiter.api.Assertions.assertFalse;
-import static org.junit.jupiter.api.Assertions.assertTrue;
+import static org.junit.jupiter.api.Assertions.*;
 import static org.mockito.ArgumentMatchers.any;
-import static org.mockito.Mockito.doReturn;
-import static org.mockito.Mockito.mock;
-import static org.mockito.Mockito.times;
-import static org.mockito.Mockito.verify;
-import static org.mockito.Mockito.when;
-import static org.mockito.Mockito.verifyNoInteractions;
+import static org.mockito.Mockito.*;
 
 public class MirrorSourceTaskTest {
 
-<<<<<<< HEAD
-	@Test
-	public void testSerde() {
-		byte[] key = new byte[]{'a', 'b', 'c', 'd', 'e'};
-		byte[] value = new byte[]{'f', 'g', 'h', 'i', 'j', 'k'};
-		Headers headers = new RecordHeaders();
-		headers.add("header1", new byte[]{'l', 'm', 'n', 'o'});
-		headers.add("header2", new byte[]{'p', 'q', 'r', 's', 't'});
-		ConsumerRecord<byte[], byte[]> consumerRecord = new ConsumerRecord<>("topic1", 2, 3L, 4L,
-				TimestampType.CREATE_TIME, 5, 6, key, value, headers, Optional.empty());
-		MirrorSourceTask mirrorSourceTask = new MirrorSourceTask(null, null, "cluster7",
-				new DefaultReplicationPolicy(), 50);
-		SourceRecord sourceRecord = mirrorSourceTask.convertRecord(consumerRecord);
-		assertEquals("cluster7.topic1", sourceRecord.topic());
-		assertEquals(2, sourceRecord.kafkaPartition().intValue());
-		assertEquals(new TopicPartition("topic1", 2), MirrorUtils.unwrapPartition(sourceRecord.sourcePartition()));
-		assertEquals(3L, MirrorUtils.unwrapOffset(sourceRecord.sourceOffset()).longValue());
-		assertEquals(4L, sourceRecord.timestamp().longValue());
-		assertEquals(key, sourceRecord.key());
-		assertEquals(value, sourceRecord.value());
-		assertEquals(headers.lastHeader("header1").value(), sourceRecord.headers().lastWithName("header1").value());
-		assertEquals(headers.lastHeader("header2").value(), sourceRecord.headers().lastWithName("header2").value());
-	}
-=======
     @Test
     public void testSerde() {
         byte[] key = new byte[]{'a', 'b', 'c', 'd', 'e'};
@@ -97,49 +49,25 @@
         Headers headers = new RecordHeaders();
         headers.add("header1", new byte[]{'l', 'm', 'n', 'o'});
         headers.add("header2", new byte[]{'p', 'q', 'r', 's', 't'});
-        ConsumerRecord<byte[], byte[]> consumerRecord = new ConsumerRecord<>("topic1", 2, 3L, 4L,
-            TimestampType.CREATE_TIME, 5, 6, key, value, headers, Optional.empty());
-        @SuppressWarnings("unchecked")
-        KafkaProducer<byte[], byte[]> producer = mock(KafkaProducer.class);
-        MirrorSourceTask mirrorSourceTask = new MirrorSourceTask(null, null, "cluster7",
-                new DefaultReplicationPolicy(), 50, producer, null, null, null);
+        ConsumerRecord<byte[], byte[]> consumerRecord = new ConsumerRecord<>("topic1", 2, 3L, 4L, TimestampType.CREATE_TIME, 5, 6, key, value, headers, Optional.empty());
+        @SuppressWarnings("unchecked") KafkaProducer<byte[], byte[]> producer = mock(KafkaProducer.class);
+        MirrorSourceTask mirrorSourceTask = new MirrorSourceTask(null, null, "cluster7", new DefaultReplicationPolicy(), 50, producer, null, null, null);
         SourceRecord sourceRecord = mirrorSourceTask.convertRecord(consumerRecord);
-        assertEquals("cluster7.topic1", sourceRecord.topic(),
-                "Failure on cluster7.topic1 consumerRecord serde");
-        assertEquals(2, sourceRecord.kafkaPartition().intValue(),
-                "sourceRecord kafka partition is incorrect");
-        assertEquals(new TopicPartition("topic1", 2), MirrorUtils.unwrapPartition(sourceRecord.sourcePartition()),
-                "topic1 unwrapped from sourcePartition is incorrect");
-        assertEquals(3L, MirrorUtils.unwrapOffset(sourceRecord.sourceOffset()).longValue(),
-                "sourceRecord's sourceOffset is incorrect");
-        assertEquals(4L, sourceRecord.timestamp().longValue(),
-                "sourceRecord's timestamp is incorrect");
+        assertEquals("cluster7.topic1", sourceRecord.topic(), "Failure on cluster7.topic1 consumerRecord serde");
+        assertEquals(2, sourceRecord.kafkaPartition().intValue(), "sourceRecord kafka partition is incorrect");
+        assertEquals(new TopicPartition("topic1", 2), MirrorUtils.unwrapPartition(sourceRecord.sourcePartition()), "topic1 unwrapped from sourcePartition is incorrect");
+        assertEquals(3L, MirrorUtils.unwrapOffset(sourceRecord.sourceOffset()).longValue(), "sourceRecord's sourceOffset is incorrect");
+        assertEquals(4L, sourceRecord.timestamp().longValue(), "sourceRecord's timestamp is incorrect");
         assertEquals(key, sourceRecord.key(), "sourceRecord's key is incorrect");
         assertEquals(value, sourceRecord.value(), "sourceRecord's value is incorrect");
-        assertEquals(headers.lastHeader("header1").value(), sourceRecord.headers().lastWithName("header1").value(),
-                "sourceRecord's header1 is incorrect");
-        assertEquals(headers.lastHeader("header2").value(), sourceRecord.headers().lastWithName("header2").value(),
-                "sourceRecord's header2 is incorrect");
-    }
->>>>>>> 15418db6
-
-	@Test
-	public void testOffsetSync() {
-		MirrorSourceTask.PartitionState partitionState = new MirrorSourceTask.PartitionState(50);
-
-<<<<<<< HEAD
-		assertTrue(partitionState.update(0, 100), "always emit offset sync on first update");
-		assertTrue(partitionState.update(2, 102), "upstream offset skipped -> resync");
-		assertFalse(partitionState.update(3, 152), "no sync");
-		assertFalse(partitionState.update(4, 153), "no sync");
-		assertFalse(partitionState.update(5, 154), "no sync");
-		assertTrue(partitionState.update(6, 205), "one past target offset");
-		assertTrue(partitionState.update(2, 206), "upstream reset");
-		assertFalse(partitionState.update(3, 207), "no sync");
-		assertTrue(partitionState.update(4, 3), "downstream reset");
-		assertFalse(partitionState.update(5, 4), "no sync");
-	}
-=======
+        assertEquals(headers.lastHeader("header1").value(), sourceRecord.headers().lastWithName("header1").value(), "sourceRecord's header1 is incorrect");
+        assertEquals(headers.lastHeader("header2").value(), sourceRecord.headers().lastWithName("header2").value(), "sourceRecord's header2 is incorrect");
+    }
+
+    @Test
+    public void testOffsetSync() {
+        MirrorSourceTask.PartitionState partitionState = new MirrorSourceTask.PartitionState(50);
+
         assertTrue(partitionState.update(0, 100), "always emit offset sync on first update");
         assertTrue(partitionState.shouldSyncOffsets, "should sync offsets");
         partitionState.reset();
@@ -171,26 +99,11 @@
         assertFalse(partitionState.update(11, 58), "sync");
         assertFalse(partitionState.shouldSyncOffsets, "should sync offsets to false");
     }
->>>>>>> 15418db6
-
-	@Test
-	public void testZeroOffsetSync() {
-		MirrorSourceTask.PartitionState partitionState = new MirrorSourceTask.PartitionState(0);
-
-<<<<<<< HEAD
-		// if max offset lag is zero, should always emit offset syncs
-		assertTrue(partitionState.update(0, 100));
-		assertTrue(partitionState.update(2, 102));
-		assertTrue(partitionState.update(3, 153));
-		assertTrue(partitionState.update(4, 154));
-		assertTrue(partitionState.update(5, 155));
-		assertTrue(partitionState.update(6, 207));
-		assertTrue(partitionState.update(2, 208));
-		assertTrue(partitionState.update(3, 209));
-		assertTrue(partitionState.update(4, 3));
-		assertTrue(partitionState.update(5, 4));
-	}
-=======
+
+    @Test
+    public void testZeroOffsetSync() {
+        MirrorSourceTask.PartitionState partitionState = new MirrorSourceTask.PartitionState(0);
+
         // if max offset lag is zero, should always emit offset syncs
         assertTrue(partitionState.update(0, 100), "zeroOffsetSync downStreamOffset 100 is incorrect");
         assertTrue(partitionState.shouldSyncOffsets, "should sync offsets");
@@ -220,99 +133,43 @@
         partitionState.reset();
         assertTrue(partitionState.update(11, 58), "zeroOffsetSync downStreamOffset 58 is incorrect");
     }
->>>>>>> 15418db6
-
-	@Test
-	public void testPoll() {
-		// Create a consumer mock
-		byte[] key1 = "abc".getBytes();
-		byte[] value1 = "fgh".getBytes();
-		byte[] key2 = "123".getBytes();
-		byte[] value2 = "456".getBytes();
-		List<ConsumerRecord<byte[], byte[]>> consumerRecordsList = new ArrayList<>();
-		String topicName = "test";
-		String headerKey = "key";
-		RecordHeaders headers = new RecordHeaders(new Header[]{
-				new RecordHeader(headerKey, "value".getBytes()),
-		});
-		consumerRecordsList.add(new ConsumerRecord<>(topicName, 0, 0, System.currentTimeMillis(),
-				TimestampType.CREATE_TIME, key1.length, value1.length, key1, value1, headers, Optional.empty()));
-		consumerRecordsList.add(new ConsumerRecord<>(topicName, 1, 1, System.currentTimeMillis(),
-				TimestampType.CREATE_TIME, key2.length, value2.length, key2, value2, headers, Optional.empty()));
-		ConsumerRecords<byte[], byte[]> consumerRecords =
-				new ConsumerRecords<>(Collections.singletonMap(new TopicPartition(topicName, 0), consumerRecordsList));
-
-<<<<<<< HEAD
-		@SuppressWarnings("unchecked")
-		KafkaConsumer<byte[], byte[]> consumer = mock(KafkaConsumer.class);
-		when(consumer.poll(any())).thenReturn(consumerRecords);
-
-		MirrorMetrics metrics = mock(MirrorMetrics.class);
-
-		String sourceClusterName = "cluster1";
-		ReplicationPolicy replicationPolicy = new DefaultReplicationPolicy();
-		MirrorSourceTask mirrorSourceTask = new MirrorSourceTask(consumer, metrics, sourceClusterName,
-				replicationPolicy, 50);
-		List<SourceRecord> sourceRecords = mirrorSourceTask.poll();
-
-		assertEquals(2, sourceRecords.size());
-		for (int i = 0; i < sourceRecords.size(); i++) {
-			SourceRecord sourceRecord = sourceRecords.get(i);
-			ConsumerRecord<byte[], byte[]> consumerRecord = consumerRecordsList.get(i);
-			assertEquals(consumerRecord.key(), sourceRecord.key());
-			assertEquals(consumerRecord.value(), sourceRecord.value());
-			// We expect that the topicname will be based on the replication policy currently used
-			assertEquals(replicationPolicy.formatRemoteTopic(sourceClusterName, topicName),
-					sourceRecord.topic());
-			// We expect that MirrorMaker will keep the same partition assignment
-			assertEquals(consumerRecord.partition(), sourceRecord.kafkaPartition().intValue());
-			// Check header values
-			List<Header> expectedHeaders = new ArrayList<>();
-			consumerRecord.headers().forEach(expectedHeaders::add);
-			List<org.apache.kafka.connect.header.Header> taskHeaders = new ArrayList<>();
-			sourceRecord.headers().forEach(taskHeaders::add);
-			compareHeaders(expectedHeaders, taskHeaders);
-		}
-	}
-
-	private void compareHeaders(List<Header> expectedHeaders, List<org.apache.kafka.connect.header.Header> taskHeaders) {
-		assertEquals(expectedHeaders.size(), taskHeaders.size());
-		for (int i = 0; i < expectedHeaders.size(); i++) {
-			Header expectedHeader = expectedHeaders.get(i);
-			org.apache.kafka.connect.header.Header taskHeader = taskHeaders.get(i);
-			assertEquals(expectedHeader.key(), taskHeader.key());
-			assertEquals(expectedHeader.value(), taskHeader.value());
-		}
-	}
-=======
-        @SuppressWarnings("unchecked")
-        KafkaConsumer<byte[], byte[]> consumer = mock(KafkaConsumer.class);
-        @SuppressWarnings("unchecked")
-        KafkaProducer<byte[], byte[]> producer = mock(KafkaProducer.class);
+
+    @Test
+    public void testPoll() {
+        // Create a consumer mock
+        byte[] key1 = "abc".getBytes();
+        byte[] value1 = "fgh".getBytes();
+        byte[] key2 = "123".getBytes();
+        byte[] value2 = "456".getBytes();
+        List<ConsumerRecord<byte[], byte[]>> consumerRecordsList = new ArrayList<>();
+        String topicName = "test";
+        String headerKey = "key";
+        RecordHeaders headers = new RecordHeaders(new Header[]{new RecordHeader(headerKey, "value".getBytes()),});
+        consumerRecordsList.add(new ConsumerRecord<>(topicName, 0, 0, System.currentTimeMillis(), TimestampType.CREATE_TIME, key1.length, value1.length, key1, value1, headers, Optional.empty()));
+        consumerRecordsList.add(new ConsumerRecord<>(topicName, 1, 1, System.currentTimeMillis(), TimestampType.CREATE_TIME, key2.length, value2.length, key2, value2, headers, Optional.empty()));
+        ConsumerRecords<byte[], byte[]> consumerRecords = new ConsumerRecords<>(Collections.singletonMap(new TopicPartition(topicName, 0), consumerRecordsList));
+
+        @SuppressWarnings("unchecked") KafkaConsumer<byte[], byte[]> consumer = mock(KafkaConsumer.class);
+        @SuppressWarnings("unchecked") KafkaProducer<byte[], byte[]> producer = mock(KafkaProducer.class);
         when(consumer.poll(any())).thenReturn(consumerRecords);
 
         MirrorSourceMetrics metrics = mock(MirrorSourceMetrics.class);
 
         String sourceClusterName = "cluster1";
         ReplicationPolicy replicationPolicy = new DefaultReplicationPolicy();
-        MirrorSourceTask mirrorSourceTask = new MirrorSourceTask(consumer, metrics, sourceClusterName,
-                replicationPolicy, 50, producer, null, null, null);
+        MirrorSourceTask mirrorSourceTask = new MirrorSourceTask(consumer, metrics, sourceClusterName, replicationPolicy, 50, producer, null, null, null);
         List<SourceRecord> sourceRecords = mirrorSourceTask.poll();
 
         assertEquals(2, sourceRecords.size());
         for (int i = 0; i < sourceRecords.size(); i++) {
             SourceRecord sourceRecord = sourceRecords.get(i);
             ConsumerRecord<byte[], byte[]> consumerRecord = consumerRecordsList.get(i);
-            assertEquals(consumerRecord.key(), sourceRecord.key(),
-                    "consumerRecord key does not equal sourceRecord key");
-            assertEquals(consumerRecord.value(), sourceRecord.value(),
-                    "consumerRecord value does not equal sourceRecord value");
+            assertEquals(consumerRecord.key(), sourceRecord.key(), "consumerRecord key does not equal sourceRecord key");
+            assertEquals(consumerRecord.value(), sourceRecord.value(), "consumerRecord value does not equal sourceRecord value");
             // We expect that the topicname will be based on the replication policy currently used
-            assertEquals(replicationPolicy.formatRemoteTopic(sourceClusterName, topicName),
-                    sourceRecord.topic(), "topicName not the same as the current replicationPolicy");
+            assertEquals(replicationPolicy.formatRemoteTopic(sourceClusterName, topicName), sourceRecord.topic(), "topicName not the same as the current replicationPolicy");
             // We expect that MirrorMaker will keep the same partition assignment
-            assertEquals(consumerRecord.partition(), sourceRecord.kafkaPartition().intValue(),
-                    "partition assignment not the same as the current replicationPolicy");
+            assertEquals(consumerRecord.partition(), sourceRecord.kafkaPartition().intValue(), "partition assignment not the same as the current replicationPolicy");
             // Check header values
             List<Header> expectedHeaders = new ArrayList<>();
             consumerRecord.headers().forEach(expectedHeaders::add);
@@ -329,23 +186,17 @@
         byte[] value1 = "fgh".getBytes();
         String topicName = "test";
         String headerKey = "key";
-        RecordHeaders headers = new RecordHeaders(new Header[] {
-            new RecordHeader(headerKey, "value".getBytes()),
-        });
-
-        @SuppressWarnings("unchecked")
-        KafkaConsumer<byte[], byte[]> consumer = mock(KafkaConsumer.class);
-        @SuppressWarnings("unchecked")
-        KafkaProducer<byte[], byte[]> producer = mock(KafkaProducer.class);
+        RecordHeaders headers = new RecordHeaders(new Header[]{new RecordHeader(headerKey, "value".getBytes()),});
+
+        @SuppressWarnings("unchecked") KafkaConsumer<byte[], byte[]> consumer = mock(KafkaConsumer.class);
+        @SuppressWarnings("unchecked") KafkaProducer<byte[], byte[]> producer = mock(KafkaProducer.class);
         MirrorSourceMetrics metrics = mock(MirrorSourceMetrics.class);
 
         String sourceClusterName = "cluster1";
         ReplicationPolicy replicationPolicy = new DefaultReplicationPolicy();
-        MirrorSourceTask mirrorSourceTask = new MirrorSourceTask(consumer, metrics, sourceClusterName,
-                replicationPolicy, 50, producer, null, null, null);
-
-        SourceRecord sourceRecord = mirrorSourceTask.convertRecord(new ConsumerRecord<>(topicName, 0, 0, System.currentTimeMillis(),
-                TimestampType.CREATE_TIME, key1.length, value1.length, key1, value1, headers, Optional.empty()));
+        MirrorSourceTask mirrorSourceTask = new MirrorSourceTask(consumer, metrics, sourceClusterName, replicationPolicy, 50, producer, null, null, null);
+
+        SourceRecord sourceRecord = mirrorSourceTask.convertRecord(new ConsumerRecord<>(topicName, 0, 0, System.currentTimeMillis(), TimestampType.CREATE_TIME, key1.length, value1.length, key1, value1, headers, Optional.empty()));
 
         // Expect that commitRecord will not throw an exception
         mirrorSourceTask.commitRecord(sourceRecord, null);
@@ -366,21 +217,16 @@
         RecordHeaders headers = new RecordHeaders();
         ReplicationPolicy replicationPolicy = new DefaultReplicationPolicy();
 
-        @SuppressWarnings("unchecked")
-        KafkaConsumer<byte[], byte[]> consumer = mock(KafkaConsumer.class);
-        @SuppressWarnings("unchecked")
-        KafkaProducer<byte[], byte[]> producer = mock(KafkaProducer.class);
+        @SuppressWarnings("unchecked") KafkaConsumer<byte[], byte[]> consumer = mock(KafkaConsumer.class);
+        @SuppressWarnings("unchecked") KafkaProducer<byte[], byte[]> producer = mock(KafkaProducer.class);
         MirrorSourceMetrics metrics = mock(MirrorSourceMetrics.class);
         Semaphore outstandingOffsetSyncs = new Semaphore(1);
         PartitionState partitionState = new PartitionState(maxOffsetLag);
         Map<TopicPartition, PartitionState> partitionStates = new HashMap<>();
 
-        MirrorSourceTask mirrorSourceTask = new MirrorSourceTask(consumer, metrics, sourceClusterName,
-                replicationPolicy, maxOffsetLag, producer, outstandingOffsetSyncs, partitionStates, topicName);
-
-        SourceRecord sourceRecord = mirrorSourceTask.convertRecord(new ConsumerRecord<>(topicName, recordPartition,
-                recordOffset, System.currentTimeMillis(), TimestampType.CREATE_TIME, recordKey.length,
-                recordValue.length, recordKey, recordValue, headers, Optional.empty()));
+        MirrorSourceTask mirrorSourceTask = new MirrorSourceTask(consumer, metrics, sourceClusterName, replicationPolicy, maxOffsetLag, producer, outstandingOffsetSyncs, partitionStates, topicName);
+
+        SourceRecord sourceRecord = mirrorSourceTask.convertRecord(new ConsumerRecord<>(topicName, recordPartition, recordOffset, System.currentTimeMillis(), TimestampType.CREATE_TIME, recordKey.length, recordValue.length, recordKey, recordValue, headers, Optional.empty()));
 
         TopicPartition sourceTopicPartition = MirrorUtils.unwrapPartition(sourceRecord.sourcePartition());
         partitionStates.put(sourceTopicPartition, partitionState);
@@ -403,9 +249,7 @@
         recordOffset = 2;
         metadataOffset = 102;
         recordMetadata = new RecordMetadata(sourceTopicPartition, metadataOffset, 0, 0, 0, recordPartition);
-        sourceRecord = mirrorSourceTask.convertRecord(new ConsumerRecord<>(topicName, recordPartition,
-                recordOffset, System.currentTimeMillis(), TimestampType.CREATE_TIME, recordKey.length,
-                recordValue.length, recordKey, recordValue, headers, Optional.empty()));
+        sourceRecord = mirrorSourceTask.convertRecord(new ConsumerRecord<>(topicName, recordPartition, recordOffset, System.currentTimeMillis(), TimestampType.CREATE_TIME, recordKey.length, recordValue.length, recordKey, recordValue, headers, Optional.empty()));
 
         // Do not release outstanding sync semaphore
         doReturn(null).when(producer).send(any(), producerCallback.capture());
@@ -422,9 +266,7 @@
         recordOffset = 4;
         metadataOffset = 104;
         recordMetadata = new RecordMetadata(sourceTopicPartition, metadataOffset, 0, 0, 0, recordPartition);
-        sourceRecord = mirrorSourceTask.convertRecord(new ConsumerRecord<>(topicName, recordPartition,
-                recordOffset, System.currentTimeMillis(), TimestampType.CREATE_TIME, recordKey.length,
-                recordValue.length, recordKey, recordValue, headers, Optional.empty()));
+        sourceRecord = mirrorSourceTask.convertRecord(new ConsumerRecord<>(topicName, recordPartition, recordOffset, System.currentTimeMillis(), TimestampType.CREATE_TIME, recordKey.length, recordValue.length, recordKey, recordValue, headers, Optional.empty()));
 
         mirrorSourceTask.commitRecord(sourceRecord, recordMetadata);
         mirrorSourceTask.commit();
@@ -445,9 +287,7 @@
         recordOffset = 6;
         metadataOffset = 106;
         recordMetadata = new RecordMetadata(sourceTopicPartition, metadataOffset, 0, 0, 0, recordPartition);
-        sourceRecord = mirrorSourceTask.convertRecord(new ConsumerRecord<>(topicName, recordPartition,
-                recordOffset, System.currentTimeMillis(), TimestampType.CREATE_TIME, recordKey.length,
-                recordValue.length, recordKey, recordValue, headers, Optional.empty()));
+        sourceRecord = mirrorSourceTask.convertRecord(new ConsumerRecord<>(topicName, recordPartition, recordOffset, System.currentTimeMillis(), TimestampType.CREATE_TIME, recordKey.length, recordValue.length, recordKey, recordValue, headers, Optional.empty()));
 
         mirrorSourceTask.commitRecord(sourceRecord, recordMetadata);
         // We should have dispatched this sync to the producer
@@ -463,11 +303,8 @@
         for (int i = 0; i < expectedHeaders.size(); i++) {
             Header expectedHeader = expectedHeaders.get(i);
             org.apache.kafka.connect.header.Header taskHeader = taskHeaders.get(i);
-            assertEquals(expectedHeader.key(), taskHeader.key(),
-                    "taskHeader's key expected to equal " + taskHeader.key());
-            assertEquals(expectedHeader.value(), taskHeader.value(),
-                    "taskHeader's value expected to equal " + taskHeader.value().toString());
+            assertEquals(expectedHeader.key(), taskHeader.key(), "taskHeader's key expected to equal " + taskHeader.key());
+            assertEquals(expectedHeader.value(), taskHeader.value(), "taskHeader's value expected to equal " + taskHeader.value().toString());
         }
     }
->>>>>>> 15418db6
 }