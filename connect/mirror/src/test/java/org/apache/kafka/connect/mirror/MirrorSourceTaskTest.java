--- conflicted
+++ resolved
@@ -28,22 +28,13 @@
 import org.apache.kafka.common.header.internals.RecordHeader;
 import org.apache.kafka.common.header.internals.RecordHeaders;
 import org.apache.kafka.common.record.TimestampType;
-<<<<<<< HEAD
-import org.apache.kafka.connect.mirror.MirrorSourceTask.PartitionState;
-import org.apache.kafka.connect.source.SourceRecord;
-=======
 import org.apache.kafka.connect.mirror.OffsetSyncWriter.PartitionState;
 import org.apache.kafka.connect.source.SourceRecord;
 import org.apache.kafka.connect.source.SourceTaskContext;
 import org.apache.kafka.connect.storage.OffsetStorageReader;
 
->>>>>>> 9494bebe
 import org.junit.jupiter.api.Test;
 
-<<<<<<< HEAD
-import java.util.*;
-import java.util.concurrent.Semaphore;
-=======
 import java.util.ArrayList;
 import java.util.Arrays;
 import java.util.HashMap;
@@ -52,13 +43,11 @@
 import java.util.Map;
 import java.util.Optional;
 import java.util.Set;
->>>>>>> 9494bebe
-
-import static org.junit.jupiter.api.Assertions.*;
+
+import static org.junit.jupiter.api.Assertions.assertEquals;
+import static org.junit.jupiter.api.Assertions.assertFalse;
+import static org.junit.jupiter.api.Assertions.assertTrue;
 import static org.mockito.ArgumentMatchers.any;
-<<<<<<< HEAD
-import static org.mockito.Mockito.*;
-=======
 import static org.mockito.ArgumentMatchers.anyMap;
 import static org.mockito.ArgumentMatchers.eq;
 import static org.mockito.Mockito.doNothing;
@@ -67,7 +56,6 @@
 import static org.mockito.Mockito.verify;
 import static org.mockito.Mockito.verifyNoMoreInteractions;
 import static org.mockito.Mockito.when;
->>>>>>> 9494bebe
 
 public class MirrorSourceTaskTest {
 
@@ -78,26 +66,27 @@
         Headers headers = new RecordHeaders();
         headers.add("header1", new byte[]{'l', 'm', 'n', 'o'});
         headers.add("header2", new byte[]{'p', 'q', 'r', 's', 't'});
-<<<<<<< HEAD
-        ConsumerRecord<byte[], byte[]> consumerRecord = new ConsumerRecord<>("topic1", 2, 3L, 4L, TimestampType.CREATE_TIME, 5, 6, key, value, headers, Optional.empty());
-        @SuppressWarnings("unchecked") KafkaProducer<byte[], byte[]> producer = mock(KafkaProducer.class);
-        MirrorSourceTask mirrorSourceTask = new MirrorSourceTask(null, null, "cluster7", new DefaultReplicationPolicy(), 50, producer, null, null, null);
-=======
         ConsumerRecord<byte[], byte[]> consumerRecord = new ConsumerRecord<>("topic1", 2, 3L, 4L,
             TimestampType.CREATE_TIME, 5, 6, key, value, headers, Optional.empty());
         MirrorSourceTask mirrorSourceTask = new MirrorSourceTask(null, null, "cluster7",
                 new DefaultReplicationPolicy(), null);
->>>>>>> 9494bebe
         SourceRecord sourceRecord = mirrorSourceTask.convertRecord(consumerRecord);
-        assertEquals("cluster7.topic1", sourceRecord.topic(), "Failure on cluster7.topic1 consumerRecord serde");
-        assertEquals(2, sourceRecord.kafkaPartition().intValue(), "sourceRecord kafka partition is incorrect");
-        assertEquals(new TopicPartition("topic1", 2), MirrorUtils.unwrapPartition(sourceRecord.sourcePartition()), "topic1 unwrapped from sourcePartition is incorrect");
-        assertEquals(3L, MirrorUtils.unwrapOffset(sourceRecord.sourceOffset()).longValue(), "sourceRecord's sourceOffset is incorrect");
-        assertEquals(4L, sourceRecord.timestamp().longValue(), "sourceRecord's timestamp is incorrect");
+        assertEquals("cluster7.topic1", sourceRecord.topic(),
+                "Failure on cluster7.topic1 consumerRecord serde");
+        assertEquals(2, sourceRecord.kafkaPartition().intValue(),
+                "sourceRecord kafka partition is incorrect");
+        assertEquals(new TopicPartition("topic1", 2), MirrorUtils.unwrapPartition(sourceRecord.sourcePartition()),
+                "topic1 unwrapped from sourcePartition is incorrect");
+        assertEquals(3L, MirrorUtils.unwrapOffset(sourceRecord.sourceOffset()).longValue(),
+                "sourceRecord's sourceOffset is incorrect");
+        assertEquals(4L, sourceRecord.timestamp().longValue(),
+                "sourceRecord's timestamp is incorrect");
         assertEquals(key, sourceRecord.key(), "sourceRecord's key is incorrect");
         assertEquals(value, sourceRecord.value(), "sourceRecord's value is incorrect");
-        assertEquals(headers.lastHeader("header1").value(), sourceRecord.headers().lastWithName("header1").value(), "sourceRecord's header1 is incorrect");
-        assertEquals(headers.lastHeader("header2").value(), sourceRecord.headers().lastWithName("header2").value(), "sourceRecord's header2 is incorrect");
+        assertEquals(headers.lastHeader("header1").value(), sourceRecord.headers().lastWithName("header1").value(),
+                "sourceRecord's header1 is incorrect");
+        assertEquals(headers.lastHeader("header2").value(), sourceRecord.headers().lastWithName("header2").value(),
+                "sourceRecord's header2 is incorrect");
     }
 
     @Test
@@ -177,18 +166,9 @@
         byte[] value1 = "fgh".getBytes();
         byte[] key2 = "123".getBytes();
         byte[] value2 = "456".getBytes();
-        List<ConsumerRecord<byte[], byte[]>> consumerRecordsList = new ArrayList<>();
+        List<ConsumerRecord<byte[], byte[]>> consumerRecordsList =  new ArrayList<>();
         String topicName = "test";
         String headerKey = "key";
-<<<<<<< HEAD
-        RecordHeaders headers = new RecordHeaders(new Header[]{new RecordHeader(headerKey, "value".getBytes()),});
-        consumerRecordsList.add(new ConsumerRecord<>(topicName, 0, 0, System.currentTimeMillis(), TimestampType.CREATE_TIME, key1.length, value1.length, key1, value1, headers, Optional.empty()));
-        consumerRecordsList.add(new ConsumerRecord<>(topicName, 1, 1, System.currentTimeMillis(), TimestampType.CREATE_TIME, key2.length, value2.length, key2, value2, headers, Optional.empty()));
-        ConsumerRecords<byte[], byte[]> consumerRecords = new ConsumerRecords<>(Collections.singletonMap(new TopicPartition(topicName, 0), consumerRecordsList));
-
-        @SuppressWarnings("unchecked") KafkaConsumer<byte[], byte[]> consumer = mock(KafkaConsumer.class);
-        @SuppressWarnings("unchecked") KafkaProducer<byte[], byte[]> producer = mock(KafkaProducer.class);
-=======
         RecordHeaders headers = new RecordHeaders(new Header[] {
             new RecordHeader(headerKey, "value".getBytes()),
         });
@@ -202,31 +182,30 @@
 
         @SuppressWarnings("unchecked")
         KafkaConsumer<byte[], byte[]> consumer = mock(KafkaConsumer.class);
->>>>>>> 9494bebe
         when(consumer.poll(any())).thenReturn(consumerRecords);
 
         MirrorSourceMetrics metrics = mock(MirrorSourceMetrics.class);
 
         String sourceClusterName = "cluster1";
         ReplicationPolicy replicationPolicy = new DefaultReplicationPolicy();
-<<<<<<< HEAD
-        MirrorSourceTask mirrorSourceTask = new MirrorSourceTask(consumer, metrics, sourceClusterName, replicationPolicy, 50, producer, null, null, null);
-=======
         MirrorSourceTask mirrorSourceTask = new MirrorSourceTask(consumer, metrics, sourceClusterName,
                 replicationPolicy, null);
->>>>>>> 9494bebe
         List<SourceRecord> sourceRecords = mirrorSourceTask.poll();
 
         assertEquals(2, sourceRecords.size());
         for (int i = 0; i < sourceRecords.size(); i++) {
             SourceRecord sourceRecord = sourceRecords.get(i);
             ConsumerRecord<byte[], byte[]> consumerRecord = consumerRecordsList.get(i);
-            assertEquals(consumerRecord.key(), sourceRecord.key(), "consumerRecord key does not equal sourceRecord key");
-            assertEquals(consumerRecord.value(), sourceRecord.value(), "consumerRecord value does not equal sourceRecord value");
+            assertEquals(consumerRecord.key(), sourceRecord.key(),
+                    "consumerRecord key does not equal sourceRecord key");
+            assertEquals(consumerRecord.value(), sourceRecord.value(),
+                    "consumerRecord value does not equal sourceRecord value");
             // We expect that the topicname will be based on the replication policy currently used
-            assertEquals(replicationPolicy.formatRemoteTopic(sourceClusterName, topicName), sourceRecord.topic(), "topicName not the same as the current replicationPolicy");
+            assertEquals(replicationPolicy.formatRemoteTopic(sourceClusterName, topicName),
+                    sourceRecord.topic(), "topicName not the same as the current replicationPolicy");
             // We expect that MirrorMaker will keep the same partition assignment
-            assertEquals(consumerRecord.partition(), sourceRecord.kafkaPartition().intValue(), "partition assignment not the same as the current replicationPolicy");
+            assertEquals(consumerRecord.partition(), sourceRecord.kafkaPartition().intValue(),
+                    "partition assignment not the same as the current replicationPolicy");
             // Check header values
             List<Header> expectedHeaders = new ArrayList<>();
             consumerRecord.headers().forEach(expectedHeaders::add);
@@ -298,22 +277,23 @@
         byte[] value1 = "fgh".getBytes();
         String topicName = "test";
         String headerKey = "key";
-        RecordHeaders headers = new RecordHeaders(new Header[]{new RecordHeader(headerKey, "value".getBytes()),});
-
-        @SuppressWarnings("unchecked") KafkaConsumer<byte[], byte[]> consumer = mock(KafkaConsumer.class);
-        @SuppressWarnings("unchecked") KafkaProducer<byte[], byte[]> producer = mock(KafkaProducer.class);
+        RecordHeaders headers = new RecordHeaders(new Header[] {
+            new RecordHeader(headerKey, "value".getBytes()),
+        });
+
+        @SuppressWarnings("unchecked")
+        KafkaConsumer<byte[], byte[]> consumer = mock(KafkaConsumer.class);
+        @SuppressWarnings("unchecked")
+        KafkaProducer<byte[], byte[]> producer = mock(KafkaProducer.class);
         MirrorSourceMetrics metrics = mock(MirrorSourceMetrics.class);
 
         String sourceClusterName = "cluster1";
         ReplicationPolicy replicationPolicy = new DefaultReplicationPolicy();
-<<<<<<< HEAD
-        MirrorSourceTask mirrorSourceTask = new MirrorSourceTask(consumer, metrics, sourceClusterName, replicationPolicy, 50, producer, null, null, null);
-=======
         MirrorSourceTask mirrorSourceTask = new MirrorSourceTask(consumer, metrics, sourceClusterName,
                 replicationPolicy, null);
->>>>>>> 9494bebe
-
-        SourceRecord sourceRecord = mirrorSourceTask.convertRecord(new ConsumerRecord<>(topicName, 0, 0, System.currentTimeMillis(), TimestampType.CREATE_TIME, key1.length, value1.length, key1, value1, headers, Optional.empty()));
+
+        SourceRecord sourceRecord = mirrorSourceTask.convertRecord(new ConsumerRecord<>(topicName, 0, 0, System.currentTimeMillis(),
+                TimestampType.CREATE_TIME, key1.length, value1.length, key1, value1, headers, Optional.empty()));
 
         // Expect that commitRecord will not throw an exception
         mirrorSourceTask.commitRecord(sourceRecord, null);
@@ -333,13 +313,8 @@
         RecordHeaders headers = new RecordHeaders();
         ReplicationPolicy replicationPolicy = new DefaultReplicationPolicy();
 
-<<<<<<< HEAD
-        @SuppressWarnings("unchecked") KafkaConsumer<byte[], byte[]> consumer = mock(KafkaConsumer.class);
-        @SuppressWarnings("unchecked") KafkaProducer<byte[], byte[]> producer = mock(KafkaProducer.class);
-=======
         @SuppressWarnings("unchecked")
         KafkaConsumer<byte[], byte[]> consumer = mock(KafkaConsumer.class);
->>>>>>> 9494bebe
         MirrorSourceMetrics metrics = mock(MirrorSourceMetrics.class);
         PartitionState partitionState = new PartitionState(maxOffsetLag);
         Map<TopicPartition, PartitionState> partitionStates = new HashMap<>();
@@ -348,79 +323,17 @@
         doNothing().when(offsetSyncWriter).firePendingOffsetSyncs();
         doNothing().when(offsetSyncWriter).promoteDelayedOffsetSyncs();
 
-<<<<<<< HEAD
-        MirrorSourceTask mirrorSourceTask = new MirrorSourceTask(consumer, metrics, sourceClusterName, replicationPolicy, maxOffsetLag, producer, outstandingOffsetSyncs, partitionStates, topicName);
-=======
         MirrorSourceTask mirrorSourceTask = new MirrorSourceTask(consumer, metrics, sourceClusterName,
                 replicationPolicy, offsetSyncWriter);
->>>>>>> 9494bebe
-
-        SourceRecord sourceRecord = mirrorSourceTask.convertRecord(new ConsumerRecord<>(topicName, recordPartition, recordOffset, System.currentTimeMillis(), TimestampType.CREATE_TIME, recordKey.length, recordValue.length, recordKey, recordValue, headers, Optional.empty()));
+
+        SourceRecord sourceRecord = mirrorSourceTask.convertRecord(new ConsumerRecord<>(topicName, recordPartition,
+                recordOffset, System.currentTimeMillis(), TimestampType.CREATE_TIME, recordKey.length,
+                recordValue.length, recordKey, recordValue, headers, Optional.empty()));
 
         TopicPartition sourceTopicPartition = MirrorUtils.unwrapPartition(sourceRecord.sourcePartition());
         partitionStates.put(sourceTopicPartition, partitionState);
         RecordMetadata recordMetadata = new RecordMetadata(sourceTopicPartition, metadataOffset, 0, 0, 0, recordPartition);
-<<<<<<< HEAD
-
-        ArgumentCaptor<Callback> producerCallback = ArgumentCaptor.forClass(Callback.class);
-        when(producer.send(any(), producerCallback.capture())).thenAnswer(mockInvocation -> {
-            producerCallback.getValue().onCompletion(null, null);
-            return null;
-        });
-
-        mirrorSourceTask.commitRecord(sourceRecord, recordMetadata);
-        // We should have dispatched this sync to the producer
-        verify(producer, times(1)).send(any(), any());
-
-        mirrorSourceTask.commit();
-        // No more syncs should take place; we've been able to publish all of them so far
-        verify(producer, times(1)).send(any(), any());
-
-        recordOffset = 2;
-        metadataOffset = 102;
-        recordMetadata = new RecordMetadata(sourceTopicPartition, metadataOffset, 0, 0, 0, recordPartition);
-        sourceRecord = mirrorSourceTask.convertRecord(new ConsumerRecord<>(topicName, recordPartition, recordOffset, System.currentTimeMillis(), TimestampType.CREATE_TIME, recordKey.length, recordValue.length, recordKey, recordValue, headers, Optional.empty()));
-
-        // Do not release outstanding sync semaphore
-        doReturn(null).when(producer).send(any(), producerCallback.capture());
-
-        mirrorSourceTask.commitRecord(sourceRecord, recordMetadata);
-        // We should have dispatched this sync to the producer
-        verify(producer, times(2)).send(any(), any());
-
-        mirrorSourceTask.commit();
-        // No more syncs should take place; we've been able to publish all of them so far
-        verify(producer, times(2)).send(any(), any());
-
-        // Do not send sync event
-        recordOffset = 4;
-        metadataOffset = 104;
-        recordMetadata = new RecordMetadata(sourceTopicPartition, metadataOffset, 0, 0, 0, recordPartition);
-        sourceRecord = mirrorSourceTask.convertRecord(new ConsumerRecord<>(topicName, recordPartition, recordOffset, System.currentTimeMillis(), TimestampType.CREATE_TIME, recordKey.length, recordValue.length, recordKey, recordValue, headers, Optional.empty()));
-
-        mirrorSourceTask.commitRecord(sourceRecord, recordMetadata);
-        mirrorSourceTask.commit();
-
-        // We should not have dispatched any more syncs to the producer; there were too many already in flight
-        verify(producer, times(2)).send(any(), any());
-
-        // Now the in-flight sync has been ack'd
-        producerCallback.getValue().onCompletion(null, null);
-        mirrorSourceTask.commit();
-        // We should dispatch the offset sync that was queued but previously not sent to the producer now
-        verify(producer, times(3)).send(any(), any());
-
-        // Ack the latest sync immediately
-        producerCallback.getValue().onCompletion(null, null);
-
-        // Should send sync event
-        recordOffset = 6;
-        metadataOffset = 106;
-        recordMetadata = new RecordMetadata(sourceTopicPartition, metadataOffset, 0, 0, 0, recordPartition);
-        sourceRecord = mirrorSourceTask.convertRecord(new ConsumerRecord<>(topicName, recordPartition, recordOffset, System.currentTimeMillis(), TimestampType.CREATE_TIME, recordKey.length, recordValue.length, recordKey, recordValue, headers, Optional.empty()));
-=======
         doNothing().when(offsetSyncWriter).maybeQueueOffsetSyncs(eq(sourceTopicPartition), eq((long) recordOffset), eq(recordMetadata.offset()));
->>>>>>> 9494bebe
 
         mirrorSourceTask.commitRecord(sourceRecord, recordMetadata);
         // We should have dispatched this sync to the producer
@@ -438,8 +351,10 @@
         for (int i = 0; i < expectedHeaders.size(); i++) {
             Header expectedHeader = expectedHeaders.get(i);
             org.apache.kafka.connect.header.Header taskHeader = taskHeaders.get(i);
-            assertEquals(expectedHeader.key(), taskHeader.key(), "taskHeader's key expected to equal " + taskHeader.key());
-            assertEquals(expectedHeader.value(), taskHeader.value(), "taskHeader's value expected to equal " + taskHeader.value().toString());
+            assertEquals(expectedHeader.key(), taskHeader.key(),
+                    "taskHeader's key expected to equal " + taskHeader.key());
+            assertEquals(expectedHeader.value(), taskHeader.value(),
+                    "taskHeader's value expected to equal " + taskHeader.value().toString());
         }
     }
 }