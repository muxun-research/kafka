--- conflicted
+++ resolved
@@ -18,6 +18,7 @@
 
 import org.apache.kafka.clients.consumer.ConsumerRecord;
 import org.apache.kafka.common.TopicPartition;
+
 import org.junit.jupiter.api.Test;
 
 import java.util.OptionalLong;
@@ -221,25 +222,8 @@
         long iterations = 100;
         long maxStep = Long.MAX_VALUE / iterations;
         // Test a variety of steps (corresponding to the offset.lag.max configuration)
-        for (long step = 1; step < maxStep; step = (step * 2) + 1) {
+        for (long step = 1; step < maxStep; step = (step * 2) + 1)  {
             for (long firstOffset = 0; firstOffset < 30; firstOffset++) {
-<<<<<<< HEAD
-                try (FakeOffsetSyncStore store = new FakeOffsetSyncStore()) {
-                    int lastCount = 1;
-                    store.start();
-                    for (long offset = firstOffset; offset <= iterations; offset += step) {
-                        store.sync(tp, offset, offset);
-                        // Invariant A: the latest sync is present
-                        assertEquals(offset, store.syncFor(tp, 0).upstreamOffset());
-                        // Invariant D: the earliest sync is present
-                        assertEquals(firstOffset, store.syncFor(tp, 63).upstreamOffset());
-                        int count = countDistinctStoredSyncs(store, tp);
-                        int diff = count - lastCount;
-                        assertTrue(diff >= 0, "Store expired too many syncs: " + diff + " after receiving offset " + offset);
-                        lastCount = count;
-                    }
-                }
-=======
                 long finalStep = step;
                 // Generate a stream of consistently spaced syncs
                 // Each new sync should be added to the cache and expire at most one other sync from the cache
@@ -311,7 +295,6 @@
                         "Store expired too many syncs: " + expiredSyncs + " > " + maximumExpirations
                                 + " after receiving offset " + offset);
                 lastCount = count;
->>>>>>> 9494bebe
             }
         }
     }
@@ -346,11 +329,20 @@
                 if (iUpstreamLowerBound < 0) {
                     continue;
                 }
-                assertTrue(iUpstream >= iUpstreamLowerBound, "Invariant C(" + i + "," + j + "): Upstream offset " + iUpstream + " at position " + i + " should be at least " + iUpstreamLowerBound + " (" + jUpstream + " + 2^" + exponent + ")");
+                assertTrue(
+                        iUpstream >= iUpstreamLowerBound,
+                        "Invariant C(" + i + "," + j + "): Upstream offset " + iUpstream + " at position " + i
+                                + " should be at least " + iUpstreamLowerBound
+                                + " (" + jUpstream + " + 2^" + exponent + ")"
+                );
                 long iUpstreamUpperBound = jUpstream + (1L << j) - (1L << i);
                 if (iUpstreamUpperBound < 0)
                     continue;
-                assertTrue(iUpstream <= iUpstreamUpperBound, "Invariant B(" + i + "," + j + "): Upstream offset " + iUpstream + " at position " + i + " should be no greater than " + iUpstreamUpperBound + " (" + jUpstream + " + 2^" + j + " - 2^" + i + ")"
+                assertTrue(
+                        iUpstream <= iUpstreamUpperBound,
+                        "Invariant B(" + i + "," + j + "): Upstream offset " + iUpstream + " at position " + i
+                                + " should be no greater than " + iUpstreamUpperBound
+                                + " (" + jUpstream + " + 2^" + j + " - 2^" + i + ")"
 
                 );
             }
