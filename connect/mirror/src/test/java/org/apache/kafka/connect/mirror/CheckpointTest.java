/*
 * Licensed to the Apache Software Foundation (ASF) under one or more
 * contributor license agreements. See the NOTICE file distributed with
 * this work for additional information regarding copyright ownership.
 * The ASF licenses this file to You under the Apache License, Version 2.0
 * (the "License"); you may not use this file except in compliance with
 * the License. You may obtain a copy of the License at
 *
 *    http://www.apache.org/licenses/LICENSE-2.0
 *
 * Unless required by applicable law or agreed to in writing, software
 * distributed under the License is distributed on an "AS IS" BASIS,
 * WITHOUT WARRANTIES OR CONDITIONS OF ANY KIND, either express or implied.
 * See the License for the specific language governing permissions and
 * limitations under the License.
 */
package org.apache.kafka.connect.mirror;

import org.apache.kafka.clients.consumer.ConsumerRecord;
import org.apache.kafka.common.TopicPartition;
import org.junit.jupiter.api.Test;

import static org.junit.jupiter.api.Assertions.assertEquals;

public class CheckpointTest {

<<<<<<< HEAD
	@Test
	public void testSerde() {
		Checkpoint checkpoint = new Checkpoint("group-1", new TopicPartition("topic-2", 3), 4, 5, "metadata-6");
		byte[] key = checkpoint.recordKey();
		byte[] value = checkpoint.recordValue();
		ConsumerRecord<byte[], byte[]> record = new ConsumerRecord<>("any-topic", 7, 8, key, value);
		Checkpoint deserialized = Checkpoint.deserializeRecord(record);
		assertEquals(checkpoint.consumerGroupId(), deserialized.consumerGroupId());
		assertEquals(checkpoint.topicPartition(), deserialized.topicPartition());
		assertEquals(checkpoint.upstreamOffset(), deserialized.upstreamOffset());
		assertEquals(checkpoint.downstreamOffset(), deserialized.downstreamOffset());
	}
=======
    @Test
    public void testSerde() {
        Checkpoint checkpoint = new Checkpoint("group-1", new TopicPartition("topic-2", 3), 4, 5, "metadata-6");
        byte[] key = checkpoint.recordKey();
        byte[] value = checkpoint.recordValue();
        ConsumerRecord<byte[], byte[]> record = new ConsumerRecord<>("any-topic", 7, 8, key, value);
        Checkpoint deserialized = Checkpoint.deserializeRecord(record);
        assertEquals(checkpoint.consumerGroupId(), deserialized.consumerGroupId(),
                "Failure on checkpoint consumerGroupId serde");
        assertEquals(checkpoint.topicPartition(), deserialized.topicPartition(),
                "Failure on checkpoint topicPartition serde");
        assertEquals(checkpoint.upstreamOffset(), deserialized.upstreamOffset(),
                "Failure on checkpoint upstreamOffset serde");
        assertEquals(checkpoint.downstreamOffset(), deserialized.downstreamOffset(),
                "Failure on checkpoint downstreamOffset serde");
    }
>>>>>>> 15418db6
}<|MERGE_RESOLUTION|>--- conflicted
+++ resolved
@@ -24,20 +24,6 @@
 
 public class CheckpointTest {
 
-<<<<<<< HEAD
-	@Test
-	public void testSerde() {
-		Checkpoint checkpoint = new Checkpoint("group-1", new TopicPartition("topic-2", 3), 4, 5, "metadata-6");
-		byte[] key = checkpoint.recordKey();
-		byte[] value = checkpoint.recordValue();
-		ConsumerRecord<byte[], byte[]> record = new ConsumerRecord<>("any-topic", 7, 8, key, value);
-		Checkpoint deserialized = Checkpoint.deserializeRecord(record);
-		assertEquals(checkpoint.consumerGroupId(), deserialized.consumerGroupId());
-		assertEquals(checkpoint.topicPartition(), deserialized.topicPartition());
-		assertEquals(checkpoint.upstreamOffset(), deserialized.upstreamOffset());
-		assertEquals(checkpoint.downstreamOffset(), deserialized.downstreamOffset());
-	}
-=======
     @Test
     public void testSerde() {
         Checkpoint checkpoint = new Checkpoint("group-1", new TopicPartition("topic-2", 3), 4, 5, "metadata-6");
@@ -45,14 +31,9 @@
         byte[] value = checkpoint.recordValue();
         ConsumerRecord<byte[], byte[]> record = new ConsumerRecord<>("any-topic", 7, 8, key, value);
         Checkpoint deserialized = Checkpoint.deserializeRecord(record);
-        assertEquals(checkpoint.consumerGroupId(), deserialized.consumerGroupId(),
-                "Failure on checkpoint consumerGroupId serde");
-        assertEquals(checkpoint.topicPartition(), deserialized.topicPartition(),
-                "Failure on checkpoint topicPartition serde");
-        assertEquals(checkpoint.upstreamOffset(), deserialized.upstreamOffset(),
-                "Failure on checkpoint upstreamOffset serde");
-        assertEquals(checkpoint.downstreamOffset(), deserialized.downstreamOffset(),
-                "Failure on checkpoint downstreamOffset serde");
+        assertEquals(checkpoint.consumerGroupId(), deserialized.consumerGroupId(), "Failure on checkpoint consumerGroupId serde");
+        assertEquals(checkpoint.topicPartition(), deserialized.topicPartition(), "Failure on checkpoint topicPartition serde");
+        assertEquals(checkpoint.upstreamOffset(), deserialized.upstreamOffset(), "Failure on checkpoint upstreamOffset serde");
+        assertEquals(checkpoint.downstreamOffset(), deserialized.downstreamOffset(), "Failure on checkpoint downstreamOffset serde");
     }
->>>>>>> 15418db6
 }