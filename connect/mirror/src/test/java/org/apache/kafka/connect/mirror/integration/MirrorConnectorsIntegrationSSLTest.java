--- conflicted
+++ resolved
@@ -16,25 +16,13 @@
  */
 package org.apache.kafka.connect.mirror.integration;
 
-<<<<<<< HEAD
-import kafka.server.KafkaConfig$;
-=======
-import java.util.Map;
-import java.util.Properties;
-import java.util.stream.Collectors;
-
 import kafka.server.KafkaConfig;
->>>>>>> 15418db6
 import org.apache.kafka.clients.CommonClientConfigs;
 import org.apache.kafka.common.config.SslConfigs;
 import org.apache.kafka.common.config.types.Password;
 import org.apache.kafka.common.network.Mode;
 import org.apache.kafka.test.TestSslUtils;
 import org.apache.kafka.test.TestUtils;
-<<<<<<< HEAD
-=======
-
->>>>>>> 15418db6
 import org.junit.jupiter.api.BeforeEach;
 import org.junit.jupiter.api.Tag;
 
@@ -48,33 +36,6 @@
 @Tag("integration")
 public class MirrorConnectorsIntegrationSSLTest extends MirrorConnectorsIntegrationBaseTest {
 
-<<<<<<< HEAD
-	@BeforeEach
-	public void startClusters() throws Exception {
-		Map<String, Object> sslConfig = TestSslUtils.createSslConfig(false, true, Mode.SERVER, TestUtils.tempFile(), "testCert");
-		// enable SSL on backup kafka broker
-		backupBrokerProps.put(KafkaConfig$.MODULE$.ListenersProp(), "SSL://localhost:0");
-		backupBrokerProps.put(KafkaConfig$.MODULE$.InterBrokerListenerNameProp(), "SSL");
-		backupBrokerProps.putAll(sslConfig);
-
-		Properties sslProps = new Properties();
-		sslProps.put(SslConfigs.SSL_TRUSTSTORE_LOCATION_CONFIG, sslConfig.get(SslConfigs.SSL_TRUSTSTORE_LOCATION_CONFIG));
-		sslProps.put(SslConfigs.SSL_TRUSTSTORE_PASSWORD_CONFIG, ((Password) sslConfig.get(SslConfigs.SSL_TRUSTSTORE_PASSWORD_CONFIG)).value());
-		sslProps.put(CommonClientConfigs.SECURITY_PROTOCOL_CONFIG, "SSL");
-
-		// set SSL config for kafka connect worker
-		backupWorkerProps.putAll(sslProps.entrySet().stream().collect(Collectors.toMap(
-				e -> String.valueOf(e.getKey()), e -> String.valueOf(e.getValue()))));
-
-		mm2Props.putAll(sslProps.entrySet().stream().collect(Collectors.toMap(
-				e -> BACKUP_CLUSTER_ALIAS + "." + e.getKey(), e -> String.valueOf(e.getValue()))));
-		// set SSL config for producer used by source task in MM2
-		mm2Props.putAll(sslProps.entrySet().stream().collect(Collectors.toMap(
-				e -> BACKUP_CLUSTER_ALIAS + ".producer." + e.getKey(), e -> String.valueOf(e.getValue()))));
-
-		super.startClusters();
-	}
-=======
     @BeforeEach
     public void startClusters() throws Exception {
         Map<String, Object> sslConfig = TestSslUtils.createSslConfig(false, true, Mode.SERVER, TestUtils.tempFile(), "testCert");
@@ -82,23 +43,19 @@
         backupBrokerProps.put(KafkaConfig.ListenersProp(), "SSL://localhost:0");
         backupBrokerProps.put(KafkaConfig.InterBrokerListenerNameProp(), "SSL");
         backupBrokerProps.putAll(sslConfig);
-        
+
         Properties sslProps = new Properties();
         sslProps.put(SslConfigs.SSL_TRUSTSTORE_LOCATION_CONFIG, sslConfig.get(SslConfigs.SSL_TRUSTSTORE_LOCATION_CONFIG));
         sslProps.put(SslConfigs.SSL_TRUSTSTORE_PASSWORD_CONFIG, ((Password) sslConfig.get(SslConfigs.SSL_TRUSTSTORE_PASSWORD_CONFIG)).value());
         sslProps.put(CommonClientConfigs.SECURITY_PROTOCOL_CONFIG, "SSL");
-        
+
         // set SSL config for kafka connect worker
-        backupWorkerProps.putAll(sslProps.entrySet().stream().collect(Collectors.toMap(
-            e -> String.valueOf(e.getKey()), e ->  String.valueOf(e.getValue()))));
-        
-        mm2Props.putAll(sslProps.entrySet().stream().collect(Collectors.toMap(
-            e -> BACKUP_CLUSTER_ALIAS + "." + e.getKey(), e ->  String.valueOf(e.getValue()))));
+        backupWorkerProps.putAll(sslProps.entrySet().stream().collect(Collectors.toMap(e -> String.valueOf(e.getKey()), e -> String.valueOf(e.getValue()))));
+
+        mm2Props.putAll(sslProps.entrySet().stream().collect(Collectors.toMap(e -> BACKUP_CLUSTER_ALIAS + "." + e.getKey(), e -> String.valueOf(e.getValue()))));
         // set SSL config for producer used by source task in MM2
-        mm2Props.putAll(sslProps.entrySet().stream().collect(Collectors.toMap(
-            e -> BACKUP_CLUSTER_ALIAS + ".producer." + e.getKey(), e ->  String.valueOf(e.getValue()))));
-        
+        mm2Props.putAll(sslProps.entrySet().stream().collect(Collectors.toMap(e -> BACKUP_CLUSTER_ALIAS + ".producer." + e.getKey(), e -> String.valueOf(e.getValue()))));
+
         super.startClusters();
     }
->>>>>>> 15418db6
 }
