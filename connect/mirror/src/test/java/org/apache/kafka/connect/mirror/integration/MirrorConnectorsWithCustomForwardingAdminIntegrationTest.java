/*
 * Licensed to the Apache Software Foundation (ASF) under one or more
 * contributor license agreements. See the NOTICE file distributed with
 * this work for additional information regarding copyright ownership.
 * The ASF licenses this file to You under the Apache License, Version 2.0
 * (the "License"); you may not use this file except in compliance with
 * the License. You may obtain a copy of the License at
 *
 *    http://www.apache.org/licenses/LICENSE-2.0
 *
 * Unless required by applicable law or agreed to in writing, software
 * distributed under the License is distributed on an "AS IS" BASIS,
 * WITHOUT WARRANTIES OR CONDITIONS OF ANY KIND, either express or implied.
 * See the License for the specific language governing permissions and
 * limitations under the License.
 */
package org.apache.kafka.connect.mirror.integration;

import org.apache.kafka.clients.admin.Admin;
import org.apache.kafka.clients.admin.NewPartitions;
import org.apache.kafka.common.acl.*;
import org.apache.kafka.common.config.TopicConfig;
import org.apache.kafka.common.config.internals.BrokerSecurityConfigs;
import org.apache.kafka.common.resource.PatternType;
import org.apache.kafka.common.resource.ResourcePattern;
import org.apache.kafka.common.resource.ResourcePatternFilter;
import org.apache.kafka.common.resource.ResourceType;
import org.apache.kafka.connect.mirror.MirrorMakerConfig;
import org.apache.kafka.connect.mirror.clients.admin.FakeForwardingAdminWithLocalMetadata;
import org.apache.kafka.connect.mirror.clients.admin.FakeLocalMetadataStore;
import org.apache.kafka.connect.util.clusters.EmbeddedKafkaCluster;
import org.apache.kafka.network.SocketServerConfigs;
import org.apache.kafka.server.config.KRaftConfigs;
import org.apache.kafka.server.config.ServerConfigs;

import org.junit.jupiter.api.AfterEach;
import org.junit.jupiter.api.BeforeEach;
import org.junit.jupiter.api.Tag;
import org.junit.jupiter.api.Test;

import java.util.*;
import java.util.stream.Collectors;

import static org.apache.kafka.connect.mirror.MirrorConnectorConfig.FORWARDING_ADMIN_CLASS;
import static org.apache.kafka.connect.runtime.ConnectorConfig.*;
import static org.apache.kafka.test.TestUtils.waitForCondition;
import static org.junit.jupiter.api.Assertions.assertEquals;
import static org.junit.jupiter.api.Assertions.assertTrue;

/**
 * Tests MM2 is using provided ForwardingAdmin to create/alter topics, partitions and ACLs.
 */
@Tag("integration")
public class MirrorConnectorsWithCustomForwardingAdminIntegrationTest extends MirrorConnectorsIntegrationBaseTest {

    private static final int TOPIC_ACL_SYNC_DURATION_MS = 30_000;
    private static final int FAKE_LOCAL_METADATA_STORE_SYNC_DURATION_MS = 60_000;

    /*
     * enable ACL on brokers.
     */
    protected static void enableAclAuthorizer(Properties brokerProps) {
<<<<<<< HEAD
        brokerProps.put("authorizer.class.name", "kafka.security.authorizer.AclAuthorizer");
        brokerProps.put("sasl.enabled.mechanisms", "PLAIN");
        brokerProps.put("sasl.mechanism.inter.broker.protocol", "PLAIN");
        brokerProps.put("security.inter.broker.protocol", "SASL_PLAINTEXT");
        brokerProps.put("listeners", "SASL_PLAINTEXT://localhost:0");
        brokerProps.put("listener.name.sasl_plaintext.plain.sasl.jaas.config", "org.apache.kafka.common.security.plain.PlainLoginModule required " + "username=\"super\" " + "password=\"super_pwd\" " + "user_connector=\"connector_pwd\" " + "user_super=\"super_pwd\";");
=======
        brokerProps.put(SocketServerConfigs.LISTENER_SECURITY_PROTOCOL_MAP_CONFIG, "CONTROLLER:SASL_PLAINTEXT,EXTERNAL:SASL_PLAINTEXT");
        brokerProps.put(ServerConfigs.AUTHORIZER_CLASS_NAME_CONFIG, "org.apache.kafka.metadata.authorizer.StandardAuthorizer");
        brokerProps.put(BrokerSecurityConfigs.SASL_ENABLED_MECHANISMS_CONFIG, "PLAIN");
        brokerProps.put(BrokerSecurityConfigs.SASL_MECHANISM_INTER_BROKER_PROTOCOL_CONFIG, "PLAIN");
        brokerProps.put(KRaftConfigs.SASL_MECHANISM_CONTROLLER_PROTOCOL_CONFIG, "PLAIN");
        String listenerSaslJaasConfig = "org.apache.kafka.common.security.plain.PlainLoginModule required "
                + "username=\"super\" "
                + "password=\"super_pwd\" "
                + "user_connector=\"connector_pwd\" "
                + "user_super=\"super_pwd\";";
        brokerProps.put("listener.name.external.plain.sasl.jaas.config", listenerSaslJaasConfig);
        brokerProps.put("listener.name.controller.plain.sasl.jaas.config", listenerSaslJaasConfig);
>>>>>>> 9494bebe
        brokerProps.put("super.users", "User:super");
    }

    /*
     * return superUser auth config.
     */
    protected static Map<String, String> superUserConfig() {
        Map<String, String> superUserClientConfig = new HashMap<>();
        superUserClientConfig.put("sasl.mechanism", "PLAIN");
        superUserClientConfig.put("security.protocol", "SASL_PLAINTEXT");
        superUserClientConfig.put("sasl.jaas.config", "org.apache.kafka.common.security.plain.PlainLoginModule required " + "username=\"super\" " + "password=\"super_pwd\";");
        return superUserClientConfig;
    }

    /*
     * return connect user auth config.
     */
    protected static Map<String, String> connectorUserConfig() {
        Map<String, String> connectUserClientConfig = new HashMap<>();
        connectUserClientConfig.put("sasl.mechanism", "PLAIN");
        connectUserClientConfig.put("security.protocol", "SASL_PLAINTEXT");
        connectUserClientConfig.put("sasl.jaas.config", "org.apache.kafka.common.security.plain.PlainLoginModule required " + "username=\"connector\" " + "password=\"connector_pwd\";");
        return connectUserClientConfig;
    }

    /*
     * delete all acls from the input kafka cluster
     */
    private static void deleteAllACLs(EmbeddedKafkaCluster cluster) throws Exception {
        try (final Admin adminClient = cluster.createAdminClient()) {
            Set<String> topicsToBeDeleted = adminClient.listTopics().names().get();
            List<AclBindingFilter> aclBindingFilters = topicsToBeDeleted.stream().map(topic -> new AclBindingFilter(new ResourcePatternFilter(ResourceType.TOPIC, topic, PatternType.ANY), AccessControlEntryFilter.ANY)).collect(Collectors.toList());
            adminClient.deleteAcls(aclBindingFilters);
        }
    }

    /*
     * retrieve the acl details based on the input cluster for given topic name.
     */
    protected static Collection<AclBinding> getAclBindings(EmbeddedKafkaCluster cluster, String topic) throws Exception {
        try (Admin client = cluster.createAdminClient()) {
            ResourcePatternFilter topicFilter = new ResourcePatternFilter(ResourceType.TOPIC, topic, PatternType.ANY);
            return client.describeAcls(new AclBindingFilter(topicFilter, AccessControlEntryFilter.ANY)).values().get();
        }
    }

    @BeforeEach
    public void startClusters() throws Exception {
        enableAclAuthorizer(primaryBrokerProps);
        additionalPrimaryClusterClientsConfigs.putAll(superUserConfig());
        primaryWorkerProps.putAll(superUserConfig());

        enableAclAuthorizer(backupBrokerProps);
        additionalBackupClusterClientsConfigs.putAll(superUserConfig());
        backupWorkerProps.putAll(superUserConfig());

        HashMap<String, String> additionalConfig = new HashMap<String, String>(superUserConfig()) {{
            put(FORWARDING_ADMIN_CLASS, FakeForwardingAdminWithLocalMetadata.class.getName());
        }};

        superUserConfig().forEach((property, value) -> {
            additionalConfig.put(CONNECTOR_CLIENT_CONSUMER_OVERRIDES_PREFIX + property, value);
            additionalConfig.put(CONNECTOR_CLIENT_PRODUCER_OVERRIDES_PREFIX + property, value);
            additionalConfig.put("consumer." + property, value);
            additionalConfig.put("producer." + property, value);
        });

        connectorUserConfig().forEach((property, value) -> {
            additionalConfig.put("admin." + property, value);
            additionalConfig.put(CONNECTOR_CLIENT_ADMIN_OVERRIDES_PREFIX + property, value);
        });

        startClusters(additionalConfig);

<<<<<<< HEAD
        primary.kafka().createAdminClient().createAcls(Arrays.asList(new AclBinding(new ResourcePattern(ResourceType.TOPIC, "*", PatternType.LITERAL), new AccessControlEntry("User:connector", "*", AclOperation.ALL, AclPermissionType.ALLOW)))).all().get();
        backup.kafka().createAdminClient().createAcls(Arrays.asList(new AclBinding(new ResourcePattern(ResourceType.TOPIC, "*", PatternType.LITERAL), new AccessControlEntry("User:connector", "*", AclOperation.ALL, AclPermissionType.ALLOW)))).all().get();
=======
        try (Admin adminClient = primary.kafka().createAdminClient()) {
            adminClient.createAcls(Collections.singletonList(
                    new AclBinding(
                            new ResourcePattern(ResourceType.TOPIC, "*", PatternType.LITERAL),
                            new AccessControlEntry("User:connector", "*", AclOperation.ALL, AclPermissionType.ALLOW)
                    )
            )).all().get();
        }
        try (Admin adminClient = backup.kafka().createAdminClient()) {
            adminClient.createAcls(Collections.singletonList(
                    new AclBinding(
                            new ResourcePattern(ResourceType.TOPIC, "*", PatternType.LITERAL),
                            new AccessControlEntry("User:connector", "*", AclOperation.ALL, AclPermissionType.ALLOW)
                    )
            )).all().get();
        }
>>>>>>> 9494bebe
    }

    @AfterEach
    public void shutdownClusters() throws Exception {
        deleteAllACLs(primary.kafka());
        deleteAllACLs(backup.kafka());
        FakeLocalMetadataStore.clear();
        super.shutdownClusters();
    }

    @Test
    public void testReplicationIsCreatingTopicsUsingProvidedForwardingAdmin() throws Exception {
        produceMessages(primaryProducer, "test-topic-1");
        produceMessages(backupProducer, "test-topic-1");
        String consumerGroupName = "consumer-group-testReplication";
        Map<String, Object> consumerProps = Collections.singletonMap("group.id", consumerGroupName);
        // warm up consumers before starting the connectors so we don't need to wait for discovery
        warmUpConsumer(consumerProps);

        mm2Config = new MirrorMakerConfig(mm2Props);

        waitUntilMirrorMakerIsRunning(backup, CONNECTOR_LIST, mm2Config, PRIMARY_CLUSTER_ALIAS, BACKUP_CLUSTER_ALIAS);
        waitUntilMirrorMakerIsRunning(primary, CONNECTOR_LIST, mm2Config, BACKUP_CLUSTER_ALIAS, PRIMARY_CLUSTER_ALIAS);

        // make sure the topic is auto-created in the other cluster
        waitForTopicCreated(primary, "backup.test-topic-1");
        waitForTopicCreated(backup, "primary.test-topic-1");
        waitForTopicCreated(primary, "mm2-offset-syncs.backup.internal");
        waitForTopicCreated(primary, "backup.checkpoints.internal");
        waitForTopicCreated(primary, "backup.heartbeats");
        waitForTopicCreated(backup, "mm2-offset-syncs.primary.internal");
        waitForTopicCreated(backup, "primary.checkpoints.internal");
        waitForTopicCreated(backup, "primary.heartbeats");

        // expect to use FakeForwardingAdminWithLocalMetadata to create remote topics and internal topics into local store
        waitForTopicToPersistInFakeLocalMetadataStore("backup.test-topic-1");
        waitForTopicToPersistInFakeLocalMetadataStore("primary.test-topic-1");
        waitForTopicToPersistInFakeLocalMetadataStore("mm2-offset-syncs.backup.internal");
        waitForTopicToPersistInFakeLocalMetadataStore("backup.checkpoints.internal");
        waitForTopicToPersistInFakeLocalMetadataStore("backup.heartbeats");
        waitForTopicToPersistInFakeLocalMetadataStore("mm2-offset-syncs.primary.internal");
        waitForTopicToPersistInFakeLocalMetadataStore("primary.checkpoints.internal");
        waitForTopicToPersistInFakeLocalMetadataStore("primary.heartbeats");
        waitForTopicToPersistInFakeLocalMetadataStore("heartbeats");
    }

    @Test
    public void testCreatePartitionsUseProvidedForwardingAdmin() throws Exception {
        mm2Config = new MirrorMakerConfig(mm2Props);
        produceMessages(backupProducer, "test-topic-1");
        produceMessages(primaryProducer, "test-topic-1");
        String consumerGroupName = "consumer-group-testReplication";
        Map<String, Object> consumerProps = Collections.singletonMap("group.id", consumerGroupName);
        // warm up consumers before starting the connectors so we don't need to wait for discovery
        warmUpConsumer(consumerProps);

        waitUntilMirrorMakerIsRunning(backup, CONNECTOR_LIST, mm2Config, PRIMARY_CLUSTER_ALIAS, BACKUP_CLUSTER_ALIAS);
        waitUntilMirrorMakerIsRunning(primary, CONNECTOR_LIST, mm2Config, BACKUP_CLUSTER_ALIAS, PRIMARY_CLUSTER_ALIAS);

        // make sure the topic is auto-created in the other cluster
        waitForTopicCreated(primary, "backup.test-topic-1");
        waitForTopicCreated(backup, "primary.test-topic-1");

        // make sure to remote topics are created using FakeForwardingAdminWithLocalMetadata
        waitForTopicToPersistInFakeLocalMetadataStore("backup.test-topic-1");
        waitForTopicToPersistInFakeLocalMetadataStore("primary.test-topic-1");

        // increase number of partitions
        Map<String, NewPartitions> newPartitions = Collections.singletonMap("test-topic-1", NewPartitions.increaseTo(NUM_PARTITIONS + 1));
        try (Admin adminClient = primary.kafka().createAdminClient()) {
            adminClient.createPartitions(newPartitions).all().get();
        }

        // make sure partition is created in the other cluster
        waitForTopicPartitionCreated(backup, "primary.test-topic-1", NUM_PARTITIONS + 1);

        // expect to use FakeForwardingAdminWithLocalMetadata to update number of partitions in local store
        waitForTopicConfigPersistInFakeLocalMetaDataStore("primary.test-topic-1", "partitions", String.valueOf(NUM_PARTITIONS + 1));
    }

    @Test
    public void testSyncTopicConfigUseProvidedForwardingAdmin() throws Exception {
        mm2Props.put("sync.topic.configs.enabled", "true");
        mm2Config = new MirrorMakerConfig(mm2Props);
        produceMessages(backupProducer, "test-topic-1");
        produceMessages(primaryProducer, "test-topic-1");
        String consumerGroupName = "consumer-group-testReplication";
        Map<String, Object> consumerProps = Collections.singletonMap("group.id", consumerGroupName);
        // warm up consumers before starting the connectors so we don't need to wait for discovery
        warmUpConsumer(consumerProps);

        waitUntilMirrorMakerIsRunning(primary, CONNECTOR_LIST, mm2Config, BACKUP_CLUSTER_ALIAS, PRIMARY_CLUSTER_ALIAS);
        waitUntilMirrorMakerIsRunning(backup, CONNECTOR_LIST, mm2Config, PRIMARY_CLUSTER_ALIAS, BACKUP_CLUSTER_ALIAS);

        // make sure the topic is auto-created in the other cluster
        waitForTopicCreated(primary, "backup.test-topic-1");
        waitForTopicCreated(backup, "primary.test-topic-1");

        // make sure the topic config is synced into the other cluster
        assertEquals(TopicConfig.CLEANUP_POLICY_COMPACT, getTopicConfig(backup.kafka(), "primary.test-topic-1", TopicConfig.CLEANUP_POLICY_CONFIG), "topic config was synced");

        // expect to use FakeForwardingAdminWithLocalMetadata to create remote topics into local store
        waitForTopicToPersistInFakeLocalMetadataStore("backup.test-topic-1");
        waitForTopicToPersistInFakeLocalMetadataStore("primary.test-topic-1");

        // expect to use FakeForwardingAdminWithLocalMetadata to update topic config in local store
        waitForTopicConfigPersistInFakeLocalMetaDataStore("primary.test-topic-1", TopicConfig.CLEANUP_POLICY_CONFIG, TopicConfig.CLEANUP_POLICY_COMPACT);
    }

    @Test
    public void testSyncTopicACLsUseProvidedForwardingAdmin() throws Exception {
        mm2Props.put("sync.topic.acls.enabled", "true");
        mm2Props.put("sync.topic.acls.interval.seconds", "1");
        mm2Config = new MirrorMakerConfig(mm2Props);
<<<<<<< HEAD
        List<AclBinding> aclBindings = Arrays.asList(new AclBinding(new ResourcePattern(ResourceType.TOPIC, "test-topic-1", PatternType.LITERAL), new AccessControlEntry("User:dummy", "*", AclOperation.DESCRIBE, AclPermissionType.ALLOW)));
        primary.kafka().createAdminClient().createAcls(aclBindings).all().get();
        backup.kafka().createAdminClient().createAcls(aclBindings).all().get();
=======
        List<AclBinding> aclBindings = Collections.singletonList(
                new AclBinding(
                        new ResourcePattern(ResourceType.TOPIC, "test-topic-1", PatternType.LITERAL),
                        new AccessControlEntry("User:dummy", "*", AclOperation.DESCRIBE, AclPermissionType.ALLOW)
                )
        );
        try (Admin adminClient = primary.kafka().createAdminClient()) {
            adminClient.createAcls(aclBindings).all().get();
        }
        try (Admin adminClient = backup.kafka().createAdminClient()) {
            adminClient.createAcls(aclBindings).all().get();
        }
>>>>>>> 9494bebe

        waitUntilMirrorMakerIsRunning(primary, CONNECTOR_LIST, mm2Config, BACKUP_CLUSTER_ALIAS, PRIMARY_CLUSTER_ALIAS);
        waitUntilMirrorMakerIsRunning(backup, CONNECTOR_LIST, mm2Config, PRIMARY_CLUSTER_ALIAS, BACKUP_CLUSTER_ALIAS);

        // make sure the topic is auto-created in the other cluster
        waitForTopicCreated(primary, "backup.test-topic-1");
        waitForTopicCreated(backup, "primary.test-topic-1");

        // expect to use FakeForwardingAdminWithLocalMetadata to update topic ACLs on remote cluster
        AclBinding expectedACLOnBackupCluster = new AclBinding(new ResourcePattern(ResourceType.TOPIC, "primary.test-topic-1", PatternType.LITERAL), new AccessControlEntry("User:dummy", "*", AclOperation.DESCRIBE, AclPermissionType.ALLOW));
        AclBinding expectedACLOnPrimaryCluster = new AclBinding(new ResourcePattern(ResourceType.TOPIC, "backup.test-topic-1", PatternType.LITERAL), new AccessControlEntry("User:dummy", "*", AclOperation.DESCRIBE, AclPermissionType.ALLOW));

        // In some rare cases replica topics are created before ACLs are synced, so retry logic is necessary
        waitForCondition(
                () -> {
                    assertTrue(getAclBindings(backup.kafka(), "primary.test-topic-1").contains(expectedACLOnBackupCluster), "topic ACLs are not synced on backup cluster");
                    assertTrue(getAclBindings(primary.kafka(), "backup.test-topic-1").contains(expectedACLOnPrimaryCluster), "topic ACLs are not synced on primary cluster");
                    return true;
                },
                TOPIC_ACL_SYNC_DURATION_MS,
                "Topic ACLs were not synced in time"
        );

        // expect to use FakeForwardingAdminWithLocalMetadata to update topic ACLs in FakeLocalMetadataStore.allAcls
        assertTrue(FakeLocalMetadataStore.aclBindings("dummy").containsAll(Arrays.asList(expectedACLOnBackupCluster, expectedACLOnPrimaryCluster)));
    }

    void waitForTopicToPersistInFakeLocalMetadataStore(String topicName) throws InterruptedException {
<<<<<<< HEAD
        waitForCondition(() -> {
            return FakeLocalMetadataStore.containsTopic(topicName);
        }, FAKE_LOCAL_METADATA_STORE_SYNC_DURATION_MS, "Topic: " + topicName + " didn't get created in the FakeLocalMetadataStore");
    }

    void waitForTopicConfigPersistInFakeLocalMetaDataStore(String topicName, String configName, String expectedConfigValue) throws InterruptedException {
        waitForCondition(() -> {
            return FakeLocalMetadataStore.topicConfig(topicName).getOrDefault(configName, "").equals(expectedConfigValue);
        }, FAKE_LOCAL_METADATA_STORE_SYNC_DURATION_MS, "Topic: " + topicName + "'s configs don't have " + configName + ":" + expectedConfigValue);
=======
        waitForCondition(() -> FakeLocalMetadataStore.containsTopic(topicName), FAKE_LOCAL_METADATA_STORE_SYNC_DURATION_MS,
            "Topic: " + topicName + " didn't get created in the FakeLocalMetadataStore"
        );
    }

    void waitForTopicConfigPersistInFakeLocalMetaDataStore(String topicName, String configName, String expectedConfigValue) throws InterruptedException {
        waitForCondition(() -> FakeLocalMetadataStore.topicConfig(topicName).getOrDefault(configName, "").equals(expectedConfigValue), FAKE_LOCAL_METADATA_STORE_SYNC_DURATION_MS,
            "Topic: " + topicName + "'s configs don't have " + configName + ":" + expectedConfigValue
        );
>>>>>>> 9494bebe
    }
}<|MERGE_RESOLUTION|>--- conflicted
+++ resolved
@@ -18,7 +18,12 @@
 
 import org.apache.kafka.clients.admin.Admin;
 import org.apache.kafka.clients.admin.NewPartitions;
-import org.apache.kafka.common.acl.*;
+import org.apache.kafka.common.acl.AccessControlEntry;
+import org.apache.kafka.common.acl.AccessControlEntryFilter;
+import org.apache.kafka.common.acl.AclBinding;
+import org.apache.kafka.common.acl.AclBindingFilter;
+import org.apache.kafka.common.acl.AclOperation;
+import org.apache.kafka.common.acl.AclPermissionType;
 import org.apache.kafka.common.config.TopicConfig;
 import org.apache.kafka.common.config.internals.BrokerSecurityConfigs;
 import org.apache.kafka.common.resource.PatternType;
@@ -38,11 +43,20 @@
 import org.junit.jupiter.api.Tag;
 import org.junit.jupiter.api.Test;
 
-import java.util.*;
+import java.util.Arrays;
+import java.util.Collection;
+import java.util.Collections;
+import java.util.HashMap;
+import java.util.List;
+import java.util.Map;
+import java.util.Properties;
+import java.util.Set;
 import java.util.stream.Collectors;
 
 import static org.apache.kafka.connect.mirror.MirrorConnectorConfig.FORWARDING_ADMIN_CLASS;
-import static org.apache.kafka.connect.runtime.ConnectorConfig.*;
+import static org.apache.kafka.connect.runtime.ConnectorConfig.CONNECTOR_CLIENT_ADMIN_OVERRIDES_PREFIX;
+import static org.apache.kafka.connect.runtime.ConnectorConfig.CONNECTOR_CLIENT_CONSUMER_OVERRIDES_PREFIX;
+import static org.apache.kafka.connect.runtime.ConnectorConfig.CONNECTOR_CLIENT_PRODUCER_OVERRIDES_PREFIX;
 import static org.apache.kafka.test.TestUtils.waitForCondition;
 import static org.junit.jupiter.api.Assertions.assertEquals;
 import static org.junit.jupiter.api.Assertions.assertTrue;
@@ -60,14 +74,6 @@
      * enable ACL on brokers.
      */
     protected static void enableAclAuthorizer(Properties brokerProps) {
-<<<<<<< HEAD
-        brokerProps.put("authorizer.class.name", "kafka.security.authorizer.AclAuthorizer");
-        brokerProps.put("sasl.enabled.mechanisms", "PLAIN");
-        brokerProps.put("sasl.mechanism.inter.broker.protocol", "PLAIN");
-        brokerProps.put("security.inter.broker.protocol", "SASL_PLAINTEXT");
-        brokerProps.put("listeners", "SASL_PLAINTEXT://localhost:0");
-        brokerProps.put("listener.name.sasl_plaintext.plain.sasl.jaas.config", "org.apache.kafka.common.security.plain.PlainLoginModule required " + "username=\"super\" " + "password=\"super_pwd\" " + "user_connector=\"connector_pwd\" " + "user_super=\"super_pwd\";");
-=======
         brokerProps.put(SocketServerConfigs.LISTENER_SECURITY_PROTOCOL_MAP_CONFIG, "CONTROLLER:SASL_PLAINTEXT,EXTERNAL:SASL_PLAINTEXT");
         brokerProps.put(ServerConfigs.AUTHORIZER_CLASS_NAME_CONFIG, "org.apache.kafka.metadata.authorizer.StandardAuthorizer");
         brokerProps.put(BrokerSecurityConfigs.SASL_ENABLED_MECHANISMS_CONFIG, "PLAIN");
@@ -80,7 +86,6 @@
                 + "user_super=\"super_pwd\";";
         brokerProps.put("listener.name.external.plain.sasl.jaas.config", listenerSaslJaasConfig);
         brokerProps.put("listener.name.controller.plain.sasl.jaas.config", listenerSaslJaasConfig);
->>>>>>> 9494bebe
         brokerProps.put("super.users", "User:super");
     }
 
@@ -91,7 +96,10 @@
         Map<String, String> superUserClientConfig = new HashMap<>();
         superUserClientConfig.put("sasl.mechanism", "PLAIN");
         superUserClientConfig.put("security.protocol", "SASL_PLAINTEXT");
-        superUserClientConfig.put("sasl.jaas.config", "org.apache.kafka.common.security.plain.PlainLoginModule required " + "username=\"super\" " + "password=\"super_pwd\";");
+        superUserClientConfig.put("sasl.jaas.config",
+                "org.apache.kafka.common.security.plain.PlainLoginModule required "
+                        + "username=\"super\" "
+                        + "password=\"super_pwd\";");
         return superUserClientConfig;
     }
 
@@ -102,7 +110,10 @@
         Map<String, String> connectUserClientConfig = new HashMap<>();
         connectUserClientConfig.put("sasl.mechanism", "PLAIN");
         connectUserClientConfig.put("security.protocol", "SASL_PLAINTEXT");
-        connectUserClientConfig.put("sasl.jaas.config", "org.apache.kafka.common.security.plain.PlainLoginModule required " + "username=\"connector\" " + "password=\"connector_pwd\";");
+        connectUserClientConfig.put("sasl.jaas.config",
+                "org.apache.kafka.common.security.plain.PlainLoginModule required "
+                        + "username=\"connector\" "
+                        + "password=\"connector_pwd\";");
         return connectUserClientConfig;
     }
 
@@ -112,7 +123,11 @@
     private static void deleteAllACLs(EmbeddedKafkaCluster cluster) throws Exception {
         try (final Admin adminClient = cluster.createAdminClient()) {
             Set<String> topicsToBeDeleted = adminClient.listTopics().names().get();
-            List<AclBindingFilter> aclBindingFilters = topicsToBeDeleted.stream().map(topic -> new AclBindingFilter(new ResourcePatternFilter(ResourceType.TOPIC, topic, PatternType.ANY), AccessControlEntryFilter.ANY)).collect(Collectors.toList());
+            List<AclBindingFilter> aclBindingFilters = topicsToBeDeleted.stream().map(topic -> new AclBindingFilter(
+                            new ResourcePatternFilter(ResourceType.TOPIC, topic, PatternType.ANY),
+                            AccessControlEntryFilter.ANY
+                    )
+            ).collect(Collectors.toList());
             adminClient.deleteAcls(aclBindingFilters);
         }
     }
@@ -122,7 +137,8 @@
      */
     protected static Collection<AclBinding> getAclBindings(EmbeddedKafkaCluster cluster, String topic) throws Exception {
         try (Admin client = cluster.createAdminClient()) {
-            ResourcePatternFilter topicFilter = new ResourcePatternFilter(ResourceType.TOPIC, topic, PatternType.ANY);
+            ResourcePatternFilter topicFilter = new ResourcePatternFilter(ResourceType.TOPIC,
+                    topic, PatternType.ANY);
             return client.describeAcls(new AclBindingFilter(topicFilter, AccessControlEntryFilter.ANY)).values().get();
         }
     }
@@ -138,8 +154,8 @@
         backupWorkerProps.putAll(superUserConfig());
 
         HashMap<String, String> additionalConfig = new HashMap<String, String>(superUserConfig()) {{
-            put(FORWARDING_ADMIN_CLASS, FakeForwardingAdminWithLocalMetadata.class.getName());
-        }};
+                put(FORWARDING_ADMIN_CLASS, FakeForwardingAdminWithLocalMetadata.class.getName());
+            }};
 
         superUserConfig().forEach((property, value) -> {
             additionalConfig.put(CONNECTOR_CLIENT_CONSUMER_OVERRIDES_PREFIX + property, value);
@@ -155,10 +171,6 @@
 
         startClusters(additionalConfig);
 
-<<<<<<< HEAD
-        primary.kafka().createAdminClient().createAcls(Arrays.asList(new AclBinding(new ResourcePattern(ResourceType.TOPIC, "*", PatternType.LITERAL), new AccessControlEntry("User:connector", "*", AclOperation.ALL, AclPermissionType.ALLOW)))).all().get();
-        backup.kafka().createAdminClient().createAcls(Arrays.asList(new AclBinding(new ResourcePattern(ResourceType.TOPIC, "*", PatternType.LITERAL), new AccessControlEntry("User:connector", "*", AclOperation.ALL, AclPermissionType.ALLOW)))).all().get();
-=======
         try (Admin adminClient = primary.kafka().createAdminClient()) {
             adminClient.createAcls(Collections.singletonList(
                     new AclBinding(
@@ -175,7 +187,6 @@
                     )
             )).all().get();
         }
->>>>>>> 9494bebe
     }
 
     @AfterEach
@@ -275,7 +286,8 @@
         waitForTopicCreated(backup, "primary.test-topic-1");
 
         // make sure the topic config is synced into the other cluster
-        assertEquals(TopicConfig.CLEANUP_POLICY_COMPACT, getTopicConfig(backup.kafka(), "primary.test-topic-1", TopicConfig.CLEANUP_POLICY_CONFIG), "topic config was synced");
+        assertEquals(TopicConfig.CLEANUP_POLICY_COMPACT, getTopicConfig(backup.kafka(), "primary.test-topic-1", TopicConfig.CLEANUP_POLICY_CONFIG),
+            "topic config was synced");
 
         // expect to use FakeForwardingAdminWithLocalMetadata to create remote topics into local store
         waitForTopicToPersistInFakeLocalMetadataStore("backup.test-topic-1");
@@ -290,11 +302,6 @@
         mm2Props.put("sync.topic.acls.enabled", "true");
         mm2Props.put("sync.topic.acls.interval.seconds", "1");
         mm2Config = new MirrorMakerConfig(mm2Props);
-<<<<<<< HEAD
-        List<AclBinding> aclBindings = Arrays.asList(new AclBinding(new ResourcePattern(ResourceType.TOPIC, "test-topic-1", PatternType.LITERAL), new AccessControlEntry("User:dummy", "*", AclOperation.DESCRIBE, AclPermissionType.ALLOW)));
-        primary.kafka().createAdminClient().createAcls(aclBindings).all().get();
-        backup.kafka().createAdminClient().createAcls(aclBindings).all().get();
-=======
         List<AclBinding> aclBindings = Collections.singletonList(
                 new AclBinding(
                         new ResourcePattern(ResourceType.TOPIC, "test-topic-1", PatternType.LITERAL),
@@ -307,7 +314,6 @@
         try (Admin adminClient = backup.kafka().createAdminClient()) {
             adminClient.createAcls(aclBindings).all().get();
         }
->>>>>>> 9494bebe
 
         waitUntilMirrorMakerIsRunning(primary, CONNECTOR_LIST, mm2Config, BACKUP_CLUSTER_ALIAS, PRIMARY_CLUSTER_ALIAS);
         waitUntilMirrorMakerIsRunning(backup, CONNECTOR_LIST, mm2Config, PRIMARY_CLUSTER_ALIAS, BACKUP_CLUSTER_ALIAS);
@@ -317,8 +323,14 @@
         waitForTopicCreated(backup, "primary.test-topic-1");
 
         // expect to use FakeForwardingAdminWithLocalMetadata to update topic ACLs on remote cluster
-        AclBinding expectedACLOnBackupCluster = new AclBinding(new ResourcePattern(ResourceType.TOPIC, "primary.test-topic-1", PatternType.LITERAL), new AccessControlEntry("User:dummy", "*", AclOperation.DESCRIBE, AclPermissionType.ALLOW));
-        AclBinding expectedACLOnPrimaryCluster = new AclBinding(new ResourcePattern(ResourceType.TOPIC, "backup.test-topic-1", PatternType.LITERAL), new AccessControlEntry("User:dummy", "*", AclOperation.DESCRIBE, AclPermissionType.ALLOW));
+        AclBinding expectedACLOnBackupCluster = new AclBinding(
+                new ResourcePattern(ResourceType.TOPIC, "primary.test-topic-1", PatternType.LITERAL),
+                new AccessControlEntry("User:dummy", "*", AclOperation.DESCRIBE, AclPermissionType.ALLOW)
+        );
+        AclBinding expectedACLOnPrimaryCluster = new AclBinding(
+                new ResourcePattern(ResourceType.TOPIC, "backup.test-topic-1", PatternType.LITERAL),
+                new AccessControlEntry("User:dummy", "*", AclOperation.DESCRIBE, AclPermissionType.ALLOW)
+        );
 
         // In some rare cases replica topics are created before ACLs are synced, so retry logic is necessary
         waitForCondition(
@@ -336,17 +348,6 @@
     }
 
     void waitForTopicToPersistInFakeLocalMetadataStore(String topicName) throws InterruptedException {
-<<<<<<< HEAD
-        waitForCondition(() -> {
-            return FakeLocalMetadataStore.containsTopic(topicName);
-        }, FAKE_LOCAL_METADATA_STORE_SYNC_DURATION_MS, "Topic: " + topicName + " didn't get created in the FakeLocalMetadataStore");
-    }
-
-    void waitForTopicConfigPersistInFakeLocalMetaDataStore(String topicName, String configName, String expectedConfigValue) throws InterruptedException {
-        waitForCondition(() -> {
-            return FakeLocalMetadataStore.topicConfig(topicName).getOrDefault(configName, "").equals(expectedConfigValue);
-        }, FAKE_LOCAL_METADATA_STORE_SYNC_DURATION_MS, "Topic: " + topicName + "'s configs don't have " + configName + ":" + expectedConfigValue);
-=======
         waitForCondition(() -> FakeLocalMetadataStore.containsTopic(topicName), FAKE_LOCAL_METADATA_STORE_SYNC_DURATION_MS,
             "Topic: " + topicName + " didn't get created in the FakeLocalMetadataStore"
         );
@@ -356,6 +357,5 @@
         waitForCondition(() -> FakeLocalMetadataStore.topicConfig(topicName).getOrDefault(configName, "").equals(expectedConfigValue), FAKE_LOCAL_METADATA_STORE_SYNC_DURATION_MS,
             "Topic: " + topicName + "'s configs don't have " + configName + ":" + expectedConfigValue
         );
->>>>>>> 9494bebe
     }
 }