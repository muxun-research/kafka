--- conflicted
+++ resolved
@@ -16,45 +16,23 @@
  */
 package org.apache.kafka.connect.mirror.integration;
 
-import org.apache.kafka.clients.admin.Admin;
-import org.apache.kafka.clients.admin.AdminClientConfig;
-import org.apache.kafka.clients.admin.AlterConfigOp;
-import org.apache.kafka.clients.admin.Config;
-import org.apache.kafka.clients.admin.ConfigEntry;
-import org.apache.kafka.clients.admin.DescribeConfigsResult;
-import org.apache.kafka.clients.admin.ListOffsetsResult;
-import org.apache.kafka.clients.admin.OffsetSpec;
+import org.apache.kafka.clients.admin.*;
 import org.apache.kafka.clients.consumer.Consumer;
 import org.apache.kafka.clients.consumer.ConsumerRecord;
 import org.apache.kafka.clients.consumer.ConsumerRecords;
 import org.apache.kafka.clients.consumer.OffsetAndMetadata;
-<<<<<<< HEAD
+import org.apache.kafka.clients.producer.Producer;
+import org.apache.kafka.clients.producer.ProducerRecord;
+import org.apache.kafka.clients.producer.RecordMetadata;
 import org.apache.kafka.common.TopicPartition;
 import org.apache.kafka.common.config.ConfigResource;
 import org.apache.kafka.common.config.TopicConfig;
 import org.apache.kafka.common.utils.Exit;
-import org.apache.kafka.connect.connector.Connector;
-import org.apache.kafka.connect.mirror.MirrorCheckpointConnector;
-=======
-import org.apache.kafka.clients.producer.Producer;
-import org.apache.kafka.clients.producer.ProducerRecord;
-import org.apache.kafka.clients.producer.RecordMetadata;
-import org.apache.kafka.common.config.ConfigResource;
-import org.apache.kafka.common.config.TopicConfig;
-import org.apache.kafka.common.utils.Exit;
-import org.apache.kafka.common.TopicPartition;
 import org.apache.kafka.common.utils.Time;
 import org.apache.kafka.common.utils.Timer;
 import org.apache.kafka.common.utils.Utils;
 import org.apache.kafka.connect.connector.Connector;
-import org.apache.kafka.connect.mirror.DefaultConfigPropertyFilter;
->>>>>>> 15418db6
-import org.apache.kafka.connect.mirror.MirrorClient;
-import org.apache.kafka.connect.mirror.MirrorHeartbeatConnector;
-import org.apache.kafka.connect.mirror.MirrorMakerConfig;
-import org.apache.kafka.connect.mirror.MirrorSourceConnector;
-import org.apache.kafka.connect.mirror.SourceAndTarget;
-<<<<<<< HEAD
+import org.apache.kafka.connect.mirror.*;
 import org.apache.kafka.connect.util.clusters.EmbeddedConnectCluster;
 import org.apache.kafka.connect.util.clusters.EmbeddedKafkaCluster;
 import org.apache.kafka.connect.util.clusters.UngracefulShutdownException;
@@ -64,25 +42,9 @@
 import org.junit.jupiter.api.Test;
 import org.slf4j.Logger;
 import org.slf4j.LoggerFactory;
-=======
-import org.apache.kafka.connect.mirror.Checkpoint;
-import org.apache.kafka.connect.mirror.MirrorCheckpointConnector;
-import org.apache.kafka.connect.mirror.TestUtils;
-import org.apache.kafka.connect.util.clusters.EmbeddedConnectCluster;
-import org.apache.kafka.connect.util.clusters.EmbeddedKafkaCluster;
-import org.apache.kafka.connect.util.clusters.UngracefulShutdownException;
->>>>>>> 15418db6
 
 import java.time.Duration;
-import java.util.ArrayList;
-import java.util.Arrays;
-import java.util.Collection;
-import java.util.Collections;
-import java.util.HashMap;
-import java.util.List;
-import java.util.Map;
-import java.util.Properties;
-import java.util.Set;
+import java.util.*;
 import java.util.concurrent.ExecutionException;
 import java.util.concurrent.Future;
 import java.util.concurrent.TimeUnit;
@@ -92,27 +54,8 @@
 import java.util.function.Function;
 import java.util.stream.Collectors;
 
-<<<<<<< HEAD
-import static org.apache.kafka.connect.mirror.TestUtils.generateRecords;
 import static org.apache.kafka.test.TestUtils.waitForCondition;
-import static org.junit.jupiter.api.Assertions.assertEquals;
-import static org.junit.jupiter.api.Assertions.assertNotNull;
-import static org.junit.jupiter.api.Assertions.assertTrue;
-=======
-import org.junit.jupiter.api.Tag;
-import org.slf4j.Logger;
-import org.slf4j.LoggerFactory;
-
-import static org.apache.kafka.test.TestUtils.waitForCondition;
-import static org.junit.jupiter.api.Assertions.assertEquals;
-import static org.junit.jupiter.api.Assertions.assertNotEquals;
-import static org.junit.jupiter.api.Assertions.assertFalse;
-import static org.junit.jupiter.api.Assertions.assertTrue;
-import static org.junit.jupiter.api.Assertions.assertNotNull;
-import org.junit.jupiter.api.Test;
-import org.junit.jupiter.api.AfterEach;
-import org.junit.jupiter.api.BeforeEach;
->>>>>>> 15418db6
+import static org.junit.jupiter.api.Assertions.*;
 
 /**
  * Tests MM2 replication and failover/failback logic.
@@ -123,562 +66,9 @@
  * between clusters during this failover and failback.
  */
 @Tag("integration")
-<<<<<<< HEAD
-public abstract class MirrorConnectorsIntegrationBaseTest {
-	private static final Logger log = LoggerFactory.getLogger(MirrorConnectorsIntegrationBaseTest.class);
-
-	private static final int NUM_RECORDS_PER_PARTITION = 10;
-	private static final int NUM_PARTITIONS = 10;
-	private static final int NUM_RECORDS_PRODUCED = NUM_PARTITIONS * NUM_RECORDS_PER_PARTITION;
-	private static final int RECORD_TRANSFER_DURATION_MS = 30_000;
-	private static final int CHECKPOINT_DURATION_MS = 20_000;
-	private static final int RECORD_CONSUME_DURATION_MS = 20_000;
-	private static final int OFFSET_SYNC_DURATION_MS = 30_000;
-	private static final int TOPIC_SYNC_DURATION_MS = 30_000;
-	private static final int NUM_WORKERS = 3;
-	private static final Duration CONSUMER_POLL_TIMEOUT_MS = Duration.ofMillis(500);
-	protected static final String PRIMARY_CLUSTER_ALIAS = "primary";
-	protected static final String BACKUP_CLUSTER_ALIAS = "backup";
-	private static final List<Class<? extends Connector>> CONNECTOR_LIST =
-			Arrays.asList(MirrorSourceConnector.class, MirrorCheckpointConnector.class, MirrorHeartbeatConnector.class);
-
-	private volatile boolean shuttingDown;
-	protected Map<String, String> mm2Props = new HashMap<>();
-	private MirrorMakerConfig mm2Config;
-	private EmbeddedConnectCluster primary;
-	private EmbeddedConnectCluster backup;
-
-	private Exit.Procedure exitProcedure;
-	private Exit.Procedure haltProcedure;
-
-	protected Properties primaryBrokerProps = new Properties();
-	protected Properties backupBrokerProps = new Properties();
-	protected Map<String, String> primaryWorkerProps = new HashMap<>();
-	protected Map<String, String> backupWorkerProps = new HashMap<>();
-
-	@BeforeEach
-	public void startClusters() throws Exception {
-		shuttingDown = false;
-		exitProcedure = (code, message) -> {
-			if (shuttingDown) {
-				// ignore this since we're shutting down Connect and Kafka and timing isn't always great
-				return;
-			}
-			if (code != 0) {
-				String exitMessage = "Abrupt service exit with code " + code + " and message " + message;
-				log.warn(exitMessage);
-				throw new UngracefulShutdownException(exitMessage);
-			}
-		};
-		haltProcedure = (code, message) -> {
-			if (shuttingDown) {
-				// ignore this since we're shutting down Connect and Kafka and timing isn't always great
-				return;
-			}
-			if (code != 0) {
-				String haltMessage = "Abrupt service halt with code " + code + " and message " + message;
-				log.warn(haltMessage);
-				throw new UngracefulShutdownException(haltMessage);
-			}
-		};
-		// Override the exit and halt procedure that Connect and Kafka will use. For these integration tests,
-		// we don't want to exit the JVM and instead simply want to fail the test
-		Exit.setExitProcedure(exitProcedure);
-		Exit.setHaltProcedure(haltProcedure);
-
-		primaryBrokerProps.put("auto.create.topics.enable", "false");
-		backupBrokerProps.put("auto.create.topics.enable", "false");
-
-		mm2Props.putAll(basicMM2Config());
-
-		mm2Config = new MirrorMakerConfig(mm2Props);
-		primaryWorkerProps = mm2Config.workerConfig(new SourceAndTarget(BACKUP_CLUSTER_ALIAS, PRIMARY_CLUSTER_ALIAS));
-		backupWorkerProps.putAll(mm2Config.workerConfig(new SourceAndTarget(PRIMARY_CLUSTER_ALIAS, BACKUP_CLUSTER_ALIAS)));
-
-		primary = new EmbeddedConnectCluster.Builder()
-				.name(PRIMARY_CLUSTER_ALIAS + "-connect-cluster")
-				.numWorkers(NUM_WORKERS)
-				.numBrokers(1)
-				.brokerProps(primaryBrokerProps)
-				.workerProps(primaryWorkerProps)
-				.maskExitProcedures(false)
-				.build();
-
-		backup = new EmbeddedConnectCluster.Builder()
-				.name(BACKUP_CLUSTER_ALIAS + "-connect-cluster")
-				.numWorkers(NUM_WORKERS)
-				.numBrokers(1)
-				.brokerProps(backupBrokerProps)
-				.workerProps(backupWorkerProps)
-				.maskExitProcedures(false)
-				.build();
-
-		primary.start();
-		primary.assertions().assertAtLeastNumWorkersAreUp(NUM_WORKERS,
-				"Workers of " + PRIMARY_CLUSTER_ALIAS + "-connect-cluster did not start in time.");
-
-		backup.start();
-		backup.assertions().assertAtLeastNumWorkersAreUp(NUM_WORKERS,
-				"Workers of " + BACKUP_CLUSTER_ALIAS + "-connect-cluster did not start in time.");
-
-		createTopics();
-
-		warmUpConsumer(Collections.singletonMap("group.id", "consumer-group-dummy"));
-
-		log.info(PRIMARY_CLUSTER_ALIAS + " REST service: {}", primary.endpointForResource("connectors"));
-		log.info(BACKUP_CLUSTER_ALIAS + " REST service: {}", backup.endpointForResource("connectors"));
-		log.info(PRIMARY_CLUSTER_ALIAS + " brokers: {}", primary.kafka().bootstrapServers());
-		log.info(BACKUP_CLUSTER_ALIAS + " brokers: {}", backup.kafka().bootstrapServers());
-
-		// now that the brokers are running, we can finish setting up the Connectors
-		mm2Props.put(PRIMARY_CLUSTER_ALIAS + ".bootstrap.servers", primary.kafka().bootstrapServers());
-		mm2Props.put(BACKUP_CLUSTER_ALIAS + ".bootstrap.servers", backup.kafka().bootstrapServers());
-	}
-
-	@AfterEach
-	public void shutdownClusters() throws Exception {
-		try {
-			for (String x : primary.connectors()) {
-				primary.deleteConnector(x);
-			}
-			for (String x : backup.connectors()) {
-				backup.deleteConnector(x);
-			}
-			deleteAllTopics(primary.kafka());
-			deleteAllTopics(backup.kafka());
-		} finally {
-			shuttingDown = true;
-			try {
-				try {
-					primary.stop();
-				} finally {
-					backup.stop();
-				}
-			} finally {
-				Exit.resetExitProcedure();
-				Exit.resetHaltProcedure();
-			}
-		}
-	}
-
-	@Test
-	public void testReplication() throws Exception {
-		produceMessages(primary, "test-topic-1");
-		produceMessages(backup, "test-topic-1");
-		String consumerGroupName = "consumer-group-testReplication";
-		Map<String, Object> consumerProps = new HashMap<String, Object>() {{
-			put("group.id", consumerGroupName);
-			put("auto.offset.reset", "latest");
-		}};
-		// warm up consumers before starting the connectors so we don't need to wait for discovery
-		warmUpConsumer(consumerProps);
-
-		mm2Config = new MirrorMakerConfig(mm2Props);
-
-		waitUntilMirrorMakerIsRunning(backup, CONNECTOR_LIST, mm2Config, PRIMARY_CLUSTER_ALIAS, BACKUP_CLUSTER_ALIAS);
-		waitUntilMirrorMakerIsRunning(primary, CONNECTOR_LIST, mm2Config, BACKUP_CLUSTER_ALIAS, PRIMARY_CLUSTER_ALIAS);
-
-		MirrorClient primaryClient = new MirrorClient(mm2Config.clientConfig(PRIMARY_CLUSTER_ALIAS));
-		MirrorClient backupClient = new MirrorClient(mm2Config.clientConfig(BACKUP_CLUSTER_ALIAS));
-
-		// make sure the topic is auto-created in the other cluster
-		waitForTopicCreated(primary, "backup.test-topic-1");
-		waitForTopicCreated(backup, "primary.test-topic-1");
-		assertEquals(TopicConfig.CLEANUP_POLICY_COMPACT, getTopicConfig(backup.kafka(), "primary.test-topic-1", TopicConfig.CLEANUP_POLICY_CONFIG),
-				"topic config was not synced");
-
-		assertEquals(NUM_RECORDS_PRODUCED, primary.kafka().consume(NUM_RECORDS_PRODUCED, RECORD_TRANSFER_DURATION_MS, "test-topic-1").count(),
-				"Records were not produced to primary cluster.");
-		assertEquals(NUM_RECORDS_PRODUCED, backup.kafka().consume(NUM_RECORDS_PRODUCED, RECORD_TRANSFER_DURATION_MS, "primary.test-topic-1").count(),
-				"Records were not replicated to backup cluster.");
-		assertEquals(NUM_RECORDS_PRODUCED, backup.kafka().consume(NUM_RECORDS_PRODUCED, RECORD_TRANSFER_DURATION_MS, "test-topic-1").count(),
-				"Records were not produced to backup cluster.");
-		assertEquals(NUM_RECORDS_PRODUCED, primary.kafka().consume(NUM_RECORDS_PRODUCED, RECORD_TRANSFER_DURATION_MS, "backup.test-topic-1").count(),
-				"Records were not replicated to primary cluster.");
-
-		assertEquals(NUM_RECORDS_PRODUCED * 2, primary.kafka().consume(NUM_RECORDS_PRODUCED * 2, RECORD_TRANSFER_DURATION_MS, "backup.test-topic-1", "test-topic-1").count(),
-				"Primary cluster doesn't have all records from both clusters.");
-		assertEquals(NUM_RECORDS_PRODUCED * 2, backup.kafka().consume(NUM_RECORDS_PRODUCED * 2, RECORD_TRANSFER_DURATION_MS, "primary.test-topic-1", "test-topic-1").count(),
-				"Backup cluster doesn't have all records from both clusters.");
-
-		assertTrue(primary.kafka().consume(1, RECORD_TRANSFER_DURATION_MS, "heartbeats").count() > 0,
-				"Heartbeats were not emitted to primary cluster.");
-		assertTrue(backup.kafka().consume(1, RECORD_TRANSFER_DURATION_MS, "heartbeats").count() > 0,
-				"Heartbeats were not emitted to backup cluster.");
-		assertTrue(backup.kafka().consume(1, RECORD_TRANSFER_DURATION_MS, "primary.heartbeats").count() > 0,
-				"Heartbeats were not replicated downstream to backup cluster.");
-		assertTrue(primary.kafka().consume(1, RECORD_TRANSFER_DURATION_MS, "backup.heartbeats").count() > 0,
-				"Heartbeats were not replicated downstream to primary cluster.");
-
-		assertTrue(backupClient.upstreamClusters().contains(PRIMARY_CLUSTER_ALIAS), "Did not find upstream primary cluster.");
-		assertEquals(1, backupClient.replicationHops(PRIMARY_CLUSTER_ALIAS), "Did not calculate replication hops correctly.");
-		assertTrue(primaryClient.upstreamClusters().contains(BACKUP_CLUSTER_ALIAS), "Did not find upstream backup cluster.");
-		assertEquals(1, primaryClient.replicationHops(BACKUP_CLUSTER_ALIAS), "Did not calculate replication hops correctly.");
-		assertTrue(backup.kafka().consume(1, CHECKPOINT_DURATION_MS, "primary.checkpoints.internal").count() > 0,
-				"Checkpoints were not emitted downstream to backup cluster.");
-
-		Map<TopicPartition, OffsetAndMetadata> backupOffsets = backupClient.remoteConsumerOffsets(consumerGroupName, PRIMARY_CLUSTER_ALIAS,
-				Duration.ofMillis(CHECKPOINT_DURATION_MS));
-
-		assertTrue(backupOffsets.containsKey(
-				new TopicPartition("primary.test-topic-1", 0)), "Offsets not translated downstream to backup cluster. Found: " + backupOffsets);
-
-		// Failover consumer group to backup cluster.
-		try (Consumer<byte[], byte[]> primaryConsumer = backup.kafka().createConsumer(Collections.singletonMap("group.id", consumerGroupName))) {
-			primaryConsumer.assign(backupOffsets.keySet());
-			backupOffsets.forEach(primaryConsumer::seek);
-			primaryConsumer.poll(CONSUMER_POLL_TIMEOUT_MS);
-			primaryConsumer.commitAsync();
-
-			assertTrue(primaryConsumer.position(new TopicPartition("primary.test-topic-1", 0)) > 0, "Consumer failedover to zero offset.");
-			assertTrue(primaryConsumer.position(
-					new TopicPartition("primary.test-topic-1", 0)) <= NUM_RECORDS_PRODUCED, "Consumer failedover beyond expected offset.");
-			assertTrue(primary.kafka().consume(1, CHECKPOINT_DURATION_MS, "backup.checkpoints.internal").count() > 0,
-					"Checkpoints were not emitted upstream to primary cluster.");
-		}
-
-		waitForCondition(() -> primaryClient.remoteConsumerOffsets(consumerGroupName, BACKUP_CLUSTER_ALIAS,
-				Duration.ofMillis(CHECKPOINT_DURATION_MS)).containsKey(new TopicPartition("backup.test-topic-1", 0)), CHECKPOINT_DURATION_MS, "Offsets not translated downstream to primary cluster.");
-
-		waitForCondition(() -> primaryClient.remoteConsumerOffsets(consumerGroupName, BACKUP_CLUSTER_ALIAS,
-				Duration.ofMillis(CHECKPOINT_DURATION_MS)).containsKey(new TopicPartition("test-topic-1", 0)), CHECKPOINT_DURATION_MS, "Offsets not translated upstream to primary cluster.");
-
-		Map<TopicPartition, OffsetAndMetadata> primaryOffsets = primaryClient.remoteConsumerOffsets(consumerGroupName, BACKUP_CLUSTER_ALIAS,
-				Duration.ofMillis(CHECKPOINT_DURATION_MS));
-
-		primaryClient.close();
-		backupClient.close();
-
-		// Failback consumer group to primary cluster
-		try (Consumer<byte[], byte[]> backupConsumer = primary.kafka().createConsumer(Collections.singletonMap("group.id", consumerGroupName))) {
-			backupConsumer.assign(primaryOffsets.keySet());
-			primaryOffsets.forEach(backupConsumer::seek);
-			backupConsumer.poll(CONSUMER_POLL_TIMEOUT_MS);
-			backupConsumer.commitAsync();
-
-			assertTrue(backupConsumer.position(new TopicPartition("test-topic-1", 0)) > 0, "Consumer failedback to zero upstream offset.");
-			assertTrue(backupConsumer.position(new TopicPartition("backup.test-topic-1", 0)) > 0, "Consumer failedback to zero downstream offset.");
-			assertTrue(backupConsumer.position(
-					new TopicPartition("test-topic-1", 0)) <= NUM_RECORDS_PRODUCED, "Consumer failedback beyond expected upstream offset.");
-			assertTrue(backupConsumer.position(
-					new TopicPartition("backup.test-topic-1", 0)) <= NUM_RECORDS_PRODUCED, "Consumer failedback beyond expected downstream offset.");
-		}
-
-		// create more matching topics
-		primary.kafka().createTopic("test-topic-2", NUM_PARTITIONS);
-		backup.kafka().createTopic("test-topic-3", NUM_PARTITIONS);
-
-		// make sure the topic is auto-created in the other cluster
-		waitForTopicCreated(backup, "primary.test-topic-2");
-		waitForTopicCreated(primary, "backup.test-topic-3");
-
-		// only produce messages to the first partition
-		produceMessages(primary, "test-topic-2", 1);
-		produceMessages(backup, "test-topic-3", 1);
-
-		// expect total consumed messages equals to NUM_RECORDS_PER_PARTITION
-		assertEquals(NUM_RECORDS_PER_PARTITION, primary.kafka().consume(NUM_RECORDS_PER_PARTITION, RECORD_TRANSFER_DURATION_MS, "test-topic-2").count(),
-				"Records were not produced to primary cluster.");
-		assertEquals(NUM_RECORDS_PER_PARTITION, backup.kafka().consume(NUM_RECORDS_PER_PARTITION, RECORD_TRANSFER_DURATION_MS, "test-topic-3").count(),
-				"Records were not produced to backup cluster.");
-
-		assertEquals(NUM_RECORDS_PER_PARTITION, primary.kafka().consume(NUM_RECORDS_PER_PARTITION, 2 * RECORD_TRANSFER_DURATION_MS, "backup.test-topic-3").count(),
-				"New topic was not replicated to primary cluster.");
-		assertEquals(NUM_RECORDS_PER_PARTITION, backup.kafka().consume(NUM_RECORDS_PER_PARTITION, 2 * RECORD_TRANSFER_DURATION_MS, "primary.test-topic-2").count(),
-				"New topic was not replicated to backup cluster.");
-	}
-
-	@Test
-	public void testReplicationWithEmptyPartition() throws Exception {
-		String consumerGroupName = "consumer-group-testReplicationWithEmptyPartition";
-		Map<String, Object> consumerProps = Collections.singletonMap("group.id", consumerGroupName);
-
-		// create topic
-		String topic = "test-topic-with-empty-partition";
-		primary.kafka().createTopic(topic, NUM_PARTITIONS);
-
-		// produce to all test-topic-empty's partitions, except the last partition
-		produceMessages(primary, topic, NUM_PARTITIONS - 1);
-
-		// consume before starting the connectors so we don't need to wait for discovery
-		int expectedRecords = NUM_RECORDS_PER_PARTITION * (NUM_PARTITIONS - 1);
-		try (Consumer<byte[], byte[]> primaryConsumer = primary.kafka().createConsumerAndSubscribeTo(consumerProps, topic)) {
-			waitForConsumingAllRecords(primaryConsumer, expectedRecords);
-		}
-
-		// one way replication from primary to backup
-		mm2Props.put(BACKUP_CLUSTER_ALIAS + "->" + PRIMARY_CLUSTER_ALIAS + ".enabled", "false");
-		mm2Config = new MirrorMakerConfig(mm2Props);
-		waitUntilMirrorMakerIsRunning(backup, CONNECTOR_LIST, mm2Config, PRIMARY_CLUSTER_ALIAS, BACKUP_CLUSTER_ALIAS);
-
-		// sleep few seconds to have MM2 finish replication so that "end" consumer will consume some record
-		Thread.sleep(TimeUnit.SECONDS.toMillis(3));
-
-		// consume all records from backup cluster
-		try (Consumer<byte[], byte[]> backupConsumer = backup.kafka().createConsumerAndSubscribeTo(consumerProps,
-				PRIMARY_CLUSTER_ALIAS + "." + topic)) {
-			waitForConsumingAllRecords(backupConsumer, expectedRecords);
-		}
-
-		try (Admin backupClient = backup.kafka().createAdminClient()) {
-			// retrieve the consumer group offset from backup cluster
-			Map<TopicPartition, OffsetAndMetadata> remoteOffsets =
-					backupClient.listConsumerGroupOffsets(consumerGroupName).partitionsToOffsetAndMetadata().get();
-
-			// pinpoint the offset of the last partition which does not receive records
-			OffsetAndMetadata offset = remoteOffsets.get(new TopicPartition(PRIMARY_CLUSTER_ALIAS + "." + topic, NUM_PARTITIONS - 1));
-			// offset of the last partition should exist, but its value should be 0
-			assertNotNull(offset, "Offset of last partition was not replicated");
-			assertEquals(0, offset.offset(), "Offset of last partition is not zero");
-		}
-	}
-
-	@Test
-	public void testOneWayReplicationWithAutoOffsetSync() throws InterruptedException {
-		produceMessages(primary, "test-topic-1");
-		String consumerGroupName = "consumer-group-testOneWayReplicationWithAutoOffsetSync";
-		Map<String, Object> consumerProps = new HashMap<String, Object>() {{
-			put("group.id", consumerGroupName);
-			put("auto.offset.reset", "earliest");
-		}};
-		// create consumers before starting the connectors so we don't need to wait for discovery
-		try (Consumer<byte[], byte[]> primaryConsumer = primary.kafka().createConsumerAndSubscribeTo(consumerProps,
-				"test-topic-1")) {
-			// we need to wait for consuming all the records for MM2 replicating the expected offsets
-			waitForConsumingAllRecords(primaryConsumer, NUM_RECORDS_PRODUCED);
-		}
-
-		// enable automated consumer group offset sync
-		mm2Props.put("sync.group.offsets.enabled", "true");
-		mm2Props.put("sync.group.offsets.interval.seconds", "1");
-		// one way replication from primary to backup
-		mm2Props.put(BACKUP_CLUSTER_ALIAS + "->" + PRIMARY_CLUSTER_ALIAS + ".enabled", "false");
-
-		mm2Config = new MirrorMakerConfig(mm2Props);
-
-		waitUntilMirrorMakerIsRunning(backup, CONNECTOR_LIST, mm2Config, PRIMARY_CLUSTER_ALIAS, BACKUP_CLUSTER_ALIAS);
-
-		// make sure the topic is created in the other cluster
-		waitForTopicCreated(primary, "backup.test-topic-1");
-		waitForTopicCreated(backup, "primary.test-topic-1");
-		// create a consumer at backup cluster with same consumer group Id to consume 1 topic
-		Consumer<byte[], byte[]> backupConsumer = backup.kafka().createConsumerAndSubscribeTo(
-				consumerProps, "primary.test-topic-1");
-
-		waitForConsumerGroupOffsetSync(backup, backupConsumer, Collections.singletonList("primary.test-topic-1"),
-				consumerGroupName, NUM_RECORDS_PRODUCED);
-
-		ConsumerRecords<byte[], byte[]> records = backupConsumer.poll(CONSUMER_POLL_TIMEOUT_MS);
-
-		// the size of consumer record should be zero, because the offsets of the same consumer group
-		// have been automatically synchronized from primary to backup by the background job, so no
-		// more records to consume from the replicated topic by the same consumer group at backup cluster
-		assertEquals(0, records.count(), "consumer record size is not zero");
-
-		// now create a new topic in primary cluster
-		primary.kafka().createTopic("test-topic-2", NUM_PARTITIONS);
-		// make sure the topic is created in backup cluster
-		waitForTopicCreated(backup, "primary.test-topic-2");
-
-		// produce some records to the new topic in primary cluster
-		produceMessages(primary, "test-topic-2");
-
-		// create a consumer at primary cluster to consume the new topic
-		try (Consumer<byte[], byte[]> consumer1 = primary.kafka().createConsumerAndSubscribeTo(Collections.singletonMap(
-				"group.id", "consumer-group-1"), "test-topic-2")) {
-			// we need to wait for consuming all the records for MM2 replicating the expected offsets
-			waitForConsumingAllRecords(consumer1, NUM_RECORDS_PRODUCED);
-		}
-
-		// create a consumer at backup cluster with same consumer group Id to consume old and new topic
-		backupConsumer = backup.kafka().createConsumerAndSubscribeTo(Collections.singletonMap(
-				"group.id", consumerGroupName), "primary.test-topic-1", "primary.test-topic-2");
-
-		waitForConsumerGroupOffsetSync(backup, backupConsumer, Arrays.asList("primary.test-topic-1", "primary.test-topic-2"),
-				consumerGroupName, NUM_RECORDS_PRODUCED);
-
-		records = backupConsumer.poll(CONSUMER_POLL_TIMEOUT_MS);
-		// similar reasoning as above, no more records to consume by the same consumer group at backup cluster
-		assertEquals(0, records.count(), "consumer record size is not zero");
-		backupConsumer.close();
-	}
-
-	/*
-	 * launch the connectors on kafka connect cluster and check if they are running
-	 */
-	private static void waitUntilMirrorMakerIsRunning(EmbeddedConnectCluster connectCluster,
-													  List<Class<? extends Connector>> connectorClasses, MirrorMakerConfig mm2Config,
-													  String primary, String backup) throws InterruptedException {
-		for (Class<? extends Connector> connector : connectorClasses) {
-			connectCluster.configureConnector(connector.getSimpleName(), mm2Config.connectorBaseConfig(
-					new SourceAndTarget(primary, backup), connector));
-		}
-
-		// we wait for the connector and tasks to come up for each connector, so that when we do the
-		// actual testing, we are certain that the tasks are up and running; this will prevent
-		// flaky tests where the connector and tasks didn't start up in time for the tests to be run
-		for (Class<? extends Connector> connector : connectorClasses) {
-			connectCluster.assertions().assertConnectorAndAtLeastNumTasksAreRunning(connector.getSimpleName(), 1,
-					"Connector " + connector.getSimpleName() + " tasks did not start in time on cluster: " + connectCluster.getName());
-		}
-	}
-
-	/*
-	 * wait for the topic created on the cluster
-	 */
-	private static void waitForTopicCreated(EmbeddedConnectCluster cluster, String topicName) throws InterruptedException {
-		try (final Admin adminClient = cluster.kafka().createAdminClient()) {
-			waitForCondition(() -> adminClient.listTopics().names().get().contains(topicName), TOPIC_SYNC_DURATION_MS,
-					"Topic: " + topicName + " didn't get created on cluster: " + cluster.getName()
-			);
-		}
-	}
-
-	/*
-	 * delete all topics of the input kafka cluster
-	 */
-	private static void deleteAllTopics(EmbeddedKafkaCluster cluster) throws Exception {
-		try (final Admin adminClient = cluster.createAdminClient()) {
-			Set<String> topicsToBeDeleted = adminClient.listTopics().names().get();
-			log.debug("Deleting topics: {} ", topicsToBeDeleted);
-			adminClient.deleteTopics(topicsToBeDeleted).all().get();
-		}
-	}
-
-	/*
-	 * retrieve the config value based on the input cluster, topic and config name
-	 */
-	private static String getTopicConfig(EmbeddedKafkaCluster cluster, String topic, String configName) throws Exception {
-		try (Admin client = cluster.createAdminClient()) {
-			Collection<ConfigResource> cr = Collections.singleton(
-					new ConfigResource(ConfigResource.Type.TOPIC, topic));
-
-			DescribeConfigsResult configsResult = client.describeConfigs(cr);
-			Config allConfigs = (Config) configsResult.all().get().values().toArray()[0];
-			return allConfigs.get(configName).value();
-		}
-	}
-
-	/*
-	 *  produce messages to the cluster and topic
-	 */
-	protected void produceMessages(EmbeddedConnectCluster cluster, String topicName) {
-		Map<String, String> recordSent = generateRecords(NUM_RECORDS_PRODUCED);
-		for (Map.Entry<String, String> entry : recordSent.entrySet()) {
-			cluster.kafka().produce(topicName, entry.getKey(), entry.getValue());
-		}
-	}
-
-	/*
-	 * produce messages to the cluster and topic partition less than numPartitions
-	 */
-	protected void produceMessages(EmbeddedConnectCluster cluster, String topicName, int numPartitions) {
-		int cnt = 0;
-		for (int r = 0; r < NUM_RECORDS_PER_PARTITION; r++)
-			for (int p = 0; p < numPartitions; p++)
-				cluster.kafka().produce(topicName, p, "key", "value-" + cnt++);
-	}
-
-	/*
-	 * given consumer group, topics and expected number of records, make sure the consumer group
-	 * offsets are eventually synced to the expected offset numbers
-	 */
-	private static <T> void waitForConsumerGroupOffsetSync(EmbeddedConnectCluster connect,
-														   Consumer<T, T> consumer, List<String> topics, String consumerGroupId, int numRecords)
-			throws InterruptedException {
-		try (Admin adminClient = connect.kafka().createAdminClient()) {
-			List<TopicPartition> tps = new ArrayList<>(NUM_PARTITIONS * topics.size());
-			for (int partitionIndex = 0; partitionIndex < NUM_PARTITIONS; partitionIndex++) {
-				for (String topic : topics) {
-					tps.add(new TopicPartition(topic, partitionIndex));
-				}
-			}
-			long expectedTotalOffsets = numRecords * topics.size();
-
-			waitForCondition(() -> {
-				Map<TopicPartition, OffsetAndMetadata> consumerGroupOffsets =
-						adminClient.listConsumerGroupOffsets(consumerGroupId).partitionsToOffsetAndMetadata().get();
-				long consumerGroupOffsetTotal = consumerGroupOffsets.values().stream()
-						.mapToLong(OffsetAndMetadata::offset).sum();
-
-				Map<TopicPartition, Long> offsets = consumer.endOffsets(tps, CONSUMER_POLL_TIMEOUT_MS);
-				long totalOffsets = offsets.values().stream().mapToLong(l -> l).sum();
-
-				// make sure the consumer group offsets are synced to expected number
-				return totalOffsets == expectedTotalOffsets && consumerGroupOffsetTotal > 0;
-			}, OFFSET_SYNC_DURATION_MS, "Consumer group offset sync is not complete in time");
-		}
-	}
-
-	/*
-	 * make sure the consumer to consume expected number of records
-	 */
-	private static <T> void waitForConsumingAllRecords(Consumer<T, T> consumer, int numExpectedRecords)
-			throws InterruptedException {
-		final AtomicInteger totalConsumedRecords = new AtomicInteger(0);
-		waitForCondition(() -> {
-			ConsumerRecords<T, T> records = consumer.poll(CONSUMER_POLL_TIMEOUT_MS);
-			return numExpectedRecords == totalConsumedRecords.addAndGet(records.count());
-		}, RECORD_CONSUME_DURATION_MS, "Consumer cannot consume all records in time");
-		consumer.commitSync();
-	}
-
-	/*
-	 * MM2 config to use in integration tests
-	 */
-	private static Map<String, String> basicMM2Config() {
-		Map<String, String> mm2Props = new HashMap<>();
-		mm2Props.put("clusters", PRIMARY_CLUSTER_ALIAS + ", " + BACKUP_CLUSTER_ALIAS);
-		mm2Props.put("max.tasks", "10");
-		mm2Props.put("topics", "test-topic-.*, primary.test-topic-.*, backup.test-topic-.*");
-		mm2Props.put("groups", "consumer-group-.*");
-		mm2Props.put(PRIMARY_CLUSTER_ALIAS + "->" + BACKUP_CLUSTER_ALIAS + ".enabled", "true");
-		mm2Props.put(BACKUP_CLUSTER_ALIAS + "->" + PRIMARY_CLUSTER_ALIAS + ".enabled", "true");
-		mm2Props.put("sync.topic.acls.enabled", "false");
-		mm2Props.put("emit.checkpoints.interval.seconds", "1");
-		mm2Props.put("emit.heartbeats.interval.seconds", "1");
-		mm2Props.put("refresh.topics.interval.seconds", "1");
-		mm2Props.put("refresh.groups.interval.seconds", "1");
-		mm2Props.put("checkpoints.topic.replication.factor", "1");
-		mm2Props.put("heartbeats.topic.replication.factor", "1");
-		mm2Props.put("offset-syncs.topic.replication.factor", "1");
-		mm2Props.put("config.storage.replication.factor", "1");
-		mm2Props.put("offset.storage.replication.factor", "1");
-		mm2Props.put("status.storage.replication.factor", "1");
-		mm2Props.put("replication.factor", "1");
-
-		return mm2Props;
-	}
-
-	private void createTopics() {
-		// to verify topic config will be sync-ed across clusters
-		Map<String, String> topicConfig = Collections.singletonMap(TopicConfig.CLEANUP_POLICY_CONFIG, TopicConfig.CLEANUP_POLICY_COMPACT);
-		// create these topics before starting the connectors so we don't need to wait for discovery
-		primary.kafka().createTopic("test-topic-1", NUM_PARTITIONS, 1, topicConfig);
-		primary.kafka().createTopic("backup.test-topic-1", 1);
-		primary.kafka().createTopic("heartbeats", 1);
-		backup.kafka().createTopic("test-topic-1", NUM_PARTITIONS);
-		backup.kafka().createTopic("primary.test-topic-1", 1);
-		backup.kafka().createTopic("heartbeats", 1);
-	}
-
-	/*
-	 * Generate some consumer activity on both clusters to ensure the checkpoint connector always starts promptly
-	 */
-	private void warmUpConsumer(Map<String, Object> consumerProps) throws InterruptedException {
-		Consumer<byte[], byte[]> dummyConsumer = primary.kafka().createConsumerAndSubscribeTo(consumerProps, "test-topic-1");
-		dummyConsumer.poll(CONSUMER_POLL_TIMEOUT_MS);
-		dummyConsumer.commitSync();
-		dummyConsumer.close();
-		dummyConsumer = backup.kafka().createConsumerAndSubscribeTo(consumerProps, "test-topic-1");
-		dummyConsumer.poll(CONSUMER_POLL_TIMEOUT_MS);
-		dummyConsumer.commitSync();
-		dummyConsumer.close();
-	}
-=======
 public class MirrorConnectorsIntegrationBaseTest {
     private static final Logger log = LoggerFactory.getLogger(MirrorConnectorsIntegrationBaseTest.class);
-    
+
     protected static final int NUM_RECORDS_PER_PARTITION = 10;
     protected static final int NUM_PARTITIONS = 10;
     protected static final int NUM_RECORDS_PRODUCED = NUM_PARTITIONS * NUM_RECORDS_PER_PARTITION;
@@ -695,10 +85,7 @@
     protected static final Duration CONSUMER_POLL_TIMEOUT_MS = Duration.ofMillis(500L);
     protected static final String PRIMARY_CLUSTER_ALIAS = "primary";
     protected static final String BACKUP_CLUSTER_ALIAS = "backup";
-    protected static final List<Class<? extends Connector>> CONNECTOR_LIST = Arrays.asList(
-            MirrorSourceConnector.class,
-            MirrorCheckpointConnector.class,
-            MirrorHeartbeatConnector.class);
+    protected static final List<Class<? extends Connector>> CONNECTOR_LIST = Arrays.asList(MirrorSourceConnector.class, MirrorCheckpointConnector.class, MirrorHeartbeatConnector.class);
 
     private volatile boolean shuttingDown;
     protected Map<String, String> mm2Props = new HashMap<>();
@@ -714,7 +101,7 @@
     protected Boolean createReplicatedTopicsUpfront = false; // enable to speed up the test cases
     protected Exit.Procedure exitProcedure;
     private Exit.Procedure haltProcedure;
-    
+
     protected Properties primaryBrokerProps = new Properties();
     protected Properties backupBrokerProps = new Properties();
     protected Map<String, String> primaryWorkerProps = new HashMap<>();
@@ -723,8 +110,8 @@
     @BeforeEach
     public void startClusters() throws Exception {
         startClusters(new HashMap<String, String>() {{
-                put("topics", "test-topic-.*, primary.test-topic-.*, backup.test-topic-.*");
-            }});
+            put("topics", "test-topic-.*, primary.test-topic-.*, backup.test-topic-.*");
+        }});
     }
 
     public void startClusters(Map<String, String> additionalMM2Config) throws Exception {
@@ -755,7 +142,7 @@
         // we don't want to exit the JVM and instead simply want to fail the test
         Exit.setExitProcedure(exitProcedure);
         Exit.setHaltProcedure(haltProcedure);
-        
+
         primaryBrokerProps.put("auto.create.topics.enable", "false");
         backupBrokerProps.put("auto.create.topics.enable", "false");
 
@@ -772,38 +159,20 @@
         mm2Config = new MirrorMakerConfig(mm2Props);
         primaryWorkerProps = mm2Config.workerConfig(new SourceAndTarget(BACKUP_CLUSTER_ALIAS, PRIMARY_CLUSTER_ALIAS));
         backupWorkerProps.putAll(mm2Config.workerConfig(new SourceAndTarget(PRIMARY_CLUSTER_ALIAS, BACKUP_CLUSTER_ALIAS)));
-        
-        primary = new EmbeddedConnectCluster.Builder()
-                .name(PRIMARY_CLUSTER_ALIAS + "-connect-cluster")
-                .numWorkers(NUM_WORKERS)
-                .numBrokers(1)
-                .brokerProps(primaryBrokerProps)
-                .workerProps(primaryWorkerProps)
-                .maskExitProcedures(false)
-                .clientConfigs(additionalPrimaryClusterClientsConfigs)
-                .build();
-
-        backup = new EmbeddedConnectCluster.Builder()
-                .name(BACKUP_CLUSTER_ALIAS + "-connect-cluster")
-                .numWorkers(NUM_WORKERS)
-                .numBrokers(1)
-                .brokerProps(backupBrokerProps)
-                .workerProps(backupWorkerProps)
-                .maskExitProcedures(false)
-                .clientConfigs(additionalBackupClusterClientsConfigs)
-                .build();
-        
+
+        primary = new EmbeddedConnectCluster.Builder().name(PRIMARY_CLUSTER_ALIAS + "-connect-cluster").numWorkers(NUM_WORKERS).numBrokers(1).brokerProps(primaryBrokerProps).workerProps(primaryWorkerProps).maskExitProcedures(false).clientConfigs(additionalPrimaryClusterClientsConfigs).build();
+
+        backup = new EmbeddedConnectCluster.Builder().name(BACKUP_CLUSTER_ALIAS + "-connect-cluster").numWorkers(NUM_WORKERS).numBrokers(1).brokerProps(backupBrokerProps).workerProps(backupWorkerProps).maskExitProcedures(false).clientConfigs(additionalBackupClusterClientsConfigs).build();
+
         primary.start();
-        primary.assertions().assertAtLeastNumWorkersAreUp(NUM_WORKERS,
-                "Workers of " + PRIMARY_CLUSTER_ALIAS + "-connect-cluster did not start in time.");
+        primary.assertions().assertAtLeastNumWorkersAreUp(NUM_WORKERS, "Workers of " + PRIMARY_CLUSTER_ALIAS + "-connect-cluster did not start in time.");
 
         waitForTopicCreated(primary, "mm2-status.backup.internal");
         waitForTopicCreated(primary, "mm2-offsets.backup.internal");
         waitForTopicCreated(primary, "mm2-configs.backup.internal");
 
         backup.start();
-        backup.assertions().assertAtLeastNumWorkersAreUp(NUM_WORKERS,
-            "Workers of " + BACKUP_CLUSTER_ALIAS + "-connect-cluster did not start in time.");
+        backup.assertions().assertAtLeastNumWorkersAreUp(NUM_WORKERS, "Workers of " + BACKUP_CLUSTER_ALIAS + "-connect-cluster did not start in time.");
 
         primaryProducer = initializeProducer(primary);
         backupProducer = initializeProducer(backup);
@@ -816,17 +185,17 @@
         waitForTopicCreated(backup, "test-topic-1");
         waitForTopicCreated(primary, "test-topic-1");
         warmUpConsumer(Collections.singletonMap("group.id", "consumer-group-dummy"));
-        
+
         log.info(PRIMARY_CLUSTER_ALIAS + " REST service: {}", primary.endpointForResource("connectors"));
         log.info(BACKUP_CLUSTER_ALIAS + " REST service: {}", backup.endpointForResource("connectors"));
         log.info(PRIMARY_CLUSTER_ALIAS + " brokers: {}", primary.kafka().bootstrapServers());
         log.info(BACKUP_CLUSTER_ALIAS + " brokers: {}", backup.kafka().bootstrapServers());
-        
+
         // now that the brokers are running, we can finish setting up the Connectors
         mm2Props.put(PRIMARY_CLUSTER_ALIAS + ".bootstrap.servers", primary.kafka().bootstrapServers());
         mm2Props.put(BACKUP_CLUSTER_ALIAS + ".bootstrap.servers", backup.kafka().bootstrapServers());
     }
-    
+
     @AfterEach
     public void shutdownClusters() throws Exception {
         try {
@@ -854,7 +223,7 @@
             }
         }
     }
-    
+
     @Test
     public void testReplication() throws Exception {
         produceMessages(primaryProducer, "test-topic-1");
@@ -867,7 +236,7 @@
         Map<String, Object> consumerProps = Collections.singletonMap("group.id", consumerGroupName);
         // warm up consumers before starting the connectors, so we don't need to wait for discovery
         warmUpConsumer(consumerProps);
-        
+
         mm2Config = new MirrorMakerConfig(mm2Props);
 
         waitUntilMirrorMakerIsRunning(backup, CONNECTOR_LIST, mm2Config, PRIMARY_CLUSTER_ALIAS, BACKUP_CLUSTER_ALIAS);
@@ -881,49 +250,35 @@
         waitForTopicCreated(primary, reverseTopic1);
         waitForTopicCreated(backup, backupTopic1);
         waitForTopicCreated(primary, "mm2-offset-syncs.backup.internal");
-        assertEquals(TopicConfig.CLEANUP_POLICY_COMPACT, getTopicConfig(backup.kafka(), backupTopic1, TopicConfig.CLEANUP_POLICY_CONFIG),
-                "topic config was not synced");
+        assertEquals(TopicConfig.CLEANUP_POLICY_COMPACT, getTopicConfig(backup.kafka(), backupTopic1, TopicConfig.CLEANUP_POLICY_CONFIG), "topic config was not synced");
         createAndTestNewTopicWithConfigFilter();
 
-        assertEquals(NUM_RECORDS_PRODUCED, primary.kafka().consume(NUM_RECORDS_PRODUCED, RECORD_TRANSFER_DURATION_MS, "test-topic-1").count(),
-            "Records were not produced to primary cluster.");
-        assertEquals(NUM_RECORDS_PRODUCED, backup.kafka().consume(NUM_RECORDS_PRODUCED, RECORD_TRANSFER_DURATION_MS, backupTopic1).count(),
-            "Records were not replicated to backup cluster.");
-        assertEquals(NUM_RECORDS_PRODUCED, backup.kafka().consume(NUM_RECORDS_PRODUCED, RECORD_TRANSFER_DURATION_MS, "test-topic-1").count(),
-            "Records were not produced to backup cluster.");
+        assertEquals(NUM_RECORDS_PRODUCED, primary.kafka().consume(NUM_RECORDS_PRODUCED, RECORD_TRANSFER_DURATION_MS, "test-topic-1").count(), "Records were not produced to primary cluster.");
+        assertEquals(NUM_RECORDS_PRODUCED, backup.kafka().consume(NUM_RECORDS_PRODUCED, RECORD_TRANSFER_DURATION_MS, backupTopic1).count(), "Records were not replicated to backup cluster.");
+        assertEquals(NUM_RECORDS_PRODUCED, backup.kafka().consume(NUM_RECORDS_PRODUCED, RECORD_TRANSFER_DURATION_MS, "test-topic-1").count(), "Records were not produced to backup cluster.");
         if (replicateBackupToPrimary) {
-            assertEquals(NUM_RECORDS_PRODUCED, primary.kafka().consume(NUM_RECORDS_PRODUCED, RECORD_TRANSFER_DURATION_MS, reverseTopic1).count(),
-                    "Records were not replicated to primary cluster.");
-            assertEquals(NUM_RECORDS_PRODUCED * 2, primary.kafka().consume(NUM_RECORDS_PRODUCED * 2, RECORD_TRANSFER_DURATION_MS, reverseTopic1, "test-topic-1").count(),
-                "Primary cluster doesn't have all records from both clusters.");
-            assertEquals(NUM_RECORDS_PRODUCED * 2, backup.kafka().consume(NUM_RECORDS_PRODUCED * 2, RECORD_TRANSFER_DURATION_MS, backupTopic1, "test-topic-1").count(),
-                "Backup cluster doesn't have all records from both clusters.");
-        }
-
-        assertTrue(primary.kafka().consume(1, RECORD_TRANSFER_DURATION_MS, "heartbeats").count() > 0,
-            "Heartbeats were not emitted to primary cluster.");
-        assertTrue(backup.kafka().consume(1, RECORD_TRANSFER_DURATION_MS, "heartbeats").count() > 0,
-            "Heartbeats were not emitted to backup cluster.");
-        assertTrue(backup.kafka().consume(1, RECORD_TRANSFER_DURATION_MS, "primary.heartbeats").count() > 0,
-            "Heartbeats were not replicated downstream to backup cluster.");
+            assertEquals(NUM_RECORDS_PRODUCED, primary.kafka().consume(NUM_RECORDS_PRODUCED, RECORD_TRANSFER_DURATION_MS, reverseTopic1).count(), "Records were not replicated to primary cluster.");
+            assertEquals(NUM_RECORDS_PRODUCED * 2, primary.kafka().consume(NUM_RECORDS_PRODUCED * 2, RECORD_TRANSFER_DURATION_MS, reverseTopic1, "test-topic-1").count(), "Primary cluster doesn't have all records from both clusters.");
+            assertEquals(NUM_RECORDS_PRODUCED * 2, backup.kafka().consume(NUM_RECORDS_PRODUCED * 2, RECORD_TRANSFER_DURATION_MS, backupTopic1, "test-topic-1").count(), "Backup cluster doesn't have all records from both clusters.");
+        }
+
+        assertTrue(primary.kafka().consume(1, RECORD_TRANSFER_DURATION_MS, "heartbeats").count() > 0, "Heartbeats were not emitted to primary cluster.");
+        assertTrue(backup.kafka().consume(1, RECORD_TRANSFER_DURATION_MS, "heartbeats").count() > 0, "Heartbeats were not emitted to backup cluster.");
+        assertTrue(backup.kafka().consume(1, RECORD_TRANSFER_DURATION_MS, "primary.heartbeats").count() > 0, "Heartbeats were not replicated downstream to backup cluster.");
         if (replicateBackupToPrimary) {
-            assertTrue(primary.kafka().consume(1, RECORD_TRANSFER_DURATION_MS, "backup.heartbeats").count() > 0,
-                    "Heartbeats were not replicated downstream to primary cluster.");
-        }
-        
+            assertTrue(primary.kafka().consume(1, RECORD_TRANSFER_DURATION_MS, "backup.heartbeats").count() > 0, "Heartbeats were not replicated downstream to primary cluster.");
+        }
+
         assertTrue(backupClient.upstreamClusters().contains(PRIMARY_CLUSTER_ALIAS), "Did not find upstream primary cluster.");
         assertEquals(1, backupClient.replicationHops(PRIMARY_CLUSTER_ALIAS), "Did not calculate replication hops correctly.");
-        assertTrue(backup.kafka().consume(1, CHECKPOINT_DURATION_MS, "primary.checkpoints.internal").count() > 0,
-            "Checkpoints were not emitted downstream to backup cluster.");
+        assertTrue(backup.kafka().consume(1, CHECKPOINT_DURATION_MS, "primary.checkpoints.internal").count() > 0, "Checkpoints were not emitted downstream to backup cluster.");
         if (replicateBackupToPrimary) {
             assertTrue(primaryClient.upstreamClusters().contains(BACKUP_CLUSTER_ALIAS), "Did not find upstream backup cluster.");
             assertEquals(1, primaryClient.replicationHops(BACKUP_CLUSTER_ALIAS), "Did not calculate replication hops correctly.");
-            assertTrue(primary.kafka().consume(1, CHECKPOINT_DURATION_MS, "backup.checkpoints.internal").count() > 0,
-                    "Checkpoints were not emitted upstream to primary cluster.");
-        }
-
-        Map<TopicPartition, OffsetAndMetadata> backupOffsets = waitForCheckpointOnAllPartitions(
-                backupClient, consumerGroupName, PRIMARY_CLUSTER_ALIAS, backupTopic1);
+            assertTrue(primary.kafka().consume(1, CHECKPOINT_DURATION_MS, "backup.checkpoints.internal").count() > 0, "Checkpoints were not emitted upstream to primary cluster.");
+        }
+
+        Map<TopicPartition, OffsetAndMetadata> backupOffsets = waitForCheckpointOnAllPartitions(backupClient, consumerGroupName, PRIMARY_CLUSTER_ALIAS, backupTopic1);
 
         // Failover consumer group to backup cluster.
         try (Consumer<byte[], byte[]> primaryConsumer = backup.kafka().createConsumer(Collections.singletonMap("group.id", consumerGroupName))) {
@@ -933,18 +288,16 @@
             primaryConsumer.commitAsync();
 
             assertTrue(primaryConsumer.position(new TopicPartition(backupTopic1, 0)) > 0, "Consumer failedover to zero offset.");
-            assertTrue(primaryConsumer.position(
-                new TopicPartition(backupTopic1, 0)) <= NUM_RECORDS_PRODUCED, "Consumer failedover beyond expected offset.");
+            assertTrue(primaryConsumer.position(new TopicPartition(backupTopic1, 0)) <= NUM_RECORDS_PRODUCED, "Consumer failedover beyond expected offset.");
         }
 
         assertMonotonicCheckpoints(backup, "primary.checkpoints.internal");
- 
+
         primaryClient.close();
         backupClient.close();
 
         if (replicateBackupToPrimary) {
-            Map<TopicPartition, OffsetAndMetadata> primaryOffsets = waitForCheckpointOnAllPartitions(
-                    primaryClient, consumerGroupName, BACKUP_CLUSTER_ALIAS, reverseTopic1);
+            Map<TopicPartition, OffsetAndMetadata> primaryOffsets = waitForCheckpointOnAllPartitions(primaryClient, consumerGroupName, BACKUP_CLUSTER_ALIAS, reverseTopic1);
 
             // Failback consumer group to primary cluster
             try (Consumer<byte[], byte[]> primaryConsumer = primary.kafka().createConsumer(Collections.singletonMap("group.id", consumerGroupName))) {
@@ -954,8 +307,7 @@
                 primaryConsumer.commitAsync();
 
                 assertTrue(primaryConsumer.position(new TopicPartition(reverseTopic1, 0)) > 0, "Consumer failedback to zero downstream offset.");
-                assertTrue(primaryConsumer.position(
-                        new TopicPartition(reverseTopic1, 0)) <= NUM_RECORDS_PRODUCED, "Consumer failedback beyond expected downstream offset.");
+                assertTrue(primaryConsumer.position(new TopicPartition(reverseTopic1, 0)) <= NUM_RECORDS_PRODUCED, "Consumer failedback beyond expected downstream offset.");
             }
 
         }
@@ -971,28 +323,24 @@
         produceMessages(primaryProducer, "test-topic-2", 1);
 
         // expect total consumed messages equals to NUM_RECORDS_PER_PARTITION
-        assertEquals(NUM_RECORDS_PER_PARTITION, primary.kafka().consume(NUM_RECORDS_PER_PARTITION, RECORD_TRANSFER_DURATION_MS, "test-topic-2").count(),
-            "Records were not produced to primary cluster.");
-        assertEquals(NUM_RECORDS_PER_PARTITION, backup.kafka().consume(NUM_RECORDS_PER_PARTITION, 2 * RECORD_TRANSFER_DURATION_MS, backupTopic2).count(),
-            "New topic was not replicated to backup cluster.");
+        assertEquals(NUM_RECORDS_PER_PARTITION, primary.kafka().consume(NUM_RECORDS_PER_PARTITION, RECORD_TRANSFER_DURATION_MS, "test-topic-2").count(), "Records were not produced to primary cluster.");
+        assertEquals(NUM_RECORDS_PER_PARTITION, backup.kafka().consume(NUM_RECORDS_PER_PARTITION, 2 * RECORD_TRANSFER_DURATION_MS, backupTopic2).count(), "New topic was not replicated to backup cluster.");
 
         if (replicateBackupToPrimary) {
             backup.kafka().createTopic("test-topic-3", NUM_PARTITIONS);
             String reverseTopic3 = remoteTopicName("test-topic-3", BACKUP_CLUSTER_ALIAS);
             waitForTopicCreated(primary, reverseTopic3);
             produceMessages(backupProducer, "test-topic-3", 1);
-            assertEquals(NUM_RECORDS_PER_PARTITION, backup.kafka().consume(NUM_RECORDS_PER_PARTITION, RECORD_TRANSFER_DURATION_MS, "test-topic-3").count(),
-                    "Records were not produced to backup cluster.");
-
-            assertEquals(NUM_RECORDS_PER_PARTITION, primary.kafka().consume(NUM_RECORDS_PER_PARTITION, 2 * RECORD_TRANSFER_DURATION_MS, reverseTopic3).count(),
-                    "New topic was not replicated to primary cluster.");
-        }
-    }
-    
+            assertEquals(NUM_RECORDS_PER_PARTITION, backup.kafka().consume(NUM_RECORDS_PER_PARTITION, RECORD_TRANSFER_DURATION_MS, "test-topic-3").count(), "Records were not produced to backup cluster.");
+
+            assertEquals(NUM_RECORDS_PER_PARTITION, primary.kafka().consume(NUM_RECORDS_PER_PARTITION, 2 * RECORD_TRANSFER_DURATION_MS, reverseTopic3).count(), "New topic was not replicated to primary cluster.");
+        }
+    }
+
     @Test
     public void testReplicationWithEmptyPartition() throws Exception {
         String consumerGroupName = "consumer-group-testReplicationWithEmptyPartition";
-        Map<String, Object> consumerProps  = Collections.singletonMap("group.id", consumerGroupName);
+        Map<String, Object> consumerProps = Collections.singletonMap("group.id", consumerGroupName);
 
         // create topic
         String topic = "test-topic-with-empty-partition";
@@ -1006,27 +354,25 @@
         try (Consumer<byte[], byte[]> primaryConsumer = primary.kafka().createConsumerAndSubscribeTo(consumerProps, topic)) {
             waitForConsumingAllRecords(primaryConsumer, expectedRecords);
         }
-        
+
         // one way replication from primary to backup
         mm2Props.put(BACKUP_CLUSTER_ALIAS + "->" + PRIMARY_CLUSTER_ALIAS + ".enabled", "false");
         mm2Config = new MirrorMakerConfig(mm2Props);
         waitUntilMirrorMakerIsRunning(backup, CONNECTOR_LIST, mm2Config, PRIMARY_CLUSTER_ALIAS, BACKUP_CLUSTER_ALIAS);
-        
+
         // sleep few seconds to have MM2 finish replication so that "end" consumer will consume some record
         Thread.sleep(TimeUnit.SECONDS.toMillis(3));
 
         String backupTopic = remoteTopicName(topic, PRIMARY_CLUSTER_ALIAS);
 
         // consume all records from backup cluster
-        try (Consumer<byte[], byte[]> backupConsumer = backup.kafka().createConsumerAndSubscribeTo(consumerProps,
-                backupTopic)) {
+        try (Consumer<byte[], byte[]> backupConsumer = backup.kafka().createConsumerAndSubscribeTo(consumerProps, backupTopic)) {
             waitForConsumingAllRecords(backupConsumer, expectedRecords);
         }
-        
+
         try (Admin backupClient = backup.kafka().createAdminClient()) {
             // retrieve the consumer group offset from backup cluster
-            Map<TopicPartition, OffsetAndMetadata> remoteOffsets =
-                backupClient.listConsumerGroupOffsets(consumerGroupName).partitionsToOffsetAndMetadata().get();
+            Map<TopicPartition, OffsetAndMetadata> remoteOffsets = backupClient.listConsumerGroupOffsets(consumerGroupName).partitionsToOffsetAndMetadata().get();
 
             // pinpoint the offset of the last partition which does not receive records
             OffsetAndMetadata offset = remoteOffsets.get(new TopicPartition(backupTopic, NUM_PARTITIONS - 1));
@@ -1050,13 +396,12 @@
         produceMessages(primaryProducer, "test-topic-1");
         String backupTopic1 = remoteTopicName("test-topic-1", PRIMARY_CLUSTER_ALIAS);
         String consumerGroupName = "consumer-group-testOneWayReplicationWithAutoOffsetSync";
-        Map<String, Object> consumerProps  = new HashMap<String, Object>() {{
-                put("group.id", consumerGroupName);
-                put("auto.offset.reset", "earliest");
-            }};
+        Map<String, Object> consumerProps = new HashMap<String, Object>() {{
+            put("group.id", consumerGroupName);
+            put("auto.offset.reset", "earliest");
+        }};
         // create consumers before starting the connectors, so we don't need to wait for discovery
-        try (Consumer<byte[], byte[]> primaryConsumer = primary.kafka().createConsumerAndSubscribeTo(consumerProps, 
-                "test-topic-1")) {
+        try (Consumer<byte[], byte[]> primaryConsumer = primary.kafka().createConsumerAndSubscribeTo(consumerProps, "test-topic-1")) {
             // we need to wait for consuming all the records for MM2 replicating the expected offsets
             waitForConsumingAllRecords(primaryConsumer, NUM_RECORDS_PRODUCED);
         }
@@ -1080,11 +425,9 @@
         }
         waitForTopicCreated(backup, backupTopic1);
         // create a consumer at backup cluster with same consumer group Id to consume 1 topic
-        try (Consumer<byte[], byte[]> backupConsumer = backup.kafka().createConsumerAndSubscribeTo(
-            consumerProps, backupTopic1)) {
-
-            waitForConsumerGroupFullSync(backup, Collections.singletonList(backupTopic1),
-                    consumerGroupName, NUM_RECORDS_PRODUCED, offsetLagMax);
+        try (Consumer<byte[], byte[]> backupConsumer = backup.kafka().createConsumerAndSubscribeTo(consumerProps, backupTopic1)) {
+
+            waitForConsumerGroupFullSync(backup, Collections.singletonList(backupTopic1), consumerGroupName, NUM_RECORDS_PRODUCED, offsetLagMax);
             assertDownstreamRedeliveriesBoundedByMaxLag(backupConsumer, offsetLagMax);
         }
 
@@ -1098,18 +441,15 @@
         produceMessages(primaryProducer, "test-topic-2");
 
         // create a consumer at primary cluster to consume the new topic
-        try (Consumer<byte[], byte[]> consumer1 = primary.kafka().createConsumerAndSubscribeTo(Collections.singletonMap(
-                "group.id", consumerGroupName), "test-topic-2")) {
+        try (Consumer<byte[], byte[]> consumer1 = primary.kafka().createConsumerAndSubscribeTo(Collections.singletonMap("group.id", consumerGroupName), "test-topic-2")) {
             // we need to wait for consuming all the records for MM2 replicating the expected offsets
             waitForConsumingAllRecords(consumer1, NUM_RECORDS_PRODUCED);
         }
 
         // create a consumer at backup cluster with same consumer group ID to consume old and new topic
-        try (Consumer<byte[], byte[]> backupConsumer = backup.kafka().createConsumerAndSubscribeTo(Collections.singletonMap(
-            "group.id", consumerGroupName), backupTopic1, remoteTopic2)) {
-
-            waitForConsumerGroupFullSync(backup, Arrays.asList(backupTopic1, remoteTopic2),
-                    consumerGroupName, NUM_RECORDS_PRODUCED, offsetLagMax);
+        try (Consumer<byte[], byte[]> backupConsumer = backup.kafka().createConsumerAndSubscribeTo(Collections.singletonMap("group.id", consumerGroupName), backupTopic1, remoteTopic2)) {
+
+            waitForConsumerGroupFullSync(backup, Arrays.asList(backupTopic1, remoteTopic2), consumerGroupName, NUM_RECORDS_PRODUCED, offsetLagMax);
             assertDownstreamRedeliveriesBoundedByMaxLag(backupConsumer, offsetLagMax);
         }
 
@@ -1140,8 +480,7 @@
         String remoteTopic = remoteTopicName("test-topic-1", PRIMARY_CLUSTER_ALIAS);
 
         // Check offsets are pushed to the checkpoint topic
-        Consumer<byte[], byte[]> backupConsumer = backup.kafka().createConsumerAndSubscribeTo(Collections.singletonMap(
-                "auto.offset.reset", "earliest"), PRIMARY_CLUSTER_ALIAS + ".checkpoints.internal");
+        Consumer<byte[], byte[]> backupConsumer = backup.kafka().createConsumerAndSubscribeTo(Collections.singletonMap("auto.offset.reset", "earliest"), PRIMARY_CLUSTER_ALIAS + ".checkpoints.internal");
         waitForCondition(() -> {
             ConsumerRecords<byte[], byte[]> records = backupConsumer.poll(Duration.ofSeconds(1L));
             for (ConsumerRecord<byte[], byte[]> record : records) {
@@ -1151,9 +490,7 @@
                 }
             }
             return false;
-        }, 30_000,
-            "Unable to find checkpoints for " + PRIMARY_CLUSTER_ALIAS + ".test-topic-1"
-        );
+        }, 30_000, "Unable to find checkpoints for " + PRIMARY_CLUSTER_ALIAS + ".test-topic-1");
 
         assertMonotonicCheckpoints(backup, PRIMARY_CLUSTER_ALIAS + ".checkpoints.internal");
 
@@ -1189,21 +526,15 @@
         try (Consumer<byte[], byte[]> consumer = primary.kafka().createConsumer(consumerProps)) {
             Collection<TopicPartition> tps = Arrays.asList(tp1, tp2);
             Map<TopicPartition, Long> endOffsets = consumer.endOffsets(tps);
-            Map<TopicPartition, OffsetAndMetadata> offsetsToCommit = endOffsets.entrySet().stream()
-                            .collect(Collectors.toMap(
-                                    Map.Entry::getKey,
-                                    e -> new OffsetAndMetadata(e.getValue())
-                            ));
+            Map<TopicPartition, OffsetAndMetadata> offsetsToCommit = endOffsets.entrySet().stream().collect(Collectors.toMap(Map.Entry::getKey, e -> new OffsetAndMetadata(e.getValue())));
             consumer.commitSync(offsetsToCommit);
         }
 
         // Only test-topic-1 should have translated offsets because we've not yet mirrored any records for test-topic-no-checkpoints
         MirrorClient backupClient = new MirrorClient(mm2Config.clientConfig(BACKUP_CLUSTER_ALIAS));
         waitForCondition(() -> {
-            Map<TopicPartition, OffsetAndMetadata> translatedOffsets = backupClient.remoteConsumerOffsets(
-                    consumerGroupName, PRIMARY_CLUSTER_ALIAS, Duration.ofSeconds(30L));
-            return translatedOffsets.containsKey(remoteTopicPartition(tp1, PRIMARY_CLUSTER_ALIAS)) &&
-                   !translatedOffsets.containsKey(remoteTopicPartition(tp2, PRIMARY_CLUSTER_ALIAS));
+            Map<TopicPartition, OffsetAndMetadata> translatedOffsets = backupClient.remoteConsumerOffsets(consumerGroupName, PRIMARY_CLUSTER_ALIAS, Duration.ofSeconds(30L));
+            return translatedOffsets.containsKey(remoteTopicPartition(tp1, PRIMARY_CLUSTER_ALIAS)) && !translatedOffsets.containsKey(remoteTopicPartition(tp2, PRIMARY_CLUSTER_ALIAS));
         }, OFFSET_SYNC_DURATION_MS, "Checkpoints were not emitted correctly to backup cluster");
 
         // Send some records to test-topic-no-checkpoints in the source cluster
@@ -1212,19 +543,13 @@
         try (Consumer<byte[], byte[]> consumer = primary.kafka().createConsumer(consumerProps)) {
             Collection<TopicPartition> tps = Arrays.asList(tp1, tp2);
             Map<TopicPartition, Long> endOffsets = consumer.endOffsets(tps);
-            Map<TopicPartition, OffsetAndMetadata> offsetsToCommit = endOffsets.entrySet().stream()
-                    .collect(Collectors.toMap(
-                            Map.Entry::getKey,
-                            e -> new OffsetAndMetadata(e.getValue())
-                    ));
+            Map<TopicPartition, OffsetAndMetadata> offsetsToCommit = endOffsets.entrySet().stream().collect(Collectors.toMap(Map.Entry::getKey, e -> new OffsetAndMetadata(e.getValue())));
             consumer.commitSync(offsetsToCommit);
         }
 
         waitForCondition(() -> {
-            Map<TopicPartition, OffsetAndMetadata> translatedOffsets = backupClient.remoteConsumerOffsets(
-                    consumerGroupName, PRIMARY_CLUSTER_ALIAS, Duration.ofSeconds(30L));
-            return translatedOffsets.containsKey(remoteTopicPartition(tp1, PRIMARY_CLUSTER_ALIAS)) &&
-                   translatedOffsets.containsKey(remoteTopicPartition(tp2, PRIMARY_CLUSTER_ALIAS));
+            Map<TopicPartition, OffsetAndMetadata> translatedOffsets = backupClient.remoteConsumerOffsets(consumerGroupName, PRIMARY_CLUSTER_ALIAS, Duration.ofSeconds(30L));
+            return translatedOffsets.containsKey(remoteTopicPartition(tp1, PRIMARY_CLUSTER_ALIAS)) && translatedOffsets.containsKey(remoteTopicPartition(tp2, PRIMARY_CLUSTER_ALIAS));
         }, OFFSET_SYNC_DURATION_MS, "Checkpoints were not emitted correctly to backup cluster");
     }
 
@@ -1270,16 +595,14 @@
         produceMessages(primaryProducer, "test-topic-1");
         warmUpConsumer(consumerProps);
         MirrorClient backupClient = new MirrorClient(mm2Config.clientConfig(BACKUP_CLUSTER_ALIAS));
-        Map<TopicPartition, OffsetAndMetadata> initialCheckpoints = waitForCheckpointOnAllPartitions(
-                backupClient, consumerGroupName, PRIMARY_CLUSTER_ALIAS, remoteTopic);
+        Map<TopicPartition, OffsetAndMetadata> initialCheckpoints = waitForCheckpointOnAllPartitions(backupClient, consumerGroupName, PRIMARY_CLUSTER_ALIAS, remoteTopic);
         // Produce a large number of records to the topic, all replicated within one MM2 lifetime.
         int iterations = 100;
         for (int i = 1; i < iterations; i++) {
             produceMessages(primaryProducer, "test-topic-1");
         }
         waitForTopicCreated(backup, remoteTopic);
-        assertEquals(iterations * NUM_RECORDS_PRODUCED, backup.kafka().consume(iterations * NUM_RECORDS_PRODUCED, RECORD_TRANSFER_DURATION_MS, remoteTopic).count(),
-                "Records were not replicated to backup cluster.");
+        assertEquals(iterations * NUM_RECORDS_PRODUCED, backup.kafka().consume(iterations * NUM_RECORDS_PRODUCED, RECORD_TRANSFER_DURATION_MS, remoteTopic).count(), "Records were not replicated to backup cluster.");
         // Once the replication has finished, we spin up the upstream consumer again and start consuming records
         ConsumerRecords<byte[], byte[]> allRecords = primary.kafka().consume(iterations * NUM_RECORDS_PRODUCED, RECORD_CONSUME_DURATION_MS, "test-topic-1");
         Map<TopicPartition, OffsetAndMetadata> partialCheckpoints;
@@ -1287,14 +610,12 @@
         try (Consumer<byte[], byte[]> primaryConsumer = primary.kafka().createConsumerAndSubscribeTo(consumerProps, "test-topic-1")) {
             primaryConsumer.poll(CONSUMER_POLL_TIMEOUT_MS);
             primaryConsumer.commitSync(partialOffsets(allRecords, 0.9f));
-            partialCheckpoints = waitForNewCheckpointOnAllPartitions(
-                    backupClient, consumerGroupName, PRIMARY_CLUSTER_ALIAS, remoteTopic, initialCheckpoints);
+            partialCheckpoints = waitForNewCheckpointOnAllPartitions(backupClient, consumerGroupName, PRIMARY_CLUSTER_ALIAS, remoteTopic, initialCheckpoints);
             log.info("Partial checkpoints: {}", partialCheckpoints);
         }
 
         for (TopicPartition tp : initialCheckpoints.keySet()) {
-            assertTrue(initialCheckpoints.get(tp).offset() < partialCheckpoints.get(tp).offset(),
-                    "Checkpoints should advance when the upstream consumer group advances");
+            assertTrue(initialCheckpoints.get(tp).offset() < partialCheckpoints.get(tp).offset(), "Checkpoints should advance when the upstream consumer group advances");
         }
 
         assertMonotonicCheckpoints(backup, PRIMARY_CLUSTER_ALIAS + ".checkpoints.internal");
@@ -1303,25 +624,21 @@
         try (Consumer<byte[], byte[]> primaryConsumer = primary.kafka().createConsumerAndSubscribeTo(consumerProps, "test-topic-1")) {
             primaryConsumer.poll(CONSUMER_POLL_TIMEOUT_MS);
             primaryConsumer.commitSync(partialOffsets(allRecords, 0.1f));
-            finalCheckpoints = waitForNewCheckpointOnAllPartitions(
-                    backupClient, consumerGroupName, PRIMARY_CLUSTER_ALIAS, remoteTopic, partialCheckpoints);
+            finalCheckpoints = waitForNewCheckpointOnAllPartitions(backupClient, consumerGroupName, PRIMARY_CLUSTER_ALIAS, remoteTopic, partialCheckpoints);
             log.info("Final checkpoints: {}", finalCheckpoints);
         }
 
         for (TopicPartition tp : partialCheckpoints.keySet()) {
-            assertTrue(finalCheckpoints.get(tp).offset() < partialCheckpoints.get(tp).offset(),
-                    "Checkpoints should rewind when the upstream consumer group rewinds");
+            assertTrue(finalCheckpoints.get(tp).offset() < partialCheckpoints.get(tp).offset(), "Checkpoints should rewind when the upstream consumer group rewinds");
         }
     }
 
     private Map<TopicPartition, OffsetAndMetadata> partialOffsets(ConsumerRecords<byte[], byte[]> allRecords, double fraction) {
-        return allRecords.partitions()
-                .stream()
-                .collect(Collectors.toMap(Function.identity(), partition -> {
-                    List<ConsumerRecord<byte[], byte[]>> records = allRecords.records(partition);
-                    int index = (int) (records.size() * fraction);
-                    return new OffsetAndMetadata(records.get(index).offset());
-                }));
+        return allRecords.partitions().stream().collect(Collectors.toMap(Function.identity(), partition -> {
+            List<ConsumerRecord<byte[], byte[]>> records = allRecords.records(partition);
+            int index = (int) (records.size() * fraction);
+            return new OffsetAndMetadata(records.get(index).offset());
+        }));
     }
 
     @Test
@@ -1354,15 +671,13 @@
             String primaryConfig, backupConfig;
             primaryConfig = getTopicConfig(primary.kafka(), topic, "delete.retention.ms");
             backupConfig = getTopicConfig(backup.kafka(), backupTopic, "delete.retention.ms");
-            assertNotEquals(primaryConfig, backupConfig,
-                    "`delete.retention.ms` should be different, because it's in exclude filter! ");
+            assertNotEquals(primaryConfig, backupConfig, "`delete.retention.ms` should be different, because it's in exclude filter! ");
             assertEquals("2000", backupConfig, "`delete.retention.ms` should be 2000, because it's explicitly defined on the target topic! ");
 
             // regression test for the config that are still supposed to be replicated
             primaryConfig = getTopicConfig(primary.kafka(), topic, "retention.bytes");
             backupConfig = getTopicConfig(backup.kafka(), backupTopic, "retention.bytes");
-            assertEquals(primaryConfig, backupConfig,
-                    "`retention.bytes` should be the same, because it isn't in exclude filter! ");
+            assertEquals(primaryConfig, backupConfig, "`retention.bytes` should be the same, because it isn't in exclude filter! ");
             return true;
         }, 30000, "Topic configurations were not synced");
     }
@@ -1394,16 +709,13 @@
             // altered configuration of the target topic should be synced with the source cluster's default
             primaryConfig = getTopicConfig(primary.kafka(), topic, "retention.bytes");
             backupConfig = getTopicConfig(backup.kafka(), backupTopic, "retention.bytes");
-            assertEquals(primaryConfig, backupConfig,
-                    "`retention.bytes` should be the same, because the source cluster default is being used! ");
-            assertEquals("-1", backupConfig,
-                    "`retention.bytes` should be synced with default value!");
+            assertEquals(primaryConfig, backupConfig, "`retention.bytes` should be the same, because the source cluster default is being used! ");
+            assertEquals("-1", backupConfig, "`retention.bytes` should be synced with default value!");
 
             // when using the source cluster's default, the excluded configuration should still not be changed
             primaryConfig = getTopicConfig(primary.kafka(), topic, "delete.retention.ms");
             backupConfig = getTopicConfig(backup.kafka(), backupTopic, "delete.retention.ms");
-            assertNotEquals(primaryConfig, backupConfig,
-                    "`delete.retention.ms` should be different, because it's in exclude filter! ");
+            assertNotEquals(primaryConfig, backupConfig, "`delete.retention.ms` should be different, because it's in exclude filter! ");
             assertEquals("2000", backupConfig, "`delete.retention.ms` should be 2000, because it's explicitly defined on the target topic! ");
             return true;
         }, 30000, "Topic configurations were not synced");
@@ -1429,10 +741,8 @@
             String primaryConfig, backupConfig;
             primaryConfig = getTopicConfig(primary.kafka(), topic, "retention.bytes");
             backupConfig = getTopicConfig(backup.kafka(), backupTopic, "retention.bytes");
-            assertEquals(primaryConfig, backupConfig,
-                    "`retention.bytes` should be the same");
-            assertEquals("1000", backupConfig,
-                    "`retention.bytes` should be synced with default value!");
+            assertEquals(primaryConfig, backupConfig, "`retention.bytes` should be the same");
+            assertEquals("1000", backupConfig, "`retention.bytes` should be synced with default value!");
             return true;
         }, 30000, "Topic configurations were not synced");
 
@@ -1447,8 +757,7 @@
             String backupConfig;
             // the configuration on the target topic should be changed to the target cluster's default
             backupConfig = getTopicConfig(backup.kafka(), backupTopic, "retention.bytes");
-            assertEquals("-1", backupConfig,
-                    "`retention.bytes` should be synced with target's default value!");
+            assertEquals("-1", backupConfig, "`retention.bytes` should be synced with target's default value!");
             return true;
         }, 30000, "Topic configurations were not synced");
     }
@@ -1476,16 +785,13 @@
 
         primaryConfig = getTopicConfig(primary.kafka(), topic, "delete.retention.ms");
         backupConfig = getTopicConfig(backup.kafka(), backupTopic, "delete.retention.ms");
-        assertNotEquals(primaryConfig, backupConfig,
-                "`delete.retention.ms` should be different, because it's in exclude filter! ");
+        assertNotEquals(primaryConfig, backupConfig, "`delete.retention.ms` should be different, because it's in exclude filter! ");
 
         // regression test for the config that are still supposed to be replicated
         primaryConfig = getTopicConfig(primary.kafka(), topic, "retention.bytes");
         backupConfig = getTopicConfig(backup.kafka(), backupTopic, "retention.bytes");
-        assertEquals(primaryConfig, backupConfig,
-                "`retention.bytes` should be the same, because it isn't in exclude filter! ");
-        assertEquals("1000", backupConfig,
-                "`retention.bytes` should be the same, because it's explicitly defined! ");
+        assertEquals(primaryConfig, backupConfig, "`retention.bytes` should be the same, because it isn't in exclude filter! ");
+        assertEquals("1000", backupConfig, "`retention.bytes` should be the same, because it's explicitly defined! ");
     }
 
     /*
@@ -1498,24 +804,20 @@
     /*
      * launch the connectors on kafka connect cluster and check if they are running
      */
-    protected static void waitUntilMirrorMakerIsRunning(EmbeddedConnectCluster connectCluster,
-            List<Class<? extends Connector>> connectorClasses, MirrorMakerConfig mm2Config, 
-            String primary, String backup) throws InterruptedException {
+    protected static void waitUntilMirrorMakerIsRunning(EmbeddedConnectCluster connectCluster, List<Class<? extends Connector>> connectorClasses, MirrorMakerConfig mm2Config, String primary, String backup) throws InterruptedException {
         for (Class<? extends Connector> connector : connectorClasses) {
-            connectCluster.configureConnector(connector.getSimpleName(), mm2Config.connectorBaseConfig(
-                new SourceAndTarget(primary, backup), connector));
-        }
-        
+            connectCluster.configureConnector(connector.getSimpleName(), mm2Config.connectorBaseConfig(new SourceAndTarget(primary, backup), connector));
+        }
+
         // we wait for the connector and tasks to come up for each connector, so that when we do the
         // actual testing, we are certain that the tasks are up and running; this will prevent
         // flaky tests where the connector and tasks didn't start up in time for the tests to be run
         for (Class<? extends Connector> connector : connectorClasses) {
-            connectCluster.assertions().assertConnectorAndAtLeastNumTasksAreRunning(connector.getSimpleName(), 1,
-                    "Connector " + connector.getSimpleName() + " tasks did not start in time on cluster: " + connectCluster.getName());
-        }
-    }
-
-    private static void restartMirrorMakerConnectors(EmbeddedConnectCluster connectCluster, List<Class<? extends Connector>> connectorClasses)  {
+            connectCluster.assertions().assertConnectorAndAtLeastNumTasksAreRunning(connector.getSimpleName(), 1, "Connector " + connector.getSimpleName() + " tasks did not start in time on cluster: " + connectCluster.getName());
+        }
+    }
+
+    private static void restartMirrorMakerConnectors(EmbeddedConnectCluster connectCluster, List<Class<? extends Connector>> connectorClasses) {
         for (Class<? extends Connector> connector : connectorClasses) {
             connectCluster.restartConnectorAndTasks(connector.getSimpleName(), false, true, false);
         }
@@ -1527,11 +829,9 @@
     protected static void waitForTopicCreated(EmbeddedConnectCluster cluster, String topicName) throws InterruptedException {
         try (final Admin adminClient = cluster.kafka().createAdminClient()) {
             waitForCondition(() -> {
-                    Set<String> topics = adminClient.listTopics().names().get(REQUEST_TIMEOUT_DURATION_MS, TimeUnit.MILLISECONDS);
-                    return topics.contains(topicName);
-                }, OFFSET_SYNC_DURATION_MS,
-                "Topic: " + topicName + " didn't get created in the cluster"
-            );
+                Set<String> topics = adminClient.listTopics().names().get(REQUEST_TIMEOUT_DURATION_MS, TimeUnit.MILLISECONDS);
+                return topics.contains(topicName);
+            }, OFFSET_SYNC_DURATION_MS, "Topic: " + topicName + " didn't get created in the cluster");
         }
     }
 
@@ -1545,14 +845,13 @@
             adminClient.deleteTopics(topicsToBeDeleted).all().get();
         }
     }
-    
+
     /*
      * retrieve the config value based on the input cluster, topic and config name
      */
     protected static String getTopicConfig(EmbeddedKafkaCluster cluster, String topic, String configName) throws Exception {
         try (Admin client = cluster.createAdminClient()) {
-            Collection<ConfigResource> cr = Collections.singleton(
-                new ConfigResource(ConfigResource.Type.TOPIC, topic));
+            Collection<ConfigResource> cr = Collections.singleton(new ConfigResource(ConfigResource.Type.TOPIC, topic));
 
             DescribeConfigsResult configsResult = client.describeConfigs(cr);
             Config allConfigs = (Config) configsResult.all().get().values().toArray()[0];
@@ -1576,7 +875,7 @@
     /**
      * Produce a batch of records with the specified producer
      * @param producer Producer to use to send records
-     * @param records Records to send in one parallel batch
+     * @param records  Records to send in one parallel batch
      */
     protected void produceMessages(Producer<byte[], byte[]> producer, List<ProducerRecord<byte[], byte[]>> records) {
         List<Future<RecordMetadata>> futures = new ArrayList<>();
@@ -1594,42 +893,27 @@
         }
     }
 
-    private static Map<TopicPartition, OffsetAndMetadata> waitForCheckpointOnAllPartitions(
-            MirrorClient client, String consumerGroupName, String remoteClusterAlias, String topicName
-    ) throws InterruptedException {
+    private static Map<TopicPartition, OffsetAndMetadata> waitForCheckpointOnAllPartitions(MirrorClient client, String consumerGroupName, String remoteClusterAlias, String topicName) throws InterruptedException {
         return waitForNewCheckpointOnAllPartitions(client, consumerGroupName, remoteClusterAlias, topicName, Collections.emptyMap());
     }
 
-    protected static Map<TopicPartition, OffsetAndMetadata> waitForNewCheckpointOnAllPartitions(
-                MirrorClient client, String consumerGroupName, String remoteClusterAlias, String topicName,
-                Map<TopicPartition, OffsetAndMetadata> lastCheckpoint
-    ) throws InterruptedException {
+    protected static Map<TopicPartition, OffsetAndMetadata> waitForNewCheckpointOnAllPartitions(MirrorClient client, String consumerGroupName, String remoteClusterAlias, String topicName, Map<TopicPartition, OffsetAndMetadata> lastCheckpoint) throws InterruptedException {
         AtomicReference<Map<TopicPartition, OffsetAndMetadata>> ret = new AtomicReference<>();
-        waitForCondition(
-                () -> {
-                    Map<TopicPartition, OffsetAndMetadata> offsets = client.remoteConsumerOffsets(
-                            consumerGroupName, remoteClusterAlias, Duration.ofMillis(3000));
-                    for (int i = 0; i < NUM_PARTITIONS; i++) {
-                        TopicPartition tp = new TopicPartition(topicName, i);
-                        if (!offsets.containsKey(tp)) {
-                            log.info("Checkpoint is missing for {}: {}-{}", consumerGroupName, topicName, i);
-                            return false;
-                        } else if (lastCheckpoint.containsKey(tp) && lastCheckpoint.get(tp).equals(offsets.get(tp))) {
-                            log.info("Checkpoint is the same as previous checkpoint");
-                            return false;
-                        }
-                    }
-                    ret.set(offsets);
-                    return true;
-                },
-                CHECKPOINT_DURATION_MS,
-                String.format(
-                        "Offsets for consumer group %s not translated from %s for topic %s",
-                        consumerGroupName,
-                        remoteClusterAlias,
-                        topicName
-                )
-        );
+        waitForCondition(() -> {
+            Map<TopicPartition, OffsetAndMetadata> offsets = client.remoteConsumerOffsets(consumerGroupName, remoteClusterAlias, Duration.ofMillis(3000));
+            for (int i = 0; i < NUM_PARTITIONS; i++) {
+                TopicPartition tp = new TopicPartition(topicName, i);
+                if (!offsets.containsKey(tp)) {
+                    log.info("Checkpoint is missing for {}: {}-{}", consumerGroupName, topicName, i);
+                    return false;
+                } else if (lastCheckpoint.containsKey(tp) && lastCheckpoint.get(tp).equals(offsets.get(tp))) {
+                    log.info("Checkpoint is the same as previous checkpoint");
+                    return false;
+                }
+            }
+            ret.set(offsets);
+            return true;
+        }, CHECKPOINT_DURATION_MS, String.format("Offsets for consumer group %s not translated from %s for topic %s", consumerGroupName, remoteClusterAlias, topicName));
         return ret.get();
     }
 
@@ -1637,13 +921,7 @@
      * given consumer group, topics and expected number of records, make sure the consumer group
      * offsets are eventually synced to the expected offset numbers
      */
-    private static <T> void waitForConsumerGroupFullSync(
-            EmbeddedConnectCluster connect,
-            List<String> topics,
-            String consumerGroupId,
-            int numRecords,
-            int offsetLagMax
-    ) throws InterruptedException {
+    private static <T> void waitForConsumerGroupFullSync(EmbeddedConnectCluster connect, List<String> topics, String consumerGroupId, int numRecords, int offsetLagMax) throws InterruptedException {
         int expectedRecords = numRecords * topics.size();
         Map<String, Object> consumerProps = new HashMap<>();
         consumerProps.put("isolation.level", "read_committed");
@@ -1666,23 +944,15 @@
             }
 
             waitForCondition(() -> {
-                Map<TopicPartition, OffsetAndMetadata> consumerGroupOffsets =
-                        adminClient.listConsumerGroupOffsets(consumerGroupId).partitionsToOffsetAndMetadata().get();
-                Map<TopicPartition, OffsetSpec> endOffsetRequest = tps.stream()
-                        .collect(Collectors.toMap(Function.identity(), ignored -> OffsetSpec.latest()));
-                Map<TopicPartition, ListOffsetsResult.ListOffsetsResultInfo> endOffsets =
-                        adminClient.listOffsets(endOffsetRequest).all().get();
+                Map<TopicPartition, OffsetAndMetadata> consumerGroupOffsets = adminClient.listConsumerGroupOffsets(consumerGroupId).partitionsToOffsetAndMetadata().get();
+                Map<TopicPartition, OffsetSpec> endOffsetRequest = tps.stream().collect(Collectors.toMap(Function.identity(), ignored -> OffsetSpec.latest()));
+                Map<TopicPartition, ListOffsetsResult.ListOffsetsResultInfo> endOffsets = adminClient.listOffsets(endOffsetRequest).all().get();
 
                 for (TopicPartition tp : tps) {
-                    assertTrue(consumerGroupOffsets.containsKey(tp),
-                            "TopicPartition " + tp + " does not have translated offsets");
+                    assertTrue(consumerGroupOffsets.containsKey(tp), "TopicPartition " + tp + " does not have translated offsets");
                     long offset = consumerGroupOffsets.get(tp).offset();
-                    assertTrue(offset > lastOffset.get(tp) - offsetLagMax,
-                            "TopicPartition " + tp + " does not have fully-translated offsets: "
-                                    + offset + " is not close enough to " + lastOffset.get(tp)
-                                    + " (strictly more than " + (lastOffset.get(tp) - offsetLagMax) + ")");
-                    assertTrue(offset <= endOffsets.get(tp).offset(),
-                            "TopicPartition " + tp + " has downstream offsets beyond the log end, this would lead to negative lag metrics");
+                    assertTrue(offset > lastOffset.get(tp) - offsetLagMax, "TopicPartition " + tp + " does not have fully-translated offsets: " + offset + " is not close enough to " + lastOffset.get(tp) + " (strictly more than " + (lastOffset.get(tp) - offsetLagMax) + ")");
+                    assertTrue(offset <= endOffsets.get(tp).offset(), "TopicPartition " + tp + " has downstream offsets beyond the log end, this would lead to negative lag metrics");
                 }
                 return true;
             }, OFFSET_SYNC_DURATION_MS, "Consumer group offset sync is not complete in time");
@@ -1691,23 +961,16 @@
 
     private static void assertMonotonicCheckpoints(EmbeddedConnectCluster cluster, String checkpointTopic) {
         TopicPartition checkpointTopicPartition = new TopicPartition(checkpointTopic, 0);
-        try (Consumer<byte[], byte[]> backupConsumer = cluster.kafka().createConsumerAndSubscribeTo(Collections.singletonMap(
-                "auto.offset.reset", "earliest"), checkpointTopic)) {
+        try (Consumer<byte[], byte[]> backupConsumer = cluster.kafka().createConsumerAndSubscribeTo(Collections.singletonMap("auto.offset.reset", "earliest"), checkpointTopic)) {
             Map<String, Map<TopicPartition, Checkpoint>> checkpointsByGroup = new HashMap<>();
             long deadline = System.currentTimeMillis() + CHECKPOINT_DURATION_MS;
             do {
                 ConsumerRecords<byte[], byte[]> records = backupConsumer.poll(Duration.ofSeconds(1L));
                 for (ConsumerRecord<byte[], byte[]> record : records) {
                     Checkpoint checkpoint = Checkpoint.deserializeRecord(record);
-                    Map<TopicPartition, Checkpoint> lastCheckpoints = checkpointsByGroup.computeIfAbsent(
-                            checkpoint.consumerGroupId(),
-                            ignored -> new HashMap<>());
+                    Map<TopicPartition, Checkpoint> lastCheckpoints = checkpointsByGroup.computeIfAbsent(checkpoint.consumerGroupId(), ignored -> new HashMap<>());
                     Checkpoint lastCheckpoint = lastCheckpoints.getOrDefault(checkpoint.topicPartition(), checkpoint);
-                    assertTrue(checkpoint.downstreamOffset() >= lastCheckpoint.downstreamOffset(),
-                            "Checkpoint was non-monotonic for "
-                                    + checkpoint.consumerGroupId()
-                                    + ": "
-                                    + checkpoint.topicPartition());
+                    assertTrue(checkpoint.downstreamOffset() >= lastCheckpoint.downstreamOffset(), "Checkpoint was non-monotonic for " + checkpoint.consumerGroupId() + ": " + checkpoint.topicPartition());
                     lastCheckpoints.put(checkpoint.topicPartition(), checkpoint);
                 }
             } while (backupConsumer.currentLag(checkpointTopicPartition).orElse(1) > 0 && System.currentTimeMillis() < deadline);
@@ -1720,15 +983,14 @@
         // After a full sync, there should be at most offset.lag.max records per partition consumed by both upstream and downstream consumers.
         for (TopicPartition tp : records.partitions()) {
             int count = records.records(tp).size();
-            assertTrue(count < offsetLagMax,  "downstream consumer is re-reading more than " + offsetLagMax + " records from" + tp);
+            assertTrue(count < offsetLagMax, "downstream consumer is re-reading more than " + offsetLagMax + " records from" + tp);
         }
     }
 
     /*
      * make sure the consumer to consume expected number of records
      */
-    private static <T> void waitForConsumingAllRecords(Consumer<T, T> consumer, int numExpectedRecords)
-            throws InterruptedException {
+    private static <T> void waitForConsumingAllRecords(Consumer<T, T> consumer, int numExpectedRecords) throws InterruptedException {
         final AtomicInteger totalConsumedRecords = new AtomicInteger(0);
         waitForCondition(() -> {
             ConsumerRecords<T, T> records = consumer.poll(CONSUMER_POLL_TIMEOUT_MS);
@@ -1736,7 +998,7 @@
         }, RECORD_CONSUME_DURATION_MS, "Consumer cannot consume all records in time");
         consumer.commitSync();
     }
-   
+
     /*
      * MM2 config to use in integration tests
      */
@@ -1761,15 +1023,14 @@
         mm2Props.put(BACKUP_CLUSTER_ALIAS + ".offset.flush.interval.ms", "5000");
         return mm2Props;
     }
-    
+
     private void createTopics() {
         // to verify topic config will be sync-ed across clusters
         Map<String, String> topicConfig = Collections.singletonMap(TopicConfig.CLEANUP_POLICY_CONFIG, TopicConfig.CLEANUP_POLICY_COMPACT);
         Map<String, String> emptyMap = Collections.emptyMap();
 
         // increase admin client request timeout value to make the tests reliable.
-        Map<String, Object> adminClientConfig = Collections.singletonMap(
-            AdminClientConfig.REQUEST_TIMEOUT_MS_CONFIG, REQUEST_TIMEOUT_DURATION_MS);
+        Map<String, Object> adminClientConfig = Collections.singletonMap(AdminClientConfig.REQUEST_TIMEOUT_MS_CONFIG, REQUEST_TIMEOUT_DURATION_MS);
 
         // create these topics before starting the connectors, so we don't need to wait for discovery
         primary.kafka().createTopic("test-topic-no-checkpoints", 1, 1, emptyMap, adminClientConfig);
@@ -1804,12 +1065,7 @@
      */
     private static void topicShouldNotBeCreated(EmbeddedConnectCluster cluster, String topicName) throws InterruptedException {
         try (final Admin adminClient = cluster.kafka().createAdminClient()) {
-            waitForCondition(() ->
-                    !adminClient.listTopics().names()
-                        .get(REQUEST_TIMEOUT_DURATION_MS, TimeUnit.MILLISECONDS)
-                        .contains(topicName), TOPIC_SYNC_DURATION_MS,
-                "Topic: " + topicName + " get created on cluster: " + cluster.getName()
-            );
+            waitForCondition(() -> !adminClient.listTopics().names().get(REQUEST_TIMEOUT_DURATION_MS, TimeUnit.MILLISECONDS).contains(topicName), TOPIC_SYNC_DURATION_MS, "Topic: " + topicName + " get created on cluster: " + cluster.getName());
         }
     }
 
@@ -1818,11 +1074,7 @@
      */
     protected static void waitForTopicPartitionCreated(EmbeddedConnectCluster cluster, String topicName, int totalNumPartitions) throws InterruptedException {
         try (final Admin adminClient = cluster.kafka().createAdminClient()) {
-            waitForCondition(() -> adminClient.describeTopics(Collections.singleton(topicName)).allTopicNames().get()
-                    .get(topicName).partitions().size() == totalNumPartitions, TOPIC_SYNC_DURATION_MS,
-                "Topic: " + topicName + "'s partitions didn't get created on cluster: " + cluster.getName()
-            );
-        }
-    }
->>>>>>> 15418db6
+            waitForCondition(() -> adminClient.describeTopics(Collections.singleton(topicName)).allTopicNames().get().get(topicName).partitions().size() == totalNumPartitions, TOPIC_SYNC_DURATION_MS, "Topic: " + topicName + "'s partitions didn't get created on cluster: " + cluster.getName());
+        }
+    }
 }