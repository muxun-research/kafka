/*
 * Licensed to the Apache Software Foundation (ASF) under one or more
 * contributor license agreements. See the NOTICE file distributed with
 * this work for additional information regarding copyright ownership.
 * The ASF licenses this file to You under the Apache License, Version 2.0
 * (the "License"); you may not use this file except in compliance with
 * the License. You may obtain a copy of the License at
 *
 *    http://www.apache.org/licenses/LICENSE-2.0
 *
 * Unless required by applicable law or agreed to in writing, software
 * distributed under the License is distributed on an "AS IS" BASIS,
 * WITHOUT WARRANTIES OR CONDITIONS OF ANY KIND, either express or implied.
 * See the License for the specific language governing permissions and
 * limitations under the License.
 */
package org.apache.kafka.connect.mirror;

import org.junit.jupiter.api.Test;

import java.util.List;
import java.util.Map;

import static org.apache.kafka.connect.mirror.TestUtils.makeProps;
import static org.junit.jupiter.api.Assertions.assertEquals;

public class MirrorHeartBeatConnectorTest {

<<<<<<< HEAD
	@Test
	public void testMirrorHeartbeatConnectorDisabled() {
		// disable the heartbeat emission
		MirrorConnectorConfig config = new MirrorConnectorConfig(
				makeProps("emit.heartbeats.enabled", "false"));

		// MirrorHeartbeatConnector as minimum to run taskConfig()
		MirrorHeartbeatConnector connector = new MirrorHeartbeatConnector(config);
		List<Map<String, String>> output = connector.taskConfigs(1);
		// expect no task will be created
		assertEquals(0, output.size());
	}

	@Test
	public void testReplicationDisabled() {
		// disable the replication
		MirrorConnectorConfig config = new MirrorConnectorConfig(
				makeProps("enabled", "false"));

		// MirrorHeartbeatConnector as minimum to run taskConfig()
		MirrorHeartbeatConnector connector = new MirrorHeartbeatConnector(config);
		List<Map<String, String>> output = connector.taskConfigs(1);
		// expect one task will be created, even the replication is disabled
		assertEquals(1, output.size());
	}
=======
    @Test
    public void testMirrorHeartbeatConnectorDisabled() {
        // disable the heartbeat emission
        MirrorHeartbeatConfig config = new MirrorHeartbeatConfig(
            makeProps("emit.heartbeats.enabled", "false"));

        // MirrorHeartbeatConnector as minimum to run taskConfig()
        MirrorHeartbeatConnector connector = new MirrorHeartbeatConnector(config);
        List<Map<String, String>> output = connector.taskConfigs(1);
        // expect no task will be created
        assertEquals(0, output.size(), "Expected task to not be created");
    }

    @Test
    public void testReplicationDisabled() {
        // disable the replication
        MirrorHeartbeatConfig config = new MirrorHeartbeatConfig(
            makeProps("enabled", "false"));

        // MirrorHeartbeatConnector as minimum to run taskConfig()
        MirrorHeartbeatConnector connector = new MirrorHeartbeatConnector(config);
        List<Map<String, String>> output = connector.taskConfigs(1);
        // expect one task will be created, even the replication is disabled
        assertEquals(1, output.size(), "Task should have been created even with replication disabled");
    }
>>>>>>> 15418db6
}<|MERGE_RESOLUTION|>--- conflicted
+++ resolved
@@ -26,38 +26,10 @@
 
 public class MirrorHeartBeatConnectorTest {
 
-<<<<<<< HEAD
-	@Test
-	public void testMirrorHeartbeatConnectorDisabled() {
-		// disable the heartbeat emission
-		MirrorConnectorConfig config = new MirrorConnectorConfig(
-				makeProps("emit.heartbeats.enabled", "false"));
-
-		// MirrorHeartbeatConnector as minimum to run taskConfig()
-		MirrorHeartbeatConnector connector = new MirrorHeartbeatConnector(config);
-		List<Map<String, String>> output = connector.taskConfigs(1);
-		// expect no task will be created
-		assertEquals(0, output.size());
-	}
-
-	@Test
-	public void testReplicationDisabled() {
-		// disable the replication
-		MirrorConnectorConfig config = new MirrorConnectorConfig(
-				makeProps("enabled", "false"));
-
-		// MirrorHeartbeatConnector as minimum to run taskConfig()
-		MirrorHeartbeatConnector connector = new MirrorHeartbeatConnector(config);
-		List<Map<String, String>> output = connector.taskConfigs(1);
-		// expect one task will be created, even the replication is disabled
-		assertEquals(1, output.size());
-	}
-=======
     @Test
     public void testMirrorHeartbeatConnectorDisabled() {
         // disable the heartbeat emission
-        MirrorHeartbeatConfig config = new MirrorHeartbeatConfig(
-            makeProps("emit.heartbeats.enabled", "false"));
+        MirrorHeartbeatConfig config = new MirrorHeartbeatConfig(makeProps("emit.heartbeats.enabled", "false"));
 
         // MirrorHeartbeatConnector as minimum to run taskConfig()
         MirrorHeartbeatConnector connector = new MirrorHeartbeatConnector(config);
@@ -69,8 +41,7 @@
     @Test
     public void testReplicationDisabled() {
         // disable the replication
-        MirrorHeartbeatConfig config = new MirrorHeartbeatConfig(
-            makeProps("enabled", "false"));
+        MirrorHeartbeatConfig config = new MirrorHeartbeatConfig(makeProps("enabled", "false"));
 
         // MirrorHeartbeatConnector as minimum to run taskConfig()
         MirrorHeartbeatConnector connector = new MirrorHeartbeatConnector(config);
@@ -78,5 +49,4 @@
         // expect one task will be created, even the replication is disabled
         assertEquals(1, output.size(), "Task should have been created even with replication disabled");
     }
->>>>>>> 15418db6
 }