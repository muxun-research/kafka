--- conflicted
+++ resolved
@@ -24,19 +24,6 @@
 
 public class OffsetSyncTest {
 
-<<<<<<< HEAD
-	@Test
-	public void testSerde() {
-		OffsetSync offsetSync = new OffsetSync(new TopicPartition("topic-1", 2), 3, 4);
-		byte[] key = offsetSync.recordKey();
-		byte[] value = offsetSync.recordValue();
-		ConsumerRecord<byte[], byte[]> record = new ConsumerRecord<>("any-topic", 6, 7, key, value);
-		OffsetSync deserialized = OffsetSync.deserializeRecord(record);
-		assertEquals(offsetSync.topicPartition(), deserialized.topicPartition());
-		assertEquals(offsetSync.upstreamOffset(), deserialized.upstreamOffset());
-		assertEquals(offsetSync.downstreamOffset(), deserialized.downstreamOffset());
-	}
-=======
     @Test
     public void testSerde() {
         OffsetSync offsetSync = new OffsetSync(new TopicPartition("topic-1", 2), 3, 4);
@@ -44,12 +31,8 @@
         byte[] value = offsetSync.recordValue();
         ConsumerRecord<byte[], byte[]> record = new ConsumerRecord<>("any-topic", 6, 7, key, value);
         OffsetSync deserialized = OffsetSync.deserializeRecord(record);
-        assertEquals(offsetSync.topicPartition(), deserialized.topicPartition(),
-                "Failure on offset sync topic partition serde");
-        assertEquals(offsetSync.upstreamOffset(), deserialized.upstreamOffset(),
-                "Failure on upstream offset serde");
-        assertEquals(offsetSync.downstreamOffset(), deserialized.downstreamOffset(),
-                "Failure on downstream offset serde");
+        assertEquals(offsetSync.topicPartition(), deserialized.topicPartition(), "Failure on offset sync topic partition serde");
+        assertEquals(offsetSync.upstreamOffset(), deserialized.upstreamOffset(), "Failure on upstream offset serde");
+        assertEquals(offsetSync.downstreamOffset(), deserialized.downstreamOffset(), "Failure on downstream offset serde");
     }
->>>>>>> 15418db6
 }