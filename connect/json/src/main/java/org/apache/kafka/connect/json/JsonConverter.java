/*
 * Licensed to the Apache Software Foundation (ASF) under one or more
 * contributor license agreements. See the NOTICE file distributed with
 * this work for additional information regarding copyright ownership.
 * The ASF licenses this file to You under the Apache License, Version 2.0
 * (the "License"); you may not use this file except in compliance with
 * the License. You may obtain a copy of the License at
 *
 *    http://www.apache.org/licenses/LICENSE-2.0
 *
 * Unless required by applicable law or agreed to in writing, software
 * distributed under the License is distributed on an "AS IS" BASIS,
 * WITHOUT WARRANTIES OR CONDITIONS OF ANY KIND, either express or implied.
 * See the License for the specific language governing permissions and
 * limitations under the License.
 */
package org.apache.kafka.connect.json;

import org.apache.kafka.common.cache.Cache;
import org.apache.kafka.common.cache.LRUCache;
import org.apache.kafka.common.cache.SynchronizedCache;
import org.apache.kafka.common.config.ConfigDef;
import org.apache.kafka.common.errors.SerializationException;
import org.apache.kafka.common.utils.AppInfoParser;
import org.apache.kafka.common.utils.Utils;
<<<<<<< HEAD
import org.apache.kafka.connect.data.Date;
import org.apache.kafka.connect.data.*;
=======
import org.apache.kafka.connect.components.Versioned;
import org.apache.kafka.connect.data.ConnectSchema;
import org.apache.kafka.connect.data.Date;
import org.apache.kafka.connect.data.Decimal;
import org.apache.kafka.connect.data.Field;
import org.apache.kafka.connect.data.Schema;
import org.apache.kafka.connect.data.SchemaAndValue;
import org.apache.kafka.connect.data.SchemaBuilder;
import org.apache.kafka.connect.data.Struct;
import org.apache.kafka.connect.data.Time;
import org.apache.kafka.connect.data.Timestamp;
>>>>>>> 9494bebe
import org.apache.kafka.connect.errors.DataException;
import org.apache.kafka.connect.storage.Converter;
import org.apache.kafka.connect.storage.ConverterType;
import org.apache.kafka.connect.storage.HeaderConverter;
import org.apache.kafka.connect.storage.StringConverterConfig;

import com.fasterxml.jackson.databind.DeserializationFeature;
import com.fasterxml.jackson.databind.JsonNode;
import com.fasterxml.jackson.databind.node.ArrayNode;
import com.fasterxml.jackson.databind.node.JsonNodeFactory;
import com.fasterxml.jackson.databind.node.ObjectNode;

import java.io.IOException;
import java.math.BigDecimal;
import java.nio.ByteBuffer;
<<<<<<< HEAD
import java.util.*;

import static org.apache.kafka.common.utils.Utils.mkSet;
=======
import java.util.ArrayList;
import java.util.Collection;
import java.util.EnumMap;
import java.util.HashMap;
import java.util.Iterator;
import java.util.Map;
import java.util.Set;
>>>>>>> 9494bebe

/**
 * Implementation of {@link Converter} and {@link HeaderConverter} that uses JSON to store schemas and objects. By
 * default this converter will serialize Connect keys, values, and headers with schemas, although this can be disabled with
 * the {@link JsonConverterConfig#SCHEMAS_ENABLE_CONFIG schemas.enable} configuration option.
 * <p>
 * This implementation currently does nothing with the topic names or header keys.
 */
public class JsonConverter implements Converter, HeaderConverter, Versioned {

    private static final Map<Schema.Type, JsonToConnectTypeConverter> TO_CONNECT_CONVERTERS = new EnumMap<>(Schema.Type.class);

    static {
        TO_CONNECT_CONVERTERS.put(Schema.Type.BOOLEAN, (schema, value, config) -> value.booleanValue());
        TO_CONNECT_CONVERTERS.put(Schema.Type.INT8, (schema, value, config) -> (byte) value.intValue());
        TO_CONNECT_CONVERTERS.put(Schema.Type.INT16, (schema, value, config) -> (short) value.intValue());
        TO_CONNECT_CONVERTERS.put(Schema.Type.INT32, (schema, value, config) -> value.intValue());
        TO_CONNECT_CONVERTERS.put(Schema.Type.INT64, (schema, value, config) -> value.longValue());
        TO_CONNECT_CONVERTERS.put(Schema.Type.FLOAT32, (schema, value, config) -> value.floatValue());
        TO_CONNECT_CONVERTERS.put(Schema.Type.FLOAT64, (schema, value, config) -> value.doubleValue());
        TO_CONNECT_CONVERTERS.put(Schema.Type.BYTES, (schema, value, config) -> {
            try {
                return value.binaryValue();
            } catch (IOException e) {
                throw new DataException("Invalid bytes field", e);
            }
        });
        TO_CONNECT_CONVERTERS.put(Schema.Type.STRING, (schema, value, config) -> value.textValue());
        TO_CONNECT_CONVERTERS.put(Schema.Type.ARRAY, (schema, value, config) -> {
            Schema elemSchema = schema == null ? null : schema.valueSchema();
            ArrayList<Object> result = new ArrayList<>();
            for (JsonNode elem : value) {
                result.add(convertToConnect(elemSchema, elem, config));
            }
            return result;
        });
        TO_CONNECT_CONVERTERS.put(Schema.Type.MAP, (schema, value, config) -> {
            Schema keySchema = schema == null ? null : schema.keySchema();
            Schema valueSchema = schema == null ? null : schema.valueSchema();

            // If the map uses strings for keys, it should be encoded in the natural JSON format. If it uses other
            // primitive types or a complex type as a key, it will be encoded as a list of pairs. If we don't have a
            // schema, we default to encoding in a Map.
            Map<Object, Object> result = new HashMap<>();
            if (schema == null || keySchema.type() == Schema.Type.STRING) {
                if (!value.isObject())
                    throw new DataException("Maps with string fields should be encoded as JSON objects, but found " + value.getNodeType());
                Iterator<Map.Entry<String, JsonNode>> fieldIt = value.fields();
                while (fieldIt.hasNext()) {
                    Map.Entry<String, JsonNode> entry = fieldIt.next();
                    result.put(entry.getKey(), convertToConnect(valueSchema, entry.getValue(), config));
                }
            } else {
                if (!value.isArray())
                    throw new DataException("Maps with non-string fields should be encoded as JSON array of tuples, but found " + value.getNodeType());
                for (JsonNode entry : value) {
                    if (!entry.isArray())
                        throw new DataException("Found invalid map entry instead of array tuple: " + entry.getNodeType());
                    if (entry.size() != 2)
                        throw new DataException("Found invalid map entry, expected length 2 but found :" + entry.size());
                    result.put(convertToConnect(keySchema, entry.get(0), config), convertToConnect(valueSchema, entry.get(1), config));
                }
            }
            return result;
        });
        TO_CONNECT_CONVERTERS.put(Schema.Type.STRUCT, (schema, value, config) -> {
            if (!value.isObject())
                throw new DataException("Structs should be encoded as JSON objects, but found " + value.getNodeType());

            // We only have ISchema here but need Schema, so we need to materialize the actual schema. Using ISchema
            // avoids having to materialize the schema for non-Struct types but it cannot be avoided for Structs since
            // they require a schema to be provided at construction. However, the schema is only a SchemaBuilder during
            // translation of schemas to JSON; during the more common translation of data to JSON, the call to schema.schema()
            // just returns the schema Object and has no overhead.
            Struct result = new Struct(schema.schema());
            for (Field field : schema.fields())
                result.put(field, convertToConnect(field.schema(), value.get(field.name()), config));

            return result;
        });
    }

    // Convert values in Kafka Connect form into/from their logical types. These logical converters are discovered by logical type
    // names specified in the field
    private static final HashMap<String, LogicalTypeConverter> LOGICAL_CONVERTERS = new HashMap<>();

    private static final JsonNodeFactory JSON_NODE_FACTORY = new JsonNodeFactory(true);

    static {
        LOGICAL_CONVERTERS.put(Decimal.LOGICAL_NAME, new LogicalTypeConverter() {
            @Override
            public JsonNode toJson(final Schema schema, final Object value, final JsonConverterConfig config) {
                if (!(value instanceof BigDecimal decimal))
                    throw new DataException("Invalid type for Decimal, expected BigDecimal but was " + value.getClass());

                switch (config.decimalFormat()) {
                    case NUMERIC:
                        return JSON_NODE_FACTORY.numberNode(decimal);
                    case BASE64:
                        return JSON_NODE_FACTORY.binaryNode(Decimal.fromLogical(schema, decimal));
                    default:
                        throw new DataException("Unexpected " + JsonConverterConfig.DECIMAL_FORMAT_CONFIG + ": " + config.decimalFormat());
                }
            }

            @Override
            public Object toConnect(final Schema schema, final JsonNode value) {
                if (value.isNumber())
                    return value.decimalValue();
                if (value.isBinary() || value.isTextual()) {
                    try {
                        return Decimal.toLogical(schema, value.binaryValue());
                    } catch (Exception e) {
                        throw new DataException("Invalid bytes for Decimal field", e);
                    }
                }

                throw new DataException("Invalid type for Decimal, underlying representation should be numeric or bytes but was " + value.getNodeType());
            }
        });

        LOGICAL_CONVERTERS.put(Date.LOGICAL_NAME, new LogicalTypeConverter() {
            @Override
            public JsonNode toJson(final Schema schema, final Object value, final JsonConverterConfig config) {
                if (!(value instanceof java.util.Date))
                    throw new DataException("Invalid type for Date, expected Date but was " + value.getClass());
                return JSON_NODE_FACTORY.numberNode(Date.fromLogical(schema, (java.util.Date) value));
            }

            @Override
            public Object toConnect(final Schema schema, final JsonNode value) {
                if (!(value.isInt()))
                    throw new DataException("Invalid type for Date, underlying representation should be integer but was " + value.getNodeType());
                return Date.toLogical(schema, value.intValue());
            }
        });

        LOGICAL_CONVERTERS.put(Time.LOGICAL_NAME, new LogicalTypeConverter() {
            @Override
            public JsonNode toJson(final Schema schema, final Object value, final JsonConverterConfig config) {
                if (!(value instanceof java.util.Date))
                    throw new DataException("Invalid type for Time, expected Date but was " + value.getClass());
                return JSON_NODE_FACTORY.numberNode(Time.fromLogical(schema, (java.util.Date) value));
            }

            @Override
            public Object toConnect(final Schema schema, final JsonNode value) {
                if (!(value.isInt()))
                    throw new DataException("Invalid type for Time, underlying representation should be integer but was " + value.getNodeType());
                return Time.toLogical(schema, value.intValue());
            }
        });

        LOGICAL_CONVERTERS.put(Timestamp.LOGICAL_NAME, new LogicalTypeConverter() {
            @Override
            public JsonNode toJson(final Schema schema, final Object value, final JsonConverterConfig config) {
                if (!(value instanceof java.util.Date))
                    throw new DataException("Invalid type for Timestamp, expected Date but was " + value.getClass());
                return JSON_NODE_FACTORY.numberNode(Timestamp.fromLogical(schema, (java.util.Date) value));
            }

            @Override
            public Object toConnect(final Schema schema, final JsonNode value) {
                if (!(value.isIntegralNumber()))
                    throw new DataException("Invalid type for Timestamp, underlying representation should be integral but was " + value.getNodeType());
                return Timestamp.toLogical(schema, value.longValue());
            }
        });
    }

    private JsonConverterConfig config;
    private Cache<Schema, ObjectNode> fromConnectSchemaCache;
    private Cache<JsonNode, Schema> toConnectSchemaCache;

    private final JsonSerializer serializer;
    private final JsonDeserializer deserializer;

    public JsonConverter() {
<<<<<<< HEAD
        serializer = new JsonSerializer(mkSet(), JSON_NODE_FACTORY);

        deserializer = new JsonDeserializer(mkSet(
                // this ensures that the JsonDeserializer maintains full precision on
                // floating point numbers that cannot fit into float64
                DeserializationFeature.USE_BIG_DECIMAL_FOR_FLOATS), JSON_NODE_FACTORY);
=======
        this(true);
    }

    /**
     * Creates a JsonConvert initializing serializer and deserializer.
     *
     * @param enableBlackbird permits to enable/disable the registration of Jackson Blackbird module.
     * <p>
     * NOTE: This is visible only for testing
     */
    public JsonConverter(boolean enableBlackbird) {
        serializer = new JsonSerializer(
            Set.of(),
            JSON_NODE_FACTORY,
            enableBlackbird
        );

        deserializer = new JsonDeserializer(
            Set.of(
                // this ensures that the JsonDeserializer maintains full precision on
                // floating point numbers that cannot fit into float64
                DeserializationFeature.USE_BIG_DECIMAL_FOR_FLOATS
            ),
            JSON_NODE_FACTORY,
            enableBlackbird
        );
>>>>>>> 9494bebe
    }

    // visible for testing
    long sizeOfFromConnectSchemaCache() {
        return fromConnectSchemaCache.size();
    }

    // visible for testing
    long sizeOfToConnectSchemaCache() {
        return toConnectSchemaCache.size();
    }

    @Override
    public String version() {
        return AppInfoParser.getVersion();
    }

    @Override
    public ConfigDef config() {
        return JsonConverterConfig.configDef();
    }

    @Override
    public void configure(Map<String, ?> configs) {
        config = new JsonConverterConfig(configs);

        serializer.configure(configs, config.type() == ConverterType.KEY);
        deserializer.configure(configs, config.type() == ConverterType.KEY);

        fromConnectSchemaCache = new SynchronizedCache<>(new LRUCache<>(config.schemaCacheSize()));
        toConnectSchemaCache = new SynchronizedCache<>(new LRUCache<>(config.schemaCacheSize()));
    }

    @Override
    public void configure(Map<String, ?> configs, boolean isKey) {
        Map<String, Object> conf = new HashMap<>(configs);
        conf.put(StringConverterConfig.TYPE_CONFIG, isKey ? ConverterType.KEY.getName() : ConverterType.VALUE.getName());
        configure(conf);
    }

    @Override
    public void close() {
        Utils.closeQuietly(this.serializer, "JSON converter serializer");
        Utils.closeQuietly(this.deserializer, "JSON converter deserializer");
    }

    @Override
    public byte[] fromConnectHeader(String topic, String headerKey, Schema schema, Object value) {
        return fromConnectData(topic, schema, value);
    }

    @Override
    public SchemaAndValue toConnectHeader(String topic, String headerKey, byte[] value) {
        return toConnectData(topic, value);
    }

    @Override
    public byte[] fromConnectData(String topic, Schema schema, Object value) {
        if (schema == null && value == null) {
            return null;
        }

        JsonNode jsonValue = config.schemasEnabled() ? convertToJsonWithEnvelope(schema, value) : convertToJsonWithoutEnvelope(schema, value);
        try {
            return serializer.serialize(topic, jsonValue);
        } catch (SerializationException e) {
            throw new DataException("Converting Kafka Connect data to byte[] failed due to serialization error: ", e);
        }
    }

    @Override
    public SchemaAndValue toConnectData(String topic, byte[] value) {
        JsonNode jsonValue;

        // This handles a tombstone message
        if (value == null) {
            return SchemaAndValue.NULL;
        }

        try {
            jsonValue = deserializer.deserialize(topic, value);
        } catch (SerializationException e) {
            throw new DataException("Converting byte[] to Kafka Connect data failed due to serialization error: ", e);
        }

        if (config.schemasEnabled() && (!jsonValue.isObject() || jsonValue.size() != 2 || !jsonValue.has(JsonSchema.ENVELOPE_SCHEMA_FIELD_NAME) || !jsonValue.has(JsonSchema.ENVELOPE_PAYLOAD_FIELD_NAME)))
            throw new DataException("JsonConverter with schemas.enable requires \"schema\" and \"payload\" fields and may not contain additional fields." + " If you are trying to deserialize plain JSON data, set schemas.enable=false in your converter configuration.");

        // The deserialized data should either be an envelope object containing the schema and the payload or the schema
        // was stripped during serialization and we need to fill in an all-encompassing schema.
        if (!config.schemasEnabled()) {
            ObjectNode envelope = JSON_NODE_FACTORY.objectNode();
            envelope.set(JsonSchema.ENVELOPE_SCHEMA_FIELD_NAME, null);
            envelope.set(JsonSchema.ENVELOPE_PAYLOAD_FIELD_NAME, jsonValue);
            jsonValue = envelope;
        }

        Schema schema = asConnectSchema(jsonValue.get(JsonSchema.ENVELOPE_SCHEMA_FIELD_NAME));
        return new SchemaAndValue(schema, convertToConnect(schema, jsonValue.get(JsonSchema.ENVELOPE_PAYLOAD_FIELD_NAME), config));
    }

    public ObjectNode asJsonSchema(Schema schema) {
        if (schema == null)
            return null;

        ObjectNode cached = fromConnectSchemaCache.get(schema);
        if (cached != null)
            return cached;

        final ObjectNode jsonSchema;
        switch (schema.type()) {
            case BOOLEAN:
                jsonSchema = JsonSchema.BOOLEAN_SCHEMA.deepCopy();
                break;
            case BYTES:
                jsonSchema = JsonSchema.BYTES_SCHEMA.deepCopy();
                break;
            case FLOAT64:
                jsonSchema = JsonSchema.DOUBLE_SCHEMA.deepCopy();
                break;
            case FLOAT32:
                jsonSchema = JsonSchema.FLOAT_SCHEMA.deepCopy();
                break;
            case INT8:
                jsonSchema = JsonSchema.INT8_SCHEMA.deepCopy();
                break;
            case INT16:
                jsonSchema = JsonSchema.INT16_SCHEMA.deepCopy();
                break;
            case INT32:
                jsonSchema = JsonSchema.INT32_SCHEMA.deepCopy();
                break;
            case INT64:
                jsonSchema = JsonSchema.INT64_SCHEMA.deepCopy();
                break;
            case STRING:
                jsonSchema = JsonSchema.STRING_SCHEMA.deepCopy();
                break;
            case ARRAY:
                jsonSchema = JSON_NODE_FACTORY.objectNode().put(JsonSchema.SCHEMA_TYPE_FIELD_NAME, JsonSchema.ARRAY_TYPE_NAME);
                jsonSchema.set(JsonSchema.ARRAY_ITEMS_FIELD_NAME, asJsonSchema(schema.valueSchema()));
                break;
            case MAP:
                jsonSchema = JSON_NODE_FACTORY.objectNode().put(JsonSchema.SCHEMA_TYPE_FIELD_NAME, JsonSchema.MAP_TYPE_NAME);
                jsonSchema.set(JsonSchema.MAP_KEY_FIELD_NAME, asJsonSchema(schema.keySchema()));
                jsonSchema.set(JsonSchema.MAP_VALUE_FIELD_NAME, asJsonSchema(schema.valueSchema()));
                break;
            case STRUCT:
                jsonSchema = JSON_NODE_FACTORY.objectNode().put(JsonSchema.SCHEMA_TYPE_FIELD_NAME, JsonSchema.STRUCT_TYPE_NAME);
                ArrayNode fields = JSON_NODE_FACTORY.arrayNode();
                for (Field field : schema.fields()) {
                    ObjectNode fieldJsonSchema = asJsonSchema(field.schema()).deepCopy();
                    fieldJsonSchema.put(JsonSchema.STRUCT_FIELD_NAME_FIELD_NAME, field.name());
                    fields.add(fieldJsonSchema);
                }
                jsonSchema.set(JsonSchema.STRUCT_FIELDS_FIELD_NAME, fields);
                break;
            default:
                throw new DataException("Couldn't translate unsupported schema type " + schema + ".");
        }

        jsonSchema.put(JsonSchema.SCHEMA_OPTIONAL_FIELD_NAME, schema.isOptional());
        if (schema.name() != null)
            jsonSchema.put(JsonSchema.SCHEMA_NAME_FIELD_NAME, schema.name());
        if (schema.version() != null)
            jsonSchema.put(JsonSchema.SCHEMA_VERSION_FIELD_NAME, schema.version());
        if (schema.doc() != null)
            jsonSchema.put(JsonSchema.SCHEMA_DOC_FIELD_NAME, schema.doc());
        if (schema.parameters() != null) {
            ObjectNode jsonSchemaParams = JSON_NODE_FACTORY.objectNode();
            for (Map.Entry<String, String> prop : schema.parameters().entrySet())
                jsonSchemaParams.put(prop.getKey(), prop.getValue());
            jsonSchema.set(JsonSchema.SCHEMA_PARAMETERS_FIELD_NAME, jsonSchemaParams);
        }
        if (schema.defaultValue() != null)
            jsonSchema.set(JsonSchema.SCHEMA_DEFAULT_FIELD_NAME, convertToJson(schema, schema.defaultValue()));

        fromConnectSchemaCache.put(schema, jsonSchema);
        return jsonSchema;
    }


    public Schema asConnectSchema(JsonNode jsonSchema) {
        if (jsonSchema.isNull())
            return null;

        Schema cached = toConnectSchemaCache.get(jsonSchema);
        if (cached != null)
            return cached;

        JsonNode schemaTypeNode = jsonSchema.get(JsonSchema.SCHEMA_TYPE_FIELD_NAME);
        if (schemaTypeNode == null || !schemaTypeNode.isTextual())
            throw new DataException("Schema must contain 'type' field");

        final SchemaBuilder builder;
        switch (schemaTypeNode.textValue()) {
            case JsonSchema.BOOLEAN_TYPE_NAME:
                builder = SchemaBuilder.bool();
                break;
            case JsonSchema.INT8_TYPE_NAME:
                builder = SchemaBuilder.int8();
                break;
            case JsonSchema.INT16_TYPE_NAME:
                builder = SchemaBuilder.int16();
                break;
            case JsonSchema.INT32_TYPE_NAME:
                builder = SchemaBuilder.int32();
                break;
            case JsonSchema.INT64_TYPE_NAME:
                builder = SchemaBuilder.int64();
                break;
            case JsonSchema.FLOAT_TYPE_NAME:
                builder = SchemaBuilder.float32();
                break;
            case JsonSchema.DOUBLE_TYPE_NAME:
                builder = SchemaBuilder.float64();
                break;
            case JsonSchema.BYTES_TYPE_NAME:
                builder = SchemaBuilder.bytes();
                break;
            case JsonSchema.STRING_TYPE_NAME:
                builder = SchemaBuilder.string();
                break;
            case JsonSchema.ARRAY_TYPE_NAME:
                JsonNode elemSchema = jsonSchema.get(JsonSchema.ARRAY_ITEMS_FIELD_NAME);
                if (elemSchema == null || elemSchema.isNull())
                    throw new DataException("Array schema did not specify the element type");
                builder = SchemaBuilder.array(asConnectSchema(elemSchema));
                break;
            case JsonSchema.MAP_TYPE_NAME:
                JsonNode keySchema = jsonSchema.get(JsonSchema.MAP_KEY_FIELD_NAME);
                if (keySchema == null)
                    throw new DataException("Map schema did not specify the key type");
                JsonNode valueSchema = jsonSchema.get(JsonSchema.MAP_VALUE_FIELD_NAME);
                if (valueSchema == null)
                    throw new DataException("Map schema did not specify the value type");
                builder = SchemaBuilder.map(asConnectSchema(keySchema), asConnectSchema(valueSchema));
                break;
            case JsonSchema.STRUCT_TYPE_NAME:
                builder = SchemaBuilder.struct();
                JsonNode fields = jsonSchema.get(JsonSchema.STRUCT_FIELDS_FIELD_NAME);
                if (fields == null || !fields.isArray())
                    throw new DataException("Struct schema's \"fields\" argument is not an array.");
                for (JsonNode field : fields) {
                    JsonNode jsonFieldName = field.get(JsonSchema.STRUCT_FIELD_NAME_FIELD_NAME);
                    if (jsonFieldName == null || !jsonFieldName.isTextual())
                        throw new DataException("Struct schema's field name not specified properly");
                    builder.field(jsonFieldName.asText(), asConnectSchema(field));
                }
                break;
            default:
                throw new DataException("Unknown schema type: " + schemaTypeNode.textValue());
        }


        JsonNode schemaOptionalNode = jsonSchema.get(JsonSchema.SCHEMA_OPTIONAL_FIELD_NAME);
        if (schemaOptionalNode != null && schemaOptionalNode.isBoolean() && schemaOptionalNode.booleanValue())
            builder.optional();
        else
            builder.required();

        JsonNode schemaNameNode = jsonSchema.get(JsonSchema.SCHEMA_NAME_FIELD_NAME);
        if (schemaNameNode != null && schemaNameNode.isTextual())
            builder.name(schemaNameNode.textValue());

        JsonNode schemaVersionNode = jsonSchema.get(JsonSchema.SCHEMA_VERSION_FIELD_NAME);
        if (schemaVersionNode != null && schemaVersionNode.isIntegralNumber()) {
            builder.version(schemaVersionNode.intValue());
        }

        JsonNode schemaDocNode = jsonSchema.get(JsonSchema.SCHEMA_DOC_FIELD_NAME);
        if (schemaDocNode != null && schemaDocNode.isTextual())
            builder.doc(schemaDocNode.textValue());

        JsonNode schemaParamsNode = jsonSchema.get(JsonSchema.SCHEMA_PARAMETERS_FIELD_NAME);
        if (schemaParamsNode != null && schemaParamsNode.isObject()) {
            Iterator<Map.Entry<String, JsonNode>> paramsIt = schemaParamsNode.fields();
            while (paramsIt.hasNext()) {
                Map.Entry<String, JsonNode> entry = paramsIt.next();
                JsonNode paramValue = entry.getValue();
                if (!paramValue.isTextual())
                    throw new DataException("Schema parameters must have string values.");
                builder.parameter(entry.getKey(), paramValue.textValue());
            }
        }

        JsonNode schemaDefaultNode = jsonSchema.get(JsonSchema.SCHEMA_DEFAULT_FIELD_NAME);
        if (schemaDefaultNode != null)
            builder.defaultValue(convertToConnect(builder, schemaDefaultNode, config));

        Schema result = builder.build();
        toConnectSchemaCache.put(jsonSchema, result);
        return result;
    }


    /**
     * Convert this object, in the {@link org.apache.kafka.connect.data} format, into a JSON object with an envelope
     * object containing schema and payload fields.
     * @param schema the schema for the data
     * @param value  the value
     * @return JsonNode-encoded version
     */
    private JsonNode convertToJsonWithEnvelope(Schema schema, Object value) {
        return new JsonSchema.Envelope(asJsonSchema(schema), convertToJson(schema, value)).toJsonNode();
    }

    private JsonNode convertToJsonWithoutEnvelope(Schema schema, Object value) {
        return convertToJson(schema, value);
    }

    /**
     * Convert this object, in the {@link org.apache.kafka.connect.data} format, into a JSON object, returning both the
     * schema and the converted object.
     */
    private JsonNode convertToJson(Schema schema, Object value) {
        if (value == null) {
            if (schema == null) // Any schema is valid and we don't have a default, so treat this as an optional schema
                return null;
            if (schema.defaultValue() != null && config.replaceNullWithDefault())
                return convertToJson(schema, schema.defaultValue());
            if (schema.isOptional())
                return JSON_NODE_FACTORY.nullNode();
            throw new DataException("Conversion error: null value for field that is required and has no default value");
        }

        if (schema != null && schema.name() != null) {
            LogicalTypeConverter logicalConverter = LOGICAL_CONVERTERS.get(schema.name());
            if (logicalConverter != null)
                return logicalConverter.toJson(schema, value, config);
        }

        try {
            final Schema.Type schemaType;
            if (schema == null) {
                schemaType = ConnectSchema.schemaType(value.getClass());
                if (schemaType == null)
                    throw new DataException("Java class " + value.getClass() + " does not have corresponding schema type.");
            } else {
                schemaType = schema.type();
            }
            switch (schemaType) {
                case INT8:
                    return JSON_NODE_FACTORY.numberNode((Byte) value);
                case INT16:
                    return JSON_NODE_FACTORY.numberNode((Short) value);
                case INT32:
                    return JSON_NODE_FACTORY.numberNode((Integer) value);
                case INT64:
                    return JSON_NODE_FACTORY.numberNode((Long) value);
                case FLOAT32:
                    return JSON_NODE_FACTORY.numberNode((Float) value);
                case FLOAT64:
                    return JSON_NODE_FACTORY.numberNode((Double) value);
                case BOOLEAN:
                    return JSON_NODE_FACTORY.booleanNode((Boolean) value);
                case STRING:
                    CharSequence charSeq = (CharSequence) value;
                    return JSON_NODE_FACTORY.textNode(charSeq.toString());
                case BYTES:
                    if (value instanceof byte[])
                        return JSON_NODE_FACTORY.binaryNode((byte[]) value);
                    else if (value instanceof ByteBuffer)
                        return JSON_NODE_FACTORY.binaryNode(((ByteBuffer) value).array());
                    else
                        throw new DataException("Invalid type for bytes type: " + value.getClass());
                case ARRAY: {
                    Collection<?> collection = (Collection<?>) value;
                    ArrayNode list = JSON_NODE_FACTORY.arrayNode();
                    for (Object elem : collection) {
                        Schema valueSchema = schema == null ? null : schema.valueSchema();
                        JsonNode fieldValue = convertToJson(valueSchema, elem);
                        list.add(fieldValue);
                    }
                    return list;
                }
                case MAP: {
                    Map<?, ?> map = (Map<?, ?>) value;
                    // If true, using string keys and JSON object; if false, using non-string keys and Array-encoding
                    boolean objectMode;
                    if (schema == null) {
                        objectMode = true;
                        for (Map.Entry<?, ?> entry : map.entrySet()) {
                            if (!(entry.getKey() instanceof String)) {
                                objectMode = false;
                                break;
                            }
                        }
                    } else {
                        objectMode = schema.keySchema().type() == Schema.Type.STRING;
                    }
                    ObjectNode obj = null;
                    ArrayNode list = null;
                    if (objectMode)
                        obj = JSON_NODE_FACTORY.objectNode();
                    else
                        list = JSON_NODE_FACTORY.arrayNode();
                    for (Map.Entry<?, ?> entry : map.entrySet()) {
                        Schema keySchema = schema == null ? null : schema.keySchema();
                        Schema valueSchema = schema == null ? null : schema.valueSchema();
                        JsonNode mapKey = convertToJson(keySchema, entry.getKey());
                        JsonNode mapValue = convertToJson(valueSchema, entry.getValue());

                        if (objectMode)
                            obj.set(mapKey.asText(), mapValue);
                        else
                            list.add(JSON_NODE_FACTORY.arrayNode().add(mapKey).add(mapValue));
                    }
                    return objectMode ? obj : list;
                }
                case STRUCT: {
                    Struct struct = (Struct) value;
                    if (!struct.schema().equals(schema))
                        throw new DataException("Mismatching schema.");
                    ObjectNode obj = JSON_NODE_FACTORY.objectNode();
                    for (Field field : schema.fields()) {
                        obj.set(field.name(), convertToJson(field.schema(), struct.getWithoutDefault(field.name())));
                    }
                    return obj;
                }
            }

            throw new DataException("Couldn't convert " + value + " to JSON.");
        } catch (ClassCastException e) {
            String schemaTypeStr = (schema != null) ? schema.type().toString() : "unknown schema";
            throw new DataException("Invalid type for " + schemaTypeStr + ": " + value.getClass());
        }
    }


    private static Object convertToConnect(Schema schema, JsonNode jsonValue, JsonConverterConfig config) {
        final Schema.Type schemaType;
        if (schema != null) {
            schemaType = schema.type();
            if (jsonValue == null || jsonValue.isNull()) {
                if (schema.defaultValue() != null && config.replaceNullWithDefault())
                    return schema.defaultValue(); // any logical type conversions should already have been applied
                if (schema.isOptional())
                    return null;
                throw new DataException("Invalid null value for required " + schemaType + " field");
            }
        } else {
            switch (jsonValue.getNodeType()) {
                case NULL:
                case MISSING:
                    // Special case. With no schema
                    return null;
                case BOOLEAN:
                    schemaType = Schema.Type.BOOLEAN;
                    break;
                case NUMBER:
                    if (jsonValue.isIntegralNumber())
                        schemaType = Schema.Type.INT64;
                    else
                        schemaType = Schema.Type.FLOAT64;
                    break;
                case ARRAY:
                    schemaType = Schema.Type.ARRAY;
                    break;
                case OBJECT:
                    schemaType = Schema.Type.MAP;
                    break;
                case STRING:
                    schemaType = Schema.Type.STRING;
                    break;

                case BINARY:
                case POJO:
                default:
                    schemaType = null;
                    break;
            }
        }

        final JsonToConnectTypeConverter typeConverter = TO_CONNECT_CONVERTERS.get(schemaType);
        if (typeConverter == null)
            throw new DataException("Unknown schema type: " + schemaType);

        if (schema != null && schema.name() != null) {
            LogicalTypeConverter logicalConverter = LOGICAL_CONVERTERS.get(schema.name());
            if (logicalConverter != null)
                return logicalConverter.toConnect(schema, jsonValue);
        }

        return typeConverter.convert(schema, jsonValue, config);
    }

    private interface JsonToConnectTypeConverter {
        Object convert(Schema schema, JsonNode value, JsonConverterConfig config);
    }

    private interface LogicalTypeConverter {
        JsonNode toJson(Schema schema, Object value, JsonConverterConfig config);

        Object toConnect(Schema schema, JsonNode value);
    }
}<|MERGE_RESOLUTION|>--- conflicted
+++ resolved
@@ -23,10 +23,6 @@
 import org.apache.kafka.common.errors.SerializationException;
 import org.apache.kafka.common.utils.AppInfoParser;
 import org.apache.kafka.common.utils.Utils;
-<<<<<<< HEAD
-import org.apache.kafka.connect.data.Date;
-import org.apache.kafka.connect.data.*;
-=======
 import org.apache.kafka.connect.components.Versioned;
 import org.apache.kafka.connect.data.ConnectSchema;
 import org.apache.kafka.connect.data.Date;
@@ -38,7 +34,6 @@
 import org.apache.kafka.connect.data.Struct;
 import org.apache.kafka.connect.data.Time;
 import org.apache.kafka.connect.data.Timestamp;
->>>>>>> 9494bebe
 import org.apache.kafka.connect.errors.DataException;
 import org.apache.kafka.connect.storage.Converter;
 import org.apache.kafka.connect.storage.ConverterType;
@@ -54,11 +49,6 @@
 import java.io.IOException;
 import java.math.BigDecimal;
 import java.nio.ByteBuffer;
-<<<<<<< HEAD
-import java.util.*;
-
-import static org.apache.kafka.common.utils.Utils.mkSet;
-=======
 import java.util.ArrayList;
 import java.util.Collection;
 import java.util.EnumMap;
@@ -66,7 +56,6 @@
 import java.util.Iterator;
 import java.util.Map;
 import java.util.Set;
->>>>>>> 9494bebe
 
 /**
  * Implementation of {@link Converter} and {@link HeaderConverter} that uses JSON to store schemas and objects. By
@@ -127,7 +116,8 @@
                         throw new DataException("Found invalid map entry instead of array tuple: " + entry.getNodeType());
                     if (entry.size() != 2)
                         throw new DataException("Found invalid map entry, expected length 2 but found :" + entry.size());
-                    result.put(convertToConnect(keySchema, entry.get(0), config), convertToConnect(valueSchema, entry.get(1), config));
+                    result.put(convertToConnect(keySchema, entry.get(0), config),
+                            convertToConnect(valueSchema, entry.get(1), config));
                 }
             }
             return result;
@@ -174,8 +164,7 @@
 
             @Override
             public Object toConnect(final Schema schema, final JsonNode value) {
-                if (value.isNumber())
-                    return value.decimalValue();
+                if (value.isNumber()) return value.decimalValue();
                 if (value.isBinary() || value.isTextual()) {
                     try {
                         return Decimal.toLogical(schema, value.binaryValue());
@@ -245,14 +234,6 @@
     private final JsonDeserializer deserializer;
 
     public JsonConverter() {
-<<<<<<< HEAD
-        serializer = new JsonSerializer(mkSet(), JSON_NODE_FACTORY);
-
-        deserializer = new JsonDeserializer(mkSet(
-                // this ensures that the JsonDeserializer maintains full precision on
-                // floating point numbers that cannot fit into float64
-                DeserializationFeature.USE_BIG_DECIMAL_FOR_FLOATS), JSON_NODE_FACTORY);
-=======
         this(true);
     }
 
@@ -279,7 +260,6 @@
             JSON_NODE_FACTORY,
             enableBlackbird
         );
->>>>>>> 9494bebe
     }
 
     // visible for testing
@@ -366,7 +346,8 @@
         }
 
         if (config.schemasEnabled() && (!jsonValue.isObject() || jsonValue.size() != 2 || !jsonValue.has(JsonSchema.ENVELOPE_SCHEMA_FIELD_NAME) || !jsonValue.has(JsonSchema.ENVELOPE_PAYLOAD_FIELD_NAME)))
-            throw new DataException("JsonConverter with schemas.enable requires \"schema\" and \"payload\" fields and may not contain additional fields." + " If you are trying to deserialize plain JSON data, set schemas.enable=false in your converter configuration.");
+            throw new DataException("JsonConverter with schemas.enable requires \"schema\" and \"payload\" fields and may not contain additional fields." +
+                    " If you are trying to deserialize plain JSON data, set schemas.enable=false in your converter configuration.");
 
         // The deserialized data should either be an envelope object containing the schema and the payload or the schema
         // was stripped during serialization and we need to fill in an all-encompassing schema.
@@ -378,7 +359,10 @@
         }
 
         Schema schema = asConnectSchema(jsonValue.get(JsonSchema.ENVELOPE_SCHEMA_FIELD_NAME));
-        return new SchemaAndValue(schema, convertToConnect(schema, jsonValue.get(JsonSchema.ENVELOPE_PAYLOAD_FIELD_NAME), config));
+        return new SchemaAndValue(
+                schema,
+                convertToConnect(schema, jsonValue.get(JsonSchema.ENVELOPE_PAYLOAD_FIELD_NAME), config)
+        );
     }
 
     public ObjectNode asJsonSchema(Schema schema) {
@@ -580,7 +564,7 @@
      * Convert this object, in the {@link org.apache.kafka.connect.data} format, into a JSON object with an envelope
      * object containing schema and payload fields.
      * @param schema the schema for the data
-     * @param value  the value
+     * @param value the value
      * @return JsonNode-encoded version
      */
     private JsonNode convertToJsonWithEnvelope(Schema schema, Object value) {
@@ -719,7 +703,7 @@
                     return schema.defaultValue(); // any logical type conversions should already have been applied
                 if (schema.isOptional())
                     return null;
-                throw new DataException("Invalid null value for required " + schemaType + " field");
+                throw new DataException("Invalid null value for required " + schemaType +  " field");
             }
         } else {
             switch (jsonValue.getNodeType()) {
@@ -773,7 +757,6 @@
 
     private interface LogicalTypeConverter {
         JsonNode toJson(Schema schema, Object value, JsonConverterConfig config);
-
         Object toConnect(Schema schema, JsonNode value);
     }
 }