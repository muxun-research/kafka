/*
 * Licensed to the Apache Software Foundation (ASF) under one or more
 * contributor license agreements. See the NOTICE file distributed with
 * this work for additional information regarding copyright ownership.
 * The ASF licenses this file to You under the Apache License, Version 2.0
 * (the "License"); you may not use this file except in compliance with
 * the License. You may obtain a copy of the License at
 *
 *    http://www.apache.org/licenses/LICENSE-2.0
 *
 * Unless required by applicable law or agreed to in writing, software
 * distributed under the License is distributed on an "AS IS" BASIS,
 * WITHOUT WARRANTIES OR CONDITIONS OF ANY KIND, either express or implied.
 * See the License for the specific language governing permissions and
 * limitations under the License.
 */
package org.apache.kafka.connect.json;

import org.apache.kafka.common.errors.SerializationException;
import org.apache.kafka.common.serialization.Serializer;

import com.fasterxml.jackson.databind.JsonNode;
import com.fasterxml.jackson.databind.ObjectMapper;
import com.fasterxml.jackson.databind.SerializationFeature;
import com.fasterxml.jackson.databind.node.JsonNodeFactory;
import com.fasterxml.jackson.module.blackbird.BlackbirdModule;

import java.util.Collections;
import java.util.Set;

/**
 * Serialize Jackson {@link JsonNode} tree model objects to UTF-8 JSON. Using the tree model allows handling arbitrarily
 * structured data without corresponding Java classes. This serializer also supports Connect schemas.
 */
public class JsonSerializer implements Serializer<JsonNode> {
    private final ObjectMapper objectMapper = new ObjectMapper();

    /**
     * Default constructor needed by Kafka
     */
    public JsonSerializer() {
        this(Collections.emptySet(), new JsonNodeFactory(true), true);
    }

    /**
     * A constructor that additionally specifies some {@link SerializationFeature}s
     * for the serializer
     * @param serializationFeatures the specified serialization features
     * @param jsonNodeFactory       the json node factory to use.
     */
<<<<<<< HEAD
    JsonSerializer(final Set<SerializationFeature> serializationFeatures, final JsonNodeFactory jsonNodeFactory) {
=======
    JsonSerializer(
        final Set<SerializationFeature> serializationFeatures,
        final JsonNodeFactory jsonNodeFactory,
        final boolean enableBlackbird
    ) {
>>>>>>> 9494bebe
        serializationFeatures.forEach(objectMapper::enable);
        objectMapper.setNodeFactory(jsonNodeFactory);
        if (enableBlackbird) {
            objectMapper.registerModule(new BlackbirdModule());
        }
    }

    @Override
    public byte[] serialize(String topic, JsonNode data) {
        if (data == null)
            return null;

        try {
            return objectMapper.writeValueAsBytes(data);
        } catch (Exception e) {
            throw new SerializationException("Error serializing JSON message", e);
        }
    }
}<|MERGE_RESOLUTION|>--- conflicted
+++ resolved
@@ -45,18 +45,15 @@
     /**
      * A constructor that additionally specifies some {@link SerializationFeature}s
      * for the serializer
+     *
      * @param serializationFeatures the specified serialization features
-     * @param jsonNodeFactory       the json node factory to use.
+     * @param jsonNodeFactory the json node factory to use.
      */
-<<<<<<< HEAD
-    JsonSerializer(final Set<SerializationFeature> serializationFeatures, final JsonNodeFactory jsonNodeFactory) {
-=======
     JsonSerializer(
         final Set<SerializationFeature> serializationFeatures,
         final JsonNodeFactory jsonNodeFactory,
         final boolean enableBlackbird
     ) {
->>>>>>> 9494bebe
         serializationFeatures.forEach(objectMapper::enable);
         objectMapper.setNodeFactory(jsonNodeFactory);
         if (enableBlackbird) {
