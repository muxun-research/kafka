--- conflicted
+++ resolved
@@ -31,55 +31,35 @@
  * structured data without corresponding Java classes. This serializer also supports Connect schemas.
  */
 public class JsonSerializer implements Serializer<JsonNode> {
-	private final ObjectMapper objectMapper = new ObjectMapper();
+    private final ObjectMapper objectMapper = new ObjectMapper();
 
-	/**
-	 * Default constructor needed by Kafka
-	 */
-	public JsonSerializer() {
-		this(Collections.emptySet(), JsonNodeFactory.withExactBigDecimals(true));
-	}
+    /**
+     * Default constructor needed by Kafka
+     */
+    public JsonSerializer() {
+        this(Collections.emptySet(), JsonNodeFactory.withExactBigDecimals(true));
+    }
 
-<<<<<<< HEAD
-	/**
-	 * A constructor that additionally specifies some {@link SerializationFeature}
-	 * for the serializer
-	 * @param serializationFeatures the specified serialization features
-	 * @param jsonNodeFactory       the json node factory to use.
-	 */
-	JsonSerializer(
-			final Set<SerializationFeature> serializationFeatures,
-			final JsonNodeFactory jsonNodeFactory
-	) {
-		serializationFeatures.forEach(objectMapper::enable);
-		objectMapper.setNodeFactory(jsonNodeFactory);
-	}
-=======
     /**
      * A constructor that additionally specifies some {@link SerializationFeature}s
      * for the serializer
-     *
      * @param serializationFeatures the specified serialization features
-     * @param jsonNodeFactory the json node factory to use.
+     * @param jsonNodeFactory       the json node factory to use.
      */
-    JsonSerializer(
-        final Set<SerializationFeature> serializationFeatures,
-        final JsonNodeFactory jsonNodeFactory
-    ) {
+    JsonSerializer(final Set<SerializationFeature> serializationFeatures, final JsonNodeFactory jsonNodeFactory) {
         serializationFeatures.forEach(objectMapper::enable);
         objectMapper.setNodeFactory(jsonNodeFactory);
     }
->>>>>>> 15418db6
 
-	@Override
-	public byte[] serialize(String topic, JsonNode data) {
-		if (data == null)
-			return null;
+    @Override
+    public byte[] serialize(String topic, JsonNode data) {
+        if (data == null)
+            return null;
 
-		try {
-			return objectMapper.writeValueAsBytes(data);
-		} catch (Exception e) {
-			throw new SerializationException("Error serializing JSON message", e);
-		}
-	}
+        try {
+            return objectMapper.writeValueAsBytes(data);
+        } catch (Exception e) {
+            throw new SerializationException("Error serializing JSON message", e);
+        }
+    }
 }