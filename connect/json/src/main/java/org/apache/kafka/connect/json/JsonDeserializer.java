--- conflicted
+++ resolved
@@ -46,18 +46,15 @@
     /**
      * A constructor that additionally specifies some {@link DeserializationFeature}s
      * for the deserializer
+     *
      * @param deserializationFeatures the specified deserialization features
-     * @param jsonNodeFactory         the json node factory to use.
+     * @param jsonNodeFactory the json node factory to use.
      */
-<<<<<<< HEAD
-    JsonDeserializer(final Set<DeserializationFeature> deserializationFeatures, final JsonNodeFactory jsonNodeFactory) {
-=======
     JsonDeserializer(
         final Set<DeserializationFeature> deserializationFeatures,
         final JsonNodeFactory jsonNodeFactory,
         final boolean enableBlackbird
     ) {
->>>>>>> 9494bebe
         objectMapper.enable(JsonReadFeature.ALLOW_LEADING_ZEROS_FOR_NUMBERS.mappedFeature());
         deserializationFeatures.forEach(objectMapper::enable);
         objectMapper.setNodeFactory(jsonNodeFactory);
