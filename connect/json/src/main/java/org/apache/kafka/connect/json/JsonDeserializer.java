--- conflicted
+++ resolved
@@ -32,59 +32,39 @@
  * structured data without having associated Java classes. This deserializer also supports Connect schemas.
  */
 public class JsonDeserializer implements Deserializer<JsonNode> {
-	private final ObjectMapper objectMapper = new ObjectMapper();
+    private final ObjectMapper objectMapper = new ObjectMapper();
 
-	/**
-	 * Default constructor needed by Kafka
-	 */
-	public JsonDeserializer() {
-		this(Collections.emptySet(), JsonNodeFactory.withExactBigDecimals(true));
-	}
+    /**
+     * Default constructor needed by Kafka
+     */
+    public JsonDeserializer() {
+        this(Collections.emptySet(), JsonNodeFactory.withExactBigDecimals(true));
+    }
 
-<<<<<<< HEAD
-	/**
-	 * A constructor that additionally specifies some {@link DeserializationFeature}
-	 * for the deserializer
-	 * @param deserializationFeatures the specified deserialization features
-	 * @param jsonNodeFactory         the json node factory to use.
-	 */
-	JsonDeserializer(
-			final Set<DeserializationFeature> deserializationFeatures,
-			final JsonNodeFactory jsonNodeFactory
-	) {
-		deserializationFeatures.forEach(objectMapper::enable);
-		objectMapper.setNodeFactory(jsonNodeFactory);
-	}
-=======
     /**
      * A constructor that additionally specifies some {@link DeserializationFeature}s
      * for the deserializer
-     *
      * @param deserializationFeatures the specified deserialization features
-     * @param jsonNodeFactory the json node factory to use.
+     * @param jsonNodeFactory         the json node factory to use.
      */
-    JsonDeserializer(
-        final Set<DeserializationFeature> deserializationFeatures,
-        final JsonNodeFactory jsonNodeFactory
-    ) {
+    JsonDeserializer(final Set<DeserializationFeature> deserializationFeatures, final JsonNodeFactory jsonNodeFactory) {
         objectMapper.enable(JsonReadFeature.ALLOW_LEADING_ZEROS_FOR_NUMBERS.mappedFeature());
         deserializationFeatures.forEach(objectMapper::enable);
         objectMapper.setNodeFactory(jsonNodeFactory);
     }
->>>>>>> 15418db6
 
-	@Override
-	public JsonNode deserialize(String topic, byte[] bytes) {
-		if (bytes == null)
-			return null;
+    @Override
+    public JsonNode deserialize(String topic, byte[] bytes) {
+        if (bytes == null)
+            return null;
 
-		JsonNode data;
-		try {
-			data = objectMapper.readTree(bytes);
-		} catch (Exception e) {
-			throw new SerializationException(e);
-		}
+        JsonNode data;
+        try {
+            data = objectMapper.readTree(bytes);
+        } catch (Exception e) {
+            throw new SerializationException(e);
+        }
 
-		return data;
-	}
+        return data;
+    }
 }