--- conflicted
+++ resolved
@@ -19,7 +19,13 @@
 import org.apache.kafka.common.utils.AppInfoParser;
 import org.apache.kafka.common.utils.Utils;
 import org.apache.kafka.connect.data.Date;
-import org.apache.kafka.connect.data.*;
+import org.apache.kafka.connect.data.Decimal;
+import org.apache.kafka.connect.data.Schema;
+import org.apache.kafka.connect.data.SchemaAndValue;
+import org.apache.kafka.connect.data.SchemaBuilder;
+import org.apache.kafka.connect.data.Struct;
+import org.apache.kafka.connect.data.Time;
+import org.apache.kafka.connect.data.Timestamp;
 import org.apache.kafka.connect.errors.DataException;
 
 import com.fasterxml.jackson.databind.DeserializationFeature;
@@ -38,11 +44,6 @@
 import java.net.URISyntaxException;
 import java.net.URL;
 import java.nio.ByteBuffer;
-<<<<<<< HEAD
-import java.util.*;
-
-import static org.junit.jupiter.api.Assertions.*;
-=======
 import java.util.Arrays;
 import java.util.Calendar;
 import java.util.Collections;
@@ -61,34 +62,27 @@
 import static org.junit.jupiter.api.Assertions.assertThrows;
 import static org.junit.jupiter.api.Assertions.assertTrue;
 import static org.junit.jupiter.api.Assertions.fail;
->>>>>>> 9494bebe
 
 public class JsonConverterTest {
-	private static final String TOPIC = "topic";
-
-<<<<<<< HEAD
-	private final ObjectMapper objectMapper = new ObjectMapper()
-			.enable(DeserializationFeature.USE_BIG_DECIMAL_FOR_FLOATS)
-			.setNodeFactory(JsonNodeFactory.withExactBigDecimals(true));
-=======
+    private static final String TOPIC = "topic";
+
     private final ObjectMapper objectMapper = new ObjectMapper()
         .enable(DeserializationFeature.USE_BIG_DECIMAL_FOR_FLOATS)
         .setNodeFactory(new JsonNodeFactory(true));
->>>>>>> 9494bebe
-
-	private final JsonConverter converter = new JsonConverter();
-
-	@BeforeEach
-	public void setUp() {
-		converter.configure(Collections.emptyMap(), false);
-	}
-
-	// Schema metadata
-
-	@Test
-	public void testConnectSchemaMetadataTranslation() {
-		// this validates the non-type fields are translated and handled properly
-		assertEquals(new SchemaAndValue(Schema.BOOLEAN_SCHEMA, true), converter.toConnectData(TOPIC, "{ \"schema\": { \"type\": \"boolean\" }, \"payload\": true }".getBytes()));
+
+    private final JsonConverter converter = new JsonConverter();
+
+    @BeforeEach
+    public void setUp() {
+        converter.configure(Collections.emptyMap(), false);
+    }
+
+    // Schema metadata
+
+    @Test
+    public void testConnectSchemaMetadataTranslation() {
+        // this validates the non-type fields are translated and handled properly
+        assertEquals(new SchemaAndValue(Schema.BOOLEAN_SCHEMA, true), converter.toConnectData(TOPIC, "{ \"schema\": { \"type\": \"boolean\" }, \"payload\": true }".getBytes()));
         assertEquals(new SchemaAndValue(Schema.OPTIONAL_BOOLEAN_SCHEMA, null), converter.toConnectData(TOPIC, "{ \"schema\": { \"type\": \"boolean\", \"optional\": true }, \"payload\": null }".getBytes()));
         assertEquals(new SchemaAndValue(SchemaBuilder.bool().defaultValue(true).build(), true),
                 converter.toConnectData(TOPIC, "{ \"schema\": { \"type\": \"boolean\", \"default\": true }, \"payload\": null }".getBytes()));
@@ -144,14 +138,14 @@
     }
 
 
-	@Test
-	public void bytesToConnect() {
-		ByteBuffer reference = ByteBuffer.wrap(Utils.utf8("test-string"));
-		String msg = "{ \"schema\": { \"type\": \"bytes\" }, \"payload\": \"dGVzdC1zdHJpbmc=\" }";
-		SchemaAndValue schemaAndValue = converter.toConnectData(TOPIC, msg.getBytes());
-		ByteBuffer converted = ByteBuffer.wrap((byte[]) schemaAndValue.value());
-		assertEquals(reference, converted);
-	}
+    @Test
+    public void bytesToConnect() {
+        ByteBuffer reference = ByteBuffer.wrap(Utils.utf8("test-string"));
+        String msg = "{ \"schema\": { \"type\": \"bytes\" }, \"payload\": \"dGVzdC1zdHJpbmc=\" }";
+        SchemaAndValue schemaAndValue = converter.toConnectData(TOPIC, msg.getBytes());
+        ByteBuffer converted = ByteBuffer.wrap((byte[]) schemaAndValue.value());
+        assertEquals(reference, converted);
+    }
 
     @Test
     public void stringToConnect() {
@@ -182,72 +176,72 @@
         assertEquals(new SchemaAndValue(SchemaBuilder.map(Schema.INT32_SCHEMA, Schema.INT32_SCHEMA).build(), expected), converter.toConnectData(TOPIC, mapJson));
     }
 
-	@Test
-	public void structToConnect() {
-		byte[] structJson = "{ \"schema\": { \"type\": \"struct\", \"fields\": [{ \"field\": \"field1\", \"type\": \"boolean\" }, { \"field\": \"field2\", \"type\": \"string\" }] }, \"payload\": { \"field1\": true, \"field2\": \"string\" } }".getBytes();
-		Schema expectedSchema = SchemaBuilder.struct().field("field1", Schema.BOOLEAN_SCHEMA).field("field2", Schema.STRING_SCHEMA).build();
-		Struct expected = new Struct(expectedSchema).put("field1", true).put("field2", "string");
-		SchemaAndValue converted = converter.toConnectData(TOPIC, structJson);
-		assertEquals(new SchemaAndValue(expectedSchema, expected), converted);
-	}
-
-	@Test
-	public void structWithOptionalFieldToConnect() {
-		byte[] structJson = "{ \"schema\": { \"type\": \"struct\", \"fields\": [{ \"field\":\"optional\", \"type\": \"string\", \"optional\": true }, {  \"field\": \"required\", \"type\": \"string\" }] }, \"payload\": { \"required\": \"required\" } }".getBytes();
-		Schema expectedSchema = SchemaBuilder.struct().field("optional", Schema.OPTIONAL_STRING_SCHEMA).field("required", Schema.STRING_SCHEMA).build();
-		Struct expected = new Struct(expectedSchema).put("required", "required");
-		SchemaAndValue converted = converter.toConnectData(TOPIC, structJson);
-		assertEquals(new SchemaAndValue(expectedSchema, expected), converted);
-	}
-
-	@Test
-	public void nullToConnect() {
-		// When schemas are enabled, trying to decode a tombstone should be an empty envelope
-		// the behavior is the same as when the json is "{ "schema": null, "payload": null }"
-		// to keep compatibility with the record
-		SchemaAndValue converted = converter.toConnectData(TOPIC, null);
-		assertEquals(SchemaAndValue.NULL, converted);
-	}
-
-	/**
-	 * When schemas are disabled, empty data should be decoded to an empty envelope.
-	 * This test verifies the case where `schemas.enable` configuration is set to false, and
-	 * {@link JsonConverter} converts empty bytes to {@link SchemaAndValue#NULL}.
-	 */
-	@Test
-	public void emptyBytesToConnect() {
-		// This characterizes the messages with empty data when Json schemas is disabled
-		Map<String, Boolean> props = Collections.singletonMap("schemas.enable", false);
-		converter.configure(props, true);
-		SchemaAndValue converted = converter.toConnectData(TOPIC, "".getBytes());
-		assertEquals(SchemaAndValue.NULL, converted);
-	}
-
-	/**
-	 * When schemas are disabled, fields are mapped to Connect maps.
-	 */
-	@Test
-	public void schemalessWithEmptyFieldValueToConnect() {
-		// This characterizes the messages with empty data when Json schemas is disabled
-		Map<String, Boolean> props = Collections.singletonMap("schemas.enable", false);
-		converter.configure(props, true);
-		String input = "{ \"a\": \"\", \"b\": null}";
-		SchemaAndValue converted = converter.toConnectData(TOPIC, input.getBytes());
-		Map<String, String> expected = new HashMap<>();
-		expected.put("a", "");
-		expected.put("b", null);
-		assertEquals(new SchemaAndValue(null, expected), converted);
-	}
-
-	@Test
-	public void nullSchemaPrimitiveToConnect() {
-		SchemaAndValue converted = converter.toConnectData(TOPIC, "{ \"schema\": null, \"payload\": null }".getBytes());
-		assertEquals(SchemaAndValue.NULL, converted);
-
-		converted = converter.toConnectData(TOPIC, "{ \"schema\": null, \"payload\": true }".getBytes());
-		assertEquals(new SchemaAndValue(null, true), converted);
-
-		// Integers: Connect has more data types, and JSON unfortunately mixes all number types. We try to preserve
+    @Test
+    public void structToConnect() {
+        byte[] structJson = "{ \"schema\": { \"type\": \"struct\", \"fields\": [{ \"field\": \"field1\", \"type\": \"boolean\" }, { \"field\": \"field2\", \"type\": \"string\" }] }, \"payload\": { \"field1\": true, \"field2\": \"string\" } }".getBytes();
+        Schema expectedSchema = SchemaBuilder.struct().field("field1", Schema.BOOLEAN_SCHEMA).field("field2", Schema.STRING_SCHEMA).build();
+        Struct expected = new Struct(expectedSchema).put("field1", true).put("field2", "string");
+        SchemaAndValue converted = converter.toConnectData(TOPIC, structJson);
+        assertEquals(new SchemaAndValue(expectedSchema, expected), converted);
+    }
+
+    @Test
+    public void structWithOptionalFieldToConnect() {
+        byte[] structJson = "{ \"schema\": { \"type\": \"struct\", \"fields\": [{ \"field\":\"optional\", \"type\": \"string\", \"optional\": true }, {  \"field\": \"required\", \"type\": \"string\" }] }, \"payload\": { \"required\": \"required\" } }".getBytes();
+        Schema expectedSchema = SchemaBuilder.struct().field("optional", Schema.OPTIONAL_STRING_SCHEMA).field("required", Schema.STRING_SCHEMA).build();
+        Struct expected = new Struct(expectedSchema).put("required", "required");
+        SchemaAndValue converted = converter.toConnectData(TOPIC, structJson);
+        assertEquals(new SchemaAndValue(expectedSchema, expected), converted);
+    }
+
+    @Test
+    public void nullToConnect() {
+        // When schemas are enabled, trying to decode a tombstone should be an empty envelope
+        // the behavior is the same as when the json is "{ "schema": null, "payload": null }"
+        // to keep compatibility with the record
+        SchemaAndValue converted = converter.toConnectData(TOPIC, null);
+        assertEquals(SchemaAndValue.NULL, converted);
+    }
+
+    /**
+     * When schemas are disabled, empty data should be decoded to an empty envelope.
+     * This test verifies the case where `schemas.enable` configuration is set to false, and
+     * {@link JsonConverter} converts empty bytes to {@link SchemaAndValue#NULL}.
+     */
+    @Test
+    public void emptyBytesToConnect() {
+        // This characterizes the messages with empty data when Json schemas is disabled
+        Map<String, Boolean> props = Collections.singletonMap("schemas.enable", false);
+        converter.configure(props, true);
+        SchemaAndValue converted = converter.toConnectData(TOPIC, "".getBytes());
+        assertEquals(SchemaAndValue.NULL, converted);
+    }
+
+    /**
+     * When schemas are disabled, fields are mapped to Connect maps.
+     */
+    @Test
+    public void schemalessWithEmptyFieldValueToConnect() {
+        // This characterizes the messages with empty data when Json schemas is disabled
+        Map<String, Boolean> props = Collections.singletonMap("schemas.enable", false);
+        converter.configure(props, true);
+        String input = "{ \"a\": \"\", \"b\": null}";
+        SchemaAndValue converted = converter.toConnectData(TOPIC, input.getBytes());
+        Map<String, String> expected = new HashMap<>();
+        expected.put("a", "");
+        expected.put("b", null);
+        assertEquals(new SchemaAndValue(null, expected), converted);
+    }
+
+    @Test
+    public void nullSchemaPrimitiveToConnect() {
+        SchemaAndValue converted = converter.toConnectData(TOPIC, "{ \"schema\": null, \"payload\": null }".getBytes());
+        assertEquals(SchemaAndValue.NULL, converted);
+
+        converted = converter.toConnectData(TOPIC, "{ \"schema\": null, \"payload\": true }".getBytes());
+        assertEquals(new SchemaAndValue(null, true), converted);
+
+        // Integers: Connect has more data types, and JSON unfortunately mixes all number types. We try to preserve
         // info as best we can, so we always use the largest integer and floating point numbers we can and have Jackson
         // determine if it's an integer or not
         converted = converter.toConnectData(TOPIC, "{ \"schema\": null, \"payload\": 12 }".getBytes());
@@ -300,56 +294,56 @@
         assertEquals(reference, schemaAndValue.value());
     }
 
-	@Test
-	public void decimalToConnectOptionalWithDefaultValue() {
-		BigDecimal reference = new BigDecimal(new BigInteger("156"), 2);
-		Schema schema = Decimal.builder(2).optional().defaultValue(reference).build();
-		String msg = "{ \"schema\": { \"type\": \"bytes\", \"name\": \"org.apache.kafka.connect.data.Decimal\", \"version\": 1, \"optional\": true, \"default\": \"AJw=\", \"parameters\": { \"scale\": \"2\" } }, \"payload\": null }";
-		SchemaAndValue schemaAndValue = converter.toConnectData(TOPIC, msg.getBytes());
-		assertEquals(schema, schemaAndValue.schema());
-		assertEquals(reference, schemaAndValue.value());
-	}
-
-	@Test
-	public void numericDecimalToConnect() {
-		BigDecimal reference = new BigDecimal(new BigInteger("156"), 2);
-		Schema schema = Decimal.schema(2);
-		String msg = "{ \"schema\": { \"type\": \"bytes\", \"name\": \"org.apache.kafka.connect.data.Decimal\", \"version\": 1, \"parameters\": { \"scale\": \"2\" } }, \"payload\": 1.56 }";
-		SchemaAndValue schemaAndValue = converter.toConnectData(TOPIC, msg.getBytes());
-		assertEquals(schema, schemaAndValue.schema());
-		assertEquals(reference, schemaAndValue.value());
-	}
-
-	@Test
-	public void numericDecimalWithTrailingZerosToConnect() {
-		BigDecimal reference = new BigDecimal(new BigInteger("15600"), 4);
-		Schema schema = Decimal.schema(4);
-		String msg = "{ \"schema\": { \"type\": \"bytes\", \"name\": \"org.apache.kafka.connect.data.Decimal\", \"version\": 1, \"parameters\": { \"scale\": \"4\" } }, \"payload\": 1.5600 }";
-		SchemaAndValue schemaAndValue = converter.toConnectData(TOPIC, msg.getBytes());
-		assertEquals(schema, schemaAndValue.schema());
-		assertEquals(reference, schemaAndValue.value());
-	}
-
-	@Test
-	public void highPrecisionNumericDecimalToConnect() {
-		// this number is too big to be kept in a float64!
-		BigDecimal reference = new BigDecimal("1.23456789123456789");
-		Schema schema = Decimal.schema(17);
-		String msg = "{ \"schema\": { \"type\": \"bytes\", \"name\": \"org.apache.kafka.connect.data.Decimal\", \"version\": 1, \"parameters\": { \"scale\": \"17\" } }, \"payload\": 1.23456789123456789 }";
-		SchemaAndValue schemaAndValue = converter.toConnectData(TOPIC, msg.getBytes());
-		assertEquals(schema, schemaAndValue.schema());
-		assertEquals(reference, schemaAndValue.value());
-	}
-
-	@Test
-	public void dateToConnect() {
-		Schema schema = Date.SCHEMA;
-		GregorianCalendar calendar = new GregorianCalendar(1970, Calendar.JANUARY, 1, 0, 0, 0);
-		calendar.setTimeZone(TimeZone.getTimeZone("UTC"));
-		calendar.add(Calendar.DATE, 10000);
-		java.util.Date reference = calendar.getTime();
-		String msg = "{ \"schema\": { \"type\": \"int32\", \"name\": \"org.apache.kafka.connect.data.Date\", \"version\": 1 }, \"payload\": 10000 }";
-		SchemaAndValue schemaAndValue = converter.toConnectData(TOPIC, msg.getBytes());
+    @Test
+    public void decimalToConnectOptionalWithDefaultValue() {
+        BigDecimal reference = new BigDecimal(new BigInteger("156"), 2);
+        Schema schema = Decimal.builder(2).optional().defaultValue(reference).build();
+        String msg = "{ \"schema\": { \"type\": \"bytes\", \"name\": \"org.apache.kafka.connect.data.Decimal\", \"version\": 1, \"optional\": true, \"default\": \"AJw=\", \"parameters\": { \"scale\": \"2\" } }, \"payload\": null }";
+        SchemaAndValue schemaAndValue = converter.toConnectData(TOPIC, msg.getBytes());
+        assertEquals(schema, schemaAndValue.schema());
+        assertEquals(reference, schemaAndValue.value());
+    }
+
+    @Test
+    public void numericDecimalToConnect() {
+        BigDecimal reference = new BigDecimal(new BigInteger("156"), 2);
+        Schema schema = Decimal.schema(2);
+        String msg = "{ \"schema\": { \"type\": \"bytes\", \"name\": \"org.apache.kafka.connect.data.Decimal\", \"version\": 1, \"parameters\": { \"scale\": \"2\" } }, \"payload\": 1.56 }";
+        SchemaAndValue schemaAndValue = converter.toConnectData(TOPIC, msg.getBytes());
+        assertEquals(schema, schemaAndValue.schema());
+        assertEquals(reference, schemaAndValue.value());
+    }
+
+    @Test
+    public void numericDecimalWithTrailingZerosToConnect() {
+        BigDecimal reference = new BigDecimal(new BigInteger("15600"), 4);
+        Schema schema = Decimal.schema(4);
+        String msg = "{ \"schema\": { \"type\": \"bytes\", \"name\": \"org.apache.kafka.connect.data.Decimal\", \"version\": 1, \"parameters\": { \"scale\": \"4\" } }, \"payload\": 1.5600 }";
+        SchemaAndValue schemaAndValue = converter.toConnectData(TOPIC, msg.getBytes());
+        assertEquals(schema, schemaAndValue.schema());
+        assertEquals(reference, schemaAndValue.value());
+    }
+
+    @Test
+    public void highPrecisionNumericDecimalToConnect() {
+        // this number is too big to be kept in a float64!
+        BigDecimal reference = new BigDecimal("1.23456789123456789");
+        Schema schema = Decimal.schema(17);
+        String msg = "{ \"schema\": { \"type\": \"bytes\", \"name\": \"org.apache.kafka.connect.data.Decimal\", \"version\": 1, \"parameters\": { \"scale\": \"17\" } }, \"payload\": 1.23456789123456789 }";
+        SchemaAndValue schemaAndValue = converter.toConnectData(TOPIC, msg.getBytes());
+        assertEquals(schema, schemaAndValue.schema());
+        assertEquals(reference, schemaAndValue.value());
+    }
+
+    @Test
+    public void dateToConnect() {
+        Schema schema = Date.SCHEMA;
+        GregorianCalendar calendar = new GregorianCalendar(1970, Calendar.JANUARY, 1, 0, 0, 0);
+        calendar.setTimeZone(TimeZone.getTimeZone("UTC"));
+        calendar.add(Calendar.DATE, 10000);
+        java.util.Date reference = calendar.getTime();
+        String msg = "{ \"schema\": { \"type\": \"int32\", \"name\": \"org.apache.kafka.connect.data.Date\", \"version\": 1 }, \"payload\": 10000 }";
+        SchemaAndValue schemaAndValue = converter.toConnectData(TOPIC, msg.getBytes());
         java.util.Date converted = (java.util.Date) schemaAndValue.value();
         assertEquals(schema, schemaAndValue.schema());
         assertEquals(reference, converted);
@@ -475,8 +469,8 @@
     public void testJsonSchemaMetadataTranslation() {
         JsonNode converted = parse(converter.fromConnectData(TOPIC, Schema.BOOLEAN_SCHEMA, true));
         validateEnvelope(converted);
-		assertEquals(parse("{ \"type\": \"boolean\", \"optional\": false }"), converted.get(JsonSchema.ENVELOPE_SCHEMA_FIELD_NAME));
-		assertTrue(converted.get(JsonSchema.ENVELOPE_PAYLOAD_FIELD_NAME).booleanValue());
+        assertEquals(parse("{ \"type\": \"boolean\", \"optional\": false }"), converted.get(JsonSchema.ENVELOPE_SCHEMA_FIELD_NAME));
+        assertTrue(converted.get(JsonSchema.ENVELOPE_PAYLOAD_FIELD_NAME).booleanValue());
 
         converted = parse(converter.fromConnectData(TOPIC, Schema.OPTIONAL_BOOLEAN_SCHEMA, null));
         validateEnvelope(converted);
@@ -485,34 +479,34 @@
 
         converted = parse(converter.fromConnectData(TOPIC, SchemaBuilder.bool().defaultValue(true).build(), true));
         validateEnvelope(converted);
-		assertEquals(parse("{ \"type\": \"boolean\", \"optional\": false, \"default\": true }"), converted.get(JsonSchema.ENVELOPE_SCHEMA_FIELD_NAME));
-		assertTrue(converted.get(JsonSchema.ENVELOPE_PAYLOAD_FIELD_NAME).booleanValue());
+        assertEquals(parse("{ \"type\": \"boolean\", \"optional\": false, \"default\": true }"), converted.get(JsonSchema.ENVELOPE_SCHEMA_FIELD_NAME));
+        assertTrue(converted.get(JsonSchema.ENVELOPE_PAYLOAD_FIELD_NAME).booleanValue());
 
         converted = parse(converter.fromConnectData(TOPIC, SchemaBuilder.bool().required().name("bool").version(3).doc("the documentation").parameter("foo", "bar").build(), true));
         validateEnvelope(converted);
-		assertEquals(parse("{ \"type\": \"boolean\", \"optional\": false, \"name\": \"bool\", \"version\": 3, \"doc\": \"the documentation\", \"parameters\": { \"foo\": \"bar\" }}"),
-				converted.get(JsonSchema.ENVELOPE_SCHEMA_FIELD_NAME));
-		assertTrue(converted.get(JsonSchema.ENVELOPE_PAYLOAD_FIELD_NAME).booleanValue());
+        assertEquals(parse("{ \"type\": \"boolean\", \"optional\": false, \"name\": \"bool\", \"version\": 3, \"doc\": \"the documentation\", \"parameters\": { \"foo\": \"bar\" }}"),
+                converted.get(JsonSchema.ENVELOPE_SCHEMA_FIELD_NAME));
+        assertTrue(converted.get(JsonSchema.ENVELOPE_PAYLOAD_FIELD_NAME).booleanValue());
     }
 
 
     @Test
     public void testCacheSchemaToConnectConversion() {
-		assertEquals(0, converter.sizeOfToConnectSchemaCache());
-
-		converter.toConnectData(TOPIC, "{ \"schema\": { \"type\": \"boolean\" }, \"payload\": true }".getBytes());
-		assertEquals(1, converter.sizeOfToConnectSchemaCache());
-
-		converter.toConnectData(TOPIC, "{ \"schema\": { \"type\": \"boolean\" }, \"payload\": true }".getBytes());
-		assertEquals(1, converter.sizeOfToConnectSchemaCache());
+        assertEquals(0, converter.sizeOfToConnectSchemaCache());
+
+        converter.toConnectData(TOPIC, "{ \"schema\": { \"type\": \"boolean\" }, \"payload\": true }".getBytes());
+        assertEquals(1, converter.sizeOfToConnectSchemaCache());
+
+        converter.toConnectData(TOPIC, "{ \"schema\": { \"type\": \"boolean\" }, \"payload\": true }".getBytes());
+        assertEquals(1, converter.sizeOfToConnectSchemaCache());
 
         // Different schema should also get cached
-		converter.toConnectData(TOPIC, "{ \"schema\": { \"type\": \"boolean\", \"optional\": true }, \"payload\": true }".getBytes());
-		assertEquals(2, converter.sizeOfToConnectSchemaCache());
+        converter.toConnectData(TOPIC, "{ \"schema\": { \"type\": \"boolean\", \"optional\": true }, \"payload\": true }".getBytes());
+        assertEquals(2, converter.sizeOfToConnectSchemaCache());
 
         // Even equivalent, but different JSON encoding of schema, should get different cache entry
-		converter.toConnectData(TOPIC, "{ \"schema\": { \"type\": \"boolean\", \"optional\": false }, \"payload\": true }".getBytes());
-		assertEquals(3, converter.sizeOfToConnectSchemaCache());
+        converter.toConnectData(TOPIC, "{ \"schema\": { \"type\": \"boolean\", \"optional\": false }, \"payload\": true }".getBytes());
+        assertEquals(3, converter.sizeOfToConnectSchemaCache());
     }
 
     // Schema types
@@ -521,8 +515,8 @@
     public void booleanToJson() {
         JsonNode converted = parse(converter.fromConnectData(TOPIC, Schema.BOOLEAN_SCHEMA, true));
         validateEnvelope(converted);
-		assertEquals(parse("{ \"type\": \"boolean\", \"optional\": false }"), converted.get(JsonSchema.ENVELOPE_SCHEMA_FIELD_NAME));
-		assertTrue(converted.get(JsonSchema.ENVELOPE_PAYLOAD_FIELD_NAME).booleanValue());
+        assertEquals(parse("{ \"type\": \"boolean\", \"optional\": false }"), converted.get(JsonSchema.ENVELOPE_SCHEMA_FIELD_NAME));
+        assertTrue(converted.get(JsonSchema.ENVELOPE_PAYLOAD_FIELD_NAME).booleanValue());
     }
 
     @Test
@@ -669,55 +663,55 @@
     }
 
 
-	@Test
-	public void decimalToJson() throws IOException {
-		JsonNode converted = parse(converter.fromConnectData(TOPIC, Decimal.schema(2), new BigDecimal(new BigInteger("156"), 2)));
-		validateEnvelope(converted);
-		assertEquals(parse("{ \"type\": \"bytes\", \"optional\": false, \"name\": \"org.apache.kafka.connect.data.Decimal\", \"version\": 1, \"parameters\": { \"scale\": \"2\" } }"),
-				converted.get(JsonSchema.ENVELOPE_SCHEMA_FIELD_NAME));
-		assertTrue(converted.get(JsonSchema.ENVELOPE_PAYLOAD_FIELD_NAME).isTextual(), "expected node to be base64 text");
-		assertArrayEquals(new byte[]{0, -100}, converted.get(JsonSchema.ENVELOPE_PAYLOAD_FIELD_NAME).binaryValue());
-	}
-
-	@Test
-	public void decimalToNumericJson() {
-		converter.configure(Collections.singletonMap(JsonConverterConfig.DECIMAL_FORMAT_CONFIG, DecimalFormat.NUMERIC.name()), false);
-		JsonNode converted = parse(converter.fromConnectData(TOPIC, Decimal.schema(2), new BigDecimal(new BigInteger("156"), 2)));
-		validateEnvelope(converted);
-		assertEquals(parse("{ \"type\": \"bytes\", \"optional\": false, \"name\": \"org.apache.kafka.connect.data.Decimal\", \"version\": 1, \"parameters\": { \"scale\": \"2\" } }"),
-				converted.get(JsonSchema.ENVELOPE_SCHEMA_FIELD_NAME));
-		assertTrue(converted.get(JsonSchema.ENVELOPE_PAYLOAD_FIELD_NAME).isNumber(), "expected node to be numeric");
-		assertEquals(new BigDecimal("1.56"), converted.get(JsonSchema.ENVELOPE_PAYLOAD_FIELD_NAME).decimalValue());
-	}
-
-	@Test
-	public void decimalWithTrailingZerosToNumericJson() {
-		converter.configure(Collections.singletonMap(JsonConverterConfig.DECIMAL_FORMAT_CONFIG, DecimalFormat.NUMERIC.name()), false);
-		JsonNode converted = parse(converter.fromConnectData(TOPIC, Decimal.schema(4), new BigDecimal(new BigInteger("15600"), 4)));
-		validateEnvelope(converted);
-		assertEquals(parse("{ \"type\": \"bytes\", \"optional\": false, \"name\": \"org.apache.kafka.connect.data.Decimal\", \"version\": 1, \"parameters\": { \"scale\": \"4\" } }"),
-				converted.get(JsonSchema.ENVELOPE_SCHEMA_FIELD_NAME));
-		assertTrue(converted.get(JsonSchema.ENVELOPE_PAYLOAD_FIELD_NAME).isNumber(), "expected node to be numeric");
-		assertEquals(new BigDecimal("1.5600"), converted.get(JsonSchema.ENVELOPE_PAYLOAD_FIELD_NAME).decimalValue());
-	}
-
-	@Test
-	public void decimalToJsonWithoutSchema() {
-		assertThrows(
-				DataException.class,
-				() -> converter.fromConnectData(TOPIC, null, new BigDecimal(new BigInteger("156"), 2)),
-				"expected data exception when serializing BigDecimal without schema");
-	}
-
-	@Test
-	public void dateToJson() {
-		GregorianCalendar calendar = new GregorianCalendar(1970, Calendar.JANUARY, 1, 0, 0, 0);
-		calendar.setTimeZone(TimeZone.getTimeZone("UTC"));
-		calendar.add(Calendar.DATE, 10000);
-		java.util.Date date = calendar.getTime();
-
-		JsonNode converted = parse(converter.fromConnectData(TOPIC, Date.SCHEMA, date));
-		validateEnvelope(converted);
+    @Test
+    public void decimalToJson() throws IOException {
+        JsonNode converted = parse(converter.fromConnectData(TOPIC, Decimal.schema(2), new BigDecimal(new BigInteger("156"), 2)));
+        validateEnvelope(converted);
+        assertEquals(parse("{ \"type\": \"bytes\", \"optional\": false, \"name\": \"org.apache.kafka.connect.data.Decimal\", \"version\": 1, \"parameters\": { \"scale\": \"2\" } }"),
+                converted.get(JsonSchema.ENVELOPE_SCHEMA_FIELD_NAME));
+        assertTrue(converted.get(JsonSchema.ENVELOPE_PAYLOAD_FIELD_NAME).isTextual(), "expected node to be base64 text");
+        assertArrayEquals(new byte[]{0, -100}, converted.get(JsonSchema.ENVELOPE_PAYLOAD_FIELD_NAME).binaryValue());
+    }
+
+    @Test
+    public void decimalToNumericJson() {
+        converter.configure(Collections.singletonMap(JsonConverterConfig.DECIMAL_FORMAT_CONFIG, DecimalFormat.NUMERIC.name()), false);
+        JsonNode converted = parse(converter.fromConnectData(TOPIC, Decimal.schema(2), new BigDecimal(new BigInteger("156"), 2)));
+        validateEnvelope(converted);
+        assertEquals(parse("{ \"type\": \"bytes\", \"optional\": false, \"name\": \"org.apache.kafka.connect.data.Decimal\", \"version\": 1, \"parameters\": { \"scale\": \"2\" } }"),
+            converted.get(JsonSchema.ENVELOPE_SCHEMA_FIELD_NAME));
+        assertTrue(converted.get(JsonSchema.ENVELOPE_PAYLOAD_FIELD_NAME).isNumber(), "expected node to be numeric");
+        assertEquals(new BigDecimal("1.56"), converted.get(JsonSchema.ENVELOPE_PAYLOAD_FIELD_NAME).decimalValue());
+    }
+
+    @Test
+    public void decimalWithTrailingZerosToNumericJson() {
+        converter.configure(Collections.singletonMap(JsonConverterConfig.DECIMAL_FORMAT_CONFIG, DecimalFormat.NUMERIC.name()), false);
+        JsonNode converted = parse(converter.fromConnectData(TOPIC, Decimal.schema(4), new BigDecimal(new BigInteger("15600"), 4)));
+        validateEnvelope(converted);
+        assertEquals(parse("{ \"type\": \"bytes\", \"optional\": false, \"name\": \"org.apache.kafka.connect.data.Decimal\", \"version\": 1, \"parameters\": { \"scale\": \"4\" } }"),
+            converted.get(JsonSchema.ENVELOPE_SCHEMA_FIELD_NAME));
+        assertTrue(converted.get(JsonSchema.ENVELOPE_PAYLOAD_FIELD_NAME).isNumber(), "expected node to be numeric");
+        assertEquals(new BigDecimal("1.5600"), converted.get(JsonSchema.ENVELOPE_PAYLOAD_FIELD_NAME).decimalValue());
+    }
+
+    @Test
+    public void decimalToJsonWithoutSchema() {
+        assertThrows(
+            DataException.class,
+            () -> converter.fromConnectData(TOPIC, null, new BigDecimal(new BigInteger("156"), 2)),
+            "expected data exception when serializing BigDecimal without schema");
+    }
+
+    @Test
+    public void dateToJson() {
+        GregorianCalendar calendar = new GregorianCalendar(1970, Calendar.JANUARY, 1, 0, 0, 0);
+        calendar.setTimeZone(TimeZone.getTimeZone("UTC"));
+        calendar.add(Calendar.DATE, 10000);
+        java.util.Date date = calendar.getTime();
+
+        JsonNode converted = parse(converter.fromConnectData(TOPIC, Date.SCHEMA, date));
+        validateEnvelope(converted);
         assertEquals(parse("{ \"type\": \"int32\", \"optional\": false, \"name\": \"org.apache.kafka.connect.data.Date\", \"version\": 1 }"),
                 converted.get(JsonSchema.ENVELOPE_SCHEMA_FIELD_NAME));
         JsonNode payload = converted.get(JsonSchema.ENVELOPE_PAYLOAD_FIELD_NAME);
@@ -764,8 +758,8 @@
         // This still needs to do conversion of data, null schema means "anything goes"
         JsonNode converted = parse(converter.fromConnectData(TOPIC, null, true));
         validateEnvelopeNullSchema(converted);
-		assertTrue(converted.get(JsonSchema.ENVELOPE_SCHEMA_FIELD_NAME).isNull());
-		assertTrue(converted.get(JsonSchema.ENVELOPE_PAYLOAD_FIELD_NAME).booleanValue());
+        assertTrue(converted.get(JsonSchema.ENVELOPE_SCHEMA_FIELD_NAME).isNull());
+        assertTrue(converted.get(JsonSchema.ENVELOPE_PAYLOAD_FIELD_NAME).booleanValue());
     }
 
     @Test
@@ -836,12 +830,12 @@
         assertNull(converted);
     }
 
-	@Test
+    @Test
     public void mismatchSchemaJson() {
-		// If we have mismatching schema info, we should properly convert to a DataException
-		assertThrows(DataException.class,
-				() -> converter.fromConnectData(TOPIC, Schema.FLOAT64_SCHEMA, true));
-	}
+        // If we have mismatching schema info, we should properly convert to a DataException
+        assertThrows(DataException.class,
+            () -> converter.fromConnectData(TOPIC, Schema.FLOAT64_SCHEMA, true));
+    }
 
     @Test
     public void noSchemaToConnect() {
@@ -855,34 +849,34 @@
         Map<String, Boolean> props = Collections.singletonMap("schemas.enable", false);
         converter.configure(props, true);
         JsonNode converted = parse(converter.fromConnectData(TOPIC, null, true));
-		assertTrue(converted.isBoolean());
-		assertTrue(converted.booleanValue());
+        assertTrue(converted.isBoolean());
+        assertTrue(converted.booleanValue());
     }
 
     @Test
     public void testCacheSchemaToJsonConversion() {
-		assertEquals(0, converter.sizeOfFromConnectSchemaCache());
+        assertEquals(0, converter.sizeOfFromConnectSchemaCache());
 
         // Repeated conversion of the same schema, even if the schema object is different should return the same Java
         // object
-		converter.fromConnectData(TOPIC, SchemaBuilder.bool().build(), true);
-		assertEquals(1, converter.sizeOfFromConnectSchemaCache());
-
-		converter.fromConnectData(TOPIC, SchemaBuilder.bool().build(), true);
-		assertEquals(1, converter.sizeOfFromConnectSchemaCache());
+        converter.fromConnectData(TOPIC, SchemaBuilder.bool().build(), true);
+        assertEquals(1, converter.sizeOfFromConnectSchemaCache());
+
+        converter.fromConnectData(TOPIC, SchemaBuilder.bool().build(), true);
+        assertEquals(1, converter.sizeOfFromConnectSchemaCache());
 
         // Validate that a similar, but different schema correctly returns a different schema.
-		converter.fromConnectData(TOPIC, SchemaBuilder.bool().optional().build(), true);
-		assertEquals(2, converter.sizeOfFromConnectSchemaCache());
+        converter.fromConnectData(TOPIC, SchemaBuilder.bool().optional().build(), true);
+        assertEquals(2, converter.sizeOfFromConnectSchemaCache());
     }
 
     @Test
     public void testJsonSchemaCacheSizeFromConfigFile() throws URISyntaxException, IOException {
         URL url = Objects.requireNonNull(getClass().getResource("/connect-test.properties"));
         File propFile = new File(url.toURI());
-		String workerPropsFile = propFile.getAbsolutePath();
-		Map<String, String> workerProps = !workerPropsFile.isEmpty() ?
-				Utils.propsToStringMap(Utils.loadProps(workerPropsFile)) : Collections.emptyMap();
+        String workerPropsFile = propFile.getAbsolutePath();
+        Map<String, String> workerProps = !workerPropsFile.isEmpty() ?
+                Utils.propsToStringMap(Utils.loadProps(workerPropsFile)) : Collections.emptyMap();
 
         JsonConverter rc = new JsonConverter();
         rc.configure(workerProps, false);
