/*
 * Licensed to the Apache Software Foundation (ASF) under one or more
 * contributor license agreements. See the NOTICE file distributed with
 * this work for additional information regarding copyright ownership.
 * The ASF licenses this file to You under the Apache License, Version 2.0
 * (the "License"); you may not use this file except in compliance with
 * the License. You may obtain a copy of the License at
 *
 *    http://www.apache.org/licenses/LICENSE-2.0
 *
 * Unless required by applicable law or agreed to in writing, software
 * distributed under the License is distributed on an "AS IS" BASIS,
 * WITHOUT WARRANTIES OR CONDITIONS OF ANY KIND, either express or implied.
 * See the License for the specific language governing permissions and
 * limitations under the License.
 */
package org.apache.kafka.connect.transforms.predicates;

import org.apache.kafka.common.config.ConfigDef;
import org.apache.kafka.common.config.ConfigException;
import org.apache.kafka.common.utils.AppInfoParser;
import org.apache.kafka.connect.components.Versioned;
import org.apache.kafka.connect.connector.ConnectRecord;
import org.apache.kafka.connect.transforms.util.RegexValidator;
import org.apache.kafka.connect.transforms.util.SimpleConfig;

import java.util.Map;
import java.util.regex.Pattern;
import java.util.regex.PatternSyntaxException;

/**
 * A predicate which is true for records with a topic name that matches the configured regular expression.
 * @param <R> The type of connect record.
 */
public class TopicNameMatches<R extends ConnectRecord<R>> implements Predicate<R>, Versioned {

	private static final String PATTERN_CONFIG = "pattern";

	public static final String OVERVIEW_DOC = "A predicate which is true for records with a topic name that matches the configured regular expression.";

	public static final ConfigDef CONFIG_DEF = new ConfigDef()
			.define(PATTERN_CONFIG, ConfigDef.Type.STRING, ConfigDef.NO_DEFAULT_VALUE,
					ConfigDef.CompositeValidator.of(new ConfigDef.NonEmptyString(), new RegexValidator()),
					ConfigDef.Importance.MEDIUM,
					"A Java regular expression for matching against the name of a record's topic.");
	private Pattern pattern;

<<<<<<< HEAD
	@Override
	public ConfigDef config() {
		return CONFIG_DEF;
	}
=======
    @Override
    public String version() {
        return AppInfoParser.getVersion();
    }

    @Override
    public ConfigDef config() {
        return CONFIG_DEF;
    }
>>>>>>> 9494bebe

	@Override
	public boolean test(R record) {
		return record.topic() != null && pattern.matcher(record.topic()).matches();
	}

	@Override
	public void close() {

	}

	@Override
	public void configure(Map<String, ?> configs) {
		SimpleConfig simpleConfig = new SimpleConfig(config(), configs);
		Pattern result;
		String value = simpleConfig.getString(PATTERN_CONFIG);
		try {
			result = Pattern.compile(value);
		} catch (PatternSyntaxException e) {
			throw new ConfigException(PATTERN_CONFIG, value, "entry must be a Java-compatible regular expression: " + e.getMessage());
		}
		this.pattern = result;
	}

	@Override
	public String toString() {
		return "TopicNameMatches{" +
				"pattern=" + pattern +
				'}';
	}
}<|MERGE_RESOLUTION|>--- conflicted
+++ resolved
@@ -34,23 +34,17 @@
  */
 public class TopicNameMatches<R extends ConnectRecord<R>> implements Predicate<R>, Versioned {
 
-	private static final String PATTERN_CONFIG = "pattern";
+    private static final String PATTERN_CONFIG = "pattern";
 
-	public static final String OVERVIEW_DOC = "A predicate which is true for records with a topic name that matches the configured regular expression.";
+    public static final String OVERVIEW_DOC = "A predicate which is true for records with a topic name that matches the configured regular expression.";
 
-	public static final ConfigDef CONFIG_DEF = new ConfigDef()
-			.define(PATTERN_CONFIG, ConfigDef.Type.STRING, ConfigDef.NO_DEFAULT_VALUE,
-					ConfigDef.CompositeValidator.of(new ConfigDef.NonEmptyString(), new RegexValidator()),
-					ConfigDef.Importance.MEDIUM,
-					"A Java regular expression for matching against the name of a record's topic.");
-	private Pattern pattern;
+    public static final ConfigDef CONFIG_DEF = new ConfigDef()
+            .define(PATTERN_CONFIG, ConfigDef.Type.STRING, ConfigDef.NO_DEFAULT_VALUE,
+            ConfigDef.CompositeValidator.of(new ConfigDef.NonEmptyString(), new RegexValidator()),
+            ConfigDef.Importance.MEDIUM,
+            "A Java regular expression for matching against the name of a record's topic.");
+    private Pattern pattern;
 
-<<<<<<< HEAD
-	@Override
-	public ConfigDef config() {
-		return CONFIG_DEF;
-	}
-=======
     @Override
     public String version() {
         return AppInfoParser.getVersion();
@@ -60,35 +54,34 @@
     public ConfigDef config() {
         return CONFIG_DEF;
     }
->>>>>>> 9494bebe
 
-	@Override
-	public boolean test(R record) {
-		return record.topic() != null && pattern.matcher(record.topic()).matches();
-	}
+    @Override
+    public boolean test(R record) {
+        return record.topic() != null && pattern.matcher(record.topic()).matches();
+    }
 
-	@Override
-	public void close() {
+    @Override
+    public void close() {
 
-	}
+    }
 
-	@Override
-	public void configure(Map<String, ?> configs) {
-		SimpleConfig simpleConfig = new SimpleConfig(config(), configs);
-		Pattern result;
-		String value = simpleConfig.getString(PATTERN_CONFIG);
-		try {
-			result = Pattern.compile(value);
-		} catch (PatternSyntaxException e) {
-			throw new ConfigException(PATTERN_CONFIG, value, "entry must be a Java-compatible regular expression: " + e.getMessage());
-		}
-		this.pattern = result;
-	}
+    @Override
+    public void configure(Map<String, ?> configs) {
+        SimpleConfig simpleConfig = new SimpleConfig(config(), configs);
+        Pattern result;
+        String value = simpleConfig.getString(PATTERN_CONFIG);
+        try {
+            result = Pattern.compile(value);
+        } catch (PatternSyntaxException e) {
+            throw new ConfigException(PATTERN_CONFIG, value, "entry must be a Java-compatible regular expression: " + e.getMessage());
+        }
+        this.pattern = result;
+    }
 
-	@Override
-	public String toString() {
-		return "TopicNameMatches{" +
-				"pattern=" + pattern +
-				'}';
-	}
+    @Override
+    public String toString() {
+        return "TopicNameMatches{" +
+                "pattern=" + pattern +
+                '}';
+    }
 }