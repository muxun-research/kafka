--- conflicted
+++ resolved
@@ -26,7 +26,12 @@
 import org.apache.kafka.common.utils.Utils;
 import org.apache.kafka.connect.components.Versioned;
 import org.apache.kafka.connect.connector.ConnectRecord;
-import org.apache.kafka.connect.data.*;
+import org.apache.kafka.connect.data.Field;
+import org.apache.kafka.connect.data.Schema;
+import org.apache.kafka.connect.data.SchemaBuilder;
+import org.apache.kafka.connect.data.Struct;
+import org.apache.kafka.connect.data.Time;
+import org.apache.kafka.connect.data.Timestamp;
 import org.apache.kafka.connect.errors.ConnectException;
 import org.apache.kafka.connect.errors.DataException;
 import org.apache.kafka.connect.transforms.util.SchemaUtil;
@@ -34,8 +39,11 @@
 
 import java.text.ParseException;
 import java.text.SimpleDateFormat;
+import java.util.Calendar;
 import java.util.Date;
-import java.util.*;
+import java.util.HashMap;
+import java.util.Map;
+import java.util.TimeZone;
 import java.util.concurrent.TimeUnit;
 
 import static org.apache.kafka.connect.transforms.util.Requirements.requireMap;
@@ -46,7 +54,8 @@
     public static final String OVERVIEW_DOC =
             "Convert timestamps between different formats such as Unix epoch, strings, and Connect Date/Timestamp types."
                     + "Applies to individual fields or to the entire value."
-                    + "<p/>Use the concrete transformation type designed for the record key (<code>" + TimestampConverter.Key.class.getName() + "</code>) " + "or value (<code>" + TimestampConverter.Value.class.getName() + "</code>).";
+                    + "<p/>Use the concrete transformation type designed for the record key (<code>" + TimestampConverter.Key.class.getName() + "</code>) "
+                    + "or value (<code>" + TimestampConverter.Value.class.getName() + "</code>).";
 
     public static final String FIELD_CONFIG = "field";
     private static final String FIELD_DEFAULT = "";
@@ -80,9 +89,6 @@
     public static final Schema OPTIONAL_TIMESTAMP_SCHEMA = Timestamp.builder().optional().schema();
     public static final Schema OPTIONAL_TIME_SCHEMA = Time.builder().optional().schema();
 
-<<<<<<< HEAD
-    public static final ConfigDef CONFIG_DEF = new ConfigDef().define(FIELD_CONFIG, ConfigDef.Type.STRING, FIELD_DEFAULT, ConfigDef.Importance.HIGH, "The field containing the timestamp, or empty if the entire value is a timestamp").define(TARGET_TYPE_CONFIG, ConfigDef.Type.STRING, ConfigDef.NO_DEFAULT_VALUE, ConfigDef.ValidString.in(TYPE_STRING, TYPE_UNIX, TYPE_DATE, TYPE_TIME, TYPE_TIMESTAMP), ConfigDef.Importance.HIGH, "The desired timestamp representation: string, unix, Date, Time, or Timestamp").define(FORMAT_CONFIG, ConfigDef.Type.STRING, FORMAT_DEFAULT, ConfigDef.Importance.MEDIUM, "A SimpleDateFormat-compatible format for the timestamp. Used to generate the output when type=string " + "or used to parse the input if the input is a string.").define(UNIX_PRECISION_CONFIG, ConfigDef.Type.STRING, UNIX_PRECISION_DEFAULT, ConfigDef.ValidString.in(UNIX_PRECISION_NANOS, UNIX_PRECISION_MICROS, UNIX_PRECISION_MILLIS, UNIX_PRECISION_SECONDS), ConfigDef.Importance.LOW, "The desired Unix precision for the timestamp: seconds, milliseconds, microseconds, or nanoseconds. " + "Used to generate the output when type=unix or used to parse the input if the input is a Long." + "Note: This SMT will cause precision loss during conversions from, and to, values with sub-millisecond components.");
-=======
     public static final ConfigDef CONFIG_DEF = new ConfigDef()
             .define(FIELD_CONFIG, ConfigDef.Type.STRING, FIELD_DEFAULT, ConfigDef.Importance.HIGH,
                     "The field containing the timestamp, or empty if the entire value is a timestamp")
@@ -104,7 +110,6 @@
             .define(REPLACE_NULL_WITH_DEFAULT_CONFIG, ConfigDef.Type.BOOLEAN, true, ConfigDef.Importance.MEDIUM,
                     "Whether to replace fields that have a default value and that are null to the default value. When set to true, the default value is used, otherwise null is used.");
 
->>>>>>> 9494bebe
 
     private interface TimestampTranslator {
         /**
@@ -307,7 +312,8 @@
                 format = new SimpleDateFormat(formatPattern);
                 format.setTimeZone(UTC);
             } catch (IllegalArgumentException e) {
-                throw new ConfigException("TimestampConverter requires a SimpleDateFormat-compatible pattern for string timestamps: " + formatPattern, e);
+                throw new ConfigException("TimestampConverter requires a SimpleDateFormat-compatible pattern for string timestamps: "
+                        + formatPattern, e);
             }
         }
         config = new Config(field, type, format, unixPrecision);
