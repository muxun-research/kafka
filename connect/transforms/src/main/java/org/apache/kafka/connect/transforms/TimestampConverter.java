--- conflicted
+++ resolved
@@ -24,12 +24,7 @@
 import org.apache.kafka.common.config.ConfigException;
 import org.apache.kafka.common.utils.Utils;
 import org.apache.kafka.connect.connector.ConnectRecord;
-import org.apache.kafka.connect.data.Field;
-import org.apache.kafka.connect.data.Schema;
-import org.apache.kafka.connect.data.SchemaBuilder;
-import org.apache.kafka.connect.data.Struct;
-import org.apache.kafka.connect.data.Time;
-import org.apache.kafka.connect.data.Timestamp;
+import org.apache.kafka.connect.data.*;
 import org.apache.kafka.connect.errors.ConnectException;
 import org.apache.kafka.connect.errors.DataException;
 import org.apache.kafka.connect.transforms.util.SchemaUtil;
@@ -37,11 +32,8 @@
 
 import java.text.ParseException;
 import java.text.SimpleDateFormat;
-import java.util.Calendar;
 import java.util.Date;
-import java.util.HashMap;
-import java.util.Map;
-import java.util.TimeZone;
+import java.util.*;
 import java.util.concurrent.TimeUnit;
 
 import static org.apache.kafka.connect.transforms.util.Requirements.requireMap;
@@ -52,8 +44,7 @@
     public static final String OVERVIEW_DOC =
             "Convert timestamps between different formats such as Unix epoch, strings, and Connect Date/Timestamp types."
                     + "Applies to individual fields or to the entire value."
-                    + "<p/>Use the concrete transformation type designed for the record key (<code>" + TimestampConverter.Key.class.getName() + "</code>) "
-                    + "or value (<code>" + TimestampConverter.Value.class.getName() + "</code>).";
+                    + "<p/>Use the concrete transformation type designed for the record key (<code>" + TimestampConverter.Key.class.getName() + "</code>) " + "or value (<code>" + TimestampConverter.Value.class.getName() + "</code>).";
 
     public static final String FIELD_CONFIG = "field";
     private static final String FIELD_DEFAULT = "";
@@ -85,24 +76,7 @@
     public static final Schema OPTIONAL_TIMESTAMP_SCHEMA = Timestamp.builder().optional().schema();
     public static final Schema OPTIONAL_TIME_SCHEMA = Time.builder().optional().schema();
 
-    public static final ConfigDef CONFIG_DEF = new ConfigDef()
-            .define(FIELD_CONFIG, ConfigDef.Type.STRING, FIELD_DEFAULT, ConfigDef.Importance.HIGH,
-                    "The field containing the timestamp, or empty if the entire value is a timestamp")
-            .define(TARGET_TYPE_CONFIG, ConfigDef.Type.STRING, ConfigDef.NO_DEFAULT_VALUE,
-                    ConfigDef.ValidString.in(TYPE_STRING, TYPE_UNIX, TYPE_DATE, TYPE_TIME, TYPE_TIMESTAMP),
-                    ConfigDef.Importance.HIGH,
-                    "The desired timestamp representation: string, unix, Date, Time, or Timestamp")
-            .define(FORMAT_CONFIG, ConfigDef.Type.STRING, FORMAT_DEFAULT, ConfigDef.Importance.MEDIUM,
-                    "A SimpleDateFormat-compatible format for the timestamp. Used to generate the output when type=string "
-                            + "or used to parse the input if the input is a string.")
-            .define(UNIX_PRECISION_CONFIG, ConfigDef.Type.STRING, UNIX_PRECISION_DEFAULT,
-                    ConfigDef.ValidString.in(
-                            UNIX_PRECISION_NANOS, UNIX_PRECISION_MICROS,
-                            UNIX_PRECISION_MILLIS, UNIX_PRECISION_SECONDS),
-                    ConfigDef.Importance.LOW,
-                    "The desired Unix precision for the timestamp: seconds, milliseconds, microseconds, or nanoseconds. " +
-                            "Used to generate the output when type=unix or used to parse the input if the input is a Long." +
-                            "Note: This SMT will cause precision loss during conversions from, and to, values with sub-millisecond components.");
+    public static final ConfigDef CONFIG_DEF = new ConfigDef().define(FIELD_CONFIG, ConfigDef.Type.STRING, FIELD_DEFAULT, ConfigDef.Importance.HIGH, "The field containing the timestamp, or empty if the entire value is a timestamp").define(TARGET_TYPE_CONFIG, ConfigDef.Type.STRING, ConfigDef.NO_DEFAULT_VALUE, ConfigDef.ValidString.in(TYPE_STRING, TYPE_UNIX, TYPE_DATE, TYPE_TIME, TYPE_TIMESTAMP), ConfigDef.Importance.HIGH, "The desired timestamp representation: string, unix, Date, Time, or Timestamp").define(FORMAT_CONFIG, ConfigDef.Type.STRING, FORMAT_DEFAULT, ConfigDef.Importance.MEDIUM, "A SimpleDateFormat-compatible format for the timestamp. Used to generate the output when type=string " + "or used to parse the input if the input is a string.").define(UNIX_PRECISION_CONFIG, ConfigDef.Type.STRING, UNIX_PRECISION_DEFAULT, ConfigDef.ValidString.in(UNIX_PRECISION_NANOS, UNIX_PRECISION_MICROS, UNIX_PRECISION_MILLIS, UNIX_PRECISION_SECONDS), ConfigDef.Importance.LOW, "The desired Unix precision for the timestamp: seconds, milliseconds, microseconds, or nanoseconds. " + "Used to generate the output when type=unix or used to parse the input if the input is a Long." + "Note: This SMT will cause precision loss during conversions from, and to, values with sub-millisecond components.");
 
     private interface TimestampTranslator {
         /**
@@ -291,26 +265,6 @@
         final String unixPrecision = simpleConfig.getString(UNIX_PRECISION_CONFIG);
         schemaUpdateCache = new SynchronizedCache<>(new LRUCache<>(16));
 
-<<<<<<< HEAD
-		if (!VALID_TYPES.contains(type)) {
-			throw new ConfigException("Unknown timestamp type in TimestampConverter: " + type + ". Valid values are "
-					+ Utils.join(VALID_TYPES, ", ") + ".");
-		}
-		if (type.equals(TYPE_STRING) && Utils.isBlank(formatPattern)) {
-			throw new ConfigException("TimestampConverter requires format option to be specified when using string timestamps");
-		}
-        SimpleDateFormat format = null;
-		if (!Utils.isBlank(formatPattern)) {
-			try {
-				format = new SimpleDateFormat(formatPattern);
-				format.setTimeZone(UTC);
-			} catch (IllegalArgumentException e) {
-				throw new ConfigException("TimestampConverter requires a SimpleDateFormat-compatible pattern for string timestamps: "
-						+ formatPattern, e);
-			}
-		}
-        config = new Config(field, type, format);
-=======
         if (type.equals(TYPE_STRING) && Utils.isBlank(formatPattern)) {
             throw new ConfigException("TimestampConverter requires format option to be specified when using string timestamps");
         }
@@ -320,12 +274,10 @@
                 format = new SimpleDateFormat(formatPattern);
                 format.setTimeZone(UTC);
             } catch (IllegalArgumentException e) {
-                throw new ConfigException("TimestampConverter requires a SimpleDateFormat-compatible pattern for string timestamps: "
-                        + formatPattern, e);
+                throw new ConfigException("TimestampConverter requires a SimpleDateFormat-compatible pattern for string timestamps: " + formatPattern, e);
             }
         }
         config = new Config(field, type, format, unixPrecision);
->>>>>>> 15418db6
     }
 
     @Override
