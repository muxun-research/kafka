--- conflicted
+++ resolved
@@ -66,14 +66,9 @@
     @Override
     public void configure(Map<String, ?> configs) {
         final SimpleConfig config = new SimpleConfig(CONFIG_DEF, configs);
-<<<<<<< HEAD
-		fields = config.getList(FIELDS_CONFIG);
-		valueToKeySchemaCache = new SynchronizedCache<>(new LRUCache<>(16));
-=======
         fields = config.getList(FIELDS_CONFIG);
         replaceNullWithDefault = config.getBoolean(REPLACE_NULL_WITH_DEFAULT_CONFIG);
         valueToKeySchemaCache = new SynchronizedCache<>(new LRUCache<>(16));
->>>>>>> 9494bebe
     }
 
     @Override
@@ -101,12 +96,12 @@
         if (keySchema == null) {
             final SchemaBuilder keySchemaBuilder = SchemaBuilder.struct();
             for (String field : fields) {
-				final Field fieldFromValue = value.schema().field(field);
-				if (fieldFromValue == null) {
-					throw new DataException("Field does not exist: " + field);
-				}
-				keySchemaBuilder.field(field, fieldFromValue.schema());
-			}
+                final Field fieldFromValue = value.schema().field(field);
+                if (fieldFromValue == null) {
+                    throw new DataException("Field does not exist: " + field);
+                }
+                keySchemaBuilder.field(field, fieldFromValue.schema());
+            }
             keySchema = keySchemaBuilder.build();
             valueToKeySchemaCache.put(value.schema(), keySchema);
         }
