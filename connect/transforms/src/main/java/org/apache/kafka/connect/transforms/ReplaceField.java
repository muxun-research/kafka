/*
 * Licensed to the Apache Software Foundation (ASF) under one or more
 * contributor license agreements. See the NOTICE file distributed with
 * this work for additional information regarding copyright ownership.
 * The ASF licenses this file to You under the Apache License, Version 2.0
 * (the "License"); you may not use this file except in compliance with
 * the License. You may obtain a copy of the License at
 *
 *    http://www.apache.org/licenses/LICENSE-2.0
 *
 * Unless required by applicable law or agreed to in writing, software
 * distributed under the License is distributed on an "AS IS" BASIS,
 * WITHOUT WARRANTIES OR CONDITIONS OF ANY KIND, either express or implied.
 * See the License for the specific language governing permissions and
 * limitations under the License.
 */
package org.apache.kafka.connect.transforms;

import org.apache.kafka.common.cache.Cache;
import org.apache.kafka.common.cache.LRUCache;
import org.apache.kafka.common.cache.SynchronizedCache;
import org.apache.kafka.common.config.ConfigDef;
import org.apache.kafka.common.config.ConfigDef.Importance;
import org.apache.kafka.common.config.ConfigException;
import org.apache.kafka.common.utils.ConfigUtils;
import org.apache.kafka.connect.connector.ConnectRecord;
import org.apache.kafka.connect.data.Field;
import org.apache.kafka.connect.data.Schema;
import org.apache.kafka.connect.data.SchemaBuilder;
import org.apache.kafka.connect.data.Struct;
import org.apache.kafka.connect.transforms.util.SchemaUtil;
import org.apache.kafka.connect.transforms.util.SimpleConfig;

import java.util.Collections;
import java.util.HashMap;
import java.util.HashSet;
import java.util.List;
import java.util.Map;
import java.util.Set;

import static org.apache.kafka.connect.transforms.util.Requirements.requireMap;
import static org.apache.kafka.connect.transforms.util.Requirements.requireStruct;

public abstract class ReplaceField<R extends ConnectRecord<R>> implements Transformation<R> {

    public static final String OVERVIEW_DOC = "Filter or rename fields."
            + "<p/>Use the concrete transformation type designed for the record key (<code>" + Key.class.getName() + "</code>) "
            + "or value (<code>" + Value.class.getName() + "</code>).";

	interface ConfigName {
		String EXCLUDE = "exclude";
		String INCLUDE = "include";

		// for backwards compatibility
		String INCLUDE_ALIAS = "whitelist";
		String EXCLUDE_ALIAS = "blacklist";

		String RENAME = "renames";
	}

    public static final ConfigDef CONFIG_DEF = new ConfigDef()
			.define(ConfigName.EXCLUDE, ConfigDef.Type.LIST, Collections.emptyList(), ConfigDef.Importance.MEDIUM,
					"Fields to exclude. This takes precedence over the fields to include.")
			.define("blacklist", ConfigDef.Type.LIST, null, Importance.LOW,
					"Deprecated. Use " + ConfigName.EXCLUDE + " instead.")
			.define(ConfigName.INCLUDE, ConfigDef.Type.LIST, Collections.emptyList(), ConfigDef.Importance.MEDIUM,
					"Fields to include. If specified, only these fields will be used.")
			.define("whitelist", ConfigDef.Type.LIST, null, Importance.LOW,
					"Deprecated. Use " + ConfigName.INCLUDE + " instead.")
            .define(ConfigName.RENAME, ConfigDef.Type.LIST, Collections.emptyList(), new ConfigDef.Validator() {
                @SuppressWarnings("unchecked")
                @Override
                public void ensureValid(String name, Object value) {
                    parseRenameMappings((List<String>) value);
				}

				@Override
				public String toString() {
					return "list of colon-delimited pairs, e.g. <code>foo:bar,abc:xyz</code>";
				}
			}, ConfigDef.Importance.MEDIUM, "Field rename mappings.");

	private static final String PURPOSE = "field replacement";

<<<<<<< HEAD
	private List<String> exclude;
	private List<String> include;
	private Map<String, String> renames;
	private Map<String, String> reverseRenames;
=======
    private Set<String> exclude;
    private Set<String> include;
    private Map<String, String> renames;
    private Map<String, String> reverseRenames;
>>>>>>> 15418db6

	private Cache<Schema, Schema> schemaUpdateCache;

<<<<<<< HEAD
	@Override
	public void configure(Map<String, ?> configs) {
		final SimpleConfig config = new SimpleConfig(CONFIG_DEF, ConfigUtils.translateDeprecatedConfigs(configs, new String[][]{
				{ConfigName.INCLUDE, "whitelist"},
				{ConfigName.EXCLUDE, "blacklist"},
		}));

		exclude = config.getList(ConfigName.EXCLUDE);
		include = config.getList(ConfigName.INCLUDE);
		renames = parseRenameMappings(config.getList(ConfigName.RENAME));
		reverseRenames = invert(renames);

		schemaUpdateCache = new SynchronizedCache<>(new LRUCache<>(16));
	}
=======
    @Override
    public void configure(Map<String, ?> configs) {
        final SimpleConfig config = new SimpleConfig(CONFIG_DEF, ConfigUtils.translateDeprecatedConfigs(configs, new String[][]{
            {ConfigName.INCLUDE, "whitelist"},
            {ConfigName.EXCLUDE, "blacklist"},
        }));

        exclude = new HashSet<>(config.getList(ConfigName.EXCLUDE));
        include = new HashSet<>(config.getList(ConfigName.INCLUDE));
        renames = parseRenameMappings(config.getList(ConfigName.RENAME));
        reverseRenames = invert(renames);

        schemaUpdateCache = new SynchronizedCache<>(new LRUCache<>(16));
    }
>>>>>>> 15418db6

    static Map<String, String> parseRenameMappings(List<String> mappings) {
        final Map<String, String> m = new HashMap<>();
        for (String mapping : mappings) {
            final String[] parts = mapping.split(":");
            if (parts.length != 2) {
                throw new ConfigException(ConfigName.RENAME, mappings, "Invalid rename mapping: " + mapping);
            }
            m.put(parts[0], parts[1]);
        }
        return m;
    }

    static Map<String, String> invert(Map<String, String> source) {
        final Map<String, String> m = new HashMap<>();
        for (Map.Entry<String, String> e : source.entrySet()) {
            m.put(e.getValue(), e.getKey());
        }
        return m;
    }

    boolean filter(String fieldName) {
		return !exclude.contains(fieldName) && (include.isEmpty() || include.contains(fieldName));
    }

    String renamed(String fieldName) {
        final String mapping = renames.get(fieldName);
        return mapping == null ? fieldName : mapping;
    }

    String reverseRenamed(String fieldName) {
        final String mapping = reverseRenames.get(fieldName);
        return mapping == null ? fieldName : mapping;
    }

    @Override
    public R apply(R record) {
		if (operatingValue(record) == null) {
			return record;
		} else if (operatingSchema(record) == null) {
			return applySchemaless(record);
		} else {
			return applyWithSchema(record);
		}
	}

    private R applySchemaless(R record) {
        final Map<String, Object> value = requireMap(operatingValue(record), PURPOSE);

        final Map<String, Object> updatedValue = new HashMap<>(value.size());

        for (Map.Entry<String, Object> e : value.entrySet()) {
            final String fieldName = e.getKey();
            if (filter(fieldName)) {
                final Object fieldValue = e.getValue();
                updatedValue.put(renamed(fieldName), fieldValue);
            }
        }

        return newRecord(record, null, updatedValue);
    }

    private R applyWithSchema(R record) {
        final Struct value = requireStruct(operatingValue(record), PURPOSE);

        Schema updatedSchema = schemaUpdateCache.get(value.schema());
        if (updatedSchema == null) {
            updatedSchema = makeUpdatedSchema(value.schema());
            schemaUpdateCache.put(value.schema(), updatedSchema);
        }

        final Struct updatedValue = new Struct(updatedSchema);

        for (Field field : updatedSchema.fields()) {
            final Object fieldValue = value.get(reverseRenamed(field.name()));
            updatedValue.put(field.name(), fieldValue);
        }

        return newRecord(record, updatedSchema, updatedValue);
    }

    private Schema makeUpdatedSchema(Schema schema) {
        final SchemaBuilder builder = SchemaUtil.copySchemaBasics(schema, SchemaBuilder.struct());
        for (Field field : schema.fields()) {
            if (filter(field.name())) {
                builder.field(renamed(field.name()), field.schema());
            }
        }
        return builder.build();
    }

    @Override
    public ConfigDef config() {
        return CONFIG_DEF;
    }

    @Override
    public void close() {
        schemaUpdateCache = null;
    }

    protected abstract Schema operatingSchema(R record);

    protected abstract Object operatingValue(R record);

    protected abstract R newRecord(R record, Schema updatedSchema, Object updatedValue);

    public static class Key<R extends ConnectRecord<R>> extends ReplaceField<R> {

        @Override
        protected Schema operatingSchema(R record) {
            return record.keySchema();
        }

        @Override
        protected Object operatingValue(R record) {
            return record.key();
        }

        @Override
        protected R newRecord(R record, Schema updatedSchema, Object updatedValue) {
            return record.newRecord(record.topic(), record.kafkaPartition(), updatedSchema, updatedValue, record.valueSchema(), record.value(), record.timestamp());
        }

    }

    public static class Value<R extends ConnectRecord<R>> extends ReplaceField<R> {

        @Override
        protected Schema operatingSchema(R record) {
            return record.valueSchema();
        }

        @Override
        protected Object operatingValue(R record) {
            return record.value();
        }

        @Override
        protected R newRecord(R record, Schema updatedSchema, Object updatedValue) {
            return record.newRecord(record.topic(), record.kafkaPartition(), record.keySchema(), record.key(), updatedSchema, updatedValue, record.timestamp());
        }

    }

}<|MERGE_RESOLUTION|>--- conflicted
+++ resolved
@@ -31,93 +31,51 @@
 import org.apache.kafka.connect.transforms.util.SchemaUtil;
 import org.apache.kafka.connect.transforms.util.SimpleConfig;
 
-import java.util.Collections;
-import java.util.HashMap;
-import java.util.HashSet;
-import java.util.List;
-import java.util.Map;
-import java.util.Set;
+import java.util.*;
 
 import static org.apache.kafka.connect.transforms.util.Requirements.requireMap;
 import static org.apache.kafka.connect.transforms.util.Requirements.requireStruct;
 
 public abstract class ReplaceField<R extends ConnectRecord<R>> implements Transformation<R> {
 
-    public static final String OVERVIEW_DOC = "Filter or rename fields."
-            + "<p/>Use the concrete transformation type designed for the record key (<code>" + Key.class.getName() + "</code>) "
-            + "or value (<code>" + Value.class.getName() + "</code>).";
-
-	interface ConfigName {
-		String EXCLUDE = "exclude";
-		String INCLUDE = "include";
-
-		// for backwards compatibility
-		String INCLUDE_ALIAS = "whitelist";
-		String EXCLUDE_ALIAS = "blacklist";
-
-		String RENAME = "renames";
-	}
-
-    public static final ConfigDef CONFIG_DEF = new ConfigDef()
-			.define(ConfigName.EXCLUDE, ConfigDef.Type.LIST, Collections.emptyList(), ConfigDef.Importance.MEDIUM,
-					"Fields to exclude. This takes precedence over the fields to include.")
-			.define("blacklist", ConfigDef.Type.LIST, null, Importance.LOW,
-					"Deprecated. Use " + ConfigName.EXCLUDE + " instead.")
-			.define(ConfigName.INCLUDE, ConfigDef.Type.LIST, Collections.emptyList(), ConfigDef.Importance.MEDIUM,
-					"Fields to include. If specified, only these fields will be used.")
-			.define("whitelist", ConfigDef.Type.LIST, null, Importance.LOW,
-					"Deprecated. Use " + ConfigName.INCLUDE + " instead.")
-            .define(ConfigName.RENAME, ConfigDef.Type.LIST, Collections.emptyList(), new ConfigDef.Validator() {
-                @SuppressWarnings("unchecked")
-                @Override
-                public void ensureValid(String name, Object value) {
-                    parseRenameMappings((List<String>) value);
-				}
-
-				@Override
-				public String toString() {
-					return "list of colon-delimited pairs, e.g. <code>foo:bar,abc:xyz</code>";
-				}
-			}, ConfigDef.Importance.MEDIUM, "Field rename mappings.");
-
-	private static final String PURPOSE = "field replacement";
-
-<<<<<<< HEAD
-	private List<String> exclude;
-	private List<String> include;
-	private Map<String, String> renames;
-	private Map<String, String> reverseRenames;
-=======
+    public static final String OVERVIEW_DOC = "Filter or rename fields." + "<p/>Use the concrete transformation type designed for the record key (<code>" + Key.class.getName() + "</code>) " + "or value (<code>" + Value.class.getName() + "</code>).";
+
+    interface ConfigName {
+        String EXCLUDE = "exclude";
+        String INCLUDE = "include";
+
+        // for backwards compatibility
+        String INCLUDE_ALIAS = "whitelist";
+        String EXCLUDE_ALIAS = "blacklist";
+
+        String RENAME = "renames";
+    }
+
+    public static final ConfigDef CONFIG_DEF = new ConfigDef().define(ConfigName.EXCLUDE, ConfigDef.Type.LIST, Collections.emptyList(), ConfigDef.Importance.MEDIUM, "Fields to exclude. This takes precedence over the fields to include.").define("blacklist", ConfigDef.Type.LIST, null, Importance.LOW, "Deprecated. Use " + ConfigName.EXCLUDE + " instead.").define(ConfigName.INCLUDE, ConfigDef.Type.LIST, Collections.emptyList(), ConfigDef.Importance.MEDIUM, "Fields to include. If specified, only these fields will be used.").define("whitelist", ConfigDef.Type.LIST, null, Importance.LOW, "Deprecated. Use " + ConfigName.INCLUDE + " instead.").define(ConfigName.RENAME, ConfigDef.Type.LIST, Collections.emptyList(), new ConfigDef.Validator() {
+        @SuppressWarnings("unchecked")
+        @Override
+        public void ensureValid(String name, Object value) {
+            parseRenameMappings((List<String>) value);
+        }
+
+        @Override
+        public String toString() {
+            return "list of colon-delimited pairs, e.g. <code>foo:bar,abc:xyz</code>";
+        }
+    }, ConfigDef.Importance.MEDIUM, "Field rename mappings.");
+
+    private static final String PURPOSE = "field replacement";
+
     private Set<String> exclude;
     private Set<String> include;
     private Map<String, String> renames;
     private Map<String, String> reverseRenames;
->>>>>>> 15418db6
-
-	private Cache<Schema, Schema> schemaUpdateCache;
-
-<<<<<<< HEAD
-	@Override
-	public void configure(Map<String, ?> configs) {
-		final SimpleConfig config = new SimpleConfig(CONFIG_DEF, ConfigUtils.translateDeprecatedConfigs(configs, new String[][]{
-				{ConfigName.INCLUDE, "whitelist"},
-				{ConfigName.EXCLUDE, "blacklist"},
-		}));
-
-		exclude = config.getList(ConfigName.EXCLUDE);
-		include = config.getList(ConfigName.INCLUDE);
-		renames = parseRenameMappings(config.getList(ConfigName.RENAME));
-		reverseRenames = invert(renames);
-
-		schemaUpdateCache = new SynchronizedCache<>(new LRUCache<>(16));
-	}
-=======
+
+    private Cache<Schema, Schema> schemaUpdateCache;
+
     @Override
     public void configure(Map<String, ?> configs) {
-        final SimpleConfig config = new SimpleConfig(CONFIG_DEF, ConfigUtils.translateDeprecatedConfigs(configs, new String[][]{
-            {ConfigName.INCLUDE, "whitelist"},
-            {ConfigName.EXCLUDE, "blacklist"},
-        }));
+        final SimpleConfig config = new SimpleConfig(CONFIG_DEF, ConfigUtils.translateDeprecatedConfigs(configs, new String[][]{{ConfigName.INCLUDE, "whitelist"}, {ConfigName.EXCLUDE, "blacklist"},}));
 
         exclude = new HashSet<>(config.getList(ConfigName.EXCLUDE));
         include = new HashSet<>(config.getList(ConfigName.INCLUDE));
@@ -126,7 +84,6 @@
 
         schemaUpdateCache = new SynchronizedCache<>(new LRUCache<>(16));
     }
->>>>>>> 15418db6
 
     static Map<String, String> parseRenameMappings(List<String> mappings) {
         final Map<String, String> m = new HashMap<>();
@@ -149,7 +106,7 @@
     }
 
     boolean filter(String fieldName) {
-		return !exclude.contains(fieldName) && (include.isEmpty() || include.contains(fieldName));
+        return !exclude.contains(fieldName) && (include.isEmpty() || include.contains(fieldName));
     }
 
     String renamed(String fieldName) {
@@ -164,14 +121,14 @@
 
     @Override
     public R apply(R record) {
-		if (operatingValue(record) == null) {
-			return record;
-		} else if (operatingSchema(record) == null) {
-			return applySchemaless(record);
-		} else {
-			return applyWithSchema(record);
-		}
-	}
+        if (operatingValue(record) == null) {
+            return record;
+        } else if (operatingSchema(record) == null) {
+            return applySchemaless(record);
+        } else {
+            return applyWithSchema(record);
+        }
+    }
 
     private R applySchemaless(R record) {
         final Map<String, Object> value = requireMap(operatingValue(record), PURPOSE);
