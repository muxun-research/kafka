/*
 * Licensed to the Apache Software Foundation (ASF) under one or more
 * contributor license agreements. See the NOTICE file distributed with
 * this work for additional information regarding copyright ownership.
 * The ASF licenses this file to You under the Apache License, Version 2.0
 * (the "License"); you may not use this file except in compliance with
 * the License. You may obtain a copy of the License at
 *
 *    http://www.apache.org/licenses/LICENSE-2.0
 *
 * Unless required by applicable law or agreed to in writing, software
 * distributed under the License is distributed on an "AS IS" BASIS,
 * WITHOUT WARRANTIES OR CONDITIONS OF ANY KIND, either express or implied.
 * See the License for the specific language governing permissions and
 * limitations under the License.
 */
package org.apache.kafka.connect.transforms.predicates;

import org.apache.kafka.common.config.ConfigDef;
import org.apache.kafka.common.utils.AppInfoParser;
import org.apache.kafka.connect.components.Versioned;
import org.apache.kafka.connect.connector.ConnectRecord;

import java.util.Map;

/**
 * A predicate which is true for records which are tombstones (i.e. have null value).
 * @param <R> The type of connect record.
 */
public class RecordIsTombstone<R extends ConnectRecord<R>> implements Predicate<R>, Versioned {

	public static final String OVERVIEW_DOC = "A predicate which is true for records which are tombstones (i.e. have null value).";
	public static final ConfigDef CONFIG_DEF = new ConfigDef();

<<<<<<< HEAD
	@Override
	public ConfigDef config() {
		return CONFIG_DEF;
	}
=======
    @Override
    public String version() {
        return AppInfoParser.getVersion();
    }

    @Override
    public ConfigDef config() {
        return CONFIG_DEF;
    }
>>>>>>> 9494bebe

	@Override
	public boolean test(R record) {
		return record.value() == null;
	}

	@Override
	public void close() {

	}

	@Override
	public void configure(Map<String, ?> configs) {

	}

	@Override
	public String toString() {
		return "RecordIsTombstone{}";
	}
}<|MERGE_RESOLUTION|>--- conflicted
+++ resolved
@@ -29,15 +29,9 @@
  */
 public class RecordIsTombstone<R extends ConnectRecord<R>> implements Predicate<R>, Versioned {
 
-	public static final String OVERVIEW_DOC = "A predicate which is true for records which are tombstones (i.e. have null value).";
-	public static final ConfigDef CONFIG_DEF = new ConfigDef();
+    public static final String OVERVIEW_DOC = "A predicate which is true for records which are tombstones (i.e. have null value).";
+    public static final ConfigDef CONFIG_DEF = new ConfigDef();
 
-<<<<<<< HEAD
-	@Override
-	public ConfigDef config() {
-		return CONFIG_DEF;
-	}
-=======
     @Override
     public String version() {
         return AppInfoParser.getVersion();
@@ -47,25 +41,24 @@
     public ConfigDef config() {
         return CONFIG_DEF;
     }
->>>>>>> 9494bebe
 
-	@Override
-	public boolean test(R record) {
-		return record.value() == null;
-	}
+    @Override
+    public boolean test(R record) {
+        return record.value() == null;
+    }
 
-	@Override
-	public void close() {
+    @Override
+    public void close() {
 
-	}
+    }
 
-	@Override
-	public void configure(Map<String, ?> configs) {
+    @Override
+    public void configure(Map<String, ?> configs) {
 
-	}
+    }
 
-	@Override
-	public String toString() {
-		return "RecordIsTombstone{}";
-	}
+    @Override
+    public String toString() {
+        return "RecordIsTombstone{}";
+    }
 }