--- conflicted
+++ resolved
@@ -26,9 +26,16 @@
 import org.apache.kafka.common.utils.Utils;
 import org.apache.kafka.connect.components.Versioned;
 import org.apache.kafka.connect.connector.ConnectRecord;
+import org.apache.kafka.connect.data.ConnectSchema;
 import org.apache.kafka.connect.data.Date;
-import org.apache.kafka.connect.data.*;
+import org.apache.kafka.connect.data.Field;
+import org.apache.kafka.connect.data.Schema;
 import org.apache.kafka.connect.data.Schema.Type;
+import org.apache.kafka.connect.data.SchemaBuilder;
+import org.apache.kafka.connect.data.Struct;
+import org.apache.kafka.connect.data.Time;
+import org.apache.kafka.connect.data.Timestamp;
+import org.apache.kafka.connect.data.Values;
 import org.apache.kafka.connect.errors.DataException;
 import org.apache.kafka.connect.transforms.util.SchemaUtil;
 import org.apache.kafka.connect.transforms.util.SimpleConfig;
@@ -37,7 +44,13 @@
 import org.slf4j.LoggerFactory;
 
 import java.nio.ByteBuffer;
-import java.util.*;
+import java.util.Base64;
+import java.util.EnumSet;
+import java.util.HashMap;
+import java.util.List;
+import java.util.Locale;
+import java.util.Map;
+import java.util.Set;
 
 import static org.apache.kafka.connect.transforms.util.Requirements.requireMap;
 import static org.apache.kafka.connect.transforms.util.Requirements.requireStruct;
@@ -48,11 +61,11 @@
     // TODO: Currently we only support top-level field casting. Ideally we could use a dotted notation in the spec to
     // allow casting nested fields.
     public static final String OVERVIEW_DOC =
-			"Cast fields or the entire key or value to a specific type, e.g. to force an integer field to a smaller "
-					+ "width. Cast from integers, floats, boolean and string to any other type, "
-					+ "and cast binary to string (base64 encoded)."
-					+ "<p/>Use the concrete transformation type designed for the record key (<code>" + Key.class.getName() + "</code>) "
-					+ "or value (<code>" + Value.class.getName() + "</code>).";
+            "Cast fields or the entire key or value to a specific type, e.g. to force an integer field to a smaller "
+                    + "width. Cast from integers, floats, boolean and string to any other type, "
+                    + "and cast binary to string (base64 encoded)."
+                    + "<p/>Use the concrete transformation type designed for the record key (<code>" + Key.class.getName() + "</code>) "
+                    + "or value (<code>" + Value.class.getName() + "</code>).";
 
     public static final String SPEC_CONFIG = "spec";
     public static final String REPLACE_NULL_WITH_DEFAULT_CONFIG = "replace.null.with.default";
@@ -66,19 +79,6 @@
                             throw new ConfigException("Must specify at least one field to cast.");
                         }
                         parseFieldTypes(value);
-<<<<<<< HEAD
-					}
-
-						@Override
-						public String toString() {
-							return "list of colon-delimited pairs, e.g. <code>foo:bar,abc:xyz</code>";
-						}
-					},
-					ConfigDef.Importance.HIGH,
-					"List of fields and the type to cast them to of the form field1:type,field2:type to cast fields of "
-							+ "Maps or Structs. A single type to cast the entire value. Valid types are int8, int16, int32, "
-							+ "int64, float32, float64, boolean, and string. Note that binary fields can only be cast to string.");
-=======
                     },
                     () -> "list of colon-delimited pairs, e.g. <code>foo:bar,abc:xyz</code>"),
             ConfigDef.Importance.HIGH,
@@ -90,7 +90,6 @@
                     true,
                     ConfigDef.Importance.MEDIUM,
                     "Whether to replace fields that have a default value and that are null to the default value. When set to true, the default value is used, otherwise null is used.");
->>>>>>> 9494bebe
 
     private static final String PURPOSE = "cast types";
 
@@ -124,14 +123,9 @@
     public void configure(Map<String, ?> props) {
         final SimpleConfig config = new SimpleConfig(CONFIG_DEF, props);
         casts = parseFieldTypes(config.getList(SPEC_CONFIG));
-<<<<<<< HEAD
-		wholeValueCastType = casts.get(WHOLE_VALUE_CAST);
-		schemaUpdateCache = new SynchronizedCache<>(new LRUCache<>(16));
-=======
         wholeValueCastType = casts.get(WHOLE_VALUE_CAST);
         schemaUpdateCache = new SynchronizedCache<>(new LRUCache<>(16));
         replaceNullWithDefault = config.getBoolean(REPLACE_NULL_WITH_DEFAULT_CONFIG);
->>>>>>> 9494bebe
     }
 
     @Override
@@ -236,68 +230,68 @@
         return updatedSchema;
     }
 
-	private SchemaBuilder convertFieldType(Schema.Type type) {
-		switch (type) {
-			case INT8:
-				return SchemaBuilder.int8();
-			case INT16:
-				return SchemaBuilder.int16();
-			case INT32:
-				return SchemaBuilder.int32();
-			case INT64:
-				return SchemaBuilder.int64();
-			case FLOAT32:
-				return SchemaBuilder.float32();
-			case FLOAT64:
-				return SchemaBuilder.float64();
-			case BOOLEAN:
-				return SchemaBuilder.bool();
-			case STRING:
-				return SchemaBuilder.string();
-			default:
-				throw new DataException("Unexpected type in Cast transformation: " + type);
-		}
-	}
-
-	private static Object encodeLogicalType(Schema schema, Object value) {
-		switch (schema.name()) {
-			case Date.LOGICAL_NAME:
-				return Date.fromLogical(schema, (java.util.Date) value);
-			case Time.LOGICAL_NAME:
-				return Time.fromLogical(schema, (java.util.Date) value);
-			case Timestamp.LOGICAL_NAME:
-				return Timestamp.fromLogical(schema, (java.util.Date) value);
-		}
-		return value;
-	}
-
-	private static Object castValueToType(Schema schema, Object value, Schema.Type targetType) {
-		try {
-			if (value == null) return null;
-
-			Schema.Type inferredType = schema == null ? ConnectSchema.schemaType(value.getClass()) :
-					schema.type();
-			if (inferredType == null) {
-				throw new DataException("Cast transformation was passed a value of type " + value.getClass()
-						+ " which is not supported by Connect's data API");
-			}
-			// Ensure the type we are trying to cast from is supported
-			validCastType(inferredType, FieldType.INPUT);
-
-			// Perform logical type encoding to their internal representation.
-			if (schema != null && schema.name() != null && targetType != Type.STRING) {
-				value = encodeLogicalType(schema, value);
-			}
-
-			switch (targetType) {
-				case INT8:
-					return castToInt8(value);
-				case INT16:
-					return castToInt16(value);
-				case INT32:
-					return castToInt32(value);
-				case INT64:
-					return castToInt64(value);
+    private SchemaBuilder convertFieldType(Schema.Type type) {
+        switch (type) {
+            case INT8:
+                return SchemaBuilder.int8();
+            case INT16:
+                return SchemaBuilder.int16();
+            case INT32:
+                return SchemaBuilder.int32();
+            case INT64:
+                return SchemaBuilder.int64();
+            case FLOAT32:
+                return SchemaBuilder.float32();
+            case FLOAT64:
+                return SchemaBuilder.float64();
+            case BOOLEAN:
+                return SchemaBuilder.bool();
+            case STRING:
+                return SchemaBuilder.string();
+            default:
+                throw new DataException("Unexpected type in Cast transformation: " + type);
+        }
+    }
+
+    private static Object encodeLogicalType(Schema schema, Object value) {
+        switch (schema.name()) {
+            case Date.LOGICAL_NAME:
+                return Date.fromLogical(schema, (java.util.Date) value);
+            case Time.LOGICAL_NAME:
+                return Time.fromLogical(schema, (java.util.Date) value);
+            case Timestamp.LOGICAL_NAME:
+                return Timestamp.fromLogical(schema, (java.util.Date) value);
+        }
+        return value;
+    }
+
+    private static Object castValueToType(Schema schema, Object value, Schema.Type targetType) {
+        try {
+            if (value == null) return null;
+
+            Schema.Type inferredType = schema == null ? ConnectSchema.schemaType(value.getClass()) :
+                    schema.type();
+            if (inferredType == null) {
+                throw new DataException("Cast transformation was passed a value of type " + value.getClass()
+                        + " which is not supported by Connect's data API");
+            }
+            // Ensure the type we are trying to cast from is supported
+            validCastType(inferredType, FieldType.INPUT);
+
+            // Perform logical type encoding to their internal representation.
+            if (schema != null && schema.name() != null && targetType != Type.STRING) {
+                value = encodeLogicalType(schema, value);
+            }
+
+            switch (targetType) {
+                case INT8:
+                    return castToInt8(value);
+                case INT16:
+                    return castToInt16(value);
+                case INT32:
+                    return castToInt32(value);
+                case INT64:
+                    return castToInt64(value);
                 case FLOAT32:
                     return castToFloat32(value);
                 case FLOAT64:
@@ -392,20 +386,6 @@
     }
 
     private static String castToString(Object value) {
-<<<<<<< HEAD
-		if (value instanceof java.util.Date) {
-			java.util.Date dateValue = (java.util.Date) value;
-			return Values.dateFormatFor(dateValue).format(dateValue);
-		} else if (value instanceof ByteBuffer) {
-			ByteBuffer byteBuffer = (ByteBuffer) value;
-			return Base64.getEncoder().encodeToString(Utils.readBytes(byteBuffer));
-		} else if (value instanceof byte[]) {
-			byte[] rawBytes = (byte[]) value;
-			return Base64.getEncoder().encodeToString(rawBytes);
-		} else {
-			return value.toString();
-		}
-=======
         if (value instanceof java.util.Date dateValue) {
             return Values.dateFormatFor(dateValue).format(dateValue);
         } else if (value instanceof ByteBuffer byteBuffer) {
@@ -415,7 +395,6 @@
         } else {
             return value.toString();
         }
->>>>>>> 9494bebe
     }
 
     protected abstract Schema operatingSchema(R record);
