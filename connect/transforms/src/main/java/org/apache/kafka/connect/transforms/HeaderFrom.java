/*
 * Licensed to the Apache Software Foundation (ASF) under one or more
 * contributor license agreements. See the NOTICE file distributed with
 * this work for additional information regarding copyright ownership.
 * The ASF licenses this file to You under the Apache License, Version 2.0
 * (the "License"); you may not use this file except in compliance with
 * the License. You may obtain a copy of the License at
 *
 *    http://www.apache.org/licenses/LICENSE-2.0
 *
 * Unless required by applicable law or agreed to in writing, software
 * distributed under the License is distributed on an "AS IS" BASIS,
 * WITHOUT WARRANTIES OR CONDITIONS OF ANY KIND, either express or implied.
 * See the License for the specific language governing permissions and
 * limitations under the License.
 */
package org.apache.kafka.connect.transforms;

import org.apache.kafka.common.cache.Cache;
import org.apache.kafka.common.cache.LRUCache;
import org.apache.kafka.common.cache.SynchronizedCache;
import org.apache.kafka.common.config.ConfigDef;
import org.apache.kafka.common.config.ConfigException;
import org.apache.kafka.common.utils.AppInfoParser;
import org.apache.kafka.connect.components.Versioned;
import org.apache.kafka.connect.connector.ConnectRecord;
import org.apache.kafka.connect.data.Field;
import org.apache.kafka.connect.data.Schema;
import org.apache.kafka.connect.data.SchemaBuilder;
import org.apache.kafka.connect.data.Struct;
import org.apache.kafka.connect.header.Header;
import org.apache.kafka.connect.header.Headers;
import org.apache.kafka.connect.transforms.util.NonEmptyListValidator;
import org.apache.kafka.connect.transforms.util.Requirements;
import org.apache.kafka.connect.transforms.util.SchemaUtil;
import org.apache.kafka.connect.transforms.util.SimpleConfig;

import java.util.HashMap;
import java.util.List;
import java.util.Map;

import static java.lang.String.format;
import static org.apache.kafka.common.config.ConfigDef.NO_DEFAULT_VALUE;

public abstract class HeaderFrom<R extends ConnectRecord<R>> implements Transformation<R>, Versioned {

<<<<<<< HEAD
	public static final String FIELDS_FIELD = "fields";
	public static final String HEADERS_FIELD = "headers";
	public static final String OPERATION_FIELD = "operation";
	private static final String MOVE_OPERATION = "move";
	private static final String COPY_OPERATION = "copy";

	public static final String OVERVIEW_DOC =
			"Moves or copies fields in the key/value of a record into that record's headers. " +
					"Corresponding elements of <code>" + FIELDS_FIELD + "</code> and " +
					"<code>" + HEADERS_FIELD + "</code> together identify a field and the header it should be " +
					"moved or copied to. " +
					"Use the concrete transformation type designed for the record " +
					"key (<code>" + Key.class.getName() + "</code>) or value (<code>" + Value.class.getName() + "</code>).";

	public static final ConfigDef CONFIG_DEF = new ConfigDef()
			.define(FIELDS_FIELD, ConfigDef.Type.LIST,
					NO_DEFAULT_VALUE, new NonEmptyListValidator(),
					ConfigDef.Importance.HIGH,
					"Field names in the record whose values are to be copied or moved to headers.")
			.define(HEADERS_FIELD, ConfigDef.Type.LIST,
					NO_DEFAULT_VALUE, new NonEmptyListValidator(),
					ConfigDef.Importance.HIGH,
					"Header names, in the same order as the field names listed in the fields configuration property.")
			.define(OPERATION_FIELD, ConfigDef.Type.STRING, NO_DEFAULT_VALUE,
					ConfigDef.ValidString.in(MOVE_OPERATION, COPY_OPERATION), ConfigDef.Importance.HIGH,
					"Either <code>move</code> if the fields are to be moved to the headers (removed from the key/value), " +
							"or <code>copy</code> if the fields are to be copied to the headers (retained in the key/value).");

	enum Operation {
		MOVE(MOVE_OPERATION),
		COPY(COPY_OPERATION);

		private final String name;

		Operation(String name) {
			this.name = name;
		}

		static Operation fromName(String name) {
			switch (name) {
				case MOVE_OPERATION:
					return MOVE;
				case COPY_OPERATION:
					return COPY;
				default:
					throw new IllegalArgumentException();
			}
		}

		public String toString() {
			return name;
		}
	}

	private List<String> fields;

	private List<String> headers;

	private Operation operation;

	private Cache<Schema, Schema> moveSchemaCache = new SynchronizedCache<>(new LRUCache<>(16));

	@Override
	public R apply(R record) {
		Object operatingValue = operatingValue(record);
		Schema operatingSchema = operatingSchema(record);

		if (operatingSchema == null) {
			return applySchemaless(record, operatingValue);
		} else {
			return applyWithSchema(record, operatingValue, operatingSchema);
		}
	}

	private R applyWithSchema(R record, Object operatingValue, Schema operatingSchema) {
		Headers updatedHeaders = record.headers().duplicate();
		Struct value = Requirements.requireStruct(operatingValue, "header " + operation);
		final Schema updatedSchema;
		final Struct updatedValue;
		if (operation == Operation.MOVE) {
			updatedSchema = moveSchema(operatingSchema);
			updatedValue = new Struct(updatedSchema);
			for (Field field : updatedSchema.fields()) {
				updatedValue.put(field, value.get(field.name()));
			}
		} else {
			updatedSchema = operatingSchema;
			updatedValue = value;
		}
		for (int i = 0; i < fields.size(); i++) {
			String fieldName = fields.get(i);
			String headerName = headers.get(i);
			Object fieldValue = value.schema().field(fieldName) != null ? value.get(fieldName) : null;
			Schema fieldSchema = operatingSchema.field(fieldName).schema();
			updatedHeaders.add(headerName, fieldValue, fieldSchema);
		}
		return newRecord(record, updatedSchema, updatedValue, updatedHeaders);
	}

	private Schema moveSchema(Schema operatingSchema) {
		Schema moveSchema = this.moveSchemaCache.get(operatingSchema);
		if (moveSchema == null) {
			final SchemaBuilder builder = SchemaUtil.copySchemaBasics(operatingSchema, SchemaBuilder.struct());
			for (Field field : operatingSchema.fields()) {
				if (!fields.contains(field.name())) {
					builder.field(field.name(), field.schema());
				}
			}
			moveSchema = builder.build();
			moveSchemaCache.put(operatingSchema, moveSchema);
		}
		return moveSchema;
	}

	private R applySchemaless(R record, Object operatingValue) {
		Headers updatedHeaders = record.headers().duplicate();
		Map<String, Object> value = Requirements.requireMap(operatingValue, "header " + operation);
		Map<String, Object> updatedValue = new HashMap<>(value);
		for (int i = 0; i < fields.size(); i++) {
			String fieldName = fields.get(i);
			Object fieldValue = value.get(fieldName);
			String headerName = headers.get(i);
			if (operation == Operation.MOVE) {
				updatedValue.remove(fieldName);
			}
			updatedHeaders.add(headerName, fieldValue, null);
		}
		return newRecord(record, null, updatedValue, updatedHeaders);
	}

	protected abstract Object operatingValue(R record);

	protected abstract Schema operatingSchema(R record);

	protected abstract R newRecord(R record, Schema updatedSchema, Object updatedValue, Iterable<Header> updatedHeaders);

	public static class Key<R extends ConnectRecord<R>> extends HeaderFrom<R> {

		@Override
		public Object operatingValue(R record) {
			return record.key();
		}

		@Override
		protected Schema operatingSchema(R record) {
			return record.keySchema();
		}

		@Override
		protected R newRecord(R record, Schema updatedSchema, Object updatedValue, Iterable<Header> updatedHeaders) {
			return record.newRecord(record.topic(), record.kafkaPartition(), updatedSchema, updatedValue,
					record.valueSchema(), record.value(), record.timestamp(), updatedHeaders);
		}
	}

	public static class Value<R extends ConnectRecord<R>> extends HeaderFrom<R> {

		@Override
		public Object operatingValue(R record) {
			return record.value();
		}

		@Override
		protected Schema operatingSchema(R record) {
			return record.valueSchema();
		}

		@Override
		protected R newRecord(R record, Schema updatedSchema, Object updatedValue, Iterable<Header> updatedHeaders) {
			return record.newRecord(record.topic(), record.kafkaPartition(), record.keySchema(), record.key(),
					updatedSchema, updatedValue, record.timestamp(), updatedHeaders);
		}
	}

	@Override
	public ConfigDef config() {
		return CONFIG_DEF;
	}

	@Override
	public void close() {

	}

	@Override
	public void configure(Map<String, ?> props) {
		final SimpleConfig config = new SimpleConfig(CONFIG_DEF, props);
		fields = config.getList(FIELDS_FIELD);
		headers = config.getList(HEADERS_FIELD);
		if (headers.size() != fields.size()) {
			throw new ConfigException(format("'%s' config must have the same number of elements as '%s' config.",
					FIELDS_FIELD, HEADERS_FIELD));
		}
		operation = Operation.fromName(config.getString(OPERATION_FIELD));
	}
=======
    public static final String FIELDS_FIELD = "fields";
    public static final String HEADERS_FIELD = "headers";
    public static final String OPERATION_FIELD = "operation";
    private static final String MOVE_OPERATION = "move";
    private static final String COPY_OPERATION = "copy";
    public static final String REPLACE_NULL_WITH_DEFAULT_FIELD = "replace.null.with.default";

    public static final String OVERVIEW_DOC =
            "Moves or copies fields in the key/value of a record into that record's headers. " +
                    "Corresponding elements of <code>" + FIELDS_FIELD + "</code> and " +
                    "<code>" + HEADERS_FIELD + "</code> together identify a field and the header it should be " +
                    "moved or copied to. " +
                    "Use the concrete transformation type designed for the record " +
                    "key (<code>" + Key.class.getName() + "</code>) or value (<code>" + Value.class.getName() + "</code>).";

    public static final ConfigDef CONFIG_DEF = new ConfigDef()
            .define(FIELDS_FIELD, ConfigDef.Type.LIST,
                    NO_DEFAULT_VALUE, new NonEmptyListValidator(),
                    ConfigDef.Importance.HIGH,
                    "Field names in the record whose values are to be copied or moved to headers.")
            .define(HEADERS_FIELD, ConfigDef.Type.LIST,
                    NO_DEFAULT_VALUE, new NonEmptyListValidator(),
                    ConfigDef.Importance.HIGH,
                    "Header names, in the same order as the field names listed in the fields configuration property.")
            .define(OPERATION_FIELD, ConfigDef.Type.STRING, NO_DEFAULT_VALUE,
                    ConfigDef.ValidString.in(MOVE_OPERATION, COPY_OPERATION), ConfigDef.Importance.HIGH,
                    "Either <code>move</code> if the fields are to be moved to the headers (removed from the key/value), " +
                            "or <code>copy</code> if the fields are to be copied to the headers (retained in the key/value).")
            .define(REPLACE_NULL_WITH_DEFAULT_FIELD, ConfigDef.Type.BOOLEAN, true, ConfigDef.Importance.MEDIUM,
                    "Whether to replace fields that have a default value and that are null to the default value. When set to true, the default value is used, otherwise null is used.");

    private final Cache<Schema, Schema> moveSchemaCache = new SynchronizedCache<>(new LRUCache<>(16));
    enum Operation {
        MOVE(MOVE_OPERATION),
        COPY(COPY_OPERATION);

        private final String name;

        Operation(String name) {
            this.name = name;
        }

        static Operation fromName(String name) {
            switch (name) {
                case MOVE_OPERATION:
                    return MOVE;
                case COPY_OPERATION:
                    return COPY;
                default:
                    throw new IllegalArgumentException();
            }
        }

        public String toString() {
            return name;
        }
    }

    private List<String> fields;

    private List<String> headers;

    private Operation operation;

    private boolean replaceNullWithDefault;

    @Override
    public R apply(R record) {
        Object operatingValue = operatingValue(record);
        Schema operatingSchema = operatingSchema(record);

        if (operatingSchema == null) {
            return applySchemaless(record, operatingValue);
        } else {
            return applyWithSchema(record, operatingValue, operatingSchema);
        }
    }

    @Override
    public String version() {
        return AppInfoParser.getVersion();
    }

    private R applyWithSchema(R record, Object operatingValue, Schema operatingSchema) {
        Headers updatedHeaders = record.headers().duplicate();
        Struct value = Requirements.requireStruct(operatingValue, "header " + operation);
        final Schema updatedSchema;
        final Struct updatedValue;
        if (operation == Operation.MOVE) {
            updatedSchema = moveSchema(operatingSchema);
            updatedValue = new Struct(updatedSchema);
            for (Field field : updatedSchema.fields()) {
                updatedValue.put(field, getFieldValue(value, field));
            }
        } else {
            updatedSchema = operatingSchema;
            updatedValue = value;
        }
        for (int i = 0; i < fields.size(); i++) {
            String fieldName = fields.get(i);
            String headerName = headers.get(i);
            Object fieldValue = value.schema().field(fieldName) != null ? getFieldValue(value, value.schema().field(fieldName)) : null;
            Schema fieldSchema = operatingSchema.field(fieldName).schema();
            updatedHeaders.add(headerName, fieldValue, fieldSchema);
        }
        return newRecord(record, updatedSchema, updatedValue, updatedHeaders);
    }

    private Schema moveSchema(Schema operatingSchema) {
        Schema moveSchema = this.moveSchemaCache.get(operatingSchema);
        if (moveSchema == null) {
            final SchemaBuilder builder = SchemaUtil.copySchemaBasics(operatingSchema, SchemaBuilder.struct());
            for (Field field : operatingSchema.fields()) {
                if (!fields.contains(field.name())) {
                    builder.field(field.name(), field.schema());
                }
            }
            moveSchema = builder.build();
            moveSchemaCache.put(operatingSchema, moveSchema);
        }
        return moveSchema;
    }

    private R applySchemaless(R record, Object operatingValue) {
        Headers updatedHeaders = record.headers().duplicate();
        Map<String, Object> value = Requirements.requireMap(operatingValue, "header " + operation);
        Map<String, Object> updatedValue = new HashMap<>(value);
        for (int i = 0; i < fields.size(); i++) {
            String fieldName = fields.get(i);
            Object fieldValue = value.get(fieldName);
            String headerName = headers.get(i);
            if (operation == Operation.MOVE) {
                updatedValue.remove(fieldName);
            }
            updatedHeaders.add(headerName, fieldValue, null);
        }
        return newRecord(record, null, updatedValue, updatedHeaders);
    }

    private Object getFieldValue(Struct value, Field field) {
        if (replaceNullWithDefault) {
            return value.get(field.name());
        }
        return value.getWithoutDefault(field.name());
    }

    protected abstract Object operatingValue(R record);
    protected abstract Schema operatingSchema(R record);
    protected abstract R newRecord(R record, Schema updatedSchema, Object updatedValue, Iterable<Header> updatedHeaders);

    public static class Key<R extends ConnectRecord<R>> extends HeaderFrom<R> {

        @Override
        public Object operatingValue(R record) {
            return record.key();
        }

        @Override
        protected Schema operatingSchema(R record) {
            return record.keySchema();
        }

        @Override
        protected R newRecord(R record, Schema updatedSchema, Object updatedValue, Iterable<Header> updatedHeaders) {
            return record.newRecord(record.topic(), record.kafkaPartition(), updatedSchema, updatedValue,
                    record.valueSchema(), record.value(), record.timestamp(), updatedHeaders);
        }
    }

    public static class Value<R extends ConnectRecord<R>> extends HeaderFrom<R> {

        @Override
        public Object operatingValue(R record) {
            return record.value();
        }

        @Override
        protected Schema operatingSchema(R record) {
            return record.valueSchema();
        }

        @Override
        protected R newRecord(R record, Schema updatedSchema, Object updatedValue, Iterable<Header> updatedHeaders) {
            return record.newRecord(record.topic(), record.kafkaPartition(), record.keySchema(), record.key(),
                    updatedSchema, updatedValue, record.timestamp(), updatedHeaders);
        }
    }

    @Override
    public ConfigDef config() {
        return CONFIG_DEF;
    }

    @Override
    public void close() {

    }

    @Override
    public void configure(Map<String, ?> props) {
        final SimpleConfig config = new SimpleConfig(CONFIG_DEF, props);
        fields = config.getList(FIELDS_FIELD);
        headers = config.getList(HEADERS_FIELD);
        if (headers.size() != fields.size()) {
            throw new ConfigException(format("'%s' config must have the same number of elements as '%s' config.",
                    FIELDS_FIELD, HEADERS_FIELD));
        }
        operation = Operation.fromName(config.getString(OPERATION_FIELD));
        replaceNullWithDefault = config.getBoolean(REPLACE_NULL_WITH_DEFAULT_FIELD);
    }
>>>>>>> 9494bebe
}<|MERGE_RESOLUTION|>--- conflicted
+++ resolved
@@ -44,203 +44,6 @@
 
 public abstract class HeaderFrom<R extends ConnectRecord<R>> implements Transformation<R>, Versioned {
 
-<<<<<<< HEAD
-	public static final String FIELDS_FIELD = "fields";
-	public static final String HEADERS_FIELD = "headers";
-	public static final String OPERATION_FIELD = "operation";
-	private static final String MOVE_OPERATION = "move";
-	private static final String COPY_OPERATION = "copy";
-
-	public static final String OVERVIEW_DOC =
-			"Moves or copies fields in the key/value of a record into that record's headers. " +
-					"Corresponding elements of <code>" + FIELDS_FIELD + "</code> and " +
-					"<code>" + HEADERS_FIELD + "</code> together identify a field and the header it should be " +
-					"moved or copied to. " +
-					"Use the concrete transformation type designed for the record " +
-					"key (<code>" + Key.class.getName() + "</code>) or value (<code>" + Value.class.getName() + "</code>).";
-
-	public static final ConfigDef CONFIG_DEF = new ConfigDef()
-			.define(FIELDS_FIELD, ConfigDef.Type.LIST,
-					NO_DEFAULT_VALUE, new NonEmptyListValidator(),
-					ConfigDef.Importance.HIGH,
-					"Field names in the record whose values are to be copied or moved to headers.")
-			.define(HEADERS_FIELD, ConfigDef.Type.LIST,
-					NO_DEFAULT_VALUE, new NonEmptyListValidator(),
-					ConfigDef.Importance.HIGH,
-					"Header names, in the same order as the field names listed in the fields configuration property.")
-			.define(OPERATION_FIELD, ConfigDef.Type.STRING, NO_DEFAULT_VALUE,
-					ConfigDef.ValidString.in(MOVE_OPERATION, COPY_OPERATION), ConfigDef.Importance.HIGH,
-					"Either <code>move</code> if the fields are to be moved to the headers (removed from the key/value), " +
-							"or <code>copy</code> if the fields are to be copied to the headers (retained in the key/value).");
-
-	enum Operation {
-		MOVE(MOVE_OPERATION),
-		COPY(COPY_OPERATION);
-
-		private final String name;
-
-		Operation(String name) {
-			this.name = name;
-		}
-
-		static Operation fromName(String name) {
-			switch (name) {
-				case MOVE_OPERATION:
-					return MOVE;
-				case COPY_OPERATION:
-					return COPY;
-				default:
-					throw new IllegalArgumentException();
-			}
-		}
-
-		public String toString() {
-			return name;
-		}
-	}
-
-	private List<String> fields;
-
-	private List<String> headers;
-
-	private Operation operation;
-
-	private Cache<Schema, Schema> moveSchemaCache = new SynchronizedCache<>(new LRUCache<>(16));
-
-	@Override
-	public R apply(R record) {
-		Object operatingValue = operatingValue(record);
-		Schema operatingSchema = operatingSchema(record);
-
-		if (operatingSchema == null) {
-			return applySchemaless(record, operatingValue);
-		} else {
-			return applyWithSchema(record, operatingValue, operatingSchema);
-		}
-	}
-
-	private R applyWithSchema(R record, Object operatingValue, Schema operatingSchema) {
-		Headers updatedHeaders = record.headers().duplicate();
-		Struct value = Requirements.requireStruct(operatingValue, "header " + operation);
-		final Schema updatedSchema;
-		final Struct updatedValue;
-		if (operation == Operation.MOVE) {
-			updatedSchema = moveSchema(operatingSchema);
-			updatedValue = new Struct(updatedSchema);
-			for (Field field : updatedSchema.fields()) {
-				updatedValue.put(field, value.get(field.name()));
-			}
-		} else {
-			updatedSchema = operatingSchema;
-			updatedValue = value;
-		}
-		for (int i = 0; i < fields.size(); i++) {
-			String fieldName = fields.get(i);
-			String headerName = headers.get(i);
-			Object fieldValue = value.schema().field(fieldName) != null ? value.get(fieldName) : null;
-			Schema fieldSchema = operatingSchema.field(fieldName).schema();
-			updatedHeaders.add(headerName, fieldValue, fieldSchema);
-		}
-		return newRecord(record, updatedSchema, updatedValue, updatedHeaders);
-	}
-
-	private Schema moveSchema(Schema operatingSchema) {
-		Schema moveSchema = this.moveSchemaCache.get(operatingSchema);
-		if (moveSchema == null) {
-			final SchemaBuilder builder = SchemaUtil.copySchemaBasics(operatingSchema, SchemaBuilder.struct());
-			for (Field field : operatingSchema.fields()) {
-				if (!fields.contains(field.name())) {
-					builder.field(field.name(), field.schema());
-				}
-			}
-			moveSchema = builder.build();
-			moveSchemaCache.put(operatingSchema, moveSchema);
-		}
-		return moveSchema;
-	}
-
-	private R applySchemaless(R record, Object operatingValue) {
-		Headers updatedHeaders = record.headers().duplicate();
-		Map<String, Object> value = Requirements.requireMap(operatingValue, "header " + operation);
-		Map<String, Object> updatedValue = new HashMap<>(value);
-		for (int i = 0; i < fields.size(); i++) {
-			String fieldName = fields.get(i);
-			Object fieldValue = value.get(fieldName);
-			String headerName = headers.get(i);
-			if (operation == Operation.MOVE) {
-				updatedValue.remove(fieldName);
-			}
-			updatedHeaders.add(headerName, fieldValue, null);
-		}
-		return newRecord(record, null, updatedValue, updatedHeaders);
-	}
-
-	protected abstract Object operatingValue(R record);
-
-	protected abstract Schema operatingSchema(R record);
-
-	protected abstract R newRecord(R record, Schema updatedSchema, Object updatedValue, Iterable<Header> updatedHeaders);
-
-	public static class Key<R extends ConnectRecord<R>> extends HeaderFrom<R> {
-
-		@Override
-		public Object operatingValue(R record) {
-			return record.key();
-		}
-
-		@Override
-		protected Schema operatingSchema(R record) {
-			return record.keySchema();
-		}
-
-		@Override
-		protected R newRecord(R record, Schema updatedSchema, Object updatedValue, Iterable<Header> updatedHeaders) {
-			return record.newRecord(record.topic(), record.kafkaPartition(), updatedSchema, updatedValue,
-					record.valueSchema(), record.value(), record.timestamp(), updatedHeaders);
-		}
-	}
-
-	public static class Value<R extends ConnectRecord<R>> extends HeaderFrom<R> {
-
-		@Override
-		public Object operatingValue(R record) {
-			return record.value();
-		}
-
-		@Override
-		protected Schema operatingSchema(R record) {
-			return record.valueSchema();
-		}
-
-		@Override
-		protected R newRecord(R record, Schema updatedSchema, Object updatedValue, Iterable<Header> updatedHeaders) {
-			return record.newRecord(record.topic(), record.kafkaPartition(), record.keySchema(), record.key(),
-					updatedSchema, updatedValue, record.timestamp(), updatedHeaders);
-		}
-	}
-
-	@Override
-	public ConfigDef config() {
-		return CONFIG_DEF;
-	}
-
-	@Override
-	public void close() {
-
-	}
-
-	@Override
-	public void configure(Map<String, ?> props) {
-		final SimpleConfig config = new SimpleConfig(CONFIG_DEF, props);
-		fields = config.getList(FIELDS_FIELD);
-		headers = config.getList(HEADERS_FIELD);
-		if (headers.size() != fields.size()) {
-			throw new ConfigException(format("'%s' config must have the same number of elements as '%s' config.",
-					FIELDS_FIELD, HEADERS_FIELD));
-		}
-		operation = Operation.fromName(config.getString(OPERATION_FIELD));
-	}
-=======
     public static final String FIELDS_FIELD = "fields";
     public static final String HEADERS_FIELD = "headers";
     public static final String OPERATION_FIELD = "operation";
@@ -451,5 +254,4 @@
         operation = Operation.fromName(config.getString(OPERATION_FIELD));
         replaceNullWithDefault = config.getBoolean(REPLACE_NULL_WITH_DEFAULT_FIELD);
     }
->>>>>>> 9494bebe
 }