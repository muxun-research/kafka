--- conflicted
+++ resolved
@@ -84,17 +84,6 @@
             final Map<String, Object> value = requireMapOrNull(operatingValue(record), PURPOSE);
             return newRecord(record, null, value == null ? null : fieldPath.valueFrom(value));
         } else {
-<<<<<<< HEAD
-			final Struct value = requireStructOrNull(operatingValue(record), PURPOSE);
-			Field field = schema.field(fieldName);
-
-			if (field == null) {
-				throw new IllegalArgumentException("Unknown field: " + fieldName);
-			}
-
-			return newRecord(record, field.schema(), value == null ? null : value.get(fieldName));
-		}
-=======
             final Struct value = requireStructOrNull(operatingValue(record), PURPOSE);
             Field field = fieldPath.fieldFrom(schema);
 
@@ -104,7 +93,6 @@
 
             return newRecord(record, field.schema(), value == null ? null : fieldPath.valueFrom(value, replaceNullWithDefault));
         }
->>>>>>> 9494bebe
     }
 
     @Override
