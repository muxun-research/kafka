--- conflicted
+++ resolved
@@ -32,95 +32,83 @@
 
 public class DropHeadersTest {
 
-<<<<<<< HEAD
-	private DropHeaders<SourceRecord> xform = new DropHeaders<>();
-=======
     private final DropHeaders<SourceRecord> xform = new DropHeaders<>();
->>>>>>> 15418db6
 
-	private Map<String, ?> config(String... headers) {
-		Map<String, Object> result = new HashMap<>();
-		result.put(DropHeaders.HEADERS_FIELD, asList(headers));
-		return result;
-	}
+    private Map<String, ?> config(String... headers) {
+        Map<String, Object> result = new HashMap<>();
+        result.put(DropHeaders.HEADERS_FIELD, asList(headers));
+        return result;
+    }
 
-	@Test
-	public void dropExistingHeader() {
-		xform.configure(config("to-drop"));
-		ConnectHeaders expected = new ConnectHeaders();
-		expected.addString("existing", "existing-value");
-		ConnectHeaders headers = expected.duplicate();
-		headers.addString("to-drop", "existing-value");
-		SourceRecord original = sourceRecord(headers);
-		SourceRecord xformed = xform.apply(original);
-		assertNonHeaders(original, xformed);
-		assertEquals(expected, xformed.headers());
-	}
+    @Test
+    public void dropExistingHeader() {
+        xform.configure(config("to-drop"));
+        ConnectHeaders expected = new ConnectHeaders();
+        expected.addString("existing", "existing-value");
+        ConnectHeaders headers = expected.duplicate();
+        headers.addString("to-drop", "existing-value");
+        SourceRecord original = sourceRecord(headers);
+        SourceRecord xformed = xform.apply(original);
+        assertNonHeaders(original, xformed);
+        assertEquals(expected, xformed.headers());
+    }
 
-	@Test
-	public void dropExistingHeaderWithMultipleValues() {
-		xform.configure(config("to-drop"));
-		ConnectHeaders expected = new ConnectHeaders();
-		expected.addString("existing", "existing-value");
-		ConnectHeaders headers = expected.duplicate();
-		headers.addString("to-drop", "existing-value");
-		headers.addString("to-drop", "existing-other-value");
+    @Test
+    public void dropExistingHeaderWithMultipleValues() {
+        xform.configure(config("to-drop"));
+        ConnectHeaders expected = new ConnectHeaders();
+        expected.addString("existing", "existing-value");
+        ConnectHeaders headers = expected.duplicate();
+        headers.addString("to-drop", "existing-value");
+        headers.addString("to-drop", "existing-other-value");
 
-		SourceRecord original = sourceRecord(headers);
-		SourceRecord xformed = xform.apply(original);
-		assertNonHeaders(original, xformed);
-		assertEquals(expected, xformed.headers());
-	}
+        SourceRecord original = sourceRecord(headers);
+        SourceRecord xformed = xform.apply(original);
+        assertNonHeaders(original, xformed);
+        assertEquals(expected, xformed.headers());
+    }
 
-	@Test
-	public void dropNonExistingHeader() {
-		xform.configure(config("to-drop"));
-		ConnectHeaders expected = new ConnectHeaders();
-		expected.addString("existing", "existing-value");
-		ConnectHeaders headers = expected.duplicate();
+    @Test
+    public void dropNonExistingHeader() {
+        xform.configure(config("to-drop"));
+        ConnectHeaders expected = new ConnectHeaders();
+        expected.addString("existing", "existing-value");
+        ConnectHeaders headers = expected.duplicate();
 
-		SourceRecord original = sourceRecord(headers);
-		SourceRecord xformed = xform.apply(original);
-		assertNonHeaders(original, xformed);
-		assertEquals(expected, xformed.headers());
-	}
+        SourceRecord original = sourceRecord(headers);
+        SourceRecord xformed = xform.apply(original);
+        assertNonHeaders(original, xformed);
+        assertEquals(expected, xformed.headers());
+    }
 
-	@Test
-	public void configRejectsEmptyList() {
-		assertThrows(ConfigException.class, () -> xform.configure(config()));
-	}
+    @Test
+    public void configRejectsEmptyList() {
+        assertThrows(ConfigException.class, () -> xform.configure(config()));
+    }
 
-	private void assertNonHeaders(SourceRecord original, SourceRecord xformed) {
-		assertEquals(original.sourcePartition(), xformed.sourcePartition());
-		assertEquals(original.sourceOffset(), xformed.sourceOffset());
-		assertEquals(original.topic(), xformed.topic());
-		assertEquals(original.kafkaPartition(), xformed.kafkaPartition());
-		assertEquals(original.keySchema(), xformed.keySchema());
-		assertEquals(original.key(), xformed.key());
-		assertEquals(original.valueSchema(), xformed.valueSchema());
-		assertEquals(original.value(), xformed.value());
-		assertEquals(original.timestamp(), xformed.timestamp());
-	}
+    private void assertNonHeaders(SourceRecord original, SourceRecord xformed) {
+        assertEquals(original.sourcePartition(), xformed.sourcePartition());
+        assertEquals(original.sourceOffset(), xformed.sourceOffset());
+        assertEquals(original.topic(), xformed.topic());
+        assertEquals(original.kafkaPartition(), xformed.kafkaPartition());
+        assertEquals(original.keySchema(), xformed.keySchema());
+        assertEquals(original.key(), xformed.key());
+        assertEquals(original.valueSchema(), xformed.valueSchema());
+        assertEquals(original.value(), xformed.value());
+        assertEquals(original.timestamp(), xformed.timestamp());
+    }
 
-	private SourceRecord sourceRecord(ConnectHeaders headers) {
-		Map<String, ?> sourcePartition = singletonMap("foo", "bar");
-		Map<String, ?> sourceOffset = singletonMap("baz", "quxx");
-		String topic = "topic";
-		Integer partition = 0;
-		Schema keySchema = null;
-		Object key = "key";
-		Schema valueSchema = null;
-		Object value = "value";
-		Long timestamp = 0L;
+    private SourceRecord sourceRecord(ConnectHeaders headers) {
+        Map<String, ?> sourcePartition = singletonMap("foo", "bar");
+        Map<String, ?> sourceOffset = singletonMap("baz", "quxx");
+        String topic = "topic";
+        Integer partition = 0;
+        Schema keySchema = null;
+        Object key = "key";
+        Schema valueSchema = null;
+        Object value = "value";
+        Long timestamp = 0L;
 
-<<<<<<< HEAD
-		SourceRecord record = new SourceRecord(sourcePartition, sourceOffset, topic, partition,
-				keySchema, key, valueSchema, value, timestamp, headers);
-		return record;
-	}
-=======
-        return new SourceRecord(sourcePartition, sourceOffset, topic, partition,
-                keySchema, key, valueSchema, value, timestamp, headers);
+        return new SourceRecord(sourcePartition, sourceOffset, topic, partition, keySchema, key, valueSchema, value, timestamp, headers);
     }
->>>>>>> 15418db6
 }
