--- conflicted
+++ resolved
@@ -25,42 +25,31 @@
 import org.junit.jupiter.api.AfterEach;
 import org.junit.jupiter.api.Test;
 
-import java.util.Arrays;
-import java.util.Collections;
-import java.util.HashMap;
-import java.util.LinkedHashMap;
-import java.util.Map;
-
-import static org.junit.jupiter.api.Assertions.assertArrayEquals;
-import static org.junit.jupiter.api.Assertions.assertEquals;
-import static org.junit.jupiter.api.Assertions.assertNotNull;
-import static org.junit.jupiter.api.Assertions.assertNull;
-import static org.junit.jupiter.api.Assertions.assertThrows;
-import static org.junit.jupiter.api.Assertions.assertTrue;
+import java.util.*;
+
+import static org.junit.jupiter.api.Assertions.*;
 
 public class FlattenTest {
     private final Flatten<SourceRecord> xformKey = new Flatten.Key<>();
     private final Flatten<SourceRecord> xformValue = new Flatten.Value<>();
 
-	@AfterEach
+    @AfterEach
     public void teardown() {
         xformKey.close();
         xformValue.close();
     }
 
-	@Test
+    @Test
     public void topLevelStructRequired() {
-		xformValue.configure(Collections.<String, String>emptyMap());
-		assertThrows(DataException.class, () -> xformValue.apply(new SourceRecord(null, null,
-				"topic", 0, Schema.INT32_SCHEMA, 42)));
-	}
-
-	@Test
+        xformValue.configure(Collections.<String, String>emptyMap());
+        assertThrows(DataException.class, () -> xformValue.apply(new SourceRecord(null, null, "topic", 0, Schema.INT32_SCHEMA, 42)));
+    }
+
+    @Test
     public void topLevelMapRequired() {
-		xformValue.configure(Collections.<String, String>emptyMap());
-		assertThrows(DataException.class, () -> xformValue.apply(new SourceRecord(null, null,
-				"topic", 0, null, 42)));
-	}
+        xformValue.configure(Collections.<String, String>emptyMap());
+        assertThrows(DataException.class, () -> xformValue.apply(new SourceRecord(null, null, "topic", 0, null, 42)));
+    }
 
     @Test
     public void testNestedStruct() {
@@ -126,28 +115,25 @@
         xformValue.configure(Collections.singletonMap("delimiter", "#"));
 
         Map<String, Object> supportedTypes = new HashMap<>();
-		supportedTypes.put("int8", (byte) 8);
-		supportedTypes.put("int16", (short) 16);
-		supportedTypes.put("int32", 32);
-		supportedTypes.put("int64", (long) 64);
-		supportedTypes.put("float32", 32.f);
-		supportedTypes.put("float64", 64.);
-		supportedTypes.put("boolean", true);
-		supportedTypes.put("string", "stringy");
-		supportedTypes.put("bytes", "bytes".getBytes());
-
-		Map<String, Object> oneLevelNestedMap = Collections.singletonMap("B", supportedTypes);
-		Map<String, Object> twoLevelNestedMap = Collections.singletonMap("A", oneLevelNestedMap);
-
-		SourceRecord transformed = xformValue.apply(new SourceRecord(null, null,
-				"topic", 0,
-				null, twoLevelNestedMap));
-
-		assertNull(transformed.valueSchema());
-		assertTrue(transformed.value() instanceof Map);
-		@SuppressWarnings("unchecked")
-		Map<String, Object> transformedMap = (Map<String, Object>) transformed.value();
-		assertEquals(9, transformedMap.size());
+        supportedTypes.put("int8", (byte) 8);
+        supportedTypes.put("int16", (short) 16);
+        supportedTypes.put("int32", 32);
+        supportedTypes.put("int64", (long) 64);
+        supportedTypes.put("float32", 32.f);
+        supportedTypes.put("float64", 64.);
+        supportedTypes.put("boolean", true);
+        supportedTypes.put("string", "stringy");
+        supportedTypes.put("bytes", "bytes".getBytes());
+
+        Map<String, Object> oneLevelNestedMap = Collections.singletonMap("B", supportedTypes);
+        Map<String, Object> twoLevelNestedMap = Collections.singletonMap("A", oneLevelNestedMap);
+
+        SourceRecord transformed = xformValue.apply(new SourceRecord(null, null, "topic", 0, null, twoLevelNestedMap));
+
+        assertNull(transformed.valueSchema());
+        assertTrue(transformed.value() instanceof Map);
+        @SuppressWarnings("unchecked") Map<String, Object> transformedMap = (Map<String, Object>) transformed.value();
+        assertEquals(9, transformedMap.size());
         assertEquals((byte) 8, transformedMap.get("A#B#int8"));
         assertEquals((short) 16, transformedMap.get("A#B#int16"));
         assertEquals(32, transformedMap.get("A#B#int32"));
@@ -233,7 +219,7 @@
         Map<String, Object> supportedTypes = new HashMap<>();
         supportedTypes.put("opt_int32", null);
 
-		Map<String, Object> oneLevelNestedMap = Collections.singletonMap("B", supportedTypes);
+        Map<String, Object> oneLevelNestedMap = Collections.singletonMap("B", supportedTypes);
 
         SourceRecord transformed = xformValue.apply(new SourceRecord(null, null,
                 "topic", 0,
@@ -257,20 +243,10 @@
 
         assertNull(transformed.keySchema());
         assertTrue(transformed.key() instanceof Map);
-        @SuppressWarnings("unchecked")
-        Map<String, Object> transformedMap = (Map<String, Object>) transformed.key();
+        @SuppressWarnings("unchecked") Map<String, Object> transformedMap = (Map<String, Object>) transformed.key();
         assertEquals(12, transformedMap.get("A.B"));
     }
 
-<<<<<<< HEAD
-	@Test
-    public void testUnsupportedTypeInMap() {
-		xformValue.configure(Collections.<String, String>emptyMap());
-		Object value = Collections.singletonMap("foo", Arrays.asList("bar", "baz"));
-		assertThrows(DataException.class, () -> xformValue.apply(new SourceRecord(null, null,
-				"topic", 0, null, value)));
-	}
-=======
     @Test
     public void testSchemalessArray() {
         xformValue.configure(Collections.emptyMap());
@@ -283,20 +259,17 @@
         xformValue.configure(Collections.emptyMap());
         Schema nestedStructSchema = SchemaBuilder.struct().field("lfg", Schema.STRING_SCHEMA).build();
         Schema innerStructSchema = SchemaBuilder.struct().field("baz", nestedStructSchema).build();
-        Schema structSchema = SchemaBuilder.struct()
-            .field("foo", SchemaBuilder.array(innerStructSchema).doc("durk").build())
-            .build();
+        Schema structSchema = SchemaBuilder.struct().field("foo", SchemaBuilder.array(innerStructSchema).doc("durk").build()).build();
         Struct nestedValue = new Struct(nestedStructSchema);
         nestedValue.put("lfg", "lfg");
         Struct innerValue = new Struct(innerStructSchema);
         innerValue.put("baz", nestedValue);
         Struct value = new Struct(structSchema);
         value.put("foo", Collections.singletonList(innerValue));
-        SourceRecord transformed = xformValue.apply(new SourceRecord(null, null, "topic", null, null, structSchema, value)); 
+        SourceRecord transformed = xformValue.apply(new SourceRecord(null, null, "topic", null, null, structSchema, value));
         assertEquals(value, transformed.value());
         assertEquals(structSchema, transformed.valueSchema());
     }
->>>>>>> 15418db6
 
     @Test
     public void testOptionalAndDefaultValuesNested() {
@@ -320,82 +293,74 @@
 
         assertNotNull(transformed);
         Schema transformedSchema = transformed.valueSchema();
-		assertEquals(Schema.Type.STRUCT, transformedSchema.type());
-		assertEquals(2, transformedSchema.fields().size());
-		// Required field should pick up both being optional and the default value from the parent
-		Schema transformedReqFieldSchema = SchemaBuilder.string().optional().defaultValue("req_default").build();
-		assertEquals(transformedReqFieldSchema, transformedSchema.field("req_field").schema());
-		// The optional field should still be optional but should have picked up the default value. However, since
-		// the parent didn't specify the default explicitly, we should still be using the field's normal default
-		Schema transformedOptFieldSchema = SchemaBuilder.string().optional().defaultValue("child_default").build();
-		assertEquals(transformedOptFieldSchema, transformedSchema.field("opt_field").schema());
-	}
-
-	@Test
-	public void tombstoneEventWithoutSchemaShouldPassThrough() {
-		xformValue.configure(Collections.<String, String>emptyMap());
-
-		final SourceRecord record = new SourceRecord(null, null, "test", 0,
-				null, null);
-		final SourceRecord transformedRecord = xformValue.apply(record);
-
-		assertNull(transformedRecord.value());
-		assertNull(transformedRecord.valueSchema());
-	}
-
-	@Test
-	public void tombstoneEventWithSchemaShouldPassThrough() {
-		xformValue.configure(Collections.<String, String>emptyMap());
-
-		final Schema simpleStructSchema = SchemaBuilder.struct().name("name").version(1).doc("doc").field("magic", Schema.OPTIONAL_INT64_SCHEMA).build();
-		final SourceRecord record = new SourceRecord(null, null, "test", 0,
-				simpleStructSchema, null);
-		final SourceRecord transformedRecord = xformValue.apply(record);
-
-		assertNull(transformedRecord.value());
-		assertEquals(simpleStructSchema, transformedRecord.valueSchema());
-	}
-
-	@Test
-	public void testMapWithNullFields() {
-		xformValue.configure(Collections.emptyMap());
-
-		// Use a LinkedHashMap to ensure the SMT sees entries in a specific order
-		Map<String, Object> value = new LinkedHashMap<>();
-		value.put("firstNull", null);
-		value.put("firstNonNull", "nonNull");
-		value.put("secondNull", null);
-		value.put("secondNonNull", "alsoNonNull");
-		value.put("thirdNonNull", null);
-
-		final SourceRecord record = new SourceRecord(null, null, "test", 0, null, value);
-		final SourceRecord transformedRecord = xformValue.apply(record);
-
-		assertEquals(value, transformedRecord.value());
-	}
-
-	@Test
-	public void testStructWithNullFields() {
-		xformValue.configure(Collections.emptyMap());
-
-		final Schema structSchema = SchemaBuilder.struct()
-				.field("firstNull", Schema.OPTIONAL_STRING_SCHEMA)
-				.field("firstNonNull", Schema.OPTIONAL_STRING_SCHEMA)
-				.field("secondNull", Schema.OPTIONAL_STRING_SCHEMA)
-				.field("secondNonNull", Schema.OPTIONAL_STRING_SCHEMA)
-				.field("thirdNonNull", Schema.OPTIONAL_STRING_SCHEMA)
-				.build();
-
-		final Struct value = new Struct(structSchema);
-		value.put("firstNull", null);
-		value.put("firstNonNull", "nonNull");
-		value.put("secondNull", null);
-		value.put("secondNonNull", "alsoNonNull");
-		value.put("thirdNonNull", null);
-
-		final SourceRecord record = new SourceRecord(null, null, "test", 0, structSchema, value);
-		final SourceRecord transformedRecord = xformValue.apply(record);
-
-		assertEquals(value, transformedRecord.value());
-	}
+        assertEquals(Schema.Type.STRUCT, transformedSchema.type());
+        assertEquals(2, transformedSchema.fields().size());
+        // Required field should pick up both being optional and the default value from the parent
+        Schema transformedReqFieldSchema = SchemaBuilder.string().optional().defaultValue("req_default").build();
+        assertEquals(transformedReqFieldSchema, transformedSchema.field("req_field").schema());
+        // The optional field should still be optional but should have picked up the default value. However, since
+        // the parent didn't specify the default explicitly, we should still be using the field's normal default
+        Schema transformedOptFieldSchema = SchemaBuilder.string().optional().defaultValue("child_default").build();
+        assertEquals(transformedOptFieldSchema, transformedSchema.field("opt_field").schema());
+    }
+
+    @Test
+    public void tombstoneEventWithoutSchemaShouldPassThrough() {
+        xformValue.configure(Collections.<String, String>emptyMap());
+
+        final SourceRecord record = new SourceRecord(null, null, "test", 0, null, null);
+        final SourceRecord transformedRecord = xformValue.apply(record);
+
+        assertNull(transformedRecord.value());
+        assertNull(transformedRecord.valueSchema());
+    }
+
+    @Test
+    public void tombstoneEventWithSchemaShouldPassThrough() {
+        xformValue.configure(Collections.<String, String>emptyMap());
+
+        final Schema simpleStructSchema = SchemaBuilder.struct().name("name").version(1).doc("doc").field("magic", Schema.OPTIONAL_INT64_SCHEMA).build();
+        final SourceRecord record = new SourceRecord(null, null, "test", 0, simpleStructSchema, null);
+        final SourceRecord transformedRecord = xformValue.apply(record);
+
+        assertNull(transformedRecord.value());
+        assertEquals(simpleStructSchema, transformedRecord.valueSchema());
+    }
+
+    @Test
+    public void testMapWithNullFields() {
+        xformValue.configure(Collections.emptyMap());
+
+        // Use a LinkedHashMap to ensure the SMT sees entries in a specific order
+        Map<String, Object> value = new LinkedHashMap<>();
+        value.put("firstNull", null);
+        value.put("firstNonNull", "nonNull");
+        value.put("secondNull", null);
+        value.put("secondNonNull", "alsoNonNull");
+        value.put("thirdNonNull", null);
+
+        final SourceRecord record = new SourceRecord(null, null, "test", 0, null, value);
+        final SourceRecord transformedRecord = xformValue.apply(record);
+
+        assertEquals(value, transformedRecord.value());
+    }
+
+    @Test
+    public void testStructWithNullFields() {
+        xformValue.configure(Collections.emptyMap());
+
+        final Schema structSchema = SchemaBuilder.struct().field("firstNull", Schema.OPTIONAL_STRING_SCHEMA).field("firstNonNull", Schema.OPTIONAL_STRING_SCHEMA).field("secondNull", Schema.OPTIONAL_STRING_SCHEMA).field("secondNonNull", Schema.OPTIONAL_STRING_SCHEMA).field("thirdNonNull", Schema.OPTIONAL_STRING_SCHEMA).build();
+
+        final Struct value = new Struct(structSchema);
+        value.put("firstNull", null);
+        value.put("firstNonNull", "nonNull");
+        value.put("secondNull", null);
+        value.put("secondNonNull", "alsoNonNull");
+        value.put("thirdNonNull", null);
+
+        final SourceRecord record = new SourceRecord(null, null, "test", 0, structSchema, value);
+        final SourceRecord transformedRecord = xformValue.apply(record);
+
+        assertEquals(value, transformedRecord.value());
+    }
 }