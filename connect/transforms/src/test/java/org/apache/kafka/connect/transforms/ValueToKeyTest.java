--- conflicted
+++ resolved
@@ -41,9 +41,6 @@
 public class ValueToKeyTest {
     private final ValueToKey<SinkRecord> xform = new ValueToKey<>();
 
-<<<<<<< HEAD
-	@AfterEach
-=======
     public static Stream<Arguments> data() {
         return Stream.of(
                 Arguments.of(false, null),
@@ -52,7 +49,6 @@
     }
 
     @AfterEach
->>>>>>> 9494bebe
     public void teardown() {
         xform.close();
     }
@@ -98,34 +94,29 @@
         final Schema expectedKeySchema = SchemaBuilder.struct()
                 .field("a", Schema.INT32_SCHEMA)
                 .field("b", Schema.INT32_SCHEMA)
-				.build();
+                .build();
 
-		final Struct expectedKey = new Struct(expectedKeySchema)
-				.put("a", 1)
-				.put("b", 2);
+        final Struct expectedKey = new Struct(expectedKeySchema)
+                .put("a", 1)
+                .put("b", 2);
 
-		assertEquals(expectedKeySchema, transformedRecord.keySchema());
-		assertEquals(expectedKey, transformedRecord.key());
-	}
+        assertEquals(expectedKeySchema, transformedRecord.keySchema());
+        assertEquals(expectedKey, transformedRecord.key());
+    }
 
-	@Test
-	public void nonExistingField() {
-		xform.configure(Collections.singletonMap("fields", "not_exist"));
+    @Test
+    public void nonExistingField() {
+        xform.configure(Collections.singletonMap("fields", "not_exist"));
 
-		final Schema valueSchema = SchemaBuilder.struct()
-				.field("a", Schema.INT32_SCHEMA)
-				.build();
+        final Schema valueSchema = SchemaBuilder.struct()
+            .field("a", Schema.INT32_SCHEMA)
+            .build();
 
-		final Struct value = new Struct(valueSchema);
-		value.put("a", 1);
+        final Struct value = new Struct(valueSchema);
+        value.put("a", 1);
 
-		final SinkRecord record = new SinkRecord("", 0, null, null, valueSchema, value, 0);
+        final SinkRecord record = new SinkRecord("", 0, null, null, valueSchema, value, 0);
 
-<<<<<<< HEAD
-		DataException actual = assertThrows(DataException.class, () -> xform.apply(record));
-		assertEquals("Field does not exist: not_exist", actual.getMessage());
-	}
-=======
         DataException actual = assertThrows(DataException.class, () -> xform.apply(record));
         assertEquals("Field does not exist: not_exist", actual.getMessage());
     }
@@ -153,5 +144,4 @@
 
         assertEquals(expectedValue, ((Struct) transformedRecord.key()).getWithoutDefault("optional_with_default"));
     }
->>>>>>> 9494bebe
 }