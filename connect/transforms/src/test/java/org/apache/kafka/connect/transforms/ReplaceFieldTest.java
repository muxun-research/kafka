--- conflicted
+++ resolved
@@ -30,72 +30,55 @@
 import static org.junit.jupiter.api.Assertions.assertNull;
 
 public class ReplaceFieldTest {
-<<<<<<< HEAD
-	private ReplaceField<SinkRecord> xform = new ReplaceField.Value<>();
-=======
     private final ReplaceField<SinkRecord> xform = new ReplaceField.Value<>();
->>>>>>> 15418db6
 
-	@AfterEach
-	public void teardown() {
-		xform.close();
-	}
+    @AfterEach
+    public void teardown() {
+        xform.close();
+    }
 
-	@Test
-	public void tombstoneSchemaless() {
-		final Map<String, String> props = new HashMap<>();
-		props.put("include", "abc,foo");
-		props.put("renames", "abc:xyz,foo:bar");
+    @Test
+    public void tombstoneSchemaless() {
+        final Map<String, String> props = new HashMap<>();
+        props.put("include", "abc,foo");
+        props.put("renames", "abc:xyz,foo:bar");
 
-		xform.configure(props);
+        xform.configure(props);
 
-		final SinkRecord record = new SinkRecord("test", 0, null, null, null, null, 0);
-		final SinkRecord transformedRecord = xform.apply(record);
+        final SinkRecord record = new SinkRecord("test", 0, null, null, null, null, 0);
+        final SinkRecord transformedRecord = xform.apply(record);
 
-		assertNull(transformedRecord.value());
-		assertNull(transformedRecord.valueSchema());
-	}
+        assertNull(transformedRecord.value());
+        assertNull(transformedRecord.valueSchema());
+    }
 
-	@Test
-	public void tombstoneWithSchema() {
-		final Map<String, String> props = new HashMap<>();
-		props.put("include", "abc,foo");
-		props.put("renames", "abc:xyz,foo:bar");
+    @Test
+    public void tombstoneWithSchema() {
+        final Map<String, String> props = new HashMap<>();
+        props.put("include", "abc,foo");
+        props.put("renames", "abc:xyz,foo:bar");
 
-		xform.configure(props);
+        xform.configure(props);
 
-		final Schema schema = SchemaBuilder.struct()
-				.field("dont", Schema.STRING_SCHEMA)
-				.field("abc", Schema.INT32_SCHEMA)
-				.field("foo", Schema.BOOLEAN_SCHEMA)
-				.field("etc", Schema.STRING_SCHEMA)
-				.build();
+        final Schema schema = SchemaBuilder.struct().field("dont", Schema.STRING_SCHEMA).field("abc", Schema.INT32_SCHEMA).field("foo", Schema.BOOLEAN_SCHEMA).field("etc", Schema.STRING_SCHEMA).build();
 
-		final SinkRecord record = new SinkRecord("test", 0, null, null, schema, null, 0);
-		final SinkRecord transformedRecord = xform.apply(record);
+        final SinkRecord record = new SinkRecord("test", 0, null, null, schema, null, 0);
+        final SinkRecord transformedRecord = xform.apply(record);
 
-		assertNull(transformedRecord.value());
-		assertEquals(schema, transformedRecord.valueSchema());
-	}
+        assertNull(transformedRecord.value());
+        assertEquals(schema, transformedRecord.valueSchema());
+    }
 
-<<<<<<< HEAD
-	@Test
-	public void schemaless() {
-		final Map<String, String> props = new HashMap<>();
-		props.put("exclude", "dont");
-		props.put("renames", "abc:xyz,foo:bar");
-=======
     @SuppressWarnings("unchecked")
     @Test
     public void schemaless() {
         final Map<String, String> props = new HashMap<>();
         props.put("exclude", "dont");
         props.put("renames", "abc:xyz,foo:bar");
->>>>>>> 15418db6
 
-		xform.configure(props);
+        xform.configure(props);
 
-		final Map<String, Object> value = new HashMap<>();
+        final Map<String, Object> value = new HashMap<>();
         value.put("dont", "whatever");
         value.put("abc", 42);
         value.put("foo", true);
@@ -114,17 +97,12 @@
     @Test
     public void withSchema() {
         final Map<String, String> props = new HashMap<>();
-		props.put("include", "abc,foo");
-		props.put("renames", "abc:xyz,foo:bar");
+        props.put("include", "abc,foo");
+        props.put("renames", "abc:xyz,foo:bar");
 
         xform.configure(props);
 
-        final Schema schema = SchemaBuilder.struct()
-                .field("dont", Schema.STRING_SCHEMA)
-                .field("abc", Schema.INT32_SCHEMA)
-                .field("foo", Schema.BOOLEAN_SCHEMA)
-                .field("etc", Schema.STRING_SCHEMA)
-                .build();
+        final Schema schema = SchemaBuilder.struct().field("dont", Schema.STRING_SCHEMA).field("abc", Schema.INT32_SCHEMA).field("foo", Schema.BOOLEAN_SCHEMA).field("etc", Schema.STRING_SCHEMA).build();
 
         final Struct value = new Struct(schema);
         value.put("dont", "whatever");
@@ -132,71 +110,53 @@
         value.put("foo", true);
         value.put("etc", "etc");
 
-		final SinkRecord record = new SinkRecord("test", 0, null, null, schema, value, 0);
-		final SinkRecord transformedRecord = xform.apply(record);
+        final SinkRecord record = new SinkRecord("test", 0, null, null, schema, value, 0);
+        final SinkRecord transformedRecord = xform.apply(record);
 
-		final Struct updatedValue = (Struct) transformedRecord.value();
+        final Struct updatedValue = (Struct) transformedRecord.value();
 
-		assertEquals(2, updatedValue.schema().fields().size());
-		assertEquals(Integer.valueOf(42), updatedValue.getInt32("xyz"));
-		assertEquals(true, updatedValue.getBoolean("bar"));
-	}
+        assertEquals(2, updatedValue.schema().fields().size());
+        assertEquals(Integer.valueOf(42), updatedValue.getInt32("xyz"));
+        assertEquals(true, updatedValue.getBoolean("bar"));
+    }
 
-	@Test
-	public void testIncludeBackwardsCompatibility() {
-		final Map<String, String> props = new HashMap<>();
-		props.put("whitelist", "abc,foo");
-		props.put("renames", "abc:xyz,foo:bar");
+    @Test
+    public void testIncludeBackwardsCompatibility() {
+        final Map<String, String> props = new HashMap<>();
+        props.put("whitelist", "abc,foo");
+        props.put("renames", "abc:xyz,foo:bar");
 
-		xform.configure(props);
+        xform.configure(props);
 
-		final SinkRecord record = new SinkRecord("test", 0, null, null, null, null, 0);
-		final SinkRecord transformedRecord = xform.apply(record);
+        final SinkRecord record = new SinkRecord("test", 0, null, null, null, null, 0);
+        final SinkRecord transformedRecord = xform.apply(record);
 
-		assertNull(transformedRecord.value());
-		assertNull(transformedRecord.valueSchema());
-	}
+        assertNull(transformedRecord.value());
+        assertNull(transformedRecord.valueSchema());
+    }
 
-<<<<<<< HEAD
-
-	@Test
-	public void testExcludeBackwardsCompatibility() {
-		final Map<String, String> props = new HashMap<>();
-		props.put("blacklist", "dont");
-		props.put("renames", "abc:xyz,foo:bar");
-=======
     @SuppressWarnings("unchecked")
     @Test
     public void testExcludeBackwardsCompatibility() {
         final Map<String, String> props = new HashMap<>();
         props.put("blacklist", "dont");
         props.put("renames", "abc:xyz,foo:bar");
->>>>>>> 15418db6
 
-		xform.configure(props);
+        xform.configure(props);
 
-		final Map<String, Object> value = new HashMap<>();
-		value.put("dont", "whatever");
-		value.put("abc", 42);
-		value.put("foo", true);
-		value.put("etc", "etc");
+        final Map<String, Object> value = new HashMap<>();
+        value.put("dont", "whatever");
+        value.put("abc", 42);
+        value.put("foo", true);
+        value.put("etc", "etc");
 
-		final SinkRecord record = new SinkRecord("test", 0, null, null, null, value, 0);
-		final SinkRecord transformedRecord = xform.apply(record);
+        final SinkRecord record = new SinkRecord("test", 0, null, null, null, value, 0);
+        final SinkRecord transformedRecord = xform.apply(record);
 
-<<<<<<< HEAD
-		final Map updatedValue = (Map) transformedRecord.value();
-		assertEquals(3, updatedValue.size());
-		assertEquals(42, updatedValue.get("xyz"));
-		assertEquals(true, updatedValue.get("bar"));
-		assertEquals("etc", updatedValue.get("etc"));
-	}
-=======
         final Map<String, Object> updatedValue = (Map<String, Object>) transformedRecord.value();
         assertEquals(3, updatedValue.size());
         assertEquals(42, updatedValue.get("xyz"));
         assertEquals(true, updatedValue.get("bar"));
         assertEquals("etc", updatedValue.get("etc"));
     }
->>>>>>> 15418db6
 }