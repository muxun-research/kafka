/*
 * Licensed to the Apache Software Foundation (ASF) under one or more
 * contributor license agreements. See the NOTICE file distributed with
 * this work for additional information regarding copyright ownership.
 * The ASF licenses this file to You under the Apache License, Version 2.0
 * (the "License"); you may not use this file except in compliance with
 * the License. You may obtain a copy of the License at
 *
 *    http://www.apache.org/licenses/LICENSE-2.0
 *
 * Unless required by applicable law or agreed to in writing, software
 * distributed under the License is distributed on an "AS IS" BASIS,
 * WITHOUT WARRANTIES OR CONDITIONS OF ANY KIND, either express or implied.
 * See the License for the specific language governing permissions and
 * limitations under the License.
 */
package org.apache.kafka.connect.transforms;

import org.apache.kafka.connect.data.Schema;
import org.apache.kafka.connect.data.SchemaBuilder;
import org.apache.kafka.connect.data.Struct;
import org.apache.kafka.connect.data.Timestamp;
import org.apache.kafka.connect.errors.DataException;
import org.apache.kafka.connect.source.SourceRecord;
import org.junit.jupiter.api.AfterEach;
import org.junit.jupiter.api.Test;

import java.util.Collections;
import java.util.Date;
import java.util.HashMap;
import java.util.Map;

import static org.junit.jupiter.api.Assertions.assertEquals;
import static org.junit.jupiter.api.Assertions.assertNull;
import static org.junit.jupiter.api.Assertions.assertSame;
import static org.junit.jupiter.api.Assertions.assertThrows;

public class InsertFieldTest {
<<<<<<< HEAD
	private InsertField<SourceRecord> xformKey = new InsertField.Key<>();
	private InsertField<SourceRecord> xformValue = new InsertField.Value<>();
=======
    private final InsertField<SourceRecord> xformKey = new InsertField.Key<>();
    private final InsertField<SourceRecord> xformValue = new InsertField.Value<>();
>>>>>>> 15418db6

	@AfterEach
	public void teardown() {
		xformValue.close();
	}

	@Test
	public void topLevelStructRequired() {
		xformValue.configure(Collections.singletonMap("topic.field", "topic_field"));
		assertThrows(DataException.class,
				() -> xformValue.apply(new SourceRecord(null, null, "", 0, Schema.INT32_SCHEMA, 42)));
	}

    @Test
    public void copySchemaAndInsertConfiguredFields() {
        final Map<String, Object> props = new HashMap<>();
        props.put("topic.field", "topic_field!");
		props.put("partition.field", "partition_field");
		props.put("timestamp.field", "timestamp_field?");
		props.put("static.field", "instance_id");
		props.put("static.value", "my-instance-id");

		xformValue.configure(props);

		final Schema simpleStructSchema = SchemaBuilder.struct().name("name").version(1).doc("doc").field("magic", Schema.OPTIONAL_INT64_SCHEMA).build();
		final Struct simpleStruct = new Struct(simpleStructSchema).put("magic", 42L);

		final SourceRecord record = new SourceRecord(null, null, "test", 0, null, null, simpleStructSchema, simpleStruct, 789L);
		final SourceRecord transformedRecord = xformValue.apply(record);

		assertEquals(simpleStructSchema.name(), transformedRecord.valueSchema().name());
		assertEquals(simpleStructSchema.version(), transformedRecord.valueSchema().version());
		assertEquals(simpleStructSchema.doc(), transformedRecord.valueSchema().doc());

		assertEquals(Schema.OPTIONAL_INT64_SCHEMA, transformedRecord.valueSchema().field("magic").schema());
		assertEquals(42L, ((Struct) transformedRecord.value()).getInt64("magic").longValue());

		assertEquals(Schema.STRING_SCHEMA, transformedRecord.valueSchema().field("topic_field").schema());
		assertEquals("test", ((Struct) transformedRecord.value()).getString("topic_field"));

        assertEquals(Schema.OPTIONAL_INT32_SCHEMA, transformedRecord.valueSchema().field("partition_field").schema());
        assertEquals(0, ((Struct) transformedRecord.value()).getInt32("partition_field").intValue());

		assertEquals(Timestamp.builder().optional().build(), transformedRecord.valueSchema().field("timestamp_field").schema());
		assertEquals(789L, ((Date) ((Struct) transformedRecord.value()).get("timestamp_field")).getTime());

        assertEquals(Schema.OPTIONAL_STRING_SCHEMA, transformedRecord.valueSchema().field("instance_id").schema());
        assertEquals("my-instance-id", ((Struct) transformedRecord.value()).getString("instance_id"));

        // Exercise caching
		final SourceRecord transformedRecord2 = xformValue.apply(
				new SourceRecord(null, null, "test", 1, simpleStructSchema, new Struct(simpleStructSchema)));
        assertSame(transformedRecord.valueSchema(), transformedRecord2.valueSchema());
    }

	@Test
	public void schemalessInsertConfiguredFields() {
		final Map<String, Object> props = new HashMap<>();
		props.put("topic.field", "topic_field!");
		props.put("partition.field", "partition_field");
		props.put("timestamp.field", "timestamp_field?");
		props.put("static.field", "instance_id");
		props.put("static.value", "my-instance-id");

		xformValue.configure(props);

		final SourceRecord record = new SourceRecord(null, null, "test", 0,
				null, null, null, Collections.singletonMap("magic", 42L), 123L);

		final SourceRecord transformedRecord = xformValue.apply(record);

		assertEquals(42L, ((Map<?, ?>) transformedRecord.value()).get("magic"));
		assertEquals("test", ((Map<?, ?>) transformedRecord.value()).get("topic_field"));
		assertEquals(0, ((Map<?, ?>) transformedRecord.value()).get("partition_field"));
		assertEquals(123L, ((Map<?, ?>) transformedRecord.value()).get("timestamp_field"));
		assertEquals("my-instance-id", ((Map<?, ?>) transformedRecord.value()).get("instance_id"));
	}

	@Test
	public void insertConfiguredFieldsIntoTombstoneEventWithoutSchemaLeavesValueUnchanged() {
		final Map<String, Object> props = new HashMap<>();
		props.put("topic.field", "topic_field!");
		props.put("partition.field", "partition_field");
		props.put("timestamp.field", "timestamp_field?");
		props.put("static.field", "instance_id");
		props.put("static.value", "my-instance-id");

		xformValue.configure(props);

		final SourceRecord record = new SourceRecord(null, null, "test", 0,
				null, null);

		final SourceRecord transformedRecord = xformValue.apply(record);

		assertNull(transformedRecord.value());
		assertNull(transformedRecord.valueSchema());
	}

	@Test
	public void insertConfiguredFieldsIntoTombstoneEventWithSchemaLeavesValueUnchanged() {
		final Map<String, Object> props = new HashMap<>();
		props.put("topic.field", "topic_field!");
		props.put("partition.field", "partition_field");
		props.put("timestamp.field", "timestamp_field?");
		props.put("static.field", "instance_id");
		props.put("static.value", "my-instance-id");

		xformValue.configure(props);

		final Schema simpleStructSchema = SchemaBuilder.struct().name("name").version(1).doc("doc").field("magic", Schema.OPTIONAL_INT64_SCHEMA).build();

		final SourceRecord record = new SourceRecord(null, null, "test", 0,
				simpleStructSchema, null);

		final SourceRecord transformedRecord = xformValue.apply(record);

		assertNull(transformedRecord.value());
		assertEquals(simpleStructSchema, transformedRecord.valueSchema());
	}

	@Test
	public void insertKeyFieldsIntoTombstoneEvent() {
		final Map<String, Object> props = new HashMap<>();
		props.put("topic.field", "topic_field!");
		props.put("partition.field", "partition_field");
		props.put("timestamp.field", "timestamp_field?");
		props.put("static.field", "instance_id");
		props.put("static.value", "my-instance-id");

		xformKey.configure(props);

		final SourceRecord record = new SourceRecord(null, null, "test", 0,
				null, Collections.singletonMap("magic", 42L), null, null);

		final SourceRecord transformedRecord = xformKey.apply(record);

		assertEquals(42L, ((Map<?, ?>) transformedRecord.key()).get("magic"));
		assertEquals("test", ((Map<?, ?>) transformedRecord.key()).get("topic_field"));
		assertEquals(0, ((Map<?, ?>) transformedRecord.key()).get("partition_field"));
		assertNull(((Map<?, ?>) transformedRecord.key()).get("timestamp_field"));
		assertEquals("my-instance-id", ((Map<?, ?>) transformedRecord.key()).get("instance_id"));
		assertNull(transformedRecord.value());
	}

	@Test
	public void insertIntoNullKeyLeavesRecordUnchanged() {
		final Map<String, Object> props = new HashMap<>();
		props.put("topic.field", "topic_field!");
		props.put("partition.field", "partition_field");
		props.put("timestamp.field", "timestamp_field?");
		props.put("static.field", "instance_id");
		props.put("static.value", "my-instance-id");

		xformKey.configure(props);

		final SourceRecord record = new SourceRecord(null, null, "test", 0,
				null, null, null, Collections.singletonMap("magic", 42L));

		final SourceRecord transformedRecord = xformKey.apply(record);

		assertSame(record, transformedRecord);
	}
}<|MERGE_RESOLUTION|>--- conflicted
+++ resolved
@@ -30,179 +30,164 @@
 import java.util.HashMap;
 import java.util.Map;
 
-import static org.junit.jupiter.api.Assertions.assertEquals;
-import static org.junit.jupiter.api.Assertions.assertNull;
-import static org.junit.jupiter.api.Assertions.assertSame;
-import static org.junit.jupiter.api.Assertions.assertThrows;
+import static org.junit.jupiter.api.Assertions.*;
 
 public class InsertFieldTest {
-<<<<<<< HEAD
-	private InsertField<SourceRecord> xformKey = new InsertField.Key<>();
-	private InsertField<SourceRecord> xformValue = new InsertField.Value<>();
-=======
     private final InsertField<SourceRecord> xformKey = new InsertField.Key<>();
     private final InsertField<SourceRecord> xformValue = new InsertField.Value<>();
->>>>>>> 15418db6
 
-	@AfterEach
-	public void teardown() {
-		xformValue.close();
-	}
+    @AfterEach
+    public void teardown() {
+        xformValue.close();
+    }
 
-	@Test
-	public void topLevelStructRequired() {
-		xformValue.configure(Collections.singletonMap("topic.field", "topic_field"));
-		assertThrows(DataException.class,
-				() -> xformValue.apply(new SourceRecord(null, null, "", 0, Schema.INT32_SCHEMA, 42)));
-	}
+    @Test
+    public void topLevelStructRequired() {
+        xformValue.configure(Collections.singletonMap("topic.field", "topic_field"));
+        assertThrows(DataException.class, () -> xformValue.apply(new SourceRecord(null, null, "", 0, Schema.INT32_SCHEMA, 42)));
+    }
 
     @Test
     public void copySchemaAndInsertConfiguredFields() {
         final Map<String, Object> props = new HashMap<>();
         props.put("topic.field", "topic_field!");
-		props.put("partition.field", "partition_field");
-		props.put("timestamp.field", "timestamp_field?");
-		props.put("static.field", "instance_id");
-		props.put("static.value", "my-instance-id");
+        props.put("partition.field", "partition_field");
+        props.put("timestamp.field", "timestamp_field?");
+        props.put("static.field", "instance_id");
+        props.put("static.value", "my-instance-id");
 
-		xformValue.configure(props);
+        xformValue.configure(props);
 
-		final Schema simpleStructSchema = SchemaBuilder.struct().name("name").version(1).doc("doc").field("magic", Schema.OPTIONAL_INT64_SCHEMA).build();
-		final Struct simpleStruct = new Struct(simpleStructSchema).put("magic", 42L);
+        final Schema simpleStructSchema = SchemaBuilder.struct().name("name").version(1).doc("doc").field("magic", Schema.OPTIONAL_INT64_SCHEMA).build();
+        final Struct simpleStruct = new Struct(simpleStructSchema).put("magic", 42L);
 
-		final SourceRecord record = new SourceRecord(null, null, "test", 0, null, null, simpleStructSchema, simpleStruct, 789L);
-		final SourceRecord transformedRecord = xformValue.apply(record);
+        final SourceRecord record = new SourceRecord(null, null, "test", 0, null, null, simpleStructSchema, simpleStruct, 789L);
+        final SourceRecord transformedRecord = xformValue.apply(record);
 
-		assertEquals(simpleStructSchema.name(), transformedRecord.valueSchema().name());
-		assertEquals(simpleStructSchema.version(), transformedRecord.valueSchema().version());
-		assertEquals(simpleStructSchema.doc(), transformedRecord.valueSchema().doc());
+        assertEquals(simpleStructSchema.name(), transformedRecord.valueSchema().name());
+        assertEquals(simpleStructSchema.version(), transformedRecord.valueSchema().version());
+        assertEquals(simpleStructSchema.doc(), transformedRecord.valueSchema().doc());
 
-		assertEquals(Schema.OPTIONAL_INT64_SCHEMA, transformedRecord.valueSchema().field("magic").schema());
-		assertEquals(42L, ((Struct) transformedRecord.value()).getInt64("magic").longValue());
+        assertEquals(Schema.OPTIONAL_INT64_SCHEMA, transformedRecord.valueSchema().field("magic").schema());
+        assertEquals(42L, ((Struct) transformedRecord.value()).getInt64("magic").longValue());
 
-		assertEquals(Schema.STRING_SCHEMA, transformedRecord.valueSchema().field("topic_field").schema());
-		assertEquals("test", ((Struct) transformedRecord.value()).getString("topic_field"));
+        assertEquals(Schema.STRING_SCHEMA, transformedRecord.valueSchema().field("topic_field").schema());
+        assertEquals("test", ((Struct) transformedRecord.value()).getString("topic_field"));
 
         assertEquals(Schema.OPTIONAL_INT32_SCHEMA, transformedRecord.valueSchema().field("partition_field").schema());
         assertEquals(0, ((Struct) transformedRecord.value()).getInt32("partition_field").intValue());
 
-		assertEquals(Timestamp.builder().optional().build(), transformedRecord.valueSchema().field("timestamp_field").schema());
-		assertEquals(789L, ((Date) ((Struct) transformedRecord.value()).get("timestamp_field")).getTime());
+        assertEquals(Timestamp.builder().optional().build(), transformedRecord.valueSchema().field("timestamp_field").schema());
+        assertEquals(789L, ((Date) ((Struct) transformedRecord.value()).get("timestamp_field")).getTime());
 
         assertEquals(Schema.OPTIONAL_STRING_SCHEMA, transformedRecord.valueSchema().field("instance_id").schema());
         assertEquals("my-instance-id", ((Struct) transformedRecord.value()).getString("instance_id"));
 
         // Exercise caching
-		final SourceRecord transformedRecord2 = xformValue.apply(
-				new SourceRecord(null, null, "test", 1, simpleStructSchema, new Struct(simpleStructSchema)));
+        final SourceRecord transformedRecord2 = xformValue.apply(new SourceRecord(null, null, "test", 1, simpleStructSchema, new Struct(simpleStructSchema)));
         assertSame(transformedRecord.valueSchema(), transformedRecord2.valueSchema());
     }
 
-	@Test
-	public void schemalessInsertConfiguredFields() {
-		final Map<String, Object> props = new HashMap<>();
-		props.put("topic.field", "topic_field!");
-		props.put("partition.field", "partition_field");
-		props.put("timestamp.field", "timestamp_field?");
-		props.put("static.field", "instance_id");
-		props.put("static.value", "my-instance-id");
+    @Test
+    public void schemalessInsertConfiguredFields() {
+        final Map<String, Object> props = new HashMap<>();
+        props.put("topic.field", "topic_field!");
+        props.put("partition.field", "partition_field");
+        props.put("timestamp.field", "timestamp_field?");
+        props.put("static.field", "instance_id");
+        props.put("static.value", "my-instance-id");
 
-		xformValue.configure(props);
+        xformValue.configure(props);
 
-		final SourceRecord record = new SourceRecord(null, null, "test", 0,
-				null, null, null, Collections.singletonMap("magic", 42L), 123L);
+        final SourceRecord record = new SourceRecord(null, null, "test", 0, null, null, null, Collections.singletonMap("magic", 42L), 123L);
 
-		final SourceRecord transformedRecord = xformValue.apply(record);
+        final SourceRecord transformedRecord = xformValue.apply(record);
 
-		assertEquals(42L, ((Map<?, ?>) transformedRecord.value()).get("magic"));
-		assertEquals("test", ((Map<?, ?>) transformedRecord.value()).get("topic_field"));
-		assertEquals(0, ((Map<?, ?>) transformedRecord.value()).get("partition_field"));
-		assertEquals(123L, ((Map<?, ?>) transformedRecord.value()).get("timestamp_field"));
-		assertEquals("my-instance-id", ((Map<?, ?>) transformedRecord.value()).get("instance_id"));
-	}
+        assertEquals(42L, ((Map<?, ?>) transformedRecord.value()).get("magic"));
+        assertEquals("test", ((Map<?, ?>) transformedRecord.value()).get("topic_field"));
+        assertEquals(0, ((Map<?, ?>) transformedRecord.value()).get("partition_field"));
+        assertEquals(123L, ((Map<?, ?>) transformedRecord.value()).get("timestamp_field"));
+        assertEquals("my-instance-id", ((Map<?, ?>) transformedRecord.value()).get("instance_id"));
+    }
 
-	@Test
-	public void insertConfiguredFieldsIntoTombstoneEventWithoutSchemaLeavesValueUnchanged() {
-		final Map<String, Object> props = new HashMap<>();
-		props.put("topic.field", "topic_field!");
-		props.put("partition.field", "partition_field");
-		props.put("timestamp.field", "timestamp_field?");
-		props.put("static.field", "instance_id");
-		props.put("static.value", "my-instance-id");
+    @Test
+    public void insertConfiguredFieldsIntoTombstoneEventWithoutSchemaLeavesValueUnchanged() {
+        final Map<String, Object> props = new HashMap<>();
+        props.put("topic.field", "topic_field!");
+        props.put("partition.field", "partition_field");
+        props.put("timestamp.field", "timestamp_field?");
+        props.put("static.field", "instance_id");
+        props.put("static.value", "my-instance-id");
 
-		xformValue.configure(props);
+        xformValue.configure(props);
 
-		final SourceRecord record = new SourceRecord(null, null, "test", 0,
-				null, null);
+        final SourceRecord record = new SourceRecord(null, null, "test", 0, null, null);
 
-		final SourceRecord transformedRecord = xformValue.apply(record);
+        final SourceRecord transformedRecord = xformValue.apply(record);
 
-		assertNull(transformedRecord.value());
-		assertNull(transformedRecord.valueSchema());
-	}
+        assertNull(transformedRecord.value());
+        assertNull(transformedRecord.valueSchema());
+    }
 
-	@Test
-	public void insertConfiguredFieldsIntoTombstoneEventWithSchemaLeavesValueUnchanged() {
-		final Map<String, Object> props = new HashMap<>();
-		props.put("topic.field", "topic_field!");
-		props.put("partition.field", "partition_field");
-		props.put("timestamp.field", "timestamp_field?");
-		props.put("static.field", "instance_id");
-		props.put("static.value", "my-instance-id");
+    @Test
+    public void insertConfiguredFieldsIntoTombstoneEventWithSchemaLeavesValueUnchanged() {
+        final Map<String, Object> props = new HashMap<>();
+        props.put("topic.field", "topic_field!");
+        props.put("partition.field", "partition_field");
+        props.put("timestamp.field", "timestamp_field?");
+        props.put("static.field", "instance_id");
+        props.put("static.value", "my-instance-id");
 
-		xformValue.configure(props);
+        xformValue.configure(props);
 
-		final Schema simpleStructSchema = SchemaBuilder.struct().name("name").version(1).doc("doc").field("magic", Schema.OPTIONAL_INT64_SCHEMA).build();
+        final Schema simpleStructSchema = SchemaBuilder.struct().name("name").version(1).doc("doc").field("magic", Schema.OPTIONAL_INT64_SCHEMA).build();
 
-		final SourceRecord record = new SourceRecord(null, null, "test", 0,
-				simpleStructSchema, null);
+        final SourceRecord record = new SourceRecord(null, null, "test", 0, simpleStructSchema, null);
 
-		final SourceRecord transformedRecord = xformValue.apply(record);
+        final SourceRecord transformedRecord = xformValue.apply(record);
 
-		assertNull(transformedRecord.value());
-		assertEquals(simpleStructSchema, transformedRecord.valueSchema());
-	}
+        assertNull(transformedRecord.value());
+        assertEquals(simpleStructSchema, transformedRecord.valueSchema());
+    }
 
-	@Test
-	public void insertKeyFieldsIntoTombstoneEvent() {
-		final Map<String, Object> props = new HashMap<>();
-		props.put("topic.field", "topic_field!");
-		props.put("partition.field", "partition_field");
-		props.put("timestamp.field", "timestamp_field?");
-		props.put("static.field", "instance_id");
-		props.put("static.value", "my-instance-id");
+    @Test
+    public void insertKeyFieldsIntoTombstoneEvent() {
+        final Map<String, Object> props = new HashMap<>();
+        props.put("topic.field", "topic_field!");
+        props.put("partition.field", "partition_field");
+        props.put("timestamp.field", "timestamp_field?");
+        props.put("static.field", "instance_id");
+        props.put("static.value", "my-instance-id");
 
-		xformKey.configure(props);
+        xformKey.configure(props);
 
-		final SourceRecord record = new SourceRecord(null, null, "test", 0,
-				null, Collections.singletonMap("magic", 42L), null, null);
+        final SourceRecord record = new SourceRecord(null, null, "test", 0, null, Collections.singletonMap("magic", 42L), null, null);
 
-		final SourceRecord transformedRecord = xformKey.apply(record);
+        final SourceRecord transformedRecord = xformKey.apply(record);
 
-		assertEquals(42L, ((Map<?, ?>) transformedRecord.key()).get("magic"));
-		assertEquals("test", ((Map<?, ?>) transformedRecord.key()).get("topic_field"));
-		assertEquals(0, ((Map<?, ?>) transformedRecord.key()).get("partition_field"));
-		assertNull(((Map<?, ?>) transformedRecord.key()).get("timestamp_field"));
-		assertEquals("my-instance-id", ((Map<?, ?>) transformedRecord.key()).get("instance_id"));
-		assertNull(transformedRecord.value());
-	}
+        assertEquals(42L, ((Map<?, ?>) transformedRecord.key()).get("magic"));
+        assertEquals("test", ((Map<?, ?>) transformedRecord.key()).get("topic_field"));
+        assertEquals(0, ((Map<?, ?>) transformedRecord.key()).get("partition_field"));
+        assertNull(((Map<?, ?>) transformedRecord.key()).get("timestamp_field"));
+        assertEquals("my-instance-id", ((Map<?, ?>) transformedRecord.key()).get("instance_id"));
+        assertNull(transformedRecord.value());
+    }
 
-	@Test
-	public void insertIntoNullKeyLeavesRecordUnchanged() {
-		final Map<String, Object> props = new HashMap<>();
-		props.put("topic.field", "topic_field!");
-		props.put("partition.field", "partition_field");
-		props.put("timestamp.field", "timestamp_field?");
-		props.put("static.field", "instance_id");
-		props.put("static.value", "my-instance-id");
+    @Test
+    public void insertIntoNullKeyLeavesRecordUnchanged() {
+        final Map<String, Object> props = new HashMap<>();
+        props.put("topic.field", "topic_field!");
+        props.put("partition.field", "partition_field");
+        props.put("timestamp.field", "timestamp_field?");
+        props.put("static.field", "instance_id");
+        props.put("static.value", "my-instance-id");
 
-		xformKey.configure(props);
+        xformKey.configure(props);
 
-		final SourceRecord record = new SourceRecord(null, null, "test", 0,
-				null, null, null, Collections.singletonMap("magic", 42L));
+        final SourceRecord record = new SourceRecord(null, null, "test", 0, null, null, null, Collections.singletonMap("magic", 42L));
 
-		final SourceRecord transformedRecord = xformKey.apply(record);
+        final SourceRecord transformedRecord = xformKey.apply(record);
 
-		assertSame(record, transformedRecord);
-	}
+        assertSame(record, transformedRecord);
+    }
 }