/*
 * Licensed to the Apache Software Foundation (ASF) under one or more
 * contributor license agreements. See the NOTICE file distributed with
 * this work for additional information regarding copyright ownership.
 * The ASF licenses this file to You under the Apache License, Version 2.0
 * (the "License"); you may not use this file except in compliance with
 * the License. You may obtain a copy of the License at
 *
 *    http://www.apache.org/licenses/LICENSE-2.0
 *
 * Unless required by applicable law or agreed to in writing, software
 * distributed under the License is distributed on an "AS IS" BASIS,
 * WITHOUT WARRANTIES OR CONDITIONS OF ANY KIND, either express or implied.
 * See the License for the specific language governing permissions and
 * limitations under the License.
 */
package org.apache.kafka.connect.transforms.predicates;

import org.apache.kafka.common.config.ConfigException;
import org.apache.kafka.common.config.ConfigValue;
import org.apache.kafka.connect.data.Schema;
import org.apache.kafka.connect.header.Header;
import org.apache.kafka.connect.source.SourceRecord;
import org.apache.kafka.connect.transforms.util.SimpleConfig;
import org.junit.jupiter.api.Test;

import java.util.Arrays;
import java.util.Collections;
import java.util.HashMap;
import java.util.List;
import java.util.Map;
import java.util.stream.Collectors;

import static java.util.Collections.singletonList;
import static org.junit.jupiter.api.Assertions.assertEquals;
import static org.junit.jupiter.api.Assertions.assertFalse;
import static org.junit.jupiter.api.Assertions.assertThrows;
import static org.junit.jupiter.api.Assertions.assertTrue;

public class HasHeaderKeyTest {

<<<<<<< HEAD
	@Test
	public void testNameRequiredInConfig() {
		Map<String, String> props = new HashMap<>();
		ConfigException e = assertThrows(ConfigException.class, () -> config(props));
		assertTrue(e.getMessage().contains("Missing required configuration \"name\""));
	}

	@Test
	public void testNameMayNotBeEmptyInConfig() {
		Map<String, String> props = new HashMap<>();
		props.put("name", "");
		ConfigException e = assertThrows(ConfigException.class, () -> config(props));
		assertTrue(e.getMessage().contains("String must be non-empty"));
	}

	@Test
	public void testConfig() {
		HasHeaderKey<SourceRecord> predicate = new HasHeaderKey<>();
		predicate.config().validate(Collections.singletonMap("name", "foo"));

		List<ConfigValue> configs = predicate.config().validate(Collections.singletonMap("name", ""));
		assertEquals(singletonList("Invalid value  for configuration name: String must be non-empty"), configs.get(0).errorMessages());
	}

	@Test
	public void testTest() {
		HasHeaderKey<SourceRecord> predicate = new HasHeaderKey<>();
		predicate.configure(Collections.singletonMap("name", "foo"));

		assertTrue(predicate.test(recordWithHeaders("foo")));
		assertTrue(predicate.test(recordWithHeaders("foo", "bar")));
		assertTrue(predicate.test(recordWithHeaders("bar", "foo", "bar", "foo")));
		assertFalse(predicate.test(recordWithHeaders("bar")));
		assertFalse(predicate.test(recordWithHeaders("bar", "bar")));
		assertFalse(predicate.test(recordWithHeaders()));
		assertFalse(predicate.test(new SourceRecord(null, null, null, null, null)));

	}

	private SimpleConfig config(Map<String, String> props) {
		return new SimpleConfig(new HasHeaderKey().config(), props);
	}

	private SourceRecord recordWithHeaders(String... headers) {
		return new SourceRecord(null, null, null, null, null, null, null, null, null,
				Arrays.stream(headers).map(TestHeader::new).collect(Collectors.toList()));
	}

	private static class TestHeader implements Header {

		private final String key;

		public TestHeader(String key) {
			this.key = key;
		}

		@Override
		public String key() {
			return key;
		}

		@Override
		public Schema schema() {
			return null;
		}

		@Override
		public Object value() {
			return null;
		}

		@Override
		public Header with(Schema schema, Object value) {
			return null;
		}

		@Override
		public Header rename(String key) {
			return null;
		}
	}
=======
    @Test
    public void testNameRequiredInConfig() {
        Map<String, String> props = new HashMap<>();
        ConfigException e = assertThrows(ConfigException.class, () -> config(props));
        assertTrue(e.getMessage().contains("Missing required configuration \"name\""));
    }

    @Test
    public void testNameMayNotBeEmptyInConfig() {
        Map<String, String> props = new HashMap<>();
        props.put("name", "");
        ConfigException e = assertThrows(ConfigException.class, () -> config(props));
        assertTrue(e.getMessage().contains("String must be non-empty"));
    }

    @Test
    public void testConfig() {
        HasHeaderKey<SourceRecord> predicate = new HasHeaderKey<>();
        predicate.config().validate(Collections.singletonMap("name", "foo"));

        List<ConfigValue> configs = predicate.config().validate(Collections.singletonMap("name", ""));
        assertEquals(singletonList("Invalid value  for configuration name: String must be non-empty"), configs.get(0).errorMessages());
    }

    @Test
    public void testTest() {
        HasHeaderKey<SourceRecord> predicate = new HasHeaderKey<>();
        predicate.configure(Collections.singletonMap("name", "foo"));

        assertTrue(predicate.test(recordWithHeaders("foo")));
        assertTrue(predicate.test(recordWithHeaders("foo", "bar")));
        assertTrue(predicate.test(recordWithHeaders("bar", "foo", "bar", "foo")));
        assertFalse(predicate.test(recordWithHeaders("bar")));
        assertFalse(predicate.test(recordWithHeaders("bar", "bar")));
        assertFalse(predicate.test(recordWithHeaders()));
        assertFalse(predicate.test(new SourceRecord(null, null, null, null, null)));

    }

    private SimpleConfig config(Map<String, String> props) {
        return new SimpleConfig(new HasHeaderKey<>().config(), props);
    }

    private SourceRecord recordWithHeaders(String... headers) {
        return new SourceRecord(null, null, null, null, null, null, null, null, null,
                Arrays.stream(headers).map(TestHeader::new).collect(Collectors.toList()));
    }

    private static class TestHeader implements Header {

        private final String key;

        public TestHeader(String key) {
            this.key = key;
        }

        @Override
        public String key() {
            return key;
        }

        @Override
        public Schema schema() {
            return null;
        }

        @Override
        public Object value() {
            return null;
        }

        @Override
        public Header with(Schema schema, Object value) {
            return null;
        }

        @Override
        public Header rename(String key) {
            return null;
        }
    }
>>>>>>> 15418db6
}<|MERGE_RESOLUTION|>--- conflicted
+++ resolved
@@ -24,104 +24,14 @@
 import org.apache.kafka.connect.transforms.util.SimpleConfig;
 import org.junit.jupiter.api.Test;
 
-import java.util.Arrays;
-import java.util.Collections;
-import java.util.HashMap;
-import java.util.List;
-import java.util.Map;
+import java.util.*;
 import java.util.stream.Collectors;
 
 import static java.util.Collections.singletonList;
-import static org.junit.jupiter.api.Assertions.assertEquals;
-import static org.junit.jupiter.api.Assertions.assertFalse;
-import static org.junit.jupiter.api.Assertions.assertThrows;
-import static org.junit.jupiter.api.Assertions.assertTrue;
+import static org.junit.jupiter.api.Assertions.*;
 
 public class HasHeaderKeyTest {
 
-<<<<<<< HEAD
-	@Test
-	public void testNameRequiredInConfig() {
-		Map<String, String> props = new HashMap<>();
-		ConfigException e = assertThrows(ConfigException.class, () -> config(props));
-		assertTrue(e.getMessage().contains("Missing required configuration \"name\""));
-	}
-
-	@Test
-	public void testNameMayNotBeEmptyInConfig() {
-		Map<String, String> props = new HashMap<>();
-		props.put("name", "");
-		ConfigException e = assertThrows(ConfigException.class, () -> config(props));
-		assertTrue(e.getMessage().contains("String must be non-empty"));
-	}
-
-	@Test
-	public void testConfig() {
-		HasHeaderKey<SourceRecord> predicate = new HasHeaderKey<>();
-		predicate.config().validate(Collections.singletonMap("name", "foo"));
-
-		List<ConfigValue> configs = predicate.config().validate(Collections.singletonMap("name", ""));
-		assertEquals(singletonList("Invalid value  for configuration name: String must be non-empty"), configs.get(0).errorMessages());
-	}
-
-	@Test
-	public void testTest() {
-		HasHeaderKey<SourceRecord> predicate = new HasHeaderKey<>();
-		predicate.configure(Collections.singletonMap("name", "foo"));
-
-		assertTrue(predicate.test(recordWithHeaders("foo")));
-		assertTrue(predicate.test(recordWithHeaders("foo", "bar")));
-		assertTrue(predicate.test(recordWithHeaders("bar", "foo", "bar", "foo")));
-		assertFalse(predicate.test(recordWithHeaders("bar")));
-		assertFalse(predicate.test(recordWithHeaders("bar", "bar")));
-		assertFalse(predicate.test(recordWithHeaders()));
-		assertFalse(predicate.test(new SourceRecord(null, null, null, null, null)));
-
-	}
-
-	private SimpleConfig config(Map<String, String> props) {
-		return new SimpleConfig(new HasHeaderKey().config(), props);
-	}
-
-	private SourceRecord recordWithHeaders(String... headers) {
-		return new SourceRecord(null, null, null, null, null, null, null, null, null,
-				Arrays.stream(headers).map(TestHeader::new).collect(Collectors.toList()));
-	}
-
-	private static class TestHeader implements Header {
-
-		private final String key;
-
-		public TestHeader(String key) {
-			this.key = key;
-		}
-
-		@Override
-		public String key() {
-			return key;
-		}
-
-		@Override
-		public Schema schema() {
-			return null;
-		}
-
-		@Override
-		public Object value() {
-			return null;
-		}
-
-		@Override
-		public Header with(Schema schema, Object value) {
-			return null;
-		}
-
-		@Override
-		public Header rename(String key) {
-			return null;
-		}
-	}
-=======
     @Test
     public void testNameRequiredInConfig() {
         Map<String, String> props = new HashMap<>();
@@ -166,8 +76,7 @@
     }
 
     private SourceRecord recordWithHeaders(String... headers) {
-        return new SourceRecord(null, null, null, null, null, null, null, null, null,
-                Arrays.stream(headers).map(TestHeader::new).collect(Collectors.toList()));
+        return new SourceRecord(null, null, null, null, null, null, null, null, null, Arrays.stream(headers).map(TestHeader::new).collect(Collectors.toList()));
     }
 
     private static class TestHeader implements Header {
@@ -203,5 +112,4 @@
             return null;
         }
     }
->>>>>>> 15418db6
 }