/*
 * Licensed to the Apache Software Foundation (ASF) under one or more
 * contributor license agreements. See the NOTICE file distributed with
 * this work for additional information regarding copyright ownership.
 * The ASF licenses this file to You under the Apache License, Version 2.0
 * (the "License"); you may not use this file except in compliance with
 * the License. You may obtain a copy of the License at
 *
 *    http://www.apache.org/licenses/LICENSE-2.0
 *
 * Unless required by applicable law or agreed to in writing, software
 * distributed under the License is distributed on an "AS IS" BASIS,
 * WITHOUT WARRANTIES OR CONDITIONS OF ANY KIND, either express or implied.
 * See the License for the specific language governing permissions and
 * limitations under the License.
 */
package org.apache.kafka.connect.transforms;

import org.apache.kafka.common.utils.AppInfoParser;
import org.apache.kafka.connect.data.Field;
import org.apache.kafka.connect.data.Schema;
import org.apache.kafka.connect.data.SchemaBuilder;
import org.apache.kafka.connect.data.Struct;
import org.apache.kafka.connect.errors.DataException;
import org.apache.kafka.connect.sink.SinkRecord;

import org.junit.jupiter.api.AfterEach;
import org.junit.jupiter.api.Test;
import org.junit.jupiter.params.ParameterizedTest;
import org.junit.jupiter.params.provider.Arguments;
import org.junit.jupiter.params.provider.MethodSource;

import java.util.Collections;
import java.util.HashMap;
import java.util.Map;
import java.util.stream.Stream;

import static org.junit.jupiter.api.Assertions.*;

public class SetSchemaMetadataTest {
    private final SetSchemaMetadata<SinkRecord> xform = new SetSchemaMetadata.Value<>();

<<<<<<< HEAD
	@AfterEach
=======
    public static Stream<Arguments> data() {
        return Stream.of(
                Arguments.of(false, null),
                Arguments.of(true, "default")
        );
    }

    @AfterEach
>>>>>>> 9494bebe
    public void teardown() {
        xform.close();
    }

    @Test
    public void schemaNameUpdate() {
        xform.configure(Collections.singletonMap("schema.name", "foo"));
        final SinkRecord record = new SinkRecord("", 0, null, null, SchemaBuilder.struct().build(), null, 0);
        final SinkRecord updatedRecord = xform.apply(record);
        assertEquals("foo", updatedRecord.valueSchema().name());
    }

    @Test
    public void schemaVersionUpdate() {
        xform.configure(Collections.singletonMap("schema.version", 42));
        final SinkRecord record = new SinkRecord("", 0, null, null, SchemaBuilder.struct().build(), null, 0);
        final SinkRecord updatedRecord = xform.apply(record);
<<<<<<< HEAD
		assertEquals(Integer.valueOf(42), updatedRecord.valueSchema().version());
=======
        assertEquals(42, updatedRecord.valueSchema().version());
>>>>>>> 9494bebe
    }

    @Test
    public void schemaNameAndVersionUpdate() {
        final Map<String, String> props = new HashMap<>();
        props.put("schema.name", "foo");
        props.put("schema.version", "42");

        xform.configure(props);

        final SinkRecord record = new SinkRecord("", 0, null, null, SchemaBuilder.struct().build(), null, 0);

        final SinkRecord updatedRecord = xform.apply(record);

<<<<<<< HEAD
		assertEquals("foo", updatedRecord.valueSchema().name());
		assertEquals(Integer.valueOf(42), updatedRecord.valueSchema().version());
=======
        assertEquals("foo", updatedRecord.valueSchema().name());
        assertEquals(42, updatedRecord.valueSchema().version());
>>>>>>> 9494bebe
    }

    @Test
    public void schemaNameAndVersionUpdateWithStruct() {
        final String fieldName1 = "f1";
        final String fieldName2 = "f2";
        final String fieldValue1 = "value1";
        final int fieldValue2 = 1;
        final Schema schema = SchemaBuilder.struct()
                                      .name("my.orig.SchemaDefn")
                                      .field(fieldName1, Schema.STRING_SCHEMA)
                                      .field(fieldName2, Schema.INT32_SCHEMA)
                                      .build();
        final Struct value = new Struct(schema).put(fieldName1, fieldValue1).put(fieldName2, fieldValue2);

        final Map<String, String> props = new HashMap<>();
        props.put("schema.name", "foo");
        props.put("schema.version", "42");
        xform.configure(props);

        final SinkRecord record = new SinkRecord("", 0, null, null, schema, value, 0);

        final SinkRecord updatedRecord = xform.apply(record);

        assertEquals("foo", updatedRecord.valueSchema().name());
        assertEquals(42, updatedRecord.valueSchema().version());

        // Make sure the struct's schema and fields all point to the new schema
        assertMatchingSchema((Struct) updatedRecord.value(), updatedRecord.valueSchema());
    }

    @ParameterizedTest
    @MethodSource("data")
    public void schemaNameAndVersionUpdateWithStructAndNullField(boolean replaceNullWithDefault, Object expectedValue) {
        final String fieldName1 = "f1";
        final String fieldName2 = "f2";
        final int fieldValue2 = 1;
        final Schema schema = SchemaBuilder.struct()
                .name("my.orig.SchemaDefn")
                .field(fieldName1, SchemaBuilder.string().defaultValue("default").optional().build())
                .field(fieldName2, Schema.INT32_SCHEMA)
                .build();
        final Struct value = new Struct(schema).put(fieldName1, null).put(fieldName2, fieldValue2);

        final Map<String, Object> props = new HashMap<>();
        props.put("schema.name", "foo");
        props.put("schema.version", "42");
        props.put("replace.null.with.default", replaceNullWithDefault);
        xform.configure(props);

        final SinkRecord record = new SinkRecord("", 0, null, null, schema, value, 0);

        final SinkRecord updatedRecord = xform.apply(record);

        assertEquals("foo", updatedRecord.valueSchema().name());
        assertEquals(42, updatedRecord.valueSchema().version());

        // Make sure the struct's schema and fields all point to the new schema
        assertMatchingSchema((Struct) updatedRecord.value(), updatedRecord.valueSchema());

        assertEquals(expectedValue, ((Struct) updatedRecord.value()).getWithoutDefault(fieldName1));
    }

    @Test
    public void valueSchemaRequired() {
        final SinkRecord record = new SinkRecord("", 0, null, null, null, 42, 0);
        assertThrows(DataException.class, () -> xform.apply(record));
    }

    @Test
    public void ignoreRecordWithNullValue() {
        final SinkRecord record = new SinkRecord("", 0, null, null, null, null, 0);

        final SinkRecord updatedRecord = xform.apply(record);

        assertNull(updatedRecord.key());
        assertNull(updatedRecord.keySchema());
        assertNull(updatedRecord.value());
        assertNull(updatedRecord.valueSchema());
    }

    @Test
    public void updateSchemaOfStruct() {
        final String fieldName1 = "f1";
        final String fieldName2 = "f2";
        final String fieldValue1 = "value1";
        final int fieldValue2 = 1;
        final Schema schema = SchemaBuilder.struct().name("my.orig.SchemaDefn").field(fieldName1, Schema.STRING_SCHEMA)
                                      .field(fieldName2, Schema.INT32_SCHEMA)
                                      .build();
        final Struct value = new Struct(schema).put(fieldName1, fieldValue1).put(fieldName2, fieldValue2);

        final Schema newSchema = SchemaBuilder.struct()
                                      .name("my.updated.SchemaDefn")
                                      .field(fieldName1, Schema.STRING_SCHEMA)
                                      .field(fieldName2, Schema.INT32_SCHEMA)
                                      .build();

        Struct newValue = (Struct) xform.updateSchemaIn(value, newSchema);
        assertMatchingSchema(newValue, newSchema);
    }

    @Test
    public void updateSchemaOfNonStruct() {
<<<<<<< HEAD
		Object value = 1;
		Object updatedValue = SetSchemaMetadata.updateSchemaIn(value, Schema.INT32_SCHEMA);
=======
        Object value = 1;
        Object updatedValue = xform.updateSchemaIn(value, Schema.INT32_SCHEMA);
>>>>>>> 9494bebe
        assertSame(value, updatedValue);
    }

    @Test
    public void updateSchemaOfNull() {
<<<<<<< HEAD
        Object updatedValue = SetSchemaMetadata.updateSchemaIn(null, Schema.INT32_SCHEMA);
		assertNull(updatedValue);
=======
        Object updatedValue = xform.updateSchemaIn(null, Schema.INT32_SCHEMA);
        assertNull(updatedValue);
>>>>>>> 9494bebe
    }

    @Test
    public void testSchemaMetadataVersionRetrievedFromAppInfoParser() {
        assertEquals(AppInfoParser.getVersion(), xform.version());
    }

    protected void assertMatchingSchema(Struct value, Schema schema) {
        assertSame(schema, value.schema());
        assertEquals(schema.name(), value.schema().name());
        for (Field field : schema.fields()) {
            String fieldName = field.name();
            assertEquals(schema.field(fieldName).name(), value.schema().field(fieldName).name());
            assertEquals(schema.field(fieldName).index(), value.schema().field(fieldName).index());
            assertSame(schema.field(fieldName).schema(), value.schema().field(fieldName).schema());
        }
    }
}<|MERGE_RESOLUTION|>--- conflicted
+++ resolved
@@ -35,14 +35,14 @@
 import java.util.Map;
 import java.util.stream.Stream;
 
-import static org.junit.jupiter.api.Assertions.*;
+import static org.junit.jupiter.api.Assertions.assertEquals;
+import static org.junit.jupiter.api.Assertions.assertNull;
+import static org.junit.jupiter.api.Assertions.assertSame;
+import static org.junit.jupiter.api.Assertions.assertThrows;
 
 public class SetSchemaMetadataTest {
     private final SetSchemaMetadata<SinkRecord> xform = new SetSchemaMetadata.Value<>();
 
-<<<<<<< HEAD
-	@AfterEach
-=======
     public static Stream<Arguments> data() {
         return Stream.of(
                 Arguments.of(false, null),
@@ -51,7 +51,6 @@
     }
 
     @AfterEach
->>>>>>> 9494bebe
     public void teardown() {
         xform.close();
     }
@@ -69,11 +68,7 @@
         xform.configure(Collections.singletonMap("schema.version", 42));
         final SinkRecord record = new SinkRecord("", 0, null, null, SchemaBuilder.struct().build(), null, 0);
         final SinkRecord updatedRecord = xform.apply(record);
-<<<<<<< HEAD
-		assertEquals(Integer.valueOf(42), updatedRecord.valueSchema().version());
-=======
-        assertEquals(42, updatedRecord.valueSchema().version());
->>>>>>> 9494bebe
+        assertEquals(42, updatedRecord.valueSchema().version());
     }
 
     @Test
@@ -88,13 +83,8 @@
 
         final SinkRecord updatedRecord = xform.apply(record);
 
-<<<<<<< HEAD
-		assertEquals("foo", updatedRecord.valueSchema().name());
-		assertEquals(Integer.valueOf(42), updatedRecord.valueSchema().version());
-=======
-        assertEquals("foo", updatedRecord.valueSchema().name());
-        assertEquals(42, updatedRecord.valueSchema().version());
->>>>>>> 9494bebe
+        assertEquals("foo", updatedRecord.valueSchema().name());
+        assertEquals(42, updatedRecord.valueSchema().version());
     }
 
     @Test
@@ -182,7 +172,9 @@
         final String fieldName2 = "f2";
         final String fieldValue1 = "value1";
         final int fieldValue2 = 1;
-        final Schema schema = SchemaBuilder.struct().name("my.orig.SchemaDefn").field(fieldName1, Schema.STRING_SCHEMA)
+        final Schema schema = SchemaBuilder.struct()
+                                      .name("my.orig.SchemaDefn")
+                                      .field(fieldName1, Schema.STRING_SCHEMA)
                                       .field(fieldName2, Schema.INT32_SCHEMA)
                                       .build();
         final Struct value = new Struct(schema).put(fieldName1, fieldValue1).put(fieldName2, fieldValue2);
@@ -199,25 +191,15 @@
 
     @Test
     public void updateSchemaOfNonStruct() {
-<<<<<<< HEAD
-		Object value = 1;
-		Object updatedValue = SetSchemaMetadata.updateSchemaIn(value, Schema.INT32_SCHEMA);
-=======
         Object value = 1;
         Object updatedValue = xform.updateSchemaIn(value, Schema.INT32_SCHEMA);
->>>>>>> 9494bebe
         assertSame(value, updatedValue);
     }
 
     @Test
     public void updateSchemaOfNull() {
-<<<<<<< HEAD
-        Object updatedValue = SetSchemaMetadata.updateSchemaIn(null, Schema.INT32_SCHEMA);
-		assertNull(updatedValue);
-=======
         Object updatedValue = xform.updateSchemaIn(null, Schema.INT32_SCHEMA);
         assertNull(updatedValue);
->>>>>>> 9494bebe
     }
 
     @Test
