/*
 * Licensed to the Apache Software Foundation (ASF) under one or more
 * contributor license agreements. See the NOTICE file distributed with
 * this work for additional information regarding copyright ownership.
 * The ASF licenses this file to You under the Apache License, Version 2.0
 * (the "License"); you may not use this file except in compliance with
 * the License. You may obtain a copy of the License at
 *
 *    http://www.apache.org/licenses/LICENSE-2.0
 *
 * Unless required by applicable law or agreed to in writing, software
 * distributed under the License is distributed on an "AS IS" BASIS,
 * WITHOUT WARRANTIES OR CONDITIONS OF ANY KIND, either express or implied.
 * See the License for the specific language governing permissions and
 * limitations under the License.
 */
package org.apache.kafka.connect.file;

import org.apache.kafka.clients.consumer.OffsetAndMetadata;
import org.apache.kafka.common.TopicPartition;
import org.apache.kafka.connect.data.Schema;
import org.apache.kafka.connect.sink.SinkRecord;

import org.junit.jupiter.api.BeforeEach;
import org.junit.jupiter.api.Test;
import org.junit.jupiter.api.io.TempDir;

import java.io.BufferedReader;
import java.io.ByteArrayOutputStream;
import java.io.IOException;
import java.io.PrintStream;
import java.nio.file.Files;
import java.nio.file.Path;
import java.nio.file.Paths;
import java.util.Arrays;
import java.util.Collections;
import java.util.HashMap;
import java.util.Map;

import static org.junit.jupiter.api.Assertions.assertEquals;

public class FileStreamSinkTaskTest {

<<<<<<< HEAD
	private FileStreamSinkTask task;
	private ByteArrayOutputStream os;
	private PrintStream printStream;
=======
    private FileStreamSinkTask task;
    private ByteArrayOutputStream os;
>>>>>>> 9494bebe

	@TempDir
	public Path topDir;
	private String outputFile;

<<<<<<< HEAD
	@BeforeEach
	public void setup() {
		os = new ByteArrayOutputStream();
		printStream = new PrintStream(os);
		task = new FileStreamSinkTask(printStream);
		outputFile = topDir.resolve("connect.output").toAbsolutePath().toString();
	}

	@Test
	public void testPutFlush() {
		HashMap<TopicPartition, OffsetAndMetadata> offsets = new HashMap<>();
		final String newLine = System.getProperty("line.separator");
=======
    @BeforeEach
    public void setup() {
        os = new ByteArrayOutputStream();
        PrintStream printStream = new PrintStream(os);
        task = new FileStreamSinkTask(printStream);
        outputFile = topDir.resolve("connect.output").toAbsolutePath().toString();
    }

    @Test
    public void testPutFlush() {
        HashMap<TopicPartition, OffsetAndMetadata> offsets = new HashMap<>();
        final String newLine = System.lineSeparator();
>>>>>>> 9494bebe

        // We do not call task.start() since it would override the output stream

        task.put(Collections.singletonList(
                new SinkRecord("topic1", 0, null, null, Schema.STRING_SCHEMA, "line1", 1)
        ));
        offsets.put(new TopicPartition("topic1", 0), new OffsetAndMetadata(1L));
        task.flush(offsets);
        assertEquals("line1" + newLine, os.toString());

        task.put(Arrays.asList(
                new SinkRecord("topic1", 0, null, null, Schema.STRING_SCHEMA, "line2", 2),
                new SinkRecord("topic2", 0, null, null, Schema.STRING_SCHEMA, "line3", 1)
        ));
        offsets.put(new TopicPartition("topic1", 0), new OffsetAndMetadata(2L));
        offsets.put(new TopicPartition("topic2", 0), new OffsetAndMetadata(1L));
        task.flush(offsets);
        assertEquals("line1" + newLine + "line2" + newLine + "line3" + newLine, os.toString());
    }

    @Test
    public void testStart() throws IOException {
        task = new FileStreamSinkTask();
        Map<String, String> props = new HashMap<>();
        props.put(FileStreamSinkConnector.FILE_CONFIG, outputFile);
        task.start(props);

        HashMap<TopicPartition, OffsetAndMetadata> offsets = new HashMap<>();
        task.put(Collections.singletonList(
                new SinkRecord("topic1", 0, null, null, Schema.STRING_SCHEMA, "line0", 1)
        ));
        offsets.put(new TopicPartition("topic1", 0), new OffsetAndMetadata(1L));
        task.flush(offsets);

        int numLines = 3;
        String[] lines = new String[numLines];
        int i = 0;
        try (BufferedReader reader = Files.newBufferedReader(Paths.get(outputFile))) {
            lines[i++] = reader.readLine();
            task.put(Arrays.asList(
                    new SinkRecord("topic1", 0, null, null, Schema.STRING_SCHEMA, "line1", 2),
                    new SinkRecord("topic2", 0, null, null, Schema.STRING_SCHEMA, "line2", 1)
            ));
            offsets.put(new TopicPartition("topic1", 0), new OffsetAndMetadata(2L));
            offsets.put(new TopicPartition("topic2", 0), new OffsetAndMetadata(1L));
            task.flush(offsets);
            lines[i++] = reader.readLine();
            lines[i++] = reader.readLine();
        }

        while (--i >= 0) {
            assertEquals("line" + i, lines[i]);
        }
    }
}<|MERGE_RESOLUTION|>--- conflicted
+++ resolved
@@ -41,33 +41,13 @@
 
 public class FileStreamSinkTaskTest {
 
-<<<<<<< HEAD
-	private FileStreamSinkTask task;
-	private ByteArrayOutputStream os;
-	private PrintStream printStream;
-=======
     private FileStreamSinkTask task;
     private ByteArrayOutputStream os;
->>>>>>> 9494bebe
 
-	@TempDir
-	public Path topDir;
-	private String outputFile;
+    @TempDir
+    public Path topDir;
+    private String outputFile;
 
-<<<<<<< HEAD
-	@BeforeEach
-	public void setup() {
-		os = new ByteArrayOutputStream();
-		printStream = new PrintStream(os);
-		task = new FileStreamSinkTask(printStream);
-		outputFile = topDir.resolve("connect.output").toAbsolutePath().toString();
-	}
-
-	@Test
-	public void testPutFlush() {
-		HashMap<TopicPartition, OffsetAndMetadata> offsets = new HashMap<>();
-		final String newLine = System.getProperty("line.separator");
-=======
     @BeforeEach
     public void setup() {
         os = new ByteArrayOutputStream();
@@ -80,7 +60,6 @@
     public void testPutFlush() {
         HashMap<TopicPartition, OffsetAndMetadata> offsets = new HashMap<>();
         final String newLine = System.lineSeparator();
->>>>>>> 9494bebe
 
         // We do not call task.start() since it would override the output stream
 
