--- conflicted
+++ resolved
@@ -25,27 +25,14 @@
 import org.junit.jupiter.api.BeforeEach;
 import org.junit.jupiter.api.Test;
 
-<<<<<<< HEAD
-=======
-import static org.junit.jupiter.api.Assertions.assertEquals;
-import static org.junit.jupiter.api.Assertions.assertNull;
-import static org.junit.jupiter.api.Assertions.assertThrows;
-import static org.mockito.Mockito.mock;
-
->>>>>>> 15418db6
 import java.util.HashMap;
 import java.util.List;
 import java.util.Map;
 
-<<<<<<< HEAD
-import static org.junit.jupiter.api.Assertions.assertEquals;
-import static org.junit.jupiter.api.Assertions.assertNull;
-import static org.junit.jupiter.api.Assertions.assertThrows;
+import static org.junit.jupiter.api.Assertions.*;
+import static org.mockito.Mockito.mock;
 
-public class FileStreamSourceConnectorTest extends EasyMockSupport {
-=======
 public class FileStreamSourceConnectorTest {
->>>>>>> 15418db6
 
     private static final String SINGLE_TOPIC = "test";
     private static final String FILENAME = "/somefilename";
@@ -53,7 +40,7 @@
     private FileStreamSourceConnector connector;
     private Map<String, String> sourceProperties;
 
-	@BeforeEach
+    @BeforeEach
     public void setup() {
         connector = new FileStreamSourceConnector();
         ConnectorContext ctx = mock(ConnectorContext.class);
@@ -68,7 +55,7 @@
     public void testConnectorConfigValidation() {
         List<ConfigValue> configValues = connector.config().validate(sourceProperties);
         for (ConfigValue val : configValues) {
-			assertEquals(0, val.errorMessages().size(), "Config property errors: " + val.errorMessages());
+            assertEquals(0, val.errorMessages().size(), "Config property errors: " + val.errorMessages());
         }
     }
 
@@ -94,8 +81,7 @@
         connector.start(sourceProperties);
         List<Map<String, String>> taskConfigs = connector.taskConfigs(1);
         assertEquals(1, taskConfigs.size());
-        assertEquals(FILENAME,
-                taskConfigs.get(0).get(FileStreamSourceConnector.FILE_CONFIG));
+        assertEquals(FILENAME, taskConfigs.get(0).get(FileStreamSourceConnector.FILE_CONFIG));
         assertEquals(SINGLE_TOPIC,
                 taskConfigs.get(0).get(FileStreamSourceConnector.TOPIC_CONFIG));
 
@@ -117,17 +103,10 @@
         assertNull(taskConfigs.get(0).get(FileStreamSourceConnector.FILE_CONFIG));
     }
 
-<<<<<<< HEAD
-	@Test
-    public void testMultipleSourcesInvalid() {
-		sourceProperties.put(FileStreamSourceConnector.TOPIC_CONFIG, MULTIPLE_TOPICS);
-		assertThrows(ConfigException.class, () -> connector.start(sourceProperties));
-=======
     @Test
     public void testTaskClass() {
         connector.start(sourceProperties);
         assertEquals(FileStreamSourceTask.class, connector.taskClass());
->>>>>>> 15418db6
     }
 
     @Test
@@ -148,37 +127,21 @@
         assertEquals(FileStreamSourceConnector.DEFAULT_TASK_BATCH_SIZE, config.getInt(FileStreamSourceConnector.TASK_BATCH_SIZE_CONFIG));
     }
 
-	@Test
+    @Test
     public void testMissingTopic() {
-<<<<<<< HEAD
-		sourceProperties.remove(FileStreamSourceConnector.TOPIC_CONFIG);
-		assertThrows(ConfigException.class, () -> connector.start(sourceProperties));
-=======
         sourceProperties.remove(FileStreamSourceConnector.TOPIC_CONFIG);
         assertThrows(ConfigException.class, () -> new AbstractConfig(FileStreamSourceConnector.CONFIG_DEF, sourceProperties));
->>>>>>> 15418db6
     }
 
-	@Test
+    @Test
     public void testBlankTopic() {
-<<<<<<< HEAD
-        // Because of trimming this tests is same as testing for empty string.
-		sourceProperties.put(FileStreamSourceConnector.TOPIC_CONFIG, "     ");
-		assertThrows(ConfigException.class, () -> connector.start(sourceProperties));
-=======
         sourceProperties.put(FileStreamSourceConnector.TOPIC_CONFIG, "   ");
         assertThrows(ConfigException.class, () -> new AbstractConfig(FileStreamSourceConnector.CONFIG_DEF, sourceProperties));
->>>>>>> 15418db6
     }
 
-	@Test
+    @Test
     public void testInvalidBatchSize() {
-<<<<<<< HEAD
-		sourceProperties.put(FileStreamSourceConnector.TASK_BATCH_SIZE_CONFIG, "abcd");
-		assertThrows(ConfigException.class, () -> connector.start(sourceProperties));
-=======
         sourceProperties.put(FileStreamSourceConnector.TASK_BATCH_SIZE_CONFIG, "abcd");
         assertThrows(ConfigException.class, () -> new AbstractConfig(FileStreamSourceConnector.CONFIG_DEF, sourceProperties));
->>>>>>> 15418db6
     }
 }