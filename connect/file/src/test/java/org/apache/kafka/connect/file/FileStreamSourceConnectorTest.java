--- conflicted
+++ resolved
@@ -27,13 +27,6 @@
 import org.junit.jupiter.api.BeforeEach;
 import org.junit.jupiter.api.Test;
 
-<<<<<<< HEAD
-import java.util.HashMap;
-import java.util.List;
-import java.util.Map;
-
-import static org.junit.jupiter.api.Assertions.*;
-=======
 import java.util.Collections;
 import java.util.HashMap;
 import java.util.List;
@@ -46,7 +39,6 @@
 import static org.junit.jupiter.api.Assertions.assertNull;
 import static org.junit.jupiter.api.Assertions.assertThrows;
 import static org.junit.jupiter.api.Assertions.assertTrue;
->>>>>>> 9494bebe
 import static org.mockito.Mockito.mock;
 
 public class FileStreamSourceConnectorTest {
@@ -98,7 +90,8 @@
         connector.start(sourceProperties);
         List<Map<String, String>> taskConfigs = connector.taskConfigs(1);
         assertEquals(1, taskConfigs.size());
-        assertEquals(FILENAME, taskConfigs.get(0).get(FileStreamSourceConnector.FILE_CONFIG));
+        assertEquals(FILENAME,
+                taskConfigs.get(0).get(FileStreamSourceConnector.FILE_CONFIG));
         assertEquals(SINGLE_TOPIC,
                 taskConfigs.get(0).get(FileStreamSourceConnector.TOPIC_CONFIG));
 
