--- conflicted
+++ resolved
@@ -28,18 +28,12 @@
 import java.io.IOException;
 import java.io.OutputStream;
 import java.nio.file.Files;
-import java.util.Arrays;
-import java.util.Collections;
-import java.util.HashMap;
-import java.util.List;
-import java.util.Map;
+import java.util.*;
 
 import static org.junit.jupiter.api.Assertions.assertEquals;
 import static org.junit.jupiter.api.Assertions.assertNull;
 import static org.mockito.ArgumentMatchers.anyMap;
-import static org.mockito.Mockito.mock;
-import static org.mockito.Mockito.verify;
-import static org.mockito.Mockito.when;
+import static org.mockito.Mockito.*;
 
 public class FileStreamSourceTaskTest {
 
@@ -51,38 +45,12 @@
     private SourceTaskContext context;
     private FileStreamSourceTask task;
 
-<<<<<<< HEAD
-    private boolean verifyMocks = false;
-
-	@BeforeEach
-=======
     @BeforeEach
->>>>>>> 15418db6
     public void setup() throws IOException {
         tempFile = File.createTempFile("file-stream-source-task-test", null);
         config = new HashMap<>();
         config.put(FileStreamSourceConnector.FILE_CONFIG, tempFile.getAbsolutePath());
         config.put(FileStreamSourceConnector.TOPIC_CONFIG, TOPIC);
-<<<<<<< HEAD
-		config.put(FileStreamSourceConnector.TASK_BATCH_SIZE_CONFIG, String.valueOf(FileStreamSourceConnector.DEFAULT_TASK_BATCH_SIZE));
-		task = new FileStreamSourceTask(2);
-		offsetStorageReader = createMock(OffsetStorageReader.class);
-        context = createMock(SourceTaskContext.class);
-        task.initialize(context);
-    }
-
-	@AfterEach
-    public void teardown() {
-        tempFile.delete();
-
-        if (verifyMocks)
-            verifyAll();
-    }
-
-    private void replay() {
-        replayAll();
-        verifyMocks = true;
-=======
         config.put(FileStreamSourceConnector.TASK_BATCH_SIZE_CONFIG, String.valueOf(FileStreamSourceConnector.DEFAULT_TASK_BATCH_SIZE));
         task = new FileStreamSourceTask(2);
         offsetStorageReader = mock(OffsetStorageReader.class);
@@ -93,7 +61,6 @@
     @AfterEach
     public void teardown() throws IOException {
         Files.deleteIfExists(tempFile.toPath());
->>>>>>> 15418db6
     }
 
     @Test
@@ -103,19 +70,19 @@
         task.start(config);
 
         OutputStream os = Files.newOutputStream(tempFile.toPath());
-		assertNull(task.poll());
-		os.write("partial line".getBytes());
-		os.flush();
-		assertNull(task.poll());
-		os.write(" finished\n".getBytes());
+        assertNull(task.poll());
+        os.write("partial line".getBytes());
+        os.flush();
+        assertNull(task.poll());
+        os.write(" finished\n".getBytes());
         os.flush();
         List<SourceRecord> records = task.poll();
         assertEquals(1, records.size());
         assertEquals(TOPIC, records.get(0).topic());
         assertEquals("partial line finished", records.get(0).value());
         assertEquals(Collections.singletonMap(FileStreamSourceTask.FILENAME_FIELD, tempFile.getAbsolutePath()), records.get(0).sourcePartition());
-		assertEquals(Collections.singletonMap(FileStreamSourceTask.POSITION_FIELD, 22L), records.get(0).sourceOffset());
-		assertNull(task.poll());
+        assertEquals(Collections.singletonMap(FileStreamSourceTask.POSITION_FIELD, 22L), records.get(0).sourceOffset());
+        assertNull(task.poll());
 
         // Different line endings, and make sure the final \r doesn't result in a line until we can
         // read the subsequent byte.
@@ -151,88 +118,6 @@
     }
 
     @Test
-<<<<<<< HEAD
-	public void testBatchSize() throws IOException, InterruptedException {
-		expectOffsetLookupReturnNone();
-		replay();
-
-		config.put(FileStreamSourceConnector.TASK_BATCH_SIZE_CONFIG, "5000");
-		task.start(config);
-
-		OutputStream os = Files.newOutputStream(tempFile.toPath());
-		writeTimesAndFlush(os, 10_000,
-				"Neque porro quisquam est qui dolorem ipsum quia dolor sit amet, consectetur, adipisci velit...\n".getBytes()
-		);
-
-		assertEquals(2, task.bufferSize());
-		List<SourceRecord> records = task.poll();
-		assertEquals(5000, records.size());
-		assertEquals(128, task.bufferSize());
-
-		records = task.poll();
-		assertEquals(5000, records.size());
-		assertEquals(128, task.bufferSize());
-
-		os.close();
-		task.stop();
-	}
-
-	@Test
-	public void testBufferResize() throws IOException, InterruptedException {
-		int batchSize = 1000;
-		expectOffsetLookupReturnNone();
-		replay();
-
-		config.put(FileStreamSourceConnector.TASK_BATCH_SIZE_CONFIG, Integer.toString(batchSize));
-		task.start(config);
-
-		OutputStream os = Files.newOutputStream(tempFile.toPath());
-
-		assertEquals(2, task.bufferSize());
-		writeAndAssertBufferSize(batchSize, os, "1\n".getBytes(), 2);
-		writeAndAssertBufferSize(batchSize, os, "3 \n".getBytes(), 4);
-		writeAndAssertBufferSize(batchSize, os, "7     \n".getBytes(), 8);
-		writeAndAssertBufferSize(batchSize, os, "8      \n".getBytes(), 8);
-		writeAndAssertBufferSize(batchSize, os, "9       \n".getBytes(), 16);
-
-		byte[] bytes = new byte[1025];
-		Arrays.fill(bytes, (byte) '*');
-		bytes[bytes.length - 1] = '\n';
-		writeAndAssertBufferSize(batchSize, os, bytes, 2048);
-		writeAndAssertBufferSize(batchSize, os, "9       \n".getBytes(), 2048);
-		os.close();
-		task.stop();
-	}
-
-	private void writeAndAssertBufferSize(int batchSize, OutputStream os, byte[] bytes, int expectBufferSize)
-			throws IOException, InterruptedException {
-		writeTimesAndFlush(os, batchSize, bytes);
-		List<SourceRecord> records = task.poll();
-		assertEquals(batchSize, records.size());
-		String expectedLine = new String(bytes, 0, bytes.length - 1); // remove \n
-		for (SourceRecord record : records) {
-			assertEquals(expectedLine, record.value());
-		}
-		assertEquals(expectBufferSize, task.bufferSize());
-	}
-
-	private void writeTimesAndFlush(OutputStream os, int times, byte[] line) throws IOException {
-		for (int i = 0; i < times; i++) {
-			os.write(line);
-		}
-		os.flush();
-	}
-
-	@Test
-	public void testMissingFile() throws InterruptedException {
-		replay();
-
-		String data = "line\n";
-		System.setIn(new ByteArrayInputStream(data.getBytes()));
-
-		config.remove(FileStreamSourceConnector.FILE_CONFIG);
-		task.start(config);
-=======
     public void testBatchSize() throws IOException, InterruptedException {
         expectOffsetLookupReturnNone();
 
@@ -240,9 +125,7 @@
         task.start(config);
 
         OutputStream os = Files.newOutputStream(tempFile.toPath());
-        writeTimesAndFlush(os, 10_000,
-                "Neque porro quisquam est qui dolorem ipsum quia dolor sit amet, consectetur, adipisci velit...\n".getBytes()
-        );
+        writeTimesAndFlush(os, 10_000, "Neque porro quisquam est qui dolorem ipsum quia dolor sit amet, consectetur, adipisci velit...\n".getBytes());
 
         assertEquals(2, task.bufferSize());
         List<SourceRecord> records = task.poll();
@@ -286,8 +169,7 @@
         verifyAll();
     }
 
-    private void writeAndAssertBufferSize(int batchSize, OutputStream os, byte[] bytes, int expectBufferSize)
-            throws IOException, InterruptedException {
+    private void writeAndAssertBufferSize(int batchSize, OutputStream os, byte[] bytes, int expectBufferSize) throws IOException, InterruptedException {
         writeTimesAndFlush(os, batchSize, bytes);
         List<SourceRecord> records = task.poll();
         assertEquals(batchSize, records.size());
@@ -312,7 +194,6 @@
 
         config.remove(FileStreamSourceConnector.FILE_CONFIG);
         task.start(config);
->>>>>>> 15418db6
 
         List<SourceRecord> records = task.poll();
         assertEquals(1, records.size());
@@ -327,13 +208,8 @@
         config.put(FileStreamSourceConnector.FILE_CONFIG, "bogusfilename");
         task.start(config);
         // Currently the task retries indefinitely if the file isn't found, but shouldn't return any data.
-<<<<<<< HEAD
-        for (int i = 0; i < 100; i++)
-			assertNull(task.poll());
-=======
         for (int i = 0; i < 3; i++)
             assertNull(task.poll());
->>>>>>> 15418db6
     }
 
     private void expectOffsetLookupReturnNone() {
