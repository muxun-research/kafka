/*
 * Licensed to the Apache Software Foundation (ASF) under one or more
 * contributor license agreements. See the NOTICE file distributed with
 * this work for additional information regarding copyright ownership.
 * The ASF licenses this file to You under the Apache License, Version 2.0
 * (the "License"); you may not use this file except in compliance with
 * the License. You may obtain a copy of the License at
 *
 *    http://www.apache.org/licenses/LICENSE-2.0
 *
 * Unless required by applicable law or agreed to in writing, software
 * distributed under the License is distributed on an "AS IS" BASIS,
 * WITHOUT WARRANTIES OR CONDITIONS OF ANY KIND, either express or implied.
 * See the License for the specific language governing permissions and
 * limitations under the License.
 */
package org.apache.kafka.connect.file;

import org.apache.kafka.connect.data.Schema;
import org.apache.kafka.connect.errors.ConnectException;
import org.apache.kafka.connect.source.SourceRecord;
import org.apache.kafka.connect.source.SourceTask;
import org.slf4j.Logger;
import org.slf4j.LoggerFactory;

import java.io.BufferedReader;
import java.io.IOException;
import java.io.InputStream;
import java.io.InputStreamReader;
import java.nio.charset.StandardCharsets;
import java.nio.file.Files;
import java.nio.file.NoSuchFileException;
import java.nio.file.Paths;
import java.util.ArrayList;
import java.util.Collections;
import java.util.List;
import java.util.Map;

<<<<<<< HEAD
=======
import org.apache.kafka.common.config.AbstractConfig;
import org.apache.kafka.connect.data.Schema;
import org.apache.kafka.connect.errors.ConnectException;
import org.apache.kafka.connect.source.SourceRecord;
import org.apache.kafka.connect.source.SourceTask;
import org.slf4j.Logger;
import org.slf4j.LoggerFactory;

>>>>>>> 15418db6
/**
 * FileStreamSourceTask reads from stdin or a file.
 */
public class FileStreamSourceTask extends SourceTask {
    private static final Logger log = LoggerFactory.getLogger(FileStreamSourceTask.class);
    public static final String FILENAME_FIELD = "filename";
    public  static final String POSITION_FIELD = "position";
    private static final Schema VALUE_SCHEMA = Schema.STRING_SCHEMA;

<<<<<<< HEAD
	private String filename;
	private InputStream stream;
	private BufferedReader reader = null;
	private char[] buffer;
	private int offset = 0;
	private String topic = null;
	private int batchSize = FileStreamSourceConnector.DEFAULT_TASK_BATCH_SIZE;

	private Long streamOffset;

	public FileStreamSourceTask() {
		this(1024);
	}

	/* visible for testing */
	FileStreamSourceTask(int initialBufferSize) {
		buffer = new char[initialBufferSize];
	}

	@Override
	public String version() {
		return new FileStreamSourceConnector().version();
	}

	@Override
	public void start(Map<String, String> props) {
		filename = props.get(FileStreamSourceConnector.FILE_CONFIG);
		if (filename == null || filename.isEmpty()) {
=======
    private String filename;
    private InputStream stream;
    private BufferedReader reader = null;
    private char[] buffer;
    private int offset = 0;
    private String topic;
    private int batchSize;

    private Long streamOffset;

    public FileStreamSourceTask() {
        this(1024);
    }

    /* visible for testing */
    FileStreamSourceTask(int initialBufferSize) {
        buffer = new char[initialBufferSize];
    }

    @Override
    public String version() {
        return new FileStreamSourceConnector().version();
    }

    @Override
    public void start(Map<String, String> props) {
        AbstractConfig config = new AbstractConfig(FileStreamSourceConnector.CONFIG_DEF, props);
        filename = config.getString(FileStreamSourceConnector.FILE_CONFIG);
        if (filename == null || filename.isEmpty()) {
>>>>>>> 15418db6
            stream = System.in;
            // Tracking offset for stdin doesn't make sense
            streamOffset = null;
            reader = new BufferedReader(new InputStreamReader(stream, StandardCharsets.UTF_8));
        }
        topic = config.getString(FileStreamSourceConnector.TOPIC_CONFIG);
        batchSize = config.getInt(FileStreamSourceConnector.TASK_BATCH_SIZE_CONFIG);
    }

    @Override
    public List<SourceRecord> poll() throws InterruptedException {
        if (stream == null) {
            try {
                stream = Files.newInputStream(Paths.get(filename));
                Map<String, Object> offset = context.offsetStorageReader().offset(Collections.singletonMap(FILENAME_FIELD, filename));
                if (offset != null) {
                    Object lastRecordedOffset = offset.get(POSITION_FIELD);
                    if (lastRecordedOffset != null && !(lastRecordedOffset instanceof Long))
                        throw new ConnectException("Offset position is the incorrect type");
                    if (lastRecordedOffset != null) {
                        log.debug("Found previous offset, trying to skip to file offset {}", lastRecordedOffset);
                        long skipLeft = (Long) lastRecordedOffset;
                        while (skipLeft > 0) {
                            try {
                                long skipped = stream.skip(skipLeft);
                                skipLeft -= skipped;
                            } catch (IOException e) {
                                log.error("Error while trying to seek to previous offset in file {}: ", filename, e);
                                throw new ConnectException(e);
                            }
                        }
                        log.debug("Skipped to offset {}", lastRecordedOffset);
                    }
                    streamOffset = (lastRecordedOffset != null) ? (Long) lastRecordedOffset : 0L;
                } else {
                    streamOffset = 0L;
                }
                reader = new BufferedReader(new InputStreamReader(stream, StandardCharsets.UTF_8));
                log.debug("Opened {} for reading", logFilename());
            } catch (NoSuchFileException e) {
                log.warn("Couldn't find file {} for FileStreamSourceTask, sleeping to wait for it to be created", logFilename());
                synchronized (this) {
                    this.wait(1000);
                }
                return null;
            } catch (IOException e) {
                log.error("Error while trying to open file {}: ", filename, e);
                throw new ConnectException(e);
            }
        }

        // Unfortunately we can't just use readLine() because it blocks in an uninterruptible way.
        // Instead we have to manage splitting lines ourselves, using simple backoff when no new data
        // is available.
        try {
            final BufferedReader readerCopy;
            synchronized (this) {
                readerCopy = reader;
            }
            if (readerCopy == null)
                return null;

            ArrayList<SourceRecord> records = null;

            int nread = 0;
            while (readerCopy.ready()) {
                nread = readerCopy.read(buffer, offset, buffer.length - offset);
                log.trace("Read {} bytes from {}", nread, logFilename());

                if (nread > 0) {
                    offset += nread;
					String line;
					boolean foundOneLine = false;
                    do {
                        line = extractLine();
                        if (line != null) {
							foundOneLine = true;
							log.trace("Read a line from {}", logFilename());
							if (records == null)
								records = new ArrayList<>();
							records.add(new SourceRecord(offsetKey(filename), offsetValue(streamOffset), topic, null,
									null, null, VALUE_SCHEMA, line, System.currentTimeMillis()));

							if (records.size() >= batchSize) {
								return records;
							}
						}
					} while (line != null);

					if (!foundOneLine && offset == buffer.length) {
						char[] newbuf = new char[buffer.length * 2];
						System.arraycopy(buffer, 0, newbuf, 0, buffer.length);
						log.info("Increased buffer from {} to {}", buffer.length, newbuf.length);
						buffer = newbuf;
					}
				}
            }

            if (nread <= 0)
                synchronized (this) {
                    this.wait(1000);
                }

            return records;
        } catch (IOException e) {
            // Underlying stream was killed, probably as a result of calling stop. Allow to return
            // null, and driving thread will handle any shutdown if necessary.
        }
        return null;
    }

    private String extractLine() {
        int until = -1, newStart = -1;
        for (int i = 0; i < offset; i++) {
            if (buffer[i] == '\n') {
                until = i;
                newStart = i + 1;
                break;
            } else if (buffer[i] == '\r') {
                // We need to check for \r\n, so we must skip this if we can't check the next char
                if (i + 1 >= offset)
                    return null;

                until = i;
                newStart = (buffer[i + 1] == '\n') ? i + 2 : i + 1;
                break;
            }
        }

        if (until != -1) {
            String result = new String(buffer, 0, until);
            System.arraycopy(buffer, newStart, buffer, 0, buffer.length - newStart);
            offset = offset - newStart;
            if (streamOffset != null)
                streamOffset += newStart;
            return result;
        } else {
            return null;
        }
    }

    @Override
    public void stop() {
        log.trace("Stopping");
        synchronized (this) {
            try {
                if (stream != null && stream != System.in) {
                    stream.close();
                    log.trace("Closed input stream");
                }
            } catch (IOException e) {
                log.error("Failed to close FileStreamSourceTask stream: ", e);
            }
            this.notify();
        }
    }

    private Map<String, String> offsetKey(String filename) {
		return Collections.singletonMap(FILENAME_FIELD, filename);
	}

	private Map<String, Long> offsetValue(Long pos) {
		return Collections.singletonMap(POSITION_FIELD, pos);
	}

	private String logFilename() {
		return filename == null ? "stdin" : filename;
	}

	/* visible for testing */
	int bufferSize() {
		return buffer.length;
	}
}<|MERGE_RESOLUTION|>--- conflicted
+++ resolved
@@ -16,6 +16,7 @@
  */
 package org.apache.kafka.connect.file;
 
+import org.apache.kafka.common.config.AbstractConfig;
 import org.apache.kafka.connect.data.Schema;
 import org.apache.kafka.connect.errors.ConnectException;
 import org.apache.kafka.connect.source.SourceRecord;
@@ -36,56 +37,15 @@
 import java.util.List;
 import java.util.Map;
 
-<<<<<<< HEAD
-=======
-import org.apache.kafka.common.config.AbstractConfig;
-import org.apache.kafka.connect.data.Schema;
-import org.apache.kafka.connect.errors.ConnectException;
-import org.apache.kafka.connect.source.SourceRecord;
-import org.apache.kafka.connect.source.SourceTask;
-import org.slf4j.Logger;
-import org.slf4j.LoggerFactory;
-
->>>>>>> 15418db6
 /**
  * FileStreamSourceTask reads from stdin or a file.
  */
 public class FileStreamSourceTask extends SourceTask {
     private static final Logger log = LoggerFactory.getLogger(FileStreamSourceTask.class);
     public static final String FILENAME_FIELD = "filename";
-    public  static final String POSITION_FIELD = "position";
+    public static final String POSITION_FIELD = "position";
     private static final Schema VALUE_SCHEMA = Schema.STRING_SCHEMA;
 
-<<<<<<< HEAD
-	private String filename;
-	private InputStream stream;
-	private BufferedReader reader = null;
-	private char[] buffer;
-	private int offset = 0;
-	private String topic = null;
-	private int batchSize = FileStreamSourceConnector.DEFAULT_TASK_BATCH_SIZE;
-
-	private Long streamOffset;
-
-	public FileStreamSourceTask() {
-		this(1024);
-	}
-
-	/* visible for testing */
-	FileStreamSourceTask(int initialBufferSize) {
-		buffer = new char[initialBufferSize];
-	}
-
-	@Override
-	public String version() {
-		return new FileStreamSourceConnector().version();
-	}
-
-	@Override
-	public void start(Map<String, String> props) {
-		filename = props.get(FileStreamSourceConnector.FILE_CONFIG);
-		if (filename == null || filename.isEmpty()) {
-=======
     private String filename;
     private InputStream stream;
     private BufferedReader reader = null;
@@ -115,7 +75,6 @@
         AbstractConfig config = new AbstractConfig(FileStreamSourceConnector.CONFIG_DEF, props);
         filename = config.getString(FileStreamSourceConnector.FILE_CONFIG);
         if (filename == null || filename.isEmpty()) {
->>>>>>> 15418db6
             stream = System.in;
             // Tracking offset for stdin doesn't make sense
             streamOffset = null;
@@ -187,31 +146,30 @@
 
                 if (nread > 0) {
                     offset += nread;
-					String line;
-					boolean foundOneLine = false;
+                    String line;
+                    boolean foundOneLine = false;
                     do {
                         line = extractLine();
                         if (line != null) {
-							foundOneLine = true;
-							log.trace("Read a line from {}", logFilename());
-							if (records == null)
-								records = new ArrayList<>();
-							records.add(new SourceRecord(offsetKey(filename), offsetValue(streamOffset), topic, null,
-									null, null, VALUE_SCHEMA, line, System.currentTimeMillis()));
-
-							if (records.size() >= batchSize) {
-								return records;
-							}
-						}
-					} while (line != null);
-
-					if (!foundOneLine && offset == buffer.length) {
-						char[] newbuf = new char[buffer.length * 2];
-						System.arraycopy(buffer, 0, newbuf, 0, buffer.length);
-						log.info("Increased buffer from {} to {}", buffer.length, newbuf.length);
-						buffer = newbuf;
-					}
-				}
+                            foundOneLine = true;
+                            log.trace("Read a line from {}", logFilename());
+                            if (records == null)
+                                records = new ArrayList<>();
+                            records.add(new SourceRecord(offsetKey(filename), offsetValue(streamOffset), topic, null, null, null, VALUE_SCHEMA, line, System.currentTimeMillis()));
+
+                            if (records.size() >= batchSize) {
+                                return records;
+                            }
+                        }
+                    } while (line != null);
+
+                    if (!foundOneLine && offset == buffer.length) {
+                        char[] newbuf = new char[buffer.length * 2];
+                        System.arraycopy(buffer, 0, newbuf, 0, buffer.length);
+                        log.info("Increased buffer from {} to {}", buffer.length, newbuf.length);
+                        buffer = newbuf;
+                    }
+                }
             }
 
             if (nread <= 0)
@@ -274,19 +232,19 @@
     }
 
     private Map<String, String> offsetKey(String filename) {
-		return Collections.singletonMap(FILENAME_FIELD, filename);
-	}
-
-	private Map<String, Long> offsetValue(Long pos) {
-		return Collections.singletonMap(POSITION_FIELD, pos);
-	}
-
-	private String logFilename() {
-		return filename == null ? "stdin" : filename;
-	}
-
-	/* visible for testing */
-	int bufferSize() {
-		return buffer.length;
-	}
+        return Collections.singletonMap(FILENAME_FIELD, filename);
+    }
+
+    private Map<String, Long> offsetValue(Long pos) {
+        return Collections.singletonMap(POSITION_FIELD, pos);
+    }
+
+    private String logFilename() {
+        return filename == null ? "stdin" : filename;
+    }
+
+    /* visible for testing */
+    int bufferSize() {
+        return buffer.length;
+    }
 }