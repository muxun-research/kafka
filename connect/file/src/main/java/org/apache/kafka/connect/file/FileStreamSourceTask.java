--- conflicted
+++ resolved
@@ -21,10 +21,7 @@
 import org.apache.kafka.connect.errors.ConnectException;
 import org.apache.kafka.connect.source.SourceRecord;
 import org.apache.kafka.connect.source.SourceTask;
-<<<<<<< HEAD
-=======
-
->>>>>>> 9494bebe
+
 import org.slf4j.Logger;
 import org.slf4j.LoggerFactory;
 
@@ -47,7 +44,7 @@
 public class FileStreamSourceTask extends SourceTask {
     private static final Logger log = LoggerFactory.getLogger(FileStreamSourceTask.class);
     public static final String FILENAME_FIELD = "filename";
-    public static final String POSITION_FIELD = "position";
+    public  static final String POSITION_FIELD = "position";
     private static final Schema VALUE_SCHEMA = Schema.STRING_SCHEMA;
 
     private String filename;
@@ -159,7 +156,8 @@
                             log.trace("Read a line from {}", logFilename());
                             if (records == null)
                                 records = new ArrayList<>();
-                            records.add(new SourceRecord(offsetKey(filename), offsetValue(streamOffset), topic, null, null, null, VALUE_SCHEMA, line, System.currentTimeMillis()));
+                            records.add(new SourceRecord(offsetKey(filename), offsetValue(streamOffset), topic, null,
+                                    null, null, VALUE_SCHEMA, line, System.currentTimeMillis()));
 
                             if (records.size() >= batchSize) {
                                 return records;
