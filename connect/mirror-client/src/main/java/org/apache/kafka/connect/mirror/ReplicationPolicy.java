--- conflicted
+++ resolved
@@ -20,59 +20,33 @@
 import org.apache.kafka.common.annotation.InterfaceStability;
 
 /**
-<<<<<<< HEAD
- * Defines which topics are "remote topics". e.g. "us-west.topic1".
-=======
  * An interface used by the MirrorMaker connectors to manage topics names between source and target clusters.
->>>>>>> 9494bebe
  */
 @InterfaceStability.Evolving
 public interface ReplicationPolicy {
 
     /**
-<<<<<<< HEAD
-     * How to rename remote topics; generally should be like us-west.topic1.
-=======
      * Returns the remote topic name for the given topic and source cluster alias.
->>>>>>> 9494bebe
      */
     String formatRemoteTopic(String sourceClusterAlias, String topic);
 
     /**
-<<<<<<< HEAD
-     * Source cluster alias of given remote topic, e.g. "us-west" for "us-west.topic1".
-     * Returns null if not a remote topic.
-=======
      * Returns the source cluster alias of given topic.
      * Returns null if the given topic is not a remote topic.
->>>>>>> 9494bebe
      */
     String topicSource(String topic);
 
     /**
-<<<<<<< HEAD
-     * Name of topic on the source cluster, e.g. "topic1" for "us-west.topic1".
-     * <p>
-     * Topics may be replicated multiple hops, so the immediately upstream topic
-     * may itself be a remote topic.
-     * <p>
-     * Returns null if not a remote topic.
-=======
      * Return the name of the given topic on the source cluster.
      * <p>
      * Topics may be replicated multiple hops, so the immediately upstream topic may itself be a remote topic.
      * <p>
      * Returns null if the given topic is not a remote topic.
->>>>>>> 9494bebe
      */
-    String upstreamTopic(String topic);
+    String upstreamTopic(String topic); 
 
     /**
-<<<<<<< HEAD
-     * The name of the original source-topic, which may have been replicated multiple hops.
-=======
      * Returns the name of the original topic, which may have been replicated multiple hops.
->>>>>>> 9494bebe
      * Returns the topic if it is not a remote topic.
      */
     default String originalTopic(String topic) {
@@ -85,76 +59,41 @@
     }
 
     /**
-<<<<<<< HEAD
-     * Returns heartbeats topic name.
-=======
      * Returns the name of heartbeats topic.
->>>>>>> 9494bebe
      */
     default String heartbeatsTopic() {
         return "heartbeats";
     }
 
     /**
-<<<<<<< HEAD
-     * Returns the offset-syncs topic for given cluster alias.
-=======
      * Returns the name of the offset-syncs topic for given cluster alias.
->>>>>>> 9494bebe
      */
     default String offsetSyncsTopic(String clusterAlias) {
         return "mm2-offset-syncs." + clusterAlias + ".internal";
     }
 
     /**
-<<<<<<< HEAD
-     * Returns the name checkpoint topic for given cluster alias.
-=======
      * Returns the name of the checkpoints topic for given cluster alias.
->>>>>>> 9494bebe
      */
     default String checkpointsTopic(String clusterAlias) {
         return clusterAlias + ".checkpoints.internal";
     }
 
     /**
-<<<<<<< HEAD
-     * check if topic is a heartbeat topic, e.g heartbeats, us-west.heartbeats.
-=======
      * Returns true if the topic is a heartbeats topic
->>>>>>> 9494bebe
      */
     default boolean isHeartbeatsTopic(String topic) {
         return heartbeatsTopic().equals(originalTopic(topic));
     }
 
     /**
-<<<<<<< HEAD
-     * check if topic is a checkpoint topic.
-=======
      * Returns true if the topic is a checkpoints topic.
->>>>>>> 9494bebe
      */
     default boolean isCheckpointsTopic(String topic) {
-        return topic.endsWith(".checkpoints.internal");
+        return  topic.endsWith(".checkpoints.internal");
     }
 
     /**
-<<<<<<< HEAD
-     * Check topic is one of MM2 internal topic, this is used to make sure the topic doesn't need to be replicated.
-     */
-    default boolean isMM2InternalTopic(String topic) {
-        return topic.endsWith(".internal");
-    }
-
-    /**
-     * Internal topics are never replicated.
-     */
-    default boolean isInternalTopic(String topic) {
-        boolean isKafkaInternalTopic = topic.startsWith("__") || topic.startsWith(".");
-        boolean isDefaultConnectTopic = topic.endsWith("-internal") || topic.endsWith(".internal");
-        return isMM2InternalTopic(topic) || isKafkaInternalTopic || isDefaultConnectTopic;
-=======
      * Returns true if the topic is one of MirrorMaker internal topics.
      * This is used to make sure the topic doesn't need to be replicated.
      */
@@ -168,6 +107,5 @@
     default boolean isInternalTopic(String topic) {
         boolean isKafkaInternalTopic = topic.startsWith("__") || topic.startsWith(".");
         return isMM2InternalTopic(topic) || isKafkaInternalTopic;
->>>>>>> 9494bebe
     }
 }