/*
 * Licensed to the Apache Software Foundation (ASF) under one or more
 * contributor license agreements. See the NOTICE file distributed with
 * this work for additional information regarding copyright ownership.
 * The ASF licenses this file to You under the Apache License, Version 2.0
 * (the "License"); you may not use this file except in compliance with
 * the License. You may obtain a copy of the License at
 *
 *    http://www.apache.org/licenses/LICENSE-2.0
 *
 * Unless required by applicable law or agreed to in writing, software
 * distributed under the License is distributed on an "AS IS" BASIS,
 * WITHOUT WARRANTIES OR CONDITIONS OF ANY KIND, either express or implied.
 * See the License for the specific language governing permissions and
 * limitations under the License.
 */

package org.apache.kafka.connect.mirror;

import org.apache.kafka.common.annotation.InterfaceStability;

/**
 * Defines which topics are "remote topics". e.g. "us-west.topic1".
 */
@InterfaceStability.Evolving
public interface ReplicationPolicy {

<<<<<<< HEAD
	/**
	 * How to rename remote topics; generally should be like us-west.topic1.
	 */
	String formatRemoteTopic(String sourceClusterAlias, String topic);

	/**
	 * Source cluster alias of given remote topic, e.g. "us-west" for "us-west.topic1".
	 * Returns null if not a remote topic.
	 */
	String topicSource(String topic);

	/**
	 * Name of topic on the source cluster, e.g. "topic1" for "us-west.topic1".
	 * <p>
	 * Topics may be replicated multiple hops, so the immediately upstream topic
	 * may itself be a remote topic.
	 * <p>
	 * Returns null if not a remote topic.
	 */
	String upstreamTopic(String topic);

	/**
	 * The name of the original source-topic, which may have been replicated multiple hops.
	 * Returns the topic if it is not a remote topic.
	 */
	default String originalTopic(String topic) {
		String upstream = upstreamTopic(topic);
		if (upstream == null) {
			return topic;
		} else {
			return originalTopic(upstream);
		}
	}

	/**
	 * Internal topics are never replicated.
	 */
	default boolean isInternalTopic(String topic) {
		return topic.endsWith(".internal") || topic.endsWith("-internal") || topic.startsWith("__")
				|| topic.startsWith(".");
	}
=======
    /** How to rename remote topics; generally should be like us-west.topic1. */
    String formatRemoteTopic(String sourceClusterAlias, String topic);

    /** Source cluster alias of given remote topic, e.g. "us-west" for "us-west.topic1".
     *  Returns null if not a remote topic.
     */
    String topicSource(String topic);

    /** Name of topic on the source cluster, e.g. "topic1" for "us-west.topic1".
     *  <p>
     *  Topics may be replicated multiple hops, so the immediately upstream topic
     *  may itself be a remote topic.
     *  <p>
     *  Returns null if not a remote topic.
     */
    String upstreamTopic(String topic); 

    /** The name of the original source-topic, which may have been replicated multiple hops.
     *  Returns the topic if it is not a remote topic.
     */
    default String originalTopic(String topic) {
        String upstream = upstreamTopic(topic);
        if (upstream == null || upstream.equals(topic)) {
            return topic;
        } else {
            return originalTopic(upstream);
        }
    }

    /** Returns heartbeats topic name.*/
    default String heartbeatsTopic() {
        return "heartbeats";
    }

    /** Returns the offset-syncs topic for given cluster alias. */
    default String offsetSyncsTopic(String clusterAlias) {
        return "mm2-offset-syncs." + clusterAlias + ".internal";
    }

    /** Returns the name checkpoint topic for given cluster alias. */
    default String checkpointsTopic(String clusterAlias) {
        return clusterAlias + ".checkpoints.internal";
    }

    /** check if topic is a heartbeat topic, e.g heartbeats, us-west.heartbeats. */
    default boolean isHeartbeatsTopic(String topic) {
        return heartbeatsTopic().equals(originalTopic(topic));
    }

    /** check if topic is a checkpoint topic. */
    default boolean isCheckpointsTopic(String topic) {
        return  topic.endsWith(".checkpoints.internal");
    }

    /** Check topic is one of MM2 internal topic, this is used to make sure the topic doesn't need to be replicated.*/
    default boolean isMM2InternalTopic(String topic) {
        return  topic.endsWith(".internal");
    }

    /** Internal topics are never replicated. */
    default boolean isInternalTopic(String topic) {
        boolean isKafkaInternalTopic = topic.startsWith("__") || topic.startsWith(".");
        boolean isDefaultConnectTopic =  topic.endsWith("-internal") ||  topic.endsWith(".internal");
        return isMM2InternalTopic(topic) || isKafkaInternalTopic || isDefaultConnectTopic;
    }
>>>>>>> 15418db6
}<|MERGE_RESOLUTION|>--- conflicted
+++ resolved
@@ -25,68 +25,30 @@
 @InterfaceStability.Evolving
 public interface ReplicationPolicy {
 
-<<<<<<< HEAD
-	/**
-	 * How to rename remote topics; generally should be like us-west.topic1.
-	 */
-	String formatRemoteTopic(String sourceClusterAlias, String topic);
-
-	/**
-	 * Source cluster alias of given remote topic, e.g. "us-west" for "us-west.topic1".
-	 * Returns null if not a remote topic.
-	 */
-	String topicSource(String topic);
-
-	/**
-	 * Name of topic on the source cluster, e.g. "topic1" for "us-west.topic1".
-	 * <p>
-	 * Topics may be replicated multiple hops, so the immediately upstream topic
-	 * may itself be a remote topic.
-	 * <p>
-	 * Returns null if not a remote topic.
-	 */
-	String upstreamTopic(String topic);
-
-	/**
-	 * The name of the original source-topic, which may have been replicated multiple hops.
-	 * Returns the topic if it is not a remote topic.
-	 */
-	default String originalTopic(String topic) {
-		String upstream = upstreamTopic(topic);
-		if (upstream == null) {
-			return topic;
-		} else {
-			return originalTopic(upstream);
-		}
-	}
-
-	/**
-	 * Internal topics are never replicated.
-	 */
-	default boolean isInternalTopic(String topic) {
-		return topic.endsWith(".internal") || topic.endsWith("-internal") || topic.startsWith("__")
-				|| topic.startsWith(".");
-	}
-=======
-    /** How to rename remote topics; generally should be like us-west.topic1. */
+    /**
+     * How to rename remote topics; generally should be like us-west.topic1.
+     */
     String formatRemoteTopic(String sourceClusterAlias, String topic);
 
-    /** Source cluster alias of given remote topic, e.g. "us-west" for "us-west.topic1".
-     *  Returns null if not a remote topic.
+    /**
+     * Source cluster alias of given remote topic, e.g. "us-west" for "us-west.topic1".
+     * Returns null if not a remote topic.
      */
     String topicSource(String topic);
 
-    /** Name of topic on the source cluster, e.g. "topic1" for "us-west.topic1".
-     *  <p>
-     *  Topics may be replicated multiple hops, so the immediately upstream topic
-     *  may itself be a remote topic.
-     *  <p>
-     *  Returns null if not a remote topic.
+    /**
+     * Name of topic on the source cluster, e.g. "topic1" for "us-west.topic1".
+     * <p>
+     * Topics may be replicated multiple hops, so the immediately upstream topic
+     * may itself be a remote topic.
+     * <p>
+     * Returns null if not a remote topic.
      */
-    String upstreamTopic(String topic); 
+    String upstreamTopic(String topic);
 
-    /** The name of the original source-topic, which may have been replicated multiple hops.
-     *  Returns the topic if it is not a remote topic.
+    /**
+     * The name of the original source-topic, which may have been replicated multiple hops.
+     * Returns the topic if it is not a remote topic.
      */
     default String originalTopic(String topic) {
         String upstream = upstreamTopic(topic);
@@ -97,41 +59,54 @@
         }
     }
 
-    /** Returns heartbeats topic name.*/
+    /**
+     * Returns heartbeats topic name.
+     */
     default String heartbeatsTopic() {
         return "heartbeats";
     }
 
-    /** Returns the offset-syncs topic for given cluster alias. */
+    /**
+     * Returns the offset-syncs topic for given cluster alias.
+     */
     default String offsetSyncsTopic(String clusterAlias) {
         return "mm2-offset-syncs." + clusterAlias + ".internal";
     }
 
-    /** Returns the name checkpoint topic for given cluster alias. */
+    /**
+     * Returns the name checkpoint topic for given cluster alias.
+     */
     default String checkpointsTopic(String clusterAlias) {
         return clusterAlias + ".checkpoints.internal";
     }
 
-    /** check if topic is a heartbeat topic, e.g heartbeats, us-west.heartbeats. */
+    /**
+     * check if topic is a heartbeat topic, e.g heartbeats, us-west.heartbeats.
+     */
     default boolean isHeartbeatsTopic(String topic) {
         return heartbeatsTopic().equals(originalTopic(topic));
     }
 
-    /** check if topic is a checkpoint topic. */
+    /**
+     * check if topic is a checkpoint topic.
+     */
     default boolean isCheckpointsTopic(String topic) {
-        return  topic.endsWith(".checkpoints.internal");
+        return topic.endsWith(".checkpoints.internal");
     }
 
-    /** Check topic is one of MM2 internal topic, this is used to make sure the topic doesn't need to be replicated.*/
+    /**
+     * Check topic is one of MM2 internal topic, this is used to make sure the topic doesn't need to be replicated.
+     */
     default boolean isMM2InternalTopic(String topic) {
-        return  topic.endsWith(".internal");
+        return topic.endsWith(".internal");
     }
 
-    /** Internal topics are never replicated. */
+    /**
+     * Internal topics are never replicated.
+     */
     default boolean isInternalTopic(String topic) {
         boolean isKafkaInternalTopic = topic.startsWith("__") || topic.startsWith(".");
-        boolean isDefaultConnectTopic =  topic.endsWith("-internal") ||  topic.endsWith(".internal");
+        boolean isDefaultConnectTopic = topic.endsWith("-internal") || topic.endsWith(".internal");
         return isMM2InternalTopic(topic) || isKafkaInternalTopic || isDefaultConnectTopic;
     }
->>>>>>> 15418db6
 }