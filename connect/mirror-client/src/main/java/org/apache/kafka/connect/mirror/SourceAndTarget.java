--- conflicted
+++ resolved
@@ -17,11 +17,7 @@
 package org.apache.kafka.connect.mirror;
 
 /**
-<<<<<<< HEAD
- * Directional pair of clusters, where source is replicated to target.
-=======
  * Directional pair of clusters, where source is mirrored to target.
->>>>>>> 9494bebe
  */
 public class SourceAndTarget {
     private final String source;
