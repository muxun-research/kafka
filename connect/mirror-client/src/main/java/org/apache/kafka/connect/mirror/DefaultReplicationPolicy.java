--- conflicted
+++ resolved
@@ -17,30 +17,21 @@
 package org.apache.kafka.connect.mirror;
 
 import org.apache.kafka.common.Configurable;
+
 import org.slf4j.Logger;
 import org.slf4j.LoggerFactory;
 
-<<<<<<< HEAD
-=======
-import org.slf4j.Logger;
-import org.slf4j.LoggerFactory;
-
->>>>>>> 9494bebe
 import java.util.Map;
 import java.util.regex.Pattern;
 
 /**
-<<<<<<< HEAD
- * Defines remote topics like "us-west.topic1". The separator is customizable and defaults to a period.
-=======
  * Default implementation of {@link ReplicationPolicy} which prepends the source cluster alias to
  * remote topic names.
  * For example, if the source cluster alias is "us-west", topics created in the target cluster will be named
  * us-west.&lt;TOPIC&gt;. The separator is customizable by setting {@link #SEPARATOR_CONFIG} and defaults to a period.
->>>>>>> 9494bebe
  */
 public class DefaultReplicationPolicy implements ReplicationPolicy, Configurable {
-
+    
     private static final Logger log = LoggerFactory.getLogger(DefaultReplicationPolicy.class);
 
     // In order to work with various metrics stores, we allow custom separators.
@@ -119,15 +110,11 @@
 
     @Override
     public boolean isCheckpointsTopic(String topic) {
-        return topic.endsWith(checkpointsTopicSuffix());
+        return  topic.endsWith(checkpointsTopicSuffix());
     }
 
     @Override
     public boolean isMM2InternalTopic(String topic) {
-<<<<<<< HEAD
-        return topic.endsWith(internalSuffix());
-=======
         return  topic.startsWith("mm2") && topic.endsWith(internalSuffix()) || isCheckpointsTopic(topic);
->>>>>>> 9494bebe
     }
 }