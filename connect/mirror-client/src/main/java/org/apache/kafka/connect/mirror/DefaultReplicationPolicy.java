--- conflicted
+++ resolved
@@ -28,51 +28,40 @@
  */
 public class DefaultReplicationPolicy implements ReplicationPolicy, Configurable {
 
-	private static final Logger log = LoggerFactory.getLogger(DefaultReplicationPolicy.class);
+    private static final Logger log = LoggerFactory.getLogger(DefaultReplicationPolicy.class);
 
-	// In order to work with various metrics stores, we allow custom separators.
-	public static final String SEPARATOR_CONFIG = MirrorClientConfig.REPLICATION_POLICY_SEPARATOR;
-	public static final String SEPARATOR_DEFAULT = ".";
+    // In order to work with various metrics stores, we allow custom separators.
+    public static final String SEPARATOR_CONFIG = MirrorClientConfig.REPLICATION_POLICY_SEPARATOR;
+    public static final String SEPARATOR_DEFAULT = ".";
 
-	private String separator = SEPARATOR_DEFAULT;
-	private Pattern separatorPattern = Pattern.compile(Pattern.quote(SEPARATOR_DEFAULT));
+    private String separator = SEPARATOR_DEFAULT;
+    private Pattern separatorPattern = Pattern.compile(Pattern.quote(SEPARATOR_DEFAULT));
 
-	@Override
-	public void configure(Map<String, ?> props) {
-		if (props.containsKey(SEPARATOR_CONFIG)) {
-			separator = (String) props.get(SEPARATOR_CONFIG);
-			log.info("Using custom remote topic separator: '{}'", separator);
-			separatorPattern = Pattern.compile(Pattern.quote(separator));
-		}
-	}
+    @Override
+    public void configure(Map<String, ?> props) {
+        if (props.containsKey(SEPARATOR_CONFIG)) {
+            separator = (String) props.get(SEPARATOR_CONFIG);
+            log.info("Using custom remote topic separator: '{}'", separator);
+            separatorPattern = Pattern.compile(Pattern.quote(separator));
+        }
+    }
 
-	@Override
-	public String formatRemoteTopic(String sourceClusterAlias, String topic) {
-		return sourceClusterAlias + separator + topic;
-	}
+    @Override
+    public String formatRemoteTopic(String sourceClusterAlias, String topic) {
+        return sourceClusterAlias + separator + topic;
+    }
 
-	@Override
-	public String topicSource(String topic) {
-		String[] parts = separatorPattern.split(topic);
-		if (parts.length < 2) {
-			// this is not a remote topic
-			return null;
-		} else {
-			return parts[0];
-		}
-	}
+    @Override
+    public String topicSource(String topic) {
+        String[] parts = separatorPattern.split(topic);
+        if (parts.length < 2) {
+            // this is not a remote topic
+            return null;
+        } else {
+            return parts[0];
+        }
+    }
 
-<<<<<<< HEAD
-	@Override
-	public String upstreamTopic(String topic) {
-		String source = topicSource(topic);
-		if (source == null) {
-			return null;
-		} else {
-			return topic.substring(source.length() + separator.length());
-		}
-	}
-=======
     @Override
     public String upstreamTopic(String topic) {
         String source = topicSource(topic);
@@ -103,12 +92,11 @@
 
     @Override
     public boolean isCheckpointsTopic(String topic) {
-        return  topic.endsWith(checkpointsTopicSuffix());
+        return topic.endsWith(checkpointsTopicSuffix());
     }
 
     @Override
     public boolean isMM2InternalTopic(String topic) {
-        return  topic.endsWith(internalSuffix());
+        return topic.endsWith(internalSuffix());
     }
->>>>>>> 15418db6
 }