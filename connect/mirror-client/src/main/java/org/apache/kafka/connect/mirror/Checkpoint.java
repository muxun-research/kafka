--- conflicted
+++ resolved
@@ -27,16 +27,10 @@
 import java.nio.ByteBuffer;
 import java.util.HashMap;
 import java.util.Map;
-<<<<<<< HEAD
-
-/**
- * Checkpoint records emitted from MirrorCheckpointConnector. Encodes remote consumer group state.
-=======
 import java.util.Objects;
 
 /**
  * Checkpoint records emitted by MirrorCheckpointConnector.
->>>>>>> 9494bebe
  */
 public class Checkpoint {
     public static final String TOPIC_KEY = "topic";
@@ -48,11 +42,18 @@
     public static final String VERSION_KEY = "version";
     public static final short VERSION = 0;
 
-    public static final Schema VALUE_SCHEMA_V0 = new Schema(new Field(UPSTREAM_OFFSET_KEY, Type.INT64), new Field(DOWNSTREAM_OFFSET_KEY, Type.INT64), new Field(METADATA_KEY, Type.STRING));
+    public static final Schema VALUE_SCHEMA_V0 = new Schema(
+            new Field(UPSTREAM_OFFSET_KEY, Type.INT64),
+            new Field(DOWNSTREAM_OFFSET_KEY, Type.INT64),
+            new Field(METADATA_KEY, Type.STRING));
 
-    public static final Schema KEY_SCHEMA = new Schema(new Field(CONSUMER_GROUP_ID_KEY, Type.STRING), new Field(TOPIC_KEY, Type.STRING), new Field(PARTITION_KEY, Type.INT32));
+    public static final Schema KEY_SCHEMA = new Schema(
+            new Field(CONSUMER_GROUP_ID_KEY, Type.STRING),
+            new Field(TOPIC_KEY, Type.STRING),
+            new Field(PARTITION_KEY, Type.INT32));
 
-    public static final Schema HEADER_SCHEMA = new Schema(new Field(VERSION_KEY, Type.INT16));
+    public static final Schema HEADER_SCHEMA = new Schema(
+            new Field(VERSION_KEY, Type.INT16));
 
     private final String consumerGroupId;
     private final TopicPartition topicPartition;
@@ -60,7 +61,8 @@
     private final long downstreamOffset;
     private final String metadata;
 
-    public Checkpoint(String consumerGroupId, TopicPartition topicPartition, long upstreamOffset, long downstreamOffset, String metadata) {
+    public Checkpoint(String consumerGroupId, TopicPartition topicPartition, long upstreamOffset,
+            long downstreamOffset, String metadata) {
         this.consumerGroupId = consumerGroupId;
         this.topicPartition = topicPartition;
         this.upstreamOffset = upstreamOffset;
@@ -94,7 +96,9 @@
 
     @Override
     public String toString() {
-        return String.format("Checkpoint{consumerGroupId=%s, topicPartition=%s, " + "upstreamOffset=%d, downstreamOffset=%d, metadata=%s}", consumerGroupId, topicPartition, upstreamOffset, downstreamOffset, metadata);
+        return String.format("Checkpoint{consumerGroupId=%s, topicPartition=%s, "
+            + "upstreamOffset=%d, downstreamOffset=%d, metadata=%s}",
+            consumerGroupId, topicPartition, upstreamOffset, downstreamOffset, metadata);
     }
 
     ByteBuffer serializeValue(short version) {
@@ -129,7 +133,8 @@
         String group = keyStruct.getString(CONSUMER_GROUP_ID_KEY);
         String topic = keyStruct.getString(TOPIC_KEY);
         int partition = keyStruct.getInt(PARTITION_KEY);
-        return new Checkpoint(group, new TopicPartition(topic, partition), upstreamOffset, downstreamOffset, metadata);
+        return new Checkpoint(group, new TopicPartition(topic, partition), upstreamOffset,
+            downstreamOffset, metadata);
     }
 
     private static Schema valueSchema(short version) {
