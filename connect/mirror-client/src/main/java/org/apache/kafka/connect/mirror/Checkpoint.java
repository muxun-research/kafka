--- conflicted
+++ resolved
@@ -32,158 +32,6 @@
  * Checkpoint records emitted from MirrorCheckpointConnector. Encodes remote consumer group state.
  */
 public class Checkpoint {
-<<<<<<< HEAD
-	public static final String TOPIC_KEY = "topic";
-	public static final String PARTITION_KEY = "partition";
-	public static final String CONSUMER_GROUP_ID_KEY = "group";
-	public static final String UPSTREAM_OFFSET_KEY = "upstreamOffset";
-	public static final String DOWNSTREAM_OFFSET_KEY = "offset";
-	public static final String METADATA_KEY = "metadata";
-	public static final String VERSION_KEY = "version";
-	public static final short VERSION = 0;
-
-	public static final Schema VALUE_SCHEMA_V0 = new Schema(
-			new Field(UPSTREAM_OFFSET_KEY, Type.INT64),
-			new Field(DOWNSTREAM_OFFSET_KEY, Type.INT64),
-			new Field(METADATA_KEY, Type.STRING));
-
-	public static final Schema KEY_SCHEMA = new Schema(
-			new Field(CONSUMER_GROUP_ID_KEY, Type.STRING),
-			new Field(TOPIC_KEY, Type.STRING),
-			new Field(PARTITION_KEY, Type.INT32));
-
-	public static final Schema HEADER_SCHEMA = new Schema(
-			new Field(VERSION_KEY, Type.INT16));
-
-	private String consumerGroupId;
-	private TopicPartition topicPartition;
-	private long upstreamOffset;
-	private long downstreamOffset;
-	private String metadata;
-
-	public Checkpoint(String consumerGroupId, TopicPartition topicPartition, long upstreamOffset,
-					  long downstreamOffset, String metadata) {
-		this.consumerGroupId = consumerGroupId;
-		this.topicPartition = topicPartition;
-		this.upstreamOffset = upstreamOffset;
-		this.downstreamOffset = downstreamOffset;
-		this.metadata = metadata;
-	}
-
-	public String consumerGroupId() {
-		return consumerGroupId;
-	}
-
-	public TopicPartition topicPartition() {
-		return topicPartition;
-	}
-
-	public long upstreamOffset() {
-		return upstreamOffset;
-	}
-
-	public long downstreamOffset() {
-		return downstreamOffset;
-	}
-
-	public String metadata() {
-		return metadata;
-	}
-
-	public OffsetAndMetadata offsetAndMetadata() {
-		return new OffsetAndMetadata(downstreamOffset, metadata);
-	}
-
-	@Override
-	public String toString() {
-		return String.format("Checkpoint{consumerGroupId=%s, topicPartition=%s, "
-						+ "upstreamOffset=%d, downstreamOffset=%d, metatadata=%s}",
-				consumerGroupId, topicPartition, upstreamOffset, downstreamOffset, metadata);
-	}
-
-	ByteBuffer serializeValue(short version) {
-		Struct header = headerStruct(version);
-		Schema valueSchema = valueSchema(version);
-		Struct valueStruct = valueStruct(valueSchema);
-		ByteBuffer buffer = ByteBuffer.allocate(HEADER_SCHEMA.sizeOf(header) + valueSchema.sizeOf(valueStruct));
-		HEADER_SCHEMA.write(buffer, header);
-		valueSchema.write(buffer, valueStruct);
-		buffer.flip();
-		return buffer;
-	}
-
-	ByteBuffer serializeKey() {
-		Struct struct = keyStruct();
-		ByteBuffer buffer = ByteBuffer.allocate(KEY_SCHEMA.sizeOf(struct));
-		KEY_SCHEMA.write(buffer, struct);
-		buffer.flip();
-		return buffer;
-	}
-
-	public static Checkpoint deserializeRecord(ConsumerRecord<byte[], byte[]> record) {
-		ByteBuffer value = ByteBuffer.wrap(record.value());
-		Struct header = HEADER_SCHEMA.read(value);
-		short version = header.getShort(VERSION_KEY);
-		Schema valueSchema = valueSchema(version);
-		Struct valueStruct = valueSchema.read(value);
-		long upstreamOffset = valueStruct.getLong(UPSTREAM_OFFSET_KEY);
-		long downstreamOffset = valueStruct.getLong(DOWNSTREAM_OFFSET_KEY);
-		String metadata = valueStruct.getString(METADATA_KEY);
-		Struct keyStruct = KEY_SCHEMA.read(ByteBuffer.wrap(record.key()));
-		String group = keyStruct.getString(CONSUMER_GROUP_ID_KEY);
-		String topic = keyStruct.getString(TOPIC_KEY);
-		int partition = keyStruct.getInt(PARTITION_KEY);
-		return new Checkpoint(group, new TopicPartition(topic, partition), upstreamOffset,
-				downstreamOffset, metadata);
-	}
-
-	private static Schema valueSchema(short version) {
-		assert version == 0;
-		return VALUE_SCHEMA_V0;
-	}
-
-	private Struct valueStruct(Schema schema) {
-		Struct struct = new Struct(schema);
-		struct.set(UPSTREAM_OFFSET_KEY, upstreamOffset);
-		struct.set(DOWNSTREAM_OFFSET_KEY, downstreamOffset);
-		struct.set(METADATA_KEY, metadata);
-		return struct;
-	}
-
-	private Struct keyStruct() {
-		Struct struct = new Struct(KEY_SCHEMA);
-		struct.set(CONSUMER_GROUP_ID_KEY, consumerGroupId);
-		struct.set(TOPIC_KEY, topicPartition.topic());
-		struct.set(PARTITION_KEY, topicPartition.partition());
-		return struct;
-	}
-
-	private Struct headerStruct(short version) {
-		Struct struct = new Struct(HEADER_SCHEMA);
-		struct.set(VERSION_KEY, version);
-		return struct;
-	}
-
-	Map<String, ?> connectPartition() {
-		Map<String, Object> partition = new HashMap<>();
-		partition.put(CONSUMER_GROUP_ID_KEY, consumerGroupId);
-		partition.put(TOPIC_KEY, topicPartition.topic());
-		partition.put(PARTITION_KEY, topicPartition.partition());
-		return partition;
-	}
-
-	static String unwrapGroup(Map<String, ?> connectPartition) {
-		return connectPartition.get(CONSUMER_GROUP_ID_KEY).toString();
-	}
-
-	byte[] recordKey() {
-		return serializeKey().array();
-	}
-
-	byte[] recordValue() {
-		return serializeValue(VERSION).array();
-	}
-=======
     public static final String TOPIC_KEY = "topic";
     public static final String PARTITION_KEY = "partition";
     public static final String CONSUMER_GROUP_ID_KEY = "group";
@@ -193,18 +41,11 @@
     public static final String VERSION_KEY = "version";
     public static final short VERSION = 0;
 
-    public static final Schema VALUE_SCHEMA_V0 = new Schema(
-            new Field(UPSTREAM_OFFSET_KEY, Type.INT64),
-            new Field(DOWNSTREAM_OFFSET_KEY, Type.INT64),
-            new Field(METADATA_KEY, Type.STRING));
+    public static final Schema VALUE_SCHEMA_V0 = new Schema(new Field(UPSTREAM_OFFSET_KEY, Type.INT64), new Field(DOWNSTREAM_OFFSET_KEY, Type.INT64), new Field(METADATA_KEY, Type.STRING));
 
-    public static final Schema KEY_SCHEMA = new Schema(
-            new Field(CONSUMER_GROUP_ID_KEY, Type.STRING),
-            new Field(TOPIC_KEY, Type.STRING),
-            new Field(PARTITION_KEY, Type.INT32));
+    public static final Schema KEY_SCHEMA = new Schema(new Field(CONSUMER_GROUP_ID_KEY, Type.STRING), new Field(TOPIC_KEY, Type.STRING), new Field(PARTITION_KEY, Type.INT32));
 
-    public static final Schema HEADER_SCHEMA = new Schema(
-            new Field(VERSION_KEY, Type.INT16));
+    public static final Schema HEADER_SCHEMA = new Schema(new Field(VERSION_KEY, Type.INT16));
 
     private final String consumerGroupId;
     private final TopicPartition topicPartition;
@@ -212,8 +53,7 @@
     private final long downstreamOffset;
     private final String metadata;
 
-    public Checkpoint(String consumerGroupId, TopicPartition topicPartition, long upstreamOffset,
-            long downstreamOffset, String metadata) {
+    public Checkpoint(String consumerGroupId, TopicPartition topicPartition, long upstreamOffset, long downstreamOffset, String metadata) {
         this.consumerGroupId = consumerGroupId;
         this.topicPartition = topicPartition;
         this.upstreamOffset = upstreamOffset;
@@ -247,9 +87,7 @@
 
     @Override
     public String toString() {
-        return String.format("Checkpoint{consumerGroupId=%s, topicPartition=%s, "
-            + "upstreamOffset=%d, downstreamOffset=%d, metadata=%s}",
-            consumerGroupId, topicPartition, upstreamOffset, downstreamOffset, metadata);
+        return String.format("Checkpoint{consumerGroupId=%s, topicPartition=%s, " + "upstreamOffset=%d, downstreamOffset=%d, metadata=%s}", consumerGroupId, topicPartition, upstreamOffset, downstreamOffset, metadata);
     }
 
     ByteBuffer serializeValue(short version) {
@@ -284,8 +122,7 @@
         String group = keyStruct.getString(CONSUMER_GROUP_ID_KEY);
         String topic = keyStruct.getString(TOPIC_KEY);
         int partition = keyStruct.getInt(PARTITION_KEY);
-        return new Checkpoint(group, new TopicPartition(topic, partition), upstreamOffset,
-            downstreamOffset, metadata);
+        return new Checkpoint(group, new TopicPartition(topic, partition), upstreamOffset, downstreamOffset, metadata);
     }
 
     private static Schema valueSchema(short version) {
@@ -334,5 +171,4 @@
     byte[] recordValue() {
         return serializeValue(VERSION).array();
     }
->>>>>>> 15418db6
 }
