/*
 * Licensed to the Apache Software Foundation (ASF) under one or more
 * contributor license agreements. See the NOTICE file distributed with
 * this work for additional information regarding copyright ownership.
 * The ASF licenses this file to You under the Apache License, Version 2.0
 * (the "License"); you may not use this file except in compliance with
 * the License. You may obtain a copy of the License at
 *
 *    http://www.apache.org/licenses/LICENSE-2.0
 *
 * Unless required by applicable law or agreed to in writing, software
 * distributed under the License is distributed on an "AS IS" BASIS,
 * WITHOUT WARRANTIES OR CONDITIONS OF ANY KIND, either express or implied.
 * See the License for the specific language governing permissions and
 * limitations under the License.
 */
package org.apache.kafka.connect.mirror;

import org.apache.kafka.clients.CommonClientConfigs;
<<<<<<< HEAD
=======
import org.apache.kafka.clients.admin.AdminClientConfig;
>>>>>>> 9494bebe
import org.apache.kafka.clients.admin.ForwardingAdmin;
import org.apache.kafka.clients.consumer.ConsumerConfig;
import org.apache.kafka.common.KafkaException;
import org.apache.kafka.common.config.AbstractConfig;
import org.apache.kafka.common.config.ConfigDef;
import org.apache.kafka.common.config.ConfigDef.Importance;
import org.apache.kafka.common.config.ConfigDef.Type;
import org.apache.kafka.common.security.auth.SecurityProtocol;
import org.apache.kafka.common.utils.Utils;

import java.util.HashMap;
import java.util.Map;

import static org.apache.kafka.common.config.ConfigDef.CaseInsensitiveValidString.in;

/**
<<<<<<< HEAD
 * Configuration required for MirrorClient to talk to a given target cluster.
 * <p>
 * Generally, these properties come from an mm2.properties configuration file
 * (@see MirrorMakerConfig.clientConfig):
 * </p>
 * <pre>
 *    MirrorMakerConfig mmConfig = new MirrorMakerConfig(props);
 *    MirrorClientConfig mmClientConfig = mmConfig.clientConfig("some-cluster");
 *  </pre>
 * <p>
 * In addition to the properties defined here, sub-configs are supported for Admin, Consumer, and Producer clients.
 * For example:
 * </p>
 * <pre>
=======
 * Configuration required for {@link MirrorClient} to talk to a given target cluster.
 * <p>
 *   This needs to contain at least the connection details for the target cluster (<code>bootstrap.servers</code> and
 *   any required TLS/SASL configuration), as well as {@link #REPLICATION_POLICY_CLASS} when not using the default
 *   replication policy. It can also include {@link AdminClientConfig} and {@link ConsumerConfig} to customize the
 *   internal clients this uses. For example:
 *   <pre>
>>>>>>> 9494bebe
 *      bootstrap.servers = host1:9092
 *      consumer.client.id = mm2-client
 *      replication.policy.separator = __
 *   </pre>
 * </p>
 */
public class MirrorClientConfig extends AbstractConfig {
    public static final String REPLICATION_POLICY_CLASS = "replication.policy.class";
    private static final String REPLICATION_POLICY_CLASS_DOC = "Class which defines the remote topic naming convention.";
    public static final Class<?> REPLICATION_POLICY_CLASS_DEFAULT = DefaultReplicationPolicy.class;
    public static final String REPLICATION_POLICY_SEPARATOR = "replication.policy.separator";
    private static final String REPLICATION_POLICY_SEPARATOR_DOC = "Separator used in remote topic naming convention.";
    public static final String REPLICATION_POLICY_SEPARATOR_DEFAULT = DefaultReplicationPolicy.SEPARATOR_DEFAULT;

    public static final String INTERNAL_TOPIC_SEPARATOR_ENABLED =  "replication.policy.internal.topic.separator.enabled";
    public static final String INTERNAL_TOPIC_SEPARATOR_ENABLED_DOC =
            "Whether to use replication.policy.separator to control the names of topics used for checkpoints and offset syncs. " +
                    "By default, custom separators are used in these topic names; however, if upgrading MirrorMaker 2 from older versions " +
                    "that did not allow for these topic names to be customized, it may be necessary to set this property to 'false' in order " +
                    "to continue using the same names for those topics.";
    public static final Boolean INTERNAL_TOPIC_SEPARATOR_ENABLED_DEFAULT =
        DefaultReplicationPolicy.INTERNAL_TOPIC_SEPARATOR_ENABLED_DEFAULT;
    public static final String FORWARDING_ADMIN_CLASS = "forwarding.admin.class";
    public static final String FORWARDING_ADMIN_CLASS_DOC = "Class which extends ForwardingAdmin to define custom cluster resource management (topics, configs, etc). " + "The class must have a constructor with signature <code>(Map<String, Object> config)</code> that is used to configure a KafkaAdminClient and may also be used to configure clients for external systems if necessary.";
    public static final Class<?> FORWARDING_ADMIN_CLASS_DEFAULT = ForwardingAdmin.class;
    public static final String ADMIN_CLIENT_PREFIX = "admin.";
    public static final String CONSUMER_CLIENT_PREFIX = "consumer.";
    public static final String PRODUCER_CLIENT_PREFIX = "producer.";

    MirrorClientConfig(Map<?, ?> props) {
        super(CONFIG_DEF, props, Utils.castToStringObjectMap(props), true);
    }

    public ReplicationPolicy replicationPolicy() {
        return getConfiguredInstance(REPLICATION_POLICY_CLASS, ReplicationPolicy.class);
    }

    @SuppressWarnings({"unchecked", "rawtypes"})
    ForwardingAdmin forwardingAdmin(Map<String, Object> config) {
        try {
            return Utils.newParameterizedInstance(getClass(FORWARDING_ADMIN_CLASS).getName(), (Class<Map<String, Object>>) (Class) Map.class, config);
        } catch (ClassNotFoundException e) {
            throw new KafkaException("Can't create instance of " + get(FORWARDING_ADMIN_CLASS), e);
        }
    }

    /**
     * Sub-config for Admin clients.
     */
    public Map<String, Object> adminConfig() {
        return clientConfig(ADMIN_CLIENT_PREFIX);
    }

    /**
     * Sub-config for Consumer clients.
     */
    public Map<String, Object> consumerConfig() {
        return clientConfig(CONSUMER_CLIENT_PREFIX);
    }

    /**
     * Sub-config for Producer clients.
     */
    public Map<String, Object> producerConfig() {
        return clientConfig(PRODUCER_CLIENT_PREFIX);
    }

    private Map<String, Object> clientConfig(String prefix) {
        Map<String, Object> props = new HashMap<>(valuesWithPrefixOverride(prefix));
        props.keySet().retainAll(CLIENT_CONFIG_DEF.names());
        props.entrySet().removeIf(x -> x.getValue() == null);
        return props;
    }

    // Properties passed to internal Kafka clients
<<<<<<< HEAD
    static final ConfigDef CLIENT_CONFIG_DEF = new ConfigDef().define(CommonClientConfigs.BOOTSTRAP_SERVERS_CONFIG, Type.LIST, null, Importance.HIGH, CommonClientConfigs.BOOTSTRAP_SERVERS_DOC)
            // security support
            .define(CommonClientConfigs.SECURITY_PROTOCOL_CONFIG, Type.STRING, CommonClientConfigs.DEFAULT_SECURITY_PROTOCOL, in(Utils.enumOptions(SecurityProtocol.class)), Importance.MEDIUM, CommonClientConfigs.SECURITY_PROTOCOL_DOC).withClientSslSupport().withClientSaslSupport();

    static final ConfigDef CONFIG_DEF = new ConfigDef().define(CommonClientConfigs.BOOTSTRAP_SERVERS_CONFIG, Type.STRING, null, Importance.HIGH, CommonClientConfigs.BOOTSTRAP_SERVERS_DOC).define(REPLICATION_POLICY_CLASS, ConfigDef.Type.CLASS, REPLICATION_POLICY_CLASS_DEFAULT, ConfigDef.Importance.LOW, REPLICATION_POLICY_CLASS_DOC).define(REPLICATION_POLICY_SEPARATOR, ConfigDef.Type.STRING, REPLICATION_POLICY_SEPARATOR_DEFAULT, ConfigDef.Importance.LOW, REPLICATION_POLICY_SEPARATOR_DOC).define(FORWARDING_ADMIN_CLASS, ConfigDef.Type.CLASS, FORWARDING_ADMIN_CLASS_DEFAULT, ConfigDef.Importance.LOW, FORWARDING_ADMIN_CLASS_DOC).define(CommonClientConfigs.SECURITY_PROTOCOL_CONFIG, Type.STRING, CommonClientConfigs.DEFAULT_SECURITY_PROTOCOL, in(Utils.enumOptions(SecurityProtocol.class)), Importance.MEDIUM, CommonClientConfigs.SECURITY_PROTOCOL_DOC).withClientSslSupport().withClientSaslSupport();
=======
    static final ConfigDef CLIENT_CONFIG_DEF = new ConfigDef()
        .define(CommonClientConfigs.BOOTSTRAP_SERVERS_CONFIG,
            Type.LIST,
            null,
            Importance.HIGH,
            CommonClientConfigs.BOOTSTRAP_SERVERS_DOC)
        // security support
        .define(CommonClientConfigs.SECURITY_PROTOCOL_CONFIG,
            Type.STRING,
            CommonClientConfigs.DEFAULT_SECURITY_PROTOCOL,
            in(Utils.enumOptions(SecurityProtocol.class)),
            Importance.MEDIUM,
            CommonClientConfigs.SECURITY_PROTOCOL_DOC)
        .withClientSslSupport()
        .withClientSaslSupport();
 
    static final ConfigDef CONFIG_DEF = new ConfigDef()
        .define(CommonClientConfigs.BOOTSTRAP_SERVERS_CONFIG,
            Type.STRING,
            null,
            Importance.HIGH,
            CommonClientConfigs.BOOTSTRAP_SERVERS_DOC) 
        .define(
            REPLICATION_POLICY_CLASS,
            ConfigDef.Type.CLASS,
            REPLICATION_POLICY_CLASS_DEFAULT,
            ConfigDef.Importance.LOW,
            REPLICATION_POLICY_CLASS_DOC)
        .define(
            REPLICATION_POLICY_SEPARATOR,
            ConfigDef.Type.STRING,
            REPLICATION_POLICY_SEPARATOR_DEFAULT,
            ConfigDef.Importance.LOW,
            REPLICATION_POLICY_SEPARATOR_DOC)
        .define(
            INTERNAL_TOPIC_SEPARATOR_ENABLED,
            ConfigDef.Type.BOOLEAN,
            INTERNAL_TOPIC_SEPARATOR_ENABLED_DEFAULT,
            ConfigDef.Importance.LOW,
            INTERNAL_TOPIC_SEPARATOR_ENABLED_DOC)
        .define(
            FORWARDING_ADMIN_CLASS,
            ConfigDef.Type.CLASS,
            FORWARDING_ADMIN_CLASS_DEFAULT,
            ConfigDef.Importance.LOW,
            FORWARDING_ADMIN_CLASS_DOC)
        .define(CommonClientConfigs.SECURITY_PROTOCOL_CONFIG,
            Type.STRING,
            CommonClientConfigs.DEFAULT_SECURITY_PROTOCOL,
            in(Utils.enumOptions(SecurityProtocol.class)),
            Importance.MEDIUM,
            CommonClientConfigs.SECURITY_PROTOCOL_DOC)
        .withClientSslSupport()
        .withClientSaslSupport();
>>>>>>> 9494bebe
}<|MERGE_RESOLUTION|>--- conflicted
+++ resolved
@@ -17,10 +17,7 @@
 package org.apache.kafka.connect.mirror;
 
 import org.apache.kafka.clients.CommonClientConfigs;
-<<<<<<< HEAD
-=======
 import org.apache.kafka.clients.admin.AdminClientConfig;
->>>>>>> 9494bebe
 import org.apache.kafka.clients.admin.ForwardingAdmin;
 import org.apache.kafka.clients.consumer.ConsumerConfig;
 import org.apache.kafka.common.KafkaException;
@@ -37,22 +34,6 @@
 import static org.apache.kafka.common.config.ConfigDef.CaseInsensitiveValidString.in;
 
 /**
-<<<<<<< HEAD
- * Configuration required for MirrorClient to talk to a given target cluster.
- * <p>
- * Generally, these properties come from an mm2.properties configuration file
- * (@see MirrorMakerConfig.clientConfig):
- * </p>
- * <pre>
- *    MirrorMakerConfig mmConfig = new MirrorMakerConfig(props);
- *    MirrorClientConfig mmClientConfig = mmConfig.clientConfig("some-cluster");
- *  </pre>
- * <p>
- * In addition to the properties defined here, sub-configs are supported for Admin, Consumer, and Producer clients.
- * For example:
- * </p>
- * <pre>
-=======
  * Configuration required for {@link MirrorClient} to talk to a given target cluster.
  * <p>
  *   This needs to contain at least the connection details for the target cluster (<code>bootstrap.servers</code> and
@@ -60,7 +41,6 @@
  *   replication policy. It can also include {@link AdminClientConfig} and {@link ConsumerConfig} to customize the
  *   internal clients this uses. For example:
  *   <pre>
->>>>>>> 9494bebe
  *      bootstrap.servers = host1:9092
  *      consumer.client.id = mm2-client
  *      replication.policy.separator = __
@@ -73,7 +53,8 @@
     public static final Class<?> REPLICATION_POLICY_CLASS_DEFAULT = DefaultReplicationPolicy.class;
     public static final String REPLICATION_POLICY_SEPARATOR = "replication.policy.separator";
     private static final String REPLICATION_POLICY_SEPARATOR_DOC = "Separator used in remote topic naming convention.";
-    public static final String REPLICATION_POLICY_SEPARATOR_DEFAULT = DefaultReplicationPolicy.SEPARATOR_DEFAULT;
+    public static final String REPLICATION_POLICY_SEPARATOR_DEFAULT =
+        DefaultReplicationPolicy.SEPARATOR_DEFAULT;
 
     public static final String INTERNAL_TOPIC_SEPARATOR_ENABLED =  "replication.policy.internal.topic.separator.enabled";
     public static final String INTERNAL_TOPIC_SEPARATOR_ENABLED_DOC =
@@ -84,7 +65,8 @@
     public static final Boolean INTERNAL_TOPIC_SEPARATOR_ENABLED_DEFAULT =
         DefaultReplicationPolicy.INTERNAL_TOPIC_SEPARATOR_ENABLED_DEFAULT;
     public static final String FORWARDING_ADMIN_CLASS = "forwarding.admin.class";
-    public static final String FORWARDING_ADMIN_CLASS_DOC = "Class which extends ForwardingAdmin to define custom cluster resource management (topics, configs, etc). " + "The class must have a constructor with signature <code>(Map<String, Object> config)</code> that is used to configure a KafkaAdminClient and may also be used to configure clients for external systems if necessary.";
+    public static final String FORWARDING_ADMIN_CLASS_DOC = "Class which extends ForwardingAdmin to define custom cluster resource management (topics, configs, etc). " +
+            "The class must have a constructor with signature <code>(Map<String, Object> config)</code> that is used to configure a KafkaAdminClient and may also be used to configure clients for external systems if necessary.";
     public static final Class<?> FORWARDING_ADMIN_CLASS_DEFAULT = ForwardingAdmin.class;
     public static final String ADMIN_CLIENT_PREFIX = "admin.";
     public static final String CONSUMER_CLIENT_PREFIX = "consumer.";
@@ -101,33 +83,29 @@
     @SuppressWarnings({"unchecked", "rawtypes"})
     ForwardingAdmin forwardingAdmin(Map<String, Object> config) {
         try {
-            return Utils.newParameterizedInstance(getClass(FORWARDING_ADMIN_CLASS).getName(), (Class<Map<String, Object>>) (Class) Map.class, config);
+            return Utils.newParameterizedInstance(
+                    getClass(FORWARDING_ADMIN_CLASS).getName(), (Class<Map<String, Object>>) (Class) Map.class, config
+            );
         } catch (ClassNotFoundException e) {
             throw new KafkaException("Can't create instance of " + get(FORWARDING_ADMIN_CLASS), e);
         }
     }
 
-    /**
-     * Sub-config for Admin clients.
-     */
+    /** Sub-config for Admin clients. */
     public Map<String, Object> adminConfig() {
         return clientConfig(ADMIN_CLIENT_PREFIX);
     }
 
-    /**
-     * Sub-config for Consumer clients.
-     */
+    /** Sub-config for Consumer clients. */
     public Map<String, Object> consumerConfig() {
         return clientConfig(CONSUMER_CLIENT_PREFIX);
     }
 
-    /**
-     * Sub-config for Producer clients.
-     */
+    /** Sub-config for Producer clients. */
     public Map<String, Object> producerConfig() {
         return clientConfig(PRODUCER_CLIENT_PREFIX);
     }
-
+    
     private Map<String, Object> clientConfig(String prefix) {
         Map<String, Object> props = new HashMap<>(valuesWithPrefixOverride(prefix));
         props.keySet().retainAll(CLIENT_CONFIG_DEF.names());
@@ -136,13 +114,6 @@
     }
 
     // Properties passed to internal Kafka clients
-<<<<<<< HEAD
-    static final ConfigDef CLIENT_CONFIG_DEF = new ConfigDef().define(CommonClientConfigs.BOOTSTRAP_SERVERS_CONFIG, Type.LIST, null, Importance.HIGH, CommonClientConfigs.BOOTSTRAP_SERVERS_DOC)
-            // security support
-            .define(CommonClientConfigs.SECURITY_PROTOCOL_CONFIG, Type.STRING, CommonClientConfigs.DEFAULT_SECURITY_PROTOCOL, in(Utils.enumOptions(SecurityProtocol.class)), Importance.MEDIUM, CommonClientConfigs.SECURITY_PROTOCOL_DOC).withClientSslSupport().withClientSaslSupport();
-
-    static final ConfigDef CONFIG_DEF = new ConfigDef().define(CommonClientConfigs.BOOTSTRAP_SERVERS_CONFIG, Type.STRING, null, Importance.HIGH, CommonClientConfigs.BOOTSTRAP_SERVERS_DOC).define(REPLICATION_POLICY_CLASS, ConfigDef.Type.CLASS, REPLICATION_POLICY_CLASS_DEFAULT, ConfigDef.Importance.LOW, REPLICATION_POLICY_CLASS_DOC).define(REPLICATION_POLICY_SEPARATOR, ConfigDef.Type.STRING, REPLICATION_POLICY_SEPARATOR_DEFAULT, ConfigDef.Importance.LOW, REPLICATION_POLICY_SEPARATOR_DOC).define(FORWARDING_ADMIN_CLASS, ConfigDef.Type.CLASS, FORWARDING_ADMIN_CLASS_DEFAULT, ConfigDef.Importance.LOW, FORWARDING_ADMIN_CLASS_DOC).define(CommonClientConfigs.SECURITY_PROTOCOL_CONFIG, Type.STRING, CommonClientConfigs.DEFAULT_SECURITY_PROTOCOL, in(Utils.enumOptions(SecurityProtocol.class)), Importance.MEDIUM, CommonClientConfigs.SECURITY_PROTOCOL_DOC).withClientSslSupport().withClientSaslSupport();
-=======
     static final ConfigDef CLIENT_CONFIG_DEF = new ConfigDef()
         .define(CommonClientConfigs.BOOTSTRAP_SERVERS_CONFIG,
             Type.LIST,
@@ -197,5 +168,4 @@
             CommonClientConfigs.SECURITY_PROTOCOL_DOC)
         .withClientSslSupport()
         .withClientSaslSupport();
->>>>>>> 9494bebe
 }