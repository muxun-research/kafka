/*
 * Licensed to the Apache Software Foundation (ASF) under one or more
 * contributor license agreements. See the NOTICE file distributed with
 * this work for additional information regarding copyright ownership.
 * The ASF licenses this file to You under the Apache License, Version 2.0
 * (the "License"); you may not use this file except in compliance with
 * the License. You may obtain a copy of the License at
 *
 *    http://www.apache.org/licenses/LICENSE-2.0
 *
 * Unless required by applicable law or agreed to in writing, software
 * distributed under the License is distributed on an "AS IS" BASIS,
 * WITHOUT WARRANTIES OR CONDITIONS OF ANY KIND, either express or implied.
 * See the License for the specific language governing permissions and
 * limitations under the License.
 */

package org.apache.kafka.connect.mirror;

import org.apache.kafka.clients.admin.Admin;
import org.apache.kafka.clients.consumer.Consumer;
import org.apache.kafka.clients.consumer.ConsumerRecord;
import org.apache.kafka.clients.consumer.ConsumerRecords;
import org.apache.kafka.clients.consumer.KafkaConsumer;
import org.apache.kafka.clients.consumer.OffsetAndMetadata;
import org.apache.kafka.common.KafkaException;
import org.apache.kafka.common.TopicPartition;
import org.apache.kafka.common.protocol.types.SchemaException;
import org.apache.kafka.common.serialization.ByteArrayDeserializer;
import org.slf4j.Logger;
import org.slf4j.LoggerFactory;

import java.time.Duration;
import java.util.Collection;
import java.util.Collections;
import java.util.HashMap;
import java.util.HashSet;
import java.util.List;
import java.util.Map;
import java.util.Set;
import java.util.concurrent.ExecutionException;
import java.util.stream.Collectors;

/**
 * Interprets MM2's internal topics (checkpoints, heartbeats) on a given cluster.
 * <p>
 * Given a top-level "mm2.properties" configuration file, MirrorClients can be constructed
 * for individual clusters as follows:
 * </p>
 * <pre>
 *    MirrorMakerConfig mmConfig = new MirrorMakerConfig(props);
 *    MirrorClientConfig mmClientConfig = mmConfig.clientConfig("some-cluster");
 *    MirrorClient mmClient = new Mirrorclient(mmClientConfig);
 *  </pre>
 */
public class MirrorClient implements AutoCloseable {
<<<<<<< HEAD
	private static final Logger log = LoggerFactory.getLogger(MirrorClient.class);

	private AdminClient adminClient;
	private ReplicationPolicy replicationPolicy;
	private Map<String, Object> consumerConfig;

	public MirrorClient(Map<String, Object> props) {
		this(new MirrorClientConfig(props));
	}

	public MirrorClient(MirrorClientConfig config) {
		adminClient = AdminClient.create(config.adminConfig());
		consumerConfig = config.consumerConfig();
		replicationPolicy = config.replicationPolicy();
	}

	// for testing
	MirrorClient(AdminClient adminClient, ReplicationPolicy replicationPolicy,
				 Map<String, Object> consumerConfig) {
		this.adminClient = adminClient;
		this.replicationPolicy = replicationPolicy;
		this.consumerConfig = consumerConfig;
	}

	/**
	 * Close internal clients.
	 */
	public void close() {
		adminClient.close();
	}

	/**
	 * Get the ReplicationPolicy instance used to interpret remote topics. This instance is constructed based on
	 * relevant configuration properties, including {@code replication.policy.class}.
	 */
	public ReplicationPolicy replicationPolicy() {
		return replicationPolicy;
	}

	/**
	 * Compute shortest number of hops from an upstream source cluster.
	 * For example, given replication flow A-&gt;B-&gt;C, there are two hops from A to C.
	 * Returns -1 if upstream cluster is unreachable.
	 */
	public int replicationHops(String upstreamClusterAlias) throws InterruptedException {
		return heartbeatTopics().stream()
				.map(x -> countHopsForTopic(x, upstreamClusterAlias))
				.filter(x -> x != -1)
				.mapToInt(x -> x)
				.min()
				.orElse(-1);
	}

	/**
	 * Find all heartbeat topics on this cluster. Heartbeat topics are replicated from other clusters.
	 */
	public Set<String> heartbeatTopics() throws InterruptedException {
		return listTopics().stream()
				.filter(this::isHeartbeatTopic)
				.collect(Collectors.toSet());
	}

	/**
	 * Find all checkpoint topics on this cluster.
	 */
	public Set<String> checkpointTopics() throws InterruptedException {
		return listTopics().stream()
				.filter(this::isCheckpointTopic)
				.collect(Collectors.toSet());
	}

	/**
	 * Find upstream clusters, which may be multiple hops away, based on incoming heartbeats.
	 */
	public Set<String> upstreamClusters() throws InterruptedException {
		return listTopics().stream()
				.filter(this::isHeartbeatTopic)
				.flatMap(x -> allSources(x).stream())
				.distinct()
				.collect(Collectors.toSet());
	}

	/**
	 * Find all remote topics on this cluster. This does not include internal topics (heartbeats, checkpoints).
	 */
	public Set<String> remoteTopics() throws InterruptedException {
		return listTopics().stream()
				.filter(this::isRemoteTopic)
				.collect(Collectors.toSet());
	}

	/**
	 * Find all remote topics that have been replicated directly from the given source cluster.
	 */
	public Set<String> remoteTopics(String source) throws InterruptedException {
		return listTopics().stream()
				.filter(this::isRemoteTopic)
				.filter(x -> source.equals(replicationPolicy.topicSource(x)))
				.distinct()
				.collect(Collectors.toSet());
	}

	/**
	 * Translate a remote consumer group's offsets into corresponding local offsets. Topics are automatically
	 * renamed according to the ReplicationPolicy.
	 * @param consumerGroupId    group ID of remote consumer group
	 * @param remoteClusterAlias alias of remote cluster
	 * @param timeout            timeout
	 */
	public Map<TopicPartition, OffsetAndMetadata> remoteConsumerOffsets(String consumerGroupId,
																		String remoteClusterAlias, Duration timeout) {
		long deadline = System.currentTimeMillis() + timeout.toMillis();
		Map<TopicPartition, OffsetAndMetadata> offsets = new HashMap<>();
		KafkaConsumer<byte[], byte[]> consumer = new KafkaConsumer<>(consumerConfig,
				new ByteArrayDeserializer(), new ByteArrayDeserializer());
		try {
			// checkpoint topics are not "remote topics", as they are not replicated. So we don't need
			// to use ReplicationPolicy to create the checkpoint topic here.
			String checkpointTopic = remoteClusterAlias + MirrorClientConfig.CHECKPOINTS_TOPIC_SUFFIX;
			List<TopicPartition> checkpointAssignment =
					Collections.singletonList(new TopicPartition(checkpointTopic, 0));
			consumer.assign(checkpointAssignment);
			consumer.seekToBeginning(checkpointAssignment);
			while (System.currentTimeMillis() < deadline && !endOfStream(consumer, checkpointAssignment)) {
				ConsumerRecords<byte[], byte[]> records = consumer.poll(timeout);
				for (ConsumerRecord<byte[], byte[]> record : records) {
					try {
						Checkpoint checkpoint = Checkpoint.deserializeRecord(record);
						if (checkpoint.consumerGroupId().equals(consumerGroupId)) {
							offsets.put(checkpoint.topicPartition(), checkpoint.offsetAndMetadata());
						}
					} catch (SchemaException e) {
						log.info("Could not deserialize record. Skipping.", e);
					}
				}
			}
			log.info("Consumed {} checkpoint records for {} from {}.", offsets.size(),
					consumerGroupId, checkpointTopic);
		} finally {
			consumer.close();
		}
		return offsets;
	}

	Set<String> listTopics() throws InterruptedException {
		try {
			return adminClient.listTopics().names().get();
		} catch (ExecutionException e) {
			throw new KafkaException(e.getCause());
		}
	}

	int countHopsForTopic(String topic, String sourceClusterAlias) {
		int hops = 0;
		while (true) {
			hops++;
			String source = replicationPolicy.topicSource(topic);
			if (source == null) {
				return -1;
			}
			if (source.equals(sourceClusterAlias)) {
				return hops;
			}
			topic = replicationPolicy.upstreamTopic(topic);
		}
	}

	boolean isHeartbeatTopic(String topic) {
		// heartbeats are replicated, so we must use ReplicationPolicy here
		return MirrorClientConfig.HEARTBEATS_TOPIC.equals(replicationPolicy.originalTopic(topic));
	}

	boolean isCheckpointTopic(String topic) {
		// checkpoints are not replicated, so we don't need to use ReplicationPolicy here
		return topic.endsWith(MirrorClientConfig.CHECKPOINTS_TOPIC_SUFFIX);
	}

	boolean isRemoteTopic(String topic) {
		return !replicationPolicy.isInternalTopic(topic)
				&& replicationPolicy.topicSource(topic) != null;
	}

	Set<String> allSources(String topic) {
		Set<String> sources = new HashSet<>();
		String source = replicationPolicy.topicSource(topic);
		while (source != null) {
			sources.add(source);
			topic = replicationPolicy.upstreamTopic(topic);
			source = replicationPolicy.topicSource(topic);
		}
		return sources;
	}

	static private boolean endOfStream(Consumer<?, ?> consumer, Collection<TopicPartition> assignments) {
		Map<TopicPartition, Long> endOffsets = consumer.endOffsets(assignments);
		for (TopicPartition topicPartition : assignments) {
			if (consumer.position(topicPartition) < endOffsets.get(topicPartition)) {
				return false;
			}
		}
		return true;
	}
=======
    private static final Logger log = LoggerFactory.getLogger(MirrorClient.class);

    private final Admin adminClient;
    private final ReplicationPolicy replicationPolicy;
    private final Map<String, Object> consumerConfig;

    public MirrorClient(Map<String, Object> props) {
        this(new MirrorClientConfig(props));
    }

    public MirrorClient(MirrorClientConfig config) {
        adminClient = config.forwardingAdmin(config.adminConfig());
        consumerConfig = config.consumerConfig();
        replicationPolicy = config.replicationPolicy();
    }

    // for testing
    MirrorClient(Admin adminClient, ReplicationPolicy replicationPolicy,
            Map<String, Object> consumerConfig) {
        this.adminClient = adminClient;
        this.replicationPolicy = replicationPolicy;
        this.consumerConfig = consumerConfig;
    }

    /** Close internal clients. */
    public void close() {
        adminClient.close();
    }

    /** Get the ReplicationPolicy instance used to interpret remote topics. This instance is constructed based on
     *  relevant configuration properties, including {@code replication.policy.class}. */
    public ReplicationPolicy replicationPolicy() {
        return replicationPolicy;
    }

    /** Compute shortest number of hops from an upstream source cluster.
     *  For example, given replication flow A-&gt;B-&gt;C, there are two hops from A to C.
     *  Returns -1 if upstream cluster is unreachable.
     */
    public int replicationHops(String upstreamClusterAlias) throws InterruptedException {
        return heartbeatTopics().stream()
            .map(x -> countHopsForTopic(x, upstreamClusterAlias))
            .filter(x -> x != -1)
            .mapToInt(x -> x)
            .min()
            .orElse(-1);
    }

    /** Find all heartbeat topics on this cluster. Heartbeat topics are replicated from other clusters. */
    public Set<String> heartbeatTopics() throws InterruptedException {
        return listTopics().stream()
            .filter(this::isHeartbeatTopic)
            .collect(Collectors.toSet());
    }

    /** Find all checkpoint topics on this cluster. */
    public Set<String> checkpointTopics() throws InterruptedException {
        return listTopics().stream()
            .filter(this::isCheckpointTopic)
            .collect(Collectors.toSet());
    }

    /** Find upstream clusters, which may be multiple hops away, based on incoming heartbeats. */
    public Set<String> upstreamClusters() throws InterruptedException {
        return listTopics().stream()
            .filter(this::isHeartbeatTopic)
            .flatMap(x -> allSources(x).stream())
            .collect(Collectors.toSet());
    }

    /** Find all remote topics on this cluster. This does not include internal topics (heartbeats, checkpoints). */
    public Set<String> remoteTopics() throws InterruptedException {
        return listTopics().stream()
            .filter(this::isRemoteTopic)
            .collect(Collectors.toSet());
    }

    /** Find all remote topics that have been replicated directly from the given source cluster. */
    public Set<String> remoteTopics(String source) throws InterruptedException {
        return listTopics().stream()
            .filter(this::isRemoteTopic)
            .filter(x -> source.equals(replicationPolicy.topicSource(x)))
            .collect(Collectors.toSet());
    }

    /** Translate a remote consumer group's offsets into corresponding local offsets. Topics are automatically
     *  renamed according to the ReplicationPolicy.
     *  @param consumerGroupId group ID of remote consumer group
     *  @param remoteClusterAlias alias of remote cluster
     *  @param timeout timeout
     */
    public Map<TopicPartition, OffsetAndMetadata> remoteConsumerOffsets(String consumerGroupId,
            String remoteClusterAlias, Duration timeout) {
        long deadline = System.currentTimeMillis() + timeout.toMillis();
        Map<TopicPartition, OffsetAndMetadata> offsets = new HashMap<>();

        try (KafkaConsumer<byte[], byte[]> consumer = new KafkaConsumer<>(consumerConfig,
                new ByteArrayDeserializer(), new ByteArrayDeserializer())) {
            // checkpoint topics are not "remote topics", as they are not replicated. So we don't need
            // to use ReplicationPolicy to create the checkpoint topic here.
            String checkpointTopic = replicationPolicy.checkpointsTopic(remoteClusterAlias);
            List<TopicPartition> checkpointAssignment =
                Collections.singletonList(new TopicPartition(checkpointTopic, 0));
            consumer.assign(checkpointAssignment);
            consumer.seekToBeginning(checkpointAssignment);
            while (System.currentTimeMillis() < deadline && !endOfStream(consumer, checkpointAssignment)) {
                ConsumerRecords<byte[], byte[]> records = consumer.poll(timeout);
                for (ConsumerRecord<byte[], byte[]> record : records) {
                    try {
                        Checkpoint checkpoint = Checkpoint.deserializeRecord(record);
                        if (checkpoint.consumerGroupId().equals(consumerGroupId)) {
                            offsets.put(checkpoint.topicPartition(), checkpoint.offsetAndMetadata());
                        }
                    } catch (SchemaException e) {
                        log.info("Could not deserialize record. Skipping.", e);
                    }
                }
            }
            log.info("Consumed {} checkpoint records for {} from {}.", offsets.size(),
                consumerGroupId, checkpointTopic);
        }
        return offsets;
    }

    Set<String> listTopics() throws InterruptedException {
        try {
            return adminClient.listTopics().names().get();
        } catch (ExecutionException e) {
            throw new KafkaException(e.getCause());
        }
    }

    int countHopsForTopic(String topic, String sourceClusterAlias) {
        int hops = 0;
        Set<String> visited = new HashSet<>();
        while (true) {
            hops++;
            String source = replicationPolicy.topicSource(topic);
            if (source == null) {
                return -1;
            }
            if (source.equals(sourceClusterAlias)) {
                return hops;
            }
            if (visited.contains(source)) {
                // Extra check for IdentityReplicationPolicy and similar impls that cannot prevent cycles.
                // We assume we're stuck in a cycle and will never find sourceClusterAlias.
                return -1;
            }
            visited.add(source);
            topic = replicationPolicy.upstreamTopic(topic);
        }
    }

    boolean isHeartbeatTopic(String topic) {
        return replicationPolicy.isHeartbeatsTopic(topic);
    }

    boolean isCheckpointTopic(String topic) {
        return replicationPolicy.isCheckpointsTopic(topic);
    }

    boolean isRemoteTopic(String topic) {
        return !replicationPolicy.isInternalTopic(topic)
            && replicationPolicy.topicSource(topic) != null;
    }

    Set<String> allSources(String topic) {
        Set<String> sources = new HashSet<>();
        String source = replicationPolicy.topicSource(topic);
        while (source != null && !sources.contains(source)) {
            // The extra Set.contains above is for ReplicationPolicies that cannot prevent cycles.
            sources.add(source);
            topic = replicationPolicy.upstreamTopic(topic);
            source = replicationPolicy.topicSource(topic);
        }
        return sources;
    }

    static private boolean endOfStream(Consumer<?, ?> consumer, Collection<TopicPartition> assignments) {
        Map<TopicPartition, Long> endOffsets = consumer.endOffsets(assignments);
        for (TopicPartition topicPartition : assignments) {
            if (consumer.position(topicPartition) < endOffsets.get(topicPartition)) {
                return false;
            }
        }
        return true;
    }
>>>>>>> 15418db6
}<|MERGE_RESOLUTION|>--- conflicted
+++ resolved
@@ -18,11 +18,7 @@
 package org.apache.kafka.connect.mirror;
 
 import org.apache.kafka.clients.admin.Admin;
-import org.apache.kafka.clients.consumer.Consumer;
-import org.apache.kafka.clients.consumer.ConsumerRecord;
-import org.apache.kafka.clients.consumer.ConsumerRecords;
-import org.apache.kafka.clients.consumer.KafkaConsumer;
-import org.apache.kafka.clients.consumer.OffsetAndMetadata;
+import org.apache.kafka.clients.consumer.*;
 import org.apache.kafka.common.KafkaException;
 import org.apache.kafka.common.TopicPartition;
 import org.apache.kafka.common.protocol.types.SchemaException;
@@ -31,13 +27,7 @@
 import org.slf4j.LoggerFactory;
 
 import java.time.Duration;
-import java.util.Collection;
-import java.util.Collections;
-import java.util.HashMap;
-import java.util.HashSet;
-import java.util.List;
-import java.util.Map;
-import java.util.Set;
+import java.util.*;
 import java.util.concurrent.ExecutionException;
 import java.util.stream.Collectors;
 
@@ -54,210 +44,6 @@
  *  </pre>
  */
 public class MirrorClient implements AutoCloseable {
-<<<<<<< HEAD
-	private static final Logger log = LoggerFactory.getLogger(MirrorClient.class);
-
-	private AdminClient adminClient;
-	private ReplicationPolicy replicationPolicy;
-	private Map<String, Object> consumerConfig;
-
-	public MirrorClient(Map<String, Object> props) {
-		this(new MirrorClientConfig(props));
-	}
-
-	public MirrorClient(MirrorClientConfig config) {
-		adminClient = AdminClient.create(config.adminConfig());
-		consumerConfig = config.consumerConfig();
-		replicationPolicy = config.replicationPolicy();
-	}
-
-	// for testing
-	MirrorClient(AdminClient adminClient, ReplicationPolicy replicationPolicy,
-				 Map<String, Object> consumerConfig) {
-		this.adminClient = adminClient;
-		this.replicationPolicy = replicationPolicy;
-		this.consumerConfig = consumerConfig;
-	}
-
-	/**
-	 * Close internal clients.
-	 */
-	public void close() {
-		adminClient.close();
-	}
-
-	/**
-	 * Get the ReplicationPolicy instance used to interpret remote topics. This instance is constructed based on
-	 * relevant configuration properties, including {@code replication.policy.class}.
-	 */
-	public ReplicationPolicy replicationPolicy() {
-		return replicationPolicy;
-	}
-
-	/**
-	 * Compute shortest number of hops from an upstream source cluster.
-	 * For example, given replication flow A-&gt;B-&gt;C, there are two hops from A to C.
-	 * Returns -1 if upstream cluster is unreachable.
-	 */
-	public int replicationHops(String upstreamClusterAlias) throws InterruptedException {
-		return heartbeatTopics().stream()
-				.map(x -> countHopsForTopic(x, upstreamClusterAlias))
-				.filter(x -> x != -1)
-				.mapToInt(x -> x)
-				.min()
-				.orElse(-1);
-	}
-
-	/**
-	 * Find all heartbeat topics on this cluster. Heartbeat topics are replicated from other clusters.
-	 */
-	public Set<String> heartbeatTopics() throws InterruptedException {
-		return listTopics().stream()
-				.filter(this::isHeartbeatTopic)
-				.collect(Collectors.toSet());
-	}
-
-	/**
-	 * Find all checkpoint topics on this cluster.
-	 */
-	public Set<String> checkpointTopics() throws InterruptedException {
-		return listTopics().stream()
-				.filter(this::isCheckpointTopic)
-				.collect(Collectors.toSet());
-	}
-
-	/**
-	 * Find upstream clusters, which may be multiple hops away, based on incoming heartbeats.
-	 */
-	public Set<String> upstreamClusters() throws InterruptedException {
-		return listTopics().stream()
-				.filter(this::isHeartbeatTopic)
-				.flatMap(x -> allSources(x).stream())
-				.distinct()
-				.collect(Collectors.toSet());
-	}
-
-	/**
-	 * Find all remote topics on this cluster. This does not include internal topics (heartbeats, checkpoints).
-	 */
-	public Set<String> remoteTopics() throws InterruptedException {
-		return listTopics().stream()
-				.filter(this::isRemoteTopic)
-				.collect(Collectors.toSet());
-	}
-
-	/**
-	 * Find all remote topics that have been replicated directly from the given source cluster.
-	 */
-	public Set<String> remoteTopics(String source) throws InterruptedException {
-		return listTopics().stream()
-				.filter(this::isRemoteTopic)
-				.filter(x -> source.equals(replicationPolicy.topicSource(x)))
-				.distinct()
-				.collect(Collectors.toSet());
-	}
-
-	/**
-	 * Translate a remote consumer group's offsets into corresponding local offsets. Topics are automatically
-	 * renamed according to the ReplicationPolicy.
-	 * @param consumerGroupId    group ID of remote consumer group
-	 * @param remoteClusterAlias alias of remote cluster
-	 * @param timeout            timeout
-	 */
-	public Map<TopicPartition, OffsetAndMetadata> remoteConsumerOffsets(String consumerGroupId,
-																		String remoteClusterAlias, Duration timeout) {
-		long deadline = System.currentTimeMillis() + timeout.toMillis();
-		Map<TopicPartition, OffsetAndMetadata> offsets = new HashMap<>();
-		KafkaConsumer<byte[], byte[]> consumer = new KafkaConsumer<>(consumerConfig,
-				new ByteArrayDeserializer(), new ByteArrayDeserializer());
-		try {
-			// checkpoint topics are not "remote topics", as they are not replicated. So we don't need
-			// to use ReplicationPolicy to create the checkpoint topic here.
-			String checkpointTopic = remoteClusterAlias + MirrorClientConfig.CHECKPOINTS_TOPIC_SUFFIX;
-			List<TopicPartition> checkpointAssignment =
-					Collections.singletonList(new TopicPartition(checkpointTopic, 0));
-			consumer.assign(checkpointAssignment);
-			consumer.seekToBeginning(checkpointAssignment);
-			while (System.currentTimeMillis() < deadline && !endOfStream(consumer, checkpointAssignment)) {
-				ConsumerRecords<byte[], byte[]> records = consumer.poll(timeout);
-				for (ConsumerRecord<byte[], byte[]> record : records) {
-					try {
-						Checkpoint checkpoint = Checkpoint.deserializeRecord(record);
-						if (checkpoint.consumerGroupId().equals(consumerGroupId)) {
-							offsets.put(checkpoint.topicPartition(), checkpoint.offsetAndMetadata());
-						}
-					} catch (SchemaException e) {
-						log.info("Could not deserialize record. Skipping.", e);
-					}
-				}
-			}
-			log.info("Consumed {} checkpoint records for {} from {}.", offsets.size(),
-					consumerGroupId, checkpointTopic);
-		} finally {
-			consumer.close();
-		}
-		return offsets;
-	}
-
-	Set<String> listTopics() throws InterruptedException {
-		try {
-			return adminClient.listTopics().names().get();
-		} catch (ExecutionException e) {
-			throw new KafkaException(e.getCause());
-		}
-	}
-
-	int countHopsForTopic(String topic, String sourceClusterAlias) {
-		int hops = 0;
-		while (true) {
-			hops++;
-			String source = replicationPolicy.topicSource(topic);
-			if (source == null) {
-				return -1;
-			}
-			if (source.equals(sourceClusterAlias)) {
-				return hops;
-			}
-			topic = replicationPolicy.upstreamTopic(topic);
-		}
-	}
-
-	boolean isHeartbeatTopic(String topic) {
-		// heartbeats are replicated, so we must use ReplicationPolicy here
-		return MirrorClientConfig.HEARTBEATS_TOPIC.equals(replicationPolicy.originalTopic(topic));
-	}
-
-	boolean isCheckpointTopic(String topic) {
-		// checkpoints are not replicated, so we don't need to use ReplicationPolicy here
-		return topic.endsWith(MirrorClientConfig.CHECKPOINTS_TOPIC_SUFFIX);
-	}
-
-	boolean isRemoteTopic(String topic) {
-		return !replicationPolicy.isInternalTopic(topic)
-				&& replicationPolicy.topicSource(topic) != null;
-	}
-
-	Set<String> allSources(String topic) {
-		Set<String> sources = new HashSet<>();
-		String source = replicationPolicy.topicSource(topic);
-		while (source != null) {
-			sources.add(source);
-			topic = replicationPolicy.upstreamTopic(topic);
-			source = replicationPolicy.topicSource(topic);
-		}
-		return sources;
-	}
-
-	static private boolean endOfStream(Consumer<?, ?> consumer, Collection<TopicPartition> assignments) {
-		Map<TopicPartition, Long> endOffsets = consumer.endOffsets(assignments);
-		for (TopicPartition topicPartition : assignments) {
-			if (consumer.position(topicPartition) < endOffsets.get(topicPartition)) {
-				return false;
-			}
-		}
-		return true;
-	}
-=======
     private static final Logger log = LoggerFactory.getLogger(MirrorClient.class);
 
     private final Admin adminClient;
@@ -275,92 +61,87 @@
     }
 
     // for testing
-    MirrorClient(Admin adminClient, ReplicationPolicy replicationPolicy,
-            Map<String, Object> consumerConfig) {
+    MirrorClient(Admin adminClient, ReplicationPolicy replicationPolicy, Map<String, Object> consumerConfig) {
         this.adminClient = adminClient;
         this.replicationPolicy = replicationPolicy;
         this.consumerConfig = consumerConfig;
     }
 
-    /** Close internal clients. */
+    /**
+     * Close internal clients.
+     */
     public void close() {
         adminClient.close();
     }
 
-    /** Get the ReplicationPolicy instance used to interpret remote topics. This instance is constructed based on
-     *  relevant configuration properties, including {@code replication.policy.class}. */
+    /**
+     * Get the ReplicationPolicy instance used to interpret remote topics. This instance is constructed based on
+     * relevant configuration properties, including {@code replication.policy.class}.
+     */
     public ReplicationPolicy replicationPolicy() {
         return replicationPolicy;
     }
 
-    /** Compute shortest number of hops from an upstream source cluster.
-     *  For example, given replication flow A-&gt;B-&gt;C, there are two hops from A to C.
-     *  Returns -1 if upstream cluster is unreachable.
+    /**
+     * Compute shortest number of hops from an upstream source cluster.
+     * For example, given replication flow A-&gt;B-&gt;C, there are two hops from A to C.
+     * Returns -1 if upstream cluster is unreachable.
      */
     public int replicationHops(String upstreamClusterAlias) throws InterruptedException {
-        return heartbeatTopics().stream()
-            .map(x -> countHopsForTopic(x, upstreamClusterAlias))
-            .filter(x -> x != -1)
-            .mapToInt(x -> x)
-            .min()
-            .orElse(-1);
-    }
-
-    /** Find all heartbeat topics on this cluster. Heartbeat topics are replicated from other clusters. */
+        return heartbeatTopics().stream().map(x -> countHopsForTopic(x, upstreamClusterAlias)).filter(x -> x != -1).mapToInt(x -> x).min().orElse(-1);
+    }
+
+    /**
+     * Find all heartbeat topics on this cluster. Heartbeat topics are replicated from other clusters.
+     */
     public Set<String> heartbeatTopics() throws InterruptedException {
-        return listTopics().stream()
-            .filter(this::isHeartbeatTopic)
-            .collect(Collectors.toSet());
-    }
-
-    /** Find all checkpoint topics on this cluster. */
+        return listTopics().stream().filter(this::isHeartbeatTopic).collect(Collectors.toSet());
+    }
+
+    /**
+     * Find all checkpoint topics on this cluster.
+     */
     public Set<String> checkpointTopics() throws InterruptedException {
-        return listTopics().stream()
-            .filter(this::isCheckpointTopic)
-            .collect(Collectors.toSet());
-    }
-
-    /** Find upstream clusters, which may be multiple hops away, based on incoming heartbeats. */
+        return listTopics().stream().filter(this::isCheckpointTopic).collect(Collectors.toSet());
+    }
+
+    /**
+     * Find upstream clusters, which may be multiple hops away, based on incoming heartbeats.
+     */
     public Set<String> upstreamClusters() throws InterruptedException {
-        return listTopics().stream()
-            .filter(this::isHeartbeatTopic)
-            .flatMap(x -> allSources(x).stream())
-            .collect(Collectors.toSet());
-    }
-
-    /** Find all remote topics on this cluster. This does not include internal topics (heartbeats, checkpoints). */
+        return listTopics().stream().filter(this::isHeartbeatTopic).flatMap(x -> allSources(x).stream()).collect(Collectors.toSet());
+    }
+
+    /**
+     * Find all remote topics on this cluster. This does not include internal topics (heartbeats, checkpoints).
+     */
     public Set<String> remoteTopics() throws InterruptedException {
-        return listTopics().stream()
-            .filter(this::isRemoteTopic)
-            .collect(Collectors.toSet());
-    }
-
-    /** Find all remote topics that have been replicated directly from the given source cluster. */
+        return listTopics().stream().filter(this::isRemoteTopic).collect(Collectors.toSet());
+    }
+
+    /**
+     * Find all remote topics that have been replicated directly from the given source cluster.
+     */
     public Set<String> remoteTopics(String source) throws InterruptedException {
-        return listTopics().stream()
-            .filter(this::isRemoteTopic)
-            .filter(x -> source.equals(replicationPolicy.topicSource(x)))
-            .collect(Collectors.toSet());
-    }
-
-    /** Translate a remote consumer group's offsets into corresponding local offsets. Topics are automatically
-     *  renamed according to the ReplicationPolicy.
-     *  @param consumerGroupId group ID of remote consumer group
-     *  @param remoteClusterAlias alias of remote cluster
-     *  @param timeout timeout
-     */
-    public Map<TopicPartition, OffsetAndMetadata> remoteConsumerOffsets(String consumerGroupId,
-            String remoteClusterAlias, Duration timeout) {
+        return listTopics().stream().filter(this::isRemoteTopic).filter(x -> source.equals(replicationPolicy.topicSource(x))).collect(Collectors.toSet());
+    }
+
+    /**
+     * Translate a remote consumer group's offsets into corresponding local offsets. Topics are automatically
+     * renamed according to the ReplicationPolicy.
+     * @param consumerGroupId    group ID of remote consumer group
+     * @param remoteClusterAlias alias of remote cluster
+     * @param timeout            timeout
+     */
+    public Map<TopicPartition, OffsetAndMetadata> remoteConsumerOffsets(String consumerGroupId, String remoteClusterAlias, Duration timeout) {
         long deadline = System.currentTimeMillis() + timeout.toMillis();
         Map<TopicPartition, OffsetAndMetadata> offsets = new HashMap<>();
 
-        try (KafkaConsumer<byte[], byte[]> consumer = new KafkaConsumer<>(consumerConfig,
-                new ByteArrayDeserializer(), new ByteArrayDeserializer())) {
+        try (KafkaConsumer<byte[], byte[]> consumer = new KafkaConsumer<>(consumerConfig, new ByteArrayDeserializer(), new ByteArrayDeserializer())) {
             // checkpoint topics are not "remote topics", as they are not replicated. So we don't need
             // to use ReplicationPolicy to create the checkpoint topic here.
             String checkpointTopic = replicationPolicy.checkpointsTopic(remoteClusterAlias);
-            List<TopicPartition> checkpointAssignment =
-                Collections.singletonList(new TopicPartition(checkpointTopic, 0));
+            List<TopicPartition> checkpointAssignment = Collections.singletonList(new TopicPartition(checkpointTopic, 0));
             consumer.assign(checkpointAssignment);
             consumer.seekToBeginning(checkpointAssignment);
             while (System.currentTimeMillis() < deadline && !endOfStream(consumer, checkpointAssignment)) {
@@ -376,8 +157,7 @@
                     }
                 }
             }
-            log.info("Consumed {} checkpoint records for {} from {}.", offsets.size(),
-                consumerGroupId, checkpointTopic);
+            log.info("Consumed {} checkpoint records for {} from {}.", offsets.size(), consumerGroupId, checkpointTopic);
         }
         return offsets;
     }
@@ -421,8 +201,7 @@
     }
 
     boolean isRemoteTopic(String topic) {
-        return !replicationPolicy.isInternalTopic(topic)
-            && replicationPolicy.topicSource(topic) != null;
+        return !replicationPolicy.isInternalTopic(topic) && replicationPolicy.topicSource(topic) != null;
     }
 
     Set<String> allSources(String topic) {
@@ -446,5 +225,4 @@
         }
         return true;
     }
->>>>>>> 15418db6
 }