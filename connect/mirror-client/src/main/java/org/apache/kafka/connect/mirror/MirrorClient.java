/*
 * Licensed to the Apache Software Foundation (ASF) under one or more
 * contributor license agreements. See the NOTICE file distributed with
 * this work for additional information regarding copyright ownership.
 * The ASF licenses this file to You under the Apache License, Version 2.0
 * (the "License"); you may not use this file except in compliance with
 * the License. You may obtain a copy of the License at
 *
 *    http://www.apache.org/licenses/LICENSE-2.0
 *
 * Unless required by applicable law or agreed to in writing, software
 * distributed under the License is distributed on an "AS IS" BASIS,
 * WITHOUT WARRANTIES OR CONDITIONS OF ANY KIND, either express or implied.
 * See the License for the specific language governing permissions and
 * limitations under the License.
 */

package org.apache.kafka.connect.mirror;

import org.apache.kafka.clients.admin.Admin;
<<<<<<< HEAD
import org.apache.kafka.clients.consumer.*;
=======
import org.apache.kafka.clients.consumer.Consumer;
import org.apache.kafka.clients.consumer.ConsumerRecord;
import org.apache.kafka.clients.consumer.ConsumerRecords;
import org.apache.kafka.clients.consumer.KafkaConsumer;
import org.apache.kafka.clients.consumer.OffsetAndMetadata;
>>>>>>> 9494bebe
import org.apache.kafka.common.KafkaException;
import org.apache.kafka.common.TopicPartition;
import org.apache.kafka.common.protocol.types.SchemaException;
import org.apache.kafka.common.serialization.ByteArrayDeserializer;
<<<<<<< HEAD
=======

>>>>>>> 9494bebe
import org.slf4j.Logger;
import org.slf4j.LoggerFactory;

import java.time.Duration;
<<<<<<< HEAD
import java.util.*;
=======
import java.util.Collection;
import java.util.Collections;
import java.util.HashMap;
import java.util.HashSet;
import java.util.List;
import java.util.Map;
import java.util.Set;
>>>>>>> 9494bebe
import java.util.concurrent.ExecutionException;
import java.util.stream.Collectors;

/**
<<<<<<< HEAD
 * Interprets MM2's internal topics (checkpoints, heartbeats) on a given cluster.
 * <p>
 * Given a top-level "mm2.properties" configuration file, MirrorClients can be constructed
 * for individual clusters as follows:
 * </p>
 * <pre>
 *    MirrorMakerConfig mmConfig = new MirrorMakerConfig(props);
 *    MirrorClientConfig mmClientConfig = mmConfig.clientConfig("some-cluster");
 *    MirrorClient mmClient = new Mirrorclient(mmClientConfig);
 *  </pre>
=======
 * Client to interact with MirrorMaker internal topics (checkpoints, heartbeats) on a given cluster.
 * Whenever possible use the methods from {@link RemoteClusterUtils} instead of directly using MirrorClient.
>>>>>>> 9494bebe
 */
public class MirrorClient implements AutoCloseable {
    private static final Logger log = LoggerFactory.getLogger(MirrorClient.class);

    private final Admin adminClient;
    private final ReplicationPolicy replicationPolicy;
    private final Map<String, Object> consumerConfig;

    public MirrorClient(Map<String, Object> props) {
        this(new MirrorClientConfig(props));
    }

    public MirrorClient(MirrorClientConfig config) {
        adminClient = config.forwardingAdmin(config.adminConfig());
        consumerConfig = config.consumerConfig();
        replicationPolicy = config.replicationPolicy();
    }

    // for testing
    MirrorClient(Admin adminClient, ReplicationPolicy replicationPolicy, Map<String, Object> consumerConfig) {
        this.adminClient = adminClient;
        this.replicationPolicy = replicationPolicy;
        this.consumerConfig = consumerConfig;
    }

    /**
<<<<<<< HEAD
     * Close internal clients.
=======
     * Closes internal clients.
>>>>>>> 9494bebe
     */
    public void close() {
        adminClient.close();
    }

    /**
<<<<<<< HEAD
     * Get the ReplicationPolicy instance used to interpret remote topics. This instance is constructed based on
=======
     * Gets the {@link ReplicationPolicy} instance used to interpret remote topics. This instance is constructed based on
>>>>>>> 9494bebe
     * relevant configuration properties, including {@code replication.policy.class}.
     */
    public ReplicationPolicy replicationPolicy() {
        return replicationPolicy;
    }

    /**
<<<<<<< HEAD
     * Compute shortest number of hops from an upstream source cluster.
     * For example, given replication flow A-&gt;B-&gt;C, there are two hops from A to C.
     * Returns -1 if upstream cluster is unreachable.
=======
     * Computes the shortest number of hops from an upstream source cluster.
     * For example, given replication flow A-&gt;B-&gt;C, there are two hops from A to C.
     * Returns -1 if the upstream cluster is unreachable.
>>>>>>> 9494bebe
     */
    public int replicationHops(String upstreamClusterAlias) throws InterruptedException {
        return heartbeatTopics().stream().map(x -> countHopsForTopic(x, upstreamClusterAlias)).filter(x -> x != -1).mapToInt(x -> x).min().orElse(-1);
    }

    /**
<<<<<<< HEAD
     * Find all heartbeat topics on this cluster. Heartbeat topics are replicated from other clusters.
=======
     * Finds all heartbeats topics on this cluster. Heartbeats topics are replicated from other clusters.
>>>>>>> 9494bebe
     */
    public Set<String> heartbeatTopics() throws InterruptedException {
        return listTopics().stream().filter(this::isHeartbeatTopic).collect(Collectors.toSet());
    }

    /**
<<<<<<< HEAD
     * Find all checkpoint topics on this cluster.
=======
     * Finds all checkpoints topics on this cluster.
>>>>>>> 9494bebe
     */
    public Set<String> checkpointTopics() throws InterruptedException {
        return listTopics().stream().filter(this::isCheckpointTopic).collect(Collectors.toSet());
    }

    /**
<<<<<<< HEAD
     * Find upstream clusters, which may be multiple hops away, based on incoming heartbeats.
=======
     * Finds upstream clusters, which may be multiple hops away, based on incoming heartbeats.
>>>>>>> 9494bebe
     */
    public Set<String> upstreamClusters() throws InterruptedException {
        return listTopics().stream().filter(this::isHeartbeatTopic).flatMap(x -> allSources(x).stream()).collect(Collectors.toSet());
    }

    /**
<<<<<<< HEAD
     * Find all remote topics on this cluster. This does not include internal topics (heartbeats, checkpoints).
=======
     * Finds all remote topics on this cluster. This does not include internal topics (heartbeats, checkpoints).
>>>>>>> 9494bebe
     */
    public Set<String> remoteTopics() throws InterruptedException {
        return listTopics().stream().filter(this::isRemoteTopic).collect(Collectors.toSet());
    }

    /**
<<<<<<< HEAD
     * Find all remote topics that have been replicated directly from the given source cluster.
=======
     * Finds all remote topics that have been replicated directly from the given source cluster.
>>>>>>> 9494bebe
     */
    public Set<String> remoteTopics(String source) throws InterruptedException {
        return listTopics().stream().filter(this::isRemoteTopic).filter(x -> source.equals(replicationPolicy.topicSource(x))).collect(Collectors.toSet());
    }

    /**
<<<<<<< HEAD
     * Translate a remote consumer group's offsets into corresponding local offsets. Topics are automatically
     * renamed according to the ReplicationPolicy.
     * @param consumerGroupId    group ID of remote consumer group
     * @param remoteClusterAlias alias of remote cluster
     * @param timeout            timeout
=======
     * Translates a remote consumer group's offsets into corresponding local offsets. Topics are automatically
     * renamed according to the ReplicationPolicy.
     * @param consumerGroupId The group ID of remote consumer group
     * @param remoteClusterAlias The alias of remote cluster
     * @param timeout The maximum time to block when consuming from the checkpoints topic
>>>>>>> 9494bebe
     */
    public Map<TopicPartition, OffsetAndMetadata> remoteConsumerOffsets(String consumerGroupId, String remoteClusterAlias, Duration timeout) {
        long deadline = System.currentTimeMillis() + timeout.toMillis();
        Map<TopicPartition, OffsetAndMetadata> offsets = new HashMap<>();

        try (KafkaConsumer<byte[], byte[]> consumer = new KafkaConsumer<>(consumerConfig, new ByteArrayDeserializer(), new ByteArrayDeserializer())) {
            // checkpoint topics are not "remote topics", as they are not replicated. So we don't need
            // to use ReplicationPolicy to create the checkpoint topic here.
            String checkpointTopic = replicationPolicy.checkpointsTopic(remoteClusterAlias);
            List<TopicPartition> checkpointAssignment = Collections.singletonList(new TopicPartition(checkpointTopic, 0));
            consumer.assign(checkpointAssignment);
            consumer.seekToBeginning(checkpointAssignment);
            while (System.currentTimeMillis() < deadline && !endOfStream(consumer, checkpointAssignment)) {
                ConsumerRecords<byte[], byte[]> records = consumer.poll(timeout);
                for (ConsumerRecord<byte[], byte[]> record : records) {
                    try {
                        Checkpoint checkpoint = Checkpoint.deserializeRecord(record);
                        if (checkpoint.consumerGroupId().equals(consumerGroupId)) {
                            offsets.put(checkpoint.topicPartition(), checkpoint.offsetAndMetadata());
                        }
                    } catch (SchemaException e) {
                        log.info("Could not deserialize record. Skipping.", e);
                    }
                }
            }
            log.info("Consumed {} checkpoint records for {} from {}.", offsets.size(), consumerGroupId, checkpointTopic);
        }
        return offsets;
    }

    Set<String> listTopics() throws InterruptedException {
        try {
            return adminClient.listTopics().names().get();
        } catch (ExecutionException e) {
            throw new KafkaException(e.getCause());
        }
    }

    int countHopsForTopic(String topic, String sourceClusterAlias) {
        int hops = 0;
        Set<String> visited = new HashSet<>();
        while (true) {
            hops++;
            String source = replicationPolicy.topicSource(topic);
            if (source == null) {
                return -1;
            }
            if (source.equals(sourceClusterAlias)) {
                return hops;
            }
            if (visited.contains(source)) {
                // Extra check for IdentityReplicationPolicy and similar impls that cannot prevent cycles.
                // We assume we're stuck in a cycle and will never find sourceClusterAlias.
                return -1;
            }
            visited.add(source);
            topic = replicationPolicy.upstreamTopic(topic);
        }
    }

    boolean isHeartbeatTopic(String topic) {
        return replicationPolicy.isHeartbeatsTopic(topic);
    }

    boolean isCheckpointTopic(String topic) {
        return replicationPolicy.isCheckpointsTopic(topic);
    }

    boolean isRemoteTopic(String topic) {
        return !replicationPolicy.isInternalTopic(topic) && replicationPolicy.topicSource(topic) != null;
    }

    Set<String> allSources(String topic) {
        Set<String> sources = new HashSet<>();
        String source = replicationPolicy.topicSource(topic);
        while (source != null && !sources.contains(source)) {
            // The extra Set.contains above is for ReplicationPolicies that cannot prevent cycles.
            sources.add(source);
            topic = replicationPolicy.upstreamTopic(topic);
            source = replicationPolicy.topicSource(topic);
        }
        return sources;
    }

    private static boolean endOfStream(Consumer<?, ?> consumer, Collection<TopicPartition> assignments) {
        Map<TopicPartition, Long> endOffsets = consumer.endOffsets(assignments);
        for (TopicPartition topicPartition : assignments) {
            if (consumer.position(topicPartition) < endOffsets.get(topicPartition)) {
                return false;
            }
        }
        return true;
    }
}<|MERGE_RESOLUTION|>--- conflicted
+++ resolved
@@ -18,30 +18,20 @@
 package org.apache.kafka.connect.mirror;
 
 import org.apache.kafka.clients.admin.Admin;
-<<<<<<< HEAD
-import org.apache.kafka.clients.consumer.*;
-=======
 import org.apache.kafka.clients.consumer.Consumer;
 import org.apache.kafka.clients.consumer.ConsumerRecord;
 import org.apache.kafka.clients.consumer.ConsumerRecords;
 import org.apache.kafka.clients.consumer.KafkaConsumer;
 import org.apache.kafka.clients.consumer.OffsetAndMetadata;
->>>>>>> 9494bebe
 import org.apache.kafka.common.KafkaException;
 import org.apache.kafka.common.TopicPartition;
 import org.apache.kafka.common.protocol.types.SchemaException;
 import org.apache.kafka.common.serialization.ByteArrayDeserializer;
-<<<<<<< HEAD
-=======
-
->>>>>>> 9494bebe
+
 import org.slf4j.Logger;
 import org.slf4j.LoggerFactory;
 
 import java.time.Duration;
-<<<<<<< HEAD
-import java.util.*;
-=======
 import java.util.Collection;
 import java.util.Collections;
 import java.util.HashMap;
@@ -49,26 +39,12 @@
 import java.util.List;
 import java.util.Map;
 import java.util.Set;
->>>>>>> 9494bebe
 import java.util.concurrent.ExecutionException;
 import java.util.stream.Collectors;
 
 /**
-<<<<<<< HEAD
- * Interprets MM2's internal topics (checkpoints, heartbeats) on a given cluster.
- * <p>
- * Given a top-level "mm2.properties" configuration file, MirrorClients can be constructed
- * for individual clusters as follows:
- * </p>
- * <pre>
- *    MirrorMakerConfig mmConfig = new MirrorMakerConfig(props);
- *    MirrorClientConfig mmClientConfig = mmConfig.clientConfig("some-cluster");
- *    MirrorClient mmClient = new Mirrorclient(mmClientConfig);
- *  </pre>
-=======
  * Client to interact with MirrorMaker internal topics (checkpoints, heartbeats) on a given cluster.
  * Whenever possible use the methods from {@link RemoteClusterUtils} instead of directly using MirrorClient.
->>>>>>> 9494bebe
  */
 public class MirrorClient implements AutoCloseable {
     private static final Logger log = LoggerFactory.getLogger(MirrorClient.class);
@@ -88,29 +64,22 @@
     }
 
     // for testing
-    MirrorClient(Admin adminClient, ReplicationPolicy replicationPolicy, Map<String, Object> consumerConfig) {
+    MirrorClient(Admin adminClient, ReplicationPolicy replicationPolicy,
+            Map<String, Object> consumerConfig) {
         this.adminClient = adminClient;
         this.replicationPolicy = replicationPolicy;
         this.consumerConfig = consumerConfig;
     }
 
     /**
-<<<<<<< HEAD
-     * Close internal clients.
-=======
      * Closes internal clients.
->>>>>>> 9494bebe
      */
     public void close() {
         adminClient.close();
     }
 
     /**
-<<<<<<< HEAD
-     * Get the ReplicationPolicy instance used to interpret remote topics. This instance is constructed based on
-=======
      * Gets the {@link ReplicationPolicy} instance used to interpret remote topics. This instance is constructed based on
->>>>>>> 9494bebe
      * relevant configuration properties, including {@code replication.policy.class}.
      */
     public ReplicationPolicy replicationPolicy() {
@@ -118,99 +87,85 @@
     }
 
     /**
-<<<<<<< HEAD
-     * Compute shortest number of hops from an upstream source cluster.
-     * For example, given replication flow A-&gt;B-&gt;C, there are two hops from A to C.
-     * Returns -1 if upstream cluster is unreachable.
-=======
      * Computes the shortest number of hops from an upstream source cluster.
      * For example, given replication flow A-&gt;B-&gt;C, there are two hops from A to C.
      * Returns -1 if the upstream cluster is unreachable.
->>>>>>> 9494bebe
      */
     public int replicationHops(String upstreamClusterAlias) throws InterruptedException {
-        return heartbeatTopics().stream().map(x -> countHopsForTopic(x, upstreamClusterAlias)).filter(x -> x != -1).mapToInt(x -> x).min().orElse(-1);
-    }
-
-    /**
-<<<<<<< HEAD
-     * Find all heartbeat topics on this cluster. Heartbeat topics are replicated from other clusters.
-=======
+        return heartbeatTopics().stream()
+            .map(x -> countHopsForTopic(x, upstreamClusterAlias))
+            .filter(x -> x != -1)
+            .mapToInt(x -> x)
+            .min()
+            .orElse(-1);
+    }
+
+    /**
      * Finds all heartbeats topics on this cluster. Heartbeats topics are replicated from other clusters.
->>>>>>> 9494bebe
      */
     public Set<String> heartbeatTopics() throws InterruptedException {
-        return listTopics().stream().filter(this::isHeartbeatTopic).collect(Collectors.toSet());
-    }
-
-    /**
-<<<<<<< HEAD
-     * Find all checkpoint topics on this cluster.
-=======
+        return listTopics().stream()
+            .filter(this::isHeartbeatTopic)
+            .collect(Collectors.toSet());
+    }
+
+    /**
      * Finds all checkpoints topics on this cluster.
->>>>>>> 9494bebe
      */
     public Set<String> checkpointTopics() throws InterruptedException {
-        return listTopics().stream().filter(this::isCheckpointTopic).collect(Collectors.toSet());
-    }
-
-    /**
-<<<<<<< HEAD
-     * Find upstream clusters, which may be multiple hops away, based on incoming heartbeats.
-=======
+        return listTopics().stream()
+            .filter(this::isCheckpointTopic)
+            .collect(Collectors.toSet());
+    }
+
+    /**
      * Finds upstream clusters, which may be multiple hops away, based on incoming heartbeats.
->>>>>>> 9494bebe
      */
     public Set<String> upstreamClusters() throws InterruptedException {
-        return listTopics().stream().filter(this::isHeartbeatTopic).flatMap(x -> allSources(x).stream()).collect(Collectors.toSet());
-    }
-
-    /**
-<<<<<<< HEAD
-     * Find all remote topics on this cluster. This does not include internal topics (heartbeats, checkpoints).
-=======
+        return listTopics().stream()
+            .filter(this::isHeartbeatTopic)
+            .flatMap(x -> allSources(x).stream())
+            .collect(Collectors.toSet());
+    }
+
+    /**
      * Finds all remote topics on this cluster. This does not include internal topics (heartbeats, checkpoints).
->>>>>>> 9494bebe
      */
     public Set<String> remoteTopics() throws InterruptedException {
-        return listTopics().stream().filter(this::isRemoteTopic).collect(Collectors.toSet());
-    }
-
-    /**
-<<<<<<< HEAD
-     * Find all remote topics that have been replicated directly from the given source cluster.
-=======
+        return listTopics().stream()
+            .filter(this::isRemoteTopic)
+            .collect(Collectors.toSet());
+    }
+
+    /**
      * Finds all remote topics that have been replicated directly from the given source cluster.
->>>>>>> 9494bebe
      */
     public Set<String> remoteTopics(String source) throws InterruptedException {
-        return listTopics().stream().filter(this::isRemoteTopic).filter(x -> source.equals(replicationPolicy.topicSource(x))).collect(Collectors.toSet());
-    }
-
-    /**
-<<<<<<< HEAD
-     * Translate a remote consumer group's offsets into corresponding local offsets. Topics are automatically
-     * renamed according to the ReplicationPolicy.
-     * @param consumerGroupId    group ID of remote consumer group
-     * @param remoteClusterAlias alias of remote cluster
-     * @param timeout            timeout
-=======
+        return listTopics().stream()
+            .filter(this::isRemoteTopic)
+            .filter(x -> source.equals(replicationPolicy.topicSource(x)))
+            .collect(Collectors.toSet());
+    }
+
+    /**
      * Translates a remote consumer group's offsets into corresponding local offsets. Topics are automatically
      * renamed according to the ReplicationPolicy.
      * @param consumerGroupId The group ID of remote consumer group
      * @param remoteClusterAlias The alias of remote cluster
      * @param timeout The maximum time to block when consuming from the checkpoints topic
->>>>>>> 9494bebe
-     */
-    public Map<TopicPartition, OffsetAndMetadata> remoteConsumerOffsets(String consumerGroupId, String remoteClusterAlias, Duration timeout) {
+     */
+    public Map<TopicPartition, OffsetAndMetadata> remoteConsumerOffsets(String consumerGroupId,
+            String remoteClusterAlias, Duration timeout) {
         long deadline = System.currentTimeMillis() + timeout.toMillis();
         Map<TopicPartition, OffsetAndMetadata> offsets = new HashMap<>();
 
-        try (KafkaConsumer<byte[], byte[]> consumer = new KafkaConsumer<>(consumerConfig, new ByteArrayDeserializer(), new ByteArrayDeserializer())) {
+        try (KafkaConsumer<byte[], byte[]> consumer = new KafkaConsumer<>(consumerConfig,
+                new ByteArrayDeserializer(), new ByteArrayDeserializer())) {
             // checkpoint topics are not "remote topics", as they are not replicated. So we don't need
             // to use ReplicationPolicy to create the checkpoint topic here.
             String checkpointTopic = replicationPolicy.checkpointsTopic(remoteClusterAlias);
-            List<TopicPartition> checkpointAssignment = Collections.singletonList(new TopicPartition(checkpointTopic, 0));
+            List<TopicPartition> checkpointAssignment =
+                Collections.singletonList(new TopicPartition(checkpointTopic, 0));
             consumer.assign(checkpointAssignment);
             consumer.seekToBeginning(checkpointAssignment);
             while (System.currentTimeMillis() < deadline && !endOfStream(consumer, checkpointAssignment)) {
@@ -226,7 +181,8 @@
                     }
                 }
             }
-            log.info("Consumed {} checkpoint records for {} from {}.", offsets.size(), consumerGroupId, checkpointTopic);
+            log.info("Consumed {} checkpoint records for {} from {}.", offsets.size(),
+                consumerGroupId, checkpointTopic);
         }
         return offsets;
     }
@@ -270,7 +226,8 @@
     }
 
     boolean isRemoteTopic(String topic) {
-        return !replicationPolicy.isInternalTopic(topic) && replicationPolicy.topicSource(topic) != null;
+        return !replicationPolicy.isInternalTopic(topic)
+            && replicationPolicy.topicSource(topic) != null;
     }
 
     Set<String> allSources(String topic) {
