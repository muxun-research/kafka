--- conflicted
+++ resolved
@@ -27,11 +27,7 @@
 import java.util.Map;
 
 /**
-<<<<<<< HEAD
- * Heartbeat message sent from MirrorHeartbeatTask to target cluster. Heartbeats are always replicated.
-=======
  * Heartbeat records emitted by MirrorHeartbeatConnector.
->>>>>>> 9494bebe
  */
 public class Heartbeat {
     public static final String SOURCE_CLUSTER_ALIAS_KEY = "sourceClusterAlias";
@@ -40,11 +36,15 @@
     public static final String VERSION_KEY = "version";
     public static final short VERSION = 0;
 
-    public static final Schema VALUE_SCHEMA_V0 = new Schema(new Field(TIMESTAMP_KEY, Type.INT64));
+    public static final Schema VALUE_SCHEMA_V0 = new Schema(
+            new Field(TIMESTAMP_KEY, Type.INT64));
 
-    public static final Schema KEY_SCHEMA = new Schema(new Field(SOURCE_CLUSTER_ALIAS_KEY, Type.STRING), new Field(TARGET_CLUSTER_ALIAS_KEY, Type.STRING));
+    public static final Schema KEY_SCHEMA = new Schema(
+            new Field(SOURCE_CLUSTER_ALIAS_KEY, Type.STRING),
+            new Field(TARGET_CLUSTER_ALIAS_KEY, Type.STRING));
 
-    public static final Schema HEADER_SCHEMA = new Schema(new Field(VERSION_KEY, Type.INT16));
+    public static final Schema HEADER_SCHEMA = new Schema(
+            new Field(VERSION_KEY, Type.INT16));
 
     private final String sourceClusterAlias;
     private final String targetClusterAlias;
@@ -70,7 +70,8 @@
 
     @Override
     public String toString() {
-        return String.format("Heartbeat{sourceClusterAlias=%s, targetClusterAlias=%s, timestamp=%d}", sourceClusterAlias, targetClusterAlias, timestamp);
+        return String.format("Heartbeat{sourceClusterAlias=%s, targetClusterAlias=%s, timestamp=%d}",
+            sourceClusterAlias, targetClusterAlias, timestamp);
     }
 
     ByteBuffer serializeValue(short version) {
@@ -100,9 +101,9 @@
         long timestamp = valueStruct.getLong(TIMESTAMP_KEY);
         Struct keyStruct = KEY_SCHEMA.read(ByteBuffer.wrap(record.key()));
         String sourceClusterAlias = keyStruct.getString(SOURCE_CLUSTER_ALIAS_KEY);
-        String targetClusterAlias = keyStruct.getString(TARGET_CLUSTER_ALIAS_KEY);
-        return new Heartbeat(sourceClusterAlias, targetClusterAlias, timestamp);
-    }
+        String targetClusterAlias = keyStruct.getString(TARGET_CLUSTER_ALIAS_KEY); 
+        return new Heartbeat(sourceClusterAlias, targetClusterAlias, timestamp);    
+    } 
 
     private Struct headerStruct(short version) {
         Struct struct = new Struct(HEADER_SCHEMA);
