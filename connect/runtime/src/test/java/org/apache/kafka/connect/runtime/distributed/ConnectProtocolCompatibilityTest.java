/*
 * Licensed to the Apache Software Foundation (ASF) under one or more
 * contributor license agreements. See the NOTICE file distributed with
 * this work for additional information regarding copyright ownership.
 * The ASF licenses this file to You under the Apache License, Version 2.0
 * (the "License"); you may not use this file except in compliance with
 * the License. You may obtain a copy of the License at
 *
 *    http://www.apache.org/licenses/LICENSE-2.0
 *
 * Unless required by applicable law or agreed to in writing, software
 * distributed under the License is distributed on an "AS IS" BASIS,
 * WITHOUT WARRANTIES OR CONDITIONS OF ANY KIND, either express or implied.
 * See the License for the specific language governing permissions and
 * limitations under the License.
 */
package org.apache.kafka.connect.runtime.distributed;

import org.apache.kafka.connect.util.ConnectorTaskId;
import org.junit.Test;

import java.nio.ByteBuffer;
import java.util.Arrays;
import java.util.Collections;

import static org.apache.kafka.connect.runtime.distributed.IncrementalCooperativeConnectProtocol.CONNECT_PROTOCOL_V1;
import static org.apache.kafka.connect.runtime.distributed.IncrementalCooperativeConnectProtocol.CONNECT_PROTOCOL_V2;
import static org.junit.Assert.assertEquals;
import static org.junit.Assert.assertFalse;

public class ConnectProtocolCompatibilityTest {
    private static final String LEADER = "leader";
    private static final String LEADER_URL = "leaderUrl:8083";
    private static final long CONFIG_OFFSET = 1;

    private String connectorId1 = "connector1";
    private String connectorId2 = "connector2";
    private String connectorId3 = "connector3";
    private ConnectorTaskId taskId1x0 = new ConnectorTaskId(connectorId1, 0);
    private ConnectorTaskId taskId1x1 = new ConnectorTaskId(connectorId1, 1);
    private ConnectorTaskId taskId2x0 = new ConnectorTaskId(connectorId2, 0);
    private ConnectorTaskId taskId3x0 = new ConnectorTaskId(connectorId3, 0);

<<<<<<< HEAD
    @Rule
    public MockitoRule rule = MockitoJUnit.rule();

    @Mock
    private KafkaConfigBackingStore configStorage;
    private ClusterConfigState configState;

    @Before
    public void setup() {
        configStorage = mock(KafkaConfigBackingStore.class);
        configState = new ClusterConfigState(
				1L,
				null,
				Collections.singletonMap(connectorId1, 1),
				Collections.singletonMap(connectorId1, new HashMap<>()),
				Collections.singletonMap(connectorId1, TargetState.STARTED),
				Collections.singletonMap(taskId1x0, new HashMap<>()),
				Collections.emptySet());
    }

    @After
    public void teardown() {
        verifyNoMoreInteractions(configStorage);
    }

=======
>>>>>>> 15418db6
    @Test
    public void testEagerToEagerMetadata() {
        ConnectProtocol.WorkerState workerState = emptyWorkerState();
        ByteBuffer metadata = ConnectProtocol.serializeMetadata(workerState);
<<<<<<< HEAD
		ConnectProtocol.WorkerState state = ConnectProtocol.deserializeMetadata(metadata);
		assertEquals(LEADER_URL, state.url());
		assertEquals(1, state.offset());
		verify(configStorage).snapshot();
	}

	@Test
	public void testCoopToCoopMetadata() {
		when(configStorage.snapshot()).thenReturn(configState);
		ExtendedWorkerState workerState = new ExtendedWorkerState(LEADER_URL, configStorage.snapshot().offset(), null);
		ByteBuffer metadata = IncrementalCooperativeConnectProtocol.serializeMetadata(workerState, false);
		ExtendedWorkerState state = IncrementalCooperativeConnectProtocol.deserializeMetadata(metadata);
		assertEquals(LEADER_URL, state.url());
		assertEquals(1, state.offset());
		verify(configStorage).snapshot();
	}

	@Test
	public void testSessionedToCoopMetadata() {
		when(configStorage.snapshot()).thenReturn(configState);
		ExtendedWorkerState workerState = new ExtendedWorkerState(LEADER_URL, configStorage.snapshot().offset(), null);
		ByteBuffer metadata = IncrementalCooperativeConnectProtocol.serializeMetadata(workerState, true);
		ExtendedWorkerState state = IncrementalCooperativeConnectProtocol.deserializeMetadata(metadata);
		assertEquals(LEADER_URL, state.url());
		assertEquals(1, state.offset());
		verify(configStorage).snapshot();
	}

	@Test
	public void testSessionedToEagerMetadata() {
		when(configStorage.snapshot()).thenReturn(configState);
		ExtendedWorkerState workerState = new ExtendedWorkerState(LEADER_URL, configStorage.snapshot().offset(), null);
		ByteBuffer metadata = IncrementalCooperativeConnectProtocol.serializeMetadata(workerState, true);
		ConnectProtocol.WorkerState state = ConnectProtocol.deserializeMetadata(metadata);
		assertEquals(LEADER_URL, state.url());
		assertEquals(1, state.offset());
		verify(configStorage).snapshot();
	}

	@Test
	public void testCoopToEagerMetadata() {
		when(configStorage.snapshot()).thenReturn(configState);
		ExtendedWorkerState workerState = new ExtendedWorkerState(LEADER_URL, configStorage.snapshot().offset(), null);
		ByteBuffer metadata = IncrementalCooperativeConnectProtocol.serializeMetadata(workerState, false);
		ConnectProtocol.WorkerState state = ConnectProtocol.deserializeMetadata(metadata);
		assertEquals(LEADER_URL, state.url());
		assertEquals(1, state.offset());
		verify(configStorage).snapshot();
=======
        ConnectProtocol.WorkerState state = ConnectProtocol.deserializeMetadata(metadata);
        assertEquals(LEADER_URL, state.url());
        assertEquals(1, state.offset());
    }

    @Test
    public void testCoopToCoopMetadata() {
        ExtendedWorkerState workerState = emptyExtendedWorkerState(CONNECT_PROTOCOL_V1);
        ByteBuffer metadata = IncrementalCooperativeConnectProtocol.serializeMetadata(workerState, false);
        ExtendedWorkerState state = IncrementalCooperativeConnectProtocol.deserializeMetadata(metadata);
        assertEquals(LEADER_URL, state.url());
        assertEquals(1, state.offset());
    }

    @Test
    public void testSessionedToCoopMetadata() {
        ExtendedWorkerState workerState = emptyExtendedWorkerState(CONNECT_PROTOCOL_V2);
        ByteBuffer metadata = IncrementalCooperativeConnectProtocol.serializeMetadata(workerState, true);
        ExtendedWorkerState state = IncrementalCooperativeConnectProtocol.deserializeMetadata(metadata);
        assertEquals(LEADER_URL, state.url());
        assertEquals(1, state.offset());
    }

    @Test
    public void testSessionedToEagerMetadata() {
        ExtendedWorkerState workerState = emptyExtendedWorkerState(CONNECT_PROTOCOL_V2);
        ByteBuffer metadata = IncrementalCooperativeConnectProtocol.serializeMetadata(workerState, true);
        ConnectProtocol.WorkerState state = ConnectProtocol.deserializeMetadata(metadata);
        assertEquals(LEADER_URL, state.url());
        assertEquals(1, state.offset());
    }

    @Test
    public void testCoopToEagerMetadata() {
        ExtendedWorkerState workerState = emptyExtendedWorkerState(CONNECT_PROTOCOL_V1);
        ByteBuffer metadata = IncrementalCooperativeConnectProtocol.serializeMetadata(workerState, false);
        ConnectProtocol.WorkerState state = ConnectProtocol.deserializeMetadata(metadata);
        assertEquals(LEADER_URL, state.url());
        assertEquals(1, state.offset());
>>>>>>> 15418db6
    }

    @Test
    public void testEagerToCoopMetadata() {
        ConnectProtocol.WorkerState workerState = emptyWorkerState();
        ByteBuffer metadata = ConnectProtocol.serializeMetadata(workerState);
        ConnectProtocol.WorkerState state = IncrementalCooperativeConnectProtocol.deserializeMetadata(metadata);
        assertEquals(LEADER_URL, state.url());
        assertEquals(1, state.offset());
    }

    @Test
    public void testEagerToEagerAssignment() {
        ConnectProtocol.Assignment assignment = new ConnectProtocol.Assignment(
                ConnectProtocol.Assignment.NO_ERROR, "leader", LEADER_URL, 1L,
                Arrays.asList(connectorId1, connectorId3), Arrays.asList(taskId2x0));

        ByteBuffer leaderBuf = ConnectProtocol.serializeAssignment(assignment);
        ConnectProtocol.Assignment leaderAssignment = ConnectProtocol.deserializeAssignment(leaderBuf);
        assertFalse(leaderAssignment.failed());
        assertEquals("leader", leaderAssignment.leader());
        assertEquals(1, leaderAssignment.offset());
        assertEquals(Arrays.asList(connectorId1, connectorId3), leaderAssignment.connectors());
        assertEquals(Collections.singletonList(taskId2x0), leaderAssignment.tasks());

        ConnectProtocol.Assignment assignment2 = new ConnectProtocol.Assignment(
                ConnectProtocol.Assignment.NO_ERROR, "member", LEADER_URL, 1L,
                Arrays.asList(connectorId2), Arrays.asList(taskId1x0, taskId3x0));

        ByteBuffer memberBuf = ConnectProtocol.serializeAssignment(assignment2);
        ConnectProtocol.Assignment memberAssignment = ConnectProtocol.deserializeAssignment(memberBuf);
        assertFalse(memberAssignment.failed());
        assertEquals("member", memberAssignment.leader());
        assertEquals(1, memberAssignment.offset());
        assertEquals(Collections.singletonList(connectorId2), memberAssignment.connectors());
        assertEquals(Arrays.asList(taskId1x0, taskId3x0), memberAssignment.tasks());
    }

    @Test
    public void testCoopToCoopAssignment() {
        ExtendedAssignment assignment = new ExtendedAssignment(
                CONNECT_PROTOCOL_V1, ConnectProtocol.Assignment.NO_ERROR, "leader", LEADER_URL, 1L,
                Arrays.asList(connectorId1, connectorId3), Arrays.asList(taskId2x0),
                Collections.emptyList(), Collections.emptyList(), 0);

        ByteBuffer leaderBuf = IncrementalCooperativeConnectProtocol.serializeAssignment(assignment, false);
        ConnectProtocol.Assignment leaderAssignment = ConnectProtocol.deserializeAssignment(leaderBuf);
        assertFalse(leaderAssignment.failed());
        assertEquals("leader", leaderAssignment.leader());
        assertEquals(1, leaderAssignment.offset());
        assertEquals(Arrays.asList(connectorId1, connectorId3), leaderAssignment.connectors());
        assertEquals(Collections.singletonList(taskId2x0), leaderAssignment.tasks());

        ExtendedAssignment assignment2 = new ExtendedAssignment(
                CONNECT_PROTOCOL_V1, ConnectProtocol.Assignment.NO_ERROR, "member", LEADER_URL, 1L,
                Arrays.asList(connectorId2), Arrays.asList(taskId1x0, taskId3x0),
                Collections.emptyList(), Collections.emptyList(), 0);

        ByteBuffer memberBuf = ConnectProtocol.serializeAssignment(assignment2);
        ConnectProtocol.Assignment memberAssignment =
                IncrementalCooperativeConnectProtocol.deserializeAssignment(memberBuf);
        assertFalse(memberAssignment.failed());
        assertEquals("member", memberAssignment.leader());
        assertEquals(1, memberAssignment.offset());
        assertEquals(Collections.singletonList(connectorId2), memberAssignment.connectors());
        assertEquals(Arrays.asList(taskId1x0, taskId3x0), memberAssignment.tasks());
    }

    @Test
    public void testEagerToCoopAssignment() {
        ConnectProtocol.Assignment assignment = new ConnectProtocol.Assignment(
                ConnectProtocol.Assignment.NO_ERROR, "leader", LEADER_URL, 1L,
                Arrays.asList(connectorId1, connectorId3), Arrays.asList(taskId2x0));

        ByteBuffer leaderBuf = ConnectProtocol.serializeAssignment(assignment);
        ConnectProtocol.Assignment leaderAssignment =
                IncrementalCooperativeConnectProtocol.deserializeAssignment(leaderBuf);
        assertFalse(leaderAssignment.failed());
        assertEquals("leader", leaderAssignment.leader());
        assertEquals(1, leaderAssignment.offset());
        assertEquals(Arrays.asList(connectorId1, connectorId3), leaderAssignment.connectors());
        assertEquals(Collections.singletonList(taskId2x0), leaderAssignment.tasks());

        ConnectProtocol.Assignment assignment2 = new ConnectProtocol.Assignment(
                ConnectProtocol.Assignment.NO_ERROR, "member", LEADER_URL, 1L,
                Arrays.asList(connectorId2), Arrays.asList(taskId1x0, taskId3x0));

        ByteBuffer memberBuf = ConnectProtocol.serializeAssignment(assignment2);
        ConnectProtocol.Assignment memberAssignment =
                IncrementalCooperativeConnectProtocol.deserializeAssignment(memberBuf);
        assertFalse(memberAssignment.failed());
        assertEquals("member", memberAssignment.leader());
        assertEquals(1, memberAssignment.offset());
        assertEquals(Collections.singletonList(connectorId2), memberAssignment.connectors());
        assertEquals(Arrays.asList(taskId1x0, taskId3x0), memberAssignment.tasks());
    }

    @Test
    public void testCoopToEagerAssignment() {
        ExtendedAssignment assignment = new ExtendedAssignment(
                CONNECT_PROTOCOL_V1, ConnectProtocol.Assignment.NO_ERROR, "leader", LEADER_URL, 1L,
                Arrays.asList(connectorId1, connectorId3), Arrays.asList(taskId2x0),
                Collections.emptyList(), Collections.emptyList(), 0);

        ByteBuffer leaderBuf = IncrementalCooperativeConnectProtocol.serializeAssignment(assignment, false);
        ConnectProtocol.Assignment leaderAssignment = ConnectProtocol.deserializeAssignment(leaderBuf);
        assertFalse(leaderAssignment.failed());
        assertEquals("leader", leaderAssignment.leader());
        assertEquals(1, leaderAssignment.offset());
        assertEquals(Arrays.asList(connectorId1, connectorId3), leaderAssignment.connectors());
        assertEquals(Collections.singletonList(taskId2x0), leaderAssignment.tasks());

        ExtendedAssignment assignment2 = new ExtendedAssignment(
                CONNECT_PROTOCOL_V1, ConnectProtocol.Assignment.NO_ERROR, "member", LEADER_URL, 1L,
                Arrays.asList(connectorId2), Arrays.asList(taskId1x0, taskId3x0),
                Collections.emptyList(), Collections.emptyList(), 0);

        ByteBuffer memberBuf = IncrementalCooperativeConnectProtocol.serializeAssignment(assignment2, false);
        ConnectProtocol.Assignment memberAssignment = ConnectProtocol.deserializeAssignment(memberBuf);
        assertFalse(memberAssignment.failed());
        assertEquals("member", memberAssignment.leader());
        assertEquals(1, memberAssignment.offset());
        assertEquals(Collections.singletonList(connectorId2), memberAssignment.connectors());
        assertEquals(Arrays.asList(taskId1x0, taskId3x0), memberAssignment.tasks());
    }

    private ConnectProtocol.WorkerState emptyWorkerState() {
        return new ConnectProtocol.WorkerState(LEADER_URL, CONFIG_OFFSET);
    }

    private ExtendedWorkerState emptyExtendedWorkerState(short protocolVersion) {
        ExtendedAssignment assignment = new ExtendedAssignment(
                protocolVersion,
                ConnectProtocol.Assignment.NO_ERROR,
                LEADER,
                LEADER_URL,
                CONFIG_OFFSET,
                Collections.emptySet(),
                Collections.emptySet(),
                Collections.emptySet(),
                Collections.emptySet(),
                0
        );
        return new ExtendedWorkerState(LEADER_URL, CONFIG_OFFSET, assignment);
    }

}<|MERGE_RESOLUTION|>--- conflicted
+++ resolved
@@ -41,88 +41,10 @@
     private ConnectorTaskId taskId2x0 = new ConnectorTaskId(connectorId2, 0);
     private ConnectorTaskId taskId3x0 = new ConnectorTaskId(connectorId3, 0);
 
-<<<<<<< HEAD
-    @Rule
-    public MockitoRule rule = MockitoJUnit.rule();
-
-    @Mock
-    private KafkaConfigBackingStore configStorage;
-    private ClusterConfigState configState;
-
-    @Before
-    public void setup() {
-        configStorage = mock(KafkaConfigBackingStore.class);
-        configState = new ClusterConfigState(
-				1L,
-				null,
-				Collections.singletonMap(connectorId1, 1),
-				Collections.singletonMap(connectorId1, new HashMap<>()),
-				Collections.singletonMap(connectorId1, TargetState.STARTED),
-				Collections.singletonMap(taskId1x0, new HashMap<>()),
-				Collections.emptySet());
-    }
-
-    @After
-    public void teardown() {
-        verifyNoMoreInteractions(configStorage);
-    }
-
-=======
->>>>>>> 15418db6
     @Test
     public void testEagerToEagerMetadata() {
         ConnectProtocol.WorkerState workerState = emptyWorkerState();
         ByteBuffer metadata = ConnectProtocol.serializeMetadata(workerState);
-<<<<<<< HEAD
-		ConnectProtocol.WorkerState state = ConnectProtocol.deserializeMetadata(metadata);
-		assertEquals(LEADER_URL, state.url());
-		assertEquals(1, state.offset());
-		verify(configStorage).snapshot();
-	}
-
-	@Test
-	public void testCoopToCoopMetadata() {
-		when(configStorage.snapshot()).thenReturn(configState);
-		ExtendedWorkerState workerState = new ExtendedWorkerState(LEADER_URL, configStorage.snapshot().offset(), null);
-		ByteBuffer metadata = IncrementalCooperativeConnectProtocol.serializeMetadata(workerState, false);
-		ExtendedWorkerState state = IncrementalCooperativeConnectProtocol.deserializeMetadata(metadata);
-		assertEquals(LEADER_URL, state.url());
-		assertEquals(1, state.offset());
-		verify(configStorage).snapshot();
-	}
-
-	@Test
-	public void testSessionedToCoopMetadata() {
-		when(configStorage.snapshot()).thenReturn(configState);
-		ExtendedWorkerState workerState = new ExtendedWorkerState(LEADER_URL, configStorage.snapshot().offset(), null);
-		ByteBuffer metadata = IncrementalCooperativeConnectProtocol.serializeMetadata(workerState, true);
-		ExtendedWorkerState state = IncrementalCooperativeConnectProtocol.deserializeMetadata(metadata);
-		assertEquals(LEADER_URL, state.url());
-		assertEquals(1, state.offset());
-		verify(configStorage).snapshot();
-	}
-
-	@Test
-	public void testSessionedToEagerMetadata() {
-		when(configStorage.snapshot()).thenReturn(configState);
-		ExtendedWorkerState workerState = new ExtendedWorkerState(LEADER_URL, configStorage.snapshot().offset(), null);
-		ByteBuffer metadata = IncrementalCooperativeConnectProtocol.serializeMetadata(workerState, true);
-		ConnectProtocol.WorkerState state = ConnectProtocol.deserializeMetadata(metadata);
-		assertEquals(LEADER_URL, state.url());
-		assertEquals(1, state.offset());
-		verify(configStorage).snapshot();
-	}
-
-	@Test
-	public void testCoopToEagerMetadata() {
-		when(configStorage.snapshot()).thenReturn(configState);
-		ExtendedWorkerState workerState = new ExtendedWorkerState(LEADER_URL, configStorage.snapshot().offset(), null);
-		ByteBuffer metadata = IncrementalCooperativeConnectProtocol.serializeMetadata(workerState, false);
-		ConnectProtocol.WorkerState state = ConnectProtocol.deserializeMetadata(metadata);
-		assertEquals(LEADER_URL, state.url());
-		assertEquals(1, state.offset());
-		verify(configStorage).snapshot();
-=======
         ConnectProtocol.WorkerState state = ConnectProtocol.deserializeMetadata(metadata);
         assertEquals(LEADER_URL, state.url());
         assertEquals(1, state.offset());
@@ -162,7 +84,6 @@
         ConnectProtocol.WorkerState state = ConnectProtocol.deserializeMetadata(metadata);
         assertEquals(LEADER_URL, state.url());
         assertEquals(1, state.offset());
->>>>>>> 15418db6
     }
 
     @Test
@@ -294,18 +215,7 @@
     }
 
     private ExtendedWorkerState emptyExtendedWorkerState(short protocolVersion) {
-        ExtendedAssignment assignment = new ExtendedAssignment(
-                protocolVersion,
-                ConnectProtocol.Assignment.NO_ERROR,
-                LEADER,
-                LEADER_URL,
-                CONFIG_OFFSET,
-                Collections.emptySet(),
-                Collections.emptySet(),
-                Collections.emptySet(),
-                Collections.emptySet(),
-                0
-        );
+        ExtendedAssignment assignment = new ExtendedAssignment(protocolVersion, ConnectProtocol.Assignment.NO_ERROR, LEADER, LEADER_URL, CONFIG_OFFSET, Collections.emptySet(), Collections.emptySet(), Collections.emptySet(), Collections.emptySet(), 0);
         return new ExtendedWorkerState(LEADER_URL, CONFIG_OFFSET, assignment);
     }
 
