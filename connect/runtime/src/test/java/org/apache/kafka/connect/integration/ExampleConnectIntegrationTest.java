--- conflicted
+++ resolved
@@ -32,9 +32,14 @@
 import java.util.Properties;
 import java.util.concurrent.TimeUnit;
 
-import static org.apache.kafka.connect.runtime.ConnectorConfig.*;
+import static org.apache.kafka.connect.runtime.ConnectorConfig.CONNECTOR_CLASS_CONFIG;
+import static org.apache.kafka.connect.runtime.ConnectorConfig.KEY_CONVERTER_CLASS_CONFIG;
+import static org.apache.kafka.connect.runtime.ConnectorConfig.TASKS_MAX_CONFIG;
+import static org.apache.kafka.connect.runtime.ConnectorConfig.VALUE_CONVERTER_CLASS_CONFIG;
 import static org.apache.kafka.connect.runtime.SinkConnectorConfig.TOPICS_CONFIG;
-import static org.apache.kafka.connect.runtime.TopicCreationConfig.*;
+import static org.apache.kafka.connect.runtime.TopicCreationConfig.DEFAULT_TOPIC_CREATION_PREFIX;
+import static org.apache.kafka.connect.runtime.TopicCreationConfig.PARTITIONS_CONFIG;
+import static org.apache.kafka.connect.runtime.TopicCreationConfig.REPLICATION_FACTOR_CONFIG;
 import static org.apache.kafka.connect.runtime.WorkerConfig.OFFSET_COMMIT_INTERVAL_MS_CONFIG;
 import static org.apache.kafka.test.TestUtils.waitForCondition;
 import static org.junit.jupiter.api.Assertions.assertEquals;
@@ -49,19 +54,8 @@
 @Tag("integration")
 public class ExampleConnectIntegrationTest {
 
-	private static final Logger log = LoggerFactory.getLogger(ExampleConnectIntegrationTest.class);
-
-<<<<<<< HEAD
-	private static final int NUM_RECORDS_PRODUCED = 2000;
-	private static final int NUM_TOPIC_PARTITIONS = 3;
-	private static final long RECORD_TRANSFER_DURATION_MS = TimeUnit.SECONDS.toMillis(30);
-	private static final long CONNECTOR_SETUP_DURATION_MS = TimeUnit.SECONDS.toMillis(60);
-	private static final int NUM_TASKS = 3;
-	private static final int NUM_WORKERS = 3;
-	private static final String CONNECTOR_NAME = "simple-conn";
-	private static final String SINK_CONNECTOR_CLASS_NAME = MonitorableSinkConnector.class.getSimpleName();
-	private static final String SOURCE_CONNECTOR_CLASS_NAME = MonitorableSourceConnector.class.getSimpleName();
-=======
+    private static final Logger log = LoggerFactory.getLogger(ExampleConnectIntegrationTest.class);
+
     private static final int NUM_RECORDS_PRODUCED = 2000;
     private static final int NUM_TOPIC_PARTITIONS = 3;
     private static final long RECORD_TRANSFER_DURATION_MS = TimeUnit.SECONDS.toMillis(30);
@@ -71,39 +65,22 @@
     private static final String CONNECTOR_NAME = "simple-conn";
     private static final String SINK_CONNECTOR_CLASS_NAME = TestableSinkConnector.class.getSimpleName();
     private static final String SOURCE_CONNECTOR_CLASS_NAME = TestableSourceConnector.class.getSimpleName();
->>>>>>> 9494bebe
-
-	private EmbeddedConnectCluster connect;
-	private ConnectorHandle connectorHandle;
-
-<<<<<<< HEAD
-	@Rule
-	public TestRule watcher = ConnectIntegrationTestUtils.newTestWatcher(log);
-
-	@Before
-	public void setup() {
-		// setup Connect worker properties
-		Map<String, String> exampleWorkerProps = new HashMap<>();
-		exampleWorkerProps.put(OFFSET_COMMIT_INTERVAL_MS_CONFIG, String.valueOf(5_000));
-=======
+
+    private EmbeddedConnectCluster connect;
+    private ConnectorHandle connectorHandle;
+
     @BeforeEach
     public void setup() {
         // setup Connect worker properties
         Map<String, String> exampleWorkerProps = new HashMap<>();
         exampleWorkerProps.put(OFFSET_COMMIT_INTERVAL_MS_CONFIG, String.valueOf(5_000));
->>>>>>> 9494bebe
-
-		// setup Kafka broker properties
-		Properties exampleBrokerProps = new Properties();
-		exampleBrokerProps.put("auto.create.topics.enable", "false");
-
-<<<<<<< HEAD
-		// build a Connect cluster backed by Kafka and Zk
-		connect = new EmbeddedConnectCluster.Builder()
-=======
+
+        // setup Kafka broker properties
+        Properties exampleBrokerProps = new Properties();
+        exampleBrokerProps.put("auto.create.topics.enable", "false");
+
         // build a Connect cluster backed by a Kafka KRaft cluster
         connect = new EmbeddedConnectCluster.Builder()
->>>>>>> 9494bebe
                 .name("connect-cluster")
                 .numWorkers(NUM_WORKERS)
                 .numBrokers(1)
@@ -138,38 +115,38 @@
 
         // setup up props for the sink connector
         Map<String, String> props = new HashMap<>();
-		props.put(CONNECTOR_CLASS_CONFIG, SINK_CONNECTOR_CLASS_NAME);
-		props.put(TASKS_MAX_CONFIG, String.valueOf(NUM_TASKS));
-		props.put(TOPICS_CONFIG, "test-topic");
-		props.put(KEY_CONVERTER_CLASS_CONFIG, StringConverter.class.getName());
-		props.put(VALUE_CONVERTER_CLASS_CONFIG, StringConverter.class.getName());
-
-		// expect all records to be consumed by the connector
-		connectorHandle.expectedRecords(NUM_RECORDS_PRODUCED);
-
-		// expect all records to be consumed by the connector
-		connectorHandle.expectedCommits(NUM_RECORDS_PRODUCED);
-
-		// validate the intended connector configuration, a config that errors
-		connect.assertions().assertExactlyNumErrorsOnConnectorConfigValidation(SINK_CONNECTOR_CLASS_NAME, props, 1,
-				"Validating connector configuration produced an unexpected number or errors.");
-
-		// add missing configuration to make the config valid
-		props.put("name", CONNECTOR_NAME);
-
-		// validate the intended connector configuration, a valid config
-		connect.assertions().assertExactlyNumErrorsOnConnectorConfigValidation(SINK_CONNECTOR_CLASS_NAME, props, 0,
-				"Validating connector configuration produced an unexpected number or errors.");
-
-		// start a sink connector
-		connect.configureConnector(CONNECTOR_NAME, props);
-
-		waitForCondition(this::checkForPartitionAssignment,
-				CONNECTOR_SETUP_DURATION_MS,
-				"Connector tasks were not assigned a partition each.");
-
-		// produce some messages into source topic partitions
-		for (int i = 0; i < NUM_RECORDS_PRODUCED; i++) {
+        props.put(CONNECTOR_CLASS_CONFIG, SINK_CONNECTOR_CLASS_NAME);
+        props.put(TASKS_MAX_CONFIG, String.valueOf(NUM_TASKS));
+        props.put(TOPICS_CONFIG, "test-topic");
+        props.put(KEY_CONVERTER_CLASS_CONFIG, StringConverter.class.getName());
+        props.put(VALUE_CONVERTER_CLASS_CONFIG, StringConverter.class.getName());
+
+        // expect all records to be consumed by the connector
+        connectorHandle.expectedRecords(NUM_RECORDS_PRODUCED);
+
+        // expect all records to be consumed by the connector
+        connectorHandle.expectedCommits(NUM_RECORDS_PRODUCED);
+
+        // validate the intended connector configuration, a config that errors
+        connect.assertions().assertExactlyNumErrorsOnConnectorConfigValidation(SINK_CONNECTOR_CLASS_NAME, props, 1,
+            "Validating connector configuration produced an unexpected number or errors.");
+
+        // add missing configuration to make the config valid
+        props.put("name", CONNECTOR_NAME);
+
+        // validate the intended connector configuration, a valid config
+        connect.assertions().assertExactlyNumErrorsOnConnectorConfigValidation(SINK_CONNECTOR_CLASS_NAME, props, 0,
+            "Validating connector configuration produced an unexpected number or errors.");
+
+        // start a sink connector
+        connect.configureConnector(CONNECTOR_NAME, props);
+
+        waitForCondition(this::checkForPartitionAssignment,
+                CONNECTOR_SETUP_DURATION_MS,
+                "Connector tasks were not assigned a partition each.");
+
+        // produce some messages into source topic partitions
+        for (int i = 0; i < NUM_RECORDS_PRODUCED; i++) {
             connect.kafka().produce("test-topic", i % NUM_TOPIC_PARTITIONS, "key", "simple-message-value-" + i);
         }
 
@@ -195,44 +172,44 @@
     @Test
     public void testSourceConnector() throws Exception {
         // create test topic
-		connect.kafka().createTopic("test-topic", NUM_TOPIC_PARTITIONS);
-
-		// setup up props for the source connector
-		Map<String, String> props = new HashMap<>();
-		props.put(CONNECTOR_CLASS_CONFIG, SOURCE_CONNECTOR_CLASS_NAME);
-		props.put(TASKS_MAX_CONFIG, String.valueOf(NUM_TASKS));
-		props.put("topic", "test-topic");
-		props.put("throughput", String.valueOf(500));
-		props.put(KEY_CONVERTER_CLASS_CONFIG, StringConverter.class.getName());
-		props.put(VALUE_CONVERTER_CLASS_CONFIG, StringConverter.class.getName());
-		props.put(DEFAULT_TOPIC_CREATION_PREFIX + REPLICATION_FACTOR_CONFIG, String.valueOf(1));
-		props.put(DEFAULT_TOPIC_CREATION_PREFIX + PARTITIONS_CONFIG, String.valueOf(1));
-
-		// expect all records to be produced by the connector
-		connectorHandle.expectedRecords(NUM_RECORDS_PRODUCED);
-
-		// expect all records to be produced by the connector
-		connectorHandle.expectedCommits(NUM_RECORDS_PRODUCED);
-
-		// validate the intended connector configuration, a config that errors
-		connect.assertions().assertExactlyNumErrorsOnConnectorConfigValidation(SOURCE_CONNECTOR_CLASS_NAME, props, 1,
-				"Validating connector configuration produced an unexpected number or errors.");
-
-		// add missing configuration to make the config valid
-		props.put("name", CONNECTOR_NAME);
-
-		// validate the intended connector configuration, a valid config
-		connect.assertions().assertExactlyNumErrorsOnConnectorConfigValidation(SOURCE_CONNECTOR_CLASS_NAME, props, 0,
-				"Validating connector configuration produced an unexpected number or errors.");
-
-		// start a source connector
-		connect.configureConnector(CONNECTOR_NAME, props);
-
-		// wait for the connector tasks to produce enough records
-		connectorHandle.awaitRecords(RECORD_TRANSFER_DURATION_MS);
-
-		// wait for the connector tasks to commit enough records
-		connectorHandle.awaitCommits(RECORD_TRANSFER_DURATION_MS);
+        connect.kafka().createTopic("test-topic", NUM_TOPIC_PARTITIONS);
+
+        // setup up props for the source connector
+        Map<String, String> props = new HashMap<>();
+        props.put(CONNECTOR_CLASS_CONFIG, SOURCE_CONNECTOR_CLASS_NAME);
+        props.put(TASKS_MAX_CONFIG, String.valueOf(NUM_TASKS));
+        props.put("topic", "test-topic");
+        props.put("throughput", String.valueOf(500));
+        props.put(KEY_CONVERTER_CLASS_CONFIG, StringConverter.class.getName());
+        props.put(VALUE_CONVERTER_CLASS_CONFIG, StringConverter.class.getName());
+        props.put(DEFAULT_TOPIC_CREATION_PREFIX + REPLICATION_FACTOR_CONFIG, String.valueOf(1));
+        props.put(DEFAULT_TOPIC_CREATION_PREFIX + PARTITIONS_CONFIG, String.valueOf(1));
+
+        // expect all records to be produced by the connector
+        connectorHandle.expectedRecords(NUM_RECORDS_PRODUCED);
+
+        // expect all records to be produced by the connector
+        connectorHandle.expectedCommits(NUM_RECORDS_PRODUCED);
+
+        // validate the intended connector configuration, a config that errors
+        connect.assertions().assertExactlyNumErrorsOnConnectorConfigValidation(SOURCE_CONNECTOR_CLASS_NAME, props, 1,
+            "Validating connector configuration produced an unexpected number or errors.");
+
+        // add missing configuration to make the config valid
+        props.put("name", CONNECTOR_NAME);
+
+        // validate the intended connector configuration, a valid config
+        connect.assertions().assertExactlyNumErrorsOnConnectorConfigValidation(SOURCE_CONNECTOR_CLASS_NAME, props, 0,
+            "Validating connector configuration produced an unexpected number or errors.");
+
+        // start a source connector
+        connect.configureConnector(CONNECTOR_NAME, props);
+
+        // wait for the connector tasks to produce enough records
+        connectorHandle.awaitRecords(RECORD_TRANSFER_DURATION_MS);
+
+        // wait for the connector tasks to commit enough records
+        connectorHandle.awaitCommits(RECORD_TRANSFER_DURATION_MS);
 
         // consume all records from the source topic or fail, to ensure that they were correctly produced
         int recordNum = connect.kafka().consume(NUM_RECORDS_PRODUCED, RECORD_TRANSFER_DURATION_MS, "test-topic").count();
@@ -254,7 +231,8 @@
     private boolean checkForPartitionAssignment() {
         try {
             ConnectorStateInfo info = connect.connectorStatus(CONNECTOR_NAME);
-            return info != null && info.tasks().size() == NUM_TASKS && connectorHandle.tasks().stream().allMatch(th -> th.numPartitionsAssigned() == 1);
+            return info != null && info.tasks().size() == NUM_TASKS
+                    && connectorHandle.tasks().stream().allMatch(th -> th.numPartitionsAssigned() == 1);
         } catch (Exception e) {
             // Log the exception and return that the partitions were not assigned
             log.error("Could not check connector state info.", e);
