/*
 * Licensed to the Apache Software Foundation (ASF) under one or more
 * contributor license agreements. See the NOTICE file distributed with
 * this work for additional information regarding copyright ownership.
 * The ASF licenses this file to You under the Apache License, Version 2.0
 * (the "License"); you may not use this file except in compliance with
 * the License. You may obtain a copy of the License at
 *
 *    http://www.apache.org/licenses/LICENSE-2.0
 *
 * Unless required by applicable law or agreed to in writing, software
 * distributed under the License is distributed on an "AS IS" BASIS,
 * WITHOUT WARRANTIES OR CONDITIONS OF ANY KIND, either express or implied.
 * See the License for the specific language governing permissions and
 * limitations under the License.
 */
package org.apache.kafka.connect.integration;

import org.apache.kafka.clients.admin.Admin;
import org.apache.kafka.clients.admin.NewTopic;
import org.apache.kafka.clients.consumer.ConsumerConfig;
import org.apache.kafka.clients.consumer.ConsumerRecord;
import org.apache.kafka.clients.consumer.ConsumerRecords;
import org.apache.kafka.clients.producer.KafkaProducer;
import org.apache.kafka.clients.producer.Producer;
import org.apache.kafka.clients.producer.ProducerRecord;
import org.apache.kafka.common.acl.AccessControlEntry;
import org.apache.kafka.common.acl.AclBinding;
import org.apache.kafka.common.acl.AclOperation;
import org.apache.kafka.common.acl.AclPermissionType;
import org.apache.kafka.common.config.ConfigDef;
import org.apache.kafka.common.config.internals.BrokerSecurityConfigs;
import org.apache.kafka.common.errors.InvalidProducerEpochException;
import org.apache.kafka.common.resource.PatternType;
import org.apache.kafka.common.resource.ResourcePattern;
import org.apache.kafka.common.resource.ResourceType;
import org.apache.kafka.connect.connector.Task;
import org.apache.kafka.connect.errors.ConnectException;
import org.apache.kafka.connect.json.JsonConverter;
import org.apache.kafka.connect.json.JsonConverterConfig;
import org.apache.kafka.connect.runtime.Worker;
import org.apache.kafka.connect.runtime.WorkerConfig;
import org.apache.kafka.connect.runtime.distributed.DistributedConfig;
import org.apache.kafka.connect.runtime.rest.entities.ConfigInfo;
import org.apache.kafka.connect.runtime.rest.entities.ConfigInfos;
import org.apache.kafka.connect.runtime.rest.entities.ConnectorStateInfo;
import org.apache.kafka.connect.runtime.rest.errors.ConnectRestException;
import org.apache.kafka.connect.source.SourceConnector;
import org.apache.kafka.connect.source.SourceRecord;
import org.apache.kafka.connect.source.SourceTask;
import org.apache.kafka.connect.storage.StringConverter;
import org.apache.kafka.connect.util.clusters.ConnectAssertions;
import org.apache.kafka.connect.util.clusters.EmbeddedConnectCluster;
import org.apache.kafka.connect.util.clusters.EmbeddedKafkaCluster;
import org.apache.kafka.network.SocketServerConfigs;
import org.apache.kafka.server.config.KRaftConfigs;
import org.apache.kafka.server.config.ServerConfigs;
import org.apache.kafka.test.NoRetryException;

import org.junit.jupiter.api.AfterEach;
import org.junit.jupiter.api.BeforeEach;
import org.junit.jupiter.api.Tag;
import org.junit.jupiter.api.Test;
import org.slf4j.Logger;
import org.slf4j.LoggerFactory;

import java.io.Closeable;
import java.time.Duration;
import java.util.*;
import java.util.concurrent.TimeUnit;
import java.util.stream.Collectors;
import java.util.stream.IntStream;
import java.util.stream.LongStream;

<<<<<<< HEAD
import static org.apache.kafka.clients.producer.ProducerConfig.*;
import static org.apache.kafka.connect.integration.MonitorableSourceConnector.*;
import static org.apache.kafka.connect.runtime.ConnectorConfig.*;
import static org.apache.kafka.connect.runtime.SourceConnectorConfig.*;
import static org.apache.kafka.connect.runtime.distributed.DistributedConfig.EXACTLY_ONCE_SOURCE_SUPPORT_CONFIG;
import static org.apache.kafka.connect.source.SourceTask.TransactionBoundary.*;
import static org.junit.Assert.*;

@Category(IntegrationTest.class)
=======
import static org.apache.kafka.clients.producer.ProducerConfig.BOOTSTRAP_SERVERS_CONFIG;
import static org.apache.kafka.clients.producer.ProducerConfig.CLIENT_ID_CONFIG;
import static org.apache.kafka.clients.producer.ProducerConfig.ENABLE_IDEMPOTENCE_CONFIG;
import static org.apache.kafka.clients.producer.ProducerConfig.TRANSACTIONAL_ID_CONFIG;
import static org.apache.kafka.connect.integration.TestableSourceConnector.CUSTOM_EXACTLY_ONCE_SUPPORT_CONFIG;
import static org.apache.kafka.connect.integration.TestableSourceConnector.CUSTOM_TRANSACTION_BOUNDARIES_CONFIG;
import static org.apache.kafka.connect.integration.TestableSourceConnector.MAX_MESSAGES_PER_SECOND_CONFIG;
import static org.apache.kafka.connect.integration.TestableSourceConnector.MESSAGES_PER_POLL_CONFIG;
import static org.apache.kafka.connect.integration.TestableSourceConnector.TOPIC_CONFIG;
import static org.apache.kafka.connect.runtime.ConnectorConfig.CONNECTOR_CLASS_CONFIG;
import static org.apache.kafka.connect.runtime.ConnectorConfig.CONNECTOR_CLIENT_ADMIN_OVERRIDES_PREFIX;
import static org.apache.kafka.connect.runtime.ConnectorConfig.CONNECTOR_CLIENT_CONSUMER_OVERRIDES_PREFIX;
import static org.apache.kafka.connect.runtime.ConnectorConfig.CONNECTOR_CLIENT_PRODUCER_OVERRIDES_PREFIX;
import static org.apache.kafka.connect.runtime.ConnectorConfig.KEY_CONVERTER_CLASS_CONFIG;
import static org.apache.kafka.connect.runtime.ConnectorConfig.NAME_CONFIG;
import static org.apache.kafka.connect.runtime.ConnectorConfig.TASKS_MAX_CONFIG;
import static org.apache.kafka.connect.runtime.ConnectorConfig.VALUE_CONVERTER_CLASS_CONFIG;
import static org.apache.kafka.connect.runtime.SourceConnectorConfig.EXACTLY_ONCE_SUPPORT_CONFIG;
import static org.apache.kafka.connect.runtime.SourceConnectorConfig.OFFSETS_TOPIC_CONFIG;
import static org.apache.kafka.connect.runtime.SourceConnectorConfig.TRANSACTION_BOUNDARY_CONFIG;
import static org.apache.kafka.connect.runtime.SourceConnectorConfig.TRANSACTION_BOUNDARY_INTERVAL_CONFIG;
import static org.apache.kafka.connect.runtime.distributed.DistributedConfig.EXACTLY_ONCE_SOURCE_SUPPORT_CONFIG;
import static org.apache.kafka.connect.source.SourceTask.TransactionBoundary.CONNECTOR;
import static org.apache.kafka.connect.source.SourceTask.TransactionBoundary.INTERVAL;
import static org.apache.kafka.connect.source.SourceTask.TransactionBoundary.POLL;
import static org.apache.kafka.test.TestUtils.waitForCondition;
import static org.junit.jupiter.api.Assertions.assertEquals;
import static org.junit.jupiter.api.Assertions.assertFalse;
import static org.junit.jupiter.api.Assertions.assertInstanceOf;
import static org.junit.jupiter.api.Assertions.assertNotNull;
import static org.junit.jupiter.api.Assertions.assertThrows;
import static org.junit.jupiter.api.Assertions.assertTrue;

@Tag("integration")
>>>>>>> 9494bebe
public class ExactlyOnceSourceIntegrationTest {

    private static final Logger log = LoggerFactory.getLogger(ExactlyOnceSourceIntegrationTest.class);
    private static final String CLUSTER_GROUP_ID = "exactly-once-source-integration-test";
    private static final String CONNECTOR_NAME = "exactlyOnceQuestionMark";

    private static final int CONSUME_RECORDS_TIMEOUT_MS = 60_000;
    private static final int SOURCE_TASK_PRODUCE_TIMEOUT_MS = 30_000;
    private static final int ACL_PROPAGATION_TIMEOUT_MS = 30_000;
    private static final int DEFAULT_NUM_WORKERS = 3;

    // Tests require that a minimum but not unreasonably large number of records are sourced.
    // Throttle the poll such that a reasonable amount of records are produced while the test runs.
    private static final int MINIMUM_MESSAGES = 100;
    private static final String MESSAGES_PER_POLL = Integer.toString(MINIMUM_MESSAGES);
    private static final String MESSAGES_PER_SECOND = Long.toString(MINIMUM_MESSAGES / 2);

    private Properties brokerProps;
    private Map<String, String> workerProps;
    private EmbeddedConnectCluster.Builder connectBuilder;
    private EmbeddedConnectCluster connect;
    private ConnectorHandle connectorHandle;

    @BeforeEach
    public void setup() {
        workerProps = new HashMap<>();
        workerProps.put(EXACTLY_ONCE_SOURCE_SUPPORT_CONFIG, "enabled");
        workerProps.put(DistributedConfig.GROUP_ID_CONFIG, CLUSTER_GROUP_ID);

        brokerProps = new Properties();
        brokerProps.put("transaction.state.log.replication.factor", "1");
        brokerProps.put("transaction.state.log.min.isr", "1");

<<<<<<< HEAD
        // build a Connect cluster backed by Kafka and Zk
        connectBuilder = new EmbeddedConnectCluster.Builder().numWorkers(DEFAULT_NUM_WORKERS).numBrokers(1).workerProps(workerProps).brokerProps(brokerProps);
=======
        // build a Connect cluster backed by Kafka
        connectBuilder = new EmbeddedConnectCluster.Builder()
                .numWorkers(DEFAULT_NUM_WORKERS)
                .numBrokers(1)
                .workerProps(workerProps)
                .brokerProps(brokerProps);
>>>>>>> 9494bebe

        // get a handle to the connector
        connectorHandle = RuntimeHandles.get().connectorHandle(CONNECTOR_NAME);
    }

    private void startConnect() {
        connect = connectBuilder.build();
        connect.start();
    }

    @AfterEach
    public void close() {
        try {
            // stop the Connect cluster and its backing Kafka cluster.
            connect.stop();
        } finally {
            // Clear the handle for the connector. Fun fact: if you don't do this, your tests become quite flaky.
            RuntimeHandles.get().deleteConnector(CONNECTOR_NAME);
        }
    }

    /**
     * A simple test for the pre-flight validation API for connectors to provide their own guarantees for exactly-once semantics.
     */
    @Test
    public void testPreflightValidation() {
        connectBuilder.numWorkers(1);
        startConnect();

        Map<String, String> props = new HashMap<>();
        props.put(CONNECTOR_CLASS_CONFIG, TestableSourceConnector.class.getName());
        props.put(TASKS_MAX_CONFIG, "1");
        props.put(TOPIC_CONFIG, "topic");
        props.put(KEY_CONVERTER_CLASS_CONFIG, StringConverter.class.getName());
        props.put(VALUE_CONVERTER_CLASS_CONFIG, StringConverter.class.getName());
        props.put(NAME_CONFIG, CONNECTOR_NAME);

        // Test out the "exactly.once.support" property
        props.put(EXACTLY_ONCE_SUPPORT_CONFIG, "required");

        // Connector will return null from SourceConnector::exactlyOnceSupport
        props.put(CUSTOM_EXACTLY_ONCE_SUPPORT_CONFIG, TestableSourceConnector.EXACTLY_ONCE_NULL);
        ConfigInfos validation = connect.validateConnectorConfig(TestableSourceConnector.class.getSimpleName(), props);
        assertEquals(1, validation.errorCount(),
                "Preflight validation should have exactly one error");
        ConfigInfo propertyValidation = findConfigInfo(EXACTLY_ONCE_SUPPORT_CONFIG, validation);
<<<<<<< HEAD
        assertFalse("Preflight validation for exactly-once support property should have at least one error message", propertyValidation.configValue().errors().isEmpty());
=======
        assertFalse(propertyValidation.configValue().errors().isEmpty(),
                "Preflight validation for exactly-once support property should have at least one error message");
>>>>>>> 9494bebe

        // Connector will return UNSUPPORTED from SourceConnector::exactlyOnceSupport
        props.put(CUSTOM_EXACTLY_ONCE_SUPPORT_CONFIG, TestableSourceConnector.EXACTLY_ONCE_UNSUPPORTED);
        validation = connect.validateConnectorConfig(TestableSourceConnector.class.getSimpleName(), props);
        assertEquals(1, validation.errorCount(), "Preflight validation should have exactly one error");
        propertyValidation = findConfigInfo(EXACTLY_ONCE_SUPPORT_CONFIG, validation);
<<<<<<< HEAD
        assertFalse("Preflight validation for exactly-once support property should have at least one error message", propertyValidation.configValue().errors().isEmpty());
=======
        assertFalse(propertyValidation.configValue().errors().isEmpty(), 
                "Preflight validation for exactly-once support property should have at least one error message");
>>>>>>> 9494bebe

        // Connector will throw an exception from SourceConnector::exactlyOnceSupport
        props.put(CUSTOM_EXACTLY_ONCE_SUPPORT_CONFIG, TestableSourceConnector.EXACTLY_ONCE_FAIL);
        validation = connect.validateConnectorConfig(TestableSourceConnector.class.getSimpleName(), props);
        assertEquals(1, validation.errorCount(), "Preflight validation should have exactly one error");
        propertyValidation = findConfigInfo(EXACTLY_ONCE_SUPPORT_CONFIG, validation);
<<<<<<< HEAD
        assertFalse("Preflight validation for exactly-once support property should have at least one error message", propertyValidation.configValue().errors().isEmpty());
=======
        assertFalse(propertyValidation.configValue().errors().isEmpty(),
                "Preflight validation for exactly-once support property should have at least one error message");
>>>>>>> 9494bebe

        // Connector will return SUPPORTED from SourceConnector::exactlyOnceSupport
        props.put(CUSTOM_EXACTLY_ONCE_SUPPORT_CONFIG, TestableSourceConnector.EXACTLY_ONCE_SUPPORTED);
        validation = connect.validateConnectorConfig(TestableSourceConnector.class.getSimpleName(), props);
        assertEquals(0, validation.errorCount(), "Preflight validation should have zero errors");

        // Test out the transaction boundary definition property
        props.put(TRANSACTION_BOUNDARY_CONFIG, CONNECTOR.toString());

        // Connector will return null from SourceConnector::canDefineTransactionBoundaries
        props.put(CUSTOM_TRANSACTION_BOUNDARIES_CONFIG, TestableSourceConnector.TRANSACTION_BOUNDARIES_NULL);
        validation = connect.validateConnectorConfig(TestableSourceConnector.class.getSimpleName(), props);
        assertEquals(1, validation.errorCount(), "Preflight validation should have exactly one error");
        propertyValidation = findConfigInfo(TRANSACTION_BOUNDARY_CONFIG, validation);
<<<<<<< HEAD
        assertFalse("Preflight validation for transaction boundary property should have at least one error message", propertyValidation.configValue().errors().isEmpty());
=======
        assertFalse(propertyValidation.configValue().errors().isEmpty(),
                "Preflight validation for transaction boundary property should have at least one error message");
>>>>>>> 9494bebe

        // Connector will return UNSUPPORTED from SourceConnector::canDefineTransactionBoundaries
        props.put(CUSTOM_TRANSACTION_BOUNDARIES_CONFIG, TestableSourceConnector.TRANSACTION_BOUNDARIES_UNSUPPORTED);
        validation = connect.validateConnectorConfig(TestableSourceConnector.class.getSimpleName(), props);
        assertEquals(1, validation.errorCount(), "Preflight validation should have exactly one error");
        propertyValidation = findConfigInfo(TRANSACTION_BOUNDARY_CONFIG, validation);
<<<<<<< HEAD
        assertFalse("Preflight validation for transaction boundary property should have at least one error message", propertyValidation.configValue().errors().isEmpty());
=======
        assertFalse(propertyValidation.configValue().errors().isEmpty(),
                "Preflight validation for transaction boundary property should have at least one error message");
>>>>>>> 9494bebe

        // Connector will throw an exception from SourceConnector::canDefineTransactionBoundaries
        props.put(CUSTOM_TRANSACTION_BOUNDARIES_CONFIG, TestableSourceConnector.TRANSACTION_BOUNDARIES_FAIL);
        validation = connect.validateConnectorConfig(TestableSourceConnector.class.getSimpleName(), props);
        assertEquals(1, validation.errorCount(), "Preflight validation should have exactly one error");
        propertyValidation = findConfigInfo(TRANSACTION_BOUNDARY_CONFIG, validation);
<<<<<<< HEAD
        assertFalse("Preflight validation for transaction boundary property should have at least one error message", propertyValidation.configValue().errors().isEmpty());
=======
        assertFalse(propertyValidation.configValue().errors().isEmpty(), 
                "Preflight validation for transaction boundary property should have at least one error message");
>>>>>>> 9494bebe

        // Connector will return SUPPORTED from SourceConnector::canDefineTransactionBoundaries
        props.put(CUSTOM_TRANSACTION_BOUNDARIES_CONFIG, TestableSourceConnector.TRANSACTION_BOUNDARIES_SUPPORTED);
        validation = connect.validateConnectorConfig(TestableSourceConnector.class.getSimpleName(), props);
        assertEquals(0, validation.errorCount(), "Preflight validation should have zero errors");
    }

    /**
     * A simple green-path test that ensures the worker can start up a source task with exactly-once support enabled
     * and write some records to Kafka that will be visible to a downstream consumer using the "READ_COMMITTED"
     * isolation level. The "poll" transaction boundary is used.
     */
    @Test
    public void testPollBoundary() throws Exception {
        // Much slower offset commit interval; should never be triggered during this test
        workerProps.put(WorkerConfig.OFFSET_COMMIT_INTERVAL_MS_CONFIG, "600000");
        connectBuilder.numWorkers(1);
        startConnect();

        String topic = "test-topic";
        connect.kafka().createTopic(topic, 3);

        int numTasks = 1;

        Map<String, String> props = new HashMap<>();
        props.put(CONNECTOR_CLASS_CONFIG, TestableSourceConnector.class.getName());
        props.put(TASKS_MAX_CONFIG, Integer.toString(numTasks));
        props.put(TOPIC_CONFIG, topic);
        props.put(KEY_CONVERTER_CLASS_CONFIG, StringConverter.class.getName());
        props.put(VALUE_CONVERTER_CLASS_CONFIG, StringConverter.class.getName());
        props.put(NAME_CONFIG, CONNECTOR_NAME);
        props.put(TRANSACTION_BOUNDARY_CONFIG, POLL.toString());
        props.put(MESSAGES_PER_POLL_CONFIG, MESSAGES_PER_POLL);
        props.put(MAX_MESSAGES_PER_SECOND_CONFIG, MESSAGES_PER_SECOND);

        // expect all records to be consumed and committed by the connector
        connectorHandle.expectedRecords(MINIMUM_MESSAGES);
        connectorHandle.expectedCommits(MINIMUM_MESSAGES);

        // start a source connector
        connect.configureConnector(CONNECTOR_NAME, props);

        log.info("Waiting for records to be provided to worker by task");
        // wait for the connector tasks to produce enough records
        connectorHandle.awaitRecords(SOURCE_TASK_PRODUCE_TIMEOUT_MS);

        log.info("Waiting for records to be committed to Kafka by worker");
        // wait for the connector tasks to commit enough records
        connectorHandle.awaitCommits(TimeUnit.MINUTES.toMillis(1));

        StartAndStopLatch connectorStop = connectorHandle.expectedStops(1, true);
        connect.deleteConnector(CONNECTOR_NAME);
        assertConnectorStopped(connectorStop);

        // consume all records from the source topic or fail, to ensure that they were correctly produced
<<<<<<< HEAD
        ConsumerRecords<byte[], byte[]> records = connect.kafka().consumeAll(CONSUME_RECORDS_TIMEOUT_MS, Collections.singletonMap(ConsumerConfig.ISOLATION_LEVEL_CONFIG, "read_committed"), null, topic);
        assertTrue("Not enough records produced by source connector. Expected at least: " + MINIMUM_MESSAGES + " + but got " + records.count(), records.count() >= MINIMUM_MESSAGES);
=======
        ConsumerRecords<byte[], byte[]> records = connect.kafka().consumeAll(
                CONSUME_RECORDS_TIMEOUT_MS,
                Collections.singletonMap(ConsumerConfig.ISOLATION_LEVEL_CONFIG, "read_committed"),
                null,
                topic
        );
        assertTrue(records.count() >= MINIMUM_MESSAGES,
                "Not enough records produced by source connector. Expected at least: " + MINIMUM_MESSAGES + " + but got " + records.count());
>>>>>>> 9494bebe
        assertExactlyOnceSeqnos(records, numTasks);
    }

    /**
     * A simple green-path test that ensures the worker can start up a source task with exactly-once support enabled
     * and write some records to Kafka that will be visible to a downstream consumer using the "READ_COMMITTED"
     * isolation level. The "interval" transaction boundary is used with a connector-specific override.
     */
    @Test
    public void testIntervalBoundary() throws Exception {
        // Much slower offset commit interval; should never be triggered during this test
        workerProps.put(WorkerConfig.OFFSET_COMMIT_INTERVAL_MS_CONFIG, "600000");
        connectBuilder.numWorkers(1);
        startConnect();

        String topic = "test-topic";
        connect.kafka().createTopic(topic, 3);

        int numTasks = 1;

        Map<String, String> props = new HashMap<>();
        props.put(CONNECTOR_CLASS_CONFIG, TestableSourceConnector.class.getName());
        props.put(TASKS_MAX_CONFIG, Integer.toString(numTasks));
        props.put(TOPIC_CONFIG, topic);
        props.put(KEY_CONVERTER_CLASS_CONFIG, StringConverter.class.getName());
        props.put(VALUE_CONVERTER_CLASS_CONFIG, StringConverter.class.getName());
        props.put(NAME_CONFIG, CONNECTOR_NAME);
        props.put(TRANSACTION_BOUNDARY_CONFIG, INTERVAL.toString());
        props.put(TRANSACTION_BOUNDARY_INTERVAL_CONFIG, "10000");
        props.put(MESSAGES_PER_POLL_CONFIG, MESSAGES_PER_POLL);
        props.put(MAX_MESSAGES_PER_SECOND_CONFIG, MESSAGES_PER_SECOND);

        // expect all records to be consumed and committed by the connector
        connectorHandle.expectedRecords(MINIMUM_MESSAGES);
        connectorHandle.expectedCommits(MINIMUM_MESSAGES);

        // start a source connector
        connect.configureConnector(CONNECTOR_NAME, props);

        log.info("Waiting for records to be provided to worker by task");
        // wait for the connector tasks to produce enough records
        connectorHandle.awaitRecords(SOURCE_TASK_PRODUCE_TIMEOUT_MS);

        log.info("Waiting for records to be committed to Kafka by worker");
        // wait for the connector tasks to commit enough records
        connectorHandle.awaitCommits(TimeUnit.MINUTES.toMillis(1));

        StartAndStopLatch connectorStop = connectorHandle.expectedStops(1, true);
        connect.deleteConnector(CONNECTOR_NAME);
        assertConnectorStopped(connectorStop);

        // consume all records from the source topic or fail, to ensure that they were correctly produced
<<<<<<< HEAD
        ConsumerRecords<byte[], byte[]> records = connect.kafka().consumeAll(CONSUME_RECORDS_TIMEOUT_MS, Collections.singletonMap(ConsumerConfig.ISOLATION_LEVEL_CONFIG, "read_committed"), null, topic);
        assertTrue("Not enough records produced by source connector. Expected at least: " + MINIMUM_MESSAGES + " + but got " + records.count(), records.count() >= MINIMUM_MESSAGES);
=======
        ConsumerRecords<byte[], byte[]> records = connect.kafka().consumeAll(
                CONSUME_RECORDS_TIMEOUT_MS,
                Collections.singletonMap(ConsumerConfig.ISOLATION_LEVEL_CONFIG, "read_committed"),
                null,
                topic
        );
        assertTrue(records.count() >= MINIMUM_MESSAGES,
                "Not enough records produced by source connector. Expected at least: " + MINIMUM_MESSAGES + " + but got " + records.count());
>>>>>>> 9494bebe
        assertExactlyOnceSeqnos(records, numTasks);
    }

    /**
     * A simple green-path test that ensures the worker can start up a source task with exactly-once support enabled
     * and write some records to Kafka that will be visible to a downstream consumer using the "READ_COMMITTED"
     * isolation level. The "connector" transaction boundary is used with a connector that defines transactions whose
     * size correspond to successive elements of the Fibonacci sequence, where transactions with an even number of
     * records are aborted, and those with an odd number of records are committed.
     */
    @Test
    public void testConnectorBoundary() throws Exception {
        String offsetsTopic = "exactly-once-source-cluster-offsets";
        workerProps.put(DistributedConfig.OFFSET_STORAGE_TOPIC_CONFIG, offsetsTopic);
        connectBuilder.numWorkers(1);
        startConnect();

        String topic = "test-topic";
        connect.kafka().createTopic(topic, 3);

        Map<String, String> props = new HashMap<>();
        props.put(CONNECTOR_CLASS_CONFIG, TestableSourceConnector.class.getName());
        props.put(TASKS_MAX_CONFIG, "1");
        props.put(TOPIC_CONFIG, topic);
        props.put(KEY_CONVERTER_CLASS_CONFIG, StringConverter.class.getName());
        props.put(VALUE_CONVERTER_CLASS_CONFIG, StringConverter.class.getName());
        props.put(NAME_CONFIG, CONNECTOR_NAME);
        props.put(TRANSACTION_BOUNDARY_CONFIG, CONNECTOR.toString());
        props.put(CUSTOM_TRANSACTION_BOUNDARIES_CONFIG, TestableSourceConnector.TRANSACTION_BOUNDARIES_SUPPORTED);
        props.put(MESSAGES_PER_POLL_CONFIG, MESSAGES_PER_POLL);
        props.put(MAX_MESSAGES_PER_SECOND_CONFIG, MESSAGES_PER_SECOND);

        // the connector aborts some transactions, which causes records that it has emitted (and for which
        // SourceTask::commitRecord has been invoked) to be invisible to consumers; we expect the task to
        // emit at most 233 records in total before 100 records have been emitted as part of one or more
        // committed transactions
        connectorHandle.expectedRecords(233);
        connectorHandle.expectedCommits(233);

        // start a source connector
        connect.configureConnector(CONNECTOR_NAME, props);

        log.info("Waiting for records to be provided to worker by task");
        // wait for the connector tasks to produce enough records
        connectorHandle.awaitRecords(SOURCE_TASK_PRODUCE_TIMEOUT_MS);

        log.info("Waiting for records to be committed to Kafka by worker");
        // wait for the connector tasks to commit enough records
        connectorHandle.awaitCommits(TimeUnit.MINUTES.toMillis(1));

        Map<String, Object> consumerProps = new HashMap<>();
        consumerProps.put(ConsumerConfig.ISOLATION_LEVEL_CONFIG, "read_committed");
        // consume all records from the source topic or fail, to ensure that they were correctly produced
<<<<<<< HEAD
        ConsumerRecords<byte[], byte[]> sourceRecords = connect.kafka().consumeAll(CONSUME_RECORDS_TIMEOUT_MS, Collections.singletonMap(ConsumerConfig.ISOLATION_LEVEL_CONFIG, "read_committed"), null, topic);
        assertTrue("Not enough records produced by source connector. Expected at least: " + MINIMUM_MESSAGES + " + but got " + sourceRecords.count(), sourceRecords.count() >= MINIMUM_MESSAGES);
=======
        ConsumerRecords<byte[], byte[]> sourceRecords = connect.kafka().consumeAll(
            CONSUME_RECORDS_TIMEOUT_MS,
            Collections.singletonMap(ConsumerConfig.ISOLATION_LEVEL_CONFIG, "read_committed"),
            null,
            topic
        );
        assertTrue(sourceRecords.count() >= MINIMUM_MESSAGES,
                "Not enough records produced by source connector. Expected at least: " + MINIMUM_MESSAGES + " + but got " + sourceRecords.count());
>>>>>>> 9494bebe

        // also consume from the cluster's offsets topic to verify that the expected offsets (which should correspond to the connector's
        // custom transaction boundaries) were committed
        List<Long> expectedOffsetSeqnos = new ArrayList<>();
        long lastExpectedOffsetSeqno = 1;
        long nextExpectedOffsetSeqno = 1;
        while (nextExpectedOffsetSeqno <= MINIMUM_MESSAGES) {
            expectedOffsetSeqnos.add(nextExpectedOffsetSeqno);
            nextExpectedOffsetSeqno += lastExpectedOffsetSeqno;
            lastExpectedOffsetSeqno = nextExpectedOffsetSeqno - lastExpectedOffsetSeqno;
        }
        ConsumerRecords<byte[], byte[]> offsetRecords = connect.kafka().consume(expectedOffsetSeqnos.size(), TimeUnit.MINUTES.toMillis(1), consumerProps, offsetsTopic);

        List<Long> actualOffsetSeqnos = parseAndAssertOffsetsForSingleTask(offsetRecords);

<<<<<<< HEAD
        assertEquals("Committed offsets should match connector-defined transaction boundaries", expectedOffsetSeqnos, actualOffsetSeqnos.subList(0, expectedOffsetSeqnos.size()));
=======
        assertEquals(expectedOffsetSeqnos, actualOffsetSeqnos.subList(0, expectedOffsetSeqnos.size()),
                "Committed offsets should match connector-defined transaction boundaries");
>>>>>>> 9494bebe

        List<Long> expectedRecordSeqnos = LongStream.range(1, MINIMUM_MESSAGES + 1).boxed().collect(Collectors.toList());
        long priorBoundary = 1;
        long nextBoundary = 2;
        while (priorBoundary < expectedRecordSeqnos.get(expectedRecordSeqnos.size() - 1)) {
            if (nextBoundary % 2 == 0) {
                for (long i = priorBoundary + 1; i < nextBoundary + 1; i++) {
                    expectedRecordSeqnos.remove(i);
                }
            }
            nextBoundary += priorBoundary;
            priorBoundary = nextBoundary - priorBoundary;
        }
        List<Long> actualRecordSeqnos = parseAndAssertValuesForSingleTask(sourceRecords);
        // Have to sort the records by seqno since we produce to multiple partitions and in-order consumption isn't guaranteed
        Collections.sort(actualRecordSeqnos);
<<<<<<< HEAD
        assertEquals("Committed records should exclude connector-aborted transactions", expectedRecordSeqnos, actualRecordSeqnos.subList(0, expectedRecordSeqnos.size()));
=======
        assertEquals(expectedRecordSeqnos, actualRecordSeqnos.subList(0, expectedRecordSeqnos.size()),
                "Committed records should exclude connector-aborted transactions");
>>>>>>> 9494bebe
    }

    /**
     * Brings up a one-node cluster, then intentionally fences out the transactional producer used by the leader
     * for writes to the config topic to simulate a zombie leader being active in the cluster. The leader should
     * automatically recover, verify that it is still the leader, and then succeed to create a connector when the
     * user resends the request.
     */
    @Test
    public void testFencedLeaderRecovery() throws Exception {
        connectBuilder.numWorkers(1);
        // Much slower offset commit interval; should never be triggered during this test
        workerProps.put(WorkerConfig.OFFSET_COMMIT_INTERVAL_MS_CONFIG, "600000");
        startConnect();

        String topic = "test-topic";
        connect.kafka().createTopic(topic, 3);

        int numTasks = 1;

        Map<String, String> props = new HashMap<>();
        props.put(CONNECTOR_CLASS_CONFIG, TestableSourceConnector.class.getName());
        props.put(TASKS_MAX_CONFIG, Integer.toString(numTasks));
        props.put(TOPIC_CONFIG, topic);
        props.put(KEY_CONVERTER_CLASS_CONFIG, StringConverter.class.getName());
        props.put(VALUE_CONVERTER_CLASS_CONFIG, StringConverter.class.getName());
        props.put(NAME_CONFIG, CONNECTOR_NAME);
        props.put(TRANSACTION_BOUNDARY_CONFIG, POLL.toString());
        props.put(MESSAGES_PER_POLL_CONFIG, MESSAGES_PER_POLL);
        props.put(MAX_MESSAGES_PER_SECOND_CONFIG, MESSAGES_PER_SECOND);

        // expect all records to be consumed and committed by the connector
        connectorHandle.expectedRecords(MINIMUM_MESSAGES);
        connectorHandle.expectedCommits(MINIMUM_MESSAGES);

        // fence out the leader of the cluster
        Producer<?, ?> zombieLeader = transactionalProducer("simulated-zombie-leader", DistributedConfig.transactionalProducerId(CLUSTER_GROUP_ID));
        zombieLeader.initTransactions();
        zombieLeader.close();

        // start a source connector--should fail the first time
        assertThrows(ConnectRestException.class, () -> connect.configureConnector(CONNECTOR_NAME, props));

        // the second request should succeed because the leader has reclaimed write privileges for the config topic
        connect.configureConnector(CONNECTOR_NAME, props);

        log.info("Waiting for records to be provided to worker by task");
        // wait for the connector tasks to produce enough records
        connectorHandle.awaitRecords(SOURCE_TASK_PRODUCE_TIMEOUT_MS);

        log.info("Waiting for records to be committed to Kafka by worker");
        // wait for the connector tasks to commit enough records
        connectorHandle.awaitCommits(TimeUnit.MINUTES.toMillis(1));

        StartAndStopLatch connectorStop = connectorHandle.expectedStops(1, true);
        connect.deleteConnector(CONNECTOR_NAME);
        assertConnectorStopped(connectorStop);

        // consume all records from the source topic or fail, to ensure that they were correctly produced
<<<<<<< HEAD
        ConsumerRecords<byte[], byte[]> records = connect.kafka().consumeAll(CONSUME_RECORDS_TIMEOUT_MS, Collections.singletonMap(ConsumerConfig.ISOLATION_LEVEL_CONFIG, "read_committed"), null, topic);
        assertTrue("Not enough records produced by source connector. Expected at least: " + MINIMUM_MESSAGES + " + but got " + records.count(), records.count() >= MINIMUM_MESSAGES);
=======
        ConsumerRecords<byte[], byte[]> records = connect.kafka().consumeAll(
                CONSUME_RECORDS_TIMEOUT_MS,
                Collections.singletonMap(ConsumerConfig.ISOLATION_LEVEL_CONFIG, "read_committed"),
                null,
                topic
        );
        assertTrue(records.count() >= MINIMUM_MESSAGES,
                "Not enough records produced by source connector. Expected at least: " + MINIMUM_MESSAGES + " + but got " + records.count());
>>>>>>> 9494bebe
        assertExactlyOnceSeqnos(records, numTasks);
    }

    /**
     * A moderately-complex green-path test that ensures the worker can start up and run tasks for a source
     * connector that gets reconfigured, and will fence out potential zombie tasks for older generations before
     * bringing up new task instances.
     */
    @Test
    public void testConnectorReconfiguration() throws Exception {
        // Much slower offset commit interval; should never be triggered during this test
        workerProps.put(WorkerConfig.OFFSET_COMMIT_INTERVAL_MS_CONFIG, "600000");
        startConnect();

        String topic = "test-topic";
        connect.kafka().createTopic(topic, 3);

        Map<String, String> props = new HashMap<>();
        props.put(CONNECTOR_CLASS_CONFIG, TestableSourceConnector.class.getName());
        props.put(TOPIC_CONFIG, topic);
        props.put(KEY_CONVERTER_CLASS_CONFIG, StringConverter.class.getName());
        props.put(VALUE_CONVERTER_CLASS_CONFIG, StringConverter.class.getName());
        props.put(NAME_CONFIG, CONNECTOR_NAME);
        props.put(MESSAGES_PER_POLL_CONFIG, MESSAGES_PER_POLL);
        props.put(MAX_MESSAGES_PER_SECOND_CONFIG, MESSAGES_PER_SECOND);

        // expect all records to be consumed and committed by the connector
        connectorHandle.expectedRecords(MINIMUM_MESSAGES);
        connectorHandle.expectedCommits(MINIMUM_MESSAGES);

        StartAndStopLatch connectorStart = connectorAndTaskStart(3);
        props.put(TASKS_MAX_CONFIG, "3");
        // start a source connector
        connect.configureConnector(CONNECTOR_NAME, props);
        assertConnectorStarted(connectorStart);

        assertProducersAreFencedOnReconfiguration(3, 5, topic, props);
        assertProducersAreFencedOnReconfiguration(5, 1, topic, props);
        assertProducersAreFencedOnReconfiguration(1, 5, topic, props);
        assertProducersAreFencedOnReconfiguration(5, 3, topic, props);

        // Do a final sanity check to make sure that the last generation of tasks is able to run
        log.info("Waiting for records to be provided to worker by task");
        // wait for the connector tasks to produce enough records
        connectorHandle.awaitRecords(SOURCE_TASK_PRODUCE_TIMEOUT_MS);

        log.info("Waiting for records to be committed to Kafka by worker");
        // wait for the connector tasks to commit enough records
        connectorHandle.awaitCommits(TimeUnit.MINUTES.toMillis(1));

        StartAndStopLatch connectorStop = connectorHandle.expectedStops(1, true);
        connect.deleteConnector(CONNECTOR_NAME);
        assertConnectorStopped(connectorStop);

        // consume all records from the source topic or fail, to ensure that they were correctly produced
<<<<<<< HEAD
        ConsumerRecords<byte[], byte[]> records = connect.kafka().consumeAll(CONSUME_RECORDS_TIMEOUT_MS, Collections.singletonMap(ConsumerConfig.ISOLATION_LEVEL_CONFIG, "read_committed"), null, topic);
        assertTrue("Not enough records produced by source connector. Expected at least: " + MINIMUM_MESSAGES + " + but got " + records.count(), records.count() >= MINIMUM_MESSAGES);
=======
        ConsumerRecords<byte[], byte[]> records = connect.kafka().consumeAll(
                CONSUME_RECORDS_TIMEOUT_MS,
                Collections.singletonMap(ConsumerConfig.ISOLATION_LEVEL_CONFIG, "read_committed"),
                null,
                topic
        );
        assertTrue(records.count() >= MINIMUM_MESSAGES,
                "Not enough records produced by source connector. Expected at least: " + MINIMUM_MESSAGES + " + but got " + records.count());
>>>>>>> 9494bebe
        // We used at most five tasks during the tests; each of them should have been able to produce records
        assertExactlyOnceSeqnos(records, 5);
    }

    /**
     * This test ensures that tasks are marked failed in the status API when the round of
     * zombie fencing that takes place before they are brought up fails. In addition, once
     * the issue with the connector config that made fencing impossible is rectified, tasks
     * can be successfully restarted.
     * <p>
     * Fencing failures are induced by bringing up an ACL-secured Kafka cluster and creating
     * a connector whose principal is not authorized to access the transactional IDs that Connect
     * uses for its tasks.
     * <p>
     * When the connector is initially brought up, no fencing is necessary. However, once it is
     * reconfigured and generates new task configs, a round of zombie fencing is triggered,
     * and all of its tasks fail when that round of zombie fencing fails.
     * <p>
     * After, the connector's principal is granted access to the necessary transactional IDs,
     * all of its tasks are restarted, and we verify that they are able to come up successfully
     * this time.
     */
    @Test
    public void testTasksFailOnInabilityToFence() throws Exception {
<<<<<<< HEAD
        brokerProps.put("authorizer.class.name", "kafka.security.authorizer.AclAuthorizer");
        brokerProps.put("sasl.enabled.mechanisms", "PLAIN");
        brokerProps.put("sasl.mechanism.inter.broker.protocol", "PLAIN");
        brokerProps.put("security.inter.broker.protocol", "SASL_PLAINTEXT");
        brokerProps.put("listeners", "SASL_PLAINTEXT://localhost:0");
        brokerProps.put("listener.name.sasl_plaintext.plain.sasl.jaas.config", "org.apache.kafka.common.security.plain.PlainLoginModule required " + "username=\"super\" " + "password=\"super_pwd\" " + "user_connector=\"connector_pwd\" " + "user_super=\"super_pwd\";");
=======
        brokerProps.put(SocketServerConfigs.LISTENER_SECURITY_PROTOCOL_MAP_CONFIG, "CONTROLLER:SASL_PLAINTEXT,EXTERNAL:SASL_PLAINTEXT");
        brokerProps.put(ServerConfigs.AUTHORIZER_CLASS_NAME_CONFIG, "org.apache.kafka.metadata.authorizer.StandardAuthorizer");
        brokerProps.put(BrokerSecurityConfigs.SASL_ENABLED_MECHANISMS_CONFIG, "PLAIN");
        brokerProps.put(BrokerSecurityConfigs.SASL_MECHANISM_INTER_BROKER_PROTOCOL_CONFIG, "PLAIN");
        brokerProps.put(KRaftConfigs.SASL_MECHANISM_CONTROLLER_PROTOCOL_CONFIG, "PLAIN");
        String listenerSaslJaasConfig = "org.apache.kafka.common.security.plain.PlainLoginModule required "
                + "username=\"super\" "
                + "password=\"super_pwd\" "
                + "user_connector=\"connector_pwd\" "
                + "user_super=\"super_pwd\";";
        brokerProps.put("listener.name.external.plain.sasl.jaas.config", listenerSaslJaasConfig);
        brokerProps.put("listener.name.controller.plain.sasl.jaas.config", listenerSaslJaasConfig);
>>>>>>> 9494bebe
        brokerProps.put("super.users", "User:super");

        Map<String, String> superUserClientConfig = new HashMap<>();
        superUserClientConfig.put("sasl.mechanism", "PLAIN");
        superUserClientConfig.put("security.protocol", "SASL_PLAINTEXT");
        superUserClientConfig.put("sasl.jaas.config", "org.apache.kafka.common.security.plain.PlainLoginModule required " + "username=\"super\" " + "password=\"super_pwd\";");
        // Give the worker super-user privileges
        workerProps.putAll(superUserClientConfig);

        final String globalOffsetsTopic = "connect-worker-offsets-topic";
        workerProps.put(DistributedConfig.OFFSET_STORAGE_TOPIC_CONFIG, globalOffsetsTopic);

        connectBuilder.clientProps(superUserClientConfig);

        startConnect();

        String topic = "test-topic";
        try (Admin admin = connect.kafka().createAdminClient()) {
            admin.createTopics(Collections.singleton(new NewTopic(topic, 3, (short) 1))).all().get();
        }

        Map<String, String> props = new HashMap<>();
        int tasksMax = 2; // Use two tasks since single-task connectors don't require zombie fencing
        props.put(CONNECTOR_CLASS_CONFIG, TestableSourceConnector.class.getName());
        props.put(TOPIC_CONFIG, topic);
        props.put(KEY_CONVERTER_CLASS_CONFIG, StringConverter.class.getName());
        props.put(VALUE_CONVERTER_CLASS_CONFIG, StringConverter.class.getName());
        props.put(NAME_CONFIG, CONNECTOR_NAME);
        props.put(TASKS_MAX_CONFIG, Integer.toString(tasksMax));
        // Give the connectors' consumer and producer super-user privileges
        superUserClientConfig.forEach((property, value) -> {
            props.put(CONNECTOR_CLIENT_CONSUMER_OVERRIDES_PREFIX + property, value);
            props.put(CONNECTOR_CLIENT_PRODUCER_OVERRIDES_PREFIX + property, value);
        });
        // But limit its admin client's privileges
        props.put(CONNECTOR_CLIENT_ADMIN_OVERRIDES_PREFIX + "sasl.mechanism", "PLAIN");
        props.put(CONNECTOR_CLIENT_ADMIN_OVERRIDES_PREFIX + "security.protocol", "SASL_PLAINTEXT");
        props.put(CONNECTOR_CLIENT_ADMIN_OVERRIDES_PREFIX + "sasl.jaas.config", "org.apache.kafka.common.security.plain.PlainLoginModule required " + "username=\"connector\" " + "password=\"connector_pwd\";");
        // Grant the connector's admin permissions to access the topics for its records and offsets
        // Intentionally leave out permissions required for fencing
<<<<<<< HEAD
        admin.createAcls(Arrays.asList(new AclBinding(new ResourcePattern(ResourceType.TOPIC, topic, PatternType.LITERAL), new AccessControlEntry("User:connector", "*", AclOperation.ALL, AclPermissionType.ALLOW)), new AclBinding(new ResourcePattern(ResourceType.TOPIC, globalOffsetsTopic, PatternType.LITERAL), new AccessControlEntry("User:connector", "*", AclOperation.ALL, AclPermissionType.ALLOW)))).all().get();

        StartAndStopLatch connectorStart = connectorAndTaskStart(tasksMax);
=======
        try (Admin admin = connect.kafka().createAdminClient()) {
            admin.createAcls(Arrays.asList(
                    new AclBinding(
                            new ResourcePattern(ResourceType.TOPIC, topic, PatternType.LITERAL),
                            new AccessControlEntry("User:connector", "*", AclOperation.ALL, AclPermissionType.ALLOW)
                    ),
                    new AclBinding(
                            new ResourcePattern(ResourceType.TOPIC, globalOffsetsTopic, PatternType.LITERAL),
                            new AccessControlEntry("User:connector", "*", AclOperation.ALL, AclPermissionType.ALLOW)
                    )
            )).all().get();
        }
>>>>>>> 9494bebe

        log.info("Bringing up connector with fresh slate; fencing should not be necessary");
        connect.configureConnector(CONNECTOR_NAME, props);

        // Hack: There is a small chance that our recent ACL updates for the connector have
        // not yet been propagated across the entire Kafka cluster, and that our connector
        // will fail on startup when it tries to list the end offsets of the worker's offsets topic
        // So, we implement some retry logic here to add a layer of resiliency in that case
        waitForCondition(
                () -> {
                    ConnectorStateInfo status = connect.connectorStatus(CONNECTOR_NAME);
                    if ("RUNNING".equals(status.connector().state())) {
                        return true;
                    } else if ("FAILED".equals(status.connector().state())) {
                        log.debug("Restarting failed connector {}", CONNECTOR_NAME);
                        connect.restartConnector(CONNECTOR_NAME);
                    }
                    return false;
                },
                ACL_PROPAGATION_TIMEOUT_MS,
                "Connector was not able to start in time, "
                        + "or ACL updates were not propagated across the Kafka cluster soon enough"
        );

        // Also verify that the connector's tasks have been able to start successfully
        connect.assertions().assertConnectorAndExactlyNumTasksAreRunning(CONNECTOR_NAME, tasksMax, "Connector and task should have started successfully");

        log.info("Reconfiguring connector; fencing should be necessary, and tasks should fail to start");
        props.put("message.in.a.bottle", "19e184427ac45bd34c8588a4e771aa1a");
        connect.configureConnector(CONNECTOR_NAME, props);

        // Verify that the task has failed, and that the failure is visible to users via the REST API
        connect.assertions().assertConnectorIsRunningAndTasksHaveFailed(CONNECTOR_NAME, tasksMax, "Task should have failed on startup");

        // Now grant the necessary permissions for fencing to the connector's admin
<<<<<<< HEAD
        admin.createAcls(Arrays.asList(new AclBinding(new ResourcePattern(ResourceType.TRANSACTIONAL_ID, Worker.taskTransactionalId(CLUSTER_GROUP_ID, CONNECTOR_NAME, 0), PatternType.LITERAL), new AccessControlEntry("User:connector", "*", AclOperation.ALL, AclPermissionType.ALLOW)), new AclBinding(new ResourcePattern(ResourceType.TRANSACTIONAL_ID, Worker.taskTransactionalId(CLUSTER_GROUP_ID, CONNECTOR_NAME, 1), PatternType.LITERAL), new AccessControlEntry("User:connector", "*", AclOperation.ALL, AclPermissionType.ALLOW))));
=======
        try (Admin admin = connect.kafka().createAdminClient()) {
            admin.createAcls(Arrays.asList(
                    new AclBinding(
                            new ResourcePattern(ResourceType.TRANSACTIONAL_ID, Worker.taskTransactionalId(CLUSTER_GROUP_ID, CONNECTOR_NAME, 0), PatternType.LITERAL),
                            new AccessControlEntry("User:connector", "*", AclOperation.ALL, AclPermissionType.ALLOW)
                    ),
                    new AclBinding(
                            new ResourcePattern(ResourceType.TRANSACTIONAL_ID, Worker.taskTransactionalId(CLUSTER_GROUP_ID, CONNECTOR_NAME, 1), PatternType.LITERAL),
                            new AccessControlEntry("User:connector", "*", AclOperation.ALL, AclPermissionType.ALLOW)
                    )
            ));
        }
>>>>>>> 9494bebe

        log.info("Restarting connector after tweaking its ACLs; fencing should succeed this time");
        connect.restartConnectorAndTasks(CONNECTOR_NAME, false, true, false);

        // Verify that the connector and its tasks have been able to restart successfully
        // Use the same retry logic as above, in case there is a delay in the propagation of our ACL updates
        waitForCondition(
                () -> {
                    ConnectorStateInfo status = connect.connectorStatus(CONNECTOR_NAME);
                    boolean connectorRunning = "RUNNING".equals(status.connector().state());
                    boolean allTasksRunning = status.tasks().stream()
                            .allMatch(t -> "RUNNING".equals(t.state()));
                    boolean expectedNumTasks = status.tasks().size() == tasksMax;
                    if (connectorRunning && allTasksRunning && expectedNumTasks) {
                        return true;
                    } else {
                        if (!connectorRunning) {
                            if ("FAILED".equals(status.connector().state())) {
                                // Only task failures are expected ;if the connector has failed, something
                                // else is wrong and we should fail the test immediately
                                throw new NoRetryException(
                                        new AssertionError("Connector " + CONNECTOR_NAME + " has failed unexpectedly")
                                );
                            }
                        }
                        // Restart all failed tasks
                        status.tasks().stream()
                                .filter(t -> "FAILED".equals(t.state()))
                                .map(ConnectorStateInfo.TaskState::id)
                                .forEach(t -> connect.restartTask(CONNECTOR_NAME, t));
                        return false;
                    }
                },
                ConnectAssertions.CONNECTOR_SETUP_DURATION_MS,
                "Connector and task should have restarted successfully"
        );
    }

    /**
     * This test focuses extensively on the per-connector offsets feature.
     * <p>
     * First, a connector is brought up whose producer is configured to write to a different Kafka cluster
     * than the one the Connect cluster users for its internal topics, then the contents of the connector's
     * dedicated offsets topic and the worker's internal offsets topic are inspected to ensure that offsets
     * have been backed up from the dedicated topic to the global topic.
     * <p>
     * Then, a "soft downgrade" is simulated: the Connect cluster is shut down and reconfigured to disable
     * exactly-once support. The cluster is brought up again, the connector is allowed to produce some data,
     * the connector is shut down, and this time, the records the connector has produced are inspected for
     * accuracy. Because of the downgrade, exactly-once semantics are lost, but we check to make sure that
     * the task has maintained exactly-once semantics <i>up to the last-committed record</i>.
     */
    @Test
    public void testSeparateOffsetsTopic() throws Exception {
        final String globalOffsetsTopic = "connect-worker-offsets-topic";
        workerProps.put(DistributedConfig.OFFSET_STORAGE_TOPIC_CONFIG, globalOffsetsTopic);

        startConnect();

        int numConnectorTargetedBrokers = 1;
        EmbeddedKafkaCluster connectorTargetedCluster = new EmbeddedKafkaCluster(numConnectorTargetedBrokers, brokerProps);
        try (Closeable clusterShutdown = connectorTargetedCluster::stop) {
            connectorTargetedCluster.start();
            // Wait for the connector-targeted Kafka cluster to get on its feet
            waitForCondition(
                    () -> connectorTargetedCluster.runningBrokers().size() == numConnectorTargetedBrokers,
                    ConnectAssertions.WORKER_SETUP_DURATION_MS,
                    "Separate Kafka cluster did not start in time"
            );

            String topic = "test-topic";
            connectorTargetedCluster.createTopic(topic, 3);

            int numTasks = 1;

            Map<String, String> props = new HashMap<>();
            props.put(CONNECTOR_CLASS_CONFIG, TestableSourceConnector.class.getName());
            props.put(TASKS_MAX_CONFIG, Integer.toString(numTasks));
            props.put(TOPIC_CONFIG, topic);
            props.put(KEY_CONVERTER_CLASS_CONFIG, StringConverter.class.getName());
            props.put(VALUE_CONVERTER_CLASS_CONFIG, StringConverter.class.getName());
            props.put(NAME_CONFIG, CONNECTOR_NAME);
            props.put(TRANSACTION_BOUNDARY_CONFIG, POLL.toString());
            props.put(MESSAGES_PER_POLL_CONFIG, MESSAGES_PER_POLL);
            props.put(MAX_MESSAGES_PER_SECOND_CONFIG, MESSAGES_PER_SECOND);
            props.put(CONNECTOR_CLIENT_PRODUCER_OVERRIDES_PREFIX + BOOTSTRAP_SERVERS_CONFIG, connectorTargetedCluster.bootstrapServers());
            props.put(CONNECTOR_CLIENT_CONSUMER_OVERRIDES_PREFIX + BOOTSTRAP_SERVERS_CONFIG, connectorTargetedCluster.bootstrapServers());
            props.put(CONNECTOR_CLIENT_ADMIN_OVERRIDES_PREFIX + BOOTSTRAP_SERVERS_CONFIG, connectorTargetedCluster.bootstrapServers());
            String offsetsTopic = CONNECTOR_NAME + "-offsets";
            props.put(OFFSETS_TOPIC_CONFIG, offsetsTopic);

            // expect all records to be consumed and committed by the connector
            connectorHandle.expectedRecords(MINIMUM_MESSAGES);
            connectorHandle.expectedCommits(MINIMUM_MESSAGES);

            // start a source connector
            connect.configureConnector(CONNECTOR_NAME, props);
            connect.assertions().assertConnectorAndExactlyNumTasksAreRunning(
                    CONNECTOR_NAME,
                    numTasks,
                    "connector and tasks did not start in time"
            );

            log.info("Waiting for records to be provided to worker by task");
            // wait for the connector tasks to produce enough records
            connectorHandle.awaitRecords(SOURCE_TASK_PRODUCE_TIMEOUT_MS);

            log.info("Waiting for records to be committed to Kafka by worker");
            // wait for the connector tasks to commit enough records
            connectorHandle.awaitCommits(TimeUnit.MINUTES.toMillis(1));

            // consume at least the expected number of records from the source topic or fail, to ensure that they were correctly produced
<<<<<<< HEAD
            int recordNum = connectorTargetedCluster.consume(MINIMUM_MESSAGES, TimeUnit.MINUTES.toMillis(1), Collections.singletonMap(ConsumerConfig.ISOLATION_LEVEL_CONFIG, "read_committed"), "test-topic").count();
            assertTrue("Not enough records produced by source connector. Expected at least: " + MINIMUM_MESSAGES + " + but got " + recordNum, recordNum >= MINIMUM_MESSAGES);
=======
            int recordNum = connectorTargetedCluster
                    .consume(
                        MINIMUM_MESSAGES,
                            TimeUnit.MINUTES.toMillis(1),
                            Collections.singletonMap(ConsumerConfig.ISOLATION_LEVEL_CONFIG, "read_committed"),
                            "test-topic")
                    .count();
            assertTrue(recordNum >= MINIMUM_MESSAGES,
                    "Not enough records produced by source connector. Expected at least: " + MINIMUM_MESSAGES + " + but got " + recordNum);
>>>>>>> 9494bebe

            // also consume from the connector's dedicated offsets topic
            ConsumerRecords<byte[], byte[]> offsetRecords = connectorTargetedCluster.consumeAll(TimeUnit.MINUTES.toMillis(1), Collections.singletonMap(ConsumerConfig.ISOLATION_LEVEL_CONFIG, "read_committed"), null, offsetsTopic);
            List<Long> seqnos = parseAndAssertOffsetsForSingleTask(offsetRecords);
<<<<<<< HEAD
            seqnos.forEach(seqno -> assertEquals("Offset commits should occur on connector-defined poll boundaries, which happen every " + MINIMUM_MESSAGES + " records", 0, seqno % MINIMUM_MESSAGES));

            // also consume from the cluster's global offsets topic
            offsetRecords = connect.kafka().consumeAll(TimeUnit.MINUTES.toMillis(1), null, null, globalOffsetsTopic);
            seqnos = parseAndAssertOffsetsForSingleTask(offsetRecords);
            seqnos.forEach(seqno -> assertEquals("Offset commits should occur on connector-defined poll boundaries, which happen every " + MINIMUM_MESSAGES + " records", 0, seqno % MINIMUM_MESSAGES));
=======
            seqnos.forEach(seqno ->
                assertEquals(0, seqno % MINIMUM_MESSAGES,
                        "Offset commits should occur on connector-defined poll boundaries, which happen every " + MINIMUM_MESSAGES + " records")
            );

            // also consume from the cluster's global offsets topic
            offsetRecords = connect.kafka().consumeAll(TimeUnit.MINUTES.toMillis(1), globalOffsetsTopic);
            seqnos = parseAndAssertOffsetsForSingleTask(offsetRecords);
            seqnos.forEach(seqno ->
                assertEquals(0, seqno % MINIMUM_MESSAGES,
                        "Offset commits should occur on connector-defined poll boundaries, which happen every " + MINIMUM_MESSAGES + " records")
            );
>>>>>>> 9494bebe

            // Shut down the whole cluster
            connect.workers().forEach(connect::removeWorker);
            // Reconfigure the cluster with exactly-once support disabled
            workerProps.put(EXACTLY_ONCE_SOURCE_SUPPORT_CONFIG, "disabled");

            // Establish new expectations for records+offsets
            connectorHandle.expectedRecords(MINIMUM_MESSAGES);
            connectorHandle.expectedCommits(MINIMUM_MESSAGES);

            // Restart the whole cluster
            for (int i = 0; i < DEFAULT_NUM_WORKERS; i++) {
                connect.addWorker();
            }

            // And perform a basic sanity check that the cluster is able to come back up, our connector and its task are able to resume running,
            // and the task is still able to produce source records and commit offsets
            connect.assertions().assertAtLeastNumWorkersAreUp(DEFAULT_NUM_WORKERS, "cluster did not restart in time");
            connect.assertions().assertConnectorAndExactlyNumTasksAreRunning(CONNECTOR_NAME, 1, "connector and tasks did not resume running after cluster restart in time");

            log.info("Waiting for records to be provided to worker by task");
            // wait for the connector tasks to produce enough records
            connectorHandle.awaitRecords(SOURCE_TASK_PRODUCE_TIMEOUT_MS);

            log.info("Waiting for records to be committed to Kafka by worker");
            // wait for the connector tasks to commit enough records
            connectorHandle.awaitCommits(TimeUnit.MINUTES.toMillis(1));

            StartAndStopLatch connectorStop = connectorHandle.expectedStops(1, true);
            connect.deleteConnector(CONNECTOR_NAME);
            assertConnectorStopped(connectorStop);

            // consume all records from the source topic or fail, to ensure that they were correctly produced
<<<<<<< HEAD
            ConsumerRecords<byte[], byte[]> sourceRecords = connectorTargetedCluster.consumeAll(CONSUME_RECORDS_TIMEOUT_MS, Collections.singletonMap(ConsumerConfig.ISOLATION_LEVEL_CONFIG, "read_committed"), null, topic);
            assertTrue("Not enough records produced by source connector. Expected at least: " + MINIMUM_MESSAGES + " + but got " + sourceRecords.count(), sourceRecords.count() >= MINIMUM_MESSAGES);
=======
            ConsumerRecords<byte[], byte[]> sourceRecords = connectorTargetedCluster.consumeAll(
                    CONSUME_RECORDS_TIMEOUT_MS,
                    Collections.singletonMap(ConsumerConfig.ISOLATION_LEVEL_CONFIG, "read_committed"),
                    null,
                    topic
            );
            assertTrue(sourceRecords.count() >= MINIMUM_MESSAGES,
                    "Not enough records produced by source connector. Expected at least: " + MINIMUM_MESSAGES + " + but got " + sourceRecords.count());
>>>>>>> 9494bebe
            // also have to check which offsets have actually been committed, since we no longer have exactly-once semantics
            offsetRecords = connectorTargetedCluster.consumeAll(CONSUME_RECORDS_TIMEOUT_MS, Collections.singletonMap(ConsumerConfig.ISOLATION_LEVEL_CONFIG, "read_committed"), null, offsetsTopic);
            assertAtLeastOnceSeqnos(sourceRecords, offsetRecords, numTasks);
        }
    }

    /**
     * A simple test to ensure that source tasks fail when trying to produce to their own offsets topic.
     * <p>
     * We fail the tasks in order to prevent deadlock that occurs when:
     * <ol>
     *     <li>
     *         A task provides a record whose topic is the task's offsets topic
     *     </li>
     *     <li>
     *         That record is dispatched to the task's producer in a transaction that remains open
     *         at least until the worker polls the task again
     *     </li>
     *     <li>
     *         In the subsequent call to SourceTask::poll, the task requests offsets from the worker
     *         (which requires a read to the end of the offsets topic, and will block until any open
     *         transactions on the topic are either committed or aborted)
     *     </li>
     * </ol>
     */
    @Test
    public void testPotentialDeadlockWhenProducingToOffsetsTopic() throws Exception {
        connectBuilder.numWorkers(1);
        startConnect();

        String topic = "test-topic";
        connect.kafka().createTopic(topic, 3);

        Map<String, String> props = new HashMap<>();
        // See below; this connector does nothing except request offsets from the worker in SourceTask::poll
        // and then return a single record targeted at its offsets topic
        props.put(CONNECTOR_CLASS_CONFIG, NaughtyConnector.class.getName());
        props.put(TASKS_MAX_CONFIG, "1");
        props.put(NAME_CONFIG, CONNECTOR_NAME);
        props.put(TRANSACTION_BOUNDARY_CONFIG, INTERVAL.toString());
        props.put(OFFSETS_TOPIC_CONFIG, "whoops");

        // start a source connector
        connect.configureConnector(CONNECTOR_NAME, props);

        connect.assertions().assertConnectorIsRunningAndTasksHaveFailed(CONNECTOR_NAME, 1, "Task should have failed after trying to produce to its own offsets topic");
    }

    private ConfigInfo findConfigInfo(String property, ConfigInfos validationResult) {
        return validationResult.values().stream().filter(info -> property.equals(info.configKey().name())).findAny().orElseThrow(() -> new AssertionError("Failed to find configuration validation result for property '" + property + "'"));
    }

    private List<Long> parseAndAssertOffsetsForSingleTask(ConsumerRecords<byte[], byte[]> offsetRecords) {
        Map<Integer, List<Long>> parsedOffsets = parseOffsetForTasks(offsetRecords);
        assertEquals(Collections.singleton(0), parsedOffsets.keySet(), "Expected records to only be produced from a single task");
        return parsedOffsets.get(0);
    }

    private List<Long> parseAndAssertValuesForSingleTask(ConsumerRecords<byte[], byte[]> sourceRecords) {
        Map<Integer, List<Long>> parsedValues = parseValuesForTasks(sourceRecords);
        assertEquals(Collections.singleton(0), parsedValues.keySet(), "Expected records to only be produced from a single task");
        return parsedValues.get(0);
    }

    private void assertExactlyOnceSeqnos(ConsumerRecords<byte[], byte[]> sourceRecords, int numTasks) {
        Map<Integer, List<Long>> parsedValues = parseValuesForTasks(sourceRecords);
        assertSeqnos(parsedValues, numTasks);
    }

    private void assertAtLeastOnceSeqnos(ConsumerRecords<byte[], byte[]> sourceRecords, ConsumerRecords<byte[], byte[]> offsetRecords, int numTasks) {
        Map<Integer, List<Long>> parsedValues = parseValuesForTasks(sourceRecords);
        Map<Integer, Long> lastCommittedValues = parseOffsetForTasks(offsetRecords).entrySet().stream().collect(Collectors.toMap(Map.Entry::getKey, e -> Collections.max(e.getValue())));
        parsedValues.replaceAll((task, values) -> {
            Long committedValue = lastCommittedValues.get(task);
            assertNotNull(committedValue, "No committed offset found for task " + task);
            return values.stream().filter(v -> v <= committedValue).collect(Collectors.toList());
        });
        assertSeqnos(parsedValues, numTasks);
    }

    private void assertSeqnos(Map<Integer, List<Long>> parsedValues, int numTasks) {
        Set<Integer> expectedKeys = IntStream.range(0, numTasks).boxed().collect(Collectors.toSet());
        assertEquals(expectedKeys, parsedValues.keySet(), "Expected records to be produced by each task");

        parsedValues.forEach((taskId, seqnos) -> {
            // We don't check for order here because the records may have been produced to multiple topic partitions,
            // which makes in-order consumption impossible
            Set<Long> expectedSeqnos = LongStream.range(1, seqnos.size() + 1).boxed().collect(Collectors.toSet());
            Set<Long> actualSeqnos = new HashSet<>(seqnos);

            Set<Long> missingSeqnos = new HashSet<>(expectedSeqnos);
            missingSeqnos.removeAll(actualSeqnos);
            Set<Long> extraSeqnos = new HashSet<>(actualSeqnos);
            extraSeqnos.removeAll(expectedSeqnos);

            // Try to provide the most friendly error message possible if this test fails
<<<<<<< HEAD
            assertTrue("Seqnos for task " + taskId + " should start at 1 and increase strictly by 1 with each record, " + "but the actual seqnos did not.\n" + "Seqnos that should have been emitted but were not: " + missingSeqnos + "\n" + "seqnos that should not have been emitted but were: " + extraSeqnos, missingSeqnos.isEmpty() && extraSeqnos.isEmpty());
=======
            assertTrue(
                    missingSeqnos.isEmpty() && extraSeqnos.isEmpty(),
                    "Seqnos for task " + taskId + " should start at 1 and increase strictly by 1 with each record, " +
                            "but the actual seqnos did not.\n" +
                            "Seqnos that should have been emitted but were not: " + missingSeqnos + "\n" +
                            "seqnos that should not have been emitted but were: " + extraSeqnos
            );
>>>>>>> 9494bebe
        });
    }

    private Map<Integer, List<Long>> parseValuesForTasks(ConsumerRecords<byte[], byte[]> sourceRecords) {
        Map<Integer, List<Long>> result = new HashMap<>();
        for (ConsumerRecord<byte[], byte[]> sourceRecord : sourceRecords) {
            assertNotNull(sourceRecord.key(), "Record key should not be null");
            assertNotNull(sourceRecord.value(), "Record value should not be null");

            String key = new String(sourceRecord.key());
            String value = new String(sourceRecord.value());

            String keyPrefix = "key-";
            String valuePrefix = "value-";

<<<<<<< HEAD
            assertTrue("Key should start with \"" + keyPrefix + "\"", key.startsWith(keyPrefix));
            assertTrue("Value should start with \"" + valuePrefix + "\"", value.startsWith(valuePrefix));
            assertEquals("key and value should be identical after prefix", key.substring(keyPrefix.length()), value.substring(valuePrefix.length()));
=======
            assertTrue(key.startsWith(keyPrefix), "Key should start with \"" + keyPrefix + "\"");
            assertTrue(value.startsWith(valuePrefix), "Value should start with \"" + valuePrefix + "\"");
            assertEquals(
                    key.substring(keyPrefix.length()),
                    value.substring(valuePrefix.length()),
                    "key and value should be identical after prefix"
            );
>>>>>>> 9494bebe

            String[] split = key.substring(keyPrefix.length()).split("-");
            assertEquals(3, split.length, "Key should match pattern 'key-<connectorName>-<taskId>-<seqno>");
            assertEquals(CONNECTOR_NAME, split[0], "Key should match pattern 'key-<connectorName>-<taskId>-<seqno>");

            int taskId;
            try {
                taskId = Integer.parseInt(split[1], 10);
            } catch (NumberFormatException e) {
                throw new AssertionError("Task ID in key should be an integer, was '" + split[1] + "'", e);
            }

            long seqno;
            try {
                seqno = Long.parseLong(split[2], 10);
            } catch (NumberFormatException e) {
                throw new AssertionError("Seqno in key should be a long, was '" + split[2] + "'", e);
            }

            result.computeIfAbsent(taskId, t -> new ArrayList<>()).add(seqno);
        }
        return result;
    }

    private Map<Integer, List<Long>> parseOffsetForTasks(ConsumerRecords<byte[], byte[]> offsetRecords) {
        JsonConverter offsetsConverter = new JsonConverter();
        // The JSON converter behaves identically for keys and values. If that ever changes, we may need to update this test to use
        // separate converter instances.
        offsetsConverter.configure(Collections.singletonMap(JsonConverterConfig.SCHEMAS_ENABLE_CONFIG, "false"), false);

        Map<Integer, List<Long>> result = new HashMap<>();
        for (ConsumerRecord<byte[], byte[]> offsetRecord : offsetRecords) {
            Object keyObject = offsetsConverter.toConnectData("topic name is not used by converter", offsetRecord.key()).value();
            Object valueObject = offsetsConverter.toConnectData("topic name is not used by converter", offsetRecord.value()).value();

            assertNotNull(keyObject, "Offset key should not be null");
            assertNotNull(valueObject, "Offset value should not be null");

<<<<<<< HEAD
            @SuppressWarnings("unchecked") List<Object> key = assertAndCast(keyObject, List.class, "Key");
            assertEquals("Offset topic key should be a list containing two elements: the name of the connector, and the connector-provided source partition", 2, key.size());
=======
            @SuppressWarnings("unchecked")
            List<Object> key = assertAndCast(keyObject, List.class, "Key");
            assertEquals(
                    2,
                    key.size(),
                    "Offset topic key should be a list containing two elements: the name of the connector, and the connector-provided source partition"
            );
>>>>>>> 9494bebe
            assertEquals(CONNECTOR_NAME, key.get(0));
            @SuppressWarnings("unchecked") Map<String, Object> partition = assertAndCast(key.get(1), Map.class, "Key[1]");
            Object taskIdObject = partition.get("task.id");
            assertNotNull(taskIdObject, "Serialized source partition should contain 'task.id' field from TestableSourceConnector");
            String taskId = assertAndCast(taskIdObject, String.class, "task ID");
            assertTrue(taskId.startsWith(CONNECTOR_NAME + "-"), "task ID should match pattern '<connectorName>-<taskId>");
            String taskIdRemainder = taskId.substring(CONNECTOR_NAME.length() + 1);
            int taskNum;
            try {
                taskNum = Integer.parseInt(taskIdRemainder);
            } catch (NumberFormatException e) {
                throw new AssertionError("task ID should match pattern '<connectorName>-<taskId>', where <taskId> is an integer", e);
            }

            @SuppressWarnings("unchecked") Map<String, Object> value = assertAndCast(valueObject, Map.class, "Value");

            Object seqnoObject = value.get("saved");
            assertNotNull(seqnoObject, "Serialized source offset should contain 'seqno' field from TestableSourceConnector");
            long seqno = assertAndCast(seqnoObject, Long.class, "Seqno offset field");

            result.computeIfAbsent(taskNum, t -> new ArrayList<>()).add(seqno);
        }
        return result;
    }

    @SuppressWarnings("unchecked")
    private static <T> T assertAndCast(Object o, Class<T> klass, String objectDescription) {
        String className = o == null ? "null" : o.getClass().getName();
        assertInstanceOf(klass, o, objectDescription + " should be " + klass.getName() + "; was " + className + " instead");
        return (T) o;
    }

    /**
     * Clear all existing task handles for the connector, then preemptively create {@code numTasks} many task handles for it,
     * and return a {@link StartAndStopLatch} that can be used to {@link StartAndStopLatch#await(long, TimeUnit) await}
     * the startup of that connector and the expected number of tasks.
     * @param numTasks the number of tasks that should be started
     * @return a {@link StartAndStopLatch} that will block until the connector and the expected number of tasks have started
     */
    private StartAndStopLatch connectorAndTaskStart(int numTasks) {
        connectorHandle.clearTasks();
<<<<<<< HEAD
        IntStream.range(0, numTasks).mapToObj(i -> MonitorableSourceConnector.taskId(CONNECTOR_NAME, i)).forEach(connectorHandle::taskHandle);
=======
        IntStream.range(0, numTasks)
                .mapToObj(i -> TestableSourceConnector.taskId(CONNECTOR_NAME, i))
                .forEach(connectorHandle::taskHandle);
>>>>>>> 9494bebe
        return connectorHandle.expectedStarts(1, true);
    }

    private void assertConnectorStarted(StartAndStopLatch connectorStart) throws InterruptedException {
<<<<<<< HEAD
        assertTrue("Connector and tasks did not finish startup in time", connectorStart.await(EmbeddedConnectClusterAssertions.CONNECTOR_SETUP_DURATION_MS, TimeUnit.MILLISECONDS));
    }

    private void assertConnectorStopped(StartAndStopLatch connectorStop) throws InterruptedException {
        assertTrue("Connector and tasks did not finish shutdown in time", connectorStop.await(EmbeddedConnectClusterAssertions.CONNECTOR_SHUTDOWN_DURATION_MS, TimeUnit.MILLISECONDS));
=======
        assertTrue(
                connectorStart.await(
                        ConnectAssertions.CONNECTOR_SETUP_DURATION_MS,
                        TimeUnit.MILLISECONDS
                ),
                "Connector and tasks did not finish startup in time"
        );
    }

    private void assertConnectorStopped(StartAndStopLatch connectorStop) throws InterruptedException {
        assertTrue(
                connectorStop.await(
                        ConnectAssertions.CONNECTOR_SHUTDOWN_DURATION_MS,
                        TimeUnit.MILLISECONDS
                ),
                "Connector and tasks did not finish shutdown in time"
        );
>>>>>>> 9494bebe
    }

    private void assertProducersAreFencedOnReconfiguration(int currentNumTasks, int newNumTasks, String topic, Map<String, String> baseConnectorProps) throws InterruptedException {

        // create a collection of producers that simulate the producers used for the existing tasks
        List<KafkaProducer<byte[], byte[]>> producers = IntStream.range(0, currentNumTasks).mapToObj(i -> transactionalProducer("simulated-task-producer-" + CONNECTOR_NAME + "-" + i, Worker.taskTransactionalId(CLUSTER_GROUP_ID, CONNECTOR_NAME, i))).collect(Collectors.toList());

        producers.forEach(KafkaProducer::initTransactions);

        // reconfigure the connector with a new number of tasks
        StartAndStopLatch connectorStart = connectorAndTaskStart(newNumTasks);
        baseConnectorProps.put(TASKS_MAX_CONFIG, Integer.toString(newNumTasks));
        log.info("Reconfiguring connector from {} tasks to {}", currentNumTasks, newNumTasks);
        connect.configureConnector(CONNECTOR_NAME, baseConnectorProps);
        assertConnectorStarted(connectorStart);

        // validate that the old producers were fenced out
        producers.forEach(producer -> assertTransactionalProducerIsFenced(producer, topic));
    }

    private KafkaProducer<byte[], byte[]> transactionalProducer(String clientId, String transactionalId) {
        Map<String, Object> transactionalProducerProps = new HashMap<>();
        transactionalProducerProps.put(CLIENT_ID_CONFIG, clientId);
        transactionalProducerProps.put(ENABLE_IDEMPOTENCE_CONFIG, true);
        transactionalProducerProps.put(TRANSACTIONAL_ID_CONFIG, transactionalId);
        return connect.kafka().createProducer(transactionalProducerProps);
    }

    private void assertTransactionalProducerIsFenced(KafkaProducer<byte[], byte[]> producer, String topic) {
        producer.beginTransaction();
<<<<<<< HEAD
        assertThrows("Producer should be fenced out", ProducerFencedException.class, () -> {
            producer.send(new ProducerRecord<>(topic, new byte[]{69}, new byte[]{96}));
            producer.commitTransaction();
        });
=======
        assertThrows(
                InvalidProducerEpochException.class,
                () -> {
                    producer.send(new ProducerRecord<>(topic, new byte[] {69}, new byte[] {96}));
                    producer.commitTransaction();
                },
                "Producer should be fenced out"
        );
>>>>>>> 9494bebe
        producer.close(Duration.ZERO);
    }

    public static class NaughtyConnector extends SourceConnector {
        private Map<String, String> props;

        @Override
        public void start(Map<String, String> props) {
            this.props = props;
        }

        @Override
        public Class<? extends Task> taskClass() {
            return NaughtyTask.class;
        }

        @Override
        public List<Map<String, String>> taskConfigs(int maxTasks) {
            return IntStream.range(0, maxTasks).mapToObj(i -> props).collect(Collectors.toList());
        }

        @Override
        public void stop() {
        }

        @Override
        public ConfigDef config() {
            return new ConfigDef();
        }

        @Override
        public String version() {
            return "none";
        }
    }

    public static class NaughtyTask extends SourceTask {
        private String topic;

        @Override
        public void start(Map<String, String> props) {
            if (!props.containsKey(OFFSETS_TOPIC_CONFIG)) {
                throw new ConnectException("No offsets topic");
            }
            this.topic = props.get(OFFSETS_TOPIC_CONFIG);
        }

        @Override
        public List<SourceRecord> poll() {
            // Request a read to the end of the offsets topic
            context.offsetStorageReader().offset(Collections.singletonMap("", null));
            // Produce a record to the offsets topic
            return Collections.singletonList(new SourceRecord(null, null, topic, null, "", null, null));
        }

        @Override
        public void stop() {
        }

        @Override
        public String version() {
            return "none";
        }
    }
}<|MERGE_RESOLUTION|>--- conflicted
+++ resolved
@@ -66,23 +66,20 @@
 
 import java.io.Closeable;
 import java.time.Duration;
-import java.util.*;
+import java.util.ArrayList;
+import java.util.Arrays;
+import java.util.Collections;
+import java.util.HashMap;
+import java.util.HashSet;
+import java.util.List;
+import java.util.Map;
+import java.util.Properties;
+import java.util.Set;
 import java.util.concurrent.TimeUnit;
 import java.util.stream.Collectors;
 import java.util.stream.IntStream;
 import java.util.stream.LongStream;
 
-<<<<<<< HEAD
-import static org.apache.kafka.clients.producer.ProducerConfig.*;
-import static org.apache.kafka.connect.integration.MonitorableSourceConnector.*;
-import static org.apache.kafka.connect.runtime.ConnectorConfig.*;
-import static org.apache.kafka.connect.runtime.SourceConnectorConfig.*;
-import static org.apache.kafka.connect.runtime.distributed.DistributedConfig.EXACTLY_ONCE_SOURCE_SUPPORT_CONFIG;
-import static org.apache.kafka.connect.source.SourceTask.TransactionBoundary.*;
-import static org.junit.Assert.*;
-
-@Category(IntegrationTest.class)
-=======
 import static org.apache.kafka.clients.producer.ProducerConfig.BOOTSTRAP_SERVERS_CONFIG;
 import static org.apache.kafka.clients.producer.ProducerConfig.CLIENT_ID_CONFIG;
 import static org.apache.kafka.clients.producer.ProducerConfig.ENABLE_IDEMPOTENCE_CONFIG;
@@ -117,7 +114,6 @@
 import static org.junit.jupiter.api.Assertions.assertTrue;
 
 @Tag("integration")
->>>>>>> 9494bebe
 public class ExactlyOnceSourceIntegrationTest {
 
     private static final Logger log = LoggerFactory.getLogger(ExactlyOnceSourceIntegrationTest.class);
@@ -151,17 +147,12 @@
         brokerProps.put("transaction.state.log.replication.factor", "1");
         brokerProps.put("transaction.state.log.min.isr", "1");
 
-<<<<<<< HEAD
-        // build a Connect cluster backed by Kafka and Zk
-        connectBuilder = new EmbeddedConnectCluster.Builder().numWorkers(DEFAULT_NUM_WORKERS).numBrokers(1).workerProps(workerProps).brokerProps(brokerProps);
-=======
         // build a Connect cluster backed by Kafka
         connectBuilder = new EmbeddedConnectCluster.Builder()
                 .numWorkers(DEFAULT_NUM_WORKERS)
                 .numBrokers(1)
                 .workerProps(workerProps)
                 .brokerProps(brokerProps);
->>>>>>> 9494bebe
 
         // get a handle to the connector
         connectorHandle = RuntimeHandles.get().connectorHandle(CONNECTOR_NAME);
@@ -208,36 +199,24 @@
         assertEquals(1, validation.errorCount(),
                 "Preflight validation should have exactly one error");
         ConfigInfo propertyValidation = findConfigInfo(EXACTLY_ONCE_SUPPORT_CONFIG, validation);
-<<<<<<< HEAD
-        assertFalse("Preflight validation for exactly-once support property should have at least one error message", propertyValidation.configValue().errors().isEmpty());
-=======
         assertFalse(propertyValidation.configValue().errors().isEmpty(),
                 "Preflight validation for exactly-once support property should have at least one error message");
->>>>>>> 9494bebe
 
         // Connector will return UNSUPPORTED from SourceConnector::exactlyOnceSupport
         props.put(CUSTOM_EXACTLY_ONCE_SUPPORT_CONFIG, TestableSourceConnector.EXACTLY_ONCE_UNSUPPORTED);
         validation = connect.validateConnectorConfig(TestableSourceConnector.class.getSimpleName(), props);
         assertEquals(1, validation.errorCount(), "Preflight validation should have exactly one error");
         propertyValidation = findConfigInfo(EXACTLY_ONCE_SUPPORT_CONFIG, validation);
-<<<<<<< HEAD
-        assertFalse("Preflight validation for exactly-once support property should have at least one error message", propertyValidation.configValue().errors().isEmpty());
-=======
         assertFalse(propertyValidation.configValue().errors().isEmpty(), 
                 "Preflight validation for exactly-once support property should have at least one error message");
->>>>>>> 9494bebe
 
         // Connector will throw an exception from SourceConnector::exactlyOnceSupport
         props.put(CUSTOM_EXACTLY_ONCE_SUPPORT_CONFIG, TestableSourceConnector.EXACTLY_ONCE_FAIL);
         validation = connect.validateConnectorConfig(TestableSourceConnector.class.getSimpleName(), props);
         assertEquals(1, validation.errorCount(), "Preflight validation should have exactly one error");
         propertyValidation = findConfigInfo(EXACTLY_ONCE_SUPPORT_CONFIG, validation);
-<<<<<<< HEAD
-        assertFalse("Preflight validation for exactly-once support property should have at least one error message", propertyValidation.configValue().errors().isEmpty());
-=======
         assertFalse(propertyValidation.configValue().errors().isEmpty(),
                 "Preflight validation for exactly-once support property should have at least one error message");
->>>>>>> 9494bebe
 
         // Connector will return SUPPORTED from SourceConnector::exactlyOnceSupport
         props.put(CUSTOM_EXACTLY_ONCE_SUPPORT_CONFIG, TestableSourceConnector.EXACTLY_ONCE_SUPPORTED);
@@ -252,36 +231,24 @@
         validation = connect.validateConnectorConfig(TestableSourceConnector.class.getSimpleName(), props);
         assertEquals(1, validation.errorCount(), "Preflight validation should have exactly one error");
         propertyValidation = findConfigInfo(TRANSACTION_BOUNDARY_CONFIG, validation);
-<<<<<<< HEAD
-        assertFalse("Preflight validation for transaction boundary property should have at least one error message", propertyValidation.configValue().errors().isEmpty());
-=======
         assertFalse(propertyValidation.configValue().errors().isEmpty(),
                 "Preflight validation for transaction boundary property should have at least one error message");
->>>>>>> 9494bebe
 
         // Connector will return UNSUPPORTED from SourceConnector::canDefineTransactionBoundaries
         props.put(CUSTOM_TRANSACTION_BOUNDARIES_CONFIG, TestableSourceConnector.TRANSACTION_BOUNDARIES_UNSUPPORTED);
         validation = connect.validateConnectorConfig(TestableSourceConnector.class.getSimpleName(), props);
         assertEquals(1, validation.errorCount(), "Preflight validation should have exactly one error");
         propertyValidation = findConfigInfo(TRANSACTION_BOUNDARY_CONFIG, validation);
-<<<<<<< HEAD
-        assertFalse("Preflight validation for transaction boundary property should have at least one error message", propertyValidation.configValue().errors().isEmpty());
-=======
         assertFalse(propertyValidation.configValue().errors().isEmpty(),
                 "Preflight validation for transaction boundary property should have at least one error message");
->>>>>>> 9494bebe
 
         // Connector will throw an exception from SourceConnector::canDefineTransactionBoundaries
         props.put(CUSTOM_TRANSACTION_BOUNDARIES_CONFIG, TestableSourceConnector.TRANSACTION_BOUNDARIES_FAIL);
         validation = connect.validateConnectorConfig(TestableSourceConnector.class.getSimpleName(), props);
         assertEquals(1, validation.errorCount(), "Preflight validation should have exactly one error");
         propertyValidation = findConfigInfo(TRANSACTION_BOUNDARY_CONFIG, validation);
-<<<<<<< HEAD
-        assertFalse("Preflight validation for transaction boundary property should have at least one error message", propertyValidation.configValue().errors().isEmpty());
-=======
         assertFalse(propertyValidation.configValue().errors().isEmpty(), 
                 "Preflight validation for transaction boundary property should have at least one error message");
->>>>>>> 9494bebe
 
         // Connector will return SUPPORTED from SourceConnector::canDefineTransactionBoundaries
         props.put(CUSTOM_TRANSACTION_BOUNDARIES_CONFIG, TestableSourceConnector.TRANSACTION_BOUNDARIES_SUPPORTED);
@@ -337,10 +304,6 @@
         assertConnectorStopped(connectorStop);
 
         // consume all records from the source topic or fail, to ensure that they were correctly produced
-<<<<<<< HEAD
-        ConsumerRecords<byte[], byte[]> records = connect.kafka().consumeAll(CONSUME_RECORDS_TIMEOUT_MS, Collections.singletonMap(ConsumerConfig.ISOLATION_LEVEL_CONFIG, "read_committed"), null, topic);
-        assertTrue("Not enough records produced by source connector. Expected at least: " + MINIMUM_MESSAGES + " + but got " + records.count(), records.count() >= MINIMUM_MESSAGES);
-=======
         ConsumerRecords<byte[], byte[]> records = connect.kafka().consumeAll(
                 CONSUME_RECORDS_TIMEOUT_MS,
                 Collections.singletonMap(ConsumerConfig.ISOLATION_LEVEL_CONFIG, "read_committed"),
@@ -349,7 +312,6 @@
         );
         assertTrue(records.count() >= MINIMUM_MESSAGES,
                 "Not enough records produced by source connector. Expected at least: " + MINIMUM_MESSAGES + " + but got " + records.count());
->>>>>>> 9494bebe
         assertExactlyOnceSeqnos(records, numTasks);
     }
 
@@ -402,10 +364,6 @@
         assertConnectorStopped(connectorStop);
 
         // consume all records from the source topic or fail, to ensure that they were correctly produced
-<<<<<<< HEAD
-        ConsumerRecords<byte[], byte[]> records = connect.kafka().consumeAll(CONSUME_RECORDS_TIMEOUT_MS, Collections.singletonMap(ConsumerConfig.ISOLATION_LEVEL_CONFIG, "read_committed"), null, topic);
-        assertTrue("Not enough records produced by source connector. Expected at least: " + MINIMUM_MESSAGES + " + but got " + records.count(), records.count() >= MINIMUM_MESSAGES);
-=======
         ConsumerRecords<byte[], byte[]> records = connect.kafka().consumeAll(
                 CONSUME_RECORDS_TIMEOUT_MS,
                 Collections.singletonMap(ConsumerConfig.ISOLATION_LEVEL_CONFIG, "read_committed"),
@@ -414,7 +372,6 @@
         );
         assertTrue(records.count() >= MINIMUM_MESSAGES,
                 "Not enough records produced by source connector. Expected at least: " + MINIMUM_MESSAGES + " + but got " + records.count());
->>>>>>> 9494bebe
         assertExactlyOnceSeqnos(records, numTasks);
     }
 
@@ -468,10 +425,6 @@
         Map<String, Object> consumerProps = new HashMap<>();
         consumerProps.put(ConsumerConfig.ISOLATION_LEVEL_CONFIG, "read_committed");
         // consume all records from the source topic or fail, to ensure that they were correctly produced
-<<<<<<< HEAD
-        ConsumerRecords<byte[], byte[]> sourceRecords = connect.kafka().consumeAll(CONSUME_RECORDS_TIMEOUT_MS, Collections.singletonMap(ConsumerConfig.ISOLATION_LEVEL_CONFIG, "read_committed"), null, topic);
-        assertTrue("Not enough records produced by source connector. Expected at least: " + MINIMUM_MESSAGES + " + but got " + sourceRecords.count(), sourceRecords.count() >= MINIMUM_MESSAGES);
-=======
         ConsumerRecords<byte[], byte[]> sourceRecords = connect.kafka().consumeAll(
             CONSUME_RECORDS_TIMEOUT_MS,
             Collections.singletonMap(ConsumerConfig.ISOLATION_LEVEL_CONFIG, "read_committed"),
@@ -480,7 +433,6 @@
         );
         assertTrue(sourceRecords.count() >= MINIMUM_MESSAGES,
                 "Not enough records produced by source connector. Expected at least: " + MINIMUM_MESSAGES + " + but got " + sourceRecords.count());
->>>>>>> 9494bebe
 
         // also consume from the cluster's offsets topic to verify that the expected offsets (which should correspond to the connector's
         // custom transaction boundaries) were committed
@@ -492,16 +444,18 @@
             nextExpectedOffsetSeqno += lastExpectedOffsetSeqno;
             lastExpectedOffsetSeqno = nextExpectedOffsetSeqno - lastExpectedOffsetSeqno;
         }
-        ConsumerRecords<byte[], byte[]> offsetRecords = connect.kafka().consume(expectedOffsetSeqnos.size(), TimeUnit.MINUTES.toMillis(1), consumerProps, offsetsTopic);
+        ConsumerRecords<byte[], byte[]> offsetRecords = connect.kafka()
+                .consume(
+                        expectedOffsetSeqnos.size(),
+                        TimeUnit.MINUTES.toMillis(1),
+                        consumerProps,
+                        offsetsTopic
+                );
 
         List<Long> actualOffsetSeqnos = parseAndAssertOffsetsForSingleTask(offsetRecords);
 
-<<<<<<< HEAD
-        assertEquals("Committed offsets should match connector-defined transaction boundaries", expectedOffsetSeqnos, actualOffsetSeqnos.subList(0, expectedOffsetSeqnos.size()));
-=======
         assertEquals(expectedOffsetSeqnos, actualOffsetSeqnos.subList(0, expectedOffsetSeqnos.size()),
                 "Committed offsets should match connector-defined transaction boundaries");
->>>>>>> 9494bebe
 
         List<Long> expectedRecordSeqnos = LongStream.range(1, MINIMUM_MESSAGES + 1).boxed().collect(Collectors.toList());
         long priorBoundary = 1;
@@ -518,12 +472,8 @@
         List<Long> actualRecordSeqnos = parseAndAssertValuesForSingleTask(sourceRecords);
         // Have to sort the records by seqno since we produce to multiple partitions and in-order consumption isn't guaranteed
         Collections.sort(actualRecordSeqnos);
-<<<<<<< HEAD
-        assertEquals("Committed records should exclude connector-aborted transactions", expectedRecordSeqnos, actualRecordSeqnos.subList(0, expectedRecordSeqnos.size()));
-=======
         assertEquals(expectedRecordSeqnos, actualRecordSeqnos.subList(0, expectedRecordSeqnos.size()),
                 "Committed records should exclude connector-aborted transactions");
->>>>>>> 9494bebe
     }
 
     /**
@@ -560,7 +510,10 @@
         connectorHandle.expectedCommits(MINIMUM_MESSAGES);
 
         // fence out the leader of the cluster
-        Producer<?, ?> zombieLeader = transactionalProducer("simulated-zombie-leader", DistributedConfig.transactionalProducerId(CLUSTER_GROUP_ID));
+        Producer<?, ?> zombieLeader = transactionalProducer(
+                "simulated-zombie-leader",
+                DistributedConfig.transactionalProducerId(CLUSTER_GROUP_ID)
+        );
         zombieLeader.initTransactions();
         zombieLeader.close();
 
@@ -583,10 +536,6 @@
         assertConnectorStopped(connectorStop);
 
         // consume all records from the source topic or fail, to ensure that they were correctly produced
-<<<<<<< HEAD
-        ConsumerRecords<byte[], byte[]> records = connect.kafka().consumeAll(CONSUME_RECORDS_TIMEOUT_MS, Collections.singletonMap(ConsumerConfig.ISOLATION_LEVEL_CONFIG, "read_committed"), null, topic);
-        assertTrue("Not enough records produced by source connector. Expected at least: " + MINIMUM_MESSAGES + " + but got " + records.count(), records.count() >= MINIMUM_MESSAGES);
-=======
         ConsumerRecords<byte[], byte[]> records = connect.kafka().consumeAll(
                 CONSUME_RECORDS_TIMEOUT_MS,
                 Collections.singletonMap(ConsumerConfig.ISOLATION_LEVEL_CONFIG, "read_committed"),
@@ -595,7 +544,6 @@
         );
         assertTrue(records.count() >= MINIMUM_MESSAGES,
                 "Not enough records produced by source connector. Expected at least: " + MINIMUM_MESSAGES + " + but got " + records.count());
->>>>>>> 9494bebe
         assertExactlyOnceSeqnos(records, numTasks);
     }
 
@@ -651,10 +599,6 @@
         assertConnectorStopped(connectorStop);
 
         // consume all records from the source topic or fail, to ensure that they were correctly produced
-<<<<<<< HEAD
-        ConsumerRecords<byte[], byte[]> records = connect.kafka().consumeAll(CONSUME_RECORDS_TIMEOUT_MS, Collections.singletonMap(ConsumerConfig.ISOLATION_LEVEL_CONFIG, "read_committed"), null, topic);
-        assertTrue("Not enough records produced by source connector. Expected at least: " + MINIMUM_MESSAGES + " + but got " + records.count(), records.count() >= MINIMUM_MESSAGES);
-=======
         ConsumerRecords<byte[], byte[]> records = connect.kafka().consumeAll(
                 CONSUME_RECORDS_TIMEOUT_MS,
                 Collections.singletonMap(ConsumerConfig.ISOLATION_LEVEL_CONFIG, "read_committed"),
@@ -663,7 +607,6 @@
         );
         assertTrue(records.count() >= MINIMUM_MESSAGES,
                 "Not enough records produced by source connector. Expected at least: " + MINIMUM_MESSAGES + " + but got " + records.count());
->>>>>>> 9494bebe
         // We used at most five tasks during the tests; each of them should have been able to produce records
         assertExactlyOnceSeqnos(records, 5);
     }
@@ -688,14 +631,6 @@
      */
     @Test
     public void testTasksFailOnInabilityToFence() throws Exception {
-<<<<<<< HEAD
-        brokerProps.put("authorizer.class.name", "kafka.security.authorizer.AclAuthorizer");
-        brokerProps.put("sasl.enabled.mechanisms", "PLAIN");
-        brokerProps.put("sasl.mechanism.inter.broker.protocol", "PLAIN");
-        brokerProps.put("security.inter.broker.protocol", "SASL_PLAINTEXT");
-        brokerProps.put("listeners", "SASL_PLAINTEXT://localhost:0");
-        brokerProps.put("listener.name.sasl_plaintext.plain.sasl.jaas.config", "org.apache.kafka.common.security.plain.PlainLoginModule required " + "username=\"super\" " + "password=\"super_pwd\" " + "user_connector=\"connector_pwd\" " + "user_super=\"super_pwd\";");
-=======
         brokerProps.put(SocketServerConfigs.LISTENER_SECURITY_PROTOCOL_MAP_CONFIG, "CONTROLLER:SASL_PLAINTEXT,EXTERNAL:SASL_PLAINTEXT");
         brokerProps.put(ServerConfigs.AUTHORIZER_CLASS_NAME_CONFIG, "org.apache.kafka.metadata.authorizer.StandardAuthorizer");
         brokerProps.put(BrokerSecurityConfigs.SASL_ENABLED_MECHANISMS_CONFIG, "PLAIN");
@@ -708,13 +643,15 @@
                 + "user_super=\"super_pwd\";";
         brokerProps.put("listener.name.external.plain.sasl.jaas.config", listenerSaslJaasConfig);
         brokerProps.put("listener.name.controller.plain.sasl.jaas.config", listenerSaslJaasConfig);
->>>>>>> 9494bebe
         brokerProps.put("super.users", "User:super");
 
         Map<String, String> superUserClientConfig = new HashMap<>();
         superUserClientConfig.put("sasl.mechanism", "PLAIN");
         superUserClientConfig.put("security.protocol", "SASL_PLAINTEXT");
-        superUserClientConfig.put("sasl.jaas.config", "org.apache.kafka.common.security.plain.PlainLoginModule required " + "username=\"super\" " + "password=\"super_pwd\";");
+        superUserClientConfig.put("sasl.jaas.config",
+                "org.apache.kafka.common.security.plain.PlainLoginModule required "
+                        + "username=\"super\" "
+                        + "password=\"super_pwd\";");
         // Give the worker super-user privileges
         workerProps.putAll(superUserClientConfig);
 
@@ -746,14 +683,12 @@
         // But limit its admin client's privileges
         props.put(CONNECTOR_CLIENT_ADMIN_OVERRIDES_PREFIX + "sasl.mechanism", "PLAIN");
         props.put(CONNECTOR_CLIENT_ADMIN_OVERRIDES_PREFIX + "security.protocol", "SASL_PLAINTEXT");
-        props.put(CONNECTOR_CLIENT_ADMIN_OVERRIDES_PREFIX + "sasl.jaas.config", "org.apache.kafka.common.security.plain.PlainLoginModule required " + "username=\"connector\" " + "password=\"connector_pwd\";");
+        props.put(CONNECTOR_CLIENT_ADMIN_OVERRIDES_PREFIX + "sasl.jaas.config",
+                "org.apache.kafka.common.security.plain.PlainLoginModule required "
+                        + "username=\"connector\" "
+                        + "password=\"connector_pwd\";");
         // Grant the connector's admin permissions to access the topics for its records and offsets
         // Intentionally leave out permissions required for fencing
-<<<<<<< HEAD
-        admin.createAcls(Arrays.asList(new AclBinding(new ResourcePattern(ResourceType.TOPIC, topic, PatternType.LITERAL), new AccessControlEntry("User:connector", "*", AclOperation.ALL, AclPermissionType.ALLOW)), new AclBinding(new ResourcePattern(ResourceType.TOPIC, globalOffsetsTopic, PatternType.LITERAL), new AccessControlEntry("User:connector", "*", AclOperation.ALL, AclPermissionType.ALLOW)))).all().get();
-
-        StartAndStopLatch connectorStart = connectorAndTaskStart(tasksMax);
-=======
         try (Admin admin = connect.kafka().createAdminClient()) {
             admin.createAcls(Arrays.asList(
                     new AclBinding(
@@ -766,7 +701,6 @@
                     )
             )).all().get();
         }
->>>>>>> 9494bebe
 
         log.info("Bringing up connector with fresh slate; fencing should not be necessary");
         connect.configureConnector(CONNECTOR_NAME, props);
@@ -802,9 +736,6 @@
         connect.assertions().assertConnectorIsRunningAndTasksHaveFailed(CONNECTOR_NAME, tasksMax, "Task should have failed on startup");
 
         // Now grant the necessary permissions for fencing to the connector's admin
-<<<<<<< HEAD
-        admin.createAcls(Arrays.asList(new AclBinding(new ResourcePattern(ResourceType.TRANSACTIONAL_ID, Worker.taskTransactionalId(CLUSTER_GROUP_ID, CONNECTOR_NAME, 0), PatternType.LITERAL), new AccessControlEntry("User:connector", "*", AclOperation.ALL, AclPermissionType.ALLOW)), new AclBinding(new ResourcePattern(ResourceType.TRANSACTIONAL_ID, Worker.taskTransactionalId(CLUSTER_GROUP_ID, CONNECTOR_NAME, 1), PatternType.LITERAL), new AccessControlEntry("User:connector", "*", AclOperation.ALL, AclPermissionType.ALLOW))));
-=======
         try (Admin admin = connect.kafka().createAdminClient()) {
             admin.createAcls(Arrays.asList(
                     new AclBinding(
@@ -817,7 +748,6 @@
                     )
             ));
         }
->>>>>>> 9494bebe
 
         log.info("Restarting connector after tweaking its ACLs; fencing should succeed this time");
         connect.restartConnectorAndTasks(CONNECTOR_NAME, false, true, false);
@@ -930,10 +860,6 @@
             connectorHandle.awaitCommits(TimeUnit.MINUTES.toMillis(1));
 
             // consume at least the expected number of records from the source topic or fail, to ensure that they were correctly produced
-<<<<<<< HEAD
-            int recordNum = connectorTargetedCluster.consume(MINIMUM_MESSAGES, TimeUnit.MINUTES.toMillis(1), Collections.singletonMap(ConsumerConfig.ISOLATION_LEVEL_CONFIG, "read_committed"), "test-topic").count();
-            assertTrue("Not enough records produced by source connector. Expected at least: " + MINIMUM_MESSAGES + " + but got " + recordNum, recordNum >= MINIMUM_MESSAGES);
-=======
             int recordNum = connectorTargetedCluster
                     .consume(
                         MINIMUM_MESSAGES,
@@ -943,19 +869,16 @@
                     .count();
             assertTrue(recordNum >= MINIMUM_MESSAGES,
                     "Not enough records produced by source connector. Expected at least: " + MINIMUM_MESSAGES + " + but got " + recordNum);
->>>>>>> 9494bebe
 
             // also consume from the connector's dedicated offsets topic
-            ConsumerRecords<byte[], byte[]> offsetRecords = connectorTargetedCluster.consumeAll(TimeUnit.MINUTES.toMillis(1), Collections.singletonMap(ConsumerConfig.ISOLATION_LEVEL_CONFIG, "read_committed"), null, offsetsTopic);
+            ConsumerRecords<byte[], byte[]> offsetRecords = connectorTargetedCluster
+                    .consumeAll(
+                            TimeUnit.MINUTES.toMillis(1),
+                            Collections.singletonMap(ConsumerConfig.ISOLATION_LEVEL_CONFIG, "read_committed"),
+                            null,
+                            offsetsTopic
+                    );
             List<Long> seqnos = parseAndAssertOffsetsForSingleTask(offsetRecords);
-<<<<<<< HEAD
-            seqnos.forEach(seqno -> assertEquals("Offset commits should occur on connector-defined poll boundaries, which happen every " + MINIMUM_MESSAGES + " records", 0, seqno % MINIMUM_MESSAGES));
-
-            // also consume from the cluster's global offsets topic
-            offsetRecords = connect.kafka().consumeAll(TimeUnit.MINUTES.toMillis(1), null, null, globalOffsetsTopic);
-            seqnos = parseAndAssertOffsetsForSingleTask(offsetRecords);
-            seqnos.forEach(seqno -> assertEquals("Offset commits should occur on connector-defined poll boundaries, which happen every " + MINIMUM_MESSAGES + " records", 0, seqno % MINIMUM_MESSAGES));
-=======
             seqnos.forEach(seqno ->
                 assertEquals(0, seqno % MINIMUM_MESSAGES,
                         "Offset commits should occur on connector-defined poll boundaries, which happen every " + MINIMUM_MESSAGES + " records")
@@ -968,7 +891,6 @@
                 assertEquals(0, seqno % MINIMUM_MESSAGES,
                         "Offset commits should occur on connector-defined poll boundaries, which happen every " + MINIMUM_MESSAGES + " records")
             );
->>>>>>> 9494bebe
 
             // Shut down the whole cluster
             connect.workers().forEach(connect::removeWorker);
@@ -987,7 +909,11 @@
             // And perform a basic sanity check that the cluster is able to come back up, our connector and its task are able to resume running,
             // and the task is still able to produce source records and commit offsets
             connect.assertions().assertAtLeastNumWorkersAreUp(DEFAULT_NUM_WORKERS, "cluster did not restart in time");
-            connect.assertions().assertConnectorAndExactlyNumTasksAreRunning(CONNECTOR_NAME, 1, "connector and tasks did not resume running after cluster restart in time");
+            connect.assertions().assertConnectorAndExactlyNumTasksAreRunning(
+                    CONNECTOR_NAME,
+                    1,
+                    "connector and tasks did not resume running after cluster restart in time"
+            );
 
             log.info("Waiting for records to be provided to worker by task");
             // wait for the connector tasks to produce enough records
@@ -1002,10 +928,6 @@
             assertConnectorStopped(connectorStop);
 
             // consume all records from the source topic or fail, to ensure that they were correctly produced
-<<<<<<< HEAD
-            ConsumerRecords<byte[], byte[]> sourceRecords = connectorTargetedCluster.consumeAll(CONSUME_RECORDS_TIMEOUT_MS, Collections.singletonMap(ConsumerConfig.ISOLATION_LEVEL_CONFIG, "read_committed"), null, topic);
-            assertTrue("Not enough records produced by source connector. Expected at least: " + MINIMUM_MESSAGES + " + but got " + sourceRecords.count(), sourceRecords.count() >= MINIMUM_MESSAGES);
-=======
             ConsumerRecords<byte[], byte[]> sourceRecords = connectorTargetedCluster.consumeAll(
                     CONSUME_RECORDS_TIMEOUT_MS,
                     Collections.singletonMap(ConsumerConfig.ISOLATION_LEVEL_CONFIG, "read_committed"),
@@ -1014,9 +936,13 @@
             );
             assertTrue(sourceRecords.count() >= MINIMUM_MESSAGES,
                     "Not enough records produced by source connector. Expected at least: " + MINIMUM_MESSAGES + " + but got " + sourceRecords.count());
->>>>>>> 9494bebe
             // also have to check which offsets have actually been committed, since we no longer have exactly-once semantics
-            offsetRecords = connectorTargetedCluster.consumeAll(CONSUME_RECORDS_TIMEOUT_MS, Collections.singletonMap(ConsumerConfig.ISOLATION_LEVEL_CONFIG, "read_committed"), null, offsetsTopic);
+            offsetRecords = connectorTargetedCluster.consumeAll(
+                    CONSUME_RECORDS_TIMEOUT_MS,
+                    Collections.singletonMap(ConsumerConfig.ISOLATION_LEVEL_CONFIG, "read_committed"),
+                    null,
+                    offsetsTopic
+            );
             assertAtLeastOnceSeqnos(sourceRecords, offsetRecords, numTasks);
         }
     }
@@ -1060,11 +986,15 @@
         // start a source connector
         connect.configureConnector(CONNECTOR_NAME, props);
 
-        connect.assertions().assertConnectorIsRunningAndTasksHaveFailed(CONNECTOR_NAME, 1, "Task should have failed after trying to produce to its own offsets topic");
+        connect.assertions().assertConnectorIsRunningAndTasksHaveFailed(
+            CONNECTOR_NAME, 1, "Task should have failed after trying to produce to its own offsets topic");
     }
 
     private ConfigInfo findConfigInfo(String property, ConfigInfos validationResult) {
-        return validationResult.values().stream().filter(info -> property.equals(info.configKey().name())).findAny().orElseThrow(() -> new AssertionError("Failed to find configuration validation result for property '" + property + "'"));
+        return validationResult.values().stream()
+                .filter(info -> property.equals(info.configKey().name()))
+                .findAny()
+                .orElseThrow(() -> new AssertionError("Failed to find configuration validation result for property '" + property + "'"));
     }
 
     private List<Long> parseAndAssertOffsetsForSingleTask(ConsumerRecords<byte[], byte[]> offsetRecords) {
@@ -1086,7 +1016,11 @@
 
     private void assertAtLeastOnceSeqnos(ConsumerRecords<byte[], byte[]> sourceRecords, ConsumerRecords<byte[], byte[]> offsetRecords, int numTasks) {
         Map<Integer, List<Long>> parsedValues = parseValuesForTasks(sourceRecords);
-        Map<Integer, Long> lastCommittedValues = parseOffsetForTasks(offsetRecords).entrySet().stream().collect(Collectors.toMap(Map.Entry::getKey, e -> Collections.max(e.getValue())));
+        Map<Integer, Long> lastCommittedValues = parseOffsetForTasks(offsetRecords)
+                .entrySet().stream().collect(Collectors.toMap(
+                        Map.Entry::getKey,
+                        e -> Collections.max(e.getValue())
+                ));
         parsedValues.replaceAll((task, values) -> {
             Long committedValue = lastCommittedValues.get(task);
             assertNotNull(committedValue, "No committed offset found for task " + task);
@@ -1111,9 +1045,6 @@
             extraSeqnos.removeAll(expectedSeqnos);
 
             // Try to provide the most friendly error message possible if this test fails
-<<<<<<< HEAD
-            assertTrue("Seqnos for task " + taskId + " should start at 1 and increase strictly by 1 with each record, " + "but the actual seqnos did not.\n" + "Seqnos that should have been emitted but were not: " + missingSeqnos + "\n" + "seqnos that should not have been emitted but were: " + extraSeqnos, missingSeqnos.isEmpty() && extraSeqnos.isEmpty());
-=======
             assertTrue(
                     missingSeqnos.isEmpty() && extraSeqnos.isEmpty(),
                     "Seqnos for task " + taskId + " should start at 1 and increase strictly by 1 with each record, " +
@@ -1121,7 +1052,6 @@
                             "Seqnos that should have been emitted but were not: " + missingSeqnos + "\n" +
                             "seqnos that should not have been emitted but were: " + extraSeqnos
             );
->>>>>>> 9494bebe
         });
     }
 
@@ -1137,11 +1067,6 @@
             String keyPrefix = "key-";
             String valuePrefix = "value-";
 
-<<<<<<< HEAD
-            assertTrue("Key should start with \"" + keyPrefix + "\"", key.startsWith(keyPrefix));
-            assertTrue("Value should start with \"" + valuePrefix + "\"", value.startsWith(valuePrefix));
-            assertEquals("key and value should be identical after prefix", key.substring(keyPrefix.length()), value.substring(valuePrefix.length()));
-=======
             assertTrue(key.startsWith(keyPrefix), "Key should start with \"" + keyPrefix + "\"");
             assertTrue(value.startsWith(valuePrefix), "Value should start with \"" + valuePrefix + "\"");
             assertEquals(
@@ -1149,7 +1074,6 @@
                     value.substring(valuePrefix.length()),
                     "key and value should be identical after prefix"
             );
->>>>>>> 9494bebe
 
             String[] split = key.substring(keyPrefix.length()).split("-");
             assertEquals(3, split.length, "Key should match pattern 'key-<connectorName>-<taskId>-<seqno>");
@@ -1188,10 +1112,6 @@
             assertNotNull(keyObject, "Offset key should not be null");
             assertNotNull(valueObject, "Offset value should not be null");
 
-<<<<<<< HEAD
-            @SuppressWarnings("unchecked") List<Object> key = assertAndCast(keyObject, List.class, "Key");
-            assertEquals("Offset topic key should be a list containing two elements: the name of the connector, and the connector-provided source partition", 2, key.size());
-=======
             @SuppressWarnings("unchecked")
             List<Object> key = assertAndCast(keyObject, List.class, "Key");
             assertEquals(
@@ -1199,9 +1119,9 @@
                     key.size(),
                     "Offset topic key should be a list containing two elements: the name of the connector, and the connector-provided source partition"
             );
->>>>>>> 9494bebe
             assertEquals(CONNECTOR_NAME, key.get(0));
-            @SuppressWarnings("unchecked") Map<String, Object> partition = assertAndCast(key.get(1), Map.class, "Key[1]");
+            @SuppressWarnings("unchecked")
+            Map<String, Object> partition = assertAndCast(key.get(1), Map.class, "Key[1]");
             Object taskIdObject = partition.get("task.id");
             assertNotNull(taskIdObject, "Serialized source partition should contain 'task.id' field from TestableSourceConnector");
             String taskId = assertAndCast(taskIdObject, String.class, "task ID");
@@ -1214,7 +1134,8 @@
                 throw new AssertionError("task ID should match pattern '<connectorName>-<taskId>', where <taskId> is an integer", e);
             }
 
-            @SuppressWarnings("unchecked") Map<String, Object> value = assertAndCast(valueObject, Map.class, "Value");
+            @SuppressWarnings("unchecked")
+            Map<String, Object> value = assertAndCast(valueObject, Map.class, "Value");
 
             Object seqnoObject = value.get("saved");
             assertNotNull(seqnoObject, "Serialized source offset should contain 'seqno' field from TestableSourceConnector");
@@ -1241,24 +1162,13 @@
      */
     private StartAndStopLatch connectorAndTaskStart(int numTasks) {
         connectorHandle.clearTasks();
-<<<<<<< HEAD
-        IntStream.range(0, numTasks).mapToObj(i -> MonitorableSourceConnector.taskId(CONNECTOR_NAME, i)).forEach(connectorHandle::taskHandle);
-=======
         IntStream.range(0, numTasks)
                 .mapToObj(i -> TestableSourceConnector.taskId(CONNECTOR_NAME, i))
                 .forEach(connectorHandle::taskHandle);
->>>>>>> 9494bebe
         return connectorHandle.expectedStarts(1, true);
     }
 
     private void assertConnectorStarted(StartAndStopLatch connectorStart) throws InterruptedException {
-<<<<<<< HEAD
-        assertTrue("Connector and tasks did not finish startup in time", connectorStart.await(EmbeddedConnectClusterAssertions.CONNECTOR_SETUP_DURATION_MS, TimeUnit.MILLISECONDS));
-    }
-
-    private void assertConnectorStopped(StartAndStopLatch connectorStop) throws InterruptedException {
-        assertTrue("Connector and tasks did not finish shutdown in time", connectorStop.await(EmbeddedConnectClusterAssertions.CONNECTOR_SHUTDOWN_DURATION_MS, TimeUnit.MILLISECONDS));
-=======
         assertTrue(
                 connectorStart.await(
                         ConnectAssertions.CONNECTOR_SETUP_DURATION_MS,
@@ -1276,13 +1186,20 @@
                 ),
                 "Connector and tasks did not finish shutdown in time"
         );
->>>>>>> 9494bebe
-    }
-
-    private void assertProducersAreFencedOnReconfiguration(int currentNumTasks, int newNumTasks, String topic, Map<String, String> baseConnectorProps) throws InterruptedException {
+    }
+
+    private void assertProducersAreFencedOnReconfiguration(
+            int currentNumTasks,
+            int newNumTasks,
+            String topic,
+            Map<String, String> baseConnectorProps) throws InterruptedException {
 
         // create a collection of producers that simulate the producers used for the existing tasks
-        List<KafkaProducer<byte[], byte[]>> producers = IntStream.range(0, currentNumTasks).mapToObj(i -> transactionalProducer("simulated-task-producer-" + CONNECTOR_NAME + "-" + i, Worker.taskTransactionalId(CLUSTER_GROUP_ID, CONNECTOR_NAME, i))).collect(Collectors.toList());
+        List<KafkaProducer<byte[], byte[]>> producers = IntStream.range(0, currentNumTasks)
+                .mapToObj(i -> transactionalProducer(
+                        "simulated-task-producer-" + CONNECTOR_NAME + "-" + i,
+                        Worker.taskTransactionalId(CLUSTER_GROUP_ID, CONNECTOR_NAME, i)
+                )).collect(Collectors.toList());
 
         producers.forEach(KafkaProducer::initTransactions);
 
@@ -1307,12 +1224,6 @@
 
     private void assertTransactionalProducerIsFenced(KafkaProducer<byte[], byte[]> producer, String topic) {
         producer.beginTransaction();
-<<<<<<< HEAD
-        assertThrows("Producer should be fenced out", ProducerFencedException.class, () -> {
-            producer.send(new ProducerRecord<>(topic, new byte[]{69}, new byte[]{96}));
-            producer.commitTransaction();
-        });
-=======
         assertThrows(
                 InvalidProducerEpochException.class,
                 () -> {
@@ -1321,7 +1232,6 @@
                 },
                 "Producer should be fenced out"
         );
->>>>>>> 9494bebe
         producer.close(Duration.ZERO);
     }
 
