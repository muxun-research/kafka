/*
 * Licensed to the Apache Software Foundation (ASF) under one or more
 * contributor license agreements. See the NOTICE file distributed with
 * this work for additional information regarding copyright ownership.
 * The ASF licenses this file to You under the Apache License, Version 2.0
 * (the "License"); you may not use this file except in compliance with
 * the License. You may obtain a copy of the License at
 *
 *    http://www.apache.org/licenses/LICENSE-2.0
 *
 * Unless required by applicable law or agreed to in writing, software
 * distributed under the License is distributed on an "AS IS" BASIS,
 * WITHOUT WARRANTIES OR CONDITIONS OF ANY KIND, either express or implied.
 * See the License for the specific language governing permissions and
 * limitations under the License.
 */

package org.apache.kafka.connect.runtime.rest;

import org.apache.kafka.connect.runtime.rest.entities.ErrorMessage;
import org.apache.kafka.connect.runtime.rest.errors.ConnectRestException;

import com.fasterxml.jackson.annotation.JsonCreator;
import com.fasterxml.jackson.annotation.JsonProperty;
import com.fasterxml.jackson.core.type.TypeReference;
import com.fasterxml.jackson.databind.ObjectMapper;

import org.eclipse.jetty.client.ContentResponse;
import org.eclipse.jetty.client.HttpClient;
import org.eclipse.jetty.client.Request;
import org.junit.jupiter.api.Test;
import org.junit.jupiter.api.extension.ExtendWith;
import org.junit.jupiter.params.ParameterizedTest;
import org.junit.jupiter.params.provider.Arguments;
import org.junit.jupiter.params.provider.MethodSource;
import org.mockito.Mock;
import org.mockito.junit.jupiter.MockitoExtension;
import org.mockito.junit.jupiter.MockitoSettings;
import org.mockito.quality.Strictness;

import java.nio.charset.StandardCharsets;
import java.util.Objects;
import java.util.concurrent.ExecutionException;
import java.util.concurrent.TimeoutException;
import java.util.stream.Stream;

import javax.crypto.SecretKey;

import jakarta.ws.rs.core.Response;

<<<<<<< HEAD
import static org.junit.jupiter.api.Assertions.*;
import static org.mockito.ArgumentMatchers.any;
import static org.mockito.ArgumentMatchers.anyString;
import static org.mockito.Mockito.*;
=======
import static org.junit.jupiter.api.Assertions.assertDoesNotThrow;
import static org.junit.jupiter.api.Assertions.assertEquals;
import static org.junit.jupiter.api.Assertions.assertInstanceOf;
import static org.junit.jupiter.api.Assertions.assertNull;
import static org.junit.jupiter.api.Assertions.assertThrows;
import static org.junit.jupiter.api.Assertions.assertTrue;
import static org.mockito.ArgumentMatchers.any;
import static org.mockito.ArgumentMatchers.anyString;
import static org.mockito.Mockito.doReturn;
import static org.mockito.Mockito.doThrow;
import static org.mockito.Mockito.mock;
import static org.mockito.Mockito.spy;
import static org.mockito.Mockito.when;
>>>>>>> 9494bebe

@ExtendWith(MockitoExtension.class)
@MockitoSettings(strictness = Strictness.STRICT_STUBS)
public class RestClientTest {

    private static final ObjectMapper OBJECT_MAPPER = new ObjectMapper();
    private static final String MOCK_URL = "http://localhost:1234/api/endpoint";
    private static final String TEST_METHOD = "GET";
    private static final TestDTO TEST_DTO = new TestDTO("requestBodyData");
    private static final TypeReference<TestDTO> TEST_TYPE = new TypeReference<>() { };
    private static final SecretKey MOCK_SECRET_KEY = getMockSecretKey();
    private static final String TEST_SIGNATURE_ALGORITHM = "HmacSHA1";

    @Mock
    private HttpClient httpClient;

    private static void assertIsInternalServerError(ConnectRestException e) {
        assertEquals(Response.Status.INTERNAL_SERVER_ERROR.getStatusCode(), e.statusCode());
        assertEquals(Response.Status.INTERNAL_SERVER_ERROR.getStatusCode(), e.errorCode());
    }

    private static SecretKey getMockSecretKey() {
        SecretKey mockKey = mock(SecretKey.class);
        when(mockKey.getFormat()).thenReturn("RAW");
        when(mockKey.getEncoded()).thenReturn("SomeKey".getBytes(StandardCharsets.UTF_8));
        return mockKey;
    }

    private static <T> RestClient.HttpResponse<T> httpRequest(
            HttpClient httpClient,
            String url,
            String method,
            TypeReference<T> responseFormat,
            String requestSignatureAlgorithm
    ) {
        RestClient client = spy(new RestClient(null));
        doReturn(httpClient).when(client).httpClient(any());
<<<<<<< HEAD
        String protocol = https ? "https" : "http";
        String url = protocol + "://localhost:1234/api/endpoint";
        return client.httpRequest(url, "GET", null, new TestDTO("requestBodyData"), TEST_TYPE, MOCK_SECRET_KEY, requestSignatureAlgorithm);
=======
        return client.httpRequest(
                url,
                method,
                null,
                TEST_DTO,
                responseFormat,
                MOCK_SECRET_KEY,
                requestSignatureAlgorithm
        );
>>>>>>> 9494bebe
    }

    private static Stream<Arguments> requestExceptions() {
        return Stream.of(
                Arguments.of(new InterruptedException()),
                Arguments.of(new ExecutionException(null)),
                Arguments.of(new TimeoutException())
        );
    }

    private static Request buildThrowingMockRequest(Throwable t) throws ExecutionException, InterruptedException, TimeoutException {
        Request req = mock(Request.class);
        when(req.headers(any())).thenReturn(req);
        when(req.send()).thenThrow(t);
        return req;
    }

<<<<<<< HEAD

    @RunWith(Parameterized.class)
    public static class RequestFailureParameterizedTest {

        @Rule
        public MockitoRule initRule = MockitoJUnit.rule();

        @Mock
        private HttpClient httpClient;

        @Parameterized.Parameter
        public Throwable requestException;

        @Parameterized.Parameters
        public static Collection<Object[]> requestExceptions() {
            return Arrays.asList(new Object[][]{{new InterruptedException()}, {new ExecutionException(null)}, {new TimeoutException()}});
        }

        private static Request buildThrowingMockRequest(Throwable t) throws ExecutionException, InterruptedException, TimeoutException {
            Request req = mock(Request.class);
            when(req.header(anyString(), anyString())).thenReturn(req);
            when(req.send()).thenThrow(t);
            return req;
        }

        @Test
        public void testFailureDuringRequestCausesInternalServerError() throws Exception {
            Request request = buildThrowingMockRequest(requestException);
            when(httpClient.newRequest(anyString())).thenReturn(request);
            ConnectRestException e = assertThrows(ConnectRestException.class, () -> httpRequest(httpClient));
            assertIsInternalServerError(e);
            assertEquals(requestException, e.getCause());
        }
=======
    @ParameterizedTest
    @MethodSource("requestExceptions")
    public void testFailureDuringRequestCausesInternalServerError(Throwable requestException) throws Exception {
        Request request = buildThrowingMockRequest(requestException);
        when(httpClient.newRequest(anyString())).thenReturn(request);
        ConnectRestException e = assertThrows(ConnectRestException.class, () -> httpRequest(
                httpClient, MOCK_URL, TEST_METHOD, TEST_TYPE, TEST_SIGNATURE_ALGORITHM
        ));
        assertIsInternalServerError(e);
        assertEquals(requestException, e.getCause());
>>>>>>> 9494bebe
    }

    @Test
    public void testNullUrl() {
        RestClient client = spy(new RestClient(null));
        assertThrows(NullPointerException.class, () -> client.httpRequest(
                null,
                TEST_METHOD,
                null,
                TEST_DTO,
                TEST_TYPE,
                MOCK_SECRET_KEY,
                TEST_SIGNATURE_ALGORITHM
        ));
    }

    @Test
    public void testNullMethod() {
        RestClient client = spy(new RestClient(null));
        assertThrows(NullPointerException.class, () -> client.httpRequest(
                MOCK_URL,
                null,
                null,
                TEST_DTO,
                TEST_TYPE,
                MOCK_SECRET_KEY,
                TEST_SIGNATURE_ALGORITHM
        ));
    }

    @Test
    public void testNullResponseType() {
        RestClient client = spy(new RestClient(null));
        assertThrows(NullPointerException.class, () -> client.httpRequest(
                MOCK_URL,
                TEST_METHOD,
                null,
                TEST_DTO,
                null,
                MOCK_SECRET_KEY,
                TEST_SIGNATURE_ALGORITHM
        ));
    }

    @Test
    public void testSuccess() throws Exception {
        int statusCode = Response.Status.OK.getStatusCode();
        Request req = mock(Request.class);
        ContentResponse resp = mock(ContentResponse.class);
        when(resp.getContentAsString()).thenReturn(toJsonString(TEST_DTO));
        setupHttpClient(statusCode, req, resp);

        RestClient.HttpResponse<TestDTO> httpResp = httpRequest(
                httpClient, MOCK_URL, TEST_METHOD, TEST_TYPE, TEST_SIGNATURE_ALGORITHM
        );
        assertEquals(statusCode, httpResp.status());
        assertEquals(TEST_DTO, httpResp.body());
    }

    @Test
    public void testNoContent() throws Exception {
        int statusCode = Response.Status.NO_CONTENT.getStatusCode();
        Request req = mock(Request.class);
        ContentResponse resp = mock(ContentResponse.class);
        setupHttpClient(statusCode, req, resp);

        RestClient.HttpResponse<TestDTO> httpResp = httpRequest(
                httpClient, MOCK_URL, TEST_METHOD, TEST_TYPE, TEST_SIGNATURE_ALGORITHM
        );
        assertEquals(statusCode, httpResp.status());
        assertNull(httpResp.body());
    }

    @Test
    public void testStatusCodeAndErrorMessagePreserved() throws Exception {
        int statusCode = Response.Status.CONFLICT.getStatusCode();
        ErrorMessage errorMsg = new ErrorMessage(Response.Status.GONE.getStatusCode(), "Some Error Message");
        Request req = mock(Request.class);
        ContentResponse resp = mock(ContentResponse.class);
        when(resp.getContentAsString()).thenReturn(toJsonString(errorMsg));
        setupHttpClient(statusCode, req, resp);

        ConnectRestException e = assertThrows(ConnectRestException.class, () -> httpRequest(
                httpClient, MOCK_URL, TEST_METHOD, TEST_TYPE, TEST_SIGNATURE_ALGORITHM
        ));
        assertEquals(statusCode, e.statusCode());
        assertEquals(errorMsg.errorCode(), e.errorCode());
        assertEquals(errorMsg.message(), e.getMessage());
    }

    @Test
    public void testNonEmptyResponseWithVoidResponseType() throws Exception {
        int statusCode = Response.Status.OK.getStatusCode();
        Request req = mock(Request.class);
        ContentResponse resp = mock(ContentResponse.class);
        when(resp.getContentAsString()).thenReturn(toJsonString(TEST_DTO));
        setupHttpClient(statusCode, req, resp);

        TypeReference<Void> voidResponse = new TypeReference<>() { };
        RestClient.HttpResponse<Void> httpResp = httpRequest(
                httpClient, MOCK_URL, TEST_METHOD, voidResponse, TEST_SIGNATURE_ALGORITHM
        );
        assertEquals(statusCode, httpResp.status());
        assertNull(httpResp.body());
    }

    @Test
    public void testUnexpectedHttpResponseCausesInternalServerError() throws Exception {
        int statusCode = Response.Status.NOT_MODIFIED.getStatusCode();
        Request req = mock(Request.class);
        ContentResponse resp = mock(ContentResponse.class);

        setupHttpClient(statusCode, req, resp);
        ConnectRestException e = assertThrows(ConnectRestException.class, () -> httpRequest(
                httpClient, MOCK_URL, TEST_METHOD, TEST_TYPE, TEST_SIGNATURE_ALGORITHM
        ));
        assertIsInternalServerError(e);
    }

    @Test
    public void testRuntimeExceptionCausesInternalServerError() {
        when(httpClient.newRequest(anyString())).thenThrow(new RuntimeException());

        ConnectRestException e = assertThrows(ConnectRestException.class, () -> httpRequest(
                httpClient, MOCK_URL, TEST_METHOD, TEST_TYPE, TEST_SIGNATURE_ALGORITHM
        ));
        assertIsInternalServerError(e);
    }

    @Test
    public void testRequestSignatureFailureCausesInternalServerError() {
        String invalidRequestSignatureAlgorithm = "Foo";
        ConnectRestException e = assertThrows(ConnectRestException.class, () -> httpRequest(
                httpClient, MOCK_URL, TEST_METHOD, TEST_TYPE, invalidRequestSignatureAlgorithm
        ));
        assertIsInternalServerError(e);
    }

    @Test
    public void testIOExceptionCausesInternalServerError() throws Exception {
        Request req = mock(Request.class);
        ContentResponse resp = mock(ContentResponse.class);
        setupHttpClient(201, req, resp);

        ConnectRestException e = assertThrows(ConnectRestException.class, () -> httpRequest(
                httpClient, MOCK_URL, TEST_METHOD, TEST_TYPE, TEST_SIGNATURE_ALGORITHM
        ));
        assertIsInternalServerError(e);
    }

    @Test
    public void testUseSslConfigsOnlyWhenNecessary() throws Exception {
        int statusCode = Response.Status.OK.getStatusCode();
        Request req = mock(Request.class);
        ContentResponse resp = mock(ContentResponse.class);
        when(resp.getContentAsString()).thenReturn(toJsonString(TEST_DTO));
        setupHttpClient(statusCode, req, resp);
        assertDoesNotThrow(() -> httpRequest(
                httpClient, MOCK_URL, TEST_METHOD, TEST_TYPE, TEST_SIGNATURE_ALGORITHM
        ));
        String httpsUrl = "https://localhost:1234/api/endpoint";
        RestClient client = spy(new RestClient(null));
        assertThrows(RuntimeException.class, () -> client.httpRequest(
                httpsUrl,
                TEST_METHOD,
                null,
                TEST_DTO,
                TEST_TYPE,
                MOCK_SECRET_KEY,
                TEST_SIGNATURE_ALGORITHM
        ));
    }

    @Test
    public void testHttpRequestInterrupted() throws ExecutionException, InterruptedException, TimeoutException {
        Request req = mock(Request.class);
        doThrow(new InterruptedException()).when(req).send();
        doReturn(req).when(req).headers(any());
        doReturn(req).when(httpClient).newRequest(anyString());
        ConnectRestException e = assertThrows(ConnectRestException.class, () -> httpRequest(
                httpClient, MOCK_URL, TEST_METHOD, TEST_TYPE, TEST_SIGNATURE_ALGORITHM
        ));
        assertIsInternalServerError(e);
        assertInstanceOf(InterruptedException.class, e.getCause());
        assertTrue(Thread.interrupted());
    }

    private void setupHttpClient(int responseCode, Request req, ContentResponse resp) throws Exception {
        when(resp.getStatus()).thenReturn(responseCode);
        when(req.send()).thenReturn(resp);
        when(req.headers(any())).thenReturn(req);
        when(httpClient.newRequest(anyString())).thenReturn(req);
    }

    private String toJsonString(Object obj) {
        return assertDoesNotThrow(() -> OBJECT_MAPPER.writeValueAsString(obj));
    }

    private static class TestDTO {
        private final String content;

        @JsonCreator
        private TestDTO(@JsonProperty(value = "content") String content) {
            this.content = content;
        }

        public String getContent() {
            return content;
        }

        @Override
        public boolean equals(Object o) {
            if (this == o)
                return true;
            if (o == null || getClass() != o.getClass())
                return false;
            TestDTO testDTO = (TestDTO) o;
            return content.equals(testDTO.content);
        }

        @Override
        public int hashCode() {
            return Objects.hash(content);
        }
    }
}<|MERGE_RESOLUTION|>--- conflicted
+++ resolved
@@ -48,12 +48,6 @@
 
 import jakarta.ws.rs.core.Response;
 
-<<<<<<< HEAD
-import static org.junit.jupiter.api.Assertions.*;
-import static org.mockito.ArgumentMatchers.any;
-import static org.mockito.ArgumentMatchers.anyString;
-import static org.mockito.Mockito.*;
-=======
 import static org.junit.jupiter.api.Assertions.assertDoesNotThrow;
 import static org.junit.jupiter.api.Assertions.assertEquals;
 import static org.junit.jupiter.api.Assertions.assertInstanceOf;
@@ -67,7 +61,6 @@
 import static org.mockito.Mockito.mock;
 import static org.mockito.Mockito.spy;
 import static org.mockito.Mockito.when;
->>>>>>> 9494bebe
 
 @ExtendWith(MockitoExtension.class)
 @MockitoSettings(strictness = Strictness.STRICT_STUBS)
@@ -105,11 +98,6 @@
     ) {
         RestClient client = spy(new RestClient(null));
         doReturn(httpClient).when(client).httpClient(any());
-<<<<<<< HEAD
-        String protocol = https ? "https" : "http";
-        String url = protocol + "://localhost:1234/api/endpoint";
-        return client.httpRequest(url, "GET", null, new TestDTO("requestBodyData"), TEST_TYPE, MOCK_SECRET_KEY, requestSignatureAlgorithm);
-=======
         return client.httpRequest(
                 url,
                 method,
@@ -119,7 +107,6 @@
                 MOCK_SECRET_KEY,
                 requestSignatureAlgorithm
         );
->>>>>>> 9494bebe
     }
 
     private static Stream<Arguments> requestExceptions() {
@@ -137,41 +124,6 @@
         return req;
     }
 
-<<<<<<< HEAD
-
-    @RunWith(Parameterized.class)
-    public static class RequestFailureParameterizedTest {
-
-        @Rule
-        public MockitoRule initRule = MockitoJUnit.rule();
-
-        @Mock
-        private HttpClient httpClient;
-
-        @Parameterized.Parameter
-        public Throwable requestException;
-
-        @Parameterized.Parameters
-        public static Collection<Object[]> requestExceptions() {
-            return Arrays.asList(new Object[][]{{new InterruptedException()}, {new ExecutionException(null)}, {new TimeoutException()}});
-        }
-
-        private static Request buildThrowingMockRequest(Throwable t) throws ExecutionException, InterruptedException, TimeoutException {
-            Request req = mock(Request.class);
-            when(req.header(anyString(), anyString())).thenReturn(req);
-            when(req.send()).thenThrow(t);
-            return req;
-        }
-
-        @Test
-        public void testFailureDuringRequestCausesInternalServerError() throws Exception {
-            Request request = buildThrowingMockRequest(requestException);
-            when(httpClient.newRequest(anyString())).thenReturn(request);
-            ConnectRestException e = assertThrows(ConnectRestException.class, () -> httpRequest(httpClient));
-            assertIsInternalServerError(e);
-            assertEquals(requestException, e.getCause());
-        }
-=======
     @ParameterizedTest
     @MethodSource("requestExceptions")
     public void testFailureDuringRequestCausesInternalServerError(Throwable requestException) throws Exception {
@@ -182,7 +134,6 @@
         ));
         assertIsInternalServerError(e);
         assertEquals(requestException, e.getCause());
->>>>>>> 9494bebe
     }
 
     @Test
@@ -395,10 +346,8 @@
 
         @Override
         public boolean equals(Object o) {
-            if (this == o)
-                return true;
-            if (o == null || getClass() != o.getClass())
-                return false;
+            if (this == o) return true;
+            if (o == null || getClass() != o.getClass()) return false;
             TestDTO testDTO = (TestDTO) o;
             return content.equals(testDTO.content);
         }
