--- conflicted
+++ resolved
@@ -32,14 +32,13 @@
 import java.util.Collections;
 import java.util.List;
 import java.util.Map;
-import java.util.concurrent.*;
-
-<<<<<<< HEAD
-import static org.junit.Assert.*;
-import static org.mockito.ArgumentMatchers.eq;
-import static org.mockito.ArgumentMatchers.isNull;
-import static org.mockito.Mockito.*;
-=======
+import java.util.concurrent.CountDownLatch;
+import java.util.concurrent.ExecutorService;
+import java.util.concurrent.Executors;
+import java.util.concurrent.Future;
+import java.util.concurrent.TimeUnit;
+import java.util.concurrent.TimeoutException;
+
 import static org.junit.jupiter.api.Assertions.assertFalse;
 import static org.junit.jupiter.api.Assertions.assertThrows;
 import static org.junit.jupiter.api.Assertions.assertTrue;
@@ -49,7 +48,6 @@
 import static org.mockito.Mockito.verify;
 import static org.mockito.Mockito.verifyNoInteractions;
 import static org.mockito.Mockito.when;
->>>>>>> 9494bebe
 
 @ExtendWith(MockitoExtension.class)
 @MockitoSettings(strictness = Strictness.STRICT_STUBS)
@@ -85,7 +83,8 @@
 
     @Test
     public void testWriteFlush() throws Exception {
-        @SuppressWarnings("unchecked") Callback<Void> callback = mock(Callback.class);
+        @SuppressWarnings("unchecked")
+        Callback<Void> callback = mock(Callback.class);
         expectStore(OFFSET_KEY, OFFSET_KEY_SERIALIZED, OFFSET_VALUE, OFFSET_VALUE_SERIALIZED, false, null);
 
         writer.offset(OFFSET_KEY, OFFSET_VALUE);
@@ -98,7 +97,8 @@
     // It should be possible to set offset values to null
     @Test
     public void testWriteNullValueFlush() throws Exception {
-        @SuppressWarnings("unchecked") Callback<Void> callback = mock(Callback.class);
+        @SuppressWarnings("unchecked")
+        Callback<Void> callback = mock(Callback.class);
         expectStore(OFFSET_KEY, OFFSET_KEY_SERIALIZED, null, null, false, null);
 
         writer.offset(OFFSET_KEY, null);
@@ -112,7 +112,8 @@
     // info about the namespace (connector)
     @Test
     public void testWriteNullKeyFlush() throws Exception {
-        @SuppressWarnings("unchecked") Callback<Void> callback = mock(Callback.class);
+        @SuppressWarnings("unchecked")
+        Callback<Void> callback = mock(Callback.class);
         expectStore(null, null, OFFSET_VALUE, OFFSET_VALUE_SERIALIZED, false, null);
 
         writer.offset(null, OFFSET_VALUE);
@@ -137,7 +138,8 @@
         // When a flush fails, we shouldn't just lose the offsets. Instead, they should be restored
         // such that a subsequent flush will write them.
 
-        @SuppressWarnings("unchecked") final Callback<Void> callback = mock(Callback.class);
+        @SuppressWarnings("unchecked")
+        final Callback<Void> callback = mock(Callback.class);
         // First time the write fails
         expectStore(OFFSET_KEY, OFFSET_KEY_SERIALIZED, OFFSET_VALUE, OFFSET_VALUE_SERIALIZED, true, null);
         writer.offset(OFFSET_KEY, OFFSET_VALUE);
@@ -157,7 +159,8 @@
 
     @Test
     public void testAlreadyFlushing() throws InterruptedException, TimeoutException {
-        @SuppressWarnings("unchecked") final Callback<Void> callback = mock(Callback.class);
+        @SuppressWarnings("unchecked")
+        final Callback<Void> callback = mock(Callback.class);
         // Trigger the send, but don't invoke the callback so we'll still be mid-flush
         CountDownLatch allowStoreCompleteCountdown = new CountDownLatch(1);
         expectStore(OFFSET_KEY, OFFSET_KEY_SERIALIZED, OFFSET_VALUE, OFFSET_VALUE_SERIALIZED, false, allowStoreCompleteCountdown);
@@ -180,7 +183,8 @@
 
     @Test
     public void testCancelAfterAwaitFlush() throws Exception {
-        @SuppressWarnings("unchecked") Callback<Void> callback = mock(Callback.class);
+        @SuppressWarnings("unchecked")
+        Callback<Void> callback = mock(Callback.class);
         CountDownLatch allowStoreCompleteCountdown = new CountDownLatch(1);
         // In this test, the write should be cancelled so the callback will not be invoked and is not
         // passed to the expectStore call
@@ -208,13 +212,18 @@
      *                          ensure tests complete.
      */
     @SuppressWarnings("unchecked")
-    private void expectStore(Map<String, Object> key, byte[] keySerialized, Map<String, Object> value, byte[] valueSerialized, final boolean fail, final CountDownLatch waitForCompletion) {
+    private void expectStore(Map<String, Object> key, byte[] keySerialized,
+                             Map<String, Object> value, byte[] valueSerialized,
+                             final boolean fail,
+                             final CountDownLatch waitForCompletion) {
         List<Object> keyWrapped = Arrays.asList(NAMESPACE, key);
         when(keyConverter.fromConnectData(NAMESPACE, null, keyWrapped)).thenReturn(keySerialized);
         when(valueConverter.fromConnectData(NAMESPACE, null, value)).thenReturn(valueSerialized);
 
         final ArgumentCaptor<Callback<Void>> storeCallback = ArgumentCaptor.forClass(Callback.class);
-        final Map<ByteBuffer, ByteBuffer> offsetsSerialized = Collections.singletonMap(keySerialized == null ? null : ByteBuffer.wrap(keySerialized), valueSerialized == null ? null : ByteBuffer.wrap(valueSerialized));
+        final Map<ByteBuffer, ByteBuffer> offsetsSerialized = Collections.singletonMap(
+                keySerialized == null ? null : ByteBuffer.wrap(keySerialized),
+                valueSerialized == null ? null : ByteBuffer.wrap(valueSerialized));
         when(store.set(eq(offsetsSerialized), storeCallback.capture())).thenAnswer(invocation -> {
             final Callback<Void> cb = invocation.getArgument(1);
             return service.submit(() -> {
