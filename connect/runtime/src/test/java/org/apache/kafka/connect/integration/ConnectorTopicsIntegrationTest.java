--- conflicted
+++ resolved
@@ -34,29 +34,16 @@
 
 import java.nio.charset.StandardCharsets;
 import java.time.Duration;
-import java.util.Arrays;
-import java.util.Collections;
-import java.util.HashMap;
-import java.util.Iterator;
-import java.util.List;
-import java.util.Map;
-import java.util.Objects;
-import java.util.Properties;
-import java.util.Set;
+import java.util.*;
 import java.util.stream.Collectors;
 import java.util.stream.StreamSupport;
 
 import static org.apache.kafka.connect.integration.MonitorableSourceConnector.TOPIC_CONFIG;
-import static org.apache.kafka.connect.runtime.ConnectorConfig.CONNECTOR_CLASS_CONFIG;
 import static org.apache.kafka.connect.runtime.ConnectorConfig.KEY_CONVERTER_CLASS_CONFIG;
-import static org.apache.kafka.connect.runtime.ConnectorConfig.TASKS_MAX_CONFIG;
 import static org.apache.kafka.connect.runtime.ConnectorConfig.VALUE_CONVERTER_CLASS_CONFIG;
-import static org.apache.kafka.connect.runtime.TopicCreationConfig.DEFAULT_TOPIC_CREATION_PREFIX;
-import static org.apache.kafka.connect.runtime.TopicCreationConfig.PARTITIONS_CONFIG;
-import static org.apache.kafka.connect.runtime.TopicCreationConfig.REPLICATION_FACTOR_CONFIG;
-import static org.apache.kafka.connect.runtime.WorkerConfig.CONNECTOR_CLIENT_POLICY_CLASS_CONFIG;
-import static org.apache.kafka.connect.runtime.WorkerConfig.TOPIC_TRACKING_ALLOW_RESET_CONFIG;
-import static org.apache.kafka.connect.runtime.WorkerConfig.TOPIC_TRACKING_ENABLE_CONFIG;
+import static org.apache.kafka.connect.runtime.ConnectorConfig.*;
+import static org.apache.kafka.connect.runtime.TopicCreationConfig.*;
+import static org.apache.kafka.connect.runtime.WorkerConfig.*;
 import static org.apache.kafka.connect.sink.SinkConnector.TOPICS_CONFIG;
 import static org.junit.Assert.assertThrows;
 import static org.junit.Assert.assertTrue;
@@ -68,308 +55,137 @@
 @Category(IntegrationTest.class)
 public class ConnectorTopicsIntegrationTest {
 
-	private static final int NUM_WORKERS = 5;
-	private static final int NUM_TASKS = 1;
-	private static final String FOO_TOPIC = "foo-topic";
-	private static final String FOO_CONNECTOR = "foo-source";
-	private static final String BAR_TOPIC = "bar-topic";
-	private static final String BAR_CONNECTOR = "bar-source";
-	private static final String SINK_CONNECTOR = "baz-sink";
-	private static final int NUM_TOPIC_PARTITIONS = 3;
-
-	private EmbeddedConnectCluster.Builder connectBuilder;
-	private EmbeddedConnectCluster connect;
-	Map<String, String> workerProps = new HashMap<>();
-	Properties brokerProps = new Properties();
-
-	@Before
-	public void setup() {
-		// setup Connect worker properties
-		workerProps.put(CONNECTOR_CLIENT_POLICY_CLASS_CONFIG, "All");
-
-		// setup Kafka broker properties
-		brokerProps.put("auto.create.topics.enable", String.valueOf(false));
-
-		// build a Connect cluster backed by Kafka and Zk
-		connectBuilder = new EmbeddedConnectCluster.Builder()
-				.name("connect-cluster")
-				.numWorkers(NUM_WORKERS)
-				.workerProps(workerProps)
-				.brokerProps(brokerProps)
-				.maskExitProcedures(true); // true is the default, setting here as example
-	}
-
-	@After
-	public void close() {
-		// stop all Connect, Kafka and Zk threads.
-		connect.stop();
-	}
-
-	@Test
-	public void testGetActiveTopics() throws InterruptedException {
-		connect = connectBuilder.build();
-		// start the clusters
-		connect.start();
-
-		// create test topic
-		connect.kafka().createTopic(FOO_TOPIC, NUM_TOPIC_PARTITIONS);
-		connect.kafka().createTopic(BAR_TOPIC, NUM_TOPIC_PARTITIONS);
-
-		connect.assertions().assertAtLeastNumWorkersAreUp(NUM_WORKERS, "Initial group of workers did not start in time.");
-
-		connect.assertions().assertConnectorActiveTopics(FOO_CONNECTOR, Collections.emptyList(),
-				"Active topic set is not empty for connector: " + FOO_CONNECTOR);
-
-		// start a source connector
-		connect.configureConnector(FOO_CONNECTOR, defaultSourceConnectorProps(FOO_TOPIC));
-
-		connect.assertions().assertConnectorAndAtLeastNumTasksAreRunning(FOO_CONNECTOR, NUM_TASKS,
-				"Connector tasks did not start in time.");
-
-		connect.assertions().assertConnectorActiveTopics(FOO_CONNECTOR, Collections.singletonList(FOO_TOPIC),
-				"Active topic set is not: " + Collections.singletonList(FOO_TOPIC) + " for connector: " + FOO_CONNECTOR);
-
-		// start another source connector
-		connect.configureConnector(BAR_CONNECTOR, defaultSourceConnectorProps(BAR_TOPIC));
-
-		connect.assertions().assertConnectorAndAtLeastNumTasksAreRunning(BAR_CONNECTOR, NUM_TASKS,
-				"Connector tasks did not start in time.");
-
-		connect.assertions().assertConnectorActiveTopics(BAR_CONNECTOR, Collections.singletonList(BAR_TOPIC),
-				"Active topic set is not: " + Collections.singletonList(BAR_TOPIC) + " for connector: " + BAR_CONNECTOR);
-
-		// start a sink connector
-		connect.configureConnector(SINK_CONNECTOR, defaultSinkConnectorProps(FOO_TOPIC, BAR_TOPIC));
-
-		connect.assertions().assertConnectorAndAtLeastNumTasksAreRunning(SINK_CONNECTOR, NUM_TASKS,
-				"Connector tasks did not start in time.");
-
-		connect.assertions().assertConnectorActiveTopics(SINK_CONNECTOR, Arrays.asList(FOO_TOPIC, BAR_TOPIC),
-				"Active topic set is not: " + Arrays.asList(FOO_TOPIC, BAR_TOPIC) + " for connector: " + SINK_CONNECTOR);
-
-		// deleting a connector resets its active topics
-		connect.deleteConnector(BAR_CONNECTOR);
-
-<<<<<<< HEAD
-		connect.assertions().assertConnectorAndTasksAreStopped(BAR_CONNECTOR,
-				"Connector tasks did not stop in time.");
-=======
-        connect.assertions().assertConnectorAndTasksAreNotRunning(BAR_CONNECTOR,
-                "Connector tasks did not stop in time.");
->>>>>>> 15418db6
-
-		connect.assertions().assertConnectorActiveTopics(BAR_CONNECTOR, Collections.emptyList(),
-				"Active topic set is not empty for deleted connector: " + BAR_CONNECTOR);
-
-		// Unfortunately there's currently no easy way to know when the consumer caught up with
-		// the last records that the producer of the stopped connector managed to produce.
-		// Repeated runs show that this amount of time is sufficient for the consumer to catch up.
-		Thread.sleep(5000);
-
-		// reset active topics for the sink connector after one of the topics has become idle
-		connect.resetConnectorTopics(SINK_CONNECTOR);
-
-		connect.assertions().assertConnectorActiveTopics(SINK_CONNECTOR, Collections.singletonList(FOO_TOPIC),
-				"Active topic set is not: " + Collections.singletonList(FOO_TOPIC) + " for connector: " + SINK_CONNECTOR);
-	}
-
-	@Test
-	public void testTopicTrackingResetIsDisabled() throws InterruptedException {
-		workerProps.put(TOPIC_TRACKING_ALLOW_RESET_CONFIG, "false");
-		connect = connectBuilder.build();
-		// start the clusters
-		connect.start();
-
-		// create test topic
-		connect.kafka().createTopic(FOO_TOPIC, NUM_TOPIC_PARTITIONS);
-		connect.kafka().createTopic(BAR_TOPIC, NUM_TOPIC_PARTITIONS);
-
-		connect.assertions().assertAtLeastNumWorkersAreUp(NUM_WORKERS, "Initial group of workers did not start in time.");
-
-<<<<<<< HEAD
-		connect.assertions().assertConnectorActiveTopics(FOO_CONNECTOR, Collections.emptyList(),
-				"Active topic set is not empty for connector: " + FOO_CONNECTOR);
-
-		// start a source connector
-		connect.configureConnector(FOO_CONNECTOR, defaultSourceConnectorProps(FOO_TOPIC));
-
-		connect.assertions().assertConnectorAndAtLeastNumTasksAreRunning(FOO_CONNECTOR, NUM_TASKS,
-				"Connector tasks did not start in time.");
-
-		connect.assertions().assertConnectorActiveTopics(FOO_CONNECTOR, Collections.singletonList(FOO_TOPIC),
-				"Active topic set is not: " + Collections.singletonList(FOO_TOPIC) + " for connector: " + FOO_CONNECTOR);
-
-		// start a sink connector
-		connect.configureConnector(SINK_CONNECTOR, defaultSinkConnectorProps(FOO_TOPIC));
-
-		connect.assertions().assertConnectorAndAtLeastNumTasksAreRunning(SINK_CONNECTOR, NUM_TASKS,
-				"Connector tasks did not start in time.");
-
-		connect.assertions().assertConnectorActiveTopics(SINK_CONNECTOR, Arrays.asList(FOO_TOPIC),
-				"Active topic set is not: " + Arrays.asList(FOO_TOPIC) + " for connector: " + SINK_CONNECTOR);
-
-		// deleting a connector resets its active topics
-		connect.deleteConnector(FOO_CONNECTOR);
-
-		connect.assertions().assertConnectorAndTasksAreStopped(FOO_CONNECTOR,
-				"Connector tasks did not stop in time.");
-
-		connect.assertions().assertConnectorActiveTopics(FOO_CONNECTOR, Collections.emptyList(),
-				"Active topic set is not empty for deleted connector: " + FOO_CONNECTOR);
-
-		// Unfortunately there's currently no easy way to know when the consumer caught up with
-		// the last records that the producer of the stopped connector managed to produce.
-		// Repeated runs show that this amount of time is sufficient for the consumer to catch up.
-		Thread.sleep(5000);
-
-		// resetting active topics for the sink connector won't work when the config is disabled
-		Exception e = assertThrows(ConnectRestException.class, () -> connect.resetConnectorTopics(SINK_CONNECTOR));
-		assertTrue(e.getMessage().contains("Topic tracking reset is disabled."));
-
-		connect.assertions().assertConnectorActiveTopics(SINK_CONNECTOR, Collections.singletonList(FOO_TOPIC),
-				"Active topic set is not: " + Collections.singletonList(FOO_TOPIC) + " for connector: " + SINK_CONNECTOR);
-	}
-
-	@Test
-	public void testTopicTrackingIsDisabled() throws InterruptedException {
-		workerProps.put(TOPIC_TRACKING_ENABLE_CONFIG, "false");
-		connect = connectBuilder.build();
-		// start the clusters
-		connect.start();
-
-		// create test topic
-		connect.kafka().createTopic(FOO_TOPIC, NUM_TOPIC_PARTITIONS);
-		connect.kafka().createTopic(BAR_TOPIC, NUM_TOPIC_PARTITIONS);
-
-		connect.assertions().assertAtLeastNumWorkersAreUp(NUM_WORKERS, "Initial group of workers did not start in time.");
-
-		// start a source connector
-		connect.configureConnector(FOO_CONNECTOR, defaultSourceConnectorProps(FOO_TOPIC));
-		connect.assertions().assertConnectorAndAtLeastNumTasksAreRunning(FOO_CONNECTOR, NUM_TASKS,
-				"Connector tasks did not start in time.");
-
-		// resetting active topics for the sink connector won't work when the config is disabled
-		Exception e = assertThrows(ConnectRestException.class, () -> connect.resetConnectorTopics(SINK_CONNECTOR));
-		assertTrue(e.getMessage().contains("Topic tracking is disabled."));
-
-		e = assertThrows(ConnectRestException.class, () -> connect.connectorTopics(SINK_CONNECTOR));
-		assertTrue(e.getMessage().contains("Topic tracking is disabled."));
-
-		// Wait for tasks to produce a few records
-		Thread.sleep(5000);
-
-		assertNoTopicStatusInStatusTopic();
-	}
-
-	public void assertNoTopicStatusInStatusTopic() {
-		String statusTopic = workerProps.get(DistributedConfig.STATUS_STORAGE_TOPIC_CONFIG);
-		Consumer<byte[], byte[]> verifiableConsumer = connect.kafka().createConsumer(
-				Collections.singletonMap("group.id", "verifiable-consumer-group-0"));
-
-		List<TopicPartition> partitions =
-				Optional.ofNullable(verifiableConsumer.partitionsFor(statusTopic))
-						.orElseThrow(() -> new AssertionError("Unable to retrieve partitions info for status topic"))
-						.stream()
-						.map(info -> new TopicPartition(info.topic(), info.partition()))
-						.collect(Collectors.toList());
-		verifiableConsumer.assign(partitions);
-
-		// Based on the implementation of {@link org.apache.kafka.connect.util.KafkaBasedLog#readToLogEnd}
-		Set<TopicPartition> assignment = verifiableConsumer.assignment();
-		verifiableConsumer.seekToBeginning(assignment);
-		Map<TopicPartition, Long> endOffsets = verifiableConsumer.endOffsets(assignment);
-		while (!endOffsets.isEmpty()) {
-			Iterator<Map.Entry<TopicPartition, Long>> it = endOffsets.entrySet().iterator();
-			while (it.hasNext()) {
-				Map.Entry<TopicPartition, Long> entry = it.next();
-				if (verifiableConsumer.position(entry.getKey()) >= entry.getValue())
-					it.remove();
-				else {
-					try {
-						StreamSupport.stream(verifiableConsumer.poll(Duration.ofMillis(Integer.MAX_VALUE)).spliterator(), false)
-								.map(ConsumerRecord::key)
-								.filter(Objects::nonNull)
-								.filter(key -> new String(key, StandardCharsets.UTF_8).startsWith(KafkaStatusBackingStore.TOPIC_STATUS_PREFIX))
-								.findFirst()
-								.ifPresent(key -> {
-									throw new AssertionError("Found unexpected key: " + new String(key, StandardCharsets.UTF_8) + " in status topic");
-								});
-					} catch (KafkaException e) {
-						throw new AssertionError("Error while reading to the end of status topic", e);
-					}
-					break;
-				}
-			}
-		}
-	}
-
-	private Map<String, String> defaultSourceConnectorProps(String topic) {
-		// setup up props for the source connector
-		Map<String, String> props = new HashMap<>();
-		props.put(CONNECTOR_CLASS_CONFIG, MonitorableSourceConnector.class.getSimpleName());
-		props.put(TASKS_MAX_CONFIG, String.valueOf(NUM_TASKS));
-		props.put(TOPIC_CONFIG, topic);
-		props.put("throughput", String.valueOf(10));
-		props.put("messages.per.poll", String.valueOf(10));
-		props.put(KEY_CONVERTER_CLASS_CONFIG, StringConverter.class.getName());
-		props.put(VALUE_CONVERTER_CLASS_CONFIG, StringConverter.class.getName());
-		props.put(DEFAULT_TOPIC_CREATION_PREFIX + REPLICATION_FACTOR_CONFIG, String.valueOf(1));
-		props.put(DEFAULT_TOPIC_CREATION_PREFIX + PARTITIONS_CONFIG, String.valueOf(1));
-		return props;
-	}
-
-	private Map<String, String> defaultSinkConnectorProps(String... topics) {
-		// setup up props for the sink connector
-		Map<String, String> props = new HashMap<>();
-		props.put(CONNECTOR_CLASS_CONFIG, MonitorableSinkConnector.class.getSimpleName());
-		props.put(TASKS_MAX_CONFIG, String.valueOf(NUM_TASKS));
-		props.put(TOPICS_CONFIG, String.join(",", topics));
-		props.put(KEY_CONVERTER_CLASS_CONFIG, StringConverter.class.getName());
-		props.put(VALUE_CONVERTER_CLASS_CONFIG, StringConverter.class.getName());
-		return props;
-	}
-=======
-        connect.assertions().assertConnectorActiveTopics(FOO_CONNECTOR, Collections.emptyList(),
-                "Active topic set is not empty for connector: " + FOO_CONNECTOR);
+    private static final int NUM_WORKERS = 5;
+    private static final int NUM_TASKS = 1;
+    private static final String FOO_TOPIC = "foo-topic";
+    private static final String FOO_CONNECTOR = "foo-source";
+    private static final String BAR_TOPIC = "bar-topic";
+    private static final String BAR_CONNECTOR = "bar-source";
+    private static final String SINK_CONNECTOR = "baz-sink";
+    private static final int NUM_TOPIC_PARTITIONS = 3;
+
+    private EmbeddedConnectCluster.Builder connectBuilder;
+    private EmbeddedConnectCluster connect;
+    Map<String, String> workerProps = new HashMap<>();
+    Properties brokerProps = new Properties();
+
+    @Before
+    public void setup() {
+        // setup Connect worker properties
+        workerProps.put(CONNECTOR_CLIENT_POLICY_CLASS_CONFIG, "All");
+
+        // setup Kafka broker properties
+        brokerProps.put("auto.create.topics.enable", String.valueOf(false));
+
+        // build a Connect cluster backed by Kafka and Zk
+        connectBuilder = new EmbeddedConnectCluster.Builder().name("connect-cluster").numWorkers(NUM_WORKERS).workerProps(workerProps).brokerProps(brokerProps).maskExitProcedures(true); // true is the default, setting here as example
+    }
+
+    @After
+    public void close() {
+        // stop all Connect, Kafka and Zk threads.
+        connect.stop();
+    }
+
+    @Test
+    public void testGetActiveTopics() throws InterruptedException {
+        connect = connectBuilder.build();
+        // start the clusters
+        connect.start();
+
+        // create test topic
+        connect.kafka().createTopic(FOO_TOPIC, NUM_TOPIC_PARTITIONS);
+        connect.kafka().createTopic(BAR_TOPIC, NUM_TOPIC_PARTITIONS);
+
+        connect.assertions().assertAtLeastNumWorkersAreUp(NUM_WORKERS, "Initial group of workers did not start in time.");
+
+        connect.assertions().assertConnectorActiveTopics(FOO_CONNECTOR, Collections.emptyList(), "Active topic set is not empty for connector: " + FOO_CONNECTOR);
 
         // start a source connector
         connect.configureConnector(FOO_CONNECTOR, defaultSourceConnectorProps(FOO_TOPIC));
 
-        connect.assertions().assertConnectorAndAtLeastNumTasksAreRunning(FOO_CONNECTOR, NUM_TASKS,
-                "Connector tasks did not start in time.");
-
-        connect.assertions().assertConnectorActiveTopics(FOO_CONNECTOR, Collections.singletonList(FOO_TOPIC),
-                "Active topic set is not: " + Collections.singletonList(FOO_TOPIC) + " for connector: " + FOO_CONNECTOR);
+        connect.assertions().assertConnectorAndAtLeastNumTasksAreRunning(FOO_CONNECTOR, NUM_TASKS, "Connector tasks did not start in time.");
+
+        connect.assertions().assertConnectorActiveTopics(FOO_CONNECTOR, Collections.singletonList(FOO_TOPIC), "Active topic set is not: " + Collections.singletonList(FOO_TOPIC) + " for connector: " + FOO_CONNECTOR);
+
+        // start another source connector
+        connect.configureConnector(BAR_CONNECTOR, defaultSourceConnectorProps(BAR_TOPIC));
+
+        connect.assertions().assertConnectorAndAtLeastNumTasksAreRunning(BAR_CONNECTOR, NUM_TASKS, "Connector tasks did not start in time.");
+
+        connect.assertions().assertConnectorActiveTopics(BAR_CONNECTOR, Collections.singletonList(BAR_TOPIC), "Active topic set is not: " + Collections.singletonList(BAR_TOPIC) + " for connector: " + BAR_CONNECTOR);
 
         // start a sink connector
-        connect.configureConnector(SINK_CONNECTOR, defaultSinkConnectorProps(FOO_TOPIC));
-
-        connect.assertions().assertConnectorAndAtLeastNumTasksAreRunning(SINK_CONNECTOR, NUM_TASKS,
-                "Connector tasks did not start in time.");
-
-        connect.assertions().assertConnectorActiveTopics(SINK_CONNECTOR, Arrays.asList(FOO_TOPIC),
-                "Active topic set is not: " + Arrays.asList(FOO_TOPIC) + " for connector: " + SINK_CONNECTOR);
+        connect.configureConnector(SINK_CONNECTOR, defaultSinkConnectorProps(FOO_TOPIC, BAR_TOPIC));
+
+        connect.assertions().assertConnectorAndAtLeastNumTasksAreRunning(SINK_CONNECTOR, NUM_TASKS, "Connector tasks did not start in time.");
+
+        connect.assertions().assertConnectorActiveTopics(SINK_CONNECTOR, Arrays.asList(FOO_TOPIC, BAR_TOPIC), "Active topic set is not: " + Arrays.asList(FOO_TOPIC, BAR_TOPIC) + " for connector: " + SINK_CONNECTOR);
 
         // deleting a connector resets its active topics
-        connect.deleteConnector(FOO_CONNECTOR);
-
-        connect.assertions().assertConnectorAndTasksAreNotRunning(FOO_CONNECTOR,
-                "Connector tasks did not stop in time.");
-
-        connect.assertions().assertConnectorActiveTopics(FOO_CONNECTOR, Collections.emptyList(),
-                "Active topic set is not empty for deleted connector: " + FOO_CONNECTOR);
+        connect.deleteConnector(BAR_CONNECTOR);
+
+        connect.assertions().assertConnectorAndTasksAreNotRunning(BAR_CONNECTOR, "Connector tasks did not stop in time.");
+
+        connect.assertions().assertConnectorActiveTopics(BAR_CONNECTOR, Collections.emptyList(), "Active topic set is not empty for deleted connector: " + BAR_CONNECTOR);
 
         // Unfortunately there's currently no easy way to know when the consumer caught up with
         // the last records that the producer of the stopped connector managed to produce.
         // Repeated runs show that this amount of time is sufficient for the consumer to catch up.
         Thread.sleep(5000);
 
+        // reset active topics for the sink connector after one of the topics has become idle
+        connect.resetConnectorTopics(SINK_CONNECTOR);
+
+        connect.assertions().assertConnectorActiveTopics(SINK_CONNECTOR, Collections.singletonList(FOO_TOPIC), "Active topic set is not: " + Collections.singletonList(FOO_TOPIC) + " for connector: " + SINK_CONNECTOR);
+    }
+
+    @Test
+    public void testTopicTrackingResetIsDisabled() throws InterruptedException {
+        workerProps.put(TOPIC_TRACKING_ALLOW_RESET_CONFIG, "false");
+        connect = connectBuilder.build();
+        // start the clusters
+        connect.start();
+
+        // create test topic
+        connect.kafka().createTopic(FOO_TOPIC, NUM_TOPIC_PARTITIONS);
+        connect.kafka().createTopic(BAR_TOPIC, NUM_TOPIC_PARTITIONS);
+
+        connect.assertions().assertAtLeastNumWorkersAreUp(NUM_WORKERS, "Initial group of workers did not start in time.");
+
+        connect.assertions().assertConnectorActiveTopics(FOO_CONNECTOR, Collections.emptyList(), "Active topic set is not empty for connector: " + FOO_CONNECTOR);
+
+        // start a source connector
+        connect.configureConnector(FOO_CONNECTOR, defaultSourceConnectorProps(FOO_TOPIC));
+
+        connect.assertions().assertConnectorAndAtLeastNumTasksAreRunning(FOO_CONNECTOR, NUM_TASKS, "Connector tasks did not start in time.");
+
+        connect.assertions().assertConnectorActiveTopics(FOO_CONNECTOR, Collections.singletonList(FOO_TOPIC), "Active topic set is not: " + Collections.singletonList(FOO_TOPIC) + " for connector: " + FOO_CONNECTOR);
+
+        // start a sink connector
+        connect.configureConnector(SINK_CONNECTOR, defaultSinkConnectorProps(FOO_TOPIC));
+
+        connect.assertions().assertConnectorAndAtLeastNumTasksAreRunning(SINK_CONNECTOR, NUM_TASKS, "Connector tasks did not start in time.");
+
+        connect.assertions().assertConnectorActiveTopics(SINK_CONNECTOR, Arrays.asList(FOO_TOPIC), "Active topic set is not: " + Arrays.asList(FOO_TOPIC) + " for connector: " + SINK_CONNECTOR);
+
+        // deleting a connector resets its active topics
+        connect.deleteConnector(FOO_CONNECTOR);
+
+        connect.assertions().assertConnectorAndTasksAreNotRunning(FOO_CONNECTOR, "Connector tasks did not stop in time.");
+
+        connect.assertions().assertConnectorActiveTopics(FOO_CONNECTOR, Collections.emptyList(), "Active topic set is not empty for deleted connector: " + FOO_CONNECTOR);
+
+        // Unfortunately there's currently no easy way to know when the consumer caught up with
+        // the last records that the producer of the stopped connector managed to produce.
+        // Repeated runs show that this amount of time is sufficient for the consumer to catch up.
+        Thread.sleep(5000);
+
         // resetting active topics for the sink connector won't work when the config is disabled
         Exception e = assertThrows(ConnectRestException.class, () -> connect.resetConnectorTopics(SINK_CONNECTOR));
         assertTrue(e.getMessage().contains("Topic tracking reset is disabled."));
 
-        connect.assertions().assertConnectorActiveTopics(SINK_CONNECTOR, Collections.singletonList(FOO_TOPIC),
-                "Active topic set is not: " + Collections.singletonList(FOO_TOPIC) + " for connector: " + SINK_CONNECTOR);
+        connect.assertions().assertConnectorActiveTopics(SINK_CONNECTOR, Collections.singletonList(FOO_TOPIC), "Active topic set is not: " + Collections.singletonList(FOO_TOPIC) + " for connector: " + SINK_CONNECTOR);
     }
 
     @Test
@@ -387,8 +203,7 @@
 
         // start a source connector
         connect.configureConnector(FOO_CONNECTOR, defaultSourceConnectorProps(FOO_TOPIC));
-        connect.assertions().assertConnectorAndAtLeastNumTasksAreRunning(FOO_CONNECTOR, NUM_TASKS,
-                "Connector tasks did not start in time.");
+        connect.assertions().assertConnectorAndAtLeastNumTasksAreRunning(FOO_CONNECTOR, NUM_TASKS, "Connector tasks did not start in time.");
 
         // resetting active topics for the sink connector won't work when the config is disabled
         Exception e = assertThrows(ConnectRestException.class, () -> connect.resetConnectorTopics(SINK_CONNECTOR));
@@ -405,16 +220,13 @@
 
     public void assertNoTopicStatusInStatusTopic() {
         String statusTopic = workerProps.get(DistributedConfig.STATUS_STORAGE_TOPIC_CONFIG);
-        Consumer<byte[], byte[]> verifiableConsumer = connect.kafka().createConsumer(
-                Collections.singletonMap("group.id", "verifiable-consumer-group-0"));
+        Consumer<byte[], byte[]> verifiableConsumer = connect.kafka().createConsumer(Collections.singletonMap("group.id", "verifiable-consumer-group-0"));
 
         List<PartitionInfo> partitionInfos = verifiableConsumer.partitionsFor(statusTopic);
         if (partitionInfos.isEmpty()) {
             throw new AssertionError("Unable to retrieve partitions info for status topic");
         }
-        List<TopicPartition> partitions = partitionInfos.stream()
-                .map(info -> new TopicPartition(info.topic(), info.partition()))
-                .collect(Collectors.toList());
+        List<TopicPartition> partitions = partitionInfos.stream().map(info -> new TopicPartition(info.topic(), info.partition())).collect(Collectors.toList());
         verifiableConsumer.assign(partitions);
 
         // Based on the implementation of {@link org.apache.kafka.connect.util.KafkaBasedLog#readToLogEnd}
@@ -429,14 +241,9 @@
                     it.remove();
                 else {
                     try {
-                        StreamSupport.stream(verifiableConsumer.poll(Duration.ofMillis(Integer.MAX_VALUE)).spliterator(), false)
-                                .map(ConsumerRecord::key)
-                                .filter(Objects::nonNull)
-                                .filter(key -> new String(key, StandardCharsets.UTF_8).startsWith(KafkaStatusBackingStore.TOPIC_STATUS_PREFIX))
-                                .findFirst()
-                                .ifPresent(key -> {
-                                    throw new AssertionError("Found unexpected key: " + new String(key, StandardCharsets.UTF_8) + " in status topic");
-                                });
+                        StreamSupport.stream(verifiableConsumer.poll(Duration.ofMillis(Integer.MAX_VALUE)).spliterator(), false).map(ConsumerRecord::key).filter(Objects::nonNull).filter(key -> new String(key, StandardCharsets.UTF_8).startsWith(KafkaStatusBackingStore.TOPIC_STATUS_PREFIX)).findFirst().ifPresent(key -> {
+                            throw new AssertionError("Found unexpected key: " + new String(key, StandardCharsets.UTF_8) + " in status topic");
+                        });
                     } catch (KafkaException e) {
                         throw new AssertionError("Error while reading to the end of status topic", e);
                     }
@@ -471,6 +278,5 @@
         props.put(VALUE_CONVERTER_CLASS_CONFIG, StringConverter.class.getName());
         return props;
     }
->>>>>>> 15418db6
 
 }