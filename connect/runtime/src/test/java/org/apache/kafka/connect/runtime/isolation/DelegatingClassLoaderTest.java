--- conflicted
+++ resolved
@@ -33,104 +33,6 @@
 
 public class DelegatingClassLoaderTest {
 
-<<<<<<< HEAD
-	@Rule
-	public TemporaryFolder pluginDir = new TemporaryFolder();
-
-	@Test
-	public void testPermittedManifestResources() {
-		assertTrue(
-				DelegatingClassLoader.serviceLoaderManifestForPlugin("META-INF/services/org.apache.kafka.connect.rest.ConnectRestExtension"));
-		assertTrue(
-				DelegatingClassLoader.serviceLoaderManifestForPlugin("META-INF/services/org.apache.kafka.common.config.provider.ConfigProvider"));
-	}
-
-	@Test
-	public void testOtherResources() {
-		assertFalse(
-				DelegatingClassLoader.serviceLoaderManifestForPlugin("META-INF/services/org.apache.kafka.connect.transforms.Transformation"));
-		assertFalse(DelegatingClassLoader.serviceLoaderManifestForPlugin("resource/version.properties"));
-	}
-
-	@Test
-	public void testLoadingUnloadedPluginClass() throws ClassNotFoundException {
-		TestPlugins.assertAvailable();
-		DelegatingClassLoader classLoader = new DelegatingClassLoader(Collections.emptyList());
-		classLoader.initLoaders();
-		for (String pluginClassName : TestPlugins.pluginClasses()) {
-			assertThrows(ClassNotFoundException.class, () -> classLoader.loadClass(pluginClassName));
-		}
-	}
-
-	@Test
-	public void testLoadingPluginClass() throws ClassNotFoundException {
-		TestPlugins.assertAvailable();
-		DelegatingClassLoader classLoader = new DelegatingClassLoader(TestPlugins.pluginPath());
-		classLoader.initLoaders();
-		for (String pluginClassName : TestPlugins.pluginClasses()) {
-			assertNotNull(classLoader.loadClass(pluginClassName));
-			assertNotNull(classLoader.pluginClassLoader(pluginClassName));
-		}
-	}
-
-	@Test
-	public void testLoadingInvalidUberJar() throws Exception {
-		pluginDir.newFile("invalid.jar");
-
-		DelegatingClassLoader classLoader = new DelegatingClassLoader(
-				Collections.singletonList(pluginDir.getRoot().getAbsolutePath()));
-		classLoader.initLoaders();
-	}
-
-	@Test
-	public void testLoadingPluginDirContainsInvalidJarsOnly() throws Exception {
-		pluginDir.newFolder("my-plugin");
-		pluginDir.newFile("my-plugin/invalid.jar");
-
-		DelegatingClassLoader classLoader = new DelegatingClassLoader(
-				Collections.singletonList(pluginDir.getRoot().getAbsolutePath()));
-		classLoader.initLoaders();
-	}
-
-	@Test
-	public void testLoadingNoPlugins() throws Exception {
-		DelegatingClassLoader classLoader = new DelegatingClassLoader(
-				Collections.singletonList(pluginDir.getRoot().getAbsolutePath()));
-		classLoader.initLoaders();
-	}
-
-	@Test
-	public void testLoadingPluginDirEmpty() throws Exception {
-		pluginDir.newFolder("my-plugin");
-
-		DelegatingClassLoader classLoader = new DelegatingClassLoader(
-				Collections.singletonList(pluginDir.getRoot().getAbsolutePath()));
-		classLoader.initLoaders();
-	}
-
-	@Test
-	public void testLoadingMixOfValidAndInvalidPlugins() throws Exception {
-		TestPlugins.assertAvailable();
-
-		pluginDir.newFile("invalid.jar");
-		pluginDir.newFolder("my-plugin");
-		pluginDir.newFile("my-plugin/invalid.jar");
-		Path pluginPath = this.pluginDir.getRoot().toPath();
-
-		for (String sourceJar : TestPlugins.pluginPath()) {
-			Path source = new File(sourceJar).toPath();
-			Files.copy(source, pluginPath.resolve(source.getFileName()));
-		}
-
-		DelegatingClassLoader classLoader = new DelegatingClassLoader(
-				Collections.singletonList(pluginDir.getRoot().getAbsolutePath()));
-		classLoader.initLoaders();
-		for (String pluginClassName : TestPlugins.pluginClasses()) {
-			assertNotNull(classLoader.loadClass(pluginClassName));
-			assertNotNull(classLoader.pluginClassLoader(pluginClassName));
-		}
-	}
-=======
     public PluginClassLoader parent;
     public PluginClassLoader pluginLoader;
     public DelegatingClassLoader classLoader;
@@ -162,17 +64,7 @@
         pluginDesc = new PluginDesc<>((Class<? extends SinkConnector>) ARBITRARY_CLASS, null, pluginLoader);
         assertTrue(PluginUtils.shouldLoadInIsolation(pluginDesc.className()));
         sinkConnectors.add(pluginDesc);
-        scanResult = new PluginScanResult(
-                sinkConnectors,
-                Collections.emptySortedSet(),
-                Collections.emptySortedSet(),
-                Collections.emptySortedSet(),
-                Collections.emptySortedSet(),
-                Collections.emptySortedSet(),
-                Collections.emptySortedSet(),
-                Collections.emptySortedSet(),
-                Collections.emptySortedSet()
-        );
+        scanResult = new PluginScanResult(sinkConnectors, Collections.emptySortedSet(), Collections.emptySortedSet(), Collections.emptySortedSet(), Collections.emptySortedSet(), Collections.emptySortedSet(), Collections.emptySortedSet(), Collections.emptySortedSet(), Collections.emptySortedSet());
     }
 
     @Test
@@ -209,5 +101,4 @@
         when(pluginLoader.loadClass(className, false)).thenReturn((Class) ARBITRARY_CLASS);
         assertSame(ARBITRARY_CLASS, classLoader.loadClass(className, false));
     }
->>>>>>> 15418db6
 }