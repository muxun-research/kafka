/*
 * Licensed to the Apache Software Foundation (ASF) under one or more
 * contributor license agreements. See the NOTICE file distributed with
 * this work for additional information regarding copyright ownership.
 * The ASF licenses this file to You under the Apache License, Version 2.0
 * (the "License"); you may not use this file except in compliance with
 * the License. You may obtain a copy of the License at
 *
 *    http://www.apache.org/licenses/LICENSE-2.0
 *
 * Unless required by applicable law or agreed to in writing, software
 * distributed under the License is distributed on an "AS IS" BASIS,
 * WITHOUT WARRANTIES OR CONDITIONS OF ANY KIND, either express or implied.
 * See the License for the specific language governing permissions and
 * limitations under the License.
 */
package org.apache.kafka.connect.integration;

import org.apache.kafka.clients.CommonClientConfigs;
import org.apache.kafka.clients.consumer.ConsumerConfig;
import org.apache.kafka.common.config.SaslConfigs;
import org.apache.kafka.connect.runtime.ConnectorConfig;
import org.apache.kafka.connect.runtime.WorkerConfig;
import org.apache.kafka.connect.runtime.rest.errors.ConnectRestException;
import org.apache.kafka.connect.storage.StringConverter;
import org.apache.kafka.connect.util.clusters.EmbeddedConnectCluster;

import org.junit.jupiter.api.Tag;
import org.junit.jupiter.api.Test;

import java.util.HashMap;
import java.util.Map;
import java.util.Properties;

import static org.apache.kafka.connect.runtime.ConnectorConfig.*;
import static org.apache.kafka.connect.runtime.SinkConnectorConfig.TOPICS_CONFIG;
import static org.apache.kafka.connect.runtime.WorkerConfig.OFFSET_COMMIT_INTERVAL_MS_CONFIG;
import static org.junit.jupiter.api.Assertions.assertEquals;
import static org.junit.jupiter.api.Assertions.fail;

@Tag("integration")
public class ConnectorClientPolicyIntegrationTest {

    private static final int NUM_TASKS = 1;
    private static final int NUM_WORKERS = 1;
    private static final String CONNECTOR_NAME = "simple-conn";

    @Test
    public void testCreateWithOverridesForNonePolicy() {
        Map<String, String> props = basicConnectorConfig();
        props.put(ConnectorConfig.CONNECTOR_CLIENT_CONSUMER_OVERRIDES_PREFIX + SaslConfigs.SASL_JAAS_CONFIG, "sasl");
        assertFailCreateConnector("None", props);
    }

    @Test
    public void testCreateWithNotAllowedOverridesForPrincipalPolicy() {
        Map<String, String> props = basicConnectorConfig();
        props.put(ConnectorConfig.CONNECTOR_CLIENT_CONSUMER_OVERRIDES_PREFIX + SaslConfigs.SASL_JAAS_CONFIG, "sasl");
        props.put(ConnectorConfig.CONNECTOR_CLIENT_CONSUMER_OVERRIDES_PREFIX + ConsumerConfig.AUTO_OFFSET_RESET_CONFIG, "latest");
        assertFailCreateConnector("Principal", props);
    }

    @Test
    public void testCreateWithAllowedOverridesForPrincipalPolicy() throws Exception {
        Map<String, String> props = basicConnectorConfig();
        props.put(ConnectorConfig.CONNECTOR_CLIENT_CONSUMER_OVERRIDES_PREFIX + CommonClientConfigs.SECURITY_PROTOCOL_CONFIG, "PLAINTEXT");
        assertPassCreateConnector("Principal", props);
    }

    @Test
    public void testCreateWithAllowedOverridesForAllPolicy() throws Exception {
        // setup up props for the sink connector
        Map<String, String> props = basicConnectorConfig();
        props.put(ConnectorConfig.CONNECTOR_CLIENT_CONSUMER_OVERRIDES_PREFIX + CommonClientConfigs.CLIENT_ID_CONFIG, "test");
        assertPassCreateConnector("All", props);
    }

    @Test
    public void testCreateWithNoAllowedOverridesForNonePolicy() throws Exception {
        // setup up props for the sink connector
        Map<String, String> props = basicConnectorConfig();
        assertPassCreateConnector("None", props);
    }

    @Test
    public void testCreateWithAllowedOverridesForDefaultPolicy() throws Exception {
        // setup up props for the sink connector
        Map<String, String> props = basicConnectorConfig();
        props.put(ConnectorConfig.CONNECTOR_CLIENT_CONSUMER_OVERRIDES_PREFIX + CommonClientConfigs.CLIENT_ID_CONFIG, "test");
        assertPassCreateConnector(null, props);
    }

    private EmbeddedConnectCluster connectClusterWithPolicy(String policy) {
        // setup Connect worker properties
        Map<String, String> workerProps = new HashMap<>();
        workerProps.put(OFFSET_COMMIT_INTERVAL_MS_CONFIG, String.valueOf(5_000));
        if (policy != null) {
            workerProps.put(WorkerConfig.CONNECTOR_CLIENT_POLICY_CLASS_CONFIG, policy);
        }

        // setup Kafka broker properties
        Properties exampleBrokerProps = new Properties();
        exampleBrokerProps.put("auto.create.topics.enable", "false");

<<<<<<< HEAD
        // build a Connect cluster backed by Kafka and Zk
        EmbeddedConnectCluster connect = new EmbeddedConnectCluster.Builder().name("connect-cluster").numWorkers(NUM_WORKERS).numBrokers(1).workerProps(workerProps).brokerProps(exampleBrokerProps).build();

        // start the clusters
        connect.start();
        connect.assertions().assertAtLeastNumWorkersAreUp(NUM_WORKERS, "Initial group of workers did not start in time.");
=======
        // build a Connect cluster backed by a Kafka KRaft cluster
        EmbeddedConnectCluster connect = new EmbeddedConnectCluster.Builder()
            .name("connect-cluster")
            .numWorkers(NUM_WORKERS)
            .numBrokers(1)
            .workerProps(workerProps)
            .brokerProps(exampleBrokerProps)
            .build();

        // start the clusters
        connect.start();
>>>>>>> 9494bebe

        return connect;
    }

    private void assertFailCreateConnector(String policy, Map<String, String> props) {
        EmbeddedConnectCluster connect = connectClusterWithPolicy(policy);
        try {
            connect.configureConnector(CONNECTOR_NAME, props);
            fail("Shouldn't be able to create connector");
        } catch (ConnectRestException e) {
            assertEquals(400, e.statusCode());
        } finally {
            connect.stop();
        }
    }

    private void assertPassCreateConnector(String policy, Map<String, String> props) throws InterruptedException {
        EmbeddedConnectCluster connect = connectClusterWithPolicy(policy);
        try {
            connect.configureConnector(CONNECTOR_NAME, props);
            connect.assertions().assertConnectorAndAtLeastNumTasksAreRunning(CONNECTOR_NAME, NUM_TASKS, "Connector tasks did not start in time.");
        } catch (ConnectRestException e) {
            fail("Should be able to create connector");
        } finally {
            connect.stop();
        }
    }


    public Map<String, String> basicConnectorConfig() {
        Map<String, String> props = new HashMap<>();
        props.put(CONNECTOR_CLASS_CONFIG, TestableSinkConnector.class.getSimpleName());
        props.put(TASKS_MAX_CONFIG, String.valueOf(NUM_TASKS));
        props.put(TOPICS_CONFIG, "test-topic");
        props.put(KEY_CONVERTER_CLASS_CONFIG, StringConverter.class.getName());
        props.put(VALUE_CONVERTER_CLASS_CONFIG, StringConverter.class.getName());
        return props;
    }

}<|MERGE_RESOLUTION|>--- conflicted
+++ resolved
@@ -32,7 +32,10 @@
 import java.util.Map;
 import java.util.Properties;
 
-import static org.apache.kafka.connect.runtime.ConnectorConfig.*;
+import static org.apache.kafka.connect.runtime.ConnectorConfig.CONNECTOR_CLASS_CONFIG;
+import static org.apache.kafka.connect.runtime.ConnectorConfig.KEY_CONVERTER_CLASS_CONFIG;
+import static org.apache.kafka.connect.runtime.ConnectorConfig.TASKS_MAX_CONFIG;
+import static org.apache.kafka.connect.runtime.ConnectorConfig.VALUE_CONVERTER_CLASS_CONFIG;
 import static org.apache.kafka.connect.runtime.SinkConnectorConfig.TOPICS_CONFIG;
 import static org.apache.kafka.connect.runtime.WorkerConfig.OFFSET_COMMIT_INTERVAL_MS_CONFIG;
 import static org.junit.jupiter.api.Assertions.assertEquals;
@@ -102,14 +105,6 @@
         Properties exampleBrokerProps = new Properties();
         exampleBrokerProps.put("auto.create.topics.enable", "false");
 
-<<<<<<< HEAD
-        // build a Connect cluster backed by Kafka and Zk
-        EmbeddedConnectCluster connect = new EmbeddedConnectCluster.Builder().name("connect-cluster").numWorkers(NUM_WORKERS).numBrokers(1).workerProps(workerProps).brokerProps(exampleBrokerProps).build();
-
-        // start the clusters
-        connect.start();
-        connect.assertions().assertAtLeastNumWorkersAreUp(NUM_WORKERS, "Initial group of workers did not start in time.");
-=======
         // build a Connect cluster backed by a Kafka KRaft cluster
         EmbeddedConnectCluster connect = new EmbeddedConnectCluster.Builder()
             .name("connect-cluster")
@@ -121,7 +116,6 @@
 
         // start the clusters
         connect.start();
->>>>>>> 9494bebe
 
         return connect;
     }
@@ -142,7 +136,8 @@
         EmbeddedConnectCluster connect = connectClusterWithPolicy(policy);
         try {
             connect.configureConnector(CONNECTOR_NAME, props);
-            connect.assertions().assertConnectorAndAtLeastNumTasksAreRunning(CONNECTOR_NAME, NUM_TASKS, "Connector tasks did not start in time.");
+            connect.assertions().assertConnectorAndAtLeastNumTasksAreRunning(CONNECTOR_NAME, NUM_TASKS,
+                    "Connector tasks did not start in time.");
         } catch (ConnectRestException e) {
             fail("Should be able to create connector");
         } finally {
