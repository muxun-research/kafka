/*
 * Licensed to the Apache Software Foundation (ASF) under one or more
 * contributor license agreements. See the NOTICE file distributed with
 * this work for additional information regarding copyright ownership.
 * The ASF licenses this file to You under the Apache License, Version 2.0
 * (the "License"); you may not use this file except in compliance with
 * the License. You may obtain a copy of the License at
 *
 *    http://www.apache.org/licenses/LICENSE-2.0
 *
 * Unless required by applicable law or agreed to in writing, software
 * distributed under the License is distributed on an "AS IS" BASIS,
 * WITHOUT WARRANTIES OR CONDITIONS OF ANY KIND, either express or implied.
 * See the License for the specific language governing permissions and
 * limitations under the License.
 */
package org.apache.kafka.connect.integration;

import org.apache.kafka.clients.consumer.ConsumerRecord;
import org.apache.kafka.connect.storage.StringConverter;
import org.apache.kafka.connect.transforms.Filter;
import org.apache.kafka.connect.transforms.predicates.HasHeaderKey;
import org.apache.kafka.connect.transforms.predicates.RecordIsTombstone;
import org.apache.kafka.connect.transforms.predicates.TopicNameMatches;
import org.apache.kafka.connect.util.clusters.EmbeddedConnectCluster;

import org.junit.jupiter.api.AfterEach;
import org.junit.jupiter.api.BeforeEach;
import org.junit.jupiter.api.Tag;
import org.junit.jupiter.api.Test;

import java.util.HashMap;
import java.util.Map;
import java.util.Properties;
import java.util.concurrent.TimeUnit;

import static java.util.Collections.singletonMap;
import static org.apache.kafka.connect.runtime.ConnectorConfig.*;
import static org.apache.kafka.connect.runtime.SinkConnectorConfig.TOPICS_CONFIG;
import static org.apache.kafka.connect.runtime.TopicCreationConfig.*;
import static org.apache.kafka.connect.runtime.WorkerConfig.OFFSET_COMMIT_INTERVAL_MS_CONFIG;
import static org.apache.kafka.test.TestUtils.waitForCondition;
import static org.junit.jupiter.api.Assertions.assertEquals;
import static org.junit.jupiter.api.Assertions.assertNotNull;

/**
 * An integration test for connectors with transformations
 */
@Tag("integration")
public class TransformationIntegrationTest {

    private static final int NUM_RECORDS_PRODUCED = 2000;
    private static final int NUM_TOPIC_PARTITIONS = 3;
    private static final long RECORD_TRANSFER_DURATION_MS = TimeUnit.SECONDS.toMillis(30);
    private static final long OBSERVED_RECORDS_DURATION_MS = TimeUnit.SECONDS.toMillis(60);
    private static final int NUM_TASKS = 1;
    private static final int NUM_WORKERS = 3;
    private static final String CONNECTOR_NAME = "simple-conn";
    private static final String SINK_CONNECTOR_CLASS_NAME = TestableSinkConnector.class.getSimpleName();
    private static final String SOURCE_CONNECTOR_CLASS_NAME = TestableSourceConnector.class.getSimpleName();

    private EmbeddedConnectCluster connect;
    private ConnectorHandle connectorHandle;

    @BeforeEach
    public void setup() {
        // setup Connect worker properties
        Map<String, String> workerProps = new HashMap<>();
        workerProps.put(OFFSET_COMMIT_INTERVAL_MS_CONFIG, String.valueOf(5_000));

        // setup Kafka broker properties
        Properties brokerProps = new Properties();
        // This is required because tests in this class also test per-connector topic creation with transformations
        brokerProps.put("auto.create.topics.enable", "false");

<<<<<<< HEAD
        // build a Connect cluster backed by Kafka and Zk
        connect = new EmbeddedConnectCluster.Builder().name("connect-cluster").numWorkers(NUM_WORKERS).numBrokers(1).workerProps(workerProps).brokerProps(brokerProps).build();
=======
        // build a Connect cluster backed by a Kafka KRaft cluster
        connect = new EmbeddedConnectCluster.Builder()
                .name("connect-cluster")
                .numWorkers(NUM_WORKERS)
                .numBrokers(1)
                .workerProps(workerProps)
                .brokerProps(brokerProps)
                .build();
>>>>>>> 9494bebe

        // start the clusters
        connect.start();

        // get a handle to the connector
        connectorHandle = RuntimeHandles.get().connectorHandle(CONNECTOR_NAME);
    }

    @AfterEach
    public void close() {
        // delete connector handle
        RuntimeHandles.get().deleteConnector(CONNECTOR_NAME);

        // stop the Connect cluster and its backing Kafka cluster.
        connect.stop();
    }

    /**
     * Test the {@link Filter} transformer with a
     * {@link TopicNameMatches} predicate on a sink connector.
     */
    @Test
    public void testFilterOnTopicNameWithSinkConnector() throws Exception {
        Map<String, Long> observedRecords = observeRecords();

        // create test topics
        String fooTopic = "foo-topic";
        String barTopic = "bar-topic";
        int numFooRecords = NUM_RECORDS_PRODUCED;
        int numBarRecords = NUM_RECORDS_PRODUCED;
        connect.kafka().createTopic(fooTopic, NUM_TOPIC_PARTITIONS);
        connect.kafka().createTopic(barTopic, NUM_TOPIC_PARTITIONS);

        // setup up props for the sink connector
        Map<String, String> props = new HashMap<>();
        props.put("name", CONNECTOR_NAME);
        props.put(CONNECTOR_CLASS_CONFIG, SINK_CONNECTOR_CLASS_NAME);
        props.put(TASKS_MAX_CONFIG, String.valueOf(NUM_TASKS));
        props.put(TOPICS_CONFIG, String.join(",", fooTopic, barTopic));
        props.put(KEY_CONVERTER_CLASS_CONFIG, StringConverter.class.getName());
        props.put(VALUE_CONVERTER_CLASS_CONFIG, StringConverter.class.getName());
        props.put(TRANSFORMS_CONFIG, "filter");
        props.put(TRANSFORMS_CONFIG + ".filter.type", Filter.class.getSimpleName());
        props.put(TRANSFORMS_CONFIG + ".filter.predicate", "barPredicate");
        props.put(PREDICATES_CONFIG, "barPredicate");
        props.put(PREDICATES_CONFIG + ".barPredicate.type", TopicNameMatches.class.getSimpleName());
        props.put(PREDICATES_CONFIG + ".barPredicate.pattern", "bar-.*");

        // expect all records to be consumed by the connector
        connectorHandle.expectedRecords(numFooRecords);

        // expect all records to be consumed by the connector
        connectorHandle.expectedCommits(numFooRecords);

        // start a sink connector
        connect.configureConnector(CONNECTOR_NAME, props);
        assertConnectorRunning();

        // produce some messages into source topic partitions
        for (int i = 0; i < numBarRecords; i++) {
            connect.kafka().produce(barTopic, i % NUM_TOPIC_PARTITIONS, "key", "simple-message-value-" + i);
        }
        for (int i = 0; i < numFooRecords; i++) {
            connect.kafka().produce(fooTopic, i % NUM_TOPIC_PARTITIONS, "key", "simple-message-value-" + i);
        }

        // consume all records from the source topic or fail, to ensure that they were correctly produced.
<<<<<<< HEAD
        assertEquals("Unexpected number of records consumed", numFooRecords, connect.kafka().consume(numFooRecords, RECORD_TRANSFER_DURATION_MS, fooTopic).count());
        assertEquals("Unexpected number of records consumed", numBarRecords, connect.kafka().consume(numBarRecords, RECORD_TRANSFER_DURATION_MS, barTopic).count());
=======
        assertEquals(
                numFooRecords,
                connect.kafka().consume(numFooRecords, RECORD_TRANSFER_DURATION_MS, fooTopic).count(),
                "Unexpected number of records consumed"
        );
        assertEquals(
                numBarRecords,
                connect.kafka().consume(numBarRecords, RECORD_TRANSFER_DURATION_MS, barTopic).count(),
                "Unexpected number of records consumed"
        );
>>>>>>> 9494bebe

        // wait for the connector tasks to consume all records.
        connectorHandle.awaitRecords(RECORD_TRANSFER_DURATION_MS);

        // wait for the connector tasks to commit all records.
        connectorHandle.awaitCommits(RECORD_TRANSFER_DURATION_MS);

        // Assert that we didn't see any baz
        Map<String, Long> expectedRecordCounts = singletonMap(fooTopic, (long) numFooRecords);
        assertObservedRecords(observedRecords, expectedRecordCounts);

        // delete connector
        connect.deleteConnector(CONNECTOR_NAME);
    }

    private void assertConnectorRunning() throws InterruptedException {
        connect.assertions().assertConnectorAndAtLeastNumTasksAreRunning(CONNECTOR_NAME, NUM_TASKS, "Connector tasks did not start in time.");
    }

    private void assertObservedRecords(Map<String, Long> observedRecords, Map<String, Long> expectedRecordCounts) throws InterruptedException {
        waitForCondition(() -> expectedRecordCounts.equals(observedRecords), OBSERVED_RECORDS_DURATION_MS, () -> "The observed records should be " + expectedRecordCounts + " but was " + observedRecords);
    }

    private Map<String, Long> observeRecords() {
        Map<String, Long> observedRecords = new HashMap<>();
        // record all the record we see
        connectorHandle.taskHandle(CONNECTOR_NAME + "-0", record -> observedRecords.compute(record.topic(), (key, value) -> value == null ? 1 : value + 1));
        return observedRecords;
    }

    /**
     * Test the {@link Filter} transformer with a
     * {@link RecordIsTombstone} predicate on a sink connector.
     */
    @Test
    public void testFilterOnTombstonesWithSinkConnector() throws Exception {
        Map<String, Long> observedRecords = observeRecords();

        // create test topics
        String topic = "foo-topic";
        int numRecords = NUM_RECORDS_PRODUCED;
        connect.kafka().createTopic(topic, NUM_TOPIC_PARTITIONS);

        // setup up props for the sink connector
        Map<String, String> props = new HashMap<>();
        props.put("name", CONNECTOR_NAME);
        props.put(CONNECTOR_CLASS_CONFIG, SINK_CONNECTOR_CLASS_NAME);
        props.put(TASKS_MAX_CONFIG, String.valueOf(NUM_TASKS));
        props.put(TOPICS_CONFIG, String.join(",", topic));
        props.put(KEY_CONVERTER_CLASS_CONFIG, StringConverter.class.getName());
        props.put(VALUE_CONVERTER_CLASS_CONFIG, StringConverter.class.getName());
        props.put(TRANSFORMS_CONFIG, "filter");
        props.put(TRANSFORMS_CONFIG + ".filter.type", Filter.class.getSimpleName());
        props.put(TRANSFORMS_CONFIG + ".filter.predicate", "barPredicate");
        props.put(PREDICATES_CONFIG, "barPredicate");
        props.put(PREDICATES_CONFIG + ".barPredicate.type", RecordIsTombstone.class.getSimpleName());

        // expect only half the records to be consumed by the connector
        connectorHandle.expectedCommits(numRecords / 2);
        connectorHandle.expectedRecords(numRecords / 2);

        // start a sink connector
        connect.configureConnector(CONNECTOR_NAME, props);
        assertConnectorRunning();

        // produce some messages into source topic partitions
        for (int i = 0; i < numRecords; i++) {
            connect.kafka().produce(topic, i % NUM_TOPIC_PARTITIONS, "key", i % 2 == 0 ? "simple-message-value-" + i : null);
        }

        // consume all records from the source topic or fail, to ensure that they were correctly produced.
<<<<<<< HEAD
        assertEquals("Unexpected number of records consumed", numRecords, connect.kafka().consume(numRecords, RECORD_TRANSFER_DURATION_MS, topic).count());
=======
        assertEquals(
                numRecords,
                connect.kafka().consume(numRecords, RECORD_TRANSFER_DURATION_MS, topic).count(),
                "Unexpected number of records consumed"
        );
>>>>>>> 9494bebe

        // wait for the connector tasks to consume all records.
        connectorHandle.awaitRecords(RECORD_TRANSFER_DURATION_MS);

        // wait for the connector tasks to commit all records.
        connectorHandle.awaitCommits(RECORD_TRANSFER_DURATION_MS);

        Map<String, Long> expectedRecordCounts = singletonMap(topic, (long) (numRecords / 2));
        assertObservedRecords(observedRecords, expectedRecordCounts);

        // delete connector
        connect.deleteConnector(CONNECTOR_NAME);
    }

    /**
     * Test the {@link Filter} transformer with a {@link HasHeaderKey} predicate on a source connector.
     * Note that this test uses topic creation configs to allow the source connector to create
     * the topic when it tries to produce the first source record, instead of requiring the topic
     * to exist before the connector starts.
     */
    @Test
    public void testFilterOnHasHeaderKeyWithSourceConnectorAndTopicCreation() throws Exception {
        // setup up props for the sink connector
        Map<String, String> props = new HashMap<>();
        props.put("name", CONNECTOR_NAME);
        props.put(CONNECTOR_CLASS_CONFIG, SOURCE_CONNECTOR_CLASS_NAME);
        props.put(TASKS_MAX_CONFIG, String.valueOf(NUM_TASKS));
        props.put("topic", "test-topic");
        props.put("throughput", String.valueOf(500));
        props.put(KEY_CONVERTER_CLASS_CONFIG, StringConverter.class.getName());
        props.put(VALUE_CONVERTER_CLASS_CONFIG, StringConverter.class.getName());
        props.put(TRANSFORMS_CONFIG, "filter");
        props.put(TRANSFORMS_CONFIG + ".filter.type", Filter.class.getSimpleName());
        props.put(TRANSFORMS_CONFIG + ".filter.predicate", "headerPredicate");
        props.put(TRANSFORMS_CONFIG + ".filter.negate", "true");
        props.put(PREDICATES_CONFIG, "headerPredicate");
        props.put(PREDICATES_CONFIG + ".headerPredicate.type", HasHeaderKey.class.getSimpleName());
        props.put(PREDICATES_CONFIG + ".headerPredicate.name", "header-8");
        // custom topic creation is used, so there's no need to proactively create the test topic
        props.put(DEFAULT_TOPIC_CREATION_PREFIX + REPLICATION_FACTOR_CONFIG, String.valueOf(-1));
        props.put(DEFAULT_TOPIC_CREATION_PREFIX + PARTITIONS_CONFIG, String.valueOf(NUM_TOPIC_PARTITIONS));

        // expect all records to be produced by the connector
        connectorHandle.expectedRecords(NUM_RECORDS_PRODUCED);

        // expect all records to be produced by the connector
        connectorHandle.expectedCommits(NUM_RECORDS_PRODUCED);

        // validate the intended connector configuration, a valid config
        connect.assertions().assertExactlyNumErrorsOnConnectorConfigValidation(SOURCE_CONNECTOR_CLASS_NAME, props, 0, "Validating connector configuration produced an unexpected number or errors.");

        // start a source connector
        connect.configureConnector(CONNECTOR_NAME, props);
        assertConnectorRunning();

        // wait for the connector tasks to produce enough records
        connectorHandle.awaitRecords(RECORD_TRANSFER_DURATION_MS);

        // wait for the connector tasks to commit enough records
        connectorHandle.awaitCommits(RECORD_TRANSFER_DURATION_MS);

        // consume all records from the source topic or fail, to ensure that they were correctly produced
        for (ConsumerRecord<byte[], byte[]> record : connect.kafka().consume(1, RECORD_TRANSFER_DURATION_MS, "test-topic")) {
<<<<<<< HEAD
            assertNotNull("Expected header to exist", record.headers().lastHeader("header-8"));
=======
            assertNotNull(record.headers().lastHeader("header-8"), "Expected header to exist");
>>>>>>> 9494bebe
        }

        // delete connector
        connect.deleteConnector(CONNECTOR_NAME);
    }
}<|MERGE_RESOLUTION|>--- conflicted
+++ resolved
@@ -35,9 +35,16 @@
 import java.util.concurrent.TimeUnit;
 
 import static java.util.Collections.singletonMap;
-import static org.apache.kafka.connect.runtime.ConnectorConfig.*;
+import static org.apache.kafka.connect.runtime.ConnectorConfig.CONNECTOR_CLASS_CONFIG;
+import static org.apache.kafka.connect.runtime.ConnectorConfig.KEY_CONVERTER_CLASS_CONFIG;
+import static org.apache.kafka.connect.runtime.ConnectorConfig.PREDICATES_CONFIG;
+import static org.apache.kafka.connect.runtime.ConnectorConfig.TASKS_MAX_CONFIG;
+import static org.apache.kafka.connect.runtime.ConnectorConfig.TRANSFORMS_CONFIG;
+import static org.apache.kafka.connect.runtime.ConnectorConfig.VALUE_CONVERTER_CLASS_CONFIG;
 import static org.apache.kafka.connect.runtime.SinkConnectorConfig.TOPICS_CONFIG;
-import static org.apache.kafka.connect.runtime.TopicCreationConfig.*;
+import static org.apache.kafka.connect.runtime.TopicCreationConfig.DEFAULT_TOPIC_CREATION_PREFIX;
+import static org.apache.kafka.connect.runtime.TopicCreationConfig.PARTITIONS_CONFIG;
+import static org.apache.kafka.connect.runtime.TopicCreationConfig.REPLICATION_FACTOR_CONFIG;
 import static org.apache.kafka.connect.runtime.WorkerConfig.OFFSET_COMMIT_INTERVAL_MS_CONFIG;
 import static org.apache.kafka.test.TestUtils.waitForCondition;
 import static org.junit.jupiter.api.Assertions.assertEquals;
@@ -73,10 +80,6 @@
         // This is required because tests in this class also test per-connector topic creation with transformations
         brokerProps.put("auto.create.topics.enable", "false");
 
-<<<<<<< HEAD
-        // build a Connect cluster backed by Kafka and Zk
-        connect = new EmbeddedConnectCluster.Builder().name("connect-cluster").numWorkers(NUM_WORKERS).numBrokers(1).workerProps(workerProps).brokerProps(brokerProps).build();
-=======
         // build a Connect cluster backed by a Kafka KRaft cluster
         connect = new EmbeddedConnectCluster.Builder()
                 .name("connect-cluster")
@@ -85,7 +88,6 @@
                 .workerProps(workerProps)
                 .brokerProps(brokerProps)
                 .build();
->>>>>>> 9494bebe
 
         // start the clusters
         connect.start();
@@ -153,10 +155,6 @@
         }
 
         // consume all records from the source topic or fail, to ensure that they were correctly produced.
-<<<<<<< HEAD
-        assertEquals("Unexpected number of records consumed", numFooRecords, connect.kafka().consume(numFooRecords, RECORD_TRANSFER_DURATION_MS, fooTopic).count());
-        assertEquals("Unexpected number of records consumed", numBarRecords, connect.kafka().consume(numBarRecords, RECORD_TRANSFER_DURATION_MS, barTopic).count());
-=======
         assertEquals(
                 numFooRecords,
                 connect.kafka().consume(numFooRecords, RECORD_TRANSFER_DURATION_MS, fooTopic).count(),
@@ -167,7 +165,6 @@
                 connect.kafka().consume(numBarRecords, RECORD_TRANSFER_DURATION_MS, barTopic).count(),
                 "Unexpected number of records consumed"
         );
->>>>>>> 9494bebe
 
         // wait for the connector tasks to consume all records.
         connectorHandle.awaitRecords(RECORD_TRANSFER_DURATION_MS);
@@ -184,17 +181,22 @@
     }
 
     private void assertConnectorRunning() throws InterruptedException {
-        connect.assertions().assertConnectorAndAtLeastNumTasksAreRunning(CONNECTOR_NAME, NUM_TASKS, "Connector tasks did not start in time.");
+        connect.assertions().assertConnectorAndAtLeastNumTasksAreRunning(CONNECTOR_NAME, NUM_TASKS,
+                "Connector tasks did not start in time.");
     }
 
     private void assertObservedRecords(Map<String, Long> observedRecords, Map<String, Long> expectedRecordCounts) throws InterruptedException {
-        waitForCondition(() -> expectedRecordCounts.equals(observedRecords), OBSERVED_RECORDS_DURATION_MS, () -> "The observed records should be " + expectedRecordCounts + " but was " + observedRecords);
+        waitForCondition(() -> expectedRecordCounts.equals(observedRecords),
+            OBSERVED_RECORDS_DURATION_MS,
+            () -> "The observed records should be " + expectedRecordCounts + " but was " + observedRecords);
     }
 
     private Map<String, Long> observeRecords() {
         Map<String, Long> observedRecords = new HashMap<>();
         // record all the record we see
-        connectorHandle.taskHandle(CONNECTOR_NAME + "-0", record -> observedRecords.compute(record.topic(), (key, value) -> value == null ? 1 : value + 1));
+        connectorHandle.taskHandle(CONNECTOR_NAME + "-0",
+            record -> observedRecords.compute(record.topic(),
+                (key, value) -> value == null ? 1 : value + 1));
         return observedRecords;
     }
 
@@ -239,15 +241,11 @@
         }
 
         // consume all records from the source topic or fail, to ensure that they were correctly produced.
-<<<<<<< HEAD
-        assertEquals("Unexpected number of records consumed", numRecords, connect.kafka().consume(numRecords, RECORD_TRANSFER_DURATION_MS, topic).count());
-=======
         assertEquals(
                 numRecords,
                 connect.kafka().consume(numRecords, RECORD_TRANSFER_DURATION_MS, topic).count(),
                 "Unexpected number of records consumed"
         );
->>>>>>> 9494bebe
 
         // wait for the connector tasks to consume all records.
         connectorHandle.awaitRecords(RECORD_TRANSFER_DURATION_MS);
@@ -297,7 +295,8 @@
         connectorHandle.expectedCommits(NUM_RECORDS_PRODUCED);
 
         // validate the intended connector configuration, a valid config
-        connect.assertions().assertExactlyNumErrorsOnConnectorConfigValidation(SOURCE_CONNECTOR_CLASS_NAME, props, 0, "Validating connector configuration produced an unexpected number or errors.");
+        connect.assertions().assertExactlyNumErrorsOnConnectorConfigValidation(SOURCE_CONNECTOR_CLASS_NAME, props, 0,
+                "Validating connector configuration produced an unexpected number or errors.");
 
         // start a source connector
         connect.configureConnector(CONNECTOR_NAME, props);
@@ -311,11 +310,7 @@
 
         // consume all records from the source topic or fail, to ensure that they were correctly produced
         for (ConsumerRecord<byte[], byte[]> record : connect.kafka().consume(1, RECORD_TRANSFER_DURATION_MS, "test-topic")) {
-<<<<<<< HEAD
-            assertNotNull("Expected header to exist", record.headers().lastHeader("header-8"));
-=======
             assertNotNull(record.headers().lastHeader("header-8"), "Expected header to exist");
->>>>>>> 9494bebe
         }
 
         // delete connector
