--- conflicted
+++ resolved
@@ -29,114 +29,16 @@
 import java.io.IOException;
 import java.nio.ByteBuffer;
 import java.nio.file.Files;
-import java.util.Arrays;
-import java.util.Collections;
-import java.util.HashMap;
-import java.util.HashSet;
-import java.util.List;
-import java.util.Map;
-import java.util.Set;
+import java.util.*;
 import java.util.concurrent.ThreadPoolExecutor;
 
-import static org.junit.Assert.assertEquals;
-import static org.junit.Assert.assertNull;
-import static org.junit.Assert.assertTrue;
+import static org.junit.Assert.*;
 import static org.mockito.ArgumentMatchers.any;
 import static org.mockito.ArgumentMatchers.anyString;
-import static org.mockito.Mockito.isNull;
-import static org.mockito.Mockito.mock;
-import static org.mockito.Mockito.times;
-import static org.mockito.Mockito.verify;
-import static org.mockito.Mockito.when;
+import static org.mockito.Mockito.*;
 
 public class FileOffsetBackingStoreTest {
 
-<<<<<<< HEAD
-	FileOffsetBackingStore store;
-	Map<String, String> props;
-	StandaloneConfig config;
-	File tempFile;
-
-	private static Map<ByteBuffer, ByteBuffer> firstSet = new HashMap<>();
-	private static final Runnable EMPTY_RUNNABLE = () -> {
-	};
-
-	static {
-		firstSet.put(buffer("key"), buffer("value"));
-		firstSet.put(null, null);
-	}
-
-	@SuppressWarnings("deprecation")
-	@Before
-	public void setup() throws IOException {
-		store = new FileOffsetBackingStore();
-		tempFile = File.createTempFile("fileoffsetbackingstore", null);
-		props = new HashMap<>();
-		props.put(StandaloneConfig.OFFSET_STORAGE_FILE_FILENAME_CONFIG, tempFile.getAbsolutePath());
-		props.put(StandaloneConfig.KEY_CONVERTER_CLASS_CONFIG, "org.apache.kafka.connect.json.JsonConverter");
-		props.put(StandaloneConfig.VALUE_CONVERTER_CLASS_CONFIG, "org.apache.kafka.connect.json.JsonConverter");
-		props.put(StandaloneConfig.INTERNAL_KEY_CONVERTER_CLASS_CONFIG, "org.apache.kafka.connect.json.JsonConverter");
-		props.put(StandaloneConfig.INTERNAL_VALUE_CONVERTER_CLASS_CONFIG, "org.apache.kafka.connect.json.JsonConverter");
-		config = new StandaloneConfig(props);
-		store.configure(config);
-		store.start();
-	}
-
-	@After
-	public void teardown() {
-		tempFile.delete();
-	}
-
-	@Test
-	public void testGetSet() throws Exception {
-		Callback<Void> setCallback = expectSuccessfulSetCallback();
-		PowerMock.replayAll();
-
-		store.set(firstSet, setCallback).get();
-
-		Map<ByteBuffer, ByteBuffer> values = store.get(Arrays.asList(buffer("key"), buffer("bad"))).get();
-		assertEquals(buffer("value"), values.get(buffer("key")));
-		assertNull(values.get(buffer("bad")));
-
-		PowerMock.verifyAll();
-	}
-
-	@Test
-	public void testSaveRestore() throws Exception {
-		Callback<Void> setCallback = expectSuccessfulSetCallback();
-		PowerMock.replayAll();
-
-		store.set(firstSet, setCallback).get();
-		store.stop();
-
-		// Restore into a new store to ensure correct reload from scratch
-		FileOffsetBackingStore restore = new FileOffsetBackingStore();
-		restore.configure(config);
-		restore.start();
-		Map<ByteBuffer, ByteBuffer> values = restore.get(Arrays.asList(buffer("key"))).get();
-		assertEquals(buffer("value"), values.get(buffer("key")));
-
-		PowerMock.verifyAll();
-	}
-
-	@Test
-	public void testThreadName() {
-		assertTrue(((ThreadPoolExecutor) store.executor).getThreadFactory()
-				.newThread(EMPTY_RUNNABLE).getName().startsWith(FileOffsetBackingStore.class.getSimpleName()));
-	}
-
-	private static ByteBuffer buffer(String v) {
-		return ByteBuffer.wrap(v.getBytes());
-	}
-
-	private Callback<Void> expectSuccessfulSetCallback() {
-		@SuppressWarnings("unchecked")
-		Callback<Void> setCallback = PowerMock.createMock(Callback.class);
-		setCallback.onCompletion(EasyMock.isNull(Throwable.class), EasyMock.isNull(Void.class));
-		PowerMock.expectLastCall();
-		return setCallback;
-	}
-=======
     private FileOffsetBackingStore store;
     private StandaloneConfig config;
     private File tempFile;
@@ -156,8 +58,7 @@
     public void setup() throws IOException {
         converter = mock(Converter.class);
         // This is only needed for storing deserialized connector partitions, which we don't test in most of the cases here
-        when(converter.toConnectData(anyString(), any(byte[].class))).thenReturn(new SchemaAndValue(null,
-                Arrays.asList("connector", Collections.singletonMap("partitionKey", "dummy"))));
+        when(converter.toConnectData(anyString(), any(byte[].class))).thenReturn(new SchemaAndValue(null, Arrays.asList("connector", Collections.singletonMap("partitionKey", "dummy"))));
         store = new FileOffsetBackingStore(converter);
         tempFile = File.createTempFile("fileoffsetbackingstore", null);
         Map<String, String> props = new HashMap<>();
@@ -176,8 +77,7 @@
 
     @Test
     public void testGetSet() throws Exception {
-        @SuppressWarnings("unchecked")
-        Callback<Void> setCallback = mock(Callback.class);
+        @SuppressWarnings("unchecked") Callback<Void> setCallback = mock(Callback.class);
 
         store.set(firstSet, setCallback).get();
 
@@ -189,8 +89,7 @@
 
     @Test
     public void testSaveRestore() throws Exception {
-        @SuppressWarnings("unchecked")
-        Callback<Void> setCallback = mock(Callback.class);
+        @SuppressWarnings("unchecked") Callback<Void> setCallback = mock(Callback.class);
 
         store.set(firstSet, setCallback).get();
         store.stop();
@@ -206,38 +105,24 @@
 
     @Test
     public void testThreadName() {
-        assertTrue(((ThreadPoolExecutor) store.executor).getThreadFactory()
-                .newThread(EMPTY_RUNNABLE).getName().startsWith(FileOffsetBackingStore.class.getSimpleName()));
+        assertTrue(((ThreadPoolExecutor) store.executor).getThreadFactory().newThread(EMPTY_RUNNABLE).getName().startsWith(FileOffsetBackingStore.class.getSimpleName()));
     }
 
     @Test
     public void testConnectorPartitions() throws Exception {
-        @SuppressWarnings("unchecked")
-        Callback<Void> setCallback = mock(Callback.class);
+        @SuppressWarnings("unchecked") Callback<Void> setCallback = mock(Callback.class);
 
         // This test actually requires the offset store to track deserialized source partitions, so we can't use the member variable mock converter
         JsonConverter jsonConverter = new JsonConverter();
         jsonConverter.configure(Collections.singletonMap(JsonConverterConfig.SCHEMAS_ENABLE_CONFIG, "false"), true);
 
         Map<ByteBuffer, ByteBuffer> serializedPartitionOffsets = new HashMap<>();
-        serializedPartitionOffsets.put(
-                serializeKey(jsonConverter, "connector1", Collections.singletonMap("partitionKey", "partitionValue1")),
-                serialize(jsonConverter, Collections.singletonMap("offsetKey", "offsetValue"))
-        );
+        serializedPartitionOffsets.put(serializeKey(jsonConverter, "connector1", Collections.singletonMap("partitionKey", "partitionValue1")), serialize(jsonConverter, Collections.singletonMap("offsetKey", "offsetValue")));
         store.set(serializedPartitionOffsets, setCallback).get();
 
-        serializedPartitionOffsets.put(
-                serializeKey(jsonConverter, "connector1", Collections.singletonMap("partitionKey", "partitionValue1")),
-                serialize(jsonConverter, Collections.singletonMap("offsetKey", "offsetValue2"))
-        );
-        serializedPartitionOffsets.put(
-                serializeKey(jsonConverter, "connector1", Collections.singletonMap("partitionKey", "partitionValue2")),
-                serialize(jsonConverter, Collections.singletonMap("offsetKey", "offsetValue"))
-        );
-        serializedPartitionOffsets.put(
-                serializeKey(jsonConverter, "connector2", Collections.singletonMap("partitionKey", "partitionValue")),
-                serialize(jsonConverter, Collections.singletonMap("offsetKey", "offsetValue"))
-        );
+        serializedPartitionOffsets.put(serializeKey(jsonConverter, "connector1", Collections.singletonMap("partitionKey", "partitionValue1")), serialize(jsonConverter, Collections.singletonMap("offsetKey", "offsetValue2")));
+        serializedPartitionOffsets.put(serializeKey(jsonConverter, "connector1", Collections.singletonMap("partitionKey", "partitionValue2")), serialize(jsonConverter, Collections.singletonMap("offsetKey", "offsetValue")));
+        serializedPartitionOffsets.put(serializeKey(jsonConverter, "connector2", Collections.singletonMap("partitionKey", "partitionValue")), serialize(jsonConverter, Collections.singletonMap("offsetKey", "offsetValue")));
 
         store.set(serializedPartitionOffsets, setCallback).get();
         store.stop();
@@ -259,10 +144,7 @@
 
         serializedPartitionOffsets.clear();
         // Null valued offset for a partition key should remove that partition for the connector
-        serializedPartitionOffsets.put(
-                serializeKey(jsonConverter, "connector1", Collections.singletonMap("partitionKey", "partitionValue1")),
-                null
-        );
+        serializedPartitionOffsets.put(serializeKey(jsonConverter, "connector1", Collections.singletonMap("partitionKey", "partitionValue1")), null);
         restore.set(serializedPartitionOffsets, setCallback).get();
         connectorPartitions1 = restore.connectorPartitions("connector1");
         assertEquals(Collections.singleton(Collections.singletonMap("partitionKey", "partitionValue2")), connectorPartitions1);
@@ -284,5 +166,4 @@
         return ByteBuffer.wrap(serialized);
     }
 
->>>>>>> 15418db6
 }