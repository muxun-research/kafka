--- conflicted
+++ resolved
@@ -28,7 +28,11 @@
 import org.apache.kafka.common.metrics.Metrics;
 import org.apache.kafka.common.protocol.ApiKeys;
 import org.apache.kafka.common.protocol.Errors;
-import org.apache.kafka.common.requests.*;
+import org.apache.kafka.common.requests.FindCoordinatorResponse;
+import org.apache.kafka.common.requests.JoinGroupResponse;
+import org.apache.kafka.common.requests.RequestTestUtils;
+import org.apache.kafka.common.requests.SyncGroupRequest;
+import org.apache.kafka.common.requests.SyncGroupResponse;
 import org.apache.kafka.common.utils.LogContext;
 import org.apache.kafka.common.utils.MockTime;
 import org.apache.kafka.common.utils.Utils;
@@ -49,16 +53,6 @@
 import org.mockito.quality.Strictness;
 
 import java.nio.ByteBuffer;
-<<<<<<< HEAD
-import java.util.*;
-
-import static org.apache.kafka.connect.runtime.distributed.ConnectProtocolCompatibility.COMPATIBLE;
-import static org.apache.kafka.connect.runtime.distributed.ConnectProtocolCompatibility.EAGER;
-import static org.junit.Assert.*;
-import static org.junit.runners.Parameterized.Parameter;
-import static org.junit.runners.Parameterized.Parameters;
-import static org.mockito.Mockito.*;
-=======
 import java.util.ArrayList;
 import java.util.Arrays;
 import java.util.Collection;
@@ -81,7 +75,6 @@
 import static org.mockito.Mockito.times;
 import static org.mockito.Mockito.verify;
 import static org.mockito.Mockito.when;
->>>>>>> 9494bebe
 
 @ExtendWith(MockitoExtension.class)
 @MockitoSettings(strictness = Strictness.STRICT_STUBS)
@@ -111,8 +104,7 @@
     private Metrics metrics;
     private ConsumerNetworkClient consumerClient;
     private MockRebalanceListener rebalanceListener;
-    @Mock
-    private KafkaConfigBackingStore configStorage;
+    @Mock private KafkaConfigBackingStore configStorage;
     private GroupRebalanceConfig rebalanceConfig;
     private WorkerCoordinator coordinator;
 
@@ -123,17 +115,11 @@
     // Arguments are:
     // - Protocol type
     // - Expected metadata size
-<<<<<<< HEAD
-    @Parameters
-    public static Iterable<?> mode() {
-        return Arrays.asList(new Object[][]{{EAGER, 1}, {COMPATIBLE, 2}});
-=======
     static Stream<Arguments> mode() {
         return Stream.of(
             Arguments.of(EAGER, 1),
             Arguments.of(COMPATIBLE, 2)
         );
->>>>>>> 9494bebe
     }
 
     public void setup(ConnectProtocolCompatibility compatibility) {
@@ -148,9 +134,6 @@
         this.metrics = new Metrics(time);
         this.rebalanceListener = new MockRebalanceListener();
         this.configStorage = mock(KafkaConfigBackingStore.class);
-<<<<<<< HEAD
-        this.rebalanceConfig = new GroupRebalanceConfig(sessionTimeoutMs, rebalanceTimeoutMs, heartbeatIntervalMs, groupId, Optional.empty(), retryBackoffMs, true);
-=======
         this.rebalanceConfig = new GroupRebalanceConfig(sessionTimeoutMs,
                                                         rebalanceTimeoutMs,
                                                         heartbeatIntervalMs,
@@ -159,7 +142,6 @@
                                                         retryBackoffMs,
                                                         retryBackoffMaxMs,
                                                         true);
->>>>>>> 9494bebe
         this.coordinator = new WorkerCoordinator(rebalanceConfig,
                                                  logContext,
                                                  consumerClient,
@@ -172,9 +154,6 @@
                                                  compatibility,
                                                  0);
 
-<<<<<<< HEAD
-        configState1 = new ClusterConfigState(4L, null, Collections.singletonMap(connectorId1, 1), Collections.singletonMap(connectorId1, new HashMap<>()), Collections.singletonMap(connectorId1, TargetState.STARTED), Collections.singletonMap(taskId1x0, new HashMap<>()), Collections.emptyMap(), Collections.emptyMap(), Collections.emptySet(), Collections.emptySet());
-=======
         configState1 = new ClusterConfigState(
                 4L,
                 null,
@@ -188,7 +167,6 @@
                 Collections.emptySet(),
                 Collections.emptySet()
         );
->>>>>>> 9494bebe
 
         Map<String, Integer> configState2ConnectorTaskCounts = new HashMap<>();
         configState2ConnectorTaskCounts.put(connectorId1, 2);
@@ -203,9 +181,6 @@
         configState2TaskConfigs.put(taskId1x0, new HashMap<>());
         configState2TaskConfigs.put(taskId1x1, new HashMap<>());
         configState2TaskConfigs.put(taskId2x0, new HashMap<>());
-<<<<<<< HEAD
-        configState2 = new ClusterConfigState(9L, null, configState2ConnectorTaskCounts, configState2ConnectorConfigs, configState2TargetStates, configState2TaskConfigs, Collections.emptyMap(), Collections.emptyMap(), Collections.emptySet(), Collections.emptySet());
-=======
         configState2 = new ClusterConfigState(
                 9L,
                 null,
@@ -219,7 +194,6 @@
                 Collections.emptySet(),
                 Collections.emptySet()
         );
->>>>>>> 9494bebe
 
         Map<String, Integer> configStateSingleTaskConnectorsConnectorTaskCounts = new HashMap<>();
         configStateSingleTaskConnectorsConnectorTaskCounts.put(connectorId1, 1);
@@ -237,9 +211,6 @@
         configStateSingleTaskConnectorsTaskConfigs.put(taskId1x0, new HashMap<>());
         configStateSingleTaskConnectorsTaskConfigs.put(taskId2x0, new HashMap<>());
         configStateSingleTaskConnectorsTaskConfigs.put(taskId3x0, new HashMap<>());
-<<<<<<< HEAD
-        configStateSingleTaskConnectors = new ClusterConfigState(12L, null, configStateSingleTaskConnectorsConnectorTaskCounts, configStateSingleTaskConnectorsConnectorConfigs, configStateSingleTaskConnectorsTargetStates, configStateSingleTaskConnectorsTaskConfigs, Collections.emptyMap(), Collections.emptyMap(), Collections.emptySet(), Collections.emptySet());
-=======
         Map<String, AppliedConnectorConfig> appliedConnectorConfigs = configStateSingleTaskConnectorsConnectorConfigs.entrySet().stream()
                 .collect(Collectors.toMap(
                         Map.Entry::getKey,
@@ -258,7 +229,6 @@
                 Collections.emptySet(),
                 Collections.emptySet()
         );
->>>>>>> 9494bebe
     }
 
     @AfterEach
@@ -307,8 +277,11 @@
         client.prepareResponse(joinGroupLeaderResponse(1, memberId, memberConfigOffsets, Errors.NONE));
         client.prepareResponse(body -> {
             SyncGroupRequest sync = (SyncGroupRequest) body;
-            return sync.data().memberId().equals(memberId) && sync.data().generationId() == 1 && sync.groupAssignments().containsKey(memberId);
-        }, syncGroupResponse(ConnectProtocol.Assignment.NO_ERROR, "leader", configState1.offset(), Collections.singletonList(connectorId1), Collections.emptyList(), Errors.NONE));
+            return sync.data().memberId().equals(memberId) &&
+                    sync.data().generationId() == 1 &&
+                    sync.groupAssignments().containsKey(memberId);
+        }, syncGroupResponse(ConnectProtocol.Assignment.NO_ERROR, "leader", configState1.offset(), Collections.singletonList(connectorId1),
+                Collections.emptyList(), Errors.NONE));
         coordinator.ensureActiveGroup();
 
         assertFalse(coordinator.rejoinNeededOrPending());
@@ -338,8 +311,11 @@
         client.prepareResponse(joinGroupFollowerResponse(1, memberId, "leader", Errors.NONE));
         client.prepareResponse(body -> {
             SyncGroupRequest sync = (SyncGroupRequest) body;
-            return sync.data().memberId().equals(memberId) && sync.data().generationId() == 1 && sync.data().assignments().isEmpty();
-        }, syncGroupResponse(ConnectProtocol.Assignment.NO_ERROR, "leader", configState1.offset(), Collections.emptyList(), Collections.singletonList(taskId1x0), Errors.NONE));
+            return sync.data().memberId().equals(memberId) &&
+                    sync.data().generationId() == 1 &&
+                    sync.data().assignments().isEmpty();
+        }, syncGroupResponse(ConnectProtocol.Assignment.NO_ERROR, "leader", configState1.offset(), Collections.emptyList(),
+                Collections.singletonList(taskId1x0), Errors.NONE));
         coordinator.ensureActiveGroup();
 
         assertFalse(coordinator.rejoinNeededOrPending());
@@ -370,15 +346,19 @@
         client.prepareResponse(joinGroupFollowerResponse(1, memberId, "leader", Errors.NONE));
         MockClient.RequestMatcher matcher = body -> {
             SyncGroupRequest sync = (SyncGroupRequest) body;
-            return sync.data().memberId().equals(memberId) && sync.data().generationId() == 1 && sync.data().assignments().isEmpty();
+            return sync.data().memberId().equals(memberId) &&
+                    sync.data().generationId() == 1 &&
+                    sync.data().assignments().isEmpty();
         };
-        client.prepareResponse(matcher, syncGroupResponse(ConnectProtocol.Assignment.CONFIG_MISMATCH, "leader", configState2.offset(), Collections.emptyList(), Collections.emptyList(), Errors.NONE));
+        client.prepareResponse(matcher, syncGroupResponse(ConnectProtocol.Assignment.CONFIG_MISMATCH, "leader", configState2.offset(),
+                Collections.emptyList(), Collections.emptyList(), Errors.NONE));
 
         // When the first round fails, we'll take an updated config snapshot
         when(configStorage.snapshot()).thenReturn(configState2);
 
         client.prepareResponse(joinGroupFollowerResponse(1, memberId, "leader", Errors.NONE));
-        client.prepareResponse(matcher, syncGroupResponse(ConnectProtocol.Assignment.NO_ERROR, "leader", configState2.offset(), Collections.emptyList(), Collections.singletonList(taskId1x0), Errors.NONE));
+        client.prepareResponse(matcher, syncGroupResponse(ConnectProtocol.Assignment.NO_ERROR, "leader", configState2.offset(),
+                Collections.emptyList(), Collections.singletonList(taskId1x0), Errors.NONE));
         coordinator.ensureActiveGroup();
 
         verify(configStorage, times(2)).snapshot();
@@ -395,7 +375,8 @@
 
         // join the group once
         client.prepareResponse(joinGroupFollowerResponse(1, "member", "leader", Errors.NONE));
-        client.prepareResponse(syncGroupResponse(ConnectProtocol.Assignment.NO_ERROR, "leader", configState1.offset(), Collections.emptyList(), Collections.singletonList(taskId1x0), Errors.NONE));
+        client.prepareResponse(syncGroupResponse(ConnectProtocol.Assignment.NO_ERROR, "leader", configState1.offset(), Collections.emptyList(),
+                Collections.singletonList(taskId1x0), Errors.NONE));
         coordinator.ensureActiveGroup();
 
         assertEquals(0, rebalanceListener.revokedCount);
@@ -408,7 +389,8 @@
         // and join the group again
         coordinator.requestRejoin("test");
         client.prepareResponse(joinGroupFollowerResponse(1, "member", "leader", Errors.NONE));
-        client.prepareResponse(syncGroupResponse(ConnectProtocol.Assignment.NO_ERROR, "leader", configState1.offset(), Collections.singletonList(connectorId1), Collections.emptyList(), Errors.NONE));
+        client.prepareResponse(syncGroupResponse(ConnectProtocol.Assignment.NO_ERROR, "leader", configState1.offset(), Collections.singletonList(connectorId1),
+                Collections.emptyList(), Errors.NONE));
         coordinator.ensureActiveGroup();
 
         assertEquals(1, rebalanceListener.revokedCount);
@@ -437,9 +419,13 @@
 
         // Mark everyone as in sync with configState1
         List<JoinGroupResponseData.JoinGroupResponseMember> responseMembers = new ArrayList<>();
-        responseMembers.add(new JoinGroupResponseData.JoinGroupResponseMember().setMemberId("leader").setMetadata(ConnectProtocol.serializeMetadata(new ConnectProtocol.WorkerState(LEADER_URL, configState1.offset())).array())
-        );
-        responseMembers.add(new JoinGroupResponseData.JoinGroupResponseMember().setMemberId("member").setMetadata(ConnectProtocol.serializeMetadata(new ConnectProtocol.WorkerState(MEMBER_URL, configState1.offset())).array())
+        responseMembers.add(new JoinGroupResponseData.JoinGroupResponseMember()
+                .setMemberId("leader")
+                .setMetadata(ConnectProtocol.serializeMetadata(new ConnectProtocol.WorkerState(LEADER_URL, configState1.offset())).array())
+        );
+        responseMembers.add(new JoinGroupResponseData.JoinGroupResponseMember()
+                .setMemberId("member")
+                .setMetadata(ConnectProtocol.serializeMetadata(new ConnectProtocol.WorkerState(MEMBER_URL, configState1.offset())).array())
         );
         Map<String, ByteBuffer> result = coordinator.onLeaderElected("leader", EAGER.protocol(), responseMembers, false);
 
@@ -475,9 +461,13 @@
 
         // Mark everyone as in sync with configState2
         List<JoinGroupResponseData.JoinGroupResponseMember> responseMembers = new ArrayList<>();
-        responseMembers.add(new JoinGroupResponseData.JoinGroupResponseMember().setMemberId("leader").setMetadata(ConnectProtocol.serializeMetadata(new ConnectProtocol.WorkerState(LEADER_URL, configState2.offset())).array())
-        );
-        responseMembers.add(new JoinGroupResponseData.JoinGroupResponseMember().setMemberId("member").setMetadata(ConnectProtocol.serializeMetadata(new ConnectProtocol.WorkerState(MEMBER_URL, configState2.offset())).array())
+        responseMembers.add(new JoinGroupResponseData.JoinGroupResponseMember()
+                .setMemberId("leader")
+                .setMetadata(ConnectProtocol.serializeMetadata(new ConnectProtocol.WorkerState(LEADER_URL, configState2.offset())).array())
+        );
+        responseMembers.add(new JoinGroupResponseData.JoinGroupResponseMember()
+                .setMemberId("member")
+                .setMetadata(ConnectProtocol.serializeMetadata(new ConnectProtocol.WorkerState(MEMBER_URL, configState2.offset())).array())
         );
 
         Map<String, ByteBuffer> result = coordinator.onLeaderElected("leader", EAGER.protocol(), responseMembers, false);
@@ -514,9 +504,13 @@
 
         // Mark everyone as in sync with configStateSingleTaskConnectors
         List<JoinGroupResponseData.JoinGroupResponseMember> responseMembers = new ArrayList<>();
-        responseMembers.add(new JoinGroupResponseData.JoinGroupResponseMember().setMemberId("leader").setMetadata(ConnectProtocol.serializeMetadata(new ConnectProtocol.WorkerState(LEADER_URL, configStateSingleTaskConnectors.offset())).array())
-        );
-        responseMembers.add(new JoinGroupResponseData.JoinGroupResponseMember().setMemberId("member").setMetadata(ConnectProtocol.serializeMetadata(new ConnectProtocol.WorkerState(MEMBER_URL, configStateSingleTaskConnectors.offset())).array())
+        responseMembers.add(new JoinGroupResponseData.JoinGroupResponseMember()
+                .setMemberId("leader")
+                .setMetadata(ConnectProtocol.serializeMetadata(new ConnectProtocol.WorkerState(LEADER_URL, configStateSingleTaskConnectors.offset())).array())
+        );
+        responseMembers.add(new JoinGroupResponseData.JoinGroupResponseMember()
+                .setMemberId("member")
+                .setMetadata(ConnectProtocol.serializeMetadata(new ConnectProtocol.WorkerState(MEMBER_URL, configStateSingleTaskConnectors.offset())).array())
         );
 
         Map<String, ByteBuffer> result = coordinator.onLeaderElected("leader", EAGER.protocol(), responseMembers, false);
@@ -551,25 +545,46 @@
 
         coordinator.metadata();
 
-        assertThrows(IllegalStateException.class, () -> coordinator.onLeaderElected("leader", EAGER.protocol(), Collections.emptyList(), true));
+        assertThrows(IllegalStateException.class,
+            () -> coordinator.onLeaderElected("leader", EAGER.protocol(), Collections.emptyList(), true));
 
         verify(configStorage).snapshot();
     }
 
-    private JoinGroupResponse joinGroupLeaderResponse(int generationId, String memberId, Map<String, Long> configOffsets, Errors error) {
+    private JoinGroupResponse joinGroupLeaderResponse(int generationId, String memberId,
+                                                      Map<String, Long> configOffsets, Errors error) {
         List<JoinGroupResponseData.JoinGroupResponseMember> metadata = new ArrayList<>();
         for (Map.Entry<String, Long> configStateEntry : configOffsets.entrySet()) {
             // We need a member URL, but it doesn't matter for the purposes of this test. Just set it to the member ID
             String memberUrl = configStateEntry.getKey();
             long configOffset = configStateEntry.getValue();
             ByteBuffer buf = ConnectProtocol.serializeMetadata(new ConnectProtocol.WorkerState(memberUrl, configOffset));
-            metadata.add(new JoinGroupResponseData.JoinGroupResponseMember().setMemberId(configStateEntry.getKey()).setMetadata(buf.array()));
+            metadata.add(new JoinGroupResponseData.JoinGroupResponseMember()
+                    .setMemberId(configStateEntry.getKey())
+                    .setMetadata(buf.array())
+            );
         }
-        return new JoinGroupResponse(new JoinGroupResponseData().setErrorCode(error.code()).setGenerationId(generationId).setProtocolName(EAGER.protocol()).setLeader(memberId).setMemberId(memberId).setMembers(metadata), ApiKeys.JOIN_GROUP.latestVersion());
+        return new JoinGroupResponse(
+                new JoinGroupResponseData().setErrorCode(error.code())
+                        .setGenerationId(generationId)
+                        .setProtocolName(EAGER.protocol())
+                        .setLeader(memberId)
+                        .setMemberId(memberId)
+                        .setMembers(metadata),
+                ApiKeys.JOIN_GROUP.latestVersion()
+        );
     }
 
     private JoinGroupResponse joinGroupFollowerResponse(int generationId, String memberId, String leaderId, Errors error) {
-        return new JoinGroupResponse(new JoinGroupResponseData().setErrorCode(error.code()).setGenerationId(generationId).setProtocolName(EAGER.protocol()).setLeader(leaderId).setMemberId(memberId).setMembers(Collections.emptyList()), ApiKeys.JOIN_GROUP.latestVersion());
+        return new JoinGroupResponse(
+                new JoinGroupResponseData().setErrorCode(error.code())
+                        .setGenerationId(generationId)
+                        .setProtocolName(EAGER.protocol())
+                        .setLeader(leaderId)
+                        .setMemberId(memberId)
+                        .setMembers(Collections.emptyList()),
+                ApiKeys.JOIN_GROUP.latestVersion()
+        );
     }
 
     private SyncGroupResponse syncGroupResponse(short assignmentError, String leader, long configOffset, List<String> connectorIds,
