--- conflicted
+++ resolved
@@ -28,11 +28,7 @@
 import org.apache.kafka.common.metrics.Metrics;
 import org.apache.kafka.common.protocol.ApiKeys;
 import org.apache.kafka.common.protocol.Errors;
-import org.apache.kafka.common.requests.FindCoordinatorResponse;
-import org.apache.kafka.common.requests.JoinGroupResponse;
-import org.apache.kafka.common.requests.RequestTestUtils;
-import org.apache.kafka.common.requests.SyncGroupRequest;
-import org.apache.kafka.common.requests.SyncGroupResponse;
+import org.apache.kafka.common.requests.*;
 import org.apache.kafka.common.utils.LogContext;
 import org.apache.kafka.common.utils.MockTime;
 import org.apache.kafka.common.utils.Utils;
@@ -48,28 +44,14 @@
 import org.mockito.Mock;
 
 import java.nio.ByteBuffer;
-import java.util.ArrayList;
-import java.util.Arrays;
-import java.util.Collection;
-import java.util.Collections;
-import java.util.HashMap;
-import java.util.Iterator;
-import java.util.List;
-import java.util.Map;
-import java.util.Optional;
+import java.util.*;
 
 import static org.apache.kafka.connect.runtime.distributed.ConnectProtocolCompatibility.COMPATIBLE;
 import static org.apache.kafka.connect.runtime.distributed.ConnectProtocolCompatibility.EAGER;
-import static org.junit.Assert.assertEquals;
-import static org.junit.Assert.assertFalse;
-import static org.junit.Assert.assertTrue;
-import static org.junit.Assert.assertThrows;
+import static org.junit.Assert.*;
 import static org.junit.runners.Parameterized.Parameter;
 import static org.junit.runners.Parameterized.Parameters;
-import static org.mockito.Mockito.mock;
-import static org.mockito.Mockito.times;
-import static org.mockito.Mockito.verify;
-import static org.mockito.Mockito.when;
+import static org.mockito.Mockito.*;
 
 @RunWith(value = Parameterized.class)
 public class WorkerCoordinatorTest {
@@ -97,7 +79,8 @@
     private Metrics metrics;
     private ConsumerNetworkClient consumerClient;
     private MockRebalanceListener rebalanceListener;
-    @Mock private KafkaConfigBackingStore configStorage;
+    @Mock
+    private KafkaConfigBackingStore configStorage;
     private GroupRebalanceConfig rebalanceConfig;
     private WorkerCoordinator coordinator;
 
@@ -110,9 +93,7 @@
     // - Expected metadata size
     @Parameters
     public static Iterable<?> mode() {
-		return Arrays.asList(new Object[][]{
-				{EAGER, 1},
-				{COMPATIBLE, 2}});
+        return Arrays.asList(new Object[][]{{EAGER, 1}, {COMPATIBLE, 2}});
     }
 
     @Parameter
@@ -127,20 +108,14 @@
 
         this.time = new MockTime();
         this.metadata = new Metadata(0, Long.MAX_VALUE, logContext, new ClusterResourceListeners());
-		this.client = new MockClient(time, metadata);
-		this.client.updateMetadata(RequestTestUtils.metadataUpdateWith(1, Collections.singletonMap("topic", 1)));
-		this.node = metadata.fetch().nodes().get(0);
+        this.client = new MockClient(time, metadata);
+        this.client.updateMetadata(RequestTestUtils.metadataUpdateWith(1, Collections.singletonMap("topic", 1)));
+        this.node = metadata.fetch().nodes().get(0);
         this.consumerClient = new ConsumerNetworkClient(logContext, client, metadata, time, 100, 1000, heartbeatIntervalMs);
         this.metrics = new Metrics(time);
         this.rebalanceListener = new MockRebalanceListener();
         this.configStorage = mock(KafkaConfigBackingStore.class);
-        this.rebalanceConfig = new GroupRebalanceConfig(sessionTimeoutMs,
-                                                        rebalanceTimeoutMs,
-                                                        heartbeatIntervalMs,
-                                                        groupId,
-                                                        Optional.empty(),
-                                                        retryBackoffMs,
-                                                        true);
+        this.rebalanceConfig = new GroupRebalanceConfig(sessionTimeoutMs, rebalanceTimeoutMs, heartbeatIntervalMs, groupId, Optional.empty(), retryBackoffMs, true);
         this.coordinator = new WorkerCoordinator(rebalanceConfig,
                                                  logContext,
                                                  consumerClient,
@@ -153,78 +128,7 @@
                                                  compatibility,
                                                  0);
 
-        configState1 = new ClusterConfigState(
-<<<<<<< HEAD
-				1L,
-				null,
-				Collections.singletonMap(connectorId1, 1),
-				Collections.singletonMap(connectorId1, new HashMap<String, String>()),
-				Collections.singletonMap(connectorId1, TargetState.STARTED),
-				Collections.singletonMap(taskId1x0, new HashMap<String, String>()),
-				Collections.emptySet()
-		);
-
-		Map<String, Integer> configState2ConnectorTaskCounts = new HashMap<>();
-		configState2ConnectorTaskCounts.put(connectorId1, 2);
-		configState2ConnectorTaskCounts.put(connectorId2, 1);
-		Map<String, Map<String, String>> configState2ConnectorConfigs = new HashMap<>();
-		configState2ConnectorConfigs.put(connectorId1, new HashMap<>());
-		configState2ConnectorConfigs.put(connectorId2, new HashMap<>());
-		Map<String, TargetState> configState2TargetStates = new HashMap<>();
-		configState2TargetStates.put(connectorId1, TargetState.STARTED);
-		configState2TargetStates.put(connectorId2, TargetState.STARTED);
-		Map<ConnectorTaskId, Map<String, String>> configState2TaskConfigs = new HashMap<>();
-		configState2TaskConfigs.put(taskId1x0, new HashMap<>());
-		configState2TaskConfigs.put(taskId1x1, new HashMap<>());
-		configState2TaskConfigs.put(taskId2x0, new HashMap<>());
-		configState2 = new ClusterConfigState(
-				2L,
-				null,
-				configState2ConnectorTaskCounts,
-				configState2ConnectorConfigs,
-				configState2TargetStates,
-				configState2TaskConfigs,
-				Collections.emptySet()
-		);
-
-		Map<String, Integer> configStateSingleTaskConnectorsConnectorTaskCounts = new HashMap<>();
-		configStateSingleTaskConnectorsConnectorTaskCounts.put(connectorId1, 1);
-		configStateSingleTaskConnectorsConnectorTaskCounts.put(connectorId2, 1);
-		configStateSingleTaskConnectorsConnectorTaskCounts.put(connectorId3, 1);
-		Map<String, Map<String, String>> configStateSingleTaskConnectorsConnectorConfigs = new HashMap<>();
-		configStateSingleTaskConnectorsConnectorConfigs.put(connectorId1, new HashMap<>());
-		configStateSingleTaskConnectorsConnectorConfigs.put(connectorId2, new HashMap<>());
-		configStateSingleTaskConnectorsConnectorConfigs.put(connectorId3, new HashMap<>());
-		Map<String, TargetState> configStateSingleTaskConnectorsTargetStates = new HashMap<>();
-		configStateSingleTaskConnectorsTargetStates.put(connectorId1, TargetState.STARTED);
-		configStateSingleTaskConnectorsTargetStates.put(connectorId2, TargetState.STARTED);
-		configStateSingleTaskConnectorsTargetStates.put(connectorId3, TargetState.STARTED);
-		Map<ConnectorTaskId, Map<String, String>> configStateSingleTaskConnectorsTaskConfigs = new HashMap<>();
-		configStateSingleTaskConnectorsTaskConfigs.put(taskId1x0, new HashMap<>());
-		configStateSingleTaskConnectorsTaskConfigs.put(taskId2x0, new HashMap<>());
-		configStateSingleTaskConnectorsTaskConfigs.put(taskId3x0, new HashMap<>());
-		configStateSingleTaskConnectors = new ClusterConfigState(
-				2L,
-				null,
-				configStateSingleTaskConnectorsConnectorTaskCounts,
-				configStateSingleTaskConnectorsConnectorConfigs,
-				configStateSingleTaskConnectorsTargetStates,
-				configStateSingleTaskConnectorsTaskConfigs,
-				Collections.emptySet()
-		);
-	}
-=======
-                4L,
-                null,
-                Collections.singletonMap(connectorId1, 1),
-                Collections.singletonMap(connectorId1, new HashMap<>()),
-                Collections.singletonMap(connectorId1, TargetState.STARTED),
-                Collections.singletonMap(taskId1x0, new HashMap<>()),
-                Collections.emptyMap(),
-                Collections.emptyMap(),
-                Collections.emptySet(),
-                Collections.emptySet()
-        );
+        configState1 = new ClusterConfigState(4L, null, Collections.singletonMap(connectorId1, 1), Collections.singletonMap(connectorId1, new HashMap<>()), Collections.singletonMap(connectorId1, TargetState.STARTED), Collections.singletonMap(taskId1x0, new HashMap<>()), Collections.emptyMap(), Collections.emptyMap(), Collections.emptySet(), Collections.emptySet());
 
         Map<String, Integer> configState2ConnectorTaskCounts = new HashMap<>();
         configState2ConnectorTaskCounts.put(connectorId1, 2);
@@ -239,18 +143,7 @@
         configState2TaskConfigs.put(taskId1x0, new HashMap<>());
         configState2TaskConfigs.put(taskId1x1, new HashMap<>());
         configState2TaskConfigs.put(taskId2x0, new HashMap<>());
-        configState2 = new ClusterConfigState(
-                9L,
-                null,
-                configState2ConnectorTaskCounts,
-                configState2ConnectorConfigs,
-                configState2TargetStates,
-                configState2TaskConfigs,
-                Collections.emptyMap(),
-                Collections.emptyMap(),
-                Collections.emptySet(),
-                Collections.emptySet()
-        );
+        configState2 = new ClusterConfigState(9L, null, configState2ConnectorTaskCounts, configState2ConnectorConfigs, configState2TargetStates, configState2TaskConfigs, Collections.emptyMap(), Collections.emptyMap(), Collections.emptySet(), Collections.emptySet());
 
         Map<String, Integer> configStateSingleTaskConnectorsConnectorTaskCounts = new HashMap<>();
         configStateSingleTaskConnectorsConnectorTaskCounts.put(connectorId1, 1);
@@ -268,20 +161,8 @@
         configStateSingleTaskConnectorsTaskConfigs.put(taskId1x0, new HashMap<>());
         configStateSingleTaskConnectorsTaskConfigs.put(taskId2x0, new HashMap<>());
         configStateSingleTaskConnectorsTaskConfigs.put(taskId3x0, new HashMap<>());
-        configStateSingleTaskConnectors = new ClusterConfigState(
-                12L,
-                null,
-                configStateSingleTaskConnectorsConnectorTaskCounts,
-                configStateSingleTaskConnectorsConnectorConfigs,
-                configStateSingleTaskConnectorsTargetStates,
-                configStateSingleTaskConnectorsTaskConfigs,
-                Collections.emptyMap(),
-                Collections.emptyMap(),
-                Collections.emptySet(),
-                Collections.emptySet()
-        );
-    }
->>>>>>> 15418db6
+        configStateSingleTaskConnectors = new ClusterConfigState(12L, null, configStateSingleTaskConnectorsConnectorTaskCounts, configStateSingleTaskConnectorsConnectorConfigs, configStateSingleTaskConnectorsTargetStates, configStateSingleTaskConnectorsTaskConfigs, Collections.emptyMap(), Collections.emptyMap(), Collections.emptySet(), Collections.emptySet());
+    }
 
     @After
     public void teardown() {
@@ -313,33 +194,6 @@
     public void testNormalJoinGroupLeader() {
         when(configStorage.snapshot()).thenReturn(configState1);
 
-<<<<<<< HEAD
-		final String consumerId = "leader";
-
-		client.prepareResponse(FindCoordinatorResponse.prepareResponse(Errors.NONE, node));
-		coordinator.ensureCoordinatorReady(time.timer(Long.MAX_VALUE));
-
-		// normal join group
-		Map<String, Long> memberConfigOffsets = new HashMap<>();
-		memberConfigOffsets.put("leader", 1L);
-		memberConfigOffsets.put("member", 1L);
-		client.prepareResponse(joinGroupLeaderResponse(1, consumerId, memberConfigOffsets, Errors.NONE));
-		client.prepareResponse(body -> {
-			SyncGroupRequest sync = (SyncGroupRequest) body;
-			return sync.data().memberId().equals(consumerId) &&
-					sync.data().generationId() == 1 &&
-					sync.groupAssignments().containsKey(consumerId);
-		}, syncGroupResponse(ConnectProtocol.Assignment.NO_ERROR, "leader", 1L, Collections.singletonList(connectorId1),
-				Collections.emptyList(), Errors.NONE));
-		coordinator.ensureActiveGroup();
-
-		assertFalse(coordinator.rejoinNeededOrPending());
-		assertEquals(0, rebalanceListener.revokedCount);
-		assertEquals(1, rebalanceListener.assignedCount);
-		assertFalse(rebalanceListener.assignment.failed());
-		assertEquals(1L, rebalanceListener.assignment.offset());
-		assertEquals("leader", rebalanceListener.assignment.leader());
-=======
         final String memberId = "leader";
 
         client.prepareResponse(FindCoordinatorResponse.prepareResponse(Errors.NONE, groupId, node));
@@ -352,11 +206,8 @@
         client.prepareResponse(joinGroupLeaderResponse(1, memberId, memberConfigOffsets, Errors.NONE));
         client.prepareResponse(body -> {
             SyncGroupRequest sync = (SyncGroupRequest) body;
-            return sync.data().memberId().equals(memberId) &&
-                    sync.data().generationId() == 1 &&
-                    sync.groupAssignments().containsKey(memberId);
-        }, syncGroupResponse(ConnectProtocol.Assignment.NO_ERROR, "leader", configState1.offset(), Collections.singletonList(connectorId1),
-                Collections.emptyList(), Errors.NONE));
+            return sync.data().memberId().equals(memberId) && sync.data().generationId() == 1 && sync.groupAssignments().containsKey(memberId);
+        }, syncGroupResponse(ConnectProtocol.Assignment.NO_ERROR, "leader", configState1.offset(), Collections.singletonList(connectorId1), Collections.emptyList(), Errors.NONE));
         coordinator.ensureActiveGroup();
 
         assertFalse(coordinator.rejoinNeededOrPending());
@@ -365,7 +216,6 @@
         assertFalse(rebalanceListener.assignment.failed());
         assertEquals(configState1.offset(), rebalanceListener.assignment.offset());
         assertEquals("leader", rebalanceListener.assignment.leader());
->>>>>>> 15418db6
         assertEquals(Collections.singletonList(connectorId1), rebalanceListener.assignment.connectors());
         assertEquals(Collections.emptyList(), rebalanceListener.assignment.tasks());
 
@@ -374,39 +224,10 @@
 
     @Test
     public void testNormalJoinGroupFollower() {
-<<<<<<< HEAD
-        EasyMock.expect(configStorage.snapshot()).andReturn(configState1);
-
-		PowerMock.replayAll();
-=======
-        when(configStorage.snapshot()).thenReturn(configState1);
->>>>>>> 15418db6
-
-		final String memberId = "member";
-
-<<<<<<< HEAD
-		client.prepareResponse(FindCoordinatorResponse.prepareResponse(Errors.NONE, node));
-		coordinator.ensureCoordinatorReady(time.timer(Long.MAX_VALUE));
-
-		// normal join group
-		client.prepareResponse(joinGroupFollowerResponse(1, memberId, "leader", Errors.NONE));
-		client.prepareResponse(body -> {
-			SyncGroupRequest sync = (SyncGroupRequest) body;
-			return sync.data().memberId().equals(memberId) &&
-					sync.data().generationId() == 1 &&
-					sync.data().assignments().isEmpty();
-		}, syncGroupResponse(ConnectProtocol.Assignment.NO_ERROR, "leader", 1L, Collections.emptyList(),
-				Collections.singletonList(taskId1x0), Errors.NONE));
-		coordinator.ensureActiveGroup();
-
-		assertFalse(coordinator.rejoinNeededOrPending());
-		assertEquals(0, rebalanceListener.revokedCount);
-		assertEquals(1, rebalanceListener.assignedCount);
-		assertFalse(rebalanceListener.assignment.failed());
-		assertEquals(1L, rebalanceListener.assignment.offset());
-		assertEquals(Collections.emptyList(), rebalanceListener.assignment.connectors());
-		assertEquals(Collections.singletonList(taskId1x0), rebalanceListener.assignment.tasks());
-=======
+        when(configStorage.snapshot()).thenReturn(configState1);
+
+        final String memberId = "member";
+
         client.prepareResponse(FindCoordinatorResponse.prepareResponse(Errors.NONE, groupId, node));
         coordinator.ensureCoordinatorReady(time.timer(Long.MAX_VALUE));
 
@@ -414,11 +235,8 @@
         client.prepareResponse(joinGroupFollowerResponse(1, memberId, "leader", Errors.NONE));
         client.prepareResponse(body -> {
             SyncGroupRequest sync = (SyncGroupRequest) body;
-            return sync.data().memberId().equals(memberId) &&
-                    sync.data().generationId() == 1 &&
-                    sync.data().assignments().isEmpty();
-        }, syncGroupResponse(ConnectProtocol.Assignment.NO_ERROR, "leader", configState1.offset(), Collections.emptyList(),
-                Collections.singletonList(taskId1x0), Errors.NONE));
+            return sync.data().memberId().equals(memberId) && sync.data().generationId() == 1 && sync.data().assignments().isEmpty();
+        }, syncGroupResponse(ConnectProtocol.Assignment.NO_ERROR, "leader", configState1.offset(), Collections.emptyList(), Collections.singletonList(taskId1x0), Errors.NONE));
         coordinator.ensureActiveGroup();
 
         assertFalse(coordinator.rejoinNeededOrPending());
@@ -428,7 +246,6 @@
         assertEquals(configState1.offset(), rebalanceListener.assignment.offset());
         assertEquals(Collections.emptyList(), rebalanceListener.assignment.connectors());
         assertEquals(Collections.singletonList(taskId1x0), rebalanceListener.assignment.tasks());
->>>>>>> 15418db6
 
         verify(configStorage).snapshot();
     }
@@ -437,41 +254,10 @@
     public void testJoinLeaderCannotAssign() {
         // If the selected leader can't get up to the maximum offset, it will fail to assign and we should immediately
         // need to retry the join.
-<<<<<<< HEAD
-
-        // When the first round fails, we'll take an updated config snapshot
-        EasyMock.expect(configStorage.snapshot()).andReturn(configState1);
-        EasyMock.expect(configStorage.snapshot()).andReturn(configState2);
-
-		PowerMock.replayAll();
-=======
-        when(configStorage.snapshot()).thenReturn(configState1);
->>>>>>> 15418db6
-
-		final String memberId = "member";
-
-<<<<<<< HEAD
-		client.prepareResponse(FindCoordinatorResponse.prepareResponse(Errors.NONE, node));
-		coordinator.ensureCoordinatorReady(time.timer(Long.MAX_VALUE));
-
-		// config mismatch results in assignment error
-		client.prepareResponse(joinGroupFollowerResponse(1, memberId, "leader", Errors.NONE));
-		MockClient.RequestMatcher matcher = body -> {
-			SyncGroupRequest sync = (SyncGroupRequest) body;
-			return sync.data().memberId().equals(memberId) &&
-					sync.data().generationId() == 1 &&
-					sync.data().assignments().isEmpty();
-		};
-		client.prepareResponse(matcher, syncGroupResponse(ConnectProtocol.Assignment.CONFIG_MISMATCH, "leader", 10L,
-				Collections.emptyList(), Collections.emptyList(), Errors.NONE));
-		client.prepareResponse(joinGroupFollowerResponse(1, memberId, "leader", Errors.NONE));
-		client.prepareResponse(matcher, syncGroupResponse(ConnectProtocol.Assignment.NO_ERROR, "leader", 1L,
-				Collections.emptyList(), Collections.singletonList(taskId1x0), Errors.NONE));
-		coordinator.ensureActiveGroup();
-
-		PowerMock.verifyAll();
-	}
-=======
+        when(configStorage.snapshot()).thenReturn(configState1);
+
+        final String memberId = "member";
+
         client.prepareResponse(FindCoordinatorResponse.prepareResponse(Errors.NONE, groupId, node));
         coordinator.ensureCoordinatorReady(time.timer(Long.MAX_VALUE));
 
@@ -479,24 +265,19 @@
         client.prepareResponse(joinGroupFollowerResponse(1, memberId, "leader", Errors.NONE));
         MockClient.RequestMatcher matcher = body -> {
             SyncGroupRequest sync = (SyncGroupRequest) body;
-            return sync.data().memberId().equals(memberId) &&
-                    sync.data().generationId() == 1 &&
-                    sync.data().assignments().isEmpty();
+            return sync.data().memberId().equals(memberId) && sync.data().generationId() == 1 && sync.data().assignments().isEmpty();
         };
-        client.prepareResponse(matcher, syncGroupResponse(ConnectProtocol.Assignment.CONFIG_MISMATCH, "leader", configState2.offset(),
-                Collections.emptyList(), Collections.emptyList(), Errors.NONE));
+        client.prepareResponse(matcher, syncGroupResponse(ConnectProtocol.Assignment.CONFIG_MISMATCH, "leader", configState2.offset(), Collections.emptyList(), Collections.emptyList(), Errors.NONE));
 
         // When the first round fails, we'll take an updated config snapshot
         when(configStorage.snapshot()).thenReturn(configState2);
 
         client.prepareResponse(joinGroupFollowerResponse(1, memberId, "leader", Errors.NONE));
-        client.prepareResponse(matcher, syncGroupResponse(ConnectProtocol.Assignment.NO_ERROR, "leader", configState2.offset(),
-                Collections.emptyList(), Collections.singletonList(taskId1x0), Errors.NONE));
+        client.prepareResponse(matcher, syncGroupResponse(ConnectProtocol.Assignment.NO_ERROR, "leader", configState2.offset(), Collections.emptyList(), Collections.singletonList(taskId1x0), Errors.NONE));
         coordinator.ensureActiveGroup();
 
         verify(configStorage, times(2)).snapshot();
     }
->>>>>>> 15418db6
 
     @Test
     public void testRejoinGroup() {
@@ -506,15 +287,8 @@
         coordinator.ensureCoordinatorReady(time.timer(Long.MAX_VALUE));
 
         // join the group once
-<<<<<<< HEAD
-        client.prepareResponse(joinGroupFollowerResponse(1, "consumer", "leader", Errors.NONE));
-		client.prepareResponse(syncGroupResponse(ConnectProtocol.Assignment.NO_ERROR, "leader", 1L, Collections.emptyList(),
-				Collections.singletonList(taskId1x0), Errors.NONE));
-=======
         client.prepareResponse(joinGroupFollowerResponse(1, "member", "leader", Errors.NONE));
-        client.prepareResponse(syncGroupResponse(ConnectProtocol.Assignment.NO_ERROR, "leader", configState1.offset(), Collections.emptyList(),
-                Collections.singletonList(taskId1x0), Errors.NONE));
->>>>>>> 15418db6
+        client.prepareResponse(syncGroupResponse(ConnectProtocol.Assignment.NO_ERROR, "leader", configState1.offset(), Collections.emptyList(), Collections.singletonList(taskId1x0), Errors.NONE));
         coordinator.ensureActiveGroup();
 
         assertEquals(0, rebalanceListener.revokedCount);
@@ -525,19 +299,10 @@
         assertEquals(Collections.singletonList(taskId1x0), rebalanceListener.assignment.tasks());
 
         // and join the group again
-<<<<<<< HEAD
-		coordinator.requestRejoin("test");
-		client.prepareResponse(joinGroupFollowerResponse(1, "consumer", "leader", Errors.NONE));
-		client.prepareResponse(syncGroupResponse(ConnectProtocol.Assignment.NO_ERROR, "leader", 1L, Collections.singletonList(connectorId1),
-				Collections.emptyList(), Errors.NONE));
-		coordinator.ensureActiveGroup();
-=======
         coordinator.requestRejoin("test");
         client.prepareResponse(joinGroupFollowerResponse(1, "member", "leader", Errors.NONE));
-        client.prepareResponse(syncGroupResponse(ConnectProtocol.Assignment.NO_ERROR, "leader", configState1.offset(), Collections.singletonList(connectorId1),
-                Collections.emptyList(), Errors.NONE));
+        client.prepareResponse(syncGroupResponse(ConnectProtocol.Assignment.NO_ERROR, "leader", configState1.offset(), Collections.singletonList(connectorId1), Collections.emptyList(), Errors.NONE));
         coordinator.ensureActiveGroup();
->>>>>>> 15418db6
 
         assertEquals(1, rebalanceListener.revokedCount);
         assertEquals(Collections.emptyList(), rebalanceListener.revokedConnectors);
@@ -563,19 +328,11 @@
 
         // Mark everyone as in sync with configState1
         List<JoinGroupResponseData.JoinGroupResponseMember> responseMembers = new ArrayList<>();
-        responseMembers.add(new JoinGroupResponseData.JoinGroupResponseMember()
-                .setMemberId("leader")
-                .setMetadata(ConnectProtocol.serializeMetadata(new ConnectProtocol.WorkerState(LEADER_URL, configState1.offset())).array())
-        );
-        responseMembers.add(new JoinGroupResponseData.JoinGroupResponseMember()
-                .setMemberId("member")
-                .setMetadata(ConnectProtocol.serializeMetadata(new ConnectProtocol.WorkerState(MEMBER_URL, configState1.offset())).array())
-        );
-<<<<<<< HEAD
-		Map<String, ByteBuffer> result = coordinator.performAssignment("leader", EAGER.protocol(), responseMembers);
-=======
+        responseMembers.add(new JoinGroupResponseData.JoinGroupResponseMember().setMemberId("leader").setMetadata(ConnectProtocol.serializeMetadata(new ConnectProtocol.WorkerState(LEADER_URL, configState1.offset())).array())
+        );
+        responseMembers.add(new JoinGroupResponseData.JoinGroupResponseMember().setMemberId("member").setMetadata(ConnectProtocol.serializeMetadata(new ConnectProtocol.WorkerState(MEMBER_URL, configState1.offset())).array())
+        );
         Map<String, ByteBuffer> result = coordinator.onLeaderElected("leader", EAGER.protocol(), responseMembers, false);
->>>>>>> 15418db6
 
         // configState1 has 1 connector, 1 task
         ConnectProtocol.Assignment leaderAssignment = ConnectProtocol.deserializeAssignment(result.get("leader"));
@@ -607,20 +364,12 @@
 
         // Mark everyone as in sync with configState2
         List<JoinGroupResponseData.JoinGroupResponseMember> responseMembers = new ArrayList<>();
-        responseMembers.add(new JoinGroupResponseData.JoinGroupResponseMember()
-                .setMemberId("leader")
-                .setMetadata(ConnectProtocol.serializeMetadata(new ConnectProtocol.WorkerState(LEADER_URL, configState2.offset())).array())
-        );
-        responseMembers.add(new JoinGroupResponseData.JoinGroupResponseMember()
-                .setMemberId("member")
-                .setMetadata(ConnectProtocol.serializeMetadata(new ConnectProtocol.WorkerState(MEMBER_URL, configState2.offset())).array())
-        );
-
-<<<<<<< HEAD
-		Map<String, ByteBuffer> result = coordinator.performAssignment("leader", EAGER.protocol(), responseMembers);
-=======
+        responseMembers.add(new JoinGroupResponseData.JoinGroupResponseMember().setMemberId("leader").setMetadata(ConnectProtocol.serializeMetadata(new ConnectProtocol.WorkerState(LEADER_URL, configState2.offset())).array())
+        );
+        responseMembers.add(new JoinGroupResponseData.JoinGroupResponseMember().setMemberId("member").setMetadata(ConnectProtocol.serializeMetadata(new ConnectProtocol.WorkerState(MEMBER_URL, configState2.offset())).array())
+        );
+
         Map<String, ByteBuffer> result = coordinator.onLeaderElected("leader", EAGER.protocol(), responseMembers, false);
->>>>>>> 15418db6
 
         // configState2 has 2 connector, 3 tasks and should trigger round robin assignment
         ConnectProtocol.Assignment leaderAssignment = ConnectProtocol.deserializeAssignment(result.get("leader"));
@@ -652,20 +401,12 @@
 
         // Mark everyone as in sync with configStateSingleTaskConnectors
         List<JoinGroupResponseData.JoinGroupResponseMember> responseMembers = new ArrayList<>();
-        responseMembers.add(new JoinGroupResponseData.JoinGroupResponseMember()
-                .setMemberId("leader")
-                .setMetadata(ConnectProtocol.serializeMetadata(new ConnectProtocol.WorkerState(LEADER_URL, configStateSingleTaskConnectors.offset())).array())
-        );
-        responseMembers.add(new JoinGroupResponseData.JoinGroupResponseMember()
-                .setMemberId("member")
-                .setMetadata(ConnectProtocol.serializeMetadata(new ConnectProtocol.WorkerState(MEMBER_URL, configStateSingleTaskConnectors.offset())).array())
-        );
-
-<<<<<<< HEAD
-		Map<String, ByteBuffer> result = coordinator.performAssignment("leader", EAGER.protocol(), responseMembers);
-=======
+        responseMembers.add(new JoinGroupResponseData.JoinGroupResponseMember().setMemberId("leader").setMetadata(ConnectProtocol.serializeMetadata(new ConnectProtocol.WorkerState(LEADER_URL, configStateSingleTaskConnectors.offset())).array())
+        );
+        responseMembers.add(new JoinGroupResponseData.JoinGroupResponseMember().setMemberId("member").setMetadata(ConnectProtocol.serializeMetadata(new ConnectProtocol.WorkerState(MEMBER_URL, configStateSingleTaskConnectors.offset())).array())
+        );
+
         Map<String, ByteBuffer> result = coordinator.onLeaderElected("leader", EAGER.protocol(), responseMembers, false);
->>>>>>> 15418db6
 
         // Round robin assignment when there are the same number of connectors and tasks should result in each being
         // evenly distributed across the workers, i.e. round robin assignment of connectors first, then followed by tasks
@@ -695,55 +436,25 @@
 
         coordinator.metadata();
 
-        assertThrows(IllegalStateException.class,
-            () -> coordinator.onLeaderElected("leader", EAGER.protocol(), Collections.emptyList(), true));
-
-        verify(configStorage).snapshot();
-    }
-
-    private JoinGroupResponse joinGroupLeaderResponse(int generationId, String memberId,
-                                                      Map<String, Long> configOffsets, Errors error) {
+        assertThrows(IllegalStateException.class, () -> coordinator.onLeaderElected("leader", EAGER.protocol(), Collections.emptyList(), true));
+
+        verify(configStorage).snapshot();
+    }
+
+    private JoinGroupResponse joinGroupLeaderResponse(int generationId, String memberId, Map<String, Long> configOffsets, Errors error) {
         List<JoinGroupResponseData.JoinGroupResponseMember> metadata = new ArrayList<>();
         for (Map.Entry<String, Long> configStateEntry : configOffsets.entrySet()) {
             // We need a member URL, but it doesn't matter for the purposes of this test. Just set it to the member ID
             String memberUrl = configStateEntry.getKey();
             long configOffset = configStateEntry.getValue();
             ByteBuffer buf = ConnectProtocol.serializeMetadata(new ConnectProtocol.WorkerState(memberUrl, configOffset));
-            metadata.add(new JoinGroupResponseData.JoinGroupResponseMember()
-                    .setMemberId(configStateEntry.getKey())
-                    .setMetadata(buf.array())
-            );
+            metadata.add(new JoinGroupResponseData.JoinGroupResponseMember().setMemberId(configStateEntry.getKey()).setMetadata(buf.array()));
         }
-        return new JoinGroupResponse(
-<<<<<<< HEAD
-				new JoinGroupResponseData().setErrorCode(error.code())
-						.setGenerationId(generationId)
-						.setProtocolName(EAGER.protocol())
-                .setLeader(memberId)
-                .setMemberId(memberId)
-                .setMembers(metadata)
-=======
-                new JoinGroupResponseData().setErrorCode(error.code())
-                        .setGenerationId(generationId)
-                        .setProtocolName(EAGER.protocol())
-                        .setLeader(memberId)
-                        .setMemberId(memberId)
-                        .setMembers(metadata),
-                ApiKeys.JOIN_GROUP.latestVersion()
->>>>>>> 15418db6
-        );
+        return new JoinGroupResponse(new JoinGroupResponseData().setErrorCode(error.code()).setGenerationId(generationId).setProtocolName(EAGER.protocol()).setLeader(memberId).setMemberId(memberId).setMembers(metadata), ApiKeys.JOIN_GROUP.latestVersion());
     }
 
     private JoinGroupResponse joinGroupFollowerResponse(int generationId, String memberId, String leaderId, Errors error) {
-        return new JoinGroupResponse(
-				new JoinGroupResponseData().setErrorCode(error.code())
-						.setGenerationId(generationId)
-						.setProtocolName(EAGER.protocol())
-                        .setLeader(leaderId)
-                        .setMemberId(memberId)
-                        .setMembers(Collections.emptyList()),
-                ApiKeys.JOIN_GROUP.latestVersion()
-        );
+        return new JoinGroupResponse(new JoinGroupResponseData().setErrorCode(error.code()).setGenerationId(generationId).setProtocolName(EAGER.protocol()).setLeader(leaderId).setMemberId(memberId).setMembers(Collections.emptyList()), ApiKeys.JOIN_GROUP.latestVersion());
     }
 
     private SyncGroupResponse syncGroupResponse(short assignmentError, String leader, long configOffset, List<String> connectorIds,
