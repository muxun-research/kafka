--- conflicted
+++ resolved
@@ -33,17 +33,18 @@
 
 import java.util.HashMap;
 import java.util.Map;
-import java.util.concurrent.*;
+import java.util.concurrent.CancellationException;
+import java.util.concurrent.ConcurrentHashMap;
+import java.util.concurrent.ExecutionException;
+import java.util.concurrent.ScheduledExecutorService;
+import java.util.concurrent.ScheduledFuture;
+import java.util.concurrent.TimeUnit;
 
 import static java.util.Collections.singletonMap;
-<<<<<<< HEAD
-import static org.junit.Assert.*;
-=======
 import static org.junit.jupiter.api.Assertions.assertEquals;
 import static org.junit.jupiter.api.Assertions.assertNotNull;
 import static org.junit.jupiter.api.Assertions.assertThrows;
 import static org.junit.jupiter.api.Assertions.assertTrue;
->>>>>>> 9494bebe
 import static org.mockito.ArgumentMatchers.eq;
 import static org.mockito.Mockito.verify;
 import static org.mockito.Mockito.when;
@@ -86,7 +87,10 @@
     public void testSchedule() {
         ArgumentCaptor<Runnable> taskWrapper = ArgumentCaptor.forClass(Runnable.class);
 
-        when(executor.scheduleWithFixedDelay(taskWrapper.capture(), eq(DEFAULT_OFFSET_COMMIT_INTERVAL_MS), eq(DEFAULT_OFFSET_COMMIT_INTERVAL_MS), eq(TimeUnit.MILLISECONDS))).thenReturn((ScheduledFuture) commitFuture);
+        when(executor.scheduleWithFixedDelay(
+                taskWrapper.capture(), eq(DEFAULT_OFFSET_COMMIT_INTERVAL_MS),
+                eq(DEFAULT_OFFSET_COMMIT_INTERVAL_MS), eq(TimeUnit.MILLISECONDS))
+        ).thenReturn((ScheduledFuture) commitFuture);
 
         committer.schedule(taskId, task);
         assertNotNull(taskWrapper.getValue());
