/*
 * Licensed to the Apache Software Foundation (ASF) under one or more
 * contributor license agreements. See the NOTICE file distributed with
 * this work for additional information regarding copyright ownership.
 * The ASF licenses this file to You under the Apache License, Version 2.0
 * (the "License"); you may not use this file except in compliance with
 * the License. You may obtain a copy of the License at
 *
 *    http://www.apache.org/licenses/LICENSE-2.0
 *
 * Unless required by applicable law or agreed to in writing, software
 * distributed under the License is distributed on an "AS IS" BASIS,
 * WITHOUT WARRANTIES OR CONDITIONS OF ANY KIND, either express or implied.
 * See the License for the specific language governing permissions and
 * limitations under the License.
 */
package org.apache.kafka.connect.runtime;

<<<<<<< HEAD
import org.apache.kafka.clients.consumer.*;
=======
import org.apache.kafka.clients.consumer.Consumer;
import org.apache.kafka.clients.consumer.ConsumerRebalanceListener;
import org.apache.kafka.clients.consumer.ConsumerRecord;
import org.apache.kafka.clients.consumer.ConsumerRecords;
import org.apache.kafka.clients.consumer.KafkaConsumer;
import org.apache.kafka.clients.consumer.MockConsumer;
import org.apache.kafka.clients.consumer.OffsetAndMetadata;
import org.apache.kafka.clients.consumer.OffsetCommitCallback;
import org.apache.kafka.clients.consumer.internals.AutoOffsetResetStrategy;
>>>>>>> 9494bebe
import org.apache.kafka.common.MetricName;
import org.apache.kafka.common.TopicPartition;
import org.apache.kafka.common.errors.WakeupException;
import org.apache.kafka.common.header.Header;
import org.apache.kafka.common.header.Headers;
import org.apache.kafka.common.header.internals.RecordHeaders;
import org.apache.kafka.common.internals.Plugin;
import org.apache.kafka.common.record.RecordBatch;
import org.apache.kafka.common.record.TimestampType;
import org.apache.kafka.common.utils.MockTime;
import org.apache.kafka.common.utils.Time;
import org.apache.kafka.connect.data.Schema;
import org.apache.kafka.connect.data.SchemaAndValue;
import org.apache.kafka.connect.errors.ConnectException;
import org.apache.kafka.connect.errors.RetriableException;
import org.apache.kafka.connect.runtime.ConnectMetrics.MetricGroup;
import org.apache.kafka.connect.runtime.WorkerSinkTask.SinkTaskMetricsGroup;
import org.apache.kafka.connect.runtime.errors.ErrorHandlingMetrics;
<<<<<<< HEAD
=======
import org.apache.kafka.connect.runtime.errors.ErrorReporter;
import org.apache.kafka.connect.runtime.errors.ProcessingContext;
import org.apache.kafka.connect.runtime.errors.RetryWithToleranceOperator;
>>>>>>> 9494bebe
import org.apache.kafka.connect.runtime.errors.RetryWithToleranceOperatorTest;
import org.apache.kafka.connect.runtime.isolation.PluginClassLoader;
import org.apache.kafka.connect.runtime.standalone.StandaloneConfig;
import org.apache.kafka.connect.sink.SinkConnector;
import org.apache.kafka.connect.sink.SinkRecord;
import org.apache.kafka.connect.sink.SinkTask;
<<<<<<< HEAD
import org.apache.kafka.connect.storage.*;
=======
import org.apache.kafka.connect.storage.ClusterConfigState;
import org.apache.kafka.connect.storage.Converter;
import org.apache.kafka.connect.storage.HeaderConverter;
import org.apache.kafka.connect.storage.StatusBackingStore;
import org.apache.kafka.connect.storage.StringConverter;
>>>>>>> 9494bebe
import org.apache.kafka.connect.util.ConnectorTaskId;

import org.junit.jupiter.api.AfterEach;
import org.junit.jupiter.api.BeforeEach;
import org.junit.jupiter.api.Test;
import org.junit.jupiter.api.extension.ExtendWith;
import org.mockito.ArgumentCaptor;
import org.mockito.Mock;
import org.mockito.junit.jupiter.MockitoExtension;
import org.mockito.junit.jupiter.MockitoSettings;
import org.mockito.quality.Strictness;
import org.mockito.stubbing.Answer;
import org.mockito.stubbing.OngoingStubbing;

import java.time.Duration;
<<<<<<< HEAD
import java.util.*;
import java.util.concurrent.CountDownLatch;
import java.util.concurrent.ExecutorService;
import java.util.concurrent.Executors;
import java.util.concurrent.TimeUnit;
=======
import java.util.ArrayList;
import java.util.Arrays;
import java.util.Collection;
import java.util.Collections;
import java.util.HashMap;
import java.util.HashSet;
import java.util.Iterator;
import java.util.List;
import java.util.Map;
import java.util.Optional;
import java.util.Set;
>>>>>>> 9494bebe
import java.util.concurrent.atomic.AtomicBoolean;
import java.util.concurrent.atomic.AtomicReference;
import java.util.function.Function;
import java.util.function.Supplier;
import java.util.regex.Pattern;
import java.util.stream.Collectors;

import static java.util.Arrays.asList;
import static java.util.Collections.singleton;
<<<<<<< HEAD
import static org.junit.Assert.*;

@RunWith(PowerMockRunner.class)
@PrepareForTest(WorkerSinkTask.class)
@PowerMockIgnore("javax.management.*")
=======
import static org.apache.kafka.connect.runtime.WorkerTestUtils.getTransformationChain;
import static org.junit.jupiter.api.Assertions.assertEquals;
import static org.junit.jupiter.api.Assertions.assertFalse;
import static org.junit.jupiter.api.Assertions.assertNotEquals;
import static org.junit.jupiter.api.Assertions.assertNull;
import static org.junit.jupiter.api.Assertions.assertThrows;
import static org.junit.jupiter.api.Assertions.assertTrue;
import static org.mockito.ArgumentMatchers.any;
import static org.mockito.ArgumentMatchers.anyList;
import static org.mockito.ArgumentMatchers.anyMap;
import static org.mockito.ArgumentMatchers.anyString;
import static org.mockito.ArgumentMatchers.eq;
import static org.mockito.Mockito.atLeastOnce;
import static org.mockito.Mockito.doAnswer;
import static org.mockito.Mockito.doNothing;
import static org.mockito.Mockito.doThrow;
import static org.mockito.Mockito.times;
import static org.mockito.Mockito.verify;
import static org.mockito.Mockito.when;

@ExtendWith(MockitoExtension.class)
@MockitoSettings(strictness = Strictness.STRICT_STUBS)
>>>>>>> 9494bebe
public class WorkerSinkTaskTest {
    // These are fixed to keep this code simpler. In this example we assume byte[] raw values
    // with mix of integer/string in Connect
    private static final String TOPIC = "test";
    private static final int PARTITION = 12;
    private static final int PARTITION2 = 13;
    private static final int PARTITION3 = 14;
    private static final long FIRST_OFFSET = 45;
    private static final Schema KEY_SCHEMA = Schema.INT32_SCHEMA;
    private static final int KEY = 12;
    private static final Schema VALUE_SCHEMA = Schema.STRING_SCHEMA;
    private static final String VALUE = "VALUE";
    private static final byte[] RAW_KEY = "key".getBytes();
    private static final byte[] RAW_VALUE = "value".getBytes();

    private static final TopicPartition TOPIC_PARTITION = new TopicPartition(TOPIC, PARTITION);
    private static final TopicPartition TOPIC_PARTITION2 = new TopicPartition(TOPIC, PARTITION2);
    private static final TopicPartition TOPIC_PARTITION3 = new TopicPartition(TOPIC, PARTITION3);

<<<<<<< HEAD
    private static final Set<TopicPartition> INITIAL_ASSIGNMENT = new HashSet<>(Arrays.asList(TOPIC_PARTITION, TOPIC_PARTITION2));
=======
    private static final Set<TopicPartition> INITIAL_ASSIGNMENT =
            new HashSet<>(Arrays.asList(TOPIC_PARTITION, TOPIC_PARTITION2));
>>>>>>> 9494bebe

    private static final Map<String, String> TASK_PROPS = new HashMap<>();

    static {
        TASK_PROPS.put(SinkConnector.TOPICS_CONFIG, TOPIC);
        TASK_PROPS.put(TaskConfig.TASK_CLASS_CONFIG, SinkTask.class.getName());
    }

    private static final TaskConfig TASK_CONFIG = new TaskConfig(TASK_PROPS);

    private final ConnectorTaskId taskId = new ConnectorTaskId("job", 0);
    private final ConnectorTaskId taskId1 = new ConnectorTaskId("job", 1);
    private final TargetState initialState = TargetState.STARTED;
    private MockTime time;
    private WorkerSinkTask workerTask;
    @Mock
    private SinkTask sinkTask;
    private final ArgumentCaptor<WorkerSinkTaskContext> sinkTaskContext = ArgumentCaptor.forClass(WorkerSinkTaskContext.class);
    private WorkerConfig workerConfig;
    private MockConnectMetrics metrics;
    @Mock
    private PluginClassLoader pluginLoader;
    @Mock
    private Converter keyConverter;
    @Mock
    private Converter valueConverter;
    @Mock
    private HeaderConverter headerConverter;
    @Mock
    private TransformationChain<ConsumerRecord<byte[], byte[]>, SinkRecord> transformationChain;
    @Mock
    private TaskStatus.Listener statusListener;
    @Mock
    private StatusBackingStore statusBackingStore;
    @Mock
    private KafkaConsumer<byte[], byte[]> consumer;
    @Mock
    private ErrorHandlingMetrics errorHandlingMetrics;
    private final ArgumentCaptor<ConsumerRebalanceListener> rebalanceListener = ArgumentCaptor.forClass(ConsumerRebalanceListener.class);

    private long recordsReturnedTp1;
    private long recordsReturnedTp3;

    @BeforeEach
    public void setUp() {
        time = new MockTime();
        Map<String, String> workerProps = new HashMap<>();
        workerProps.put("key.converter", "org.apache.kafka.connect.json.JsonConverter");
        workerProps.put("value.converter", "org.apache.kafka.connect.json.JsonConverter");
        workerProps.put("offset.storage.file.filename", "/tmp/connect.offsets");
        workerConfig = new StandaloneConfig(workerProps);
        metrics = new MockConnectMetrics(time);
        recordsReturnedTp1 = 0;
        recordsReturnedTp3 = 0;
    }

    private void createTask(TargetState initialState) {
        createTask(initialState, keyConverter, valueConverter, headerConverter);
    }

    private void createTask(TargetState initialState, TransformationChain transformationChain, RetryWithToleranceOperator toleranceOperator) {
        createTask(initialState, keyConverter, valueConverter, headerConverter, toleranceOperator, Collections::emptyList, transformationChain);
    }

    private void createTask(TargetState initialState, Converter keyConverter, Converter valueConverter, HeaderConverter headerConverter) {
<<<<<<< HEAD
        workerTask = new WorkerSinkTask(taskId, sinkTask, statusListener, initialState, workerConfig, ClusterConfigState.EMPTY, metrics, keyConverter, valueConverter, errorHandlingMetrics, headerConverter, transformationChain, consumer, pluginLoader, time, RetryWithToleranceOperatorTest.NOOP_OPERATOR, null, statusBackingStore);
=======
        createTask(initialState, keyConverter, valueConverter, headerConverter, RetryWithToleranceOperatorTest.noneOperator(), Collections::emptyList, transformationChain);
    }

    private void createTask(TargetState initialState, Converter keyConverter, Converter valueConverter, HeaderConverter headerConverter,
                            RetryWithToleranceOperator<ConsumerRecord<byte[], byte[]>> retryWithToleranceOperator,
                            Supplier<List<ErrorReporter<ConsumerRecord<byte[], byte[]>>>> errorReportersSupplier,
                            TransformationChain<ConsumerRecord<byte[], byte[]>, SinkRecord> transformationChain) {
        createTask(taskId, sinkTask, statusListener, initialState, workerConfig, metrics,
                keyConverter, valueConverter, errorHandlingMetrics, headerConverter,
                transformationChain, consumer, pluginLoader, time,
                retryWithToleranceOperator, statusBackingStore, errorReportersSupplier);
    }

    private void createTask(ConnectorTaskId taskId, SinkTask task, TaskStatus.Listener statusListener, TargetState initialState,
                            WorkerConfig workerConfig, ConnectMetrics connectMetrics, Converter keyConverter, Converter valueConverter,
                            ErrorHandlingMetrics errorMetrics, HeaderConverter headerConverter,
                            TransformationChain<ConsumerRecord<byte[], byte[]>, SinkRecord> transformationChain,
                            Consumer<byte[], byte[]> consumer, ClassLoader loader, Time time,
                            RetryWithToleranceOperator<ConsumerRecord<byte[], byte[]>> retryWithToleranceOperator,
                            StatusBackingStore statusBackingStore,
                            Supplier<List<ErrorReporter<ConsumerRecord<byte[], byte[]>>>> errorReportersSupplier) {
        Plugin<Converter> keyConverterPlugin = connectMetrics.wrap(keyConverter, taskId, true);
        Plugin<Converter> valueConverterPlugin = connectMetrics.wrap(valueConverter, taskId, false);
        Plugin<HeaderConverter> headerConverterPlugin = connectMetrics.wrap(headerConverter, taskId);
        workerTask = new WorkerSinkTask(
                taskId, task, statusListener, initialState, workerConfig, ClusterConfigState.EMPTY, connectMetrics,
                keyConverterPlugin, valueConverterPlugin, errorMetrics, headerConverterPlugin,
                transformationChain, consumer, loader, time,
                retryWithToleranceOperator, null, statusBackingStore, errorReportersSupplier);
>>>>>>> 9494bebe
    }

    @AfterEach
    public void tearDown() {
        if (metrics != null)
            metrics.stop();
    }

    @Test
    public void testStartPaused() {
        createTask(TargetState.PAUSED);

        expectPollInitialAssignment();

        workerTask.initialize(TASK_CONFIG);
        workerTask.initializeAndStart();
        verifyInitializeTask();

        workerTask.iteration();
        verifyPollInitialAssignment();

        time.sleep(10000L);
        verify(consumer).pause(INITIAL_ASSIGNMENT);

        assertSinkMetricValue("partition-count", 2);
        assertTaskMetricValue("status", "paused");
        assertTaskMetricValue("running-ratio", 0.0);
        assertTaskMetricValue("pause-ratio", 1.0);
        assertTaskMetricValue("offset-commit-max-time-ms", Double.NaN);
    }

    @Test
    public void testPause() {
        createTask(initialState);

        workerTask.initialize(TASK_CONFIG);
        workerTask.initializeAndStart();
        verifyInitializeTask();

        expectTaskGetTopic();
        expectPollInitialAssignment()
                .thenAnswer(expectConsumerPoll(1))
                // Pause
                .thenThrow(new WakeupException())
                // Offset commit as requested when pausing; No records returned by consumer.poll()
                .thenAnswer(expectConsumerPoll(0))
                // And unpause
                .thenThrow(new WakeupException())
                .thenAnswer(expectConsumerPoll(1));

        expectConversionAndTransformation(null, new RecordHeaders());

        workerTask.iteration(); // initial assignment
        verifyPollInitialAssignment();

        workerTask.iteration(); // fetch some data
        // put should've been called twice now (initial assignment & poll)
        verify(sinkTask, times(2)).put(anyList());

        workerTask.transitionTo(TargetState.PAUSED);
        time.sleep(10_000L);

        assertSinkMetricValue("partition-count", 2);
        assertSinkMetricValue("sink-record-read-total", 1.0);
        assertSinkMetricValue("sink-record-send-total", 1.0);
        assertSinkMetricValue("sink-record-active-count", 1.0);
        assertSinkMetricValue("sink-record-active-count-max", 1.0);
        assertSinkMetricValue("sink-record-active-count-avg", 0.333333);
        assertSinkMetricValue("offset-commit-seq-no", 0.0);
        assertSinkMetricValue("offset-commit-completion-rate", 0.0);
        assertSinkMetricValue("offset-commit-completion-total", 0.0);
        assertSinkMetricValue("offset-commit-skip-rate", 0.0);
        assertSinkMetricValue("offset-commit-skip-total", 0.0);
        assertTaskMetricValue("status", "running");
        assertTaskMetricValue("running-ratio", 1.0);
        assertTaskMetricValue("pause-ratio", 0.0);
        assertTaskMetricValue("batch-size-max", 1.0);
        assertTaskMetricValue("batch-size-avg", 0.5);
        assertTaskMetricValue("offset-commit-max-time-ms", Double.NaN);
        assertTaskMetricValue("offset-commit-failure-percentage", 0.0);
        assertTaskMetricValue("offset-commit-success-percentage", 0.0);

        workerTask.iteration(); // wakeup
        // Pause
        verify(statusListener).onPause(taskId);
        verify(consumer).pause(INITIAL_ASSIGNMENT);
        verify(consumer).wakeup();

        // Offset commit as requested when pausing; No records returned by consumer.poll()
        when(sinkTask.preCommit(anyMap())).thenReturn(Collections.emptyMap());

        workerTask.iteration(); // now paused
        time.sleep(30000L);

        assertSinkMetricValue("offset-commit-seq-no", 1.0);
        assertSinkMetricValue("offset-commit-completion-rate", 0.0333);
        assertSinkMetricValue("offset-commit-completion-total", 1.0);
        assertSinkMetricValue("offset-commit-skip-rate", 0.0);
        assertSinkMetricValue("offset-commit-skip-total", 0.0);
        assertTaskMetricValue("status", "paused");
        assertTaskMetricValue("running-ratio", 0.25);
        assertTaskMetricValue("pause-ratio", 0.75);
        verify(sinkTask, times(3)).put(anyList());

        workerTask.transitionTo(TargetState.STARTED);
        workerTask.iteration(); // wakeup
        workerTask.iteration(); // now unpaused

        // And unpause
        verify(statusListener).onResume(taskId);
        verify(consumer, times(2)).wakeup();
        INITIAL_ASSIGNMENT.forEach(tp -> verify(consumer).resume(singleton(tp)));
        verify(sinkTask, times(4)).put(anyList());
    }

    @Test
    public void testShutdown() throws Exception {
        createTask(initialState);

<<<<<<< HEAD
        expectInitializeTask();
        expectTaskGetTopic(true);

        // first iteration
        expectPollInitialAssignment();

        // second iteration
        EasyMock.expect(sinkTask.preCommit(EasyMock.anyObject())).andReturn(Collections.emptyMap());
        expectConsumerPoll(1);
        expectConversionAndTransformation(1);
        sinkTask.put(EasyMock.anyObject());
        EasyMock.expectLastCall();

        // WorkerSinkTask::stop
        consumer.wakeup();
        PowerMock.expectLastCall();
        sinkTask.stop();
        PowerMock.expectLastCall();

        EasyMock.expect(consumer.assignment()).andReturn(INITIAL_ASSIGNMENT);
        // WorkerSinkTask::close
        consumer.close();
        PowerMock.expectLastCall().andAnswer(() -> {
            rebalanceListener.getValue().onPartitionsRevoked(INITIAL_ASSIGNMENT);
            return null;
        });
        transformationChain.close();
        PowerMock.expectLastCall();
=======
        workerTask.initialize(TASK_CONFIG);
        workerTask.initializeAndStart();
        verifyInitializeTask();
>>>>>>> 9494bebe

        expectTaskGetTopic();
        expectPollInitialAssignment()
                .thenAnswer(expectConsumerPoll(1));

        expectConversionAndTransformation(null, new RecordHeaders());

        workerTask.iteration();
        verifyPollInitialAssignment();
        sinkTaskContext.getValue().requestCommit(); // Force an offset commit

        // second iteration
        when(sinkTask.preCommit(anyMap())).thenReturn(Collections.emptyMap());

        workerTask.iteration();
        verify(sinkTask, times(2)).put(anyList());

        doAnswer((Answer<ConsumerRecords<byte[], byte[]>>) invocation -> {
            rebalanceListener.getValue().onPartitionsRevoked(INITIAL_ASSIGNMENT);
            return null;
        }).when(consumer).close();

        workerTask.stop();
        verify(consumer).wakeup();

        workerTask.close();
        verify(sinkTask).stop();
        verify(consumer).close();
        verify(headerConverter).close();
    }

    @Test
    public void testPollRedelivery() {
        createTask(initialState);
        expectTaskGetTopic();

        workerTask.initialize(TASK_CONFIG);
        workerTask.initializeAndStart();
        verifyInitializeTask();

        expectPollInitialAssignment()
                // If a retriable exception is thrown, we should redeliver the same batch, pausing the consumer in the meantime
                .thenAnswer(expectConsumerPoll(1))
                // Retry delivery should succeed
                .thenAnswer(expectConsumerPoll(0))
                .thenAnswer(expectConsumerPoll(0));
        expectConversionAndTransformation(null, new RecordHeaders());

        doNothing()
                .doThrow(new RetriableException("retry"))
                .doNothing()
                .when(sinkTask).put(anyList());

        workerTask.iteration();
        time.sleep(10000L);

        verifyPollInitialAssignment();
        verify(sinkTask).put(anyList());

        assertSinkMetricValue("partition-count", 2);
        assertSinkMetricValue("sink-record-read-total", 0.0);
        assertSinkMetricValue("sink-record-send-total", 0.0);
        assertSinkMetricValue("sink-record-active-count", 0.0);
        assertSinkMetricValue("sink-record-active-count-max", 0.0);
        assertSinkMetricValue("sink-record-active-count-avg", 0.0);
        assertSinkMetricValue("offset-commit-seq-no", 0.0);
        assertSinkMetricValue("offset-commit-completion-rate", 0.0);
        assertSinkMetricValue("offset-commit-completion-total", 0.0);
        assertSinkMetricValue("offset-commit-skip-rate", 0.0);
        assertSinkMetricValue("offset-commit-skip-total", 0.0);
        assertTaskMetricValue("status", "running");
        assertTaskMetricValue("running-ratio", 1.0);
        assertTaskMetricValue("pause-ratio", 0.0);
        assertTaskMetricValue("batch-size-max", 0.0);
        assertTaskMetricValue("batch-size-avg", 0.0);
        assertTaskMetricValue("offset-commit-max-time-ms", Double.NaN);
        assertTaskMetricValue("offset-commit-failure-percentage", 0.0);
        assertTaskMetricValue("offset-commit-success-percentage", 0.0);

        // Pause
        workerTask.iteration();

        verify(consumer, times(3)).assignment();
        verify(consumer).pause(INITIAL_ASSIGNMENT);

        // Retry delivery should succeed
        workerTask.iteration();
        time.sleep(30000L);

        verify(sinkTask, times(3)).put(anyList());
        INITIAL_ASSIGNMENT.forEach(tp -> verify(consumer).resume(Collections.singleton(tp)));

        assertSinkMetricValue("sink-record-read-total", 1.0);
        assertSinkMetricValue("sink-record-send-total", 1.0);
        assertSinkMetricValue("sink-record-active-count", 1.0);
        assertSinkMetricValue("sink-record-active-count-max", 1.0);
        assertSinkMetricValue("sink-record-active-count-avg", 0.5);
        assertTaskMetricValue("status", "running");
        assertTaskMetricValue("running-ratio", 1.0);
        assertTaskMetricValue("batch-size-max", 1.0);
        assertTaskMetricValue("batch-size-avg", 0.5);

<<<<<<< HEAD
=======
        // Expect commit
        final Map<TopicPartition, OffsetAndMetadata> workerCurrentOffsets = new HashMap<>();
        // Commit advance by one
        workerCurrentOffsets.put(TOPIC_PARTITION, new OffsetAndMetadata(FIRST_OFFSET + 1));
        // Nothing polled for this partition
        workerCurrentOffsets.put(TOPIC_PARTITION2, new OffsetAndMetadata(FIRST_OFFSET));
        when(sinkTask.preCommit(workerCurrentOffsets)).thenReturn(workerCurrentOffsets);

>>>>>>> 9494bebe
        sinkTaskContext.getValue().requestCommit();
        time.sleep(10000L);
        workerTask.iteration();

        final ArgumentCaptor<OffsetCommitCallback> callback = ArgumentCaptor.forClass(OffsetCommitCallback.class);
        verify(consumer).commitAsync(eq(workerCurrentOffsets), callback.capture());
        callback.getValue().onComplete(workerCurrentOffsets, null);

        verify(sinkTask, times(4)).put(anyList());
        assertSinkMetricValue("offset-commit-completion-total", 1.0);
    }

    @Test
    @SuppressWarnings("unchecked")
    public void testPollRedeliveryWithConsumerRebalance() {
        createTask(initialState);
        expectTaskGetTopic();

        workerTask.initialize(TASK_CONFIG);
        workerTask.initializeAndStart();
        verifyInitializeTask();

<<<<<<< HEAD
        // If a retriable exception is thrown, we should redeliver the same batch, pausing the consumer in the meantime
        expectConsumerPoll(1);
        expectConversionAndTransformation(1);
        sinkTask.put(EasyMock.anyObject());
        EasyMock.expectLastCall().andThrow(new RetriableException("retry"));
        // Pause
        EasyMock.expect(consumer.assignment()).andReturn(INITIAL_ASSIGNMENT);
        consumer.pause(INITIAL_ASSIGNMENT);
        PowerMock.expectLastCall();

        // Empty consumer poll (all partitions are paused) with rebalance; one new partition is assigned
        EasyMock.expect(consumer.poll(Duration.ofMillis(EasyMock.anyLong()))).andAnswer(() -> {
            rebalanceListener.getValue().onPartitionsRevoked(Collections.emptySet());
            rebalanceListener.getValue().onPartitionsAssigned(Collections.singleton(TOPIC_PARTITION3));
            return ConsumerRecords.empty();
        });
        Set<TopicPartition> newAssignment = new HashSet<>(Arrays.asList(TOPIC_PARTITION, TOPIC_PARTITION2, TOPIC_PARTITION3));
        EasyMock.expect(consumer.assignment()).andReturn(newAssignment).times(3);
        EasyMock.expect(consumer.position(TOPIC_PARTITION3)).andReturn(FIRST_OFFSET);
        sinkTask.open(Collections.singleton(TOPIC_PARTITION3));
        EasyMock.expectLastCall();
        // All partitions are re-paused in order to pause any newly-assigned partitions so that redelivery efforts can continue
        consumer.pause(newAssignment);
        EasyMock.expectLastCall();
        sinkTask.put(EasyMock.anyObject());
        EasyMock.expectLastCall().andThrow(new RetriableException("retry"));

        // Next delivery attempt fails again
        expectConsumerPoll(0);
        sinkTask.put(EasyMock.anyObject());
        EasyMock.expectLastCall().andThrow(new RetriableException("retry"));

        // Non-empty consumer poll; all initially-assigned partitions are revoked in rebalance, and new partitions are allowed to resume
        ConsumerRecord<byte[], byte[]> newRecord = new ConsumerRecord<>(TOPIC, PARTITION3, FIRST_OFFSET, RAW_KEY, RAW_VALUE);
        EasyMock.expect(consumer.poll(Duration.ofMillis(EasyMock.anyLong()))).andAnswer(() -> {
            rebalanceListener.getValue().onPartitionsRevoked(INITIAL_ASSIGNMENT);
            rebalanceListener.getValue().onPartitionsAssigned(Collections.emptyList());
            return new ConsumerRecords<>(Collections.singletonMap(TOPIC_PARTITION3, Collections.singletonList(newRecord)));
        });
        newAssignment = Collections.singleton(TOPIC_PARTITION3);
        EasyMock.expect(consumer.assignment()).andReturn(new HashSet<>(newAssignment)).times(3);
        final Map<TopicPartition, OffsetAndMetadata> offsets = INITIAL_ASSIGNMENT.stream().collect(Collectors.toMap(Function.identity(), tp -> new OffsetAndMetadata(FIRST_OFFSET)));
        sinkTask.preCommit(offsets);
        EasyMock.expectLastCall().andReturn(offsets);
        sinkTask.close(INITIAL_ASSIGNMENT);
        EasyMock.expectLastCall();
        // All partitions are resumed, as all previously paused-for-redelivery partitions were revoked
        newAssignment.forEach(tp -> {
            consumer.resume(Collections.singleton(tp));
            EasyMock.expectLastCall();
        });
        expectConversionAndTransformation(1);
        sinkTask.put(EasyMock.anyObject());
        EasyMock.expectLastCall();
=======
        Set<TopicPartition> newAssignment = new HashSet<>(Arrays.asList(TOPIC_PARTITION, TOPIC_PARTITION2, TOPIC_PARTITION3));
>>>>>>> 9494bebe

        when(consumer.assignment())
                .thenReturn(INITIAL_ASSIGNMENT, INITIAL_ASSIGNMENT, INITIAL_ASSIGNMENT)
                .thenReturn(newAssignment, newAssignment, newAssignment)
                .thenReturn(Collections.singleton(TOPIC_PARTITION3),
                        Collections.singleton(TOPIC_PARTITION3),
                        Collections.singleton(TOPIC_PARTITION3));

        INITIAL_ASSIGNMENT.forEach(tp -> when(consumer.position(tp)).thenReturn(FIRST_OFFSET));
        when(consumer.position(TOPIC_PARTITION3)).thenReturn(FIRST_OFFSET);

        when(consumer.poll(any(Duration.class)))
                .thenAnswer((Answer<ConsumerRecords<byte[], byte[]>>) invocation -> {
                    rebalanceListener.getValue().onPartitionsAssigned(INITIAL_ASSIGNMENT);
                    return ConsumerRecords.empty();
                })
                .thenAnswer(expectConsumerPoll(1))
                // Empty consumer poll (all partitions are paused) with rebalance; one new partition is assigned
                .thenAnswer(invocation -> {
                    rebalanceListener.getValue().onPartitionsRevoked(Collections.emptySet());
                    rebalanceListener.getValue().onPartitionsAssigned(Collections.singleton(TOPIC_PARTITION3));
                    return ConsumerRecords.empty();
                })
                .thenAnswer(expectConsumerPoll(0))
                // Non-empty consumer poll; all initially-assigned partitions are revoked in rebalance, and new partitions are allowed to resume
                .thenAnswer(invocation -> {
                    ConsumerRecord<byte[], byte[]> newRecord = new ConsumerRecord<>(TOPIC, PARTITION3, FIRST_OFFSET, RAW_KEY, RAW_VALUE);

                    rebalanceListener.getValue().onPartitionsRevoked(INITIAL_ASSIGNMENT);
                    rebalanceListener.getValue().onPartitionsAssigned(Collections.emptyList());
                    return new ConsumerRecords<>(Map.of(TOPIC_PARTITION3, List.of(newRecord)),
                        Map.of(TOPIC_PARTITION3, new OffsetAndMetadata(FIRST_OFFSET + 1, Optional.empty(), "")));
                });
        expectConversionAndTransformation(null, new RecordHeaders());

        doNothing()
                // If a retriable exception is thrown, we should redeliver the same batch, pausing the consumer in the meantime
                .doThrow(new RetriableException("retry"))
                .doThrow(new RetriableException("retry"))
                .doThrow(new RetriableException("retry"))
                .doNothing()
                .when(sinkTask).put(any(Collection.class));

        workerTask.iteration();

        // Pause
        workerTask.iteration();
        verify(consumer).pause(INITIAL_ASSIGNMENT);

        workerTask.iteration();
        verify(sinkTask).open(Collections.singleton(TOPIC_PARTITION3));
        // All partitions are re-paused in order to pause any newly-assigned partitions so that redelivery efforts can continue
        verify(consumer).pause(newAssignment);

        workerTask.iteration();

        final Map<TopicPartition, OffsetAndMetadata> offsets = INITIAL_ASSIGNMENT.stream()
                .collect(Collectors.toMap(Function.identity(), tp -> new OffsetAndMetadata(FIRST_OFFSET)));
        when(sinkTask.preCommit(offsets)).thenReturn(offsets);
        newAssignment = Collections.singleton(TOPIC_PARTITION3);

        workerTask.iteration();
        verify(sinkTask).close(INITIAL_ASSIGNMENT);

        // All partitions are resumed, as all previously paused-for-redelivery partitions were revoked
        newAssignment.forEach(tp -> verify(consumer).resume(Collections.singleton(tp)));
    }

    @Test
    public void testErrorInRebalancePartitionLoss() {
        RuntimeException exception = new RuntimeException("Revocation error");
        createTask(initialState);

        workerTask.initialize(TASK_CONFIG);
        workerTask.initializeAndStart();
        verifyInitializeTask();

        expectPollInitialAssignment()
                .thenAnswer((Answer<ConsumerRecords<byte[], byte[]>>) invocation -> {
                    rebalanceListener.getValue().onPartitionsLost(INITIAL_ASSIGNMENT);
                    return ConsumerRecords.empty();
                });

        doThrow(exception).when(sinkTask).close(INITIAL_ASSIGNMENT);

        workerTask.iteration();
        verifyPollInitialAssignment();

        RuntimeException thrownException = assertThrows(RuntimeException.class, () -> workerTask.iteration());
        assertEquals(exception, thrownException);
    }

    @Test
    public void testErrorInRebalancePartitionRevocation() {
        RuntimeException exception = new RuntimeException("Revocation error");
        createTask(initialState);

        workerTask.initialize(TASK_CONFIG);
        workerTask.initializeAndStart();
        verifyInitializeTask();

        expectPollInitialAssignment()
                .thenAnswer((Answer<ConsumerRecords<byte[], byte[]>>) invocation -> {
                    rebalanceListener.getValue().onPartitionsRevoked(INITIAL_ASSIGNMENT);
                    return ConsumerRecords.empty();
                });

        expectRebalanceRevocationError(exception);

        workerTask.iteration();
        verifyPollInitialAssignment();

        RuntimeException thrownException = assertThrows(RuntimeException.class, () -> workerTask.iteration());
        assertEquals(exception, thrownException);
    }

    @Test
    public void testErrorInRebalancePartitionAssignment() {
        RuntimeException exception = new RuntimeException("Assignment error");
        createTask(initialState);

        workerTask.initialize(TASK_CONFIG);
        workerTask.initializeAndStart();
        verifyInitializeTask();

        expectPollInitialAssignment()
                .thenAnswer((Answer<ConsumerRecords<byte[], byte[]>>) invocation -> {
                    rebalanceListener.getValue().onPartitionsRevoked(INITIAL_ASSIGNMENT);
                    rebalanceListener.getValue().onPartitionsAssigned(INITIAL_ASSIGNMENT);
                    return ConsumerRecords.empty();
                });

        workerTask.iteration();
        verifyPollInitialAssignment();

        expectRebalanceAssignmentError(exception);

        try {
            RuntimeException thrownException = assertThrows(RuntimeException.class, () -> workerTask.iteration());
            assertEquals(exception, thrownException);
        } finally {
            verify(sinkTask).close(INITIAL_ASSIGNMENT);
        }
    }

    @Test
    public void testPartialRevocationAndAssignment() {
        createTask(initialState);

        when(consumer.assignment())
                .thenReturn(INITIAL_ASSIGNMENT)
                .thenReturn(INITIAL_ASSIGNMENT)
                .thenReturn(Collections.singleton(TOPIC_PARTITION2))
                .thenReturn(Collections.singleton(TOPIC_PARTITION2))
                .thenReturn(new HashSet<>(Arrays.asList(TOPIC_PARTITION2, TOPIC_PARTITION3)))
                .thenReturn(new HashSet<>(Arrays.asList(TOPIC_PARTITION2, TOPIC_PARTITION3)))
                .thenReturn(INITIAL_ASSIGNMENT)
                .thenReturn(INITIAL_ASSIGNMENT)
                .thenReturn(INITIAL_ASSIGNMENT);

        INITIAL_ASSIGNMENT.forEach(tp -> when(consumer.position(tp)).thenReturn(FIRST_OFFSET));

        workerTask.initialize(TASK_CONFIG);
        workerTask.initializeAndStart();
        verifyInitializeTask();

        when(consumer.poll(any(Duration.class)))
                .thenAnswer((Answer<ConsumerRecords<byte[], byte[]>>) invocation -> {
                    rebalanceListener.getValue().onPartitionsAssigned(INITIAL_ASSIGNMENT);
                    return ConsumerRecords.empty();
                })
                .thenAnswer((Answer<ConsumerRecords<byte[], byte[]>>) invocation -> {
                    rebalanceListener.getValue().onPartitionsRevoked(singleton(TOPIC_PARTITION));
                    rebalanceListener.getValue().onPartitionsAssigned(Collections.emptySet());
                    return ConsumerRecords.empty();
                })
                .thenAnswer((Answer<ConsumerRecords<byte[], byte[]>>) invocation -> {
                    rebalanceListener.getValue().onPartitionsRevoked(Collections.emptySet());
                    rebalanceListener.getValue().onPartitionsAssigned(singleton(TOPIC_PARTITION3));
                    return ConsumerRecords.empty();
                })
                .thenAnswer((Answer<ConsumerRecords<byte[], byte[]>>) invocation -> {
                    rebalanceListener.getValue().onPartitionsLost(singleton(TOPIC_PARTITION3));
                    rebalanceListener.getValue().onPartitionsAssigned(singleton(TOPIC_PARTITION));
                    return ConsumerRecords.empty();
                });

<<<<<<< HEAD
        EasyMock.expect(consumer.poll(Duration.ofMillis(EasyMock.anyLong()))).andAnswer(() -> {
            rebalanceListener.getValue().onPartitionsRevoked(Collections.singleton(TOPIC_PARTITION));
            rebalanceListener.getValue().onPartitionsAssigned(Collections.emptySet());
            return ConsumerRecords.empty();
        });
        EasyMock.expect(consumer.assignment()).andReturn(Collections.singleton(TOPIC_PARTITION)).times(2);
        final Map<TopicPartition, OffsetAndMetadata> offsets = new HashMap<>();
        offsets.put(TOPIC_PARTITION, new OffsetAndMetadata(FIRST_OFFSET));
        sinkTask.preCommit(offsets);
        EasyMock.expectLastCall().andReturn(offsets);
        sinkTask.close(Collections.singleton(TOPIC_PARTITION));
        EasyMock.expectLastCall();
        sinkTask.put(Collections.emptyList());
        EasyMock.expectLastCall();

        EasyMock.expect(consumer.poll(Duration.ofMillis(EasyMock.anyLong()))).andAnswer(() -> {
            rebalanceListener.getValue().onPartitionsRevoked(Collections.emptySet());
            rebalanceListener.getValue().onPartitionsAssigned(Collections.singleton(TOPIC_PARTITION3));
            return ConsumerRecords.empty();
        });
        EasyMock.expect(consumer.assignment()).andReturn(new HashSet<>(Arrays.asList(TOPIC_PARTITION2, TOPIC_PARTITION3))).times(2);
        EasyMock.expect(consumer.position(TOPIC_PARTITION3)).andReturn(FIRST_OFFSET);
        sinkTask.open(Collections.singleton(TOPIC_PARTITION3));
        EasyMock.expectLastCall();
        sinkTask.put(Collections.emptyList());
        EasyMock.expectLastCall();

        EasyMock.expect(consumer.poll(Duration.ofMillis(EasyMock.anyLong()))).andAnswer(() -> {
            rebalanceListener.getValue().onPartitionsLost(Collections.singleton(TOPIC_PARTITION3));
            rebalanceListener.getValue().onPartitionsAssigned(Collections.singleton(TOPIC_PARTITION));
            return ConsumerRecords.empty();
        });
        EasyMock.expect(consumer.assignment()).andReturn(INITIAL_ASSIGNMENT).times(4);
        sinkTask.close(Collections.singleton(TOPIC_PARTITION3));
        EasyMock.expectLastCall();
        EasyMock.expect(consumer.position(TOPIC_PARTITION)).andReturn(FIRST_OFFSET);
        sinkTask.open(Collections.singleton(TOPIC_PARTITION));
        EasyMock.expectLastCall();
        sinkTask.put(Collections.emptyList());
        EasyMock.expectLastCall();
=======
        final Map<TopicPartition, OffsetAndMetadata> offsets = new HashMap<>();
        offsets.put(TOPIC_PARTITION, new OffsetAndMetadata(FIRST_OFFSET));
        when(sinkTask.preCommit(offsets)).thenReturn(offsets);
>>>>>>> 9494bebe

        when(consumer.position(TOPIC_PARTITION3)).thenReturn(FIRST_OFFSET);

        // First iteration--first call to poll, first consumer assignment
        workerTask.iteration();
        verifyPollInitialAssignment();

        // Second iteration--second call to poll, partial consumer revocation
        workerTask.iteration();
        verify(sinkTask).close(singleton(TOPIC_PARTITION));
        verify(sinkTask, times(2)).put(Collections.emptyList());

        // Third iteration--third call to poll, partial consumer assignment
        workerTask.iteration();
        verify(sinkTask).open(singleton(TOPIC_PARTITION3));
        verify(sinkTask, times(3)).put(Collections.emptyList());

        // Fourth iteration--fourth call to poll, one partition lost; can't commit offsets for it, one new partition assigned
        workerTask.iteration();
        verify(sinkTask).close(singleton(TOPIC_PARTITION3));
        verify(sinkTask).open(singleton(TOPIC_PARTITION));
        verify(sinkTask, times(4)).put(Collections.emptyList());
    }

    @Test
    @SuppressWarnings("unchecked")
    public void testPreCommitFailureAfterPartialRevocationAndAssignment() {
        createTask(initialState);
        expectTaskGetTopic();

        workerTask.initialize(TASK_CONFIG);
        workerTask.initializeAndStart();
        verifyInitializeTask();

        when(consumer.assignment())
                .thenReturn(INITIAL_ASSIGNMENT, INITIAL_ASSIGNMENT)
                .thenReturn(new HashSet<>(Collections.singletonList(TOPIC_PARTITION2)))
                .thenReturn(new HashSet<>(Collections.singletonList(TOPIC_PARTITION2)))
                .thenReturn(new HashSet<>(Collections.singletonList(TOPIC_PARTITION2)))
                .thenReturn(new HashSet<>(Arrays.asList(TOPIC_PARTITION2, TOPIC_PARTITION3)))
                .thenReturn(new HashSet<>(Arrays.asList(TOPIC_PARTITION2, TOPIC_PARTITION3)))
                .thenReturn(new HashSet<>(Arrays.asList(TOPIC_PARTITION2, TOPIC_PARTITION3)));

<<<<<<< HEAD
        // Third poll; assignment changes to [TP2]
        EasyMock.expect(consumer.poll(Duration.ofMillis(EasyMock.anyLong()))).andAnswer(() -> {
            rebalanceListener.getValue().onPartitionsRevoked(Collections.singleton(TOPIC_PARTITION));
            rebalanceListener.getValue().onPartitionsAssigned(Collections.emptySet());
            return ConsumerRecords.empty();
        });
        EasyMock.expect(consumer.assignment()).andReturn(Collections.singleton(TOPIC_PARTITION)).times(2);
        final Map<TopicPartition, OffsetAndMetadata> offsets = new HashMap<>();
        offsets.put(TOPIC_PARTITION, new OffsetAndMetadata(FIRST_OFFSET + 1));
        sinkTask.preCommit(offsets);
        EasyMock.expectLastCall().andReturn(offsets);
        consumer.commitSync(offsets);
        EasyMock.expectLastCall();
        sinkTask.close(Collections.singleton(TOPIC_PARTITION));
        EasyMock.expectLastCall();
        sinkTask.put(Collections.emptyList());
        EasyMock.expectLastCall();

        // Fourth poll; assignment changes to [TP2, TP3]
        EasyMock.expect(consumer.poll(Duration.ofMillis(EasyMock.anyLong()))).andAnswer(() -> {
            rebalanceListener.getValue().onPartitionsRevoked(Collections.emptySet());
            rebalanceListener.getValue().onPartitionsAssigned(Collections.singleton(TOPIC_PARTITION3));
            return ConsumerRecords.empty();
        });
        EasyMock.expect(consumer.assignment()).andReturn(new HashSet<>(Arrays.asList(TOPIC_PARTITION2, TOPIC_PARTITION3))).times(2);
        EasyMock.expect(consumer.position(TOPIC_PARTITION3)).andReturn(FIRST_OFFSET);
        sinkTask.open(Collections.singleton(TOPIC_PARTITION3));
        EasyMock.expectLastCall();
        sinkTask.put(Collections.emptyList());
        EasyMock.expectLastCall();

        // Fifth poll; an offset commit takes place
        EasyMock.expect(consumer.assignment()).andReturn(new HashSet<>(Arrays.asList(TOPIC_PARTITION2, TOPIC_PARTITION3))).times(2);
        final Map<TopicPartition, OffsetAndMetadata> workerCurrentOffsets = new HashMap<>();
        workerCurrentOffsets.put(TOPIC_PARTITION2, new OffsetAndMetadata(FIRST_OFFSET));
        workerCurrentOffsets.put(TOPIC_PARTITION3, new OffsetAndMetadata(FIRST_OFFSET));
        sinkTask.preCommit(workerCurrentOffsets);
        EasyMock.expectLastCall().andThrow(new ConnectException("Failed to flush"));

        consumer.seek(TOPIC_PARTITION2, FIRST_OFFSET);
        EasyMock.expectLastCall();
        consumer.seek(TOPIC_PARTITION3, FIRST_OFFSET);
        EasyMock.expectLastCall();

        expectConsumerPoll(0);
        sinkTask.put(EasyMock.eq(Collections.emptyList()));
        EasyMock.expectLastCall();
=======
        INITIAL_ASSIGNMENT.forEach(tp -> when(consumer.position(tp)).thenReturn(FIRST_OFFSET));
        when(consumer.position(TOPIC_PARTITION3)).thenReturn(FIRST_OFFSET);

        // First poll; assignment is [TP1, TP2]
        when(consumer.poll(any(Duration.class)))
                .thenAnswer((Answer<ConsumerRecords<byte[], byte[]>>) invocation -> {
                    rebalanceListener.getValue().onPartitionsAssigned(INITIAL_ASSIGNMENT);
                    return ConsumerRecords.empty();
                })
                // Second poll; a single record is delivered from TP1
                .thenAnswer(expectConsumerPoll(1))
                // Third poll; assignment changes to [TP2]
                .thenAnswer(invocation -> {
                    rebalanceListener.getValue().onPartitionsRevoked(Collections.singleton(TOPIC_PARTITION));
                    rebalanceListener.getValue().onPartitionsAssigned(Collections.emptySet());
                    return ConsumerRecords.empty();
                })
                // Fourth poll; assignment changes to [TP2, TP3]
                .thenAnswer(invocation -> {
                    rebalanceListener.getValue().onPartitionsRevoked(Collections.emptySet());
                    rebalanceListener.getValue().onPartitionsAssigned(Collections.singleton(TOPIC_PARTITION3));
                    return ConsumerRecords.empty();
                })
                // Fifth poll; an offset commit takes place
                .thenAnswer(expectConsumerPoll(0));
>>>>>>> 9494bebe

        expectConversionAndTransformation(null, new RecordHeaders());

        // First iteration--first call to poll, first consumer assignment
        workerTask.iteration();
        // Second iteration--second call to poll, delivery of one record
        workerTask.iteration();
        // Third iteration--third call to poll, partial consumer revocation
        final Map<TopicPartition, OffsetAndMetadata> offsets = new HashMap<>();
        offsets.put(TOPIC_PARTITION, new OffsetAndMetadata(FIRST_OFFSET + 1));
        when(sinkTask.preCommit(offsets)).thenReturn(offsets);
        doNothing().when(consumer).commitSync(offsets);

        workerTask.iteration();
        verify(sinkTask).close(Collections.singleton(TOPIC_PARTITION));
        verify(sinkTask, times(2)).put(Collections.emptyList());

        // Fourth iteration--fourth call to poll, partial consumer assignment
        workerTask.iteration();

        verify(sinkTask).open(Collections.singleton(TOPIC_PARTITION3));

        final Map<TopicPartition, OffsetAndMetadata> workerCurrentOffsets = new HashMap<>();
        workerCurrentOffsets.put(TOPIC_PARTITION2, new OffsetAndMetadata(FIRST_OFFSET));
        workerCurrentOffsets.put(TOPIC_PARTITION3, new OffsetAndMetadata(FIRST_OFFSET));
        when(sinkTask.preCommit(workerCurrentOffsets)).thenThrow(new ConnectException("Failed to flush"));

        // Fifth iteration--task-requested offset commit with failure in SinkTask::preCommit
        sinkTaskContext.getValue().requestCommit();
        workerTask.iteration();

        verify(consumer).seek(TOPIC_PARTITION2, FIRST_OFFSET);
        verify(consumer).seek(TOPIC_PARTITION3, FIRST_OFFSET);
    }

    @Test
    public void testWakeupInCommitSyncCausesRetry() {
        createTask(initialState);

        workerTask.initialize(TASK_CONFIG);
        time.sleep(30000L);
        workerTask.initializeAndStart();
        time.sleep(30000L);
        verifyInitializeTask();

        expectTaskGetTopic();
        expectPollInitialAssignment()
                .thenAnswer(expectConsumerPoll(1))
                .thenAnswer(invocation -> {
                    rebalanceListener.getValue().onPartitionsRevoked(INITIAL_ASSIGNMENT);
                    rebalanceListener.getValue().onPartitionsAssigned(INITIAL_ASSIGNMENT);
                    return ConsumerRecords.empty();
                });
        expectConversionAndTransformation(null, new RecordHeaders());

        workerTask.iteration(); // poll for initial assignment
        time.sleep(30000L);

        final Map<TopicPartition, OffsetAndMetadata> offsets = new HashMap<>();
        offsets.put(TOPIC_PARTITION, new OffsetAndMetadata(FIRST_OFFSET + 1));
        offsets.put(TOPIC_PARTITION2, new OffsetAndMetadata(FIRST_OFFSET));
        when(sinkTask.preCommit(offsets)).thenReturn(offsets);

        // first one raises wakeup
        doThrow(new WakeupException())
                // and succeed the second time
                .doNothing()
                .when(consumer).commitSync(offsets);

<<<<<<< HEAD
        sinkTask.open(INITIAL_ASSIGNMENT);
        EasyMock.expectLastCall();

        EasyMock.expect(consumer.assignment()).andReturn(INITIAL_ASSIGNMENT).times(5);
        EasyMock.expect(consumer.poll(Duration.ofMillis(EasyMock.anyLong()))).andAnswer(() -> {
            rebalanceListener.getValue().onPartitionsRevoked(INITIAL_ASSIGNMENT);
            rebalanceListener.getValue().onPartitionsAssigned(INITIAL_ASSIGNMENT);
            return ConsumerRecords.empty();
        });

        INITIAL_ASSIGNMENT.forEach(tp -> {
            consumer.resume(Collections.singleton(tp));
            EasyMock.expectLastCall();
        });
=======
        workerTask.iteration(); // first record delivered
>>>>>>> 9494bebe

        workerTask.iteration(); // now rebalance with the wakeup triggered
        time.sleep(30000L);

        verify(sinkTask).close(INITIAL_ASSIGNMENT);
        verify(sinkTask, times(2)).open(INITIAL_ASSIGNMENT);

        INITIAL_ASSIGNMENT.forEach(tp -> verify(consumer).resume(Collections.singleton(tp)));

        verify(statusListener).onResume(taskId);

        assertSinkMetricValue("partition-count", 2);
        assertSinkMetricValue("sink-record-read-total", 1.0);
        assertSinkMetricValue("sink-record-send-total", 1.0);
        assertSinkMetricValue("sink-record-active-count", 0.0);
        assertSinkMetricValue("sink-record-active-count-max", 1.0);
        assertSinkMetricValue("sink-record-active-count-avg", 0.33333);
        assertSinkMetricValue("offset-commit-seq-no", 1.0);
        assertSinkMetricValue("offset-commit-completion-total", 1.0);
        assertSinkMetricValue("offset-commit-skip-total", 0.0);
        assertTaskMetricValue("status", "running");
        assertTaskMetricValue("running-ratio", 1.0);
        assertTaskMetricValue("pause-ratio", 0.0);
        assertTaskMetricValue("batch-size-max", 1.0);
        assertTaskMetricValue("batch-size-avg", 1.0);
        assertTaskMetricValue("offset-commit-max-time-ms", 0.0);
        assertTaskMetricValue("offset-commit-avg-time-ms", 0.0);
        assertTaskMetricValue("offset-commit-failure-percentage", 0.0);
        assertTaskMetricValue("offset-commit-success-percentage", 1.0);
    }

    @Test
    @SuppressWarnings("unchecked")
    public void testWakeupNotThrownDuringShutdown() {
        createTask(initialState);

        workerTask.initialize(TASK_CONFIG);
        workerTask.initializeAndStart();
        verifyInitializeTask();

        expectTaskGetTopic();
        expectPollInitialAssignment()
                .thenAnswer(expectConsumerPoll(1))
                .thenAnswer(invocation -> {
                    // stop the task during its second iteration
                    workerTask.stop();
                    return new ConsumerRecords<>(Map.of(), Map.of());
                });
        expectConversionAndTransformation(null, new RecordHeaders());

        final Map<TopicPartition, OffsetAndMetadata> offsets = new HashMap<>();
        offsets.put(TOPIC_PARTITION, new OffsetAndMetadata(FIRST_OFFSET + 1));
        offsets.put(TOPIC_PARTITION2, new OffsetAndMetadata(FIRST_OFFSET));
        when(sinkTask.preCommit(offsets)).thenReturn(offsets);

        // fail the first time
        doThrow(new WakeupException())
                // and succeed the second time
                .doNothing()
                .when(consumer).commitSync(offsets);

        workerTask.execute();

        assertEquals(0, workerTask.commitFailures());
        verify(consumer).wakeup();
        verify(sinkTask).close(any(Collection.class));
    }

    @Test
    public void testRaisesFailedRetriableExceptionFromConvert() {
        createTask(initialState);

        workerTask.initialize(TASK_CONFIG);
        workerTask.initializeAndStart();
        verifyInitializeTask();

        expectPollInitialAssignment()
                .thenAnswer(expectConsumerPoll(1))
                .thenAnswer(invocation -> {
                    // stop the task during its second iteration
                    workerTask.stop();
                    return new ConsumerRecords<>(Map.of(), Map.of());
                });
        throwExceptionOnConversion(null, new RecordHeaders());

        workerTask.iteration();

        assertThrows(ConnectException.class, workerTask::execute);
    }

    @Test
    public void testSkipsFailedRetriableExceptionFromConvert() {
        createTask(initialState, keyConverter, valueConverter, headerConverter,
                RetryWithToleranceOperatorTest.allOperator(), Collections::emptyList, transformationChain);

        workerTask.initialize(TASK_CONFIG);
        workerTask.initializeAndStart();
        verifyInitializeTask();

        expectPollInitialAssignment()
                .thenAnswer(expectConsumerPoll(1))
                .thenAnswer(invocation -> {
                    // stop the task during its second iteration
                    workerTask.stop();
                    return new ConsumerRecords<>(Map.of(), Map.of());
                });
        throwExceptionOnConversion(null, new RecordHeaders());

        workerTask.iteration();
        workerTask.execute();

        verify(sinkTask, times(3)).put(Collections.emptyList());
    }

    @Test
    public void testRaisesFailedRetriableExceptionFromTransform() {
        RetryWithToleranceOperator<RetriableException> retryWithToleranceOperator = RetryWithToleranceOperatorTest.noneOperator();
        TransformationChain<RetriableException, SinkRecord> transformationChainRetriableException = getTransformationChain(
                retryWithToleranceOperator, List.of(new RetriableException("Test")));
        createTask(initialState, transformationChainRetriableException, retryWithToleranceOperator);

        workerTask.initialize(TASK_CONFIG);
        workerTask.initializeAndStart();
        verifyInitializeTask();

        expectPollInitialAssignment()
                .thenAnswer(expectConsumerPoll(1))
                .thenAnswer(invocation -> {
                    // stop the task during its second iteration
                    workerTask.stop();
                    return new ConsumerRecords<>(Map.of(), Map.of());
                });
        expectConversion(null, new RecordHeaders());

        workerTask.iteration();

        assertThrows(ConnectException.class, workerTask::execute);
    }

    @Test
    public void testSkipsFailedRetriableExceptionFromTransform() {
        RetryWithToleranceOperator<RetriableException> retryWithToleranceOperator = RetryWithToleranceOperatorTest.allOperator();
        TransformationChain<RetriableException, SinkRecord> transformationChainRetriableException = getTransformationChain(
                retryWithToleranceOperator, List.of(new RetriableException("Test")));
        createTask(initialState, transformationChainRetriableException, retryWithToleranceOperator);

        workerTask.initialize(TASK_CONFIG);
        workerTask.initializeAndStart();
        verifyInitializeTask();

        expectPollInitialAssignment()
                .thenAnswer(expectConsumerPoll(1))
                .thenAnswer(invocation -> {
                    // stop the task during its second iteration
                    workerTask.stop();
                    return new ConsumerRecords<>(Map.of(), Map.of());
                });
        expectConversion(null, new RecordHeaders());

        workerTask.iteration();
        workerTask.execute();

        verify(sinkTask, times(3)).put(Collections.emptyList());
    }

    @Test
    public void testRequestCommit() {
        createTask(initialState);

        workerTask.initialize(TASK_CONFIG);
        workerTask.initializeAndStart();
        verifyInitializeTask();

        expectTaskGetTopic();
        expectPollInitialAssignment()
                .thenAnswer(expectConsumerPoll(1))
                .thenAnswer(expectConsumerPoll(0));
        expectConversionAndTransformation(null, new RecordHeaders());

        // Initial assignment
        time.sleep(30000L);
        workerTask.iteration();
        assertSinkMetricValue("partition-count", 2);

        final Map<TopicPartition, OffsetAndMetadata> offsets = new HashMap<>();
        offsets.put(TOPIC_PARTITION, new OffsetAndMetadata(FIRST_OFFSET + 1));
        offsets.put(TOPIC_PARTITION2, new OffsetAndMetadata(FIRST_OFFSET));
        when(sinkTask.preCommit(offsets)).thenReturn(offsets);

        // First record delivered
        workerTask.iteration();
        assertSinkMetricValue("partition-count", 2);
        assertSinkMetricValue("sink-record-read-total", 1.0);
        assertSinkMetricValue("sink-record-send-total", 1.0);
        assertSinkMetricValue("sink-record-active-count", 1.0);
        assertSinkMetricValue("sink-record-active-count-max", 1.0);
        assertSinkMetricValue("sink-record-active-count-avg", 0.333333);
        assertSinkMetricValue("offset-commit-seq-no", 0.0);
        assertSinkMetricValue("offset-commit-completion-total", 0.0);
        assertSinkMetricValue("offset-commit-skip-total", 0.0);
        assertTaskMetricValue("status", "running");
        assertTaskMetricValue("running-ratio", 1.0);
        assertTaskMetricValue("pause-ratio", 0.0);
        assertTaskMetricValue("batch-size-max", 1.0);
        assertTaskMetricValue("batch-size-avg", 0.5);
        assertTaskMetricValue("offset-commit-failure-percentage", 0.0);
        assertTaskMetricValue("offset-commit-success-percentage", 0.0);

        // Grab the commit time prior to requesting a commit.
        // This time should advance slightly after committing.
        // KAFKA-8229
        final long previousCommitValue = workerTask.getNextCommit();
        sinkTaskContext.getValue().requestCommit();
        assertTrue(sinkTaskContext.getValue().isCommitRequested());
        assertNotEquals(offsets, workerTask.lastCommittedOffsets());

        ArgumentCaptor<OffsetCommitCallback> callback = ArgumentCaptor.forClass(OffsetCommitCallback.class);
        time.sleep(10000L);
        workerTask.iteration(); // triggers the commit
        verify(consumer).commitAsync(eq(offsets), callback.capture());
        callback.getValue().onComplete(offsets, null);
        time.sleep(10000L);

        assertFalse(sinkTaskContext.getValue().isCommitRequested()); // should have been cleared
        assertEquals(offsets, workerTask.lastCommittedOffsets());
        assertEquals(0, workerTask.commitFailures());

        // Assert the next commit time advances slightly, the amount it advances
        // is the normal commit time less the two sleeps since it started each
        // of those sleeps were 10 seconds.
        // KAFKA-8229
        assertEquals(previousCommitValue +
                        (WorkerConfig.OFFSET_COMMIT_INTERVAL_MS_DEFAULT - 10000L * 2),
                workerTask.getNextCommit(),
                "Should have only advanced by 40 seconds");

        assertSinkMetricValue("partition-count", 2);
        assertSinkMetricValue("sink-record-read-total", 1.0);
        assertSinkMetricValue("sink-record-send-total", 1.0);
        assertSinkMetricValue("sink-record-active-count", 0.0);
        assertSinkMetricValue("sink-record-active-count-max", 1.0);
        assertSinkMetricValue("sink-record-active-count-avg", 0.2);
        assertSinkMetricValue("offset-commit-seq-no", 1.0);
        assertSinkMetricValue("offset-commit-completion-total", 1.0);
        assertSinkMetricValue("offset-commit-skip-total", 0.0);
        assertTaskMetricValue("status", "running");
        assertTaskMetricValue("running-ratio", 1.0);
        assertTaskMetricValue("pause-ratio", 0.0);
        assertTaskMetricValue("batch-size-max", 1.0);
        assertTaskMetricValue("batch-size-avg", 0.33333);
        assertTaskMetricValue("offset-commit-max-time-ms", 0.0);
        assertTaskMetricValue("offset-commit-avg-time-ms", 0.0);
        assertTaskMetricValue("offset-commit-failure-percentage", 0.0);
        assertTaskMetricValue("offset-commit-success-percentage", 1.0);
    }

    @Test
    public void testPreCommit() {
        createTask(initialState);

        workerTask.initialize(TASK_CONFIG);
        workerTask.initializeAndStart();
        verifyInitializeTask();

        expectTaskGetTopic();
        expectPollInitialAssignment()
                .thenAnswer(expectConsumerPoll(2))
                .thenAnswer(expectConsumerPoll(0));
        expectConversionAndTransformation(null, new RecordHeaders());

        workerTask.iteration(); // iter 1 -- initial assignment

        final Map<TopicPartition, OffsetAndMetadata> workerStartingOffsets = new HashMap<>();
        workerStartingOffsets.put(TOPIC_PARTITION, new OffsetAndMetadata(FIRST_OFFSET));
        workerStartingOffsets.put(TOPIC_PARTITION2, new OffsetAndMetadata(FIRST_OFFSET));

        assertEquals(workerStartingOffsets, workerTask.currentOffsets());

        final Map<TopicPartition, OffsetAndMetadata> workerCurrentOffsets = new HashMap<>();
        workerCurrentOffsets.put(TOPIC_PARTITION, new OffsetAndMetadata(FIRST_OFFSET + 2));
        workerCurrentOffsets.put(TOPIC_PARTITION2, new OffsetAndMetadata(FIRST_OFFSET));

        final Map<TopicPartition, OffsetAndMetadata> taskOffsets = new HashMap<>();
        taskOffsets.put(TOPIC_PARTITION, new OffsetAndMetadata(FIRST_OFFSET + 1)); // act like FIRST_OFFSET+2 has not yet been flushed by the task
        taskOffsets.put(TOPIC_PARTITION2, new OffsetAndMetadata(FIRST_OFFSET + 1)); // should be ignored because > current offset
        taskOffsets.put(new TopicPartition(TOPIC, 3), new OffsetAndMetadata(FIRST_OFFSET)); // should be ignored because this partition is not assigned

        when(sinkTask.preCommit(workerCurrentOffsets)).thenReturn(taskOffsets);

        workerTask.iteration(); // iter 2 -- deliver 2 records

        final Map<TopicPartition, OffsetAndMetadata> committableOffsets = new HashMap<>();
        committableOffsets.put(TOPIC_PARTITION, new OffsetAndMetadata(FIRST_OFFSET + 1));
        committableOffsets.put(TOPIC_PARTITION2, new OffsetAndMetadata(FIRST_OFFSET));

        assertEquals(workerCurrentOffsets, workerTask.currentOffsets());
        assertEquals(workerStartingOffsets, workerTask.lastCommittedOffsets());

        sinkTaskContext.getValue().requestCommit();
        workerTask.iteration(); // iter 3 -- commit

        // Expect extra invalid topic partition to be filtered, which causes the consumer assignment to be logged
        ArgumentCaptor<OffsetCommitCallback> callback = ArgumentCaptor.forClass(OffsetCommitCallback.class);
        verify(consumer).commitAsync(eq(committableOffsets), callback.capture());
        callback.getValue().onComplete(committableOffsets, null);

        assertEquals(committableOffsets, workerTask.lastCommittedOffsets());
    }

    @Test
    public void testPreCommitFailure() {
        createTask(initialState);

        workerTask.initialize(TASK_CONFIG);
        workerTask.initializeAndStart();
        verifyInitializeTask();

        expectTaskGetTopic();
        expectPollInitialAssignment()
                // Put one message through the task to get some offsets to commit
                .thenAnswer(expectConsumerPoll(2))
                .thenAnswer(expectConsumerPoll(0));

        expectConversionAndTransformation(null, new RecordHeaders());

        workerTask.iteration(); // iter 1 -- initial assignment

        workerTask.iteration(); // iter 2 -- deliver 2 records

        // iter 3
        final Map<TopicPartition, OffsetAndMetadata> workerCurrentOffsets = new HashMap<>();
        workerCurrentOffsets.put(TOPIC_PARTITION, new OffsetAndMetadata(FIRST_OFFSET + 2));
        workerCurrentOffsets.put(TOPIC_PARTITION2, new OffsetAndMetadata(FIRST_OFFSET));
        when(sinkTask.preCommit(workerCurrentOffsets)).thenThrow(new ConnectException("Failed to flush"));

        sinkTaskContext.getValue().requestCommit();
        workerTask.iteration(); // iter 3 -- commit

        verify(consumer).seek(TOPIC_PARTITION, FIRST_OFFSET);
        verify(consumer).seek(TOPIC_PARTITION2, FIRST_OFFSET);
    }

    @Test
    public void testIgnoredCommit() {
        createTask(initialState);

        workerTask.initialize(TASK_CONFIG);
        workerTask.initializeAndStart();
        verifyInitializeTask();

        expectTaskGetTopic();
        // iter 1
        expectPollInitialAssignment()
                // iter 2
                .thenAnswer(expectConsumerPoll(1))
                .thenAnswer(expectConsumerPoll(0));

        expectConversionAndTransformation(null, new RecordHeaders());

        workerTask.iteration(); // iter 1 -- initial assignment

        final Map<TopicPartition, OffsetAndMetadata> workerStartingOffsets = new HashMap<>();
        workerStartingOffsets.put(TOPIC_PARTITION, new OffsetAndMetadata(FIRST_OFFSET));
        workerStartingOffsets.put(TOPIC_PARTITION2, new OffsetAndMetadata(FIRST_OFFSET));

        assertEquals(workerStartingOffsets, workerTask.currentOffsets());
        assertEquals(workerStartingOffsets, workerTask.lastCommittedOffsets());

        workerTask.iteration(); // iter 2 -- deliver 2 records

    // iter 3
        final Map<TopicPartition, OffsetAndMetadata> workerCurrentOffsets = new HashMap<>();
        workerCurrentOffsets.put(TOPIC_PARTITION, new OffsetAndMetadata(FIRST_OFFSET + 1));
        workerCurrentOffsets.put(TOPIC_PARTITION2, new OffsetAndMetadata(FIRST_OFFSET));

<<<<<<< HEAD
        EasyMock.expect(consumer.assignment()).andReturn(INITIAL_ASSIGNMENT).times(2);

        // iter 3 - note that we return the current offset to indicate they should be committed
        sinkTask.preCommit(workerCurrentOffsets);
        EasyMock.expectLastCall().andReturn(workerCurrentOffsets);

        // We need to delay the result of trying to commit offsets to Kafka via the consumer.commitAsync
        // method. We do this so that we can test that we do not erroneously mark a commit as timed out
        // while it is still running and under time. To fake this for tests we have the commit run in a
        // separate thread and wait for a latch which we control back in the main thread.
        final ExecutorService executor = Executors.newSingleThreadExecutor();
        final CountDownLatch latch = new CountDownLatch(1);

        consumer.commitAsync(EasyMock.eq(workerCurrentOffsets), EasyMock.anyObject());
        EasyMock.expectLastCall().andAnswer(() -> {
            // Grab the arguments passed to the consumer.commitAsync method
            final Object[] args = EasyMock.getCurrentArguments();
            @SuppressWarnings("unchecked") final Map<TopicPartition, OffsetAndMetadata> offsets = (Map<TopicPartition, OffsetAndMetadata>) args[0];
            final OffsetCommitCallback callback = (OffsetCommitCallback) args[1];

            executor.execute(() -> {
                try {
                    latch.await();
                } catch (InterruptedException e) {
                    Thread.currentThread().interrupt();
                }

                callback.onComplete(offsets, null);
            });

            return null;
        });
=======
        when(sinkTask.preCommit(workerCurrentOffsets)).thenReturn(workerStartingOffsets);
>>>>>>> 9494bebe

        sinkTaskContext.getValue().requestCommit();
        // no actual consumer.commit() triggered
        workerTask.iteration(); // iter 3 -- commit
    }

    // Test that the commitTimeoutMs timestamp is correctly computed and checked in WorkerSinkTask.iteration()
    // when there is a long running commit in process. See KAFKA-4942 for more information.
    @Test
    public void testLongRunningCommitWithoutTimeout() {
        createTask(initialState);

        workerTask.initialize(TASK_CONFIG);
        workerTask.initializeAndStart();
        verifyInitializeTask();

        expectTaskGetTopic();
        expectPollInitialAssignment()
                .thenAnswer(expectConsumerPoll(1))
                // no actual consumer.commit() triggered
                .thenAnswer(expectConsumerPoll(0));
        expectConversionAndTransformation(null, new RecordHeaders());

        final Map<TopicPartition, OffsetAndMetadata> workerStartingOffsets = new HashMap<>();
        workerStartingOffsets.put(TOPIC_PARTITION, new OffsetAndMetadata(FIRST_OFFSET));
        workerStartingOffsets.put(TOPIC_PARTITION2, new OffsetAndMetadata(FIRST_OFFSET));

        workerTask.iteration(); // iter 1 -- initial assignment
        assertEquals(workerStartingOffsets, workerTask.currentOffsets());
        assertEquals(workerStartingOffsets, workerTask.lastCommittedOffsets());

        time.sleep(WorkerConfig.OFFSET_COMMIT_TIMEOUT_MS_DEFAULT);
        workerTask.iteration(); // iter 2 -- deliver 2 records

        final Map<TopicPartition, OffsetAndMetadata> workerCurrentOffsets = new HashMap<>();
        workerCurrentOffsets.put(TOPIC_PARTITION, new OffsetAndMetadata(FIRST_OFFSET + 1));
        workerCurrentOffsets.put(TOPIC_PARTITION2, new OffsetAndMetadata(FIRST_OFFSET));

        // iter 3 - note that we return the current offset to indicate they should be committed
        when(sinkTask.preCommit(workerCurrentOffsets)).thenReturn(workerCurrentOffsets);

        sinkTaskContext.getValue().requestCommit();
        workerTask.iteration(); // iter 3 -- commit in progress

        // Make sure the "committing" flag didn't immediately get flipped back to false due to an incorrect timeout
        assertTrue(workerTask.isCommitting(), "Expected worker to be in the process of committing offsets");

        // Delay the result of trying to commit offsets to Kafka via the consumer.commitAsync method.
        ArgumentCaptor<OffsetCommitCallback> offsetCommitCallbackArgumentCaptor =
            ArgumentCaptor.forClass(OffsetCommitCallback.class);
        verify(consumer).commitAsync(eq(workerCurrentOffsets), offsetCommitCallbackArgumentCaptor.capture());

        final OffsetCommitCallback callback = offsetCommitCallbackArgumentCaptor.getValue();
        callback.onComplete(workerCurrentOffsets, null);

        assertEquals(workerCurrentOffsets, workerTask.currentOffsets());
        assertEquals(workerCurrentOffsets, workerTask.lastCommittedOffsets());
        assertFalse(workerTask.isCommitting());
    }

    @SuppressWarnings("unchecked")
    @Test
    public void testSinkTasksHandleCloseErrors() {
        createTask(initialState);

        workerTask.initialize(TASK_CONFIG);
        workerTask.initializeAndStart();
        verifyInitializeTask();

        expectTaskGetTopic();
        expectPollInitialAssignment()
                // Put one message through the task to get some offsets to commit
                .thenAnswer(expectConsumerPoll(1))
                .thenAnswer(expectConsumerPoll(1));

        expectConversionAndTransformation(null, new RecordHeaders());

        doNothing()
                .doAnswer(invocation -> {
                    workerTask.stop();
                    return null;
                })
                .when(sinkTask).put(anyList());

<<<<<<< HEAD
        // Throw another exception while closing the task's assignment
        EasyMock.expect(sinkTask.preCommit(EasyMock.anyObject())).andStubReturn(Collections.emptyMap());
=======
>>>>>>> 9494bebe
        Throwable closeException = new RuntimeException();
        when(sinkTask.preCommit(anyMap())).thenReturn(Collections.emptyMap());

        // Throw another exception while closing the task's assignment
        doThrow(closeException).when(sinkTask).close(any(Collection.class));

        RuntimeException thrownException = assertThrows(RuntimeException.class, () -> workerTask.execute());
        assertEquals(closeException, thrownException);

        verify(consumer).wakeup();
    }

    @SuppressWarnings("unchecked")
    @Test
    public void testSuppressCloseErrors() {
        createTask(initialState);

        workerTask.initialize(TASK_CONFIG);
        workerTask.initializeAndStart();
        verifyInitializeTask();

        expectTaskGetTopic();
        expectPollInitialAssignment()
                // Put one message through the task to get some offsets to commit
                .thenAnswer(expectConsumerPoll(1))
                .thenAnswer(expectConsumerPoll(1));

        expectConversionAndTransformation(null, new RecordHeaders());

<<<<<<< HEAD
        // Throw another exception while closing the task's assignment
        EasyMock.expect(sinkTask.preCommit(EasyMock.anyObject())).andStubReturn(Collections.emptyMap());
=======
        Throwable putException = new RuntimeException();
>>>>>>> 9494bebe
        Throwable closeException = new RuntimeException();

        doNothing()
                // Throw an exception on the next put to trigger shutdown behavior
                // This exception is the true "cause" of the failure
                .doThrow(putException)
                .when(sinkTask).put(anyList());

        when(sinkTask.preCommit(anyMap())).thenReturn(Collections.emptyMap());

        // Throw another exception while closing the task's assignment
        doThrow(closeException).when(sinkTask).close(any(Collection.class));

        workerTask.initialize(TASK_CONFIG);
        workerTask.initializeAndStart();

        RuntimeException thrownException = assertThrows(ConnectException.class, () -> workerTask.execute());
        assertEquals(putException, thrownException.getCause(), "Exception from put should be the cause");
        assertTrue(thrownException.getSuppressed().length > 0, "Exception from close should be suppressed");
        assertEquals(closeException, thrownException.getSuppressed()[0]);
    }

    @Test
    public void testTaskCancelPreventsFinalOffsetCommit() {
        createTask(initialState);

        workerTask.initialize(TASK_CONFIG);
        workerTask.initializeAndStart();
        verifyInitializeTask();

        expectTaskGetTopic();
        expectPollInitialAssignment()
                // Put one message through the task to get some offsets to commit
                .thenAnswer(expectConsumerPoll(1))
                // the second put will return after the task is stopped and cancelled (asynchronously)
                .thenAnswer(expectConsumerPoll(1));

        expectConversionAndTransformation(null, new RecordHeaders());

        doNothing()
                .doNothing()
                .doAnswer(invocation -> {
                    workerTask.stop();
                    workerTask.cancel();
                    return null;
                })
                .when(sinkTask).put(anyList());

        // task performs normal steps in advance of committing offsets
        final Map<TopicPartition, OffsetAndMetadata> offsets = new HashMap<>();
        offsets.put(TOPIC_PARTITION, new OffsetAndMetadata(FIRST_OFFSET + 2));
        offsets.put(TOPIC_PARTITION2, new OffsetAndMetadata(FIRST_OFFSET));
        when(sinkTask.preCommit(offsets)).thenReturn(offsets);

        workerTask.execute();

        // stop wakes up the consumer
        verify(consumer).wakeup();

        verify(sinkTask).close(any());
    }

    // Verify that when commitAsync is called but the supplied callback is not called by the consumer before a
    // rebalance occurs, the async callback does not reset the last committed offset from the rebalance.
    // See KAFKA-5731 for more information.
    @Test
    public void testCommitWithOutOfOrderCallback() {
        createTask(initialState);

        workerTask.initialize(TASK_CONFIG);
        workerTask.initializeAndStart();
        verifyInitializeTask();

        // iter 1
        Answer<ConsumerRecords<byte[], byte[]>> consumerPollRebalance = invocation -> {
            rebalanceListener.getValue().onPartitionsAssigned(INITIAL_ASSIGNMENT);
            return ConsumerRecords.empty();
        };

        // iter 2
        expectTaskGetTopic();
        expectConversionAndTransformation(null, new RecordHeaders());

        final Map<TopicPartition, OffsetAndMetadata> workerCurrentOffsets = new HashMap<>();
        workerCurrentOffsets.put(TOPIC_PARTITION, new OffsetAndMetadata(FIRST_OFFSET + 1));
        workerCurrentOffsets.put(TOPIC_PARTITION2, new OffsetAndMetadata(FIRST_OFFSET));

        final List<TopicPartition> originalPartitions = new ArrayList<>(INITIAL_ASSIGNMENT);
        final List<TopicPartition> rebalancedPartitions = asList(TOPIC_PARTITION, TOPIC_PARTITION2, TOPIC_PARTITION3);
        final Map<TopicPartition, OffsetAndMetadata> rebalanceOffsets = new HashMap<>();
        rebalanceOffsets.put(TOPIC_PARTITION, workerCurrentOffsets.get(TOPIC_PARTITION));
        rebalanceOffsets.put(TOPIC_PARTITION2, workerCurrentOffsets.get(TOPIC_PARTITION2));
        rebalanceOffsets.put(TOPIC_PARTITION3, new OffsetAndMetadata(FIRST_OFFSET));

        final Map<TopicPartition, OffsetAndMetadata> postRebalanceCurrentOffsets = new HashMap<>();
        postRebalanceCurrentOffsets.put(TOPIC_PARTITION, new OffsetAndMetadata(FIRST_OFFSET + 3));
        postRebalanceCurrentOffsets.put(TOPIC_PARTITION2, new OffsetAndMetadata(FIRST_OFFSET));
        postRebalanceCurrentOffsets.put(TOPIC_PARTITION3, new OffsetAndMetadata(FIRST_OFFSET + 2));

        // iter 3 - note that we return the current offset to indicate they should be committed
        when(sinkTask.preCommit(workerCurrentOffsets)).thenReturn(workerCurrentOffsets);

        // We need to delay the result of trying to commit offsets to Kafka via the consumer.commitAsync
        // method. We do this so that we can test that the callback is not called until after the rebalance
        // changes the lastCommittedOffsets. To fake this for tests we have the commitAsync build a function
        // that will call the callback with the appropriate parameters, and we'll run that function later.
        final AtomicReference<Runnable> asyncCallbackRunner = new AtomicReference<>();
        final AtomicBoolean asyncCallbackRan = new AtomicBoolean();

<<<<<<< HEAD
        consumer.commitAsync(EasyMock.eq(workerCurrentOffsets), EasyMock.anyObject());
        EasyMock.expectLastCall().andAnswer(() -> {
            // Grab the arguments passed to the consumer.commitAsync method
            final Object[] args = EasyMock.getCurrentArguments();
            @SuppressWarnings("unchecked") final Map<TopicPartition, OffsetAndMetadata> offsets = (Map<TopicPartition, OffsetAndMetadata>) args[0];
            final OffsetCommitCallback callback = (OffsetCommitCallback) args[1];
=======
        doAnswer(invocation -> {
            final Map<TopicPartition, OffsetAndMetadata> offsets = invocation.getArgument(0);
            final OffsetCommitCallback callback =  invocation.getArgument(1);
>>>>>>> 9494bebe
            asyncCallbackRunner.set(() -> {
                callback.onComplete(offsets, null);
                asyncCallbackRan.set(true);
            });

            return null;
        }).when(consumer).commitAsync(eq(workerCurrentOffsets), any(OffsetCommitCallback.class));

        // Expect the next poll to discover and perform the rebalance, THEN complete the previous callback handler,
        // and then return one record for TP1 and one for TP3.
        final AtomicBoolean rebalanced = new AtomicBoolean();
<<<<<<< HEAD
        EasyMock.expect(consumer.poll(Duration.ofMillis(EasyMock.anyLong()))).andAnswer(() -> {
=======
        Answer<ConsumerRecords<byte[], byte[]>> consumerPollRebalanced = invocation -> {
>>>>>>> 9494bebe
            // Rebalance always begins with revoking current partitions ...
            rebalanceListener.getValue().onPartitionsRevoked(originalPartitions);
            // Respond to the rebalance
            Map<TopicPartition, Long> offsets = new HashMap<>();
            offsets.put(TOPIC_PARTITION, rebalanceOffsets.get(TOPIC_PARTITION).offset());
            offsets.put(TOPIC_PARTITION2, rebalanceOffsets.get(TOPIC_PARTITION2).offset());
            offsets.put(TOPIC_PARTITION3, rebalanceOffsets.get(TOPIC_PARTITION3).offset());
            sinkTaskContext.getValue().offset(offsets);
            rebalanceListener.getValue().onPartitionsAssigned(rebalancedPartitions);
            rebalanced.set(true);

            // Run the previous async commit handler
            asyncCallbackRunner.get().run();

            // And prep the two records to return
            long timestamp = RecordBatch.NO_TIMESTAMP;
            TimestampType timestampType = TimestampType.NO_TIMESTAMP_TYPE;
            List<ConsumerRecord<byte[], byte[]>> records = new ArrayList<>();
<<<<<<< HEAD
            records.add(new ConsumerRecord<>(TOPIC, PARTITION, FIRST_OFFSET + recordsReturnedTp1 + 1, timestamp, timestampType, 0, 0, RAW_KEY, RAW_VALUE, new RecordHeaders(), Optional.empty()));
            records.add(new ConsumerRecord<>(TOPIC, PARTITION3, FIRST_OFFSET + recordsReturnedTp3 + 1, timestamp, timestampType, 0, 0, RAW_KEY, RAW_VALUE, new RecordHeaders(), Optional.empty()));
            recordsReturnedTp1 += 1;
            recordsReturnedTp3 += 1;
            return new ConsumerRecords<>(Collections.singletonMap(new TopicPartition(TOPIC, PARTITION), records));
        });
=======
            records.add(new ConsumerRecord<>(TOPIC, PARTITION, FIRST_OFFSET + recordsReturnedTp1 + 1, timestamp, timestampType,
                    0, 0, RAW_KEY, RAW_VALUE, new RecordHeaders(), Optional.empty()));
            records.add(new ConsumerRecord<>(TOPIC, PARTITION3, FIRST_OFFSET + recordsReturnedTp3 + 1, timestamp, timestampType,
                    0, 0, RAW_KEY, RAW_VALUE, new RecordHeaders(), Optional.empty()));
            recordsReturnedTp1 += 1;
            recordsReturnedTp3 += 1;
            final TopicPartition tp = new TopicPartition(TOPIC, PARTITION);
            final OffsetAndMetadata nextOffsetAndMetadata = new OffsetAndMetadata(FIRST_OFFSET + recordsReturnedTp1 + 2, Optional.empty(), "");
            return new ConsumerRecords<>(Map.of(tp, records), Map.of(tp, nextOffsetAndMetadata));
        };
>>>>>>> 9494bebe

        // onPartitionsRevoked
        when(sinkTask.preCommit(workerCurrentOffsets)).thenReturn(workerCurrentOffsets);

        // onPartitionsAssigned - step 1
        final long offsetTp1 = rebalanceOffsets.get(TOPIC_PARTITION).offset();
        final long offsetTp2 = rebalanceOffsets.get(TOPIC_PARTITION2).offset();
        final long offsetTp3 = rebalanceOffsets.get(TOPIC_PARTITION3).offset();

        // iter 4 - note that we return the current offset to indicate they should be committed
        when(sinkTask.preCommit(postRebalanceCurrentOffsets)).thenReturn(postRebalanceCurrentOffsets);

        // Setup mocks
        when(consumer.assignment())
                .thenReturn(INITIAL_ASSIGNMENT)
                .thenReturn(INITIAL_ASSIGNMENT)
                .thenReturn(INITIAL_ASSIGNMENT)
                .thenReturn(INITIAL_ASSIGNMENT)
                .thenReturn(INITIAL_ASSIGNMENT)
                .thenReturn(new HashSet<>(rebalancedPartitions))
                .thenReturn(new HashSet<>(rebalancedPartitions))
                .thenReturn(new HashSet<>(rebalancedPartitions))
                .thenReturn(new HashSet<>(rebalancedPartitions))
                .thenReturn(new HashSet<>(rebalancedPartitions));

        when(consumer.position(TOPIC_PARTITION))
                .thenReturn(FIRST_OFFSET)
                .thenReturn(offsetTp1);

        when(consumer.position(TOPIC_PARTITION2))
                .thenReturn(FIRST_OFFSET)
                .thenReturn(offsetTp2);

        when(consumer.position(TOPIC_PARTITION3))
                .thenReturn(offsetTp3);

        when(consumer.poll(any(Duration.class)))
                .thenAnswer(consumerPollRebalance)
                .thenAnswer(expectConsumerPoll(1))
                .thenAnswer(consumerPollRebalanced)
                .thenAnswer(expectConsumerPoll(1));

        // Run the iterations
        workerTask.iteration(); // iter 1 -- initial assignment

        time.sleep(WorkerConfig.OFFSET_COMMIT_TIMEOUT_MS_DEFAULT);
        workerTask.iteration(); // iter 2 -- deliver records

        sinkTaskContext.getValue().requestCommit();
        workerTask.iteration(); // iter 3 -- commit in progress

        assertSinkMetricValue("partition-count", 3);
        assertSinkMetricValue("sink-record-read-total", 3.0);
        assertSinkMetricValue("sink-record-send-total", 3.0);
        assertSinkMetricValue("sink-record-active-count", 4.0);
        assertSinkMetricValue("sink-record-active-count-max", 4.0);
        assertSinkMetricValue("sink-record-active-count-avg", 0.71429);
        assertSinkMetricValue("offset-commit-seq-no", 2.0);
        assertSinkMetricValue("offset-commit-completion-total", 1.0);
        assertSinkMetricValue("offset-commit-skip-total", 1.0);
        assertTaskMetricValue("status", "running");
        assertTaskMetricValue("running-ratio", 1.0);
        assertTaskMetricValue("pause-ratio", 0.0);
        assertTaskMetricValue("batch-size-max", 2.0);
        assertTaskMetricValue("batch-size-avg", 1.0);
        assertTaskMetricValue("offset-commit-max-time-ms", 0.0);
        assertTaskMetricValue("offset-commit-avg-time-ms", 0.0);
        assertTaskMetricValue("offset-commit-failure-percentage", 0.0);
        assertTaskMetricValue("offset-commit-success-percentage", 1.0);

        assertTrue(asyncCallbackRan.get());
        assertTrue(rebalanced.get());

        // Check that the offsets were not reset by the out-of-order async commit callback
        assertEquals(postRebalanceCurrentOffsets, workerTask.currentOffsets());
        assertEquals(rebalanceOffsets, workerTask.lastCommittedOffsets());

        // onPartitionsRevoked
        verify(sinkTask).close(new ArrayList<>(workerCurrentOffsets.keySet()));
        verify(consumer).commitSync(anyMap());

        // onPartitionsAssigned - step 2
        verify(sinkTask).open(rebalancedPartitions);

        // onPartitionsAssigned - step 3 rewind
        verify(consumer).seek(TOPIC_PARTITION, offsetTp1);
        verify(consumer).seek(TOPIC_PARTITION2, offsetTp2);
        verify(consumer).seek(TOPIC_PARTITION3, offsetTp3);

        time.sleep(WorkerConfig.OFFSET_COMMIT_TIMEOUT_MS_DEFAULT);
        sinkTaskContext.getValue().requestCommit();
        workerTask.iteration(); // iter 4 -- commit in progress

        final ArgumentCaptor<OffsetCommitCallback> callback = ArgumentCaptor.forClass(OffsetCommitCallback.class);
        verify(consumer).commitAsync(eq(postRebalanceCurrentOffsets), callback.capture());
        callback.getValue().onComplete(postRebalanceCurrentOffsets, null);

        // Check that the offsets were not reset by the out-of-order async commit callback
        assertEquals(postRebalanceCurrentOffsets, workerTask.currentOffsets());
        assertEquals(postRebalanceCurrentOffsets, workerTask.lastCommittedOffsets());

        assertSinkMetricValue("partition-count", 3);
        assertSinkMetricValue("sink-record-read-total", 4.0);
        assertSinkMetricValue("sink-record-send-total", 4.0);
        assertSinkMetricValue("sink-record-active-count", 0.0);
        assertSinkMetricValue("sink-record-active-count-max", 4.0);
        assertSinkMetricValue("sink-record-active-count-avg", 0.5555555);
        assertSinkMetricValue("offset-commit-seq-no", 3.0);
        assertSinkMetricValue("offset-commit-completion-total", 2.0);
        assertSinkMetricValue("offset-commit-skip-total", 1.0);
        assertTaskMetricValue("status", "running");
        assertTaskMetricValue("running-ratio", 1.0);
        assertTaskMetricValue("pause-ratio", 0.0);
        assertTaskMetricValue("batch-size-max", 2.0);
        assertTaskMetricValue("batch-size-avg", 1.0);
        assertTaskMetricValue("offset-commit-max-time-ms", 0.0);
        assertTaskMetricValue("offset-commit-avg-time-ms", 0.0);
        assertTaskMetricValue("offset-commit-failure-percentage", 0.0);
        assertTaskMetricValue("offset-commit-success-percentage", 1.0);
    }

    @Test
    public void testDeliveryWithMutatingTransform() {
        createTask(initialState);

        workerTask.initialize(TASK_CONFIG);
        workerTask.initializeAndStart();
        verifyInitializeTask();

        expectTaskGetTopic();
        expectPollInitialAssignment()
                .thenAnswer(expectConsumerPoll(1))
                .thenAnswer(expectConsumerPoll(0));

        expectConversionAndTransformation("newtopic_", new RecordHeaders());

        workerTask.iteration(); // initial assignment

        workerTask.iteration(); // first record delivered

        final Map<TopicPartition, OffsetAndMetadata> offsets = new HashMap<>();
        offsets.put(TOPIC_PARTITION, new OffsetAndMetadata(FIRST_OFFSET + 1));
        offsets.put(TOPIC_PARTITION2, new OffsetAndMetadata(FIRST_OFFSET));
        when(sinkTask.preCommit(offsets)).thenReturn(offsets);

        sinkTaskContext.getValue().requestCommit();
        assertTrue(sinkTaskContext.getValue().isCommitRequested());

        assertNotEquals(offsets, workerTask.lastCommittedOffsets());
        workerTask.iteration(); // triggers the commit

        ArgumentCaptor<OffsetCommitCallback> callback = ArgumentCaptor.forClass(OffsetCommitCallback.class);
        verify(consumer).commitAsync(eq(offsets), callback.capture());

        callback.getValue().onComplete(offsets, null);

        assertFalse(sinkTaskContext.getValue().isCommitRequested()); // should have been cleared
        assertEquals(offsets, workerTask.lastCommittedOffsets());
        assertEquals(0, workerTask.commitFailures());
        assertEquals(1.0, metrics.currentMetricValueAsDouble(workerTask.taskMetricsGroup().metricGroup(), "batch-size-max"), 0.0001);
    }

    @Test
    public void testMissingTimestampPropagation() {
        createTask(initialState);
        expectTaskGetTopic();

        workerTask.initialize(TASK_CONFIG);
        workerTask.initializeAndStart();
        verifyInitializeTask();

        expectPollInitialAssignment()
                .thenAnswer(expectConsumerPoll(1, RecordBatch.NO_TIMESTAMP, TimestampType.CREATE_TIME, new RecordHeaders()));

        expectConversionAndTransformation(null, new RecordHeaders());

        workerTask.iteration(); // iter 1 -- initial assignment
        workerTask.iteration(); // iter 2 -- deliver 1 record

        @SuppressWarnings("unchecked")
        ArgumentCaptor<Collection<SinkRecord>> records = ArgumentCaptor.forClass(Collection.class);
        verify(sinkTask, times(2)).put(records.capture());

        SinkRecord record = records.getValue().iterator().next();

        // we expect null for missing timestamp, the sentinel value of Record.NO_TIMESTAMP is Kafka's API
        assertNull(record.timestamp());
        assertEquals(TimestampType.CREATE_TIME, record.timestampType());
    }

    @Test
    public void testTimestampPropagation() {
        final Long timestamp = System.currentTimeMillis();
        final TimestampType timestampType = TimestampType.CREATE_TIME;

        createTask(initialState);
        expectTaskGetTopic();

        workerTask.initialize(TASK_CONFIG);
        workerTask.initializeAndStart();
        verifyInitializeTask();

        expectPollInitialAssignment()
                .thenAnswer(expectConsumerPoll(1, timestamp, timestampType, new RecordHeaders()));

        expectConversionAndTransformation(null, new RecordHeaders());

        workerTask.iteration(); // iter 1 -- initial assignment
        workerTask.iteration(); // iter 2 -- deliver 1 record

        @SuppressWarnings("unchecked")
        ArgumentCaptor<Collection<SinkRecord>> records = ArgumentCaptor.forClass(Collection.class);
        verify(sinkTask, times(2)).put(records.capture());

        SinkRecord record = records.getValue().iterator().next();

        assertEquals(timestamp, record.timestamp());
        assertEquals(timestampType, record.timestampType());
    }

    @Test
    public void testTopicsRegex() {
        Map<String, String> props = new HashMap<>(TASK_PROPS);
        props.remove("topics");
        props.put("topics.regex", "te.*");
        TaskConfig taskConfig = new TaskConfig(props);

        createTask(TargetState.PAUSED);

        workerTask.initialize(taskConfig);
        workerTask.initializeAndStart();

        ArgumentCaptor<Pattern> topicsRegex = ArgumentCaptor.forClass(Pattern.class);

        verify(consumer).subscribe(topicsRegex.capture(), rebalanceListener.capture());
        assertEquals("te.*", topicsRegex.getValue().pattern());
        verify(sinkTask).initialize(sinkTaskContext.capture());
        verify(sinkTask).start(props);

        expectPollInitialAssignment();

        workerTask.iteration();
        time.sleep(10000L);

        verify(consumer).pause(INITIAL_ASSIGNMENT);
    }

    @Test
    public void testMetricsGroup() {
        SinkTaskMetricsGroup group = new SinkTaskMetricsGroup(taskId, metrics);
        SinkTaskMetricsGroup group1 = new SinkTaskMetricsGroup(taskId1, metrics);
        for (int i = 0; i != 10; ++i) {
            group.recordRead(1);
            group.recordSend(2);
            group.recordPut(3);
            group.recordPartitionCount(4);
            group.recordOffsetSequenceNumber(5);
        }
        Map<TopicPartition, OffsetAndMetadata> committedOffsets = new HashMap<>();
        committedOffsets.put(TOPIC_PARTITION, new OffsetAndMetadata(FIRST_OFFSET + 1));
        group.recordCommittedOffsets(committedOffsets);
        Map<TopicPartition, OffsetAndMetadata> consumedOffsets = new HashMap<>();
        consumedOffsets.put(TOPIC_PARTITION, new OffsetAndMetadata(FIRST_OFFSET + 10));
        group.recordConsumedOffsets(consumedOffsets);

        for (int i = 0; i != 20; ++i) {
            group1.recordRead(1);
            group1.recordSend(2);
            group1.recordPut(30);
            group1.recordPartitionCount(40);
            group1.recordOffsetSequenceNumber(50);
        }
        committedOffsets = new HashMap<>();
        committedOffsets.put(TOPIC_PARTITION2, new OffsetAndMetadata(FIRST_OFFSET + 2));
        committedOffsets.put(TOPIC_PARTITION3, new OffsetAndMetadata(FIRST_OFFSET + 3));
        group1.recordCommittedOffsets(committedOffsets);
        consumedOffsets = new HashMap<>();
        consumedOffsets.put(TOPIC_PARTITION2, new OffsetAndMetadata(FIRST_OFFSET + 20));
        consumedOffsets.put(TOPIC_PARTITION3, new OffsetAndMetadata(FIRST_OFFSET + 30));
        group1.recordConsumedOffsets(consumedOffsets);

        assertEquals(0.333, metrics.currentMetricValueAsDouble(group.metricGroup(), "sink-record-read-rate"), 0.001d);
        assertEquals(0.667, metrics.currentMetricValueAsDouble(group.metricGroup(), "sink-record-send-rate"), 0.001d);
        assertEquals(9, metrics.currentMetricValueAsDouble(group.metricGroup(), "sink-record-active-count"), 0.001d);
        assertEquals(4, metrics.currentMetricValueAsDouble(group.metricGroup(), "partition-count"), 0.001d);
        assertEquals(5, metrics.currentMetricValueAsDouble(group.metricGroup(), "offset-commit-seq-no"), 0.001d);
        assertEquals(3, metrics.currentMetricValueAsDouble(group.metricGroup(), "put-batch-max-time-ms"), 0.001d);

        // Close the group
        group.close();

        for (MetricName metricName : group.metricGroup().metrics().metrics().keySet()) {
            // Metrics for this group should no longer exist
            assertFalse(group.metricGroup().groupId().includes(metricName));
        }
        // Sensors for this group should no longer exist
        assertNull(group.metricGroup().metrics().getSensor("source-record-poll"));
        assertNull(group.metricGroup().metrics().getSensor("source-record-write"));
        assertNull(group.metricGroup().metrics().getSensor("poll-batch-time"));

        assertEquals(0.667, metrics.currentMetricValueAsDouble(group1.metricGroup(), "sink-record-read-rate"), 0.001d);
        assertEquals(1.333, metrics.currentMetricValueAsDouble(group1.metricGroup(), "sink-record-send-rate"), 0.001d);
        assertEquals(45, metrics.currentMetricValueAsDouble(group1.metricGroup(), "sink-record-active-count"), 0.001d);
        assertEquals(40, metrics.currentMetricValueAsDouble(group1.metricGroup(), "partition-count"), 0.001d);
        assertEquals(50, metrics.currentMetricValueAsDouble(group1.metricGroup(), "offset-commit-seq-no"), 0.001d);
        assertEquals(30, metrics.currentMetricValueAsDouble(group1.metricGroup(), "put-batch-max-time-ms"), 0.001d);
    }

    @Test
    public void testHeaders() {
        createTask(initialState);

        workerTask.initialize(TASK_CONFIG);
        workerTask.initializeAndStart();
        verifyInitializeTask();

        Headers headers = new RecordHeaders();
        headers.add("header_key", "header_value".getBytes());

        expectPollInitialAssignment()
                .thenAnswer(expectConsumerPoll(1, headers));

        expectConversionAndTransformation(null, headers);

        workerTask.iteration(); // iter 1 -- initial assignment
        workerTask.iteration(); // iter 2 -- deliver 1 record

        @SuppressWarnings("unchecked")
        ArgumentCaptor<Collection<SinkRecord>> recordCapture = ArgumentCaptor.forClass(Collection.class);
        verify(sinkTask, times(2)).put(recordCapture.capture());

        assertEquals(1, recordCapture.getValue().size());
        SinkRecord record = recordCapture.getValue().iterator().next();

        assertEquals("header_value", record.headers().lastWithName("header_key").value());
    }

    @Test
    public void testHeadersWithCustomConverter() {
        StringConverter stringConverter = new StringConverter();
        SampleConverterWithHeaders testConverter = new SampleConverterWithHeaders();

        createTask(initialState, stringConverter, testConverter, stringConverter);

        workerTask.initialize(TASK_CONFIG);
        workerTask.initializeAndStart();
        verifyInitializeTask();

        String keyA = "a";
        String valueA = "Árvíztűrő tükörfúrógép";
        Headers headersA = new RecordHeaders();
        String encodingA = "latin2";
        headersA.add("encoding", encodingA.getBytes());

        String keyB = "b";
        String valueB = "Тестовое сообщение";
        Headers headersB = new RecordHeaders();
        String encodingB = "koi8_r";
        headersB.add("encoding", encodingB.getBytes());

<<<<<<< HEAD
        expectConsumerPoll(Arrays.asList(new ConsumerRecord<>(TOPIC, PARTITION, FIRST_OFFSET + recordsReturnedTp1 + 1, RecordBatch.NO_TIMESTAMP, TimestampType.NO_TIMESTAMP_TYPE, 0, 0, keyA.getBytes(), valueA.getBytes(encodingA), headersA, Optional.empty()), new ConsumerRecord<>(TOPIC, PARTITION, FIRST_OFFSET + recordsReturnedTp1 + 2, RecordBatch.NO_TIMESTAMP, TimestampType.NO_TIMESTAMP_TYPE, 0, 0, keyB.getBytes(), valueB.getBytes(encodingB), headersB, Optional.empty())));

        expectTransformation(2, null);

        Capture<Collection<SinkRecord>> records = EasyMock.newCapture(CaptureType.ALL);
        sinkTask.put(EasyMock.capture(records));
=======
        expectPollInitialAssignment()
                .thenAnswer((Answer<ConsumerRecords<byte[], byte[]>>) invocation -> {
                    List<ConsumerRecord<byte[], byte[]>> records = Arrays.asList(
                            new ConsumerRecord<>(TOPIC, PARTITION, FIRST_OFFSET + recordsReturnedTp1 + 1, RecordBatch.NO_TIMESTAMP, TimestampType.NO_TIMESTAMP_TYPE,
                                    0, 0, keyA.getBytes(), valueA.getBytes(encodingA), headersA, Optional.empty()),
                            new ConsumerRecord<>(TOPIC, PARTITION, FIRST_OFFSET + recordsReturnedTp1 + 2, RecordBatch.NO_TIMESTAMP, TimestampType.NO_TIMESTAMP_TYPE,
                                    0, 0, keyB.getBytes(), valueB.getBytes(encodingB), headersB, Optional.empty())
                    );
                    final OffsetAndMetadata nextOffsetAndMetadata = new OffsetAndMetadata(FIRST_OFFSET + recordsReturnedTp1 + 3, Optional.empty(), "");
                    final TopicPartition tp = new TopicPartition(TOPIC, PARTITION);
                    return new ConsumerRecords<>(Map.of(tp, records), Map.of(tp, nextOffsetAndMetadata));
                });
>>>>>>> 9494bebe

        expectTransformation(null);

        workerTask.iteration(); // iter 1 -- initial assignment
        workerTask.iteration(); // iter 2 -- deliver records

        @SuppressWarnings("unchecked")
        ArgumentCaptor<Collection<SinkRecord>> records = ArgumentCaptor.forClass(Collection.class);
        verify(sinkTask, times(2)).put(records.capture());

        Iterator<SinkRecord> iterator = records.getValue().iterator();

        SinkRecord recordA = iterator.next();
        assertEquals(keyA, recordA.key());
        assertEquals(valueA, recordA.value());

        SinkRecord recordB = iterator.next();
        assertEquals(keyB, recordB.key());
        assertEquals(valueB, recordB.value());
    }

    @Test
    public void testOriginalTopicWithTopicMutatingTransformations() {
        createTask(initialState);

        workerTask.initialize(TASK_CONFIG);
        workerTask.initializeAndStart();
        verifyInitializeTask();

        expectPollInitialAssignment()
                .thenAnswer(expectConsumerPoll(1));

<<<<<<< HEAD
        EasyMock.expect(consumer.poll(Duration.ofMillis(EasyMock.anyLong()))).andAnswer(() -> {
            rebalanceListener.getValue().onPartitionsLost(INITIAL_ASSIGNMENT);
            return ConsumerRecords.empty();
        });
    }
=======
        expectConversionAndTransformation("newtopic_", new RecordHeaders());
>>>>>>> 9494bebe

        workerTask.iteration(); // initial assignment
        workerTask.iteration(); // first record delivered

        @SuppressWarnings("unchecked")
        ArgumentCaptor<Collection<SinkRecord>> recordCapture = ArgumentCaptor.forClass(Collection.class);
        verify(sinkTask, times(2)).put(recordCapture.capture());

<<<<<<< HEAD
        EasyMock.expect(consumer.poll(Duration.ofMillis(EasyMock.anyLong()))).andAnswer(() -> {
            rebalanceListener.getValue().onPartitionsRevoked(INITIAL_ASSIGNMENT);
            return ConsumerRecords.empty();
        });
    }

    private void expectRebalanceAssignmentError(RuntimeException e) {
        sinkTask.close(INITIAL_ASSIGNMENT);
        EasyMock.expectLastCall();

        sinkTask.preCommit(EasyMock.anyObject());
        EasyMock.expectLastCall().andReturn(Collections.emptyMap());

        EasyMock.expect(consumer.position(TOPIC_PARTITION)).andReturn(FIRST_OFFSET);
        EasyMock.expect(consumer.position(TOPIC_PARTITION2)).andReturn(FIRST_OFFSET);

        sinkTask.open(INITIAL_ASSIGNMENT);
        EasyMock.expectLastCall().andThrow(e);

        EasyMock.expect(consumer.assignment()).andReturn(INITIAL_ASSIGNMENT).times(3);
        EasyMock.expect(consumer.poll(Duration.ofMillis(EasyMock.anyLong()))).andAnswer(() -> {
            rebalanceListener.getValue().onPartitionsRevoked(INITIAL_ASSIGNMENT);
            rebalanceListener.getValue().onPartitionsAssigned(INITIAL_ASSIGNMENT);
            return ConsumerRecords.empty();
        });
=======
        assertEquals(1, recordCapture.getValue().size());
        SinkRecord record = recordCapture.getValue().iterator().next();
        assertEquals(TOPIC, record.originalTopic());
        assertEquals("newtopic_" + TOPIC, record.topic());
    }

    @Test
    public void testPartitionCountInCaseOfPartitionRevocation() {
        MockConsumer<byte[], byte[]> mockConsumer = new MockConsumer<>(AutoOffsetResetStrategy.EARLIEST.name());
        // Setting up Worker Sink Task to check metrics
        createTask(taskId, sinkTask, statusListener, TargetState.PAUSED, workerConfig, metrics,
                keyConverter, valueConverter, errorHandlingMetrics, headerConverter,
                transformationChain, mockConsumer, pluginLoader, time,
                RetryWithToleranceOperatorTest.noneOperator(), statusBackingStore, Collections::emptyList);
        mockConsumer.updateBeginningOffsets(
                new HashMap<>() {{
                    put(TOPIC_PARTITION, 0L);
                    put(TOPIC_PARTITION2, 0L);
                }}
        );
        workerTask.initialize(TASK_CONFIG);
        workerTask.initializeAndStart();
        // Initial Re-balance to assign INITIAL_ASSIGNMENT which is "TOPIC_PARTITION" and "TOPIC_PARTITION2"
        mockConsumer.rebalance(INITIAL_ASSIGNMENT);
        assertSinkMetricValue("partition-count", 2);
        // Revoked "TOPIC_PARTITION" and second re-balance with "TOPIC_PARTITION2"
        mockConsumer.rebalance(Collections.singleton(TOPIC_PARTITION2));
        assertSinkMetricValue("partition-count", 1);
        // Closing the Worker Sink Task which will update the partition count as 0.
        workerTask.close();
        assertSinkMetricValue("partition-count", 0);
>>>>>>> 9494bebe
    }

    private void expectRebalanceRevocationError(RuntimeException e) {
        when(sinkTask.preCommit(anyMap())).thenReturn(Collections.emptyMap());
        doThrow(e).when(sinkTask).close(INITIAL_ASSIGNMENT);
    }

    private void expectRebalanceAssignmentError(RuntimeException e) {
        when(sinkTask.preCommit(anyMap())).thenReturn(Collections.emptyMap());
        when(consumer.position(TOPIC_PARTITION)).thenReturn(FIRST_OFFSET);
        when(consumer.position(TOPIC_PARTITION2)).thenReturn(FIRST_OFFSET);

        doThrow(e).when(sinkTask).open(INITIAL_ASSIGNMENT);
    }

    private void verifyInitializeTask() {
        verify(consumer).subscribe(eq(Collections.singletonList(TOPIC)), rebalanceListener.capture());
        verify(sinkTask).initialize(sinkTaskContext.capture());
        verify(sinkTask).start(TASK_PROPS);
    }

    private OngoingStubbing<ConsumerRecords<byte[], byte[]>> expectPollInitialAssignment() {
        when(consumer.assignment()).thenReturn(INITIAL_ASSIGNMENT);
        INITIAL_ASSIGNMENT.forEach(tp -> when(consumer.position(tp)).thenReturn(FIRST_OFFSET));

        return when(consumer.poll(any(Duration.class))).thenAnswer(
                invocation -> {
                    rebalanceListener.getValue().onPartitionsAssigned(INITIAL_ASSIGNMENT);
                    return ConsumerRecords.empty();
                }
        );
    }

    private void verifyPollInitialAssignment() {
        verify(sinkTask).open(INITIAL_ASSIGNMENT);
        verify(consumer, atLeastOnce()).assignment();
        verify(sinkTask).put(Collections.emptyList());
    }

<<<<<<< HEAD
    private void expectConsumerPoll(final int numMessages, final long timestamp, final TimestampType timestampType, Headers headers) {
        EasyMock.expect(consumer.poll(Duration.ofMillis(EasyMock.anyLong()))).andAnswer(() -> {
            List<ConsumerRecord<byte[], byte[]>> records = new ArrayList<>();
            for (int i = 0; i < numMessages; i++)
                records.add(new ConsumerRecord<>(TOPIC, PARTITION, FIRST_OFFSET + recordsReturnedTp1 + i, timestamp, timestampType, 0, 0, RAW_KEY, RAW_VALUE, headers, Optional.empty()));
            recordsReturnedTp1 += numMessages;
            return new ConsumerRecords<>(numMessages > 0 ? Collections.singletonMap(new TopicPartition(TOPIC, PARTITION), records) : Collections.emptyMap());
        });
    }

    private void expectConsumerPoll(List<ConsumerRecord<byte[], byte[]>> records) {
        EasyMock.expect(consumer.poll(Duration.ofMillis(EasyMock.anyLong()))).andAnswer(() -> new ConsumerRecords<>(records.isEmpty() ? Collections.emptyMap() : Collections.singletonMap(new TopicPartition(TOPIC, PARTITION), records)));
=======
    private Answer<ConsumerRecords<byte[], byte[]>> expectConsumerPoll(final int numMessages) {
        return expectConsumerPoll(numMessages, RecordBatch.NO_TIMESTAMP, TimestampType.NO_TIMESTAMP_TYPE, new RecordHeaders());
    }

    private Answer<ConsumerRecords<byte[], byte[]>> expectConsumerPoll(final int numMessages,  Headers headers) {
        return expectConsumerPoll(numMessages, RecordBatch.NO_TIMESTAMP, TimestampType.NO_TIMESTAMP_TYPE, headers);
>>>>>>> 9494bebe
    }

    private Answer<ConsumerRecords<byte[], byte[]>> expectConsumerPoll(final int numMessages, final long timestamp, final TimestampType timestampType, Headers headers) {
        return invocation -> {
            List<ConsumerRecord<byte[], byte[]>> records = new ArrayList<>();
            long offset = 0;
            for (int i = 0; i < numMessages; i++) {
                offset = FIRST_OFFSET + recordsReturnedTp1 + i;
                records.add(new ConsumerRecord<>(TOPIC, PARTITION, offset, timestamp, timestampType,
                    0, 0, RAW_KEY, RAW_VALUE, headers, Optional.empty()));
            }
            recordsReturnedTp1 += numMessages;
            final TopicPartition tp = new TopicPartition(TOPIC, PARTITION);
            if (numMessages > 0) {
                return new ConsumerRecords<>(Map.of(tp, records), Map.of(tp, new OffsetAndMetadata(offset + 1, Optional.empty(), "")));
            }
            return new ConsumerRecords<>(Map.of(), Map.of());
        };
    }

    private void expectConversionAndTransformation(final String topicPrefix, final Headers headers) {
        when(keyConverter.toConnectData(TOPIC, headers, RAW_KEY)).thenReturn(new SchemaAndValue(KEY_SCHEMA, KEY));
        when(valueConverter.toConnectData(TOPIC, headers, RAW_VALUE)).thenReturn(new SchemaAndValue(VALUE_SCHEMA, VALUE));

        for (Header header : headers) {
            when(headerConverter.toConnectHeader(TOPIC, header.key(), header.value())).thenReturn(new SchemaAndValue(VALUE_SCHEMA, new String(header.value())));
        }

        expectTransformation(topicPrefix);
    }

    private void expectConversion(final String topicPrefix, final Headers headers) {
        when(keyConverter.toConnectData(TOPIC, headers, RAW_KEY)).thenReturn(new SchemaAndValue(KEY_SCHEMA, KEY));
        when(valueConverter.toConnectData(TOPIC, headers, RAW_VALUE)).thenReturn(new SchemaAndValue(VALUE_SCHEMA, VALUE));

        for (Header header : headers) {
            when(headerConverter.toConnectHeader(TOPIC, header.key(), header.value())).thenReturn(new SchemaAndValue(VALUE_SCHEMA, new String(header.value())));
        }
    }

    private void throwExceptionOnConversion(final String topicPrefix, final Headers headers) {
        when(keyConverter.toConnectData(TOPIC, headers, RAW_KEY)).thenThrow(new RetriableException("Failed to convert"));
    }

<<<<<<< HEAD
    private void expectTransformation(final int numMessages, final String topicPrefix) {
        final Capture<SinkRecord> recordCapture = EasyMock.newCapture();
        EasyMock.expect(transformationChain.apply(EasyMock.capture(recordCapture))).andAnswer(() -> {
            SinkRecord origRecord = recordCapture.getValue();
            return topicPrefix != null && !topicPrefix.isEmpty() ? origRecord.newRecord(topicPrefix + origRecord.topic(), origRecord.kafkaPartition(), origRecord.keySchema(), origRecord.key(), origRecord.valueSchema(), origRecord.value(), origRecord.timestamp(), origRecord.headers()) : origRecord;
        }).times(numMessages);
    }

    private void expectTaskGetTopic(boolean anyTimes) {
        final Capture<String> connectorCapture = EasyMock.newCapture();
        final Capture<String> topicCapture = EasyMock.newCapture();
        IExpectationSetters<TopicStatus> expect = EasyMock.expect(statusBackingStore.getTopic(EasyMock.capture(connectorCapture), EasyMock.capture(topicCapture)));
        if (anyTimes) {
            expect.andStubAnswer(() -> new TopicStatus(topicCapture.getValue(), new ConnectorTaskId(connectorCapture.getValue(), 0), Time.SYSTEM.milliseconds()));
        } else {
            expect.andAnswer(() -> new TopicStatus(topicCapture.getValue(), new ConnectorTaskId(connectorCapture.getValue(), 0), Time.SYSTEM.milliseconds()));
        }
        if (connectorCapture.hasCaptured() && topicCapture.hasCaptured()) {
            assertEquals("job", connectorCapture.getValue());
            assertEquals(TOPIC, topicCapture.getValue());
        }
=======
    @SuppressWarnings("unchecked")
    private void expectTransformation(final String topicPrefix) {
        when(transformationChain.apply(any(ProcessingContext.class), any(SinkRecord.class))).thenAnswer((Answer<SinkRecord>)
                invocation -> {
                    SinkRecord origRecord = invocation.getArgument(1);
                    return topicPrefix != null && !topicPrefix.isEmpty()
                            ? origRecord.newRecord(
                            topicPrefix + origRecord.topic(),
                            origRecord.kafkaPartition(),
                            origRecord.keySchema(),
                            origRecord.key(),
                            origRecord.valueSchema(),
                            origRecord.value(),
                            origRecord.timestamp(),
                            origRecord.headers()
                    ) : origRecord;
                });
    }

    private void expectTaskGetTopic() {
        when(statusBackingStore.getTopic(anyString(), anyString())).thenAnswer((Answer<TopicStatus>) invocation -> {
            String connector = invocation.getArgument(0, String.class);
            String topic = invocation.getArgument(1, String.class);
            return new TopicStatus(topic, new ConnectorTaskId(connector, 0), Time.SYSTEM.milliseconds());
        });
>>>>>>> 9494bebe
    }

    private void assertSinkMetricValue(String name, double expected) {
        MetricGroup sinkTaskGroup = workerTask.sinkTaskMetricsGroup().metricGroup();
        double measured = metrics.currentMetricValueAsDouble(sinkTaskGroup, name);
        assertEquals(expected, measured, 0.001d);
    }

    private void assertTaskMetricValue(String name, double expected) {
        MetricGroup taskGroup = workerTask.taskMetricsGroup().metricGroup();
        double measured = metrics.currentMetricValueAsDouble(taskGroup, name);
        assertEquals(expected, measured, 0.001d);
    }

    private void assertTaskMetricValue(String name, String expected) {
        MetricGroup taskGroup = workerTask.taskMetricsGroup().metricGroup();
        String measured = metrics.currentMetricValueAsString(taskGroup, name);
        assertEquals(expected, measured);
    }
<<<<<<< HEAD

    private void printMetrics() {
        System.out.println();
        sinkMetricValue("sink-record-read-rate");
        sinkMetricValue("sink-record-read-total");
        sinkMetricValue("sink-record-send-rate");
        sinkMetricValue("sink-record-send-total");
        sinkMetricValue("sink-record-active-count");
        sinkMetricValue("sink-record-active-count-max");
        sinkMetricValue("sink-record-active-count-avg");
        sinkMetricValue("partition-count");
        sinkMetricValue("offset-commit-seq-no");
        sinkMetricValue("offset-commit-completion-rate");
        sinkMetricValue("offset-commit-completion-total");
        sinkMetricValue("offset-commit-skip-rate");
        sinkMetricValue("offset-commit-skip-total");
        sinkMetricValue("put-batch-max-time-ms");
        sinkMetricValue("put-batch-avg-time-ms");

        taskMetricValue("status-unassigned");
        taskMetricValue("status-running");
        taskMetricValue("status-paused");
        taskMetricValue("status-failed");
        taskMetricValue("status-destroyed");
        taskMetricValue("running-ratio");
        taskMetricValue("pause-ratio");
        taskMetricValue("offset-commit-max-time-ms");
        taskMetricValue("offset-commit-avg-time-ms");
        taskMetricValue("batch-size-max");
        taskMetricValue("batch-size-avg");
        taskMetricValue("offset-commit-failure-percentage");
        taskMetricValue("offset-commit-success-percentage");
    }

    private double sinkMetricValue(String metricName) {
        MetricGroup sinkTaskGroup = workerTask.sinkTaskMetricsGroup().metricGroup();
        double value = metrics.currentMetricValueAsDouble(sinkTaskGroup, metricName);
        System.out.println("** " + metricName + "=" + value);
        return value;
    }

    private double taskMetricValue(String metricName) {
        MetricGroup taskGroup = workerTask.taskMetricsGroup().metricGroup();
        double value = metrics.currentMetricValueAsDouble(taskGroup, metricName);
        System.out.println("** " + metricName + "=" + value);
        return value;
    }


    private void assertMetrics(int minimumPollCountExpected) {
        MetricGroup sinkTaskGroup = workerTask.sinkTaskMetricsGroup().metricGroup();
        MetricGroup taskGroup = workerTask.taskMetricsGroup().metricGroup();
        double readRate = metrics.currentMetricValueAsDouble(sinkTaskGroup, "sink-record-read-rate");
        double readTotal = metrics.currentMetricValueAsDouble(sinkTaskGroup, "sink-record-read-total");
        double sendRate = metrics.currentMetricValueAsDouble(sinkTaskGroup, "sink-record-send-rate");
        double sendTotal = metrics.currentMetricValueAsDouble(sinkTaskGroup, "sink-record-send-total");
    }

    private RecordHeaders emptyHeaders() {
        return new RecordHeaders();
    }

    private abstract static class TestSinkTask extends SinkTask {
    }
=======
>>>>>>> 9494bebe
}<|MERGE_RESOLUTION|>--- conflicted
+++ resolved
@@ -16,9 +16,6 @@
  */
 package org.apache.kafka.connect.runtime;
 
-<<<<<<< HEAD
-import org.apache.kafka.clients.consumer.*;
-=======
 import org.apache.kafka.clients.consumer.Consumer;
 import org.apache.kafka.clients.consumer.ConsumerRebalanceListener;
 import org.apache.kafka.clients.consumer.ConsumerRecord;
@@ -28,7 +25,6 @@
 import org.apache.kafka.clients.consumer.OffsetAndMetadata;
 import org.apache.kafka.clients.consumer.OffsetCommitCallback;
 import org.apache.kafka.clients.consumer.internals.AutoOffsetResetStrategy;
->>>>>>> 9494bebe
 import org.apache.kafka.common.MetricName;
 import org.apache.kafka.common.TopicPartition;
 import org.apache.kafka.common.errors.WakeupException;
@@ -47,27 +43,20 @@
 import org.apache.kafka.connect.runtime.ConnectMetrics.MetricGroup;
 import org.apache.kafka.connect.runtime.WorkerSinkTask.SinkTaskMetricsGroup;
 import org.apache.kafka.connect.runtime.errors.ErrorHandlingMetrics;
-<<<<<<< HEAD
-=======
 import org.apache.kafka.connect.runtime.errors.ErrorReporter;
 import org.apache.kafka.connect.runtime.errors.ProcessingContext;
 import org.apache.kafka.connect.runtime.errors.RetryWithToleranceOperator;
->>>>>>> 9494bebe
 import org.apache.kafka.connect.runtime.errors.RetryWithToleranceOperatorTest;
 import org.apache.kafka.connect.runtime.isolation.PluginClassLoader;
 import org.apache.kafka.connect.runtime.standalone.StandaloneConfig;
 import org.apache.kafka.connect.sink.SinkConnector;
 import org.apache.kafka.connect.sink.SinkRecord;
 import org.apache.kafka.connect.sink.SinkTask;
-<<<<<<< HEAD
-import org.apache.kafka.connect.storage.*;
-=======
 import org.apache.kafka.connect.storage.ClusterConfigState;
 import org.apache.kafka.connect.storage.Converter;
 import org.apache.kafka.connect.storage.HeaderConverter;
 import org.apache.kafka.connect.storage.StatusBackingStore;
 import org.apache.kafka.connect.storage.StringConverter;
->>>>>>> 9494bebe
 import org.apache.kafka.connect.util.ConnectorTaskId;
 
 import org.junit.jupiter.api.AfterEach;
@@ -83,13 +72,6 @@
 import org.mockito.stubbing.OngoingStubbing;
 
 import java.time.Duration;
-<<<<<<< HEAD
-import java.util.*;
-import java.util.concurrent.CountDownLatch;
-import java.util.concurrent.ExecutorService;
-import java.util.concurrent.Executors;
-import java.util.concurrent.TimeUnit;
-=======
 import java.util.ArrayList;
 import java.util.Arrays;
 import java.util.Collection;
@@ -101,7 +83,6 @@
 import java.util.Map;
 import java.util.Optional;
 import java.util.Set;
->>>>>>> 9494bebe
 import java.util.concurrent.atomic.AtomicBoolean;
 import java.util.concurrent.atomic.AtomicReference;
 import java.util.function.Function;
@@ -111,13 +92,6 @@
 
 import static java.util.Arrays.asList;
 import static java.util.Collections.singleton;
-<<<<<<< HEAD
-import static org.junit.Assert.*;
-
-@RunWith(PowerMockRunner.class)
-@PrepareForTest(WorkerSinkTask.class)
-@PowerMockIgnore("javax.management.*")
-=======
 import static org.apache.kafka.connect.runtime.WorkerTestUtils.getTransformationChain;
 import static org.junit.jupiter.api.Assertions.assertEquals;
 import static org.junit.jupiter.api.Assertions.assertFalse;
@@ -140,7 +114,6 @@
 
 @ExtendWith(MockitoExtension.class)
 @MockitoSettings(strictness = Strictness.STRICT_STUBS)
->>>>>>> 9494bebe
 public class WorkerSinkTaskTest {
     // These are fixed to keep this code simpler. In this example we assume byte[] raw values
     // with mix of integer/string in Connect
@@ -160,12 +133,8 @@
     private static final TopicPartition TOPIC_PARTITION2 = new TopicPartition(TOPIC, PARTITION2);
     private static final TopicPartition TOPIC_PARTITION3 = new TopicPartition(TOPIC, PARTITION3);
 
-<<<<<<< HEAD
-    private static final Set<TopicPartition> INITIAL_ASSIGNMENT = new HashSet<>(Arrays.asList(TOPIC_PARTITION, TOPIC_PARTITION2));
-=======
     private static final Set<TopicPartition> INITIAL_ASSIGNMENT =
             new HashSet<>(Arrays.asList(TOPIC_PARTITION, TOPIC_PARTITION2));
->>>>>>> 9494bebe
 
     private static final Map<String, String> TASK_PROPS = new HashMap<>();
 
@@ -231,9 +200,6 @@
     }
 
     private void createTask(TargetState initialState, Converter keyConverter, Converter valueConverter, HeaderConverter headerConverter) {
-<<<<<<< HEAD
-        workerTask = new WorkerSinkTask(taskId, sinkTask, statusListener, initialState, workerConfig, ClusterConfigState.EMPTY, metrics, keyConverter, valueConverter, errorHandlingMetrics, headerConverter, transformationChain, consumer, pluginLoader, time, RetryWithToleranceOperatorTest.NOOP_OPERATOR, null, statusBackingStore);
-=======
         createTask(initialState, keyConverter, valueConverter, headerConverter, RetryWithToleranceOperatorTest.noneOperator(), Collections::emptyList, transformationChain);
     }
 
@@ -263,13 +229,11 @@
                 keyConverterPlugin, valueConverterPlugin, errorMetrics, headerConverterPlugin,
                 transformationChain, consumer, loader, time,
                 retryWithToleranceOperator, null, statusBackingStore, errorReportersSupplier);
->>>>>>> 9494bebe
     }
 
     @AfterEach
     public void tearDown() {
-        if (metrics != null)
-            metrics.stop();
+        if (metrics != null) metrics.stop();
     }
 
     @Test
@@ -383,40 +347,9 @@
     public void testShutdown() throws Exception {
         createTask(initialState);
 
-<<<<<<< HEAD
-        expectInitializeTask();
-        expectTaskGetTopic(true);
-
-        // first iteration
-        expectPollInitialAssignment();
-
-        // second iteration
-        EasyMock.expect(sinkTask.preCommit(EasyMock.anyObject())).andReturn(Collections.emptyMap());
-        expectConsumerPoll(1);
-        expectConversionAndTransformation(1);
-        sinkTask.put(EasyMock.anyObject());
-        EasyMock.expectLastCall();
-
-        // WorkerSinkTask::stop
-        consumer.wakeup();
-        PowerMock.expectLastCall();
-        sinkTask.stop();
-        PowerMock.expectLastCall();
-
-        EasyMock.expect(consumer.assignment()).andReturn(INITIAL_ASSIGNMENT);
-        // WorkerSinkTask::close
-        consumer.close();
-        PowerMock.expectLastCall().andAnswer(() -> {
-            rebalanceListener.getValue().onPartitionsRevoked(INITIAL_ASSIGNMENT);
-            return null;
-        });
-        transformationChain.close();
-        PowerMock.expectLastCall();
-=======
-        workerTask.initialize(TASK_CONFIG);
-        workerTask.initializeAndStart();
-        verifyInitializeTask();
->>>>>>> 9494bebe
+        workerTask.initialize(TASK_CONFIG);
+        workerTask.initializeAndStart();
+        verifyInitializeTask();
 
         expectTaskGetTopic();
         expectPollInitialAssignment()
@@ -519,8 +452,6 @@
         assertTaskMetricValue("batch-size-max", 1.0);
         assertTaskMetricValue("batch-size-avg", 0.5);
 
-<<<<<<< HEAD
-=======
         // Expect commit
         final Map<TopicPartition, OffsetAndMetadata> workerCurrentOffsets = new HashMap<>();
         // Commit advance by one
@@ -529,7 +460,6 @@
         workerCurrentOffsets.put(TOPIC_PARTITION2, new OffsetAndMetadata(FIRST_OFFSET));
         when(sinkTask.preCommit(workerCurrentOffsets)).thenReturn(workerCurrentOffsets);
 
->>>>>>> 9494bebe
         sinkTaskContext.getValue().requestCommit();
         time.sleep(10000L);
         workerTask.iteration();
@@ -552,64 +482,7 @@
         workerTask.initializeAndStart();
         verifyInitializeTask();
 
-<<<<<<< HEAD
-        // If a retriable exception is thrown, we should redeliver the same batch, pausing the consumer in the meantime
-        expectConsumerPoll(1);
-        expectConversionAndTransformation(1);
-        sinkTask.put(EasyMock.anyObject());
-        EasyMock.expectLastCall().andThrow(new RetriableException("retry"));
-        // Pause
-        EasyMock.expect(consumer.assignment()).andReturn(INITIAL_ASSIGNMENT);
-        consumer.pause(INITIAL_ASSIGNMENT);
-        PowerMock.expectLastCall();
-
-        // Empty consumer poll (all partitions are paused) with rebalance; one new partition is assigned
-        EasyMock.expect(consumer.poll(Duration.ofMillis(EasyMock.anyLong()))).andAnswer(() -> {
-            rebalanceListener.getValue().onPartitionsRevoked(Collections.emptySet());
-            rebalanceListener.getValue().onPartitionsAssigned(Collections.singleton(TOPIC_PARTITION3));
-            return ConsumerRecords.empty();
-        });
         Set<TopicPartition> newAssignment = new HashSet<>(Arrays.asList(TOPIC_PARTITION, TOPIC_PARTITION2, TOPIC_PARTITION3));
-        EasyMock.expect(consumer.assignment()).andReturn(newAssignment).times(3);
-        EasyMock.expect(consumer.position(TOPIC_PARTITION3)).andReturn(FIRST_OFFSET);
-        sinkTask.open(Collections.singleton(TOPIC_PARTITION3));
-        EasyMock.expectLastCall();
-        // All partitions are re-paused in order to pause any newly-assigned partitions so that redelivery efforts can continue
-        consumer.pause(newAssignment);
-        EasyMock.expectLastCall();
-        sinkTask.put(EasyMock.anyObject());
-        EasyMock.expectLastCall().andThrow(new RetriableException("retry"));
-
-        // Next delivery attempt fails again
-        expectConsumerPoll(0);
-        sinkTask.put(EasyMock.anyObject());
-        EasyMock.expectLastCall().andThrow(new RetriableException("retry"));
-
-        // Non-empty consumer poll; all initially-assigned partitions are revoked in rebalance, and new partitions are allowed to resume
-        ConsumerRecord<byte[], byte[]> newRecord = new ConsumerRecord<>(TOPIC, PARTITION3, FIRST_OFFSET, RAW_KEY, RAW_VALUE);
-        EasyMock.expect(consumer.poll(Duration.ofMillis(EasyMock.anyLong()))).andAnswer(() -> {
-            rebalanceListener.getValue().onPartitionsRevoked(INITIAL_ASSIGNMENT);
-            rebalanceListener.getValue().onPartitionsAssigned(Collections.emptyList());
-            return new ConsumerRecords<>(Collections.singletonMap(TOPIC_PARTITION3, Collections.singletonList(newRecord)));
-        });
-        newAssignment = Collections.singleton(TOPIC_PARTITION3);
-        EasyMock.expect(consumer.assignment()).andReturn(new HashSet<>(newAssignment)).times(3);
-        final Map<TopicPartition, OffsetAndMetadata> offsets = INITIAL_ASSIGNMENT.stream().collect(Collectors.toMap(Function.identity(), tp -> new OffsetAndMetadata(FIRST_OFFSET)));
-        sinkTask.preCommit(offsets);
-        EasyMock.expectLastCall().andReturn(offsets);
-        sinkTask.close(INITIAL_ASSIGNMENT);
-        EasyMock.expectLastCall();
-        // All partitions are resumed, as all previously paused-for-redelivery partitions were revoked
-        newAssignment.forEach(tp -> {
-            consumer.resume(Collections.singleton(tp));
-            EasyMock.expectLastCall();
-        });
-        expectConversionAndTransformation(1);
-        sinkTask.put(EasyMock.anyObject());
-        EasyMock.expectLastCall();
-=======
-        Set<TopicPartition> newAssignment = new HashSet<>(Arrays.asList(TOPIC_PARTITION, TOPIC_PARTITION2, TOPIC_PARTITION3));
->>>>>>> 9494bebe
 
         when(consumer.assignment())
                 .thenReturn(INITIAL_ASSIGNMENT, INITIAL_ASSIGNMENT, INITIAL_ASSIGNMENT)
@@ -797,52 +670,9 @@
                     return ConsumerRecords.empty();
                 });
 
-<<<<<<< HEAD
-        EasyMock.expect(consumer.poll(Duration.ofMillis(EasyMock.anyLong()))).andAnswer(() -> {
-            rebalanceListener.getValue().onPartitionsRevoked(Collections.singleton(TOPIC_PARTITION));
-            rebalanceListener.getValue().onPartitionsAssigned(Collections.emptySet());
-            return ConsumerRecords.empty();
-        });
-        EasyMock.expect(consumer.assignment()).andReturn(Collections.singleton(TOPIC_PARTITION)).times(2);
-        final Map<TopicPartition, OffsetAndMetadata> offsets = new HashMap<>();
-        offsets.put(TOPIC_PARTITION, new OffsetAndMetadata(FIRST_OFFSET));
-        sinkTask.preCommit(offsets);
-        EasyMock.expectLastCall().andReturn(offsets);
-        sinkTask.close(Collections.singleton(TOPIC_PARTITION));
-        EasyMock.expectLastCall();
-        sinkTask.put(Collections.emptyList());
-        EasyMock.expectLastCall();
-
-        EasyMock.expect(consumer.poll(Duration.ofMillis(EasyMock.anyLong()))).andAnswer(() -> {
-            rebalanceListener.getValue().onPartitionsRevoked(Collections.emptySet());
-            rebalanceListener.getValue().onPartitionsAssigned(Collections.singleton(TOPIC_PARTITION3));
-            return ConsumerRecords.empty();
-        });
-        EasyMock.expect(consumer.assignment()).andReturn(new HashSet<>(Arrays.asList(TOPIC_PARTITION2, TOPIC_PARTITION3))).times(2);
-        EasyMock.expect(consumer.position(TOPIC_PARTITION3)).andReturn(FIRST_OFFSET);
-        sinkTask.open(Collections.singleton(TOPIC_PARTITION3));
-        EasyMock.expectLastCall();
-        sinkTask.put(Collections.emptyList());
-        EasyMock.expectLastCall();
-
-        EasyMock.expect(consumer.poll(Duration.ofMillis(EasyMock.anyLong()))).andAnswer(() -> {
-            rebalanceListener.getValue().onPartitionsLost(Collections.singleton(TOPIC_PARTITION3));
-            rebalanceListener.getValue().onPartitionsAssigned(Collections.singleton(TOPIC_PARTITION));
-            return ConsumerRecords.empty();
-        });
-        EasyMock.expect(consumer.assignment()).andReturn(INITIAL_ASSIGNMENT).times(4);
-        sinkTask.close(Collections.singleton(TOPIC_PARTITION3));
-        EasyMock.expectLastCall();
-        EasyMock.expect(consumer.position(TOPIC_PARTITION)).andReturn(FIRST_OFFSET);
-        sinkTask.open(Collections.singleton(TOPIC_PARTITION));
-        EasyMock.expectLastCall();
-        sinkTask.put(Collections.emptyList());
-        EasyMock.expectLastCall();
-=======
         final Map<TopicPartition, OffsetAndMetadata> offsets = new HashMap<>();
         offsets.put(TOPIC_PARTITION, new OffsetAndMetadata(FIRST_OFFSET));
         when(sinkTask.preCommit(offsets)).thenReturn(offsets);
->>>>>>> 9494bebe
 
         when(consumer.position(TOPIC_PARTITION3)).thenReturn(FIRST_OFFSET);
 
@@ -886,55 +716,6 @@
                 .thenReturn(new HashSet<>(Arrays.asList(TOPIC_PARTITION2, TOPIC_PARTITION3)))
                 .thenReturn(new HashSet<>(Arrays.asList(TOPIC_PARTITION2, TOPIC_PARTITION3)));
 
-<<<<<<< HEAD
-        // Third poll; assignment changes to [TP2]
-        EasyMock.expect(consumer.poll(Duration.ofMillis(EasyMock.anyLong()))).andAnswer(() -> {
-            rebalanceListener.getValue().onPartitionsRevoked(Collections.singleton(TOPIC_PARTITION));
-            rebalanceListener.getValue().onPartitionsAssigned(Collections.emptySet());
-            return ConsumerRecords.empty();
-        });
-        EasyMock.expect(consumer.assignment()).andReturn(Collections.singleton(TOPIC_PARTITION)).times(2);
-        final Map<TopicPartition, OffsetAndMetadata> offsets = new HashMap<>();
-        offsets.put(TOPIC_PARTITION, new OffsetAndMetadata(FIRST_OFFSET + 1));
-        sinkTask.preCommit(offsets);
-        EasyMock.expectLastCall().andReturn(offsets);
-        consumer.commitSync(offsets);
-        EasyMock.expectLastCall();
-        sinkTask.close(Collections.singleton(TOPIC_PARTITION));
-        EasyMock.expectLastCall();
-        sinkTask.put(Collections.emptyList());
-        EasyMock.expectLastCall();
-
-        // Fourth poll; assignment changes to [TP2, TP3]
-        EasyMock.expect(consumer.poll(Duration.ofMillis(EasyMock.anyLong()))).andAnswer(() -> {
-            rebalanceListener.getValue().onPartitionsRevoked(Collections.emptySet());
-            rebalanceListener.getValue().onPartitionsAssigned(Collections.singleton(TOPIC_PARTITION3));
-            return ConsumerRecords.empty();
-        });
-        EasyMock.expect(consumer.assignment()).andReturn(new HashSet<>(Arrays.asList(TOPIC_PARTITION2, TOPIC_PARTITION3))).times(2);
-        EasyMock.expect(consumer.position(TOPIC_PARTITION3)).andReturn(FIRST_OFFSET);
-        sinkTask.open(Collections.singleton(TOPIC_PARTITION3));
-        EasyMock.expectLastCall();
-        sinkTask.put(Collections.emptyList());
-        EasyMock.expectLastCall();
-
-        // Fifth poll; an offset commit takes place
-        EasyMock.expect(consumer.assignment()).andReturn(new HashSet<>(Arrays.asList(TOPIC_PARTITION2, TOPIC_PARTITION3))).times(2);
-        final Map<TopicPartition, OffsetAndMetadata> workerCurrentOffsets = new HashMap<>();
-        workerCurrentOffsets.put(TOPIC_PARTITION2, new OffsetAndMetadata(FIRST_OFFSET));
-        workerCurrentOffsets.put(TOPIC_PARTITION3, new OffsetAndMetadata(FIRST_OFFSET));
-        sinkTask.preCommit(workerCurrentOffsets);
-        EasyMock.expectLastCall().andThrow(new ConnectException("Failed to flush"));
-
-        consumer.seek(TOPIC_PARTITION2, FIRST_OFFSET);
-        EasyMock.expectLastCall();
-        consumer.seek(TOPIC_PARTITION3, FIRST_OFFSET);
-        EasyMock.expectLastCall();
-
-        expectConsumerPoll(0);
-        sinkTask.put(EasyMock.eq(Collections.emptyList()));
-        EasyMock.expectLastCall();
-=======
         INITIAL_ASSIGNMENT.forEach(tp -> when(consumer.position(tp)).thenReturn(FIRST_OFFSET));
         when(consumer.position(TOPIC_PARTITION3)).thenReturn(FIRST_OFFSET);
 
@@ -960,7 +741,6 @@
                 })
                 // Fifth poll; an offset commit takes place
                 .thenAnswer(expectConsumerPoll(0));
->>>>>>> 9494bebe
 
         expectConversionAndTransformation(null, new RecordHeaders());
 
@@ -1030,24 +810,7 @@
                 .doNothing()
                 .when(consumer).commitSync(offsets);
 
-<<<<<<< HEAD
-        sinkTask.open(INITIAL_ASSIGNMENT);
-        EasyMock.expectLastCall();
-
-        EasyMock.expect(consumer.assignment()).andReturn(INITIAL_ASSIGNMENT).times(5);
-        EasyMock.expect(consumer.poll(Duration.ofMillis(EasyMock.anyLong()))).andAnswer(() -> {
-            rebalanceListener.getValue().onPartitionsRevoked(INITIAL_ASSIGNMENT);
-            rebalanceListener.getValue().onPartitionsAssigned(INITIAL_ASSIGNMENT);
-            return ConsumerRecords.empty();
-        });
-
-        INITIAL_ASSIGNMENT.forEach(tp -> {
-            consumer.resume(Collections.singleton(tp));
-            EasyMock.expectLastCall();
-        });
-=======
         workerTask.iteration(); // first record delivered
->>>>>>> 9494bebe
 
         workerTask.iteration(); // now rebalance with the wakeup triggered
         time.sleep(30000L);
@@ -1423,42 +1186,7 @@
         workerCurrentOffsets.put(TOPIC_PARTITION, new OffsetAndMetadata(FIRST_OFFSET + 1));
         workerCurrentOffsets.put(TOPIC_PARTITION2, new OffsetAndMetadata(FIRST_OFFSET));
 
-<<<<<<< HEAD
-        EasyMock.expect(consumer.assignment()).andReturn(INITIAL_ASSIGNMENT).times(2);
-
-        // iter 3 - note that we return the current offset to indicate they should be committed
-        sinkTask.preCommit(workerCurrentOffsets);
-        EasyMock.expectLastCall().andReturn(workerCurrentOffsets);
-
-        // We need to delay the result of trying to commit offsets to Kafka via the consumer.commitAsync
-        // method. We do this so that we can test that we do not erroneously mark a commit as timed out
-        // while it is still running and under time. To fake this for tests we have the commit run in a
-        // separate thread and wait for a latch which we control back in the main thread.
-        final ExecutorService executor = Executors.newSingleThreadExecutor();
-        final CountDownLatch latch = new CountDownLatch(1);
-
-        consumer.commitAsync(EasyMock.eq(workerCurrentOffsets), EasyMock.anyObject());
-        EasyMock.expectLastCall().andAnswer(() -> {
-            // Grab the arguments passed to the consumer.commitAsync method
-            final Object[] args = EasyMock.getCurrentArguments();
-            @SuppressWarnings("unchecked") final Map<TopicPartition, OffsetAndMetadata> offsets = (Map<TopicPartition, OffsetAndMetadata>) args[0];
-            final OffsetCommitCallback callback = (OffsetCommitCallback) args[1];
-
-            executor.execute(() -> {
-                try {
-                    latch.await();
-                } catch (InterruptedException e) {
-                    Thread.currentThread().interrupt();
-                }
-
-                callback.onComplete(offsets, null);
-            });
-
-            return null;
-        });
-=======
         when(sinkTask.preCommit(workerCurrentOffsets)).thenReturn(workerStartingOffsets);
->>>>>>> 9494bebe
 
         sinkTaskContext.getValue().requestCommit();
         // no actual consumer.commit() triggered
@@ -1543,11 +1271,6 @@
                 })
                 .when(sinkTask).put(anyList());
 
-<<<<<<< HEAD
-        // Throw another exception while closing the task's assignment
-        EasyMock.expect(sinkTask.preCommit(EasyMock.anyObject())).andStubReturn(Collections.emptyMap());
-=======
->>>>>>> 9494bebe
         Throwable closeException = new RuntimeException();
         when(sinkTask.preCommit(anyMap())).thenReturn(Collections.emptyMap());
 
@@ -1577,12 +1300,7 @@
 
         expectConversionAndTransformation(null, new RecordHeaders());
 
-<<<<<<< HEAD
-        // Throw another exception while closing the task's assignment
-        EasyMock.expect(sinkTask.preCommit(EasyMock.anyObject())).andStubReturn(Collections.emptyMap());
-=======
         Throwable putException = new RuntimeException();
->>>>>>> 9494bebe
         Throwable closeException = new RuntimeException();
 
         doNothing()
@@ -1692,18 +1410,9 @@
         final AtomicReference<Runnable> asyncCallbackRunner = new AtomicReference<>();
         final AtomicBoolean asyncCallbackRan = new AtomicBoolean();
 
-<<<<<<< HEAD
-        consumer.commitAsync(EasyMock.eq(workerCurrentOffsets), EasyMock.anyObject());
-        EasyMock.expectLastCall().andAnswer(() -> {
-            // Grab the arguments passed to the consumer.commitAsync method
-            final Object[] args = EasyMock.getCurrentArguments();
-            @SuppressWarnings("unchecked") final Map<TopicPartition, OffsetAndMetadata> offsets = (Map<TopicPartition, OffsetAndMetadata>) args[0];
-            final OffsetCommitCallback callback = (OffsetCommitCallback) args[1];
-=======
         doAnswer(invocation -> {
             final Map<TopicPartition, OffsetAndMetadata> offsets = invocation.getArgument(0);
             final OffsetCommitCallback callback =  invocation.getArgument(1);
->>>>>>> 9494bebe
             asyncCallbackRunner.set(() -> {
                 callback.onComplete(offsets, null);
                 asyncCallbackRan.set(true);
@@ -1715,11 +1424,7 @@
         // Expect the next poll to discover and perform the rebalance, THEN complete the previous callback handler,
         // and then return one record for TP1 and one for TP3.
         final AtomicBoolean rebalanced = new AtomicBoolean();
-<<<<<<< HEAD
-        EasyMock.expect(consumer.poll(Duration.ofMillis(EasyMock.anyLong()))).andAnswer(() -> {
-=======
         Answer<ConsumerRecords<byte[], byte[]>> consumerPollRebalanced = invocation -> {
->>>>>>> 9494bebe
             // Rebalance always begins with revoking current partitions ...
             rebalanceListener.getValue().onPartitionsRevoked(originalPartitions);
             // Respond to the rebalance
@@ -1738,14 +1443,6 @@
             long timestamp = RecordBatch.NO_TIMESTAMP;
             TimestampType timestampType = TimestampType.NO_TIMESTAMP_TYPE;
             List<ConsumerRecord<byte[], byte[]>> records = new ArrayList<>();
-<<<<<<< HEAD
-            records.add(new ConsumerRecord<>(TOPIC, PARTITION, FIRST_OFFSET + recordsReturnedTp1 + 1, timestamp, timestampType, 0, 0, RAW_KEY, RAW_VALUE, new RecordHeaders(), Optional.empty()));
-            records.add(new ConsumerRecord<>(TOPIC, PARTITION3, FIRST_OFFSET + recordsReturnedTp3 + 1, timestamp, timestampType, 0, 0, RAW_KEY, RAW_VALUE, new RecordHeaders(), Optional.empty()));
-            recordsReturnedTp1 += 1;
-            recordsReturnedTp3 += 1;
-            return new ConsumerRecords<>(Collections.singletonMap(new TopicPartition(TOPIC, PARTITION), records));
-        });
-=======
             records.add(new ConsumerRecord<>(TOPIC, PARTITION, FIRST_OFFSET + recordsReturnedTp1 + 1, timestamp, timestampType,
                     0, 0, RAW_KEY, RAW_VALUE, new RecordHeaders(), Optional.empty()));
             records.add(new ConsumerRecord<>(TOPIC, PARTITION3, FIRST_OFFSET + recordsReturnedTp3 + 1, timestamp, timestampType,
@@ -1756,7 +1453,6 @@
             final OffsetAndMetadata nextOffsetAndMetadata = new OffsetAndMetadata(FIRST_OFFSET + recordsReturnedTp1 + 2, Optional.empty(), "");
             return new ConsumerRecords<>(Map.of(tp, records), Map.of(tp, nextOffsetAndMetadata));
         };
->>>>>>> 9494bebe
 
         // onPartitionsRevoked
         when(sinkTask.preCommit(workerCurrentOffsets)).thenReturn(workerCurrentOffsets);
@@ -2117,14 +1813,6 @@
         String encodingB = "koi8_r";
         headersB.add("encoding", encodingB.getBytes());
 
-<<<<<<< HEAD
-        expectConsumerPoll(Arrays.asList(new ConsumerRecord<>(TOPIC, PARTITION, FIRST_OFFSET + recordsReturnedTp1 + 1, RecordBatch.NO_TIMESTAMP, TimestampType.NO_TIMESTAMP_TYPE, 0, 0, keyA.getBytes(), valueA.getBytes(encodingA), headersA, Optional.empty()), new ConsumerRecord<>(TOPIC, PARTITION, FIRST_OFFSET + recordsReturnedTp1 + 2, RecordBatch.NO_TIMESTAMP, TimestampType.NO_TIMESTAMP_TYPE, 0, 0, keyB.getBytes(), valueB.getBytes(encodingB), headersB, Optional.empty())));
-
-        expectTransformation(2, null);
-
-        Capture<Collection<SinkRecord>> records = EasyMock.newCapture(CaptureType.ALL);
-        sinkTask.put(EasyMock.capture(records));
-=======
         expectPollInitialAssignment()
                 .thenAnswer((Answer<ConsumerRecords<byte[], byte[]>>) invocation -> {
                     List<ConsumerRecord<byte[], byte[]>> records = Arrays.asList(
@@ -2137,7 +1825,6 @@
                     final TopicPartition tp = new TopicPartition(TOPIC, PARTITION);
                     return new ConsumerRecords<>(Map.of(tp, records), Map.of(tp, nextOffsetAndMetadata));
                 });
->>>>>>> 9494bebe
 
         expectTransformation(null);
 
@@ -2170,15 +1857,7 @@
         expectPollInitialAssignment()
                 .thenAnswer(expectConsumerPoll(1));
 
-<<<<<<< HEAD
-        EasyMock.expect(consumer.poll(Duration.ofMillis(EasyMock.anyLong()))).andAnswer(() -> {
-            rebalanceListener.getValue().onPartitionsLost(INITIAL_ASSIGNMENT);
-            return ConsumerRecords.empty();
-        });
-    }
-=======
         expectConversionAndTransformation("newtopic_", new RecordHeaders());
->>>>>>> 9494bebe
 
         workerTask.iteration(); // initial assignment
         workerTask.iteration(); // first record delivered
@@ -2187,33 +1866,6 @@
         ArgumentCaptor<Collection<SinkRecord>> recordCapture = ArgumentCaptor.forClass(Collection.class);
         verify(sinkTask, times(2)).put(recordCapture.capture());
 
-<<<<<<< HEAD
-        EasyMock.expect(consumer.poll(Duration.ofMillis(EasyMock.anyLong()))).andAnswer(() -> {
-            rebalanceListener.getValue().onPartitionsRevoked(INITIAL_ASSIGNMENT);
-            return ConsumerRecords.empty();
-        });
-    }
-
-    private void expectRebalanceAssignmentError(RuntimeException e) {
-        sinkTask.close(INITIAL_ASSIGNMENT);
-        EasyMock.expectLastCall();
-
-        sinkTask.preCommit(EasyMock.anyObject());
-        EasyMock.expectLastCall().andReturn(Collections.emptyMap());
-
-        EasyMock.expect(consumer.position(TOPIC_PARTITION)).andReturn(FIRST_OFFSET);
-        EasyMock.expect(consumer.position(TOPIC_PARTITION2)).andReturn(FIRST_OFFSET);
-
-        sinkTask.open(INITIAL_ASSIGNMENT);
-        EasyMock.expectLastCall().andThrow(e);
-
-        EasyMock.expect(consumer.assignment()).andReturn(INITIAL_ASSIGNMENT).times(3);
-        EasyMock.expect(consumer.poll(Duration.ofMillis(EasyMock.anyLong()))).andAnswer(() -> {
-            rebalanceListener.getValue().onPartitionsRevoked(INITIAL_ASSIGNMENT);
-            rebalanceListener.getValue().onPartitionsAssigned(INITIAL_ASSIGNMENT);
-            return ConsumerRecords.empty();
-        });
-=======
         assertEquals(1, recordCapture.getValue().size());
         SinkRecord record = recordCapture.getValue().iterator().next();
         assertEquals(TOPIC, record.originalTopic());
@@ -2245,7 +1897,6 @@
         // Closing the Worker Sink Task which will update the partition count as 0.
         workerTask.close();
         assertSinkMetricValue("partition-count", 0);
->>>>>>> 9494bebe
     }
 
     private void expectRebalanceRevocationError(RuntimeException e) {
@@ -2285,27 +1936,12 @@
         verify(sinkTask).put(Collections.emptyList());
     }
 
-<<<<<<< HEAD
-    private void expectConsumerPoll(final int numMessages, final long timestamp, final TimestampType timestampType, Headers headers) {
-        EasyMock.expect(consumer.poll(Duration.ofMillis(EasyMock.anyLong()))).andAnswer(() -> {
-            List<ConsumerRecord<byte[], byte[]>> records = new ArrayList<>();
-            for (int i = 0; i < numMessages; i++)
-                records.add(new ConsumerRecord<>(TOPIC, PARTITION, FIRST_OFFSET + recordsReturnedTp1 + i, timestamp, timestampType, 0, 0, RAW_KEY, RAW_VALUE, headers, Optional.empty()));
-            recordsReturnedTp1 += numMessages;
-            return new ConsumerRecords<>(numMessages > 0 ? Collections.singletonMap(new TopicPartition(TOPIC, PARTITION), records) : Collections.emptyMap());
-        });
-    }
-
-    private void expectConsumerPoll(List<ConsumerRecord<byte[], byte[]>> records) {
-        EasyMock.expect(consumer.poll(Duration.ofMillis(EasyMock.anyLong()))).andAnswer(() -> new ConsumerRecords<>(records.isEmpty() ? Collections.emptyMap() : Collections.singletonMap(new TopicPartition(TOPIC, PARTITION), records)));
-=======
     private Answer<ConsumerRecords<byte[], byte[]>> expectConsumerPoll(final int numMessages) {
         return expectConsumerPoll(numMessages, RecordBatch.NO_TIMESTAMP, TimestampType.NO_TIMESTAMP_TYPE, new RecordHeaders());
     }
 
     private Answer<ConsumerRecords<byte[], byte[]>> expectConsumerPoll(final int numMessages,  Headers headers) {
         return expectConsumerPoll(numMessages, RecordBatch.NO_TIMESTAMP, TimestampType.NO_TIMESTAMP_TYPE, headers);
->>>>>>> 9494bebe
     }
 
     private Answer<ConsumerRecords<byte[], byte[]>> expectConsumerPoll(final int numMessages, final long timestamp, final TimestampType timestampType, Headers headers) {
@@ -2350,29 +1986,6 @@
         when(keyConverter.toConnectData(TOPIC, headers, RAW_KEY)).thenThrow(new RetriableException("Failed to convert"));
     }
 
-<<<<<<< HEAD
-    private void expectTransformation(final int numMessages, final String topicPrefix) {
-        final Capture<SinkRecord> recordCapture = EasyMock.newCapture();
-        EasyMock.expect(transformationChain.apply(EasyMock.capture(recordCapture))).andAnswer(() -> {
-            SinkRecord origRecord = recordCapture.getValue();
-            return topicPrefix != null && !topicPrefix.isEmpty() ? origRecord.newRecord(topicPrefix + origRecord.topic(), origRecord.kafkaPartition(), origRecord.keySchema(), origRecord.key(), origRecord.valueSchema(), origRecord.value(), origRecord.timestamp(), origRecord.headers()) : origRecord;
-        }).times(numMessages);
-    }
-
-    private void expectTaskGetTopic(boolean anyTimes) {
-        final Capture<String> connectorCapture = EasyMock.newCapture();
-        final Capture<String> topicCapture = EasyMock.newCapture();
-        IExpectationSetters<TopicStatus> expect = EasyMock.expect(statusBackingStore.getTopic(EasyMock.capture(connectorCapture), EasyMock.capture(topicCapture)));
-        if (anyTimes) {
-            expect.andStubAnswer(() -> new TopicStatus(topicCapture.getValue(), new ConnectorTaskId(connectorCapture.getValue(), 0), Time.SYSTEM.milliseconds()));
-        } else {
-            expect.andAnswer(() -> new TopicStatus(topicCapture.getValue(), new ConnectorTaskId(connectorCapture.getValue(), 0), Time.SYSTEM.milliseconds()));
-        }
-        if (connectorCapture.hasCaptured() && topicCapture.hasCaptured()) {
-            assertEquals("job", connectorCapture.getValue());
-            assertEquals(TOPIC, topicCapture.getValue());
-        }
-=======
     @SuppressWarnings("unchecked")
     private void expectTransformation(final String topicPrefix) {
         when(transformationChain.apply(any(ProcessingContext.class), any(SinkRecord.class))).thenAnswer((Answer<SinkRecord>)
@@ -2398,7 +2011,6 @@
             String topic = invocation.getArgument(1, String.class);
             return new TopicStatus(topic, new ConnectorTaskId(connector, 0), Time.SYSTEM.milliseconds());
         });
->>>>>>> 9494bebe
     }
 
     private void assertSinkMetricValue(String name, double expected) {
@@ -2418,71 +2030,4 @@
         String measured = metrics.currentMetricValueAsString(taskGroup, name);
         assertEquals(expected, measured);
     }
-<<<<<<< HEAD
-
-    private void printMetrics() {
-        System.out.println();
-        sinkMetricValue("sink-record-read-rate");
-        sinkMetricValue("sink-record-read-total");
-        sinkMetricValue("sink-record-send-rate");
-        sinkMetricValue("sink-record-send-total");
-        sinkMetricValue("sink-record-active-count");
-        sinkMetricValue("sink-record-active-count-max");
-        sinkMetricValue("sink-record-active-count-avg");
-        sinkMetricValue("partition-count");
-        sinkMetricValue("offset-commit-seq-no");
-        sinkMetricValue("offset-commit-completion-rate");
-        sinkMetricValue("offset-commit-completion-total");
-        sinkMetricValue("offset-commit-skip-rate");
-        sinkMetricValue("offset-commit-skip-total");
-        sinkMetricValue("put-batch-max-time-ms");
-        sinkMetricValue("put-batch-avg-time-ms");
-
-        taskMetricValue("status-unassigned");
-        taskMetricValue("status-running");
-        taskMetricValue("status-paused");
-        taskMetricValue("status-failed");
-        taskMetricValue("status-destroyed");
-        taskMetricValue("running-ratio");
-        taskMetricValue("pause-ratio");
-        taskMetricValue("offset-commit-max-time-ms");
-        taskMetricValue("offset-commit-avg-time-ms");
-        taskMetricValue("batch-size-max");
-        taskMetricValue("batch-size-avg");
-        taskMetricValue("offset-commit-failure-percentage");
-        taskMetricValue("offset-commit-success-percentage");
-    }
-
-    private double sinkMetricValue(String metricName) {
-        MetricGroup sinkTaskGroup = workerTask.sinkTaskMetricsGroup().metricGroup();
-        double value = metrics.currentMetricValueAsDouble(sinkTaskGroup, metricName);
-        System.out.println("** " + metricName + "=" + value);
-        return value;
-    }
-
-    private double taskMetricValue(String metricName) {
-        MetricGroup taskGroup = workerTask.taskMetricsGroup().metricGroup();
-        double value = metrics.currentMetricValueAsDouble(taskGroup, metricName);
-        System.out.println("** " + metricName + "=" + value);
-        return value;
-    }
-
-
-    private void assertMetrics(int minimumPollCountExpected) {
-        MetricGroup sinkTaskGroup = workerTask.sinkTaskMetricsGroup().metricGroup();
-        MetricGroup taskGroup = workerTask.taskMetricsGroup().metricGroup();
-        double readRate = metrics.currentMetricValueAsDouble(sinkTaskGroup, "sink-record-read-rate");
-        double readTotal = metrics.currentMetricValueAsDouble(sinkTaskGroup, "sink-record-read-total");
-        double sendRate = metrics.currentMetricValueAsDouble(sinkTaskGroup, "sink-record-send-rate");
-        double sendTotal = metrics.currentMetricValueAsDouble(sinkTaskGroup, "sink-record-send-total");
-    }
-
-    private RecordHeaders emptyHeaders() {
-        return new RecordHeaders();
-    }
-
-    private abstract static class TestSinkTask extends SinkTask {
-    }
-=======
->>>>>>> 9494bebe
 }