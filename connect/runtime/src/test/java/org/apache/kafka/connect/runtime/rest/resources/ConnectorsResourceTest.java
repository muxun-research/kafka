/*
 * Licensed to the Apache Software Foundation (ASF) under one or more
 * contributor license agreements. See the NOTICE file distributed with
 * this work for additional information regarding copyright ownership.
 * The ASF licenses this file to You under the Apache License, Version 2.0
 * (the "License"); you may not use this file except in compliance with
 * the License. You may obtain a copy of the License at
 *
 *    http://www.apache.org/licenses/LICENSE-2.0
 *
 * Unless required by applicable law or agreed to in writing, software
 * distributed under the License is distributed on an "AS IS" BASIS,
 * WITHOUT WARRANTIES OR CONDITIONS OF ANY KIND, either express or implied.
 * See the License for the specific language governing permissions and
 * limitations under the License.
 */
package org.apache.kafka.connect.runtime.rest.resources;

<<<<<<< HEAD
import com.fasterxml.jackson.core.type.TypeReference;
=======
>>>>>>> 15418db6
import com.fasterxml.jackson.databind.ObjectMapper;
import org.apache.kafka.connect.errors.AlreadyExistsException;
import org.apache.kafka.connect.errors.NotFoundException;
import org.apache.kafka.connect.runtime.AbstractStatus;
import org.apache.kafka.connect.runtime.ConnectorConfig;
import org.apache.kafka.connect.runtime.Herder;
import org.apache.kafka.connect.runtime.RestartRequest;
import org.apache.kafka.connect.runtime.distributed.NotAssignedException;
import org.apache.kafka.connect.runtime.distributed.NotLeaderException;
import org.apache.kafka.connect.runtime.distributed.RebalanceNeededException;
import org.apache.kafka.connect.runtime.rest.RestClient;
import org.apache.kafka.connect.runtime.rest.RestServerConfig;
import org.apache.kafka.connect.runtime.rest.entities.ActiveTopicsInfo;
import org.apache.kafka.connect.runtime.rest.entities.ConnectorInfo;
import org.apache.kafka.connect.runtime.rest.entities.ConnectorOffset;
import org.apache.kafka.connect.runtime.rest.entities.ConnectorOffsets;
import org.apache.kafka.connect.runtime.rest.entities.ConnectorStateInfo;
import org.apache.kafka.connect.runtime.rest.entities.ConnectorType;
import org.apache.kafka.connect.runtime.rest.entities.CreateConnectorRequest;
import org.apache.kafka.connect.runtime.rest.entities.Message;
import org.apache.kafka.connect.runtime.rest.entities.TaskInfo;
import org.apache.kafka.connect.runtime.rest.errors.ConnectRestException;
import org.apache.kafka.connect.util.Callback;
import org.apache.kafka.connect.util.ConnectorTaskId;
import org.junit.After;
import org.junit.Assert;
import org.junit.Before;
import org.junit.Test;
import org.junit.runner.RunWith;
import org.mockito.ArgumentCaptor;
import org.mockito.Mock;
import org.mockito.junit.MockitoJUnitRunner;
import org.mockito.stubbing.Stubber;

import javax.crypto.Mac;
import javax.ws.rs.BadRequestException;
import javax.ws.rs.core.HttpHeaders;
import javax.ws.rs.core.MultivaluedHashMap;
import javax.ws.rs.core.MultivaluedMap;
import javax.ws.rs.core.Response;
import javax.ws.rs.core.UriInfo;
import java.io.IOException;
import java.net.URI;
import java.util.ArrayList;
import java.util.Arrays;
import java.util.Collection;
import java.util.Collections;
import java.util.HashMap;
import java.util.HashSet;
import java.util.List;
import java.util.Map;
import java.util.Set;

import static org.junit.Assert.assertEquals;
import static org.junit.Assert.assertThrows;
import static org.junit.Assert.assertTrue;
import static org.mockito.ArgumentMatchers.anyString;
import static org.mockito.Mockito.any;
import static org.mockito.Mockito.doAnswer;
import static org.mockito.Mockito.doThrow;
import static org.mockito.Mockito.eq;
import static org.mockito.Mockito.isNull;
import static org.mockito.Mockito.mock;
import static org.mockito.Mockito.verify;
import static org.mockito.Mockito.verifyNoMoreInteractions;
import static org.mockito.Mockito.when;

@RunWith(MockitoJUnitRunner.StrictStubs.class)
@SuppressWarnings("unchecked")
public class ConnectorsResourceTest {
    // Note trailing / and that we do *not* use LEADER_URL to construct our reference values. This checks that we handle
    // URL construction properly, avoiding //, which will mess up routing in the REST server
    private static final String LEADER_URL = "http://leader:8083/";
    private static final String CONNECTOR_NAME = "test";
    private static final String CONNECTOR_NAME_SPECIAL_CHARS = "ta/b&c=d//\\rx=1þ.1>< `'\" x%y+z!ሴ#$&'(æ)*+,:;=?ñ@[]ÿ";
    private static final String CONNECTOR_NAME_CONTROL_SEQUENCES1 = "ta/b&c=drx=1\n.1>< `'\" x%y+z!#$&'()*+,:;=?@[]";
    private static final String CONNECTOR2_NAME = "test2";
    private static final String CONNECTOR_NAME_ALL_WHITESPACES = "   \t\n  \b";
    private static final String CONNECTOR_NAME_PADDING_WHITESPACES = "   " + CONNECTOR_NAME + "  \n  ";
    private static final Boolean FORWARD = true;
    private static final Map<String, String> CONNECTOR_CONFIG_SPECIAL_CHARS = new HashMap<>();
    private static final HttpHeaders NULL_HEADERS = null;
    static {
        CONNECTOR_CONFIG_SPECIAL_CHARS.put("name", CONNECTOR_NAME_SPECIAL_CHARS);
        CONNECTOR_CONFIG_SPECIAL_CHARS.put("sample_config", "test_config");
    }

    private static final Map<String, String> CONNECTOR_CONFIG = new HashMap<>();
    static {
        CONNECTOR_CONFIG.put("name", CONNECTOR_NAME);
        CONNECTOR_CONFIG.put("sample_config", "test_config");
    }

    private static final Map<String, String> CONNECTOR_CONFIG_CONTROL_SEQUENCES = new HashMap<>();
    static {
        CONNECTOR_CONFIG_CONTROL_SEQUENCES.put("name", CONNECTOR_NAME_CONTROL_SEQUENCES1);
        CONNECTOR_CONFIG_CONTROL_SEQUENCES.put("sample_config", "test_config");
    }

    private static final Map<String, String> CONNECTOR_CONFIG_WITHOUT_NAME = new HashMap<>();
    static {
        CONNECTOR_CONFIG_WITHOUT_NAME.put("sample_config", "test_config");
    }

    private static final Map<String, String> CONNECTOR_CONFIG_WITH_EMPTY_NAME = new HashMap<>();

    static {
        CONNECTOR_CONFIG_WITH_EMPTY_NAME.put(ConnectorConfig.NAME_CONFIG, "");
        CONNECTOR_CONFIG_WITH_EMPTY_NAME.put("sample_config", "test_config");
    }
    private static final List<ConnectorTaskId> CONNECTOR_TASK_NAMES = Arrays.asList(
            new ConnectorTaskId(CONNECTOR_NAME, 0),
            new ConnectorTaskId(CONNECTOR_NAME, 1)
    );
    private static final List<Map<String, String>> TASK_CONFIGS = new ArrayList<>();
<<<<<<< HEAD

	static {
		TASK_CONFIGS.add(Collections.singletonMap("config", "value"));
		TASK_CONFIGS.add(Collections.singletonMap("config", "other_value"));
	}

	private static final List<TaskInfo> TASK_INFOS = new ArrayList<>();

	static {
		TASK_INFOS.add(new TaskInfo(new ConnectorTaskId(CONNECTOR_NAME, 0), TASK_CONFIGS.get(0)));
		TASK_INFOS.add(new TaskInfo(new ConnectorTaskId(CONNECTOR_NAME, 1), TASK_CONFIGS.get(1)));
	}

	private static final Set<String> CONNECTOR_ACTIVE_TOPICS = new HashSet<>(
			Arrays.asList("foo_topic", "bar_topic"));
	private static final Set<String> CONNECTOR2_ACTIVE_TOPICS = new HashSet<>(
			Arrays.asList("foo_topic", "baz_topic"));

	@Mock
	private Herder herder;
	private ConnectorsResource connectorsResource;
	private UriInfo forward;
	@Mock
	private WorkerConfig workerConfig;

	@Before
	public void setUp() throws NoSuchMethodException {
		PowerMock.mockStatic(RestClient.class,
				RestClient.class.getMethod("httpRequest", String.class, String.class, HttpHeaders.class, Object.class, TypeReference.class, WorkerConfig.class));
		EasyMock.expect(workerConfig.getBoolean(TOPIC_TRACKING_ENABLE_CONFIG)).andReturn(true);
		EasyMock.expect(workerConfig.getBoolean(TOPIC_TRACKING_ALLOW_RESET_CONFIG)).andReturn(true);
		PowerMock.replay(workerConfig);
		connectorsResource = new ConnectorsResource(herder, workerConfig);
		forward = EasyMock.mock(UriInfo.class);
		MultivaluedMap<String, String> queryParams = new MultivaluedHashMap<>();
		queryParams.putSingle("forward", "true");
		EasyMock.expect(forward.getQueryParameters()).andReturn(queryParams).anyTimes();
		EasyMock.replay(forward);
	}
=======
    static {
        TASK_CONFIGS.add(Collections.singletonMap("config", "value"));
        TASK_CONFIGS.add(Collections.singletonMap("config", "other_value"));
    }
    private static final List<TaskInfo> TASK_INFOS = new ArrayList<>();
    static {
        TASK_INFOS.add(new TaskInfo(new ConnectorTaskId(CONNECTOR_NAME, 0), TASK_CONFIGS.get(0)));
        TASK_INFOS.add(new TaskInfo(new ConnectorTaskId(CONNECTOR_NAME, 1), TASK_CONFIGS.get(1)));
    }

    private static final Set<String> CONNECTOR_ACTIVE_TOPICS = new HashSet<>(
            Arrays.asList("foo_topic", "bar_topic"));
    private static final Set<String> CONNECTOR2_ACTIVE_TOPICS = new HashSet<>(
            Arrays.asList("foo_topic", "baz_topic"));

    @Mock
    private Herder herder;
    private ConnectorsResource connectorsResource;
    private UriInfo forward;
    @Mock
    private RestClient restClient;
    @Mock
    private RestServerConfig serverConfig;

    @Before
    public void setUp() throws NoSuchMethodException {
        when(serverConfig.topicTrackingEnabled()).thenReturn(true);
        when(serverConfig.topicTrackingResetEnabled()).thenReturn(true);
        connectorsResource = new ConnectorsResource(herder, serverConfig, restClient);
        forward = mock(UriInfo.class);
        MultivaluedMap<String, String> queryParams = new MultivaluedHashMap<>();
        queryParams.putSingle("forward", "true");
        when(forward.getQueryParameters()).thenReturn(queryParams);
    }
>>>>>>> 15418db6

    @After
    public void teardown() {
        verifyNoMoreInteractions(herder);
    }

    private static Map<String, String> getConnectorConfig(Map<String, String> mapToClone) {
        Map<String, String> result = new HashMap<>(mapToClone);
        return result;
    }

    @Test
    public void testListConnectors() {
        when(herder.connectors()).thenReturn(Arrays.asList(CONNECTOR2_NAME, CONNECTOR_NAME));

        Collection<String> connectors = (Collection<String>) connectorsResource.listConnectors(forward, NULL_HEADERS).getEntity();
        // Ordering isn't guaranteed, compare sets
        assertEquals(new HashSet<>(Arrays.asList(CONNECTOR_NAME, CONNECTOR2_NAME)), new HashSet<>(connectors));
    }

    @Test
    public void testExpandConnectorsStatus() {
        when(herder.connectors()).thenReturn(Arrays.asList(CONNECTOR2_NAME, CONNECTOR_NAME));
        ConnectorStateInfo connector = mock(ConnectorStateInfo.class);
        ConnectorStateInfo connector2 = mock(ConnectorStateInfo.class);
        when(herder.connectorStatus(CONNECTOR2_NAME)).thenReturn(connector2);
        when(herder.connectorStatus(CONNECTOR_NAME)).thenReturn(connector);

        forward = mock(UriInfo.class);
        MultivaluedMap<String, String> queryParams = new MultivaluedHashMap<>();
        queryParams.putSingle("expand", "status");
        when(forward.getQueryParameters()).thenReturn(queryParams);

        Map<String, Map<String, Object>> expanded = (Map<String, Map<String, Object>>) connectorsResource.listConnectors(forward, NULL_HEADERS).getEntity();
        // Ordering isn't guaranteed, compare sets
        assertEquals(new HashSet<>(Arrays.asList(CONNECTOR_NAME, CONNECTOR2_NAME)), expanded.keySet());
        assertEquals(connector2, expanded.get(CONNECTOR2_NAME).get("status"));
        assertEquals(connector, expanded.get(CONNECTOR_NAME).get("status"));
    }

    @Test
    public void testExpandConnectorsInfo() {
        when(herder.connectors()).thenReturn(Arrays.asList(CONNECTOR2_NAME, CONNECTOR_NAME));
        ConnectorInfo connector = mock(ConnectorInfo.class);
        ConnectorInfo connector2 = mock(ConnectorInfo.class);
        when(herder.connectorInfo(CONNECTOR2_NAME)).thenReturn(connector2);
        when(herder.connectorInfo(CONNECTOR_NAME)).thenReturn(connector);

        forward = mock(UriInfo.class);
        MultivaluedMap<String, String> queryParams = new MultivaluedHashMap<>();
        queryParams.putSingle("expand", "info");
        when(forward.getQueryParameters()).thenReturn(queryParams);

        Map<String, Map<String, Object>> expanded = (Map<String, Map<String, Object>>) connectorsResource.listConnectors(forward, NULL_HEADERS).getEntity();
        // Ordering isn't guaranteed, compare sets
        assertEquals(new HashSet<>(Arrays.asList(CONNECTOR_NAME, CONNECTOR2_NAME)), expanded.keySet());
        assertEquals(connector2, expanded.get(CONNECTOR2_NAME).get("info"));
        assertEquals(connector, expanded.get(CONNECTOR_NAME).get("info"));
    }

    @Test
    public void testFullExpandConnectors() {
        when(herder.connectors()).thenReturn(Arrays.asList(CONNECTOR2_NAME, CONNECTOR_NAME));
        ConnectorInfo connectorInfo = mock(ConnectorInfo.class);
        ConnectorInfo connectorInfo2 = mock(ConnectorInfo.class);
        when(herder.connectorInfo(CONNECTOR2_NAME)).thenReturn(connectorInfo2);
        when(herder.connectorInfo(CONNECTOR_NAME)).thenReturn(connectorInfo);
        ConnectorStateInfo connector = mock(ConnectorStateInfo.class);
        ConnectorStateInfo connector2 = mock(ConnectorStateInfo.class);
        when(herder.connectorStatus(CONNECTOR2_NAME)).thenReturn(connector2);
        when(herder.connectorStatus(CONNECTOR_NAME)).thenReturn(connector);

        forward = mock(UriInfo.class);
        MultivaluedMap<String, String> queryParams = new MultivaluedHashMap<>();
        queryParams.put("expand", Arrays.asList("info", "status"));
        when(forward.getQueryParameters()).thenReturn(queryParams);

        Map<String, Map<String, Object>> expanded = (Map<String, Map<String, Object>>) connectorsResource.listConnectors(forward, NULL_HEADERS).getEntity();
        // Ordering isn't guaranteed, compare sets
        assertEquals(new HashSet<>(Arrays.asList(CONNECTOR_NAME, CONNECTOR2_NAME)), expanded.keySet());
        assertEquals(connectorInfo2, expanded.get(CONNECTOR2_NAME).get("info"));
        assertEquals(connectorInfo, expanded.get(CONNECTOR_NAME).get("info"));
        assertEquals(connector2, expanded.get(CONNECTOR2_NAME).get("status"));
        assertEquals(connector, expanded.get(CONNECTOR_NAME).get("status"));
    }

    @Test
    public void testExpandConnectorsWithConnectorNotFound() {
        when(herder.connectors()).thenReturn(Arrays.asList(CONNECTOR2_NAME, CONNECTOR_NAME));
        ConnectorStateInfo connector = mock(ConnectorStateInfo.class);
        ConnectorStateInfo connector2 = mock(ConnectorStateInfo.class);
        when(herder.connectorStatus(CONNECTOR2_NAME)).thenReturn(connector2);
        doThrow(mock(NotFoundException.class)).when(herder).connectorStatus(CONNECTOR_NAME);

        forward = mock(UriInfo.class);
        MultivaluedMap<String, String> queryParams = new MultivaluedHashMap<>();
        queryParams.putSingle("expand", "status");
        when(forward.getQueryParameters()).thenReturn(queryParams);

        Map<String, Map<String, Object>> expanded = (Map<String, Map<String, Object>>) connectorsResource.listConnectors(forward, NULL_HEADERS).getEntity();
        // Ordering isn't guaranteed, compare sets
        assertEquals(Collections.singleton(CONNECTOR2_NAME), expanded.keySet());
        assertEquals(connector2, expanded.get(CONNECTOR2_NAME).get("status"));
    }


    @Test
    public void testCreateConnector() throws Throwable {
        CreateConnectorRequest body = new CreateConnectorRequest(CONNECTOR_NAME, Collections.singletonMap(ConnectorConfig.NAME_CONFIG, CONNECTOR_NAME));

        final ArgumentCaptor<Callback<Herder.Created<ConnectorInfo>>> cb = ArgumentCaptor.forClass(Callback.class);
        expectAndCallbackResult(cb, new Herder.Created<>(true, new ConnectorInfo(CONNECTOR_NAME, CONNECTOR_CONFIG,
            CONNECTOR_TASK_NAMES, ConnectorType.SOURCE))
        ).when(herder).putConnectorConfig(eq(CONNECTOR_NAME), eq(body.config()), eq(false), cb.capture());

        connectorsResource.createConnector(FORWARD, NULL_HEADERS, body);
    }

    @Test
    public void testCreateConnectorNotLeader() throws Throwable {
        CreateConnectorRequest body = new CreateConnectorRequest(CONNECTOR_NAME, Collections.singletonMap(ConnectorConfig.NAME_CONFIG, CONNECTOR_NAME));

<<<<<<< HEAD
        final Capture<Callback<Herder.Created<ConnectorInfo>>> cb = Capture.newInstance();
        herder.putConnectorConfig(EasyMock.eq(CONNECTOR_NAME), EasyMock.eq(body.config()), EasyMock.eq(false), EasyMock.capture(cb));
        expectAndCallbackNotLeaderException(cb);
        // Should forward request
		EasyMock.expect(RestClient.httpRequest(EasyMock.eq("http://leader:8083/connectors?forward=false"), EasyMock.eq("POST"), EasyMock.isNull(), EasyMock.eq(body), EasyMock.<TypeReference>anyObject(), EasyMock.anyObject(WorkerConfig.class)))
				.andReturn(new RestClient.HttpResponse<>(201, new HashMap<>(), new ConnectorInfo(CONNECTOR_NAME, CONNECTOR_CONFIG, CONNECTOR_TASK_NAMES,
						ConnectorType.SOURCE)));

        PowerMock.replayAll();
=======
        final ArgumentCaptor<Callback<Herder.Created<ConnectorInfo>>> cb = ArgumentCaptor.forClass(Callback.class);
        expectAndCallbackNotLeaderException(cb).when(herder)
            .putConnectorConfig(eq(CONNECTOR_NAME), eq(body.config()), eq(false), cb.capture());
>>>>>>> 15418db6

        when(restClient.httpRequest(eq(LEADER_URL + "connectors?forward=false"), eq("POST"), isNull(), eq(body), any()))
                .thenReturn(new RestClient.HttpResponse<>(201, new HashMap<>(), new ConnectorInfo(CONNECTOR_NAME, CONNECTOR_CONFIG, CONNECTOR_TASK_NAMES, ConnectorType.SOURCE)));
        connectorsResource.createConnector(FORWARD, NULL_HEADERS, body);
    }

    @Test
    public void testCreateConnectorWithHeaders() throws Throwable {
        CreateConnectorRequest body = new CreateConnectorRequest(CONNECTOR_NAME, Collections.singletonMap(ConnectorConfig.NAME_CONFIG, CONNECTOR_NAME));
        final ArgumentCaptor<Callback<Herder.Created<ConnectorInfo>>> cb = ArgumentCaptor.forClass(Callback.class);
        HttpHeaders httpHeaders = mock(HttpHeaders.class);
        expectAndCallbackNotLeaderException(cb)
            .when(herder).putConnectorConfig(eq(CONNECTOR_NAME), eq(body.config()), eq(false), cb.capture());

        when(restClient.httpRequest(eq(LEADER_URL + "connectors?forward=false"), eq("POST"), eq(httpHeaders), any(), any()))
                .thenReturn(new RestClient.HttpResponse<>(202, new HashMap<>(), null));
        connectorsResource.createConnector(FORWARD, httpHeaders, body);
<<<<<<< HEAD

        PowerMock.verifyAll();
    }



    @Test
    public void testCreateConnectorWithoutHeaderAuthorization() throws Throwable {
        CreateConnectorRequest body = new CreateConnectorRequest(CONNECTOR_NAME, Collections.singletonMap(ConnectorConfig.NAME_CONFIG, CONNECTOR_NAME));
        final Capture<Callback<Herder.Created<ConnectorInfo>>> cb = Capture.newInstance();
        HttpHeaders httpHeaders = EasyMock.mock(HttpHeaders.class);
        EasyMock.expect(httpHeaders.getHeaderString("Authorization")).andReturn(null).times(1);
        EasyMock.replay(httpHeaders);
        herder.putConnectorConfig(EasyMock.eq(CONNECTOR_NAME), EasyMock.eq(body.config()), EasyMock.eq(false), EasyMock.capture(cb));
		expectAndCallbackResult(cb, new Herder.Created<>(true, new ConnectorInfo(CONNECTOR_NAME, CONNECTOR_CONFIG,
				CONNECTOR_TASK_NAMES, ConnectorType.SOURCE)));

		PowerMock.replayAll();

		connectorsResource.createConnector(FORWARD, httpHeaders, body);

		PowerMock.verifyAll();
	}
=======
    }
>>>>>>> 15418db6

	@Test
	public void testCreateConnectorExists() {
		CreateConnectorRequest body = new CreateConnectorRequest(CONNECTOR_NAME, Collections.singletonMap(ConnectorConfig.NAME_CONFIG, CONNECTOR_NAME));

<<<<<<< HEAD
		final Capture<Callback<Herder.Created<ConnectorInfo>>> cb = Capture.newInstance();
		herder.putConnectorConfig(EasyMock.eq(CONNECTOR_NAME), EasyMock.eq(body.config()), EasyMock.eq(false), EasyMock.capture(cb));
		expectAndCallbackException(cb, new AlreadyExistsException("already exists"));

		PowerMock.replayAll();

		assertThrows(AlreadyExistsException.class, () -> connectorsResource.createConnector(FORWARD, NULL_HEADERS, body));

        PowerMock.verifyAll();
=======
        final ArgumentCaptor<Callback<Herder.Created<ConnectorInfo>>> cb = ArgumentCaptor.forClass(Callback.class);
        expectAndCallbackException(cb, new AlreadyExistsException("already exists"))
            .when(herder).putConnectorConfig(eq(CONNECTOR_NAME), eq(body.config()), eq(false), cb.capture());
        assertThrows(AlreadyExistsException.class, () -> connectorsResource.createConnector(FORWARD, NULL_HEADERS, body));
>>>>>>> 15418db6
    }

    @Test
    public void testCreateConnectorNameTrimWhitespaces() throws Throwable {
        // Clone CONNECTOR_CONFIG_WITHOUT_NAME Map, as createConnector changes it (puts the name in it) and this
        // will affect later tests
        Map<String, String> inputConfig = getConnectorConfig(CONNECTOR_CONFIG_WITHOUT_NAME);
        final CreateConnectorRequest bodyIn = new CreateConnectorRequest(CONNECTOR_NAME_PADDING_WHITESPACES, inputConfig);
        final CreateConnectorRequest bodyOut = new CreateConnectorRequest(CONNECTOR_NAME, CONNECTOR_CONFIG);

        final ArgumentCaptor<Callback<Herder.Created<ConnectorInfo>>> cb = ArgumentCaptor.forClass(Callback.class);
        expectAndCallbackResult(cb, new Herder.Created<>(true, new ConnectorInfo(bodyOut.name(), bodyOut.config(),
            CONNECTOR_TASK_NAMES, ConnectorType.SOURCE))
        ).when(herder).putConnectorConfig(eq(bodyOut.name()), eq(bodyOut.config()), eq(false), cb.capture());

        connectorsResource.createConnector(FORWARD, NULL_HEADERS, bodyIn);
    }

    @Test
    public void testCreateConnectorNameAllWhitespaces() throws Throwable {
        // Clone CONNECTOR_CONFIG_WITHOUT_NAME Map, as createConnector changes it (puts the name in it) and this
        // will affect later tests
        Map<String, String> inputConfig = getConnectorConfig(CONNECTOR_CONFIG_WITHOUT_NAME);
        final CreateConnectorRequest bodyIn = new CreateConnectorRequest(CONNECTOR_NAME_ALL_WHITESPACES, inputConfig);
        final CreateConnectorRequest bodyOut = new CreateConnectorRequest("", CONNECTOR_CONFIG_WITH_EMPTY_NAME);

        final ArgumentCaptor<Callback<Herder.Created<ConnectorInfo>>> cb = ArgumentCaptor.forClass(Callback.class);
        expectAndCallbackResult(cb, new Herder.Created<>(true, new ConnectorInfo(bodyOut.name(), bodyOut.config(),
            CONNECTOR_TASK_NAMES, ConnectorType.SOURCE))
        ).when(herder).putConnectorConfig(eq(bodyOut.name()), eq(bodyOut.config()), eq(false), cb.capture());

        connectorsResource.createConnector(FORWARD, NULL_HEADERS, bodyIn);
    }

    @Test
    public void testCreateConnectorNoName() throws Throwable {
        // Clone CONNECTOR_CONFIG_WITHOUT_NAME Map, as createConnector changes it (puts the name in it) and this
        // will affect later tests
        Map<String, String> inputConfig = getConnectorConfig(CONNECTOR_CONFIG_WITHOUT_NAME);
        final CreateConnectorRequest bodyIn = new CreateConnectorRequest(null, inputConfig);
        final CreateConnectorRequest bodyOut = new CreateConnectorRequest("", CONNECTOR_CONFIG_WITH_EMPTY_NAME);

        final ArgumentCaptor<Callback<Herder.Created<ConnectorInfo>>> cb = ArgumentCaptor.forClass(Callback.class);
        expectAndCallbackResult(cb, new Herder.Created<>(true, new ConnectorInfo(bodyOut.name(), bodyOut.config(),
            CONNECTOR_TASK_NAMES, ConnectorType.SOURCE))
        ).when(herder).putConnectorConfig(eq(bodyOut.name()), eq(bodyOut.config()), eq(false), cb.capture());

        connectorsResource.createConnector(FORWARD, NULL_HEADERS, bodyIn);
    }

    @Test
    public void testDeleteConnector() throws Throwable {
        final ArgumentCaptor<Callback<Herder.Created<ConnectorInfo>>> cb = ArgumentCaptor.forClass(Callback.class);
        expectAndCallbackResult(cb, null).when(herder).deleteConnectorConfig(eq(CONNECTOR_NAME), cb.capture());

        connectorsResource.destroyConnector(CONNECTOR_NAME, NULL_HEADERS, FORWARD);
    }

    @Test
    public void testDeleteConnectorNotLeader() throws Throwable {
<<<<<<< HEAD
		final Capture<Callback<Herder.Created<ConnectorInfo>>> cb = Capture.newInstance();
		herder.deleteConnectorConfig(EasyMock.eq(CONNECTOR_NAME), EasyMock.capture(cb));
		expectAndCallbackNotLeaderException(cb);
		// Should forward request
		EasyMock.expect(RestClient.httpRequest("http://leader:8083/connectors/" + CONNECTOR_NAME + "?forward=false", "DELETE", NULL_HEADERS, null, null, workerConfig))
				.andReturn(new RestClient.HttpResponse<>(204, new HashMap<>(), null));

		PowerMock.replayAll();

		connectorsResource.destroyConnector(CONNECTOR_NAME, NULL_HEADERS, FORWARD);

		PowerMock.verifyAll();
	}

    // Not found exceptions should pass through to caller so they can be processed for 404s
	@Test
    public void testDeleteConnectorNotFound() throws Throwable {
        final Capture<Callback<Herder.Created<ConnectorInfo>>> cb = Capture.newInstance();
        herder.deleteConnectorConfig(EasyMock.eq(CONNECTOR_NAME), EasyMock.capture(cb));
        expectAndCallbackException(cb, new NotFoundException("not found"));

        PowerMock.replayAll();

		assertThrows(NotFoundException.class, () -> connectorsResource.destroyConnector(CONNECTOR_NAME, NULL_HEADERS, FORWARD));

        PowerMock.verifyAll();
=======
        final ArgumentCaptor<Callback<Herder.Created<ConnectorInfo>>> cb = ArgumentCaptor.forClass(Callback.class);
        expectAndCallbackNotLeaderException(cb).when(herder)
            .deleteConnectorConfig(eq(CONNECTOR_NAME), cb.capture());
        // Should forward request
        when(restClient.httpRequest(LEADER_URL + "connectors/" + CONNECTOR_NAME + "?forward=false", "DELETE", NULL_HEADERS, null, null))
                .thenReturn(new RestClient.HttpResponse<>(204, new HashMap<>(), null));
        connectorsResource.destroyConnector(CONNECTOR_NAME, NULL_HEADERS, FORWARD);
    }

    // Not found exceptions should pass through to caller so they can be processed for 404s
    @Test
    public void testDeleteConnectorNotFound() {
        final ArgumentCaptor<Callback<Herder.Created<ConnectorInfo>>> cb = ArgumentCaptor.forClass(Callback.class);
        expectAndCallbackException(cb, new NotFoundException("not found"))
            .when(herder).deleteConnectorConfig(eq(CONNECTOR_NAME), cb.capture());

        assertThrows(NotFoundException.class, () -> connectorsResource.destroyConnector(CONNECTOR_NAME, NULL_HEADERS, FORWARD));
>>>>>>> 15418db6
    }

    @Test
    public void testGetConnector() throws Throwable {
        final ArgumentCaptor<Callback<ConnectorInfo>> cb = ArgumentCaptor.forClass(Callback.class);
        expectAndCallbackResult(cb, new ConnectorInfo(CONNECTOR_NAME, CONNECTOR_CONFIG, CONNECTOR_TASK_NAMES, ConnectorType.SOURCE))
            .when(herder).connectorInfo(eq(CONNECTOR_NAME), cb.capture());

        ConnectorInfo connInfo = connectorsResource.getConnector(CONNECTOR_NAME);
        assertEquals(new ConnectorInfo(CONNECTOR_NAME, CONNECTOR_CONFIG, CONNECTOR_TASK_NAMES, ConnectorType.SOURCE),
            connInfo);
    }

    @Test
    public void testGetConnectorConfig() throws Throwable {
<<<<<<< HEAD
        final Capture<Callback<Map<String, String>>> cb = Capture.newInstance();
        herder.connectorConfig(EasyMock.eq(CONNECTOR_NAME), EasyMock.capture(cb));
		expectAndCallbackResult(cb, CONNECTOR_CONFIG);

		PowerMock.replayAll();

		Map<String, String> connConfig = connectorsResource.getConnectorConfig(CONNECTOR_NAME, NULL_HEADERS, FORWARD);
		assertEquals(CONNECTOR_CONFIG, connConfig);

		PowerMock.verifyAll();
	}

	@Test
	public void testGetConnectorConfigConnectorNotFound() {
		final Capture<Callback<Map<String, String>>> cb = Capture.newInstance();
		herder.connectorConfig(EasyMock.eq(CONNECTOR_NAME), EasyMock.capture(cb));
		expectAndCallbackException(cb, new NotFoundException("not found"));

		PowerMock.replayAll();

		assertThrows(NotFoundException.class, () -> connectorsResource.getConnectorConfig(CONNECTOR_NAME, NULL_HEADERS, FORWARD));

		PowerMock.verifyAll();
	}

	@Test
	public void testGetTasksConfig() throws Throwable {
		final ConnectorTaskId connectorTask0 = new ConnectorTaskId(CONNECTOR_NAME, 0);
		final Map<String, String> connectorTask0Configs = new HashMap<>();
		connectorTask0Configs.put("connector-task0-config0", "123");
		connectorTask0Configs.put("connector-task0-config1", "456");
		final ConnectorTaskId connectorTask1 = new ConnectorTaskId(CONNECTOR_NAME, 1);
		final Map<String, String> connectorTask1Configs = new HashMap<>();
		connectorTask0Configs.put("connector-task1-config0", "321");
		connectorTask0Configs.put("connector-task1-config1", "654");
		final ConnectorTaskId connector2Task0 = new ConnectorTaskId(CONNECTOR2_NAME, 0);
		final Map<String, String> connector2Task0Configs = Collections.singletonMap("connector2-task0-config0", "789");

		final Map<ConnectorTaskId, Map<String, String>> expectedTasksConnector = new HashMap<>();
		expectedTasksConnector.put(connectorTask0, connectorTask0Configs);
		expectedTasksConnector.put(connectorTask1, connectorTask1Configs);
		final Map<ConnectorTaskId, Map<String, String>> expectedTasksConnector2 = new HashMap<>();
		expectedTasksConnector2.put(connector2Task0, connector2Task0Configs);

		final Capture<Callback<Map<ConnectorTaskId, Map<String, String>>>> cb1 = Capture.newInstance();
		herder.tasksConfig(EasyMock.eq(CONNECTOR_NAME), EasyMock.capture(cb1));
		expectAndCallbackResult(cb1, expectedTasksConnector);
		final Capture<Callback<Map<ConnectorTaskId, Map<String, String>>>> cb2 = Capture.newInstance();
		herder.tasksConfig(EasyMock.eq(CONNECTOR2_NAME), EasyMock.capture(cb2));
		expectAndCallbackResult(cb2, expectedTasksConnector2);

		PowerMock.replayAll();

		Map<ConnectorTaskId, Map<String, String>> tasksConfig = connectorsResource.getTasksConfig(CONNECTOR_NAME, NULL_HEADERS, FORWARD);
		assertEquals(expectedTasksConnector, tasksConfig);
		Map<ConnectorTaskId, Map<String, String>> tasksConfig2 = connectorsResource.getTasksConfig(CONNECTOR2_NAME, NULL_HEADERS, FORWARD);
		assertEquals(expectedTasksConnector2, tasksConfig2);

		PowerMock.verifyAll();
	}

	@Test(expected = NotFoundException.class)
	public void testGetTasksConfigConnectorNotFound() throws Throwable {
		final Capture<Callback<Map<ConnectorTaskId, Map<String, String>>>> cb = Capture.newInstance();
		herder.tasksConfig(EasyMock.eq(CONNECTOR_NAME), EasyMock.capture(cb));
		expectAndCallbackException(cb, new NotFoundException("not found"));

		PowerMock.replayAll();

		connectorsResource.getTasksConfig(CONNECTOR_NAME, NULL_HEADERS, FORWARD);

		PowerMock.verifyAll();
	}

	@Test
	public void testPutConnectorConfig() throws Throwable {
		final Capture<Callback<Herder.Created<ConnectorInfo>>> cb = Capture.newInstance();
		herder.putConnectorConfig(EasyMock.eq(CONNECTOR_NAME), EasyMock.eq(CONNECTOR_CONFIG), EasyMock.eq(true), EasyMock.capture(cb));
		expectAndCallbackResult(cb, new Herder.Created<>(false, new ConnectorInfo(CONNECTOR_NAME, CONNECTOR_CONFIG, CONNECTOR_TASK_NAMES,
				ConnectorType.SINK)));

        PowerMock.replayAll();
=======
        final ArgumentCaptor<Callback<Map<String, String>>> cb = ArgumentCaptor.forClass(Callback.class);
        expectAndCallbackResult(cb, CONNECTOR_CONFIG).when(herder).connectorConfig(eq(CONNECTOR_NAME), cb.capture());

        Map<String, String> connConfig = connectorsResource.getConnectorConfig(CONNECTOR_NAME);
        assertEquals(CONNECTOR_CONFIG, connConfig);
    }

    @Test
    public void testGetConnectorConfigConnectorNotFound() {
        final ArgumentCaptor<Callback<Map<String, String>>> cb = ArgumentCaptor.forClass(Callback.class);
        expectAndCallbackException(cb, new NotFoundException("not found"))
            .when(herder).connectorConfig(eq(CONNECTOR_NAME), cb.capture());

        assertThrows(NotFoundException.class, () -> connectorsResource.getConnectorConfig(CONNECTOR_NAME));
    }

    @Test
    public void testGetTasksConfig() throws Throwable {
        final ConnectorTaskId connectorTask0 = new ConnectorTaskId(CONNECTOR_NAME, 0);
        final Map<String, String> connectorTask0Configs = new HashMap<>();
        connectorTask0Configs.put("connector-task0-config0", "123");
        connectorTask0Configs.put("connector-task0-config1", "456");
        final ConnectorTaskId connectorTask1 = new ConnectorTaskId(CONNECTOR_NAME, 1);
        final Map<String, String> connectorTask1Configs = new HashMap<>();
        connectorTask0Configs.put("connector-task1-config0", "321");
        connectorTask0Configs.put("connector-task1-config1", "654");
        final ConnectorTaskId connector2Task0 = new ConnectorTaskId(CONNECTOR2_NAME, 0);
        final Map<String, String> connector2Task0Configs = Collections.singletonMap("connector2-task0-config0", "789");

        final Map<ConnectorTaskId, Map<String, String>> expectedTasksConnector = new HashMap<>();
        expectedTasksConnector.put(connectorTask0, connectorTask0Configs);
        expectedTasksConnector.put(connectorTask1, connectorTask1Configs);
        final Map<ConnectorTaskId, Map<String, String>> expectedTasksConnector2 = new HashMap<>();
        expectedTasksConnector2.put(connector2Task0, connector2Task0Configs);

        final ArgumentCaptor<Callback<Map<ConnectorTaskId, Map<String, String>>>> cb1 = ArgumentCaptor.forClass(Callback.class);
        expectAndCallbackResult(cb1, expectedTasksConnector).when(herder).tasksConfig(eq(CONNECTOR_NAME), cb1.capture());
        final ArgumentCaptor<Callback<Map<ConnectorTaskId, Map<String, String>>>> cb2 = ArgumentCaptor.forClass(Callback.class);
        expectAndCallbackResult(cb2, expectedTasksConnector2).when(herder).tasksConfig(eq(CONNECTOR2_NAME), cb2.capture());

        Map<ConnectorTaskId, Map<String, String>> tasksConfig = connectorsResource.getTasksConfig(CONNECTOR_NAME);
        assertEquals(expectedTasksConnector, tasksConfig);
        Map<ConnectorTaskId, Map<String, String>> tasksConfig2 = connectorsResource.getTasksConfig(CONNECTOR2_NAME);
        assertEquals(expectedTasksConnector2, tasksConfig2);
    }

    @Test
    public void testGetTasksConfigConnectorNotFound() throws Throwable {
        final ArgumentCaptor<Callback<Map<ConnectorTaskId, Map<String, String>>>> cb = ArgumentCaptor.forClass(Callback.class);
        expectAndCallbackException(cb, new NotFoundException("not found"))
            .when(herder).tasksConfig(eq(CONNECTOR_NAME), cb.capture());

        assertThrows(NotFoundException.class, () ->
            connectorsResource.getTasksConfig(CONNECTOR_NAME));
    }

    @Test
    public void testPutConnectorConfig() throws Throwable {
        final ArgumentCaptor<Callback<Herder.Created<ConnectorInfo>>> cb = ArgumentCaptor.forClass(Callback.class);
        expectAndCallbackResult(cb, new Herder.Created<>(false, new ConnectorInfo(CONNECTOR_NAME, CONNECTOR_CONFIG, CONNECTOR_TASK_NAMES,
            ConnectorType.SINK))
        ).when(herder).putConnectorConfig(eq(CONNECTOR_NAME), eq(CONNECTOR_CONFIG), eq(true), cb.capture());
>>>>>>> 15418db6

        connectorsResource.putConnectorConfig(CONNECTOR_NAME, NULL_HEADERS, FORWARD, CONNECTOR_CONFIG);
    }

    @Test
    public void testCreateConnectorWithSpecialCharsInName() throws Throwable {
        CreateConnectorRequest body = new CreateConnectorRequest(CONNECTOR_NAME_SPECIAL_CHARS, Collections.singletonMap(ConnectorConfig.NAME_CONFIG, CONNECTOR_NAME_SPECIAL_CHARS));

        final ArgumentCaptor<Callback<Herder.Created<ConnectorInfo>>> cb = ArgumentCaptor.forClass(Callback.class);
        expectAndCallbackResult(cb, new Herder.Created<>(true, new ConnectorInfo(CONNECTOR_NAME_SPECIAL_CHARS, CONNECTOR_CONFIG,
            CONNECTOR_TASK_NAMES, ConnectorType.SOURCE))
        ).when(herder).putConnectorConfig(eq(CONNECTOR_NAME_SPECIAL_CHARS), eq(body.config()), eq(false), cb.capture());

        String rspLocation = connectorsResource.createConnector(FORWARD, NULL_HEADERS, body).getLocation().toString();
        String decoded = new URI(rspLocation).getPath();
        Assert.assertEquals("/connectors/" + CONNECTOR_NAME_SPECIAL_CHARS, decoded);
    }

    @Test
    public void testCreateConnectorWithControlSequenceInName() throws Throwable {
        CreateConnectorRequest body = new CreateConnectorRequest(CONNECTOR_NAME_CONTROL_SEQUENCES1, Collections.singletonMap(ConnectorConfig.NAME_CONFIG, CONNECTOR_NAME_CONTROL_SEQUENCES1));

        final ArgumentCaptor<Callback<Herder.Created<ConnectorInfo>>> cb = ArgumentCaptor.forClass(Callback.class);
        expectAndCallbackResult(cb, new Herder.Created<>(true, new ConnectorInfo(CONNECTOR_NAME_CONTROL_SEQUENCES1, CONNECTOR_CONFIG,
            CONNECTOR_TASK_NAMES, ConnectorType.SOURCE))
        ).when(herder).putConnectorConfig(eq(CONNECTOR_NAME_CONTROL_SEQUENCES1), eq(body.config()), eq(false), cb.capture());

        String rspLocation = connectorsResource.createConnector(FORWARD, NULL_HEADERS, body).getLocation().toString();
        String decoded = new URI(rspLocation).getPath();
        Assert.assertEquals("/connectors/" + CONNECTOR_NAME_CONTROL_SEQUENCES1, decoded);
    }

    @Test
    public void testPutConnectorConfigWithSpecialCharsInName() throws Throwable {
        final ArgumentCaptor<Callback<Herder.Created<ConnectorInfo>>> cb = ArgumentCaptor.forClass(Callback.class);

        expectAndCallbackResult(cb, new Herder.Created<>(true, new ConnectorInfo(CONNECTOR_NAME_SPECIAL_CHARS, CONNECTOR_CONFIG_SPECIAL_CHARS, CONNECTOR_TASK_NAMES,
            ConnectorType.SINK))
        ).when(herder).putConnectorConfig(eq(CONNECTOR_NAME_SPECIAL_CHARS), eq(CONNECTOR_CONFIG_SPECIAL_CHARS), eq(true), cb.capture());

        String rspLocation = connectorsResource.putConnectorConfig(CONNECTOR_NAME_SPECIAL_CHARS, NULL_HEADERS, FORWARD, CONNECTOR_CONFIG_SPECIAL_CHARS).getLocation().toString();
        String decoded = new URI(rspLocation).getPath();
        Assert.assertEquals("/connectors/" + CONNECTOR_NAME_SPECIAL_CHARS, decoded);
    }

    @Test
    public void testPutConnectorConfigWithControlSequenceInName() throws Throwable {
        final ArgumentCaptor<Callback<Herder.Created<ConnectorInfo>>> cb = ArgumentCaptor.forClass(Callback.class);

        expectAndCallbackResult(cb, new Herder.Created<>(true, new ConnectorInfo(CONNECTOR_NAME_CONTROL_SEQUENCES1, CONNECTOR_CONFIG_CONTROL_SEQUENCES, CONNECTOR_TASK_NAMES,
<<<<<<< HEAD
                ConnectorType.SINK)));

		PowerMock.replayAll();

		String rspLocation = connectorsResource.putConnectorConfig(CONNECTOR_NAME_CONTROL_SEQUENCES1, NULL_HEADERS, FORWARD, CONNECTOR_CONFIG_CONTROL_SEQUENCES).getLocation().toString();
		String decoded = new URI(rspLocation).getPath();
		Assert.assertEquals("/connectors/" + CONNECTOR_NAME_CONTROL_SEQUENCES1, decoded);

		PowerMock.verifyAll();
	}

	@Test
	public void testPutConnectorConfigNameMismatch() {
		Map<String, String> connConfig = new HashMap<>(CONNECTOR_CONFIG);
		connConfig.put(ConnectorConfig.NAME_CONFIG, "mismatched-name");
		assertThrows(BadRequestException.class, () -> connectorsResource.putConnectorConfig(CONNECTOR_NAME,
				NULL_HEADERS, FORWARD, connConfig));
	}

	@Test
	public void testCreateConnectorConfigNameMismatch() {
		Map<String, String> connConfig = new HashMap<>();
		connConfig.put(ConnectorConfig.NAME_CONFIG, "mismatched-name");
		CreateConnectorRequest request = new CreateConnectorRequest(CONNECTOR_NAME, connConfig);
		assertThrows(BadRequestException.class, () -> connectorsResource.createConnector(FORWARD, NULL_HEADERS, request));
	}

	@Test
	public void testGetConnectorTaskConfigs() throws Throwable {
		final Capture<Callback<List<TaskInfo>>> cb = Capture.newInstance();
		herder.taskConfigs(EasyMock.eq(CONNECTOR_NAME), EasyMock.capture(cb));
        expectAndCallbackResult(cb, TASK_INFOS);
=======
            ConnectorType.SINK))
        ).when(herder).putConnectorConfig(eq(CONNECTOR_NAME_CONTROL_SEQUENCES1), eq(CONNECTOR_CONFIG_CONTROL_SEQUENCES), eq(true), cb.capture());

        String rspLocation = connectorsResource.putConnectorConfig(CONNECTOR_NAME_CONTROL_SEQUENCES1, NULL_HEADERS, FORWARD, CONNECTOR_CONFIG_CONTROL_SEQUENCES).getLocation().toString();
        String decoded = new URI(rspLocation).getPath();
        Assert.assertEquals("/connectors/" + CONNECTOR_NAME_CONTROL_SEQUENCES1, decoded);
    }

    @Test
    public void testPutConnectorConfigNameMismatch() {
        Map<String, String> connConfig = new HashMap<>(CONNECTOR_CONFIG);
        connConfig.put(ConnectorConfig.NAME_CONFIG, "mismatched-name");
        assertThrows(BadRequestException.class, () -> connectorsResource.putConnectorConfig(CONNECTOR_NAME,
            NULL_HEADERS, FORWARD, connConfig));
    }

    @Test
    public void testCreateConnectorConfigNameMismatch() {
        Map<String, String> connConfig = new HashMap<>();
        connConfig.put(ConnectorConfig.NAME_CONFIG, "mismatched-name");
        CreateConnectorRequest request = new CreateConnectorRequest(CONNECTOR_NAME, connConfig);
        assertThrows(BadRequestException.class, () -> connectorsResource.createConnector(FORWARD, NULL_HEADERS, request));
    }

    @Test
    public void testGetConnectorTaskConfigs() throws Throwable {
        final ArgumentCaptor<Callback<List<TaskInfo>>> cb = ArgumentCaptor.forClass(Callback.class);
        expectAndCallbackResult(cb, TASK_INFOS).when(herder).taskConfigs(eq(CONNECTOR_NAME), cb.capture());
>>>>>>> 15418db6

        List<TaskInfo> taskInfos = connectorsResource.getTaskConfigs(CONNECTOR_NAME);
        assertEquals(TASK_INFOS, taskInfos);
    }

<<<<<<< HEAD
	@Test
    public void testGetConnectorTaskConfigsConnectorNotFound() throws Throwable {
        final Capture<Callback<List<TaskInfo>>> cb = Capture.newInstance();
        herder.taskConfigs(EasyMock.eq(CONNECTOR_NAME), EasyMock.capture(cb));
        expectAndCallbackException(cb, new NotFoundException("connector not found"));

        PowerMock.replayAll();

		assertThrows(NotFoundException.class, () -> connectorsResource.getTaskConfigs(CONNECTOR_NAME, NULL_HEADERS, FORWARD));

        PowerMock.verifyAll();
    }

	@Test
	public void testPutConnectorTaskConfigsNoInternalRequestSignature() throws Throwable {
		final Capture<Callback<Void>> cb = Capture.newInstance();
		herder.putTaskConfigs(
				EasyMock.eq(CONNECTOR_NAME),
				EasyMock.eq(TASK_CONFIGS),
				EasyMock.capture(cb),
				EasyMock.anyObject(InternalRequestSignature.class)
		);
		expectAndCallbackResult(cb, null);

		PowerMock.replayAll();

		connectorsResource.putTaskConfigs(CONNECTOR_NAME, NULL_HEADERS, FORWARD, serializeAsBytes(TASK_CONFIGS));

		PowerMock.verifyAll();
	}

	@Test
	public void testPutConnectorTaskConfigsWithInternalRequestSignature() throws Throwable {
		final String signatureAlgorithm = "HmacSHA256";
		final String encodedSignature = "Kv1/OSsxzdVIwvZ4e30avyRIVrngDfhzVUm/kAZEKc4=";

		final Capture<Callback<Void>> cb = Capture.newInstance();
		final Capture<InternalRequestSignature> signatureCapture = Capture.newInstance();
		herder.putTaskConfigs(
				EasyMock.eq(CONNECTOR_NAME),
				EasyMock.eq(TASK_CONFIGS),
				EasyMock.capture(cb),
				EasyMock.capture(signatureCapture)
		);
		expectAndCallbackResult(cb, null);

		HttpHeaders headers = EasyMock.mock(HttpHeaders.class);
		EasyMock.expect(headers.getHeaderString(InternalRequestSignature.SIGNATURE_ALGORITHM_HEADER))
				.andReturn(signatureAlgorithm)
				.once();
		EasyMock.expect(headers.getHeaderString(InternalRequestSignature.SIGNATURE_HEADER))
				.andReturn(encodedSignature)
				.once();

		PowerMock.replayAll(headers);

		connectorsResource.putTaskConfigs(CONNECTOR_NAME, headers, FORWARD, serializeAsBytes(TASK_CONFIGS));

		PowerMock.verifyAll();
		InternalRequestSignature expectedSignature = new InternalRequestSignature(
				serializeAsBytes(TASK_CONFIGS),
				Mac.getInstance(signatureAlgorithm),
				Base64.getDecoder().decode(encodedSignature)
		);
		assertEquals(
				expectedSignature,
				signatureCapture.getValue()
		);
	}

	@Test
    public void testPutConnectorTaskConfigsConnectorNotFound() throws Throwable {
		final Capture<Callback<Void>> cb = Capture.newInstance();
		herder.putTaskConfigs(
				EasyMock.eq(CONNECTOR_NAME),
				EasyMock.eq(TASK_CONFIGS),
				EasyMock.capture(cb),
				EasyMock.anyObject(InternalRequestSignature.class)
		);
		expectAndCallbackException(cb, new NotFoundException("not found"));

		PowerMock.replayAll();

		assertThrows(NotFoundException.class, () -> connectorsResource.putTaskConfigs(CONNECTOR_NAME, NULL_HEADERS,
				FORWARD, serializeAsBytes(TASK_CONFIGS)));

		PowerMock.verifyAll();
	}

	@Test
	public void testRestartConnectorNotFound() {
		final Capture<Callback<Void>> cb = Capture.newInstance();
		herder.restartConnector(EasyMock.eq(CONNECTOR_NAME), EasyMock.capture(cb));
		expectAndCallbackException(cb, new NotFoundException("not found"));

		PowerMock.replayAll();

		assertThrows(NotFoundException.class, () -> connectorsResource.restartConnector(CONNECTOR_NAME, NULL_HEADERS, FORWARD));

		PowerMock.verifyAll();
	}

    @Test
    public void testRestartConnectorLeaderRedirect() throws Throwable {
        final Capture<Callback<Void>> cb = Capture.newInstance();
        herder.restartConnector(EasyMock.eq(CONNECTOR_NAME), EasyMock.capture(cb));
        expectAndCallbackNotLeaderException(cb);

		EasyMock.expect(RestClient.httpRequest(EasyMock.eq("http://leader:8083/connectors/" + CONNECTOR_NAME + "/restart?forward=true"),
				EasyMock.eq("POST"), EasyMock.isNull(), EasyMock.isNull(), EasyMock.<TypeReference>anyObject(), EasyMock.anyObject(WorkerConfig.class)))
				.andReturn(new RestClient.HttpResponse<>(202, new HashMap<>(), null));
=======
    @Test
    public void testGetConnectorTaskConfigsConnectorNotFound() {
        final ArgumentCaptor<Callback<List<TaskInfo>>> cb = ArgumentCaptor.forClass(Callback.class);
        expectAndCallbackException(cb, new NotFoundException("connector not found"))
            .when(herder).taskConfigs(eq(CONNECTOR_NAME), cb.capture());

        assertThrows(NotFoundException.class, () -> connectorsResource.getTaskConfigs(CONNECTOR_NAME));
    }

    @Test
    public void testRestartConnectorAndTasksConnectorNotFound() {
        RestartRequest restartRequest = new RestartRequest(CONNECTOR_NAME, true, false);
        final ArgumentCaptor<Callback<ConnectorStateInfo>> cb = ArgumentCaptor.forClass(Callback.class);
        expectAndCallbackException(cb, new NotFoundException("not found"))
            .when(herder).restartConnectorAndTasks(eq(restartRequest), cb.capture());

        assertThrows(NotFoundException.class, () ->
                connectorsResource.restartConnector(CONNECTOR_NAME, NULL_HEADERS, restartRequest.includeTasks(), restartRequest.onlyFailed(), FORWARD)
        );
    }

    @Test
    public void testRestartConnectorAndTasksLeaderRedirect() throws Throwable {
        RestartRequest restartRequest = new RestartRequest(CONNECTOR_NAME, true, false);
        final ArgumentCaptor<Callback<ConnectorStateInfo>> cb = ArgumentCaptor.forClass(Callback.class);
        expectAndCallbackNotLeaderException(cb).when(herder)
            .restartConnectorAndTasks(eq(restartRequest), cb.capture());

        when(restClient.httpRequest(eq(LEADER_URL + "connectors/" + CONNECTOR_NAME + "/restart?forward=true&includeTasks=" + restartRequest.includeTasks() + "&onlyFailed=" + restartRequest.onlyFailed()), eq("POST"), isNull(), isNull(), any()))
                .thenReturn(new RestClient.HttpResponse<>(202, new HashMap<>(), null));
        Response response = connectorsResource.restartConnector(CONNECTOR_NAME, NULL_HEADERS, restartRequest.includeTasks(), restartRequest.onlyFailed(), null);
        assertEquals(Response.Status.ACCEPTED.getStatusCode(), response.getStatus());
    }

    @Test
    public void testRestartConnectorAndTasksRebalanceNeeded() {
        RestartRequest restartRequest = new RestartRequest(CONNECTOR_NAME, true, false);
        final ArgumentCaptor<Callback<ConnectorStateInfo>> cb = ArgumentCaptor.forClass(Callback.class);
        expectAndCallbackException(cb, new RebalanceNeededException("Request cannot be completed because a rebalance is expected"))
            .when(herder).restartConnectorAndTasks(eq(restartRequest), cb.capture());

        ConnectRestException ex = assertThrows(ConnectRestException.class, () ->
                connectorsResource.restartConnector(CONNECTOR_NAME, NULL_HEADERS, restartRequest.includeTasks(), restartRequest.onlyFailed(), FORWARD)
        );
        assertEquals(Response.Status.CONFLICT.getStatusCode(), ex.statusCode());
    }

    @Test
    public void testRestartConnectorAndTasksRequestAccepted() throws Throwable {
        ConnectorStateInfo.ConnectorState state = new ConnectorStateInfo.ConnectorState(
                AbstractStatus.State.RESTARTING.name(),
                "foo",
                null
        );
        ConnectorStateInfo connectorStateInfo = new ConnectorStateInfo(CONNECTOR_NAME, state, Collections.emptyList(), ConnectorType.SOURCE);

        RestartRequest restartRequest = new RestartRequest(CONNECTOR_NAME, true, false);
        final ArgumentCaptor<Callback<ConnectorStateInfo>> cb = ArgumentCaptor.forClass(Callback.class);
        expectAndCallbackResult(cb, connectorStateInfo)
            .when(herder).restartConnectorAndTasks(eq(restartRequest), cb.capture());

        Response response = connectorsResource.restartConnector(CONNECTOR_NAME, NULL_HEADERS, restartRequest.includeTasks(), restartRequest.onlyFailed(), FORWARD);
        assertEquals(CONNECTOR_NAME, ((ConnectorStateInfo) response.getEntity()).name());
        assertEquals(state.state(), ((ConnectorStateInfo) response.getEntity()).connector().state());
        assertEquals(Response.Status.ACCEPTED.getStatusCode(), response.getStatus());
    }

    @Test
    public void testRestartConnectorNotFound() {
        final ArgumentCaptor<Callback<Void>> cb = ArgumentCaptor.forClass(Callback.class);
        expectAndCallbackException(cb, new NotFoundException("not found"))
            .when(herder).restartConnector(eq(CONNECTOR_NAME), cb.capture());

        assertThrows(NotFoundException.class, () ->
                connectorsResource.restartConnector(CONNECTOR_NAME, NULL_HEADERS, false, false, FORWARD)
        );
    }

    @Test
    public void testRestartConnectorLeaderRedirect() throws Throwable {
        final ArgumentCaptor<Callback<Void>> cb = ArgumentCaptor.forClass(Callback.class);
        expectAndCallbackNotLeaderException(cb).when(herder)
            .restartConnector(eq(CONNECTOR_NAME), cb.capture());
>>>>>>> 15418db6

        when(restClient.httpRequest(eq(LEADER_URL + "connectors/" + CONNECTOR_NAME + "/restart?forward=true"), eq("POST"), isNull(), isNull(), any()))
                .thenReturn(new RestClient.HttpResponse<>(202, new HashMap<>(), null));
        Response response = connectorsResource.restartConnector(CONNECTOR_NAME, NULL_HEADERS, false, false, null);
        assertEquals(Response.Status.NO_CONTENT.getStatusCode(), response.getStatus());
    }

    @Test
    public void testRestartConnectorOwnerRedirect() throws Throwable {
        final ArgumentCaptor<Callback<Void>> cb = ArgumentCaptor.forClass(Callback.class);
        String ownerUrl = "http://owner:8083";
<<<<<<< HEAD
        expectAndCallbackException(cb, new NotAssignedException("not owner test", ownerUrl));

		EasyMock.expect(RestClient.httpRequest(EasyMock.eq("http://owner:8083/connectors/" + CONNECTOR_NAME + "/restart?forward=false"),
				EasyMock.eq("POST"), EasyMock.isNull(), EasyMock.isNull(), EasyMock.<TypeReference>anyObject(), EasyMock.anyObject(WorkerConfig.class)))
				.andReturn(new RestClient.HttpResponse<>(202, new HashMap<>(), null));

        PowerMock.replayAll();

        connectorsResource.restartConnector(CONNECTOR_NAME, NULL_HEADERS, true);

        PowerMock.verifyAll();
    }

	@Test
    public void testRestartTaskNotFound() throws Throwable {
=======
        expectAndCallbackException(cb, new NotAssignedException("not owner test", ownerUrl))
            .when(herder).restartConnector(eq(CONNECTOR_NAME), cb.capture());
        when(restClient.httpRequest(eq("http://owner:8083/connectors/" + CONNECTOR_NAME + "/restart?forward=false"), eq("POST"), isNull(), isNull(), any()))
                .thenReturn(new RestClient.HttpResponse<>(202, new HashMap<>(), null));
        Response response = connectorsResource.restartConnector(CONNECTOR_NAME, NULL_HEADERS, false, false, true);
        assertEquals(Response.Status.NO_CONTENT.getStatusCode(), response.getStatus());
    }

    @Test
    public void testRestartTaskNotFound() {
>>>>>>> 15418db6
        ConnectorTaskId taskId = new ConnectorTaskId(CONNECTOR_NAME, 0);
        final ArgumentCaptor<Callback<Void>> cb = ArgumentCaptor.forClass(Callback.class);
        expectAndCallbackException(cb, new NotFoundException("not found"))
            .when(herder).restartTask(eq(taskId), cb.capture());

<<<<<<< HEAD
		assertThrows(NotFoundException.class, () -> connectorsResource.restartTask(CONNECTOR_NAME, 0, NULL_HEADERS, FORWARD));

        PowerMock.verifyAll();
=======
        assertThrows(NotFoundException.class, () -> connectorsResource.restartTask(CONNECTOR_NAME, 0, NULL_HEADERS, FORWARD));
>>>>>>> 15418db6
    }

    @Test
    public void testRestartTaskLeaderRedirect() throws Throwable {
        ConnectorTaskId taskId = new ConnectorTaskId(CONNECTOR_NAME, 0);

<<<<<<< HEAD
        final Capture<Callback<Void>> cb = Capture.newInstance();
        herder.restartTask(EasyMock.eq(taskId), EasyMock.capture(cb));
        expectAndCallbackNotLeaderException(cb);

		EasyMock.expect(RestClient.httpRequest(EasyMock.eq("http://leader:8083/connectors/" + CONNECTOR_NAME + "/tasks/0/restart?forward=true"),
				EasyMock.eq("POST"), EasyMock.isNull(), EasyMock.isNull(), EasyMock.<TypeReference>anyObject(), EasyMock.anyObject(WorkerConfig.class)))
				.andReturn(new RestClient.HttpResponse<>(202, new HashMap<>(), null));

        PowerMock.replayAll();
=======
        final ArgumentCaptor<Callback<Void>> cb = ArgumentCaptor.forClass(Callback.class);
        expectAndCallbackNotLeaderException(cb).when(herder)
            .restartTask(eq(taskId), cb.capture());
>>>>>>> 15418db6

        when(restClient.httpRequest(eq(LEADER_URL + "connectors/" + CONNECTOR_NAME + "/tasks/0/restart?forward=true"), eq("POST"), isNull(), isNull(), any()))
                .thenReturn(new RestClient.HttpResponse<>(202, new HashMap<>(), null));
        connectorsResource.restartTask(CONNECTOR_NAME, 0, NULL_HEADERS, null);
    }

    @Test
    public void testRestartTaskOwnerRedirect() throws Throwable {
        ConnectorTaskId taskId = new ConnectorTaskId(CONNECTOR_NAME, 0);

        final ArgumentCaptor<Callback<Void>> cb = ArgumentCaptor.forClass(Callback.class);
        String ownerUrl = "http://owner:8083";
<<<<<<< HEAD
        expectAndCallbackException(cb, new NotAssignedException("not owner test", ownerUrl));

		EasyMock.expect(RestClient.httpRequest(EasyMock.eq("http://owner:8083/connectors/" + CONNECTOR_NAME + "/tasks/0/restart?forward=false"),
				EasyMock.eq("POST"), EasyMock.isNull(), EasyMock.isNull(), EasyMock.<TypeReference>anyObject(), EasyMock.anyObject(WorkerConfig.class)))
				.andReturn(new RestClient.HttpResponse<>(202, new HashMap<>(), null));

		PowerMock.replayAll();

		connectorsResource.restartTask(CONNECTOR_NAME, 0, NULL_HEADERS, true);

		PowerMock.verifyAll();
	}

	@Test
	public void testConnectorActiveTopicsWithTopicTrackingDisabled() {
		PowerMock.reset(workerConfig);
		EasyMock.expect(workerConfig.getBoolean(TOPIC_TRACKING_ENABLE_CONFIG)).andReturn(false);
		EasyMock.expect(workerConfig.getBoolean(TOPIC_TRACKING_ALLOW_RESET_CONFIG)).andReturn(false);
		PowerMock.replay(workerConfig);
		connectorsResource = new ConnectorsResource(herder, workerConfig);
		PowerMock.replayAll();

		Exception e = assertThrows(ConnectRestException.class,
				() -> connectorsResource.getConnectorActiveTopics(CONNECTOR_NAME));
		assertEquals("Topic tracking is disabled.", e.getMessage());
		PowerMock.verifyAll();
	}

	@Test
	public void testResetConnectorActiveTopicsWithTopicTrackingDisabled() {
		PowerMock.reset(workerConfig);
		EasyMock.expect(workerConfig.getBoolean(TOPIC_TRACKING_ENABLE_CONFIG)).andReturn(false);
		EasyMock.expect(workerConfig.getBoolean(TOPIC_TRACKING_ALLOW_RESET_CONFIG)).andReturn(true);
		HttpHeaders headers = EasyMock.mock(HttpHeaders.class);
		PowerMock.replay(workerConfig);
		connectorsResource = new ConnectorsResource(herder, workerConfig);
		PowerMock.replayAll();

		Exception e = assertThrows(ConnectRestException.class,
				() -> connectorsResource.resetConnectorActiveTopics(CONNECTOR_NAME, headers));
		assertEquals("Topic tracking is disabled.", e.getMessage());
		PowerMock.verifyAll();
	}

	@Test
	public void testResetConnectorActiveTopicsWithTopicTrackingEnabled() {
		PowerMock.reset(workerConfig);
		EasyMock.expect(workerConfig.getBoolean(TOPIC_TRACKING_ENABLE_CONFIG)).andReturn(true);
		EasyMock.expect(workerConfig.getBoolean(TOPIC_TRACKING_ALLOW_RESET_CONFIG)).andReturn(false);
		HttpHeaders headers = EasyMock.mock(HttpHeaders.class);
		PowerMock.replay(workerConfig);
		connectorsResource = new ConnectorsResource(herder, workerConfig);
		PowerMock.replayAll();

		Exception e = assertThrows(ConnectRestException.class,
				() -> connectorsResource.resetConnectorActiveTopics(CONNECTOR_NAME, headers));
		assertEquals("Topic tracking reset is disabled.", e.getMessage());
		PowerMock.verifyAll();
	}

	@Test
	public void testConnectorActiveTopics() {
		PowerMock.reset(workerConfig);
		EasyMock.expect(workerConfig.getBoolean(TOPIC_TRACKING_ENABLE_CONFIG)).andReturn(true);
		EasyMock.expect(workerConfig.getBoolean(TOPIC_TRACKING_ALLOW_RESET_CONFIG)).andReturn(true);
		EasyMock.expect(herder.connectorActiveTopics(CONNECTOR_NAME))
				.andReturn(new ActiveTopicsInfo(CONNECTOR_NAME, CONNECTOR_ACTIVE_TOPICS));
		PowerMock.replay(workerConfig);
		connectorsResource = new ConnectorsResource(herder, workerConfig);
		PowerMock.replayAll();

		Response response = connectorsResource.getConnectorActiveTopics(CONNECTOR_NAME);
		assertEquals(Response.Status.OK.getStatusCode(), response.getStatus());
		Map<String, Map<String, Object>> body = (Map<String, Map<String, Object>>) response.getEntity();
		assertEquals(CONNECTOR_NAME, ((ActiveTopicsInfo) body.get(CONNECTOR_NAME)).connector());
		assertEquals(new HashSet<>(CONNECTOR_ACTIVE_TOPICS),
				((ActiveTopicsInfo) body.get(CONNECTOR_NAME)).topics());
		PowerMock.verifyAll();
	}

	@Test
	public void testResetConnectorActiveTopics() {
		PowerMock.reset(workerConfig);
		EasyMock.expect(workerConfig.getBoolean(TOPIC_TRACKING_ENABLE_CONFIG)).andReturn(true);
		EasyMock.expect(workerConfig.getBoolean(TOPIC_TRACKING_ALLOW_RESET_CONFIG)).andReturn(true);
		HttpHeaders headers = EasyMock.mock(HttpHeaders.class);
		herder.resetConnectorActiveTopics(CONNECTOR_NAME);
		EasyMock.expectLastCall();
		PowerMock.replay(workerConfig);
		connectorsResource = new ConnectorsResource(herder, workerConfig);
		PowerMock.replayAll();

		Response response = connectorsResource.resetConnectorActiveTopics(CONNECTOR_NAME, headers);
		assertEquals(Response.Status.ACCEPTED.getStatusCode(), response.getStatus());
		PowerMock.verifyAll();
	}

	@Test
	public void testCompleteOrForwardWithErrorAndNoForwardUrl() throws Throwable {
		final Capture<Callback<Herder.Created<ConnectorInfo>>> cb = Capture.newInstance();
		herder.deleteConnectorConfig(EasyMock.eq(CONNECTOR_NAME), EasyMock.capture(cb));
		String leaderUrl = null;
		expectAndCallbackException(cb, new NotLeaderException("not leader", leaderUrl));

		PowerMock.replayAll();

		ConnectRestException e = assertThrows(ConnectRestException.class, () ->
				connectorsResource.destroyConnector(CONNECTOR_NAME, NULL_HEADERS, FORWARD));
		assertTrue(e.getMessage().contains("no known leader URL"));
		PowerMock.verifyAll();
	}

	private <T> byte[] serializeAsBytes(final T value) throws IOException {
		return new ObjectMapper().writeValueAsBytes(value);
	}

	private <T> void expectAndCallbackResult(final Capture<Callback<T>> cb, final T value) {
		PowerMock.expectLastCall().andAnswer(() -> {
			cb.getValue().onCompletion(null, value);
			return null;
		});
	}

	private <T> void expectAndCallbackException(final Capture<Callback<T>> cb, final Throwable t) {
		PowerMock.expectLastCall().andAnswer((IAnswer<Void>) () -> {
			cb.getValue().onCompletion(t, null);
			return null;
		});
	}
=======
        expectAndCallbackException(cb, new NotAssignedException("not owner test", ownerUrl))
            .when(herder).restartTask(eq(taskId), cb.capture());

        when(restClient.httpRequest(eq("http://owner:8083/connectors/" + CONNECTOR_NAME + "/tasks/0/restart?forward=false"), eq("POST"), isNull(), isNull(), any()))
                .thenReturn(new RestClient.HttpResponse<>(202, new HashMap<>(), null));
        connectorsResource.restartTask(CONNECTOR_NAME, 0, NULL_HEADERS, true);
    }

    @Test
    public void testConnectorActiveTopicsWithTopicTrackingDisabled() {
        when(serverConfig.topicTrackingEnabled()).thenReturn(false);
        when(serverConfig.topicTrackingResetEnabled()).thenReturn(false);
        connectorsResource = new ConnectorsResource(herder, serverConfig, restClient);

        Exception e = assertThrows(ConnectRestException.class,
            () -> connectorsResource.getConnectorActiveTopics(CONNECTOR_NAME));
        assertEquals("Topic tracking is disabled.", e.getMessage());
    }

    @Test
    public void testResetConnectorActiveTopicsWithTopicTrackingDisabled() {
        when(serverConfig.topicTrackingEnabled()).thenReturn(false);
        when(serverConfig.topicTrackingResetEnabled()).thenReturn(true);
        HttpHeaders headers = mock(HttpHeaders.class);
        connectorsResource = new ConnectorsResource(herder, serverConfig, restClient);

        Exception e = assertThrows(ConnectRestException.class,
            () -> connectorsResource.resetConnectorActiveTopics(CONNECTOR_NAME, headers));
        assertEquals("Topic tracking is disabled.", e.getMessage());
    }

    @Test
    public void testResetConnectorActiveTopicsWithTopicTrackingEnabled() {
        when(serverConfig.topicTrackingEnabled()).thenReturn(true);
        when(serverConfig.topicTrackingResetEnabled()).thenReturn(false);
        HttpHeaders headers = mock(HttpHeaders.class);
        connectorsResource = new ConnectorsResource(herder, serverConfig, restClient);

        Exception e = assertThrows(ConnectRestException.class,
            () -> connectorsResource.resetConnectorActiveTopics(CONNECTOR_NAME, headers));
        assertEquals("Topic tracking reset is disabled.", e.getMessage());
    }

    @Test
    public void testConnectorActiveTopics() {
        when(serverConfig.topicTrackingEnabled()).thenReturn(true);
        when(serverConfig.topicTrackingResetEnabled()).thenReturn(true);
        when(herder.connectorActiveTopics(CONNECTOR_NAME))
            .thenReturn(new ActiveTopicsInfo(CONNECTOR_NAME, CONNECTOR_ACTIVE_TOPICS));
        connectorsResource = new ConnectorsResource(herder, serverConfig, restClient);

        Response response = connectorsResource.getConnectorActiveTopics(CONNECTOR_NAME);
        assertEquals(Response.Status.OK.getStatusCode(), response.getStatus());
        Map<String, Map<String, Object>> body = (Map<String, Map<String, Object>>) response.getEntity();
        assertEquals(CONNECTOR_NAME, ((ActiveTopicsInfo) body.get(CONNECTOR_NAME)).connector());
        assertEquals(new HashSet<>(CONNECTOR_ACTIVE_TOPICS),
                ((ActiveTopicsInfo) body.get(CONNECTOR_NAME)).topics());
    }

    @Test
    public void testResetConnectorActiveTopics() {
        HttpHeaders headers = mock(HttpHeaders.class);
        connectorsResource = new ConnectorsResource(herder, serverConfig, restClient);

        Response response = connectorsResource.resetConnectorActiveTopics(CONNECTOR_NAME, headers);
        verify(herder).resetConnectorActiveTopics(CONNECTOR_NAME);
        assertEquals(Response.Status.ACCEPTED.getStatusCode(), response.getStatus());
    }

    @Test
    public void testCompleteOrForwardWithErrorAndNoForwardUrl() {
        final ArgumentCaptor<Callback<Herder.Created<ConnectorInfo>>> cb = ArgumentCaptor.forClass(Callback.class);
        String leaderUrl = null;
        expectAndCallbackException(cb, new NotLeaderException("not leader", leaderUrl))
            .when(herder).deleteConnectorConfig(eq(CONNECTOR_NAME), cb.capture());

        ConnectRestException e = assertThrows(ConnectRestException.class, () ->
            connectorsResource.destroyConnector(CONNECTOR_NAME, NULL_HEADERS, FORWARD));
        assertTrue(e.getMessage().contains("no known leader URL"));
    }

    @Test
    public void testGetOffsetsConnectorNotFound() {
        final ArgumentCaptor<Callback<ConnectorOffsets>> cb = ArgumentCaptor.forClass(Callback.class);
        expectAndCallbackException(cb, new NotFoundException("Connector not found"))
                .when(herder).connectorOffsets(anyString(), cb.capture());

        assertThrows(NotFoundException.class, () -> connectorsResource.getOffsets("unknown-connector"));
    }

    @Test
    public void testGetOffsets() throws Throwable {
        final ArgumentCaptor<Callback<ConnectorOffsets>> cb = ArgumentCaptor.forClass(Callback.class);
        ConnectorOffsets offsets = new ConnectorOffsets(Arrays.asList(
                new ConnectorOffset(Collections.singletonMap("partitionKey", "partitionValue"), Collections.singletonMap("offsetKey", "offsetValue")),
                new ConnectorOffset(Collections.singletonMap("partitionKey", "partitionValue2"), Collections.singletonMap("offsetKey", "offsetValue"))
        ));
        expectAndCallbackResult(cb, offsets).when(herder).connectorOffsets(eq(CONNECTOR_NAME), cb.capture());

        assertEquals(offsets, connectorsResource.getOffsets(CONNECTOR_NAME));
    }

    @Test
    public void testAlterOffsetsEmptyOffsets() {
        assertThrows(BadRequestException.class, () -> connectorsResource.alterConnectorOffsets(
                false, NULL_HEADERS, CONNECTOR_NAME, new ConnectorOffsets(Collections.emptyList())));
    }

    @Test
    public void testAlterOffsetsNotLeader() throws Throwable {
        Map<String, ?> partition = new HashMap<>();
        Map<String, ?> offset = new HashMap<>();
        ConnectorOffset connectorOffset = new ConnectorOffset(partition, offset);
        ConnectorOffsets body = new ConnectorOffsets(Collections.singletonList(connectorOffset));

        final ArgumentCaptor<Callback<Message>> cb = ArgumentCaptor.forClass(Callback.class);
        expectAndCallbackNotLeaderException(cb).when(herder).alterConnectorOffsets(eq(CONNECTOR_NAME), eq(body.toMap()), cb.capture());

        when(restClient.httpRequest(eq(LEADER_URL + "connectors/" + CONNECTOR_NAME + "/offsets?forward=true"), eq("PATCH"), isNull(), eq(body), any()))
                .thenReturn(new RestClient.HttpResponse<>(200, new HashMap<>(), new Message("")));
        connectorsResource.alterConnectorOffsets(null, NULL_HEADERS, CONNECTOR_NAME, body);
    }

    @Test
    public void testAlterOffsetsConnectorNotFound() {
        Map<String, ?> partition = new HashMap<>();
        Map<String, ?> offset = new HashMap<>();
        ConnectorOffset connectorOffset = new ConnectorOffset(partition, offset);
        ConnectorOffsets body = new ConnectorOffsets(Collections.singletonList(connectorOffset));
        final ArgumentCaptor<Callback<Message>> cb = ArgumentCaptor.forClass(Callback.class);
        expectAndCallbackException(cb, new NotFoundException("Connector not found"))
                .when(herder).alterConnectorOffsets(eq(CONNECTOR_NAME), eq(body.toMap()), cb.capture());

        assertThrows(NotFoundException.class, () -> connectorsResource.alterConnectorOffsets(null, NULL_HEADERS, CONNECTOR_NAME, body));
    }

    @Test
    public void testAlterOffsets() throws Throwable {
        Map<String, ?> partition = Collections.singletonMap("partitionKey", "partitionValue");
        Map<String, ?> offset = Collections.singletonMap("offsetKey", "offsetValue");
        ConnectorOffset connectorOffset = new ConnectorOffset(partition, offset);
        ConnectorOffsets body = new ConnectorOffsets(Collections.singletonList(connectorOffset));

        final ArgumentCaptor<Callback<Message>> cb = ArgumentCaptor.forClass(Callback.class);
        Message msg = new Message("The offsets for this connector have been altered successfully");
        doAnswer(invocation -> {
            cb.getValue().onCompletion(null, msg);
            return null;
        }).when(herder).alterConnectorOffsets(eq(CONNECTOR_NAME), eq(body.toMap()), cb.capture());
        Response response = connectorsResource.alterConnectorOffsets(null, NULL_HEADERS, CONNECTOR_NAME, body);
        assertEquals(200, response.getStatus());
        assertEquals(msg, response.getEntity());
    }

    @Test
    public void testResetOffsetsNotLeader() throws Throwable {
        final ArgumentCaptor<Callback<Message>> cb = ArgumentCaptor.forClass(Callback.class);
        expectAndCallbackNotLeaderException(cb).when(herder).resetConnectorOffsets(eq(CONNECTOR_NAME), cb.capture());

        when(restClient.httpRequest(eq(LEADER_URL + "connectors/" + CONNECTOR_NAME + "/offsets?forward=true"), eq("DELETE"), isNull(), isNull(), any()))
                .thenReturn(new RestClient.HttpResponse<>(200, new HashMap<>(), new Message("")));
        connectorsResource.resetConnectorOffsets(null, NULL_HEADERS, CONNECTOR_NAME);
    }

    @Test
    public void testResetOffsetsConnectorNotFound() {
        final ArgumentCaptor<Callback<Message>> cb = ArgumentCaptor.forClass(Callback.class);
        expectAndCallbackException(cb, new NotFoundException("Connector not found"))
                .when(herder).resetConnectorOffsets(eq(CONNECTOR_NAME), cb.capture());

        assertThrows(NotFoundException.class, () -> connectorsResource.resetConnectorOffsets(null, NULL_HEADERS, CONNECTOR_NAME));
    }

    @Test
    public void testResetOffsets() throws Throwable {
        final ArgumentCaptor<Callback<Message>> cb = ArgumentCaptor.forClass(Callback.class);
        Message msg = new Message("The offsets for this connector have been reset successfully");
        doAnswer(invocation -> {
            cb.getValue().onCompletion(null, msg);
            return null;
        }).when(herder).resetConnectorOffsets(eq(CONNECTOR_NAME), cb.capture());
        Response response = connectorsResource.resetConnectorOffsets(null, NULL_HEADERS, CONNECTOR_NAME);
        assertEquals(200, response.getStatus());
        assertEquals(msg, response.getEntity());
    }

    private <T> byte[] serializeAsBytes(final T value) throws IOException {
        return new ObjectMapper().writeValueAsBytes(value);
    }

    private <T> Stubber expectAndCallbackResult(final ArgumentCaptor<Callback<T>> cb, final T value) {
        return doAnswer(invocation -> {
            cb.getValue().onCompletion(null, value);
            return null;
        });
    }

    private <T> Stubber expectAndCallbackException(final ArgumentCaptor<Callback<T>> cb, final Throwable t) {
        return doAnswer(invocation -> {
            cb.getValue().onCompletion(t, null);
            return null;
        });
    }
>>>>>>> 15418db6

    private <T> Stubber expectAndCallbackNotLeaderException(final ArgumentCaptor<Callback<T>> cb) {
        return expectAndCallbackException(cb, new NotLeaderException("not leader test", LEADER_URL));
    }

    @FunctionalInterface
    public interface RunnableWithThrowable<T> {
        T run() throws Throwable;
    }

}<|MERGE_RESOLUTION|>--- conflicted
+++ resolved
@@ -16,10 +16,6 @@
  */
 package org.apache.kafka.connect.runtime.rest.resources;
 
-<<<<<<< HEAD
-import com.fasterxml.jackson.core.type.TypeReference;
-=======
->>>>>>> 15418db6
 import com.fasterxml.jackson.databind.ObjectMapper;
 import org.apache.kafka.connect.errors.AlreadyExistsException;
 import org.apache.kafka.connect.errors.NotFoundException;
@@ -32,15 +28,7 @@
 import org.apache.kafka.connect.runtime.distributed.RebalanceNeededException;
 import org.apache.kafka.connect.runtime.rest.RestClient;
 import org.apache.kafka.connect.runtime.rest.RestServerConfig;
-import org.apache.kafka.connect.runtime.rest.entities.ActiveTopicsInfo;
-import org.apache.kafka.connect.runtime.rest.entities.ConnectorInfo;
-import org.apache.kafka.connect.runtime.rest.entities.ConnectorOffset;
-import org.apache.kafka.connect.runtime.rest.entities.ConnectorOffsets;
-import org.apache.kafka.connect.runtime.rest.entities.ConnectorStateInfo;
-import org.apache.kafka.connect.runtime.rest.entities.ConnectorType;
-import org.apache.kafka.connect.runtime.rest.entities.CreateConnectorRequest;
-import org.apache.kafka.connect.runtime.rest.entities.Message;
-import org.apache.kafka.connect.runtime.rest.entities.TaskInfo;
+import org.apache.kafka.connect.runtime.rest.entities.*;
 import org.apache.kafka.connect.runtime.rest.errors.ConnectRestException;
 import org.apache.kafka.connect.util.Callback;
 import org.apache.kafka.connect.util.ConnectorTaskId;
@@ -54,38 +42,15 @@
 import org.mockito.junit.MockitoJUnitRunner;
 import org.mockito.stubbing.Stubber;
 
-import javax.crypto.Mac;
 import javax.ws.rs.BadRequestException;
-import javax.ws.rs.core.HttpHeaders;
-import javax.ws.rs.core.MultivaluedHashMap;
-import javax.ws.rs.core.MultivaluedMap;
-import javax.ws.rs.core.Response;
-import javax.ws.rs.core.UriInfo;
+import javax.ws.rs.core.*;
 import java.io.IOException;
 import java.net.URI;
-import java.util.ArrayList;
-import java.util.Arrays;
-import java.util.Collection;
-import java.util.Collections;
-import java.util.HashMap;
-import java.util.HashSet;
-import java.util.List;
-import java.util.Map;
-import java.util.Set;
-
-import static org.junit.Assert.assertEquals;
-import static org.junit.Assert.assertThrows;
-import static org.junit.Assert.assertTrue;
+import java.util.*;
+
+import static org.junit.Assert.*;
 import static org.mockito.ArgumentMatchers.anyString;
-import static org.mockito.Mockito.any;
-import static org.mockito.Mockito.doAnswer;
-import static org.mockito.Mockito.doThrow;
-import static org.mockito.Mockito.eq;
-import static org.mockito.Mockito.isNull;
-import static org.mockito.Mockito.mock;
-import static org.mockito.Mockito.verify;
-import static org.mockito.Mockito.verifyNoMoreInteractions;
-import static org.mockito.Mockito.when;
+import static org.mockito.Mockito.*;
 
 @RunWith(MockitoJUnitRunner.StrictStubs.class)
 @SuppressWarnings("unchecked")
@@ -130,66 +95,24 @@
         CONNECTOR_CONFIG_WITH_EMPTY_NAME.put(ConnectorConfig.NAME_CONFIG, "");
         CONNECTOR_CONFIG_WITH_EMPTY_NAME.put("sample_config", "test_config");
     }
-    private static final List<ConnectorTaskId> CONNECTOR_TASK_NAMES = Arrays.asList(
-            new ConnectorTaskId(CONNECTOR_NAME, 0),
-            new ConnectorTaskId(CONNECTOR_NAME, 1)
-    );
+
+    private static final List<ConnectorTaskId> CONNECTOR_TASK_NAMES = Arrays.asList(new ConnectorTaskId(CONNECTOR_NAME, 0), new ConnectorTaskId(CONNECTOR_NAME, 1));
     private static final List<Map<String, String>> TASK_CONFIGS = new ArrayList<>();
-<<<<<<< HEAD
-
-	static {
-		TASK_CONFIGS.add(Collections.singletonMap("config", "value"));
-		TASK_CONFIGS.add(Collections.singletonMap("config", "other_value"));
-	}
-
-	private static final List<TaskInfo> TASK_INFOS = new ArrayList<>();
-
-	static {
-		TASK_INFOS.add(new TaskInfo(new ConnectorTaskId(CONNECTOR_NAME, 0), TASK_CONFIGS.get(0)));
-		TASK_INFOS.add(new TaskInfo(new ConnectorTaskId(CONNECTOR_NAME, 1), TASK_CONFIGS.get(1)));
-	}
-
-	private static final Set<String> CONNECTOR_ACTIVE_TOPICS = new HashSet<>(
-			Arrays.asList("foo_topic", "bar_topic"));
-	private static final Set<String> CONNECTOR2_ACTIVE_TOPICS = new HashSet<>(
-			Arrays.asList("foo_topic", "baz_topic"));
-
-	@Mock
-	private Herder herder;
-	private ConnectorsResource connectorsResource;
-	private UriInfo forward;
-	@Mock
-	private WorkerConfig workerConfig;
-
-	@Before
-	public void setUp() throws NoSuchMethodException {
-		PowerMock.mockStatic(RestClient.class,
-				RestClient.class.getMethod("httpRequest", String.class, String.class, HttpHeaders.class, Object.class, TypeReference.class, WorkerConfig.class));
-		EasyMock.expect(workerConfig.getBoolean(TOPIC_TRACKING_ENABLE_CONFIG)).andReturn(true);
-		EasyMock.expect(workerConfig.getBoolean(TOPIC_TRACKING_ALLOW_RESET_CONFIG)).andReturn(true);
-		PowerMock.replay(workerConfig);
-		connectorsResource = new ConnectorsResource(herder, workerConfig);
-		forward = EasyMock.mock(UriInfo.class);
-		MultivaluedMap<String, String> queryParams = new MultivaluedHashMap<>();
-		queryParams.putSingle("forward", "true");
-		EasyMock.expect(forward.getQueryParameters()).andReturn(queryParams).anyTimes();
-		EasyMock.replay(forward);
-	}
-=======
+
     static {
         TASK_CONFIGS.add(Collections.singletonMap("config", "value"));
         TASK_CONFIGS.add(Collections.singletonMap("config", "other_value"));
     }
+
     private static final List<TaskInfo> TASK_INFOS = new ArrayList<>();
+
     static {
         TASK_INFOS.add(new TaskInfo(new ConnectorTaskId(CONNECTOR_NAME, 0), TASK_CONFIGS.get(0)));
         TASK_INFOS.add(new TaskInfo(new ConnectorTaskId(CONNECTOR_NAME, 1), TASK_CONFIGS.get(1)));
     }
 
-    private static final Set<String> CONNECTOR_ACTIVE_TOPICS = new HashSet<>(
-            Arrays.asList("foo_topic", "bar_topic"));
-    private static final Set<String> CONNECTOR2_ACTIVE_TOPICS = new HashSet<>(
-            Arrays.asList("foo_topic", "baz_topic"));
+    private static final Set<String> CONNECTOR_ACTIVE_TOPICS = new HashSet<>(Arrays.asList("foo_topic", "bar_topic"));
+    private static final Set<String> CONNECTOR2_ACTIVE_TOPICS = new HashSet<>(Arrays.asList("foo_topic", "baz_topic"));
 
     @Mock
     private Herder herder;
@@ -210,7 +133,6 @@
         queryParams.putSingle("forward", "true");
         when(forward.getQueryParameters()).thenReturn(queryParams);
     }
->>>>>>> 15418db6
 
     @After
     public void teardown() {
@@ -322,9 +244,7 @@
         CreateConnectorRequest body = new CreateConnectorRequest(CONNECTOR_NAME, Collections.singletonMap(ConnectorConfig.NAME_CONFIG, CONNECTOR_NAME));
 
         final ArgumentCaptor<Callback<Herder.Created<ConnectorInfo>>> cb = ArgumentCaptor.forClass(Callback.class);
-        expectAndCallbackResult(cb, new Herder.Created<>(true, new ConnectorInfo(CONNECTOR_NAME, CONNECTOR_CONFIG,
-            CONNECTOR_TASK_NAMES, ConnectorType.SOURCE))
-        ).when(herder).putConnectorConfig(eq(CONNECTOR_NAME), eq(body.config()), eq(false), cb.capture());
+        expectAndCallbackResult(cb, new Herder.Created<>(true, new ConnectorInfo(CONNECTOR_NAME, CONNECTOR_CONFIG, CONNECTOR_TASK_NAMES, ConnectorType.SOURCE))).when(herder).putConnectorConfig(eq(CONNECTOR_NAME), eq(body.config()), eq(false), cb.capture());
 
         connectorsResource.createConnector(FORWARD, NULL_HEADERS, body);
     }
@@ -333,24 +253,10 @@
     public void testCreateConnectorNotLeader() throws Throwable {
         CreateConnectorRequest body = new CreateConnectorRequest(CONNECTOR_NAME, Collections.singletonMap(ConnectorConfig.NAME_CONFIG, CONNECTOR_NAME));
 
-<<<<<<< HEAD
-        final Capture<Callback<Herder.Created<ConnectorInfo>>> cb = Capture.newInstance();
-        herder.putConnectorConfig(EasyMock.eq(CONNECTOR_NAME), EasyMock.eq(body.config()), EasyMock.eq(false), EasyMock.capture(cb));
-        expectAndCallbackNotLeaderException(cb);
-        // Should forward request
-		EasyMock.expect(RestClient.httpRequest(EasyMock.eq("http://leader:8083/connectors?forward=false"), EasyMock.eq("POST"), EasyMock.isNull(), EasyMock.eq(body), EasyMock.<TypeReference>anyObject(), EasyMock.anyObject(WorkerConfig.class)))
-				.andReturn(new RestClient.HttpResponse<>(201, new HashMap<>(), new ConnectorInfo(CONNECTOR_NAME, CONNECTOR_CONFIG, CONNECTOR_TASK_NAMES,
-						ConnectorType.SOURCE)));
-
-        PowerMock.replayAll();
-=======
-        final ArgumentCaptor<Callback<Herder.Created<ConnectorInfo>>> cb = ArgumentCaptor.forClass(Callback.class);
-        expectAndCallbackNotLeaderException(cb).when(herder)
-            .putConnectorConfig(eq(CONNECTOR_NAME), eq(body.config()), eq(false), cb.capture());
->>>>>>> 15418db6
-
-        when(restClient.httpRequest(eq(LEADER_URL + "connectors?forward=false"), eq("POST"), isNull(), eq(body), any()))
-                .thenReturn(new RestClient.HttpResponse<>(201, new HashMap<>(), new ConnectorInfo(CONNECTOR_NAME, CONNECTOR_CONFIG, CONNECTOR_TASK_NAMES, ConnectorType.SOURCE)));
+        final ArgumentCaptor<Callback<Herder.Created<ConnectorInfo>>> cb = ArgumentCaptor.forClass(Callback.class);
+        expectAndCallbackNotLeaderException(cb).when(herder).putConnectorConfig(eq(CONNECTOR_NAME), eq(body.config()), eq(false), cb.capture());
+
+        when(restClient.httpRequest(eq(LEADER_URL + "connectors?forward=false"), eq("POST"), isNull(), eq(body), any())).thenReturn(new RestClient.HttpResponse<>(201, new HashMap<>(), new ConnectorInfo(CONNECTOR_NAME, CONNECTOR_CONFIG, CONNECTOR_TASK_NAMES, ConnectorType.SOURCE)));
         connectorsResource.createConnector(FORWARD, NULL_HEADERS, body);
     }
 
@@ -359,60 +265,19 @@
         CreateConnectorRequest body = new CreateConnectorRequest(CONNECTOR_NAME, Collections.singletonMap(ConnectorConfig.NAME_CONFIG, CONNECTOR_NAME));
         final ArgumentCaptor<Callback<Herder.Created<ConnectorInfo>>> cb = ArgumentCaptor.forClass(Callback.class);
         HttpHeaders httpHeaders = mock(HttpHeaders.class);
-        expectAndCallbackNotLeaderException(cb)
-            .when(herder).putConnectorConfig(eq(CONNECTOR_NAME), eq(body.config()), eq(false), cb.capture());
-
-        when(restClient.httpRequest(eq(LEADER_URL + "connectors?forward=false"), eq("POST"), eq(httpHeaders), any(), any()))
-                .thenReturn(new RestClient.HttpResponse<>(202, new HashMap<>(), null));
+        expectAndCallbackNotLeaderException(cb).when(herder).putConnectorConfig(eq(CONNECTOR_NAME), eq(body.config()), eq(false), cb.capture());
+
+        when(restClient.httpRequest(eq(LEADER_URL + "connectors?forward=false"), eq("POST"), eq(httpHeaders), any(), any())).thenReturn(new RestClient.HttpResponse<>(202, new HashMap<>(), null));
         connectorsResource.createConnector(FORWARD, httpHeaders, body);
-<<<<<<< HEAD
-
-        PowerMock.verifyAll();
-    }
-
-
-
-    @Test
-    public void testCreateConnectorWithoutHeaderAuthorization() throws Throwable {
+    }
+
+    @Test
+    public void testCreateConnectorExists() {
         CreateConnectorRequest body = new CreateConnectorRequest(CONNECTOR_NAME, Collections.singletonMap(ConnectorConfig.NAME_CONFIG, CONNECTOR_NAME));
-        final Capture<Callback<Herder.Created<ConnectorInfo>>> cb = Capture.newInstance();
-        HttpHeaders httpHeaders = EasyMock.mock(HttpHeaders.class);
-        EasyMock.expect(httpHeaders.getHeaderString("Authorization")).andReturn(null).times(1);
-        EasyMock.replay(httpHeaders);
-        herder.putConnectorConfig(EasyMock.eq(CONNECTOR_NAME), EasyMock.eq(body.config()), EasyMock.eq(false), EasyMock.capture(cb));
-		expectAndCallbackResult(cb, new Herder.Created<>(true, new ConnectorInfo(CONNECTOR_NAME, CONNECTOR_CONFIG,
-				CONNECTOR_TASK_NAMES, ConnectorType.SOURCE)));
-
-		PowerMock.replayAll();
-
-		connectorsResource.createConnector(FORWARD, httpHeaders, body);
-
-		PowerMock.verifyAll();
-	}
-=======
-    }
->>>>>>> 15418db6
-
-	@Test
-	public void testCreateConnectorExists() {
-		CreateConnectorRequest body = new CreateConnectorRequest(CONNECTOR_NAME, Collections.singletonMap(ConnectorConfig.NAME_CONFIG, CONNECTOR_NAME));
-
-<<<<<<< HEAD
-		final Capture<Callback<Herder.Created<ConnectorInfo>>> cb = Capture.newInstance();
-		herder.putConnectorConfig(EasyMock.eq(CONNECTOR_NAME), EasyMock.eq(body.config()), EasyMock.eq(false), EasyMock.capture(cb));
-		expectAndCallbackException(cb, new AlreadyExistsException("already exists"));
-
-		PowerMock.replayAll();
-
-		assertThrows(AlreadyExistsException.class, () -> connectorsResource.createConnector(FORWARD, NULL_HEADERS, body));
-
-        PowerMock.verifyAll();
-=======
-        final ArgumentCaptor<Callback<Herder.Created<ConnectorInfo>>> cb = ArgumentCaptor.forClass(Callback.class);
-        expectAndCallbackException(cb, new AlreadyExistsException("already exists"))
-            .when(herder).putConnectorConfig(eq(CONNECTOR_NAME), eq(body.config()), eq(false), cb.capture());
+
+        final ArgumentCaptor<Callback<Herder.Created<ConnectorInfo>>> cb = ArgumentCaptor.forClass(Callback.class);
+        expectAndCallbackException(cb, new AlreadyExistsException("already exists")).when(herder).putConnectorConfig(eq(CONNECTOR_NAME), eq(body.config()), eq(false), cb.capture());
         assertThrows(AlreadyExistsException.class, () -> connectorsResource.createConnector(FORWARD, NULL_HEADERS, body));
->>>>>>> 15418db6
     }
 
     @Test
@@ -424,9 +289,7 @@
         final CreateConnectorRequest bodyOut = new CreateConnectorRequest(CONNECTOR_NAME, CONNECTOR_CONFIG);
 
         final ArgumentCaptor<Callback<Herder.Created<ConnectorInfo>>> cb = ArgumentCaptor.forClass(Callback.class);
-        expectAndCallbackResult(cb, new Herder.Created<>(true, new ConnectorInfo(bodyOut.name(), bodyOut.config(),
-            CONNECTOR_TASK_NAMES, ConnectorType.SOURCE))
-        ).when(herder).putConnectorConfig(eq(bodyOut.name()), eq(bodyOut.config()), eq(false), cb.capture());
+        expectAndCallbackResult(cb, new Herder.Created<>(true, new ConnectorInfo(bodyOut.name(), bodyOut.config(), CONNECTOR_TASK_NAMES, ConnectorType.SOURCE))).when(herder).putConnectorConfig(eq(bodyOut.name()), eq(bodyOut.config()), eq(false), cb.capture());
 
         connectorsResource.createConnector(FORWARD, NULL_HEADERS, bodyIn);
     }
@@ -440,9 +303,7 @@
         final CreateConnectorRequest bodyOut = new CreateConnectorRequest("", CONNECTOR_CONFIG_WITH_EMPTY_NAME);
 
         final ArgumentCaptor<Callback<Herder.Created<ConnectorInfo>>> cb = ArgumentCaptor.forClass(Callback.class);
-        expectAndCallbackResult(cb, new Herder.Created<>(true, new ConnectorInfo(bodyOut.name(), bodyOut.config(),
-            CONNECTOR_TASK_NAMES, ConnectorType.SOURCE))
-        ).when(herder).putConnectorConfig(eq(bodyOut.name()), eq(bodyOut.config()), eq(false), cb.capture());
+        expectAndCallbackResult(cb, new Herder.Created<>(true, new ConnectorInfo(bodyOut.name(), bodyOut.config(), CONNECTOR_TASK_NAMES, ConnectorType.SOURCE))).when(herder).putConnectorConfig(eq(bodyOut.name()), eq(bodyOut.config()), eq(false), cb.capture());
 
         connectorsResource.createConnector(FORWARD, NULL_HEADERS, bodyIn);
     }
@@ -456,9 +317,7 @@
         final CreateConnectorRequest bodyOut = new CreateConnectorRequest("", CONNECTOR_CONFIG_WITH_EMPTY_NAME);
 
         final ArgumentCaptor<Callback<Herder.Created<ConnectorInfo>>> cb = ArgumentCaptor.forClass(Callback.class);
-        expectAndCallbackResult(cb, new Herder.Created<>(true, new ConnectorInfo(bodyOut.name(), bodyOut.config(),
-            CONNECTOR_TASK_NAMES, ConnectorType.SOURCE))
-        ).when(herder).putConnectorConfig(eq(bodyOut.name()), eq(bodyOut.config()), eq(false), cb.capture());
+        expectAndCallbackResult(cb, new Herder.Created<>(true, new ConnectorInfo(bodyOut.name(), bodyOut.config(), CONNECTOR_TASK_NAMES, ConnectorType.SOURCE))).when(herder).putConnectorConfig(eq(bodyOut.name()), eq(bodyOut.config()), eq(false), cb.capture());
 
         connectorsResource.createConnector(FORWARD, NULL_HEADERS, bodyIn);
     }
@@ -473,151 +332,33 @@
 
     @Test
     public void testDeleteConnectorNotLeader() throws Throwable {
-<<<<<<< HEAD
-		final Capture<Callback<Herder.Created<ConnectorInfo>>> cb = Capture.newInstance();
-		herder.deleteConnectorConfig(EasyMock.eq(CONNECTOR_NAME), EasyMock.capture(cb));
-		expectAndCallbackNotLeaderException(cb);
-		// Should forward request
-		EasyMock.expect(RestClient.httpRequest("http://leader:8083/connectors/" + CONNECTOR_NAME + "?forward=false", "DELETE", NULL_HEADERS, null, null, workerConfig))
-				.andReturn(new RestClient.HttpResponse<>(204, new HashMap<>(), null));
-
-		PowerMock.replayAll();
-
-		connectorsResource.destroyConnector(CONNECTOR_NAME, NULL_HEADERS, FORWARD);
-
-		PowerMock.verifyAll();
-	}
+        final ArgumentCaptor<Callback<Herder.Created<ConnectorInfo>>> cb = ArgumentCaptor.forClass(Callback.class);
+        expectAndCallbackNotLeaderException(cb).when(herder).deleteConnectorConfig(eq(CONNECTOR_NAME), cb.capture());
+        // Should forward request
+        when(restClient.httpRequest(LEADER_URL + "connectors/" + CONNECTOR_NAME + "?forward=false", "DELETE", NULL_HEADERS, null, null)).thenReturn(new RestClient.HttpResponse<>(204, new HashMap<>(), null));
+        connectorsResource.destroyConnector(CONNECTOR_NAME, NULL_HEADERS, FORWARD);
+    }
 
     // Not found exceptions should pass through to caller so they can be processed for 404s
-	@Test
-    public void testDeleteConnectorNotFound() throws Throwable {
-        final Capture<Callback<Herder.Created<ConnectorInfo>>> cb = Capture.newInstance();
-        herder.deleteConnectorConfig(EasyMock.eq(CONNECTOR_NAME), EasyMock.capture(cb));
-        expectAndCallbackException(cb, new NotFoundException("not found"));
-
-        PowerMock.replayAll();
-
-		assertThrows(NotFoundException.class, () -> connectorsResource.destroyConnector(CONNECTOR_NAME, NULL_HEADERS, FORWARD));
-
-        PowerMock.verifyAll();
-=======
-        final ArgumentCaptor<Callback<Herder.Created<ConnectorInfo>>> cb = ArgumentCaptor.forClass(Callback.class);
-        expectAndCallbackNotLeaderException(cb).when(herder)
-            .deleteConnectorConfig(eq(CONNECTOR_NAME), cb.capture());
-        // Should forward request
-        when(restClient.httpRequest(LEADER_URL + "connectors/" + CONNECTOR_NAME + "?forward=false", "DELETE", NULL_HEADERS, null, null))
-                .thenReturn(new RestClient.HttpResponse<>(204, new HashMap<>(), null));
-        connectorsResource.destroyConnector(CONNECTOR_NAME, NULL_HEADERS, FORWARD);
-    }
-
-    // Not found exceptions should pass through to caller so they can be processed for 404s
     @Test
     public void testDeleteConnectorNotFound() {
         final ArgumentCaptor<Callback<Herder.Created<ConnectorInfo>>> cb = ArgumentCaptor.forClass(Callback.class);
-        expectAndCallbackException(cb, new NotFoundException("not found"))
-            .when(herder).deleteConnectorConfig(eq(CONNECTOR_NAME), cb.capture());
+        expectAndCallbackException(cb, new NotFoundException("not found")).when(herder).deleteConnectorConfig(eq(CONNECTOR_NAME), cb.capture());
 
         assertThrows(NotFoundException.class, () -> connectorsResource.destroyConnector(CONNECTOR_NAME, NULL_HEADERS, FORWARD));
->>>>>>> 15418db6
     }
 
     @Test
     public void testGetConnector() throws Throwable {
         final ArgumentCaptor<Callback<ConnectorInfo>> cb = ArgumentCaptor.forClass(Callback.class);
-        expectAndCallbackResult(cb, new ConnectorInfo(CONNECTOR_NAME, CONNECTOR_CONFIG, CONNECTOR_TASK_NAMES, ConnectorType.SOURCE))
-            .when(herder).connectorInfo(eq(CONNECTOR_NAME), cb.capture());
+        expectAndCallbackResult(cb, new ConnectorInfo(CONNECTOR_NAME, CONNECTOR_CONFIG, CONNECTOR_TASK_NAMES, ConnectorType.SOURCE)).when(herder).connectorInfo(eq(CONNECTOR_NAME), cb.capture());
 
         ConnectorInfo connInfo = connectorsResource.getConnector(CONNECTOR_NAME);
-        assertEquals(new ConnectorInfo(CONNECTOR_NAME, CONNECTOR_CONFIG, CONNECTOR_TASK_NAMES, ConnectorType.SOURCE),
-            connInfo);
+        assertEquals(new ConnectorInfo(CONNECTOR_NAME, CONNECTOR_CONFIG, CONNECTOR_TASK_NAMES, ConnectorType.SOURCE), connInfo);
     }
 
     @Test
     public void testGetConnectorConfig() throws Throwable {
-<<<<<<< HEAD
-        final Capture<Callback<Map<String, String>>> cb = Capture.newInstance();
-        herder.connectorConfig(EasyMock.eq(CONNECTOR_NAME), EasyMock.capture(cb));
-		expectAndCallbackResult(cb, CONNECTOR_CONFIG);
-
-		PowerMock.replayAll();
-
-		Map<String, String> connConfig = connectorsResource.getConnectorConfig(CONNECTOR_NAME, NULL_HEADERS, FORWARD);
-		assertEquals(CONNECTOR_CONFIG, connConfig);
-
-		PowerMock.verifyAll();
-	}
-
-	@Test
-	public void testGetConnectorConfigConnectorNotFound() {
-		final Capture<Callback<Map<String, String>>> cb = Capture.newInstance();
-		herder.connectorConfig(EasyMock.eq(CONNECTOR_NAME), EasyMock.capture(cb));
-		expectAndCallbackException(cb, new NotFoundException("not found"));
-
-		PowerMock.replayAll();
-
-		assertThrows(NotFoundException.class, () -> connectorsResource.getConnectorConfig(CONNECTOR_NAME, NULL_HEADERS, FORWARD));
-
-		PowerMock.verifyAll();
-	}
-
-	@Test
-	public void testGetTasksConfig() throws Throwable {
-		final ConnectorTaskId connectorTask0 = new ConnectorTaskId(CONNECTOR_NAME, 0);
-		final Map<String, String> connectorTask0Configs = new HashMap<>();
-		connectorTask0Configs.put("connector-task0-config0", "123");
-		connectorTask0Configs.put("connector-task0-config1", "456");
-		final ConnectorTaskId connectorTask1 = new ConnectorTaskId(CONNECTOR_NAME, 1);
-		final Map<String, String> connectorTask1Configs = new HashMap<>();
-		connectorTask0Configs.put("connector-task1-config0", "321");
-		connectorTask0Configs.put("connector-task1-config1", "654");
-		final ConnectorTaskId connector2Task0 = new ConnectorTaskId(CONNECTOR2_NAME, 0);
-		final Map<String, String> connector2Task0Configs = Collections.singletonMap("connector2-task0-config0", "789");
-
-		final Map<ConnectorTaskId, Map<String, String>> expectedTasksConnector = new HashMap<>();
-		expectedTasksConnector.put(connectorTask0, connectorTask0Configs);
-		expectedTasksConnector.put(connectorTask1, connectorTask1Configs);
-		final Map<ConnectorTaskId, Map<String, String>> expectedTasksConnector2 = new HashMap<>();
-		expectedTasksConnector2.put(connector2Task0, connector2Task0Configs);
-
-		final Capture<Callback<Map<ConnectorTaskId, Map<String, String>>>> cb1 = Capture.newInstance();
-		herder.tasksConfig(EasyMock.eq(CONNECTOR_NAME), EasyMock.capture(cb1));
-		expectAndCallbackResult(cb1, expectedTasksConnector);
-		final Capture<Callback<Map<ConnectorTaskId, Map<String, String>>>> cb2 = Capture.newInstance();
-		herder.tasksConfig(EasyMock.eq(CONNECTOR2_NAME), EasyMock.capture(cb2));
-		expectAndCallbackResult(cb2, expectedTasksConnector2);
-
-		PowerMock.replayAll();
-
-		Map<ConnectorTaskId, Map<String, String>> tasksConfig = connectorsResource.getTasksConfig(CONNECTOR_NAME, NULL_HEADERS, FORWARD);
-		assertEquals(expectedTasksConnector, tasksConfig);
-		Map<ConnectorTaskId, Map<String, String>> tasksConfig2 = connectorsResource.getTasksConfig(CONNECTOR2_NAME, NULL_HEADERS, FORWARD);
-		assertEquals(expectedTasksConnector2, tasksConfig2);
-
-		PowerMock.verifyAll();
-	}
-
-	@Test(expected = NotFoundException.class)
-	public void testGetTasksConfigConnectorNotFound() throws Throwable {
-		final Capture<Callback<Map<ConnectorTaskId, Map<String, String>>>> cb = Capture.newInstance();
-		herder.tasksConfig(EasyMock.eq(CONNECTOR_NAME), EasyMock.capture(cb));
-		expectAndCallbackException(cb, new NotFoundException("not found"));
-
-		PowerMock.replayAll();
-
-		connectorsResource.getTasksConfig(CONNECTOR_NAME, NULL_HEADERS, FORWARD);
-
-		PowerMock.verifyAll();
-	}
-
-	@Test
-	public void testPutConnectorConfig() throws Throwable {
-		final Capture<Callback<Herder.Created<ConnectorInfo>>> cb = Capture.newInstance();
-		herder.putConnectorConfig(EasyMock.eq(CONNECTOR_NAME), EasyMock.eq(CONNECTOR_CONFIG), EasyMock.eq(true), EasyMock.capture(cb));
-		expectAndCallbackResult(cb, new Herder.Created<>(false, new ConnectorInfo(CONNECTOR_NAME, CONNECTOR_CONFIG, CONNECTOR_TASK_NAMES,
-				ConnectorType.SINK)));
-
-        PowerMock.replayAll();
-=======
         final ArgumentCaptor<Callback<Map<String, String>>> cb = ArgumentCaptor.forClass(Callback.class);
         expectAndCallbackResult(cb, CONNECTOR_CONFIG).when(herder).connectorConfig(eq(CONNECTOR_NAME), cb.capture());
 
@@ -628,8 +369,7 @@
     @Test
     public void testGetConnectorConfigConnectorNotFound() {
         final ArgumentCaptor<Callback<Map<String, String>>> cb = ArgumentCaptor.forClass(Callback.class);
-        expectAndCallbackException(cb, new NotFoundException("not found"))
-            .when(herder).connectorConfig(eq(CONNECTOR_NAME), cb.capture());
+        expectAndCallbackException(cb, new NotFoundException("not found")).when(herder).connectorConfig(eq(CONNECTOR_NAME), cb.capture());
 
         assertThrows(NotFoundException.class, () -> connectorsResource.getConnectorConfig(CONNECTOR_NAME));
     }
@@ -667,20 +407,15 @@
     @Test
     public void testGetTasksConfigConnectorNotFound() throws Throwable {
         final ArgumentCaptor<Callback<Map<ConnectorTaskId, Map<String, String>>>> cb = ArgumentCaptor.forClass(Callback.class);
-        expectAndCallbackException(cb, new NotFoundException("not found"))
-            .when(herder).tasksConfig(eq(CONNECTOR_NAME), cb.capture());
-
-        assertThrows(NotFoundException.class, () ->
-            connectorsResource.getTasksConfig(CONNECTOR_NAME));
+        expectAndCallbackException(cb, new NotFoundException("not found")).when(herder).tasksConfig(eq(CONNECTOR_NAME), cb.capture());
+
+        assertThrows(NotFoundException.class, () -> connectorsResource.getTasksConfig(CONNECTOR_NAME));
     }
 
     @Test
     public void testPutConnectorConfig() throws Throwable {
         final ArgumentCaptor<Callback<Herder.Created<ConnectorInfo>>> cb = ArgumentCaptor.forClass(Callback.class);
-        expectAndCallbackResult(cb, new Herder.Created<>(false, new ConnectorInfo(CONNECTOR_NAME, CONNECTOR_CONFIG, CONNECTOR_TASK_NAMES,
-            ConnectorType.SINK))
-        ).when(herder).putConnectorConfig(eq(CONNECTOR_NAME), eq(CONNECTOR_CONFIG), eq(true), cb.capture());
->>>>>>> 15418db6
+        expectAndCallbackResult(cb, new Herder.Created<>(false, new ConnectorInfo(CONNECTOR_NAME, CONNECTOR_CONFIG, CONNECTOR_TASK_NAMES, ConnectorType.SINK))).when(herder).putConnectorConfig(eq(CONNECTOR_NAME), eq(CONNECTOR_CONFIG), eq(true), cb.capture());
 
         connectorsResource.putConnectorConfig(CONNECTOR_NAME, NULL_HEADERS, FORWARD, CONNECTOR_CONFIG);
     }
@@ -690,9 +425,7 @@
         CreateConnectorRequest body = new CreateConnectorRequest(CONNECTOR_NAME_SPECIAL_CHARS, Collections.singletonMap(ConnectorConfig.NAME_CONFIG, CONNECTOR_NAME_SPECIAL_CHARS));
 
         final ArgumentCaptor<Callback<Herder.Created<ConnectorInfo>>> cb = ArgumentCaptor.forClass(Callback.class);
-        expectAndCallbackResult(cb, new Herder.Created<>(true, new ConnectorInfo(CONNECTOR_NAME_SPECIAL_CHARS, CONNECTOR_CONFIG,
-            CONNECTOR_TASK_NAMES, ConnectorType.SOURCE))
-        ).when(herder).putConnectorConfig(eq(CONNECTOR_NAME_SPECIAL_CHARS), eq(body.config()), eq(false), cb.capture());
+        expectAndCallbackResult(cb, new Herder.Created<>(true, new ConnectorInfo(CONNECTOR_NAME_SPECIAL_CHARS, CONNECTOR_CONFIG, CONNECTOR_TASK_NAMES, ConnectorType.SOURCE))).when(herder).putConnectorConfig(eq(CONNECTOR_NAME_SPECIAL_CHARS), eq(body.config()), eq(false), cb.capture());
 
         String rspLocation = connectorsResource.createConnector(FORWARD, NULL_HEADERS, body).getLocation().toString();
         String decoded = new URI(rspLocation).getPath();
@@ -704,9 +437,7 @@
         CreateConnectorRequest body = new CreateConnectorRequest(CONNECTOR_NAME_CONTROL_SEQUENCES1, Collections.singletonMap(ConnectorConfig.NAME_CONFIG, CONNECTOR_NAME_CONTROL_SEQUENCES1));
 
         final ArgumentCaptor<Callback<Herder.Created<ConnectorInfo>>> cb = ArgumentCaptor.forClass(Callback.class);
-        expectAndCallbackResult(cb, new Herder.Created<>(true, new ConnectorInfo(CONNECTOR_NAME_CONTROL_SEQUENCES1, CONNECTOR_CONFIG,
-            CONNECTOR_TASK_NAMES, ConnectorType.SOURCE))
-        ).when(herder).putConnectorConfig(eq(CONNECTOR_NAME_CONTROL_SEQUENCES1), eq(body.config()), eq(false), cb.capture());
+        expectAndCallbackResult(cb, new Herder.Created<>(true, new ConnectorInfo(CONNECTOR_NAME_CONTROL_SEQUENCES1, CONNECTOR_CONFIG, CONNECTOR_TASK_NAMES, ConnectorType.SOURCE))).when(herder).putConnectorConfig(eq(CONNECTOR_NAME_CONTROL_SEQUENCES1), eq(body.config()), eq(false), cb.capture());
 
         String rspLocation = connectorsResource.createConnector(FORWARD, NULL_HEADERS, body).getLocation().toString();
         String decoded = new URI(rspLocation).getPath();
@@ -717,9 +448,7 @@
     public void testPutConnectorConfigWithSpecialCharsInName() throws Throwable {
         final ArgumentCaptor<Callback<Herder.Created<ConnectorInfo>>> cb = ArgumentCaptor.forClass(Callback.class);
 
-        expectAndCallbackResult(cb, new Herder.Created<>(true, new ConnectorInfo(CONNECTOR_NAME_SPECIAL_CHARS, CONNECTOR_CONFIG_SPECIAL_CHARS, CONNECTOR_TASK_NAMES,
-            ConnectorType.SINK))
-        ).when(herder).putConnectorConfig(eq(CONNECTOR_NAME_SPECIAL_CHARS), eq(CONNECTOR_CONFIG_SPECIAL_CHARS), eq(true), cb.capture());
+        expectAndCallbackResult(cb, new Herder.Created<>(true, new ConnectorInfo(CONNECTOR_NAME_SPECIAL_CHARS, CONNECTOR_CONFIG_SPECIAL_CHARS, CONNECTOR_TASK_NAMES, ConnectorType.SINK))).when(herder).putConnectorConfig(eq(CONNECTOR_NAME_SPECIAL_CHARS), eq(CONNECTOR_CONFIG_SPECIAL_CHARS), eq(true), cb.capture());
 
         String rspLocation = connectorsResource.putConnectorConfig(CONNECTOR_NAME_SPECIAL_CHARS, NULL_HEADERS, FORWARD, CONNECTOR_CONFIG_SPECIAL_CHARS).getLocation().toString();
         String decoded = new URI(rspLocation).getPath();
@@ -730,43 +459,7 @@
     public void testPutConnectorConfigWithControlSequenceInName() throws Throwable {
         final ArgumentCaptor<Callback<Herder.Created<ConnectorInfo>>> cb = ArgumentCaptor.forClass(Callback.class);
 
-        expectAndCallbackResult(cb, new Herder.Created<>(true, new ConnectorInfo(CONNECTOR_NAME_CONTROL_SEQUENCES1, CONNECTOR_CONFIG_CONTROL_SEQUENCES, CONNECTOR_TASK_NAMES,
-<<<<<<< HEAD
-                ConnectorType.SINK)));
-
-		PowerMock.replayAll();
-
-		String rspLocation = connectorsResource.putConnectorConfig(CONNECTOR_NAME_CONTROL_SEQUENCES1, NULL_HEADERS, FORWARD, CONNECTOR_CONFIG_CONTROL_SEQUENCES).getLocation().toString();
-		String decoded = new URI(rspLocation).getPath();
-		Assert.assertEquals("/connectors/" + CONNECTOR_NAME_CONTROL_SEQUENCES1, decoded);
-
-		PowerMock.verifyAll();
-	}
-
-	@Test
-	public void testPutConnectorConfigNameMismatch() {
-		Map<String, String> connConfig = new HashMap<>(CONNECTOR_CONFIG);
-		connConfig.put(ConnectorConfig.NAME_CONFIG, "mismatched-name");
-		assertThrows(BadRequestException.class, () -> connectorsResource.putConnectorConfig(CONNECTOR_NAME,
-				NULL_HEADERS, FORWARD, connConfig));
-	}
-
-	@Test
-	public void testCreateConnectorConfigNameMismatch() {
-		Map<String, String> connConfig = new HashMap<>();
-		connConfig.put(ConnectorConfig.NAME_CONFIG, "mismatched-name");
-		CreateConnectorRequest request = new CreateConnectorRequest(CONNECTOR_NAME, connConfig);
-		assertThrows(BadRequestException.class, () -> connectorsResource.createConnector(FORWARD, NULL_HEADERS, request));
-	}
-
-	@Test
-	public void testGetConnectorTaskConfigs() throws Throwable {
-		final Capture<Callback<List<TaskInfo>>> cb = Capture.newInstance();
-		herder.taskConfigs(EasyMock.eq(CONNECTOR_NAME), EasyMock.capture(cb));
-        expectAndCallbackResult(cb, TASK_INFOS);
-=======
-            ConnectorType.SINK))
-        ).when(herder).putConnectorConfig(eq(CONNECTOR_NAME_CONTROL_SEQUENCES1), eq(CONNECTOR_CONFIG_CONTROL_SEQUENCES), eq(true), cb.capture());
+        expectAndCallbackResult(cb, new Herder.Created<>(true, new ConnectorInfo(CONNECTOR_NAME_CONTROL_SEQUENCES1, CONNECTOR_CONFIG_CONTROL_SEQUENCES, CONNECTOR_TASK_NAMES, ConnectorType.SINK))).when(herder).putConnectorConfig(eq(CONNECTOR_NAME_CONTROL_SEQUENCES1), eq(CONNECTOR_CONFIG_CONTROL_SEQUENCES), eq(true), cb.capture());
 
         String rspLocation = connectorsResource.putConnectorConfig(CONNECTOR_NAME_CONTROL_SEQUENCES1, NULL_HEADERS, FORWARD, CONNECTOR_CONFIG_CONTROL_SEQUENCES).getLocation().toString();
         String decoded = new URI(rspLocation).getPath();
@@ -777,8 +470,7 @@
     public void testPutConnectorConfigNameMismatch() {
         Map<String, String> connConfig = new HashMap<>(CONNECTOR_CONFIG);
         connConfig.put(ConnectorConfig.NAME_CONFIG, "mismatched-name");
-        assertThrows(BadRequestException.class, () -> connectorsResource.putConnectorConfig(CONNECTOR_NAME,
-            NULL_HEADERS, FORWARD, connConfig));
+        assertThrows(BadRequestException.class, () -> connectorsResource.putConnectorConfig(CONNECTOR_NAME, NULL_HEADERS, FORWARD, connConfig));
     }
 
     @Test
@@ -793,130 +485,15 @@
     public void testGetConnectorTaskConfigs() throws Throwable {
         final ArgumentCaptor<Callback<List<TaskInfo>>> cb = ArgumentCaptor.forClass(Callback.class);
         expectAndCallbackResult(cb, TASK_INFOS).when(herder).taskConfigs(eq(CONNECTOR_NAME), cb.capture());
->>>>>>> 15418db6
 
         List<TaskInfo> taskInfos = connectorsResource.getTaskConfigs(CONNECTOR_NAME);
         assertEquals(TASK_INFOS, taskInfos);
     }
 
-<<<<<<< HEAD
-	@Test
-    public void testGetConnectorTaskConfigsConnectorNotFound() throws Throwable {
-        final Capture<Callback<List<TaskInfo>>> cb = Capture.newInstance();
-        herder.taskConfigs(EasyMock.eq(CONNECTOR_NAME), EasyMock.capture(cb));
-        expectAndCallbackException(cb, new NotFoundException("connector not found"));
-
-        PowerMock.replayAll();
-
-		assertThrows(NotFoundException.class, () -> connectorsResource.getTaskConfigs(CONNECTOR_NAME, NULL_HEADERS, FORWARD));
-
-        PowerMock.verifyAll();
-    }
-
-	@Test
-	public void testPutConnectorTaskConfigsNoInternalRequestSignature() throws Throwable {
-		final Capture<Callback<Void>> cb = Capture.newInstance();
-		herder.putTaskConfigs(
-				EasyMock.eq(CONNECTOR_NAME),
-				EasyMock.eq(TASK_CONFIGS),
-				EasyMock.capture(cb),
-				EasyMock.anyObject(InternalRequestSignature.class)
-		);
-		expectAndCallbackResult(cb, null);
-
-		PowerMock.replayAll();
-
-		connectorsResource.putTaskConfigs(CONNECTOR_NAME, NULL_HEADERS, FORWARD, serializeAsBytes(TASK_CONFIGS));
-
-		PowerMock.verifyAll();
-	}
-
-	@Test
-	public void testPutConnectorTaskConfigsWithInternalRequestSignature() throws Throwable {
-		final String signatureAlgorithm = "HmacSHA256";
-		final String encodedSignature = "Kv1/OSsxzdVIwvZ4e30avyRIVrngDfhzVUm/kAZEKc4=";
-
-		final Capture<Callback<Void>> cb = Capture.newInstance();
-		final Capture<InternalRequestSignature> signatureCapture = Capture.newInstance();
-		herder.putTaskConfigs(
-				EasyMock.eq(CONNECTOR_NAME),
-				EasyMock.eq(TASK_CONFIGS),
-				EasyMock.capture(cb),
-				EasyMock.capture(signatureCapture)
-		);
-		expectAndCallbackResult(cb, null);
-
-		HttpHeaders headers = EasyMock.mock(HttpHeaders.class);
-		EasyMock.expect(headers.getHeaderString(InternalRequestSignature.SIGNATURE_ALGORITHM_HEADER))
-				.andReturn(signatureAlgorithm)
-				.once();
-		EasyMock.expect(headers.getHeaderString(InternalRequestSignature.SIGNATURE_HEADER))
-				.andReturn(encodedSignature)
-				.once();
-
-		PowerMock.replayAll(headers);
-
-		connectorsResource.putTaskConfigs(CONNECTOR_NAME, headers, FORWARD, serializeAsBytes(TASK_CONFIGS));
-
-		PowerMock.verifyAll();
-		InternalRequestSignature expectedSignature = new InternalRequestSignature(
-				serializeAsBytes(TASK_CONFIGS),
-				Mac.getInstance(signatureAlgorithm),
-				Base64.getDecoder().decode(encodedSignature)
-		);
-		assertEquals(
-				expectedSignature,
-				signatureCapture.getValue()
-		);
-	}
-
-	@Test
-    public void testPutConnectorTaskConfigsConnectorNotFound() throws Throwable {
-		final Capture<Callback<Void>> cb = Capture.newInstance();
-		herder.putTaskConfigs(
-				EasyMock.eq(CONNECTOR_NAME),
-				EasyMock.eq(TASK_CONFIGS),
-				EasyMock.capture(cb),
-				EasyMock.anyObject(InternalRequestSignature.class)
-		);
-		expectAndCallbackException(cb, new NotFoundException("not found"));
-
-		PowerMock.replayAll();
-
-		assertThrows(NotFoundException.class, () -> connectorsResource.putTaskConfigs(CONNECTOR_NAME, NULL_HEADERS,
-				FORWARD, serializeAsBytes(TASK_CONFIGS)));
-
-		PowerMock.verifyAll();
-	}
-
-	@Test
-	public void testRestartConnectorNotFound() {
-		final Capture<Callback<Void>> cb = Capture.newInstance();
-		herder.restartConnector(EasyMock.eq(CONNECTOR_NAME), EasyMock.capture(cb));
-		expectAndCallbackException(cb, new NotFoundException("not found"));
-
-		PowerMock.replayAll();
-
-		assertThrows(NotFoundException.class, () -> connectorsResource.restartConnector(CONNECTOR_NAME, NULL_HEADERS, FORWARD));
-
-		PowerMock.verifyAll();
-	}
-
-    @Test
-    public void testRestartConnectorLeaderRedirect() throws Throwable {
-        final Capture<Callback<Void>> cb = Capture.newInstance();
-        herder.restartConnector(EasyMock.eq(CONNECTOR_NAME), EasyMock.capture(cb));
-        expectAndCallbackNotLeaderException(cb);
-
-		EasyMock.expect(RestClient.httpRequest(EasyMock.eq("http://leader:8083/connectors/" + CONNECTOR_NAME + "/restart?forward=true"),
-				EasyMock.eq("POST"), EasyMock.isNull(), EasyMock.isNull(), EasyMock.<TypeReference>anyObject(), EasyMock.anyObject(WorkerConfig.class)))
-				.andReturn(new RestClient.HttpResponse<>(202, new HashMap<>(), null));
-=======
     @Test
     public void testGetConnectorTaskConfigsConnectorNotFound() {
         final ArgumentCaptor<Callback<List<TaskInfo>>> cb = ArgumentCaptor.forClass(Callback.class);
-        expectAndCallbackException(cb, new NotFoundException("connector not found"))
-            .when(herder).taskConfigs(eq(CONNECTOR_NAME), cb.capture());
+        expectAndCallbackException(cb, new NotFoundException("connector not found")).when(herder).taskConfigs(eq(CONNECTOR_NAME), cb.capture());
 
         assertThrows(NotFoundException.class, () -> connectorsResource.getTaskConfigs(CONNECTOR_NAME));
     }
@@ -925,23 +502,18 @@
     public void testRestartConnectorAndTasksConnectorNotFound() {
         RestartRequest restartRequest = new RestartRequest(CONNECTOR_NAME, true, false);
         final ArgumentCaptor<Callback<ConnectorStateInfo>> cb = ArgumentCaptor.forClass(Callback.class);
-        expectAndCallbackException(cb, new NotFoundException("not found"))
-            .when(herder).restartConnectorAndTasks(eq(restartRequest), cb.capture());
-
-        assertThrows(NotFoundException.class, () ->
-                connectorsResource.restartConnector(CONNECTOR_NAME, NULL_HEADERS, restartRequest.includeTasks(), restartRequest.onlyFailed(), FORWARD)
-        );
+        expectAndCallbackException(cb, new NotFoundException("not found")).when(herder).restartConnectorAndTasks(eq(restartRequest), cb.capture());
+
+        assertThrows(NotFoundException.class, () -> connectorsResource.restartConnector(CONNECTOR_NAME, NULL_HEADERS, restartRequest.includeTasks(), restartRequest.onlyFailed(), FORWARD));
     }
 
     @Test
     public void testRestartConnectorAndTasksLeaderRedirect() throws Throwable {
         RestartRequest restartRequest = new RestartRequest(CONNECTOR_NAME, true, false);
         final ArgumentCaptor<Callback<ConnectorStateInfo>> cb = ArgumentCaptor.forClass(Callback.class);
-        expectAndCallbackNotLeaderException(cb).when(herder)
-            .restartConnectorAndTasks(eq(restartRequest), cb.capture());
-
-        when(restClient.httpRequest(eq(LEADER_URL + "connectors/" + CONNECTOR_NAME + "/restart?forward=true&includeTasks=" + restartRequest.includeTasks() + "&onlyFailed=" + restartRequest.onlyFailed()), eq("POST"), isNull(), isNull(), any()))
-                .thenReturn(new RestClient.HttpResponse<>(202, new HashMap<>(), null));
+        expectAndCallbackNotLeaderException(cb).when(herder).restartConnectorAndTasks(eq(restartRequest), cb.capture());
+
+        when(restClient.httpRequest(eq(LEADER_URL + "connectors/" + CONNECTOR_NAME + "/restart?forward=true&includeTasks=" + restartRequest.includeTasks() + "&onlyFailed=" + restartRequest.onlyFailed()), eq("POST"), isNull(), isNull(), any())).thenReturn(new RestClient.HttpResponse<>(202, new HashMap<>(), null));
         Response response = connectorsResource.restartConnector(CONNECTOR_NAME, NULL_HEADERS, restartRequest.includeTasks(), restartRequest.onlyFailed(), null);
         assertEquals(Response.Status.ACCEPTED.getStatusCode(), response.getStatus());
     }
@@ -950,28 +522,20 @@
     public void testRestartConnectorAndTasksRebalanceNeeded() {
         RestartRequest restartRequest = new RestartRequest(CONNECTOR_NAME, true, false);
         final ArgumentCaptor<Callback<ConnectorStateInfo>> cb = ArgumentCaptor.forClass(Callback.class);
-        expectAndCallbackException(cb, new RebalanceNeededException("Request cannot be completed because a rebalance is expected"))
-            .when(herder).restartConnectorAndTasks(eq(restartRequest), cb.capture());
-
-        ConnectRestException ex = assertThrows(ConnectRestException.class, () ->
-                connectorsResource.restartConnector(CONNECTOR_NAME, NULL_HEADERS, restartRequest.includeTasks(), restartRequest.onlyFailed(), FORWARD)
-        );
+        expectAndCallbackException(cb, new RebalanceNeededException("Request cannot be completed because a rebalance is expected")).when(herder).restartConnectorAndTasks(eq(restartRequest), cb.capture());
+
+        ConnectRestException ex = assertThrows(ConnectRestException.class, () -> connectorsResource.restartConnector(CONNECTOR_NAME, NULL_HEADERS, restartRequest.includeTasks(), restartRequest.onlyFailed(), FORWARD));
         assertEquals(Response.Status.CONFLICT.getStatusCode(), ex.statusCode());
     }
 
     @Test
     public void testRestartConnectorAndTasksRequestAccepted() throws Throwable {
-        ConnectorStateInfo.ConnectorState state = new ConnectorStateInfo.ConnectorState(
-                AbstractStatus.State.RESTARTING.name(),
-                "foo",
-                null
-        );
+        ConnectorStateInfo.ConnectorState state = new ConnectorStateInfo.ConnectorState(AbstractStatus.State.RESTARTING.name(), "foo", null);
         ConnectorStateInfo connectorStateInfo = new ConnectorStateInfo(CONNECTOR_NAME, state, Collections.emptyList(), ConnectorType.SOURCE);
 
         RestartRequest restartRequest = new RestartRequest(CONNECTOR_NAME, true, false);
         final ArgumentCaptor<Callback<ConnectorStateInfo>> cb = ArgumentCaptor.forClass(Callback.class);
-        expectAndCallbackResult(cb, connectorStateInfo)
-            .when(herder).restartConnectorAndTasks(eq(restartRequest), cb.capture());
+        expectAndCallbackResult(cb, connectorStateInfo).when(herder).restartConnectorAndTasks(eq(restartRequest), cb.capture());
 
         Response response = connectorsResource.restartConnector(CONNECTOR_NAME, NULL_HEADERS, restartRequest.includeTasks(), restartRequest.onlyFailed(), FORWARD);
         assertEquals(CONNECTOR_NAME, ((ConnectorStateInfo) response.getEntity()).name());
@@ -982,23 +546,17 @@
     @Test
     public void testRestartConnectorNotFound() {
         final ArgumentCaptor<Callback<Void>> cb = ArgumentCaptor.forClass(Callback.class);
-        expectAndCallbackException(cb, new NotFoundException("not found"))
-            .when(herder).restartConnector(eq(CONNECTOR_NAME), cb.capture());
-
-        assertThrows(NotFoundException.class, () ->
-                connectorsResource.restartConnector(CONNECTOR_NAME, NULL_HEADERS, false, false, FORWARD)
-        );
+        expectAndCallbackException(cb, new NotFoundException("not found")).when(herder).restartConnector(eq(CONNECTOR_NAME), cb.capture());
+
+        assertThrows(NotFoundException.class, () -> connectorsResource.restartConnector(CONNECTOR_NAME, NULL_HEADERS, false, false, FORWARD));
     }
 
     @Test
     public void testRestartConnectorLeaderRedirect() throws Throwable {
         final ArgumentCaptor<Callback<Void>> cb = ArgumentCaptor.forClass(Callback.class);
-        expectAndCallbackNotLeaderException(cb).when(herder)
-            .restartConnector(eq(CONNECTOR_NAME), cb.capture());
->>>>>>> 15418db6
-
-        when(restClient.httpRequest(eq(LEADER_URL + "connectors/" + CONNECTOR_NAME + "/restart?forward=true"), eq("POST"), isNull(), isNull(), any()))
-                .thenReturn(new RestClient.HttpResponse<>(202, new HashMap<>(), null));
+        expectAndCallbackNotLeaderException(cb).when(herder).restartConnector(eq(CONNECTOR_NAME), cb.capture());
+
+        when(restClient.httpRequest(eq(LEADER_URL + "connectors/" + CONNECTOR_NAME + "/restart?forward=true"), eq("POST"), isNull(), isNull(), any())).thenReturn(new RestClient.HttpResponse<>(202, new HashMap<>(), null));
         Response response = connectorsResource.restartConnector(CONNECTOR_NAME, NULL_HEADERS, false, false, null);
         assertEquals(Response.Status.NO_CONTENT.getStatusCode(), response.getStatus());
     }
@@ -1007,70 +565,29 @@
     public void testRestartConnectorOwnerRedirect() throws Throwable {
         final ArgumentCaptor<Callback<Void>> cb = ArgumentCaptor.forClass(Callback.class);
         String ownerUrl = "http://owner:8083";
-<<<<<<< HEAD
-        expectAndCallbackException(cb, new NotAssignedException("not owner test", ownerUrl));
-
-		EasyMock.expect(RestClient.httpRequest(EasyMock.eq("http://owner:8083/connectors/" + CONNECTOR_NAME + "/restart?forward=false"),
-				EasyMock.eq("POST"), EasyMock.isNull(), EasyMock.isNull(), EasyMock.<TypeReference>anyObject(), EasyMock.anyObject(WorkerConfig.class)))
-				.andReturn(new RestClient.HttpResponse<>(202, new HashMap<>(), null));
-
-        PowerMock.replayAll();
-
-        connectorsResource.restartConnector(CONNECTOR_NAME, NULL_HEADERS, true);
-
-        PowerMock.verifyAll();
-    }
-
-	@Test
-    public void testRestartTaskNotFound() throws Throwable {
-=======
-        expectAndCallbackException(cb, new NotAssignedException("not owner test", ownerUrl))
-            .when(herder).restartConnector(eq(CONNECTOR_NAME), cb.capture());
-        when(restClient.httpRequest(eq("http://owner:8083/connectors/" + CONNECTOR_NAME + "/restart?forward=false"), eq("POST"), isNull(), isNull(), any()))
-                .thenReturn(new RestClient.HttpResponse<>(202, new HashMap<>(), null));
+        expectAndCallbackException(cb, new NotAssignedException("not owner test", ownerUrl)).when(herder).restartConnector(eq(CONNECTOR_NAME), cb.capture());
+        when(restClient.httpRequest(eq("http://owner:8083/connectors/" + CONNECTOR_NAME + "/restart?forward=false"), eq("POST"), isNull(), isNull(), any())).thenReturn(new RestClient.HttpResponse<>(202, new HashMap<>(), null));
         Response response = connectorsResource.restartConnector(CONNECTOR_NAME, NULL_HEADERS, false, false, true);
         assertEquals(Response.Status.NO_CONTENT.getStatusCode(), response.getStatus());
     }
 
     @Test
     public void testRestartTaskNotFound() {
->>>>>>> 15418db6
         ConnectorTaskId taskId = new ConnectorTaskId(CONNECTOR_NAME, 0);
         final ArgumentCaptor<Callback<Void>> cb = ArgumentCaptor.forClass(Callback.class);
-        expectAndCallbackException(cb, new NotFoundException("not found"))
-            .when(herder).restartTask(eq(taskId), cb.capture());
-
-<<<<<<< HEAD
-		assertThrows(NotFoundException.class, () -> connectorsResource.restartTask(CONNECTOR_NAME, 0, NULL_HEADERS, FORWARD));
-
-        PowerMock.verifyAll();
-=======
+        expectAndCallbackException(cb, new NotFoundException("not found")).when(herder).restartTask(eq(taskId), cb.capture());
+
         assertThrows(NotFoundException.class, () -> connectorsResource.restartTask(CONNECTOR_NAME, 0, NULL_HEADERS, FORWARD));
->>>>>>> 15418db6
     }
 
     @Test
     public void testRestartTaskLeaderRedirect() throws Throwable {
         ConnectorTaskId taskId = new ConnectorTaskId(CONNECTOR_NAME, 0);
 
-<<<<<<< HEAD
-        final Capture<Callback<Void>> cb = Capture.newInstance();
-        herder.restartTask(EasyMock.eq(taskId), EasyMock.capture(cb));
-        expectAndCallbackNotLeaderException(cb);
-
-		EasyMock.expect(RestClient.httpRequest(EasyMock.eq("http://leader:8083/connectors/" + CONNECTOR_NAME + "/tasks/0/restart?forward=true"),
-				EasyMock.eq("POST"), EasyMock.isNull(), EasyMock.isNull(), EasyMock.<TypeReference>anyObject(), EasyMock.anyObject(WorkerConfig.class)))
-				.andReturn(new RestClient.HttpResponse<>(202, new HashMap<>(), null));
-
-        PowerMock.replayAll();
-=======
         final ArgumentCaptor<Callback<Void>> cb = ArgumentCaptor.forClass(Callback.class);
-        expectAndCallbackNotLeaderException(cb).when(herder)
-            .restartTask(eq(taskId), cb.capture());
->>>>>>> 15418db6
-
-        when(restClient.httpRequest(eq(LEADER_URL + "connectors/" + CONNECTOR_NAME + "/tasks/0/restart?forward=true"), eq("POST"), isNull(), isNull(), any()))
-                .thenReturn(new RestClient.HttpResponse<>(202, new HashMap<>(), null));
+        expectAndCallbackNotLeaderException(cb).when(herder).restartTask(eq(taskId), cb.capture());
+
+        when(restClient.httpRequest(eq(LEADER_URL + "connectors/" + CONNECTOR_NAME + "/tasks/0/restart?forward=true"), eq("POST"), isNull(), isNull(), any())).thenReturn(new RestClient.HttpResponse<>(202, new HashMap<>(), null));
         connectorsResource.restartTask(CONNECTOR_NAME, 0, NULL_HEADERS, null);
     }
 
@@ -1080,142 +597,9 @@
 
         final ArgumentCaptor<Callback<Void>> cb = ArgumentCaptor.forClass(Callback.class);
         String ownerUrl = "http://owner:8083";
-<<<<<<< HEAD
-        expectAndCallbackException(cb, new NotAssignedException("not owner test", ownerUrl));
-
-		EasyMock.expect(RestClient.httpRequest(EasyMock.eq("http://owner:8083/connectors/" + CONNECTOR_NAME + "/tasks/0/restart?forward=false"),
-				EasyMock.eq("POST"), EasyMock.isNull(), EasyMock.isNull(), EasyMock.<TypeReference>anyObject(), EasyMock.anyObject(WorkerConfig.class)))
-				.andReturn(new RestClient.HttpResponse<>(202, new HashMap<>(), null));
-
-		PowerMock.replayAll();
-
-		connectorsResource.restartTask(CONNECTOR_NAME, 0, NULL_HEADERS, true);
-
-		PowerMock.verifyAll();
-	}
-
-	@Test
-	public void testConnectorActiveTopicsWithTopicTrackingDisabled() {
-		PowerMock.reset(workerConfig);
-		EasyMock.expect(workerConfig.getBoolean(TOPIC_TRACKING_ENABLE_CONFIG)).andReturn(false);
-		EasyMock.expect(workerConfig.getBoolean(TOPIC_TRACKING_ALLOW_RESET_CONFIG)).andReturn(false);
-		PowerMock.replay(workerConfig);
-		connectorsResource = new ConnectorsResource(herder, workerConfig);
-		PowerMock.replayAll();
-
-		Exception e = assertThrows(ConnectRestException.class,
-				() -> connectorsResource.getConnectorActiveTopics(CONNECTOR_NAME));
-		assertEquals("Topic tracking is disabled.", e.getMessage());
-		PowerMock.verifyAll();
-	}
-
-	@Test
-	public void testResetConnectorActiveTopicsWithTopicTrackingDisabled() {
-		PowerMock.reset(workerConfig);
-		EasyMock.expect(workerConfig.getBoolean(TOPIC_TRACKING_ENABLE_CONFIG)).andReturn(false);
-		EasyMock.expect(workerConfig.getBoolean(TOPIC_TRACKING_ALLOW_RESET_CONFIG)).andReturn(true);
-		HttpHeaders headers = EasyMock.mock(HttpHeaders.class);
-		PowerMock.replay(workerConfig);
-		connectorsResource = new ConnectorsResource(herder, workerConfig);
-		PowerMock.replayAll();
-
-		Exception e = assertThrows(ConnectRestException.class,
-				() -> connectorsResource.resetConnectorActiveTopics(CONNECTOR_NAME, headers));
-		assertEquals("Topic tracking is disabled.", e.getMessage());
-		PowerMock.verifyAll();
-	}
-
-	@Test
-	public void testResetConnectorActiveTopicsWithTopicTrackingEnabled() {
-		PowerMock.reset(workerConfig);
-		EasyMock.expect(workerConfig.getBoolean(TOPIC_TRACKING_ENABLE_CONFIG)).andReturn(true);
-		EasyMock.expect(workerConfig.getBoolean(TOPIC_TRACKING_ALLOW_RESET_CONFIG)).andReturn(false);
-		HttpHeaders headers = EasyMock.mock(HttpHeaders.class);
-		PowerMock.replay(workerConfig);
-		connectorsResource = new ConnectorsResource(herder, workerConfig);
-		PowerMock.replayAll();
-
-		Exception e = assertThrows(ConnectRestException.class,
-				() -> connectorsResource.resetConnectorActiveTopics(CONNECTOR_NAME, headers));
-		assertEquals("Topic tracking reset is disabled.", e.getMessage());
-		PowerMock.verifyAll();
-	}
-
-	@Test
-	public void testConnectorActiveTopics() {
-		PowerMock.reset(workerConfig);
-		EasyMock.expect(workerConfig.getBoolean(TOPIC_TRACKING_ENABLE_CONFIG)).andReturn(true);
-		EasyMock.expect(workerConfig.getBoolean(TOPIC_TRACKING_ALLOW_RESET_CONFIG)).andReturn(true);
-		EasyMock.expect(herder.connectorActiveTopics(CONNECTOR_NAME))
-				.andReturn(new ActiveTopicsInfo(CONNECTOR_NAME, CONNECTOR_ACTIVE_TOPICS));
-		PowerMock.replay(workerConfig);
-		connectorsResource = new ConnectorsResource(herder, workerConfig);
-		PowerMock.replayAll();
-
-		Response response = connectorsResource.getConnectorActiveTopics(CONNECTOR_NAME);
-		assertEquals(Response.Status.OK.getStatusCode(), response.getStatus());
-		Map<String, Map<String, Object>> body = (Map<String, Map<String, Object>>) response.getEntity();
-		assertEquals(CONNECTOR_NAME, ((ActiveTopicsInfo) body.get(CONNECTOR_NAME)).connector());
-		assertEquals(new HashSet<>(CONNECTOR_ACTIVE_TOPICS),
-				((ActiveTopicsInfo) body.get(CONNECTOR_NAME)).topics());
-		PowerMock.verifyAll();
-	}
-
-	@Test
-	public void testResetConnectorActiveTopics() {
-		PowerMock.reset(workerConfig);
-		EasyMock.expect(workerConfig.getBoolean(TOPIC_TRACKING_ENABLE_CONFIG)).andReturn(true);
-		EasyMock.expect(workerConfig.getBoolean(TOPIC_TRACKING_ALLOW_RESET_CONFIG)).andReturn(true);
-		HttpHeaders headers = EasyMock.mock(HttpHeaders.class);
-		herder.resetConnectorActiveTopics(CONNECTOR_NAME);
-		EasyMock.expectLastCall();
-		PowerMock.replay(workerConfig);
-		connectorsResource = new ConnectorsResource(herder, workerConfig);
-		PowerMock.replayAll();
-
-		Response response = connectorsResource.resetConnectorActiveTopics(CONNECTOR_NAME, headers);
-		assertEquals(Response.Status.ACCEPTED.getStatusCode(), response.getStatus());
-		PowerMock.verifyAll();
-	}
-
-	@Test
-	public void testCompleteOrForwardWithErrorAndNoForwardUrl() throws Throwable {
-		final Capture<Callback<Herder.Created<ConnectorInfo>>> cb = Capture.newInstance();
-		herder.deleteConnectorConfig(EasyMock.eq(CONNECTOR_NAME), EasyMock.capture(cb));
-		String leaderUrl = null;
-		expectAndCallbackException(cb, new NotLeaderException("not leader", leaderUrl));
-
-		PowerMock.replayAll();
-
-		ConnectRestException e = assertThrows(ConnectRestException.class, () ->
-				connectorsResource.destroyConnector(CONNECTOR_NAME, NULL_HEADERS, FORWARD));
-		assertTrue(e.getMessage().contains("no known leader URL"));
-		PowerMock.verifyAll();
-	}
-
-	private <T> byte[] serializeAsBytes(final T value) throws IOException {
-		return new ObjectMapper().writeValueAsBytes(value);
-	}
-
-	private <T> void expectAndCallbackResult(final Capture<Callback<T>> cb, final T value) {
-		PowerMock.expectLastCall().andAnswer(() -> {
-			cb.getValue().onCompletion(null, value);
-			return null;
-		});
-	}
-
-	private <T> void expectAndCallbackException(final Capture<Callback<T>> cb, final Throwable t) {
-		PowerMock.expectLastCall().andAnswer((IAnswer<Void>) () -> {
-			cb.getValue().onCompletion(t, null);
-			return null;
-		});
-	}
-=======
-        expectAndCallbackException(cb, new NotAssignedException("not owner test", ownerUrl))
-            .when(herder).restartTask(eq(taskId), cb.capture());
-
-        when(restClient.httpRequest(eq("http://owner:8083/connectors/" + CONNECTOR_NAME + "/tasks/0/restart?forward=false"), eq("POST"), isNull(), isNull(), any()))
-                .thenReturn(new RestClient.HttpResponse<>(202, new HashMap<>(), null));
+        expectAndCallbackException(cb, new NotAssignedException("not owner test", ownerUrl)).when(herder).restartTask(eq(taskId), cb.capture());
+
+        when(restClient.httpRequest(eq("http://owner:8083/connectors/" + CONNECTOR_NAME + "/tasks/0/restart?forward=false"), eq("POST"), isNull(), isNull(), any())).thenReturn(new RestClient.HttpResponse<>(202, new HashMap<>(), null));
         connectorsResource.restartTask(CONNECTOR_NAME, 0, NULL_HEADERS, true);
     }
 
@@ -1225,8 +609,7 @@
         when(serverConfig.topicTrackingResetEnabled()).thenReturn(false);
         connectorsResource = new ConnectorsResource(herder, serverConfig, restClient);
 
-        Exception e = assertThrows(ConnectRestException.class,
-            () -> connectorsResource.getConnectorActiveTopics(CONNECTOR_NAME));
+        Exception e = assertThrows(ConnectRestException.class, () -> connectorsResource.getConnectorActiveTopics(CONNECTOR_NAME));
         assertEquals("Topic tracking is disabled.", e.getMessage());
     }
 
@@ -1237,8 +620,7 @@
         HttpHeaders headers = mock(HttpHeaders.class);
         connectorsResource = new ConnectorsResource(herder, serverConfig, restClient);
 
-        Exception e = assertThrows(ConnectRestException.class,
-            () -> connectorsResource.resetConnectorActiveTopics(CONNECTOR_NAME, headers));
+        Exception e = assertThrows(ConnectRestException.class, () -> connectorsResource.resetConnectorActiveTopics(CONNECTOR_NAME, headers));
         assertEquals("Topic tracking is disabled.", e.getMessage());
     }
 
@@ -1249,8 +631,7 @@
         HttpHeaders headers = mock(HttpHeaders.class);
         connectorsResource = new ConnectorsResource(herder, serverConfig, restClient);
 
-        Exception e = assertThrows(ConnectRestException.class,
-            () -> connectorsResource.resetConnectorActiveTopics(CONNECTOR_NAME, headers));
+        Exception e = assertThrows(ConnectRestException.class, () -> connectorsResource.resetConnectorActiveTopics(CONNECTOR_NAME, headers));
         assertEquals("Topic tracking reset is disabled.", e.getMessage());
     }
 
@@ -1258,16 +639,14 @@
     public void testConnectorActiveTopics() {
         when(serverConfig.topicTrackingEnabled()).thenReturn(true);
         when(serverConfig.topicTrackingResetEnabled()).thenReturn(true);
-        when(herder.connectorActiveTopics(CONNECTOR_NAME))
-            .thenReturn(new ActiveTopicsInfo(CONNECTOR_NAME, CONNECTOR_ACTIVE_TOPICS));
+        when(herder.connectorActiveTopics(CONNECTOR_NAME)).thenReturn(new ActiveTopicsInfo(CONNECTOR_NAME, CONNECTOR_ACTIVE_TOPICS));
         connectorsResource = new ConnectorsResource(herder, serverConfig, restClient);
 
         Response response = connectorsResource.getConnectorActiveTopics(CONNECTOR_NAME);
         assertEquals(Response.Status.OK.getStatusCode(), response.getStatus());
         Map<String, Map<String, Object>> body = (Map<String, Map<String, Object>>) response.getEntity();
         assertEquals(CONNECTOR_NAME, ((ActiveTopicsInfo) body.get(CONNECTOR_NAME)).connector());
-        assertEquals(new HashSet<>(CONNECTOR_ACTIVE_TOPICS),
-                ((ActiveTopicsInfo) body.get(CONNECTOR_NAME)).topics());
+        assertEquals(new HashSet<>(CONNECTOR_ACTIVE_TOPICS), ((ActiveTopicsInfo) body.get(CONNECTOR_NAME)).topics());
     }
 
     @Test
@@ -1284,19 +663,16 @@
     public void testCompleteOrForwardWithErrorAndNoForwardUrl() {
         final ArgumentCaptor<Callback<Herder.Created<ConnectorInfo>>> cb = ArgumentCaptor.forClass(Callback.class);
         String leaderUrl = null;
-        expectAndCallbackException(cb, new NotLeaderException("not leader", leaderUrl))
-            .when(herder).deleteConnectorConfig(eq(CONNECTOR_NAME), cb.capture());
-
-        ConnectRestException e = assertThrows(ConnectRestException.class, () ->
-            connectorsResource.destroyConnector(CONNECTOR_NAME, NULL_HEADERS, FORWARD));
+        expectAndCallbackException(cb, new NotLeaderException("not leader", leaderUrl)).when(herder).deleteConnectorConfig(eq(CONNECTOR_NAME), cb.capture());
+
+        ConnectRestException e = assertThrows(ConnectRestException.class, () -> connectorsResource.destroyConnector(CONNECTOR_NAME, NULL_HEADERS, FORWARD));
         assertTrue(e.getMessage().contains("no known leader URL"));
     }
 
     @Test
     public void testGetOffsetsConnectorNotFound() {
         final ArgumentCaptor<Callback<ConnectorOffsets>> cb = ArgumentCaptor.forClass(Callback.class);
-        expectAndCallbackException(cb, new NotFoundException("Connector not found"))
-                .when(herder).connectorOffsets(anyString(), cb.capture());
+        expectAndCallbackException(cb, new NotFoundException("Connector not found")).when(herder).connectorOffsets(anyString(), cb.capture());
 
         assertThrows(NotFoundException.class, () -> connectorsResource.getOffsets("unknown-connector"));
     }
@@ -1304,10 +680,7 @@
     @Test
     public void testGetOffsets() throws Throwable {
         final ArgumentCaptor<Callback<ConnectorOffsets>> cb = ArgumentCaptor.forClass(Callback.class);
-        ConnectorOffsets offsets = new ConnectorOffsets(Arrays.asList(
-                new ConnectorOffset(Collections.singletonMap("partitionKey", "partitionValue"), Collections.singletonMap("offsetKey", "offsetValue")),
-                new ConnectorOffset(Collections.singletonMap("partitionKey", "partitionValue2"), Collections.singletonMap("offsetKey", "offsetValue"))
-        ));
+        ConnectorOffsets offsets = new ConnectorOffsets(Arrays.asList(new ConnectorOffset(Collections.singletonMap("partitionKey", "partitionValue"), Collections.singletonMap("offsetKey", "offsetValue")), new ConnectorOffset(Collections.singletonMap("partitionKey", "partitionValue2"), Collections.singletonMap("offsetKey", "offsetValue"))));
         expectAndCallbackResult(cb, offsets).when(herder).connectorOffsets(eq(CONNECTOR_NAME), cb.capture());
 
         assertEquals(offsets, connectorsResource.getOffsets(CONNECTOR_NAME));
@@ -1315,8 +688,7 @@
 
     @Test
     public void testAlterOffsetsEmptyOffsets() {
-        assertThrows(BadRequestException.class, () -> connectorsResource.alterConnectorOffsets(
-                false, NULL_HEADERS, CONNECTOR_NAME, new ConnectorOffsets(Collections.emptyList())));
+        assertThrows(BadRequestException.class, () -> connectorsResource.alterConnectorOffsets(false, NULL_HEADERS, CONNECTOR_NAME, new ConnectorOffsets(Collections.emptyList())));
     }
 
     @Test
@@ -1329,8 +701,7 @@
         final ArgumentCaptor<Callback<Message>> cb = ArgumentCaptor.forClass(Callback.class);
         expectAndCallbackNotLeaderException(cb).when(herder).alterConnectorOffsets(eq(CONNECTOR_NAME), eq(body.toMap()), cb.capture());
 
-        when(restClient.httpRequest(eq(LEADER_URL + "connectors/" + CONNECTOR_NAME + "/offsets?forward=true"), eq("PATCH"), isNull(), eq(body), any()))
-                .thenReturn(new RestClient.HttpResponse<>(200, new HashMap<>(), new Message("")));
+        when(restClient.httpRequest(eq(LEADER_URL + "connectors/" + CONNECTOR_NAME + "/offsets?forward=true"), eq("PATCH"), isNull(), eq(body), any())).thenReturn(new RestClient.HttpResponse<>(200, new HashMap<>(), new Message("")));
         connectorsResource.alterConnectorOffsets(null, NULL_HEADERS, CONNECTOR_NAME, body);
     }
 
@@ -1341,8 +712,7 @@
         ConnectorOffset connectorOffset = new ConnectorOffset(partition, offset);
         ConnectorOffsets body = new ConnectorOffsets(Collections.singletonList(connectorOffset));
         final ArgumentCaptor<Callback<Message>> cb = ArgumentCaptor.forClass(Callback.class);
-        expectAndCallbackException(cb, new NotFoundException("Connector not found"))
-                .when(herder).alterConnectorOffsets(eq(CONNECTOR_NAME), eq(body.toMap()), cb.capture());
+        expectAndCallbackException(cb, new NotFoundException("Connector not found")).when(herder).alterConnectorOffsets(eq(CONNECTOR_NAME), eq(body.toMap()), cb.capture());
 
         assertThrows(NotFoundException.class, () -> connectorsResource.alterConnectorOffsets(null, NULL_HEADERS, CONNECTOR_NAME, body));
     }
@@ -1370,16 +740,14 @@
         final ArgumentCaptor<Callback<Message>> cb = ArgumentCaptor.forClass(Callback.class);
         expectAndCallbackNotLeaderException(cb).when(herder).resetConnectorOffsets(eq(CONNECTOR_NAME), cb.capture());
 
-        when(restClient.httpRequest(eq(LEADER_URL + "connectors/" + CONNECTOR_NAME + "/offsets?forward=true"), eq("DELETE"), isNull(), isNull(), any()))
-                .thenReturn(new RestClient.HttpResponse<>(200, new HashMap<>(), new Message("")));
+        when(restClient.httpRequest(eq(LEADER_URL + "connectors/" + CONNECTOR_NAME + "/offsets?forward=true"), eq("DELETE"), isNull(), isNull(), any())).thenReturn(new RestClient.HttpResponse<>(200, new HashMap<>(), new Message("")));
         connectorsResource.resetConnectorOffsets(null, NULL_HEADERS, CONNECTOR_NAME);
     }
 
     @Test
     public void testResetOffsetsConnectorNotFound() {
         final ArgumentCaptor<Callback<Message>> cb = ArgumentCaptor.forClass(Callback.class);
-        expectAndCallbackException(cb, new NotFoundException("Connector not found"))
-                .when(herder).resetConnectorOffsets(eq(CONNECTOR_NAME), cb.capture());
+        expectAndCallbackException(cb, new NotFoundException("Connector not found")).when(herder).resetConnectorOffsets(eq(CONNECTOR_NAME), cb.capture());
 
         assertThrows(NotFoundException.class, () -> connectorsResource.resetConnectorOffsets(null, NULL_HEADERS, CONNECTOR_NAME));
     }
@@ -1414,7 +782,6 @@
             return null;
         });
     }
->>>>>>> 15418db6
 
     private <T> Stubber expectAndCallbackNotLeaderException(final ArgumentCaptor<Callback<T>> cb) {
         return expectAndCallbackException(cb, new NotLeaderException("not leader test", LEADER_URL));
