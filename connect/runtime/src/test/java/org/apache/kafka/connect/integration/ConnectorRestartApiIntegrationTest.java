/*
 * Licensed to the Apache Software Foundation (ASF) under one or more
 * contributor license agreements. See the NOTICE file distributed with
 * this work for additional information regarding copyright ownership.
 * The ASF licenses this file to You under the Apache License, Version 2.0
 * (the "License"); you may not use this file except in compliance with
 * the License. You may obtain a copy of the License at
 *
 *    http://www.apache.org/licenses/LICENSE-2.0
 *
 * Unless required by applicable law or agreed to in writing, software
 * distributed under the License is distributed on an "AS IS" BASIS,
 * WITHOUT WARRANTIES OR CONDITIONS OF ANY KIND, either express or implied.
 * See the License for the specific language governing permissions and
 * limitations under the License.
 */
package org.apache.kafka.connect.integration;

import org.apache.kafka.connect.runtime.AbstractStatus;
import org.apache.kafka.connect.runtime.rest.entities.ConnectorStateInfo;
import org.apache.kafka.connect.storage.StringConverter;
import org.apache.kafka.connect.util.clusters.EmbeddedConnectCluster;
<<<<<<< HEAD
import org.apache.kafka.test.IntegrationTest;
import org.junit.*;
import org.junit.experimental.categories.Category;
import org.junit.rules.TestName;
import org.junit.rules.TestRule;
import org.slf4j.Logger;
import org.slf4j.LoggerFactory;

import javax.ws.rs.core.Response;
import java.util.*;
=======

import org.junit.jupiter.api.AfterAll;
import org.junit.jupiter.api.AfterEach;
import org.junit.jupiter.api.BeforeEach;
import org.junit.jupiter.api.Tag;
import org.junit.jupiter.api.Test;
import org.junit.jupiter.api.TestInfo;
import org.slf4j.Logger;
import org.slf4j.LoggerFactory;

import java.util.Collections;
import java.util.HashMap;
import java.util.HashSet;
import java.util.Map;
import java.util.Properties;
import java.util.Set;
>>>>>>> 9494bebe
import java.util.concurrent.ConcurrentHashMap;
import java.util.concurrent.TimeUnit;
import java.util.stream.Collectors;

<<<<<<< HEAD
import static org.apache.kafka.connect.integration.MonitorableSourceConnector.TOPIC_CONFIG;
import static org.apache.kafka.connect.runtime.ConnectorConfig.*;
import static org.apache.kafka.connect.runtime.TopicCreationConfig.*;
import static org.apache.kafka.connect.runtime.WorkerConfig.CONNECTOR_CLIENT_POLICY_CLASS_CONFIG;
import static org.apache.kafka.connect.runtime.WorkerConfig.OFFSET_COMMIT_INTERVAL_MS_CONFIG;
import static org.apache.kafka.connect.util.clusters.EmbeddedConnectClusterAssertions.CONNECTOR_SETUP_DURATION_MS;
import static org.junit.Assert.*;
=======
import jakarta.ws.rs.core.Response;

import static org.apache.kafka.connect.integration.TestableSourceConnector.TOPIC_CONFIG;
import static org.apache.kafka.connect.runtime.ConnectorConfig.CONNECTOR_CLASS_CONFIG;
import static org.apache.kafka.connect.runtime.ConnectorConfig.KEY_CONVERTER_CLASS_CONFIG;
import static org.apache.kafka.connect.runtime.ConnectorConfig.TASKS_MAX_CONFIG;
import static org.apache.kafka.connect.runtime.ConnectorConfig.VALUE_CONVERTER_CLASS_CONFIG;
import static org.apache.kafka.connect.runtime.TopicCreationConfig.DEFAULT_TOPIC_CREATION_PREFIX;
import static org.apache.kafka.connect.runtime.TopicCreationConfig.PARTITIONS_CONFIG;
import static org.apache.kafka.connect.runtime.TopicCreationConfig.REPLICATION_FACTOR_CONFIG;
import static org.apache.kafka.connect.runtime.WorkerConfig.CONNECTOR_CLIENT_POLICY_CLASS_CONFIG;
import static org.apache.kafka.connect.runtime.WorkerConfig.OFFSET_COMMIT_INTERVAL_MS_CONFIG;
import static org.apache.kafka.connect.util.clusters.ConnectAssertions.CONNECTOR_SETUP_DURATION_MS;
import static org.junit.jupiter.api.Assertions.assertEquals;
import static org.junit.jupiter.api.Assertions.assertNotEquals;
import static org.junit.jupiter.api.Assertions.assertTrue;
>>>>>>> 9494bebe

/**
 * Test connectors restart API use cases.
 */
@Tag("integration")
public class ConnectorRestartApiIntegrationTest {
    private static final Logger log = LoggerFactory.getLogger(ConnectorRestartApiIntegrationTest.class);

    private static final long OFFSET_COMMIT_INTERVAL_MS = TimeUnit.SECONDS.toMillis(30);
    private static final int ONE_WORKER = 1;
    private static final int NUM_TASKS = 4;
    private static final int MESSAGES_PER_POLL = 10;
    private static final String CONNECTOR_NAME_PREFIX = "conn-";

    private static final String TOPIC_NAME = "test-topic";

    private static final Map<Integer, EmbeddedConnectCluster> CONNECT_CLUSTERS = new ConcurrentHashMap<>();

    private EmbeddedConnectCluster connect;
    private ConnectorHandle connectorHandle;
    private String connectorName;

    @BeforeEach
    public void setup(TestInfo testInfo) {
        log.info("Starting test {}", testInfo.getDisplayName());
        connectorName = CONNECTOR_NAME_PREFIX + testInfo.getTestMethod().get().getName();
        // get connector handles before starting test.
        connectorHandle = RuntimeHandles.get().connectorHandle(connectorName);
    }

    private void startOrReuseConnectWithNumWorkers(int numWorkers) {
        connect = CONNECT_CLUSTERS.computeIfAbsent(numWorkers, n -> {
            // setup Connect worker properties
            Map<String, String> workerProps = new HashMap<>();
            workerProps.put(OFFSET_COMMIT_INTERVAL_MS_CONFIG, String.valueOf(OFFSET_COMMIT_INTERVAL_MS));
            workerProps.put(CONNECTOR_CLIENT_POLICY_CLASS_CONFIG, "All");

            // setup Kafka broker properties
            Properties brokerProps = new Properties();
            brokerProps.put("auto.create.topics.enable", String.valueOf(false));

            EmbeddedConnectCluster.Builder connectBuilder = new EmbeddedConnectCluster.Builder().name("connect-cluster").numWorkers(numWorkers).workerProps(workerProps).brokerProps(brokerProps)
                    // true is the default, setting here as example
                    .maskExitProcedures(true);
            EmbeddedConnectCluster connect = connectBuilder.build();
            // start the clusters
            connect.start();
            return connect;
        });
<<<<<<< HEAD
        connect.assertions().assertExactlyNumWorkersAreUp(numWorkers, "Initial group of workers did not start in time.");
=======
>>>>>>> 9494bebe
    }

    @AfterEach
    public void tearDown(TestInfo testInfo) {
        log.info("Finished test {}", testInfo.getDisplayName());
        RuntimeHandles.get().deleteConnector(connectorName);
    }

    @AfterAll
    public static void close() {
        CONNECT_CLUSTERS.values().forEach(EmbeddedConnectCluster::stop);
    }

    @Test
    public void testRestartUnknownConnectorNoParams() {
        String connectorName = "Unknown";

        // build a Connect cluster backed by a Kafka KRaft cluster
        startOrReuseConnectWithNumWorkers(ONE_WORKER);
        // Call the Restart API
        String restartEndpoint = connect.endpointForResource(String.format("connectors/%s/restart", connectorName));
        Response response = connect.requestPost(restartEndpoint, "", Collections.emptyMap());
        assertEquals(Response.Status.NOT_FOUND.getStatusCode(), response.getStatus());

    }

    @Test
    public void testRestartUnknownConnector() {
        restartUnknownConnector(false, false);
        restartUnknownConnector(false, true);
        restartUnknownConnector(true, false);
        restartUnknownConnector(true, true);
    }

    private void restartUnknownConnector(boolean onlyFailed, boolean includeTasks) {
        String connectorName = "Unknown";

        // build a Connect cluster backed by a Kafka KRaft cluster
        startOrReuseConnectWithNumWorkers(ONE_WORKER);
        // Call the Restart API
        String restartEndpoint = connect.endpointForResource(String.format("connectors/%s/restart?onlyFailed=" + onlyFailed + "&includeTasks=" + includeTasks, connectorName));
        Response response = connect.requestPost(restartEndpoint, "", Collections.emptyMap());
        assertEquals(Response.Status.NOT_FOUND.getStatusCode(), response.getStatus());
    }

    @Test
    public void testRunningConnectorAndTasksRestartOnlyConnector() throws Exception {
        runningConnectorAndTasksRestart(false, false, 1, allTasksExpectedRestarts(0), false);
    }

    @Test
    public void testRunningConnectorAndTasksRestartBothConnectorAndTasks() throws Exception {
        runningConnectorAndTasksRestart(false, true, 1, allTasksExpectedRestarts(1), false);
    }

    @Test
    public void testRunningConnectorAndTasksRestartOnlyFailedConnectorNoop() throws Exception {
        runningConnectorAndTasksRestart(true, false, 0, allTasksExpectedRestarts(0), true);
    }

    @Test
    public void testRunningConnectorAndTasksRestartBothConnectorAndTasksNoop() throws Exception {
        runningConnectorAndTasksRestart(true, true, 0, allTasksExpectedRestarts(0), true);
    }

    @Test
    public void testFailedConnectorRestartOnlyConnector() throws Exception {
        failedConnectorRestart(false, false, 1);
    }

    @Test
    public void testFailedConnectorRestartBothConnectorAndTasks() throws Exception {
        failedConnectorRestart(false, true, 1);
    }

    @Test
    public void testFailedConnectorRestartOnlyFailedConnectorAndTasks() throws Exception {
        failedConnectorRestart(true, true, 1);
    }

    @Test
    public void testFailedTasksRestartOnlyConnector() throws Exception {
        failedTasksRestart(false, false, 1, allTasksExpectedRestarts(0), buildAllTasksToFail(), false);
    }

    @Test
    public void testFailedTasksRestartOnlyTasks() throws Exception {
        failedTasksRestart(true, true, 0, allTasksExpectedRestarts(1), buildAllTasksToFail(), false);
    }

    @Test
    public void testFailedTasksRestartWithoutIncludeTasksNoop() throws Exception {
        failedTasksRestart(true, false, 0, allTasksExpectedRestarts(0), buildAllTasksToFail(), true);
    }

    @Test
    public void testFailedTasksRestartBothConnectorAndTasks() throws Exception {
        failedTasksRestart(false, true, 1, allTasksExpectedRestarts(1), buildAllTasksToFail(), false);
    }

    @Test
    public void testOneFailedTasksRestartOnlyOneTasks() throws Exception {
        Set<String> tasksToFail = Collections.singleton(taskId(1));
        failedTasksRestart(true, true, 0, buildExpectedTasksRestarts(tasksToFail), tasksToFail, false);
    }

    @Test
    public void testMultiWorkerRestartOnlyConnector() throws Exception {
        //run two additional workers to ensure that one worker will always be free and not running any tasks or connector instance for this connector
        //we will call restart on that worker and that will test the distributed behavior of the restart API
        int numWorkers = NUM_TASKS + 2;
        runningConnectorAndTasksRestart(false, false, 1, allTasksExpectedRestarts(0), false, numWorkers);
    }

    @Test
    public void testMultiWorkerRestartBothConnectorAndTasks() throws Exception {
        //run 2 additional workers to ensure 1 worker will be free that is not running any tasks or connector instance for this connector
        int numWorkers = NUM_TASKS + 2;
        runningConnectorAndTasksRestart(false, true, 1, allTasksExpectedRestarts(1), false, numWorkers);
    }

    private void runningConnectorAndTasksRestart(boolean onlyFailed, boolean includeTasks, int expectedConnectorRestarts, Map<String, Integer> expectedTasksRestarts, boolean noopRequest) throws Exception {
        runningConnectorAndTasksRestart(onlyFailed, includeTasks, expectedConnectorRestarts, expectedTasksRestarts, noopRequest, ONE_WORKER);
    }

    private void runningConnectorAndTasksRestart(boolean onlyFailed, boolean includeTasks, int expectedConnectorRestarts, Map<String, Integer> expectedTasksRestarts, boolean noopRequest, int numWorkers) throws Exception {
        startOrReuseConnectWithNumWorkers(numWorkers);
        // setup up props for the source connector
        Map<String, String> props = defaultSourceConnectorProps(TOPIC_NAME);
        // Try to start the connector and its single task.
        connect.configureConnector(connectorName, props);

        connect.assertions().assertConnectorAndAtLeastNumTasksAreRunning(connectorName, NUM_TASKS, "Connector tasks are not all in running state.");

        StartsAndStops beforeSnapshot = connectorHandle.startAndStopCounter().countsSnapshot();
        Map<String, StartsAndStops> beforeTasksSnapshot = connectorHandle.tasks().stream().collect(Collectors.toMap(TaskHandle::taskId, task -> task.startAndStopCounter().countsSnapshot()));

        StartAndStopLatch stopLatch = connectorHandle.expectedStops(expectedConnectorRestarts, expectedTasksRestarts, includeTasks);
        StartAndStopLatch startLatch = connectorHandle.expectedStarts(expectedConnectorRestarts, expectedTasksRestarts, includeTasks);
        ConnectorStateInfo connectorStateInfo;
        // Call the Restart API
        if (numWorkers == 1) {
            connectorStateInfo = connect.restartConnectorAndTasks(connectorName, onlyFailed, includeTasks, false);
        } else {
            connectorStateInfo = connect.restartConnectorAndTasks(connectorName, onlyFailed, includeTasks, true);
        }

        if (noopRequest) {
            assertNoRestartingState(connectorStateInfo);
        }

        // Wait for the connector to be stopped
<<<<<<< HEAD
        assertTrue("Failed to stop connector and tasks within " + CONNECTOR_SETUP_DURATION_MS + "ms", stopLatch.await(CONNECTOR_SETUP_DURATION_MS, TimeUnit.MILLISECONDS));
=======
        assertTrue(stopLatch.await(CONNECTOR_SETUP_DURATION_MS, TimeUnit.MILLISECONDS),
                "Failed to stop connector and tasks within "
                        + CONNECTOR_SETUP_DURATION_MS + "ms");
>>>>>>> 9494bebe

        connect.assertions().assertConnectorAndAtLeastNumTasksAreRunning(connectorName, NUM_TASKS, "Connector tasks are not all in running state.");
        // Expect that the connector has started again
<<<<<<< HEAD
        assertTrue("Failed to start connector and tasks within " + CONNECTOR_SETUP_DURATION_MS + "ms", startLatch.await(CONNECTOR_SETUP_DURATION_MS, TimeUnit.MILLISECONDS));
=======
        assertTrue(startLatch.await(CONNECTOR_SETUP_DURATION_MS, TimeUnit.MILLISECONDS),
                "Failed to start connector and tasks within "
                        + CONNECTOR_SETUP_DURATION_MS + "ms");
>>>>>>> 9494bebe
        StartsAndStops afterSnapshot = connectorHandle.startAndStopCounter().countsSnapshot();

        assertEquals(beforeSnapshot.starts() + expectedConnectorRestarts, afterSnapshot.starts());
        assertEquals(beforeSnapshot.stops() + expectedConnectorRestarts, afterSnapshot.stops());
        connectorHandle.tasks().forEach(t -> {
            StartsAndStops afterTaskSnapshot = t.startAndStopCounter().countsSnapshot();
            if (numWorkers == 1) {
                assertEquals(beforeTasksSnapshot.get(t.taskId()).starts() + expectedTasksRestarts.get(t.taskId()), afterTaskSnapshot.starts());
                assertEquals(beforeTasksSnapshot.get(t.taskId()).stops() + expectedTasksRestarts.get(t.taskId()), afterTaskSnapshot.stops());
            } else {
                //validate tasks stop/start counts only in single worker test because the multi worker rebalance triggers stop/start on task and this make the exact counts unpredictable
                assertTrue(afterTaskSnapshot.starts() >= beforeTasksSnapshot.get(t.taskId()).starts() + expectedTasksRestarts.get(t.taskId()));
                assertTrue(afterTaskSnapshot.stops() >= beforeTasksSnapshot.get(t.taskId()).stops() + expectedTasksRestarts.get(t.taskId()));
            }
        });
    }

    private void failedConnectorRestart(boolean onlyFailed, boolean includeTasks, int expectedConnectorRestarts) throws Exception {
        //as connector is failed we expect 0 task to be started
        Map<String, Integer> expectedTasksStarts = allTasksExpectedRestarts(0);

        // setup up props for the source connector
        Map<String, String> props = defaultSourceConnectorProps(TOPIC_NAME);
        props.put("connector.start.inject.error", "true");
        // build a Connect cluster backed by a Kafka KRaft cluster
        startOrReuseConnectWithNumWorkers(ONE_WORKER);

        // Try to start the connector and its single task.
        connect.configureConnector(connectorName, props);

        connect.assertions().assertConnectorIsFailedAndTasksHaveFailed(connectorName, 0, "Connector or tasks are in running state.");

        StartsAndStops beforeSnapshot = connectorHandle.startAndStopCounter().countsSnapshot();

        StartAndStopLatch startLatch = connectorHandle.expectedStarts(expectedConnectorRestarts, expectedTasksStarts, includeTasks);

        // Call the Restart API
        connect.restartConnectorAndTasks(connectorName, onlyFailed, includeTasks, false);

        connect.assertions().assertConnectorIsFailedAndTasksHaveFailed(connectorName, 0, "Connector tasks are not all in running state.");
        // Expect that the connector has started again
<<<<<<< HEAD
        assertTrue("Failed to start connector and tasks after coordinator failure within " + CONNECTOR_SETUP_DURATION_MS + "ms", startLatch.await(CONNECTOR_SETUP_DURATION_MS, TimeUnit.MILLISECONDS));
=======
        assertTrue(startLatch.await(CONNECTOR_SETUP_DURATION_MS, TimeUnit.MILLISECONDS),
                "Failed to start connector and tasks after coordinator failure within "
                        + CONNECTOR_SETUP_DURATION_MS + "ms");
>>>>>>> 9494bebe
        StartsAndStops afterSnapshot = connectorHandle.startAndStopCounter().countsSnapshot();

        assertEquals(beforeSnapshot.starts() + expectedConnectorRestarts, afterSnapshot.starts());
    }

    private void failedTasksRestart(boolean onlyFailed, boolean includeTasks, int expectedConnectorRestarts, Map<String, Integer> expectedTasksRestarts, Set<String> tasksToFail, boolean noopRequest) throws Exception {
        // setup up props for the source connector
        Map<String, String> props = defaultSourceConnectorProps(TOPIC_NAME);
        tasksToFail.forEach(taskId -> props.put("task-" + taskId + ".start.inject.error", "true"));
        // build a Connect cluster backed by a Kafka KRaft cluster
        startOrReuseConnectWithNumWorkers(ONE_WORKER);

        // Try to start the connector and its single task.
        connect.configureConnector(connectorName, props);

        connect.assertions().assertConnectorIsRunningAndNumTasksHaveFailed(connectorName, NUM_TASKS, tasksToFail.size(), "Connector tasks are in running state.");

        StartsAndStops beforeSnapshot = connectorHandle.startAndStopCounter().countsSnapshot();
        Map<String, StartsAndStops> beforeTasksSnapshot = connectorHandle.tasks().stream().collect(Collectors.toMap(TaskHandle::taskId, task -> task.startAndStopCounter().countsSnapshot()));

        StartAndStopLatch stopLatch = connectorHandle.expectedStops(expectedConnectorRestarts, expectedTasksRestarts, includeTasks);
        StartAndStopLatch startLatch = connectorHandle.expectedStarts(expectedConnectorRestarts, expectedTasksRestarts, includeTasks);

        // Call the Restart API
        ConnectorStateInfo connectorStateInfo = connect.restartConnectorAndTasks(connectorName, onlyFailed, includeTasks, false);

        if (noopRequest) {
            assertNoRestartingState(connectorStateInfo);
        }

        // Wait for the connector to be stopped
<<<<<<< HEAD
        assertTrue("Failed to stop connector and tasks within " + CONNECTOR_SETUP_DURATION_MS + "ms", stopLatch.await(CONNECTOR_SETUP_DURATION_MS, TimeUnit.MILLISECONDS));
=======
        assertTrue(stopLatch.await(CONNECTOR_SETUP_DURATION_MS, TimeUnit.MILLISECONDS),
                "Failed to stop connector and tasks within "
                        + CONNECTOR_SETUP_DURATION_MS + "ms");
>>>>>>> 9494bebe

        connect.assertions().assertConnectorIsRunningAndNumTasksHaveFailed(connectorName, NUM_TASKS, tasksToFail.size(), "Connector tasks are not all in running state.");
        // Expect that the connector has started again
<<<<<<< HEAD
        assertTrue("Failed to start connector and tasks within " + CONNECTOR_SETUP_DURATION_MS + "ms", startLatch.await(CONNECTOR_SETUP_DURATION_MS, TimeUnit.MILLISECONDS));
=======
        assertTrue(startLatch.await(CONNECTOR_SETUP_DURATION_MS, TimeUnit.MILLISECONDS),
                "Failed to start connector and tasks within "
                        + CONNECTOR_SETUP_DURATION_MS + "ms");
>>>>>>> 9494bebe

        StartsAndStops afterSnapshot = connectorHandle.startAndStopCounter().countsSnapshot();

        assertEquals(beforeSnapshot.starts() + expectedConnectorRestarts, afterSnapshot.starts());
        assertEquals(beforeSnapshot.stops() + expectedConnectorRestarts, afterSnapshot.stops());
        connectorHandle.tasks().forEach(t -> {
            StartsAndStops afterTaskSnapshot = t.startAndStopCounter().countsSnapshot();
            assertEquals(beforeTasksSnapshot.get(t.taskId()).starts() + expectedTasksRestarts.get(t.taskId()), afterTaskSnapshot.starts());
            assertEquals(beforeTasksSnapshot.get(t.taskId()).stops() + expectedTasksRestarts.get(t.taskId()), afterTaskSnapshot.stops());
        });
    }

    private void assertNoRestartingState(ConnectorStateInfo connectorStateInfo) {
        //for noop requests as everything is in RUNNING state, assert that plan was empty which means
        // no RESTARTING state for the connector or tasks
        assertNotEquals(AbstractStatus.State.RESTARTING.name(), connectorStateInfo.connector().state());
        connectorStateInfo.tasks().forEach(t -> assertNotEquals(AbstractStatus.State.RESTARTING.name(), t.state()));
    }

    private Set<String> buildAllTasksToFail() {
        Set<String> tasksToFail = new HashSet<>();
        for (int i = 0; i < NUM_TASKS; i++) {
            String taskId = taskId(i);
            tasksToFail.add(taskId);
        }
        return tasksToFail;
    }

    private Map<String, Integer> allTasksExpectedRestarts(int expectedRestarts) {
        Map<String, Integer> expectedTasksRestarts = new HashMap<>();
        for (int i = 0; i < NUM_TASKS; i++) {
            String taskId = taskId(i);
            expectedTasksRestarts.put(taskId, expectedRestarts);
        }
        return expectedTasksRestarts;
    }

    private Map<String, Integer> buildExpectedTasksRestarts(Set<String> tasksToFail) {
        Map<String, Integer> expectedTasksRestarts = new HashMap<>();
        for (int i = 0; i < NUM_TASKS; i++) {
            String taskId = taskId(i);
            expectedTasksRestarts.put(taskId, tasksToFail.contains(taskId) ? 1 : 0);
        }
        return expectedTasksRestarts;
    }

    private String taskId(int i) {
        return connectorName + "-" + i;
    }

    private Map<String, String> defaultSourceConnectorProps(String topic) {
        // setup up props for the source connector
        Map<String, String> props = new HashMap<>();
        props.put(CONNECTOR_CLASS_CONFIG, TestableSourceConnector.class.getSimpleName());
        props.put(TASKS_MAX_CONFIG, String.valueOf(NUM_TASKS));
        props.put(TOPIC_CONFIG, topic);
        props.put("throughput", "10");
        props.put("messages.per.poll", String.valueOf(MESSAGES_PER_POLL));
        props.put(KEY_CONVERTER_CLASS_CONFIG, StringConverter.class.getName());
        props.put(VALUE_CONVERTER_CLASS_CONFIG, StringConverter.class.getName());
        props.put(DEFAULT_TOPIC_CREATION_PREFIX + REPLICATION_FACTOR_CONFIG, String.valueOf(1));
        props.put(DEFAULT_TOPIC_CREATION_PREFIX + PARTITIONS_CONFIG, String.valueOf(1));
        return props;
    }
}<|MERGE_RESOLUTION|>--- conflicted
+++ resolved
@@ -20,18 +20,6 @@
 import org.apache.kafka.connect.runtime.rest.entities.ConnectorStateInfo;
 import org.apache.kafka.connect.storage.StringConverter;
 import org.apache.kafka.connect.util.clusters.EmbeddedConnectCluster;
-<<<<<<< HEAD
-import org.apache.kafka.test.IntegrationTest;
-import org.junit.*;
-import org.junit.experimental.categories.Category;
-import org.junit.rules.TestName;
-import org.junit.rules.TestRule;
-import org.slf4j.Logger;
-import org.slf4j.LoggerFactory;
-
-import javax.ws.rs.core.Response;
-import java.util.*;
-=======
 
 import org.junit.jupiter.api.AfterAll;
 import org.junit.jupiter.api.AfterEach;
@@ -48,20 +36,10 @@
 import java.util.Map;
 import java.util.Properties;
 import java.util.Set;
->>>>>>> 9494bebe
 import java.util.concurrent.ConcurrentHashMap;
 import java.util.concurrent.TimeUnit;
 import java.util.stream.Collectors;
 
-<<<<<<< HEAD
-import static org.apache.kafka.connect.integration.MonitorableSourceConnector.TOPIC_CONFIG;
-import static org.apache.kafka.connect.runtime.ConnectorConfig.*;
-import static org.apache.kafka.connect.runtime.TopicCreationConfig.*;
-import static org.apache.kafka.connect.runtime.WorkerConfig.CONNECTOR_CLIENT_POLICY_CLASS_CONFIG;
-import static org.apache.kafka.connect.runtime.WorkerConfig.OFFSET_COMMIT_INTERVAL_MS_CONFIG;
-import static org.apache.kafka.connect.util.clusters.EmbeddedConnectClusterAssertions.CONNECTOR_SETUP_DURATION_MS;
-import static org.junit.Assert.*;
-=======
 import jakarta.ws.rs.core.Response;
 
 import static org.apache.kafka.connect.integration.TestableSourceConnector.TOPIC_CONFIG;
@@ -78,7 +56,6 @@
 import static org.junit.jupiter.api.Assertions.assertEquals;
 import static org.junit.jupiter.api.Assertions.assertNotEquals;
 import static org.junit.jupiter.api.Assertions.assertTrue;
->>>>>>> 9494bebe
 
 /**
  * Test connectors restart API use cases.
@@ -120,7 +97,11 @@
             Properties brokerProps = new Properties();
             brokerProps.put("auto.create.topics.enable", String.valueOf(false));
 
-            EmbeddedConnectCluster.Builder connectBuilder = new EmbeddedConnectCluster.Builder().name("connect-cluster").numWorkers(numWorkers).workerProps(workerProps).brokerProps(brokerProps)
+            EmbeddedConnectCluster.Builder connectBuilder = new EmbeddedConnectCluster.Builder()
+                    .name("connect-cluster")
+                    .numWorkers(numWorkers)
+                    .workerProps(workerProps)
+                    .brokerProps(brokerProps)
                     // true is the default, setting here as example
                     .maskExitProcedures(true);
             EmbeddedConnectCluster connect = connectBuilder.build();
@@ -128,10 +109,6 @@
             connect.start();
             return connect;
         });
-<<<<<<< HEAD
-        connect.assertions().assertExactlyNumWorkersAreUp(numWorkers, "Initial group of workers did not start in time.");
-=======
->>>>>>> 9494bebe
     }
 
     @AfterEach
@@ -152,7 +129,8 @@
         // build a Connect cluster backed by a Kafka KRaft cluster
         startOrReuseConnectWithNumWorkers(ONE_WORKER);
         // Call the Restart API
-        String restartEndpoint = connect.endpointForResource(String.format("connectors/%s/restart", connectorName));
+        String restartEndpoint = connect.endpointForResource(
+                String.format("connectors/%s/restart", connectorName));
         Response response = connect.requestPost(restartEndpoint, "", Collections.emptyMap());
         assertEquals(Response.Status.NOT_FOUND.getStatusCode(), response.getStatus());
 
@@ -172,7 +150,8 @@
         // build a Connect cluster backed by a Kafka KRaft cluster
         startOrReuseConnectWithNumWorkers(ONE_WORKER);
         // Call the Restart API
-        String restartEndpoint = connect.endpointForResource(String.format("connectors/%s/restart?onlyFailed=" + onlyFailed + "&includeTasks=" + includeTasks, connectorName));
+        String restartEndpoint = connect.endpointForResource(
+                String.format("connectors/%s/restart?onlyFailed=" + onlyFailed + "&includeTasks=" + includeTasks, connectorName));
         Response response = connect.requestPost(restartEndpoint, "", Collections.emptyMap());
         assertEquals(Response.Status.NOT_FOUND.getStatusCode(), response.getStatus());
     }
@@ -264,7 +243,8 @@
         // Try to start the connector and its single task.
         connect.configureConnector(connectorName, props);
 
-        connect.assertions().assertConnectorAndAtLeastNumTasksAreRunning(connectorName, NUM_TASKS, "Connector tasks are not all in running state.");
+        connect.assertions().assertConnectorAndAtLeastNumTasksAreRunning(connectorName, NUM_TASKS,
+                "Connector tasks are not all in running state.");
 
         StartsAndStops beforeSnapshot = connectorHandle.startAndStopCounter().countsSnapshot();
         Map<String, StartsAndStops> beforeTasksSnapshot = connectorHandle.tasks().stream().collect(Collectors.toMap(TaskHandle::taskId, task -> task.startAndStopCounter().countsSnapshot()));
@@ -284,23 +264,16 @@
         }
 
         // Wait for the connector to be stopped
-<<<<<<< HEAD
-        assertTrue("Failed to stop connector and tasks within " + CONNECTOR_SETUP_DURATION_MS + "ms", stopLatch.await(CONNECTOR_SETUP_DURATION_MS, TimeUnit.MILLISECONDS));
-=======
         assertTrue(stopLatch.await(CONNECTOR_SETUP_DURATION_MS, TimeUnit.MILLISECONDS),
                 "Failed to stop connector and tasks within "
                         + CONNECTOR_SETUP_DURATION_MS + "ms");
->>>>>>> 9494bebe
-
-        connect.assertions().assertConnectorAndAtLeastNumTasksAreRunning(connectorName, NUM_TASKS, "Connector tasks are not all in running state.");
+
+        connect.assertions().assertConnectorAndAtLeastNumTasksAreRunning(connectorName, NUM_TASKS,
+                "Connector tasks are not all in running state.");
         // Expect that the connector has started again
-<<<<<<< HEAD
-        assertTrue("Failed to start connector and tasks within " + CONNECTOR_SETUP_DURATION_MS + "ms", startLatch.await(CONNECTOR_SETUP_DURATION_MS, TimeUnit.MILLISECONDS));
-=======
         assertTrue(startLatch.await(CONNECTOR_SETUP_DURATION_MS, TimeUnit.MILLISECONDS),
                 "Failed to start connector and tasks within "
                         + CONNECTOR_SETUP_DURATION_MS + "ms");
->>>>>>> 9494bebe
         StartsAndStops afterSnapshot = connectorHandle.startAndStopCounter().countsSnapshot();
 
         assertEquals(beforeSnapshot.starts() + expectedConnectorRestarts, afterSnapshot.starts());
@@ -331,7 +304,8 @@
         // Try to start the connector and its single task.
         connect.configureConnector(connectorName, props);
 
-        connect.assertions().assertConnectorIsFailedAndTasksHaveFailed(connectorName, 0, "Connector or tasks are in running state.");
+        connect.assertions().assertConnectorIsFailedAndTasksHaveFailed(connectorName, 0,
+                "Connector or tasks are in running state.");
 
         StartsAndStops beforeSnapshot = connectorHandle.startAndStopCounter().countsSnapshot();
 
@@ -340,15 +314,12 @@
         // Call the Restart API
         connect.restartConnectorAndTasks(connectorName, onlyFailed, includeTasks, false);
 
-        connect.assertions().assertConnectorIsFailedAndTasksHaveFailed(connectorName, 0, "Connector tasks are not all in running state.");
+        connect.assertions().assertConnectorIsFailedAndTasksHaveFailed(connectorName, 0,
+                "Connector tasks are not all in running state.");
         // Expect that the connector has started again
-<<<<<<< HEAD
-        assertTrue("Failed to start connector and tasks after coordinator failure within " + CONNECTOR_SETUP_DURATION_MS + "ms", startLatch.await(CONNECTOR_SETUP_DURATION_MS, TimeUnit.MILLISECONDS));
-=======
         assertTrue(startLatch.await(CONNECTOR_SETUP_DURATION_MS, TimeUnit.MILLISECONDS),
                 "Failed to start connector and tasks after coordinator failure within "
                         + CONNECTOR_SETUP_DURATION_MS + "ms");
->>>>>>> 9494bebe
         StartsAndStops afterSnapshot = connectorHandle.startAndStopCounter().countsSnapshot();
 
         assertEquals(beforeSnapshot.starts() + expectedConnectorRestarts, afterSnapshot.starts());
@@ -364,7 +335,8 @@
         // Try to start the connector and its single task.
         connect.configureConnector(connectorName, props);
 
-        connect.assertions().assertConnectorIsRunningAndNumTasksHaveFailed(connectorName, NUM_TASKS, tasksToFail.size(), "Connector tasks are in running state.");
+        connect.assertions().assertConnectorIsRunningAndNumTasksHaveFailed(connectorName, NUM_TASKS, tasksToFail.size(),
+                "Connector tasks are in running state.");
 
         StartsAndStops beforeSnapshot = connectorHandle.startAndStopCounter().countsSnapshot();
         Map<String, StartsAndStops> beforeTasksSnapshot = connectorHandle.tasks().stream().collect(Collectors.toMap(TaskHandle::taskId, task -> task.startAndStopCounter().countsSnapshot()));
@@ -380,23 +352,16 @@
         }
 
         // Wait for the connector to be stopped
-<<<<<<< HEAD
-        assertTrue("Failed to stop connector and tasks within " + CONNECTOR_SETUP_DURATION_MS + "ms", stopLatch.await(CONNECTOR_SETUP_DURATION_MS, TimeUnit.MILLISECONDS));
-=======
         assertTrue(stopLatch.await(CONNECTOR_SETUP_DURATION_MS, TimeUnit.MILLISECONDS),
                 "Failed to stop connector and tasks within "
                         + CONNECTOR_SETUP_DURATION_MS + "ms");
->>>>>>> 9494bebe
-
-        connect.assertions().assertConnectorIsRunningAndNumTasksHaveFailed(connectorName, NUM_TASKS, tasksToFail.size(), "Connector tasks are not all in running state.");
+
+        connect.assertions().assertConnectorIsRunningAndNumTasksHaveFailed(connectorName, NUM_TASKS, tasksToFail.size(),
+                "Connector tasks are not all in running state.");
         // Expect that the connector has started again
-<<<<<<< HEAD
-        assertTrue("Failed to start connector and tasks within " + CONNECTOR_SETUP_DURATION_MS + "ms", startLatch.await(CONNECTOR_SETUP_DURATION_MS, TimeUnit.MILLISECONDS));
-=======
         assertTrue(startLatch.await(CONNECTOR_SETUP_DURATION_MS, TimeUnit.MILLISECONDS),
                 "Failed to start connector and tasks within "
                         + CONNECTOR_SETUP_DURATION_MS + "ms");
->>>>>>> 9494bebe
 
         StartsAndStops afterSnapshot = connectorHandle.startAndStopCounter().countsSnapshot();
 
