/*
 * Licensed to the Apache Software Foundation (ASF) under one or more
 * contributor license agreements. See the NOTICE file distributed with
 * this work for additional information regarding copyright ownership.
 * The ASF licenses this file to You under the Apache License, Version 2.0
 * (the "License"); you may not use this file except in compliance with
 * the License. You may obtain a copy of the License at
 *
 *    http://www.apache.org/licenses/LICENSE-2.0
 *
 * Unless required by applicable law or agreed to in writing, software
 * distributed under the License is distributed on an "AS IS" BASIS,
 * WITHOUT WARRANTIES OR CONDITIONS OF ANY KIND, either express or implied.
 * See the License for the specific language governing permissions and
 * limitations under the License.
 */
package org.apache.kafka.connect.runtime;

import org.apache.kafka.common.MetricName;
import org.apache.kafka.common.MetricNameTemplate;
import org.apache.kafka.common.metrics.Sensor;
import org.apache.kafka.connect.util.ConnectorTaskId;

import org.junit.jupiter.api.BeforeEach;
import org.junit.jupiter.api.Test;
import org.junit.jupiter.api.extension.ExtendWith;
import org.mockito.Mock;
import org.mockito.junit.jupiter.MockitoExtension;
import org.mockito.junit.jupiter.MockitoSettings;
import org.mockito.quality.Strictness;

import java.util.HashMap;

<<<<<<< HEAD
import static org.mockito.ArgumentMatchers.*;
import static org.mockito.Mockito.*;
=======
import static org.mockito.ArgumentMatchers.anyDouble;
import static org.mockito.ArgumentMatchers.isNull;
import static org.mockito.Mockito.mock;
import static org.mockito.Mockito.never;
import static org.mockito.Mockito.verify;
import static org.mockito.Mockito.when;
>>>>>>> 9494bebe

@ExtendWith(MockitoExtension.class)
@MockitoSettings(strictness = Strictness.STRICT_STUBS)
public class WorkerMetricsGroupTest {
    private final String connector = "org.FakeConnector";
    private final ConnectorTaskId task = new ConnectorTaskId(connector, 0);
    private final RuntimeException exception = new RuntimeException();

    @Mock
    private ConnectMetrics connectMetrics;

    private Sensor connectorStartupResults;
    private Sensor connectorStartupAttempts;
    private Sensor connectorStartupSuccesses;
    private Sensor connectorStartupFailures;

    private Sensor taskStartupResults;
    private Sensor taskStartupAttempts;
    private Sensor taskStartupSuccesses;
    private Sensor taskStartupFailures;

    @Mock
    private ConnectorStatus.Listener delegateConnectorListener;
    @Mock
    private TaskStatus.Listener delegateTaskListener;
    @Mock
    private ConnectMetricsRegistry connectMetricsRegistry;
    @Mock
    private ConnectMetrics.MetricGroup metricGroup;
    @Mock
    private MetricName metricName;

    @BeforeEach
    public void setup() {
        // We don't expect metricGroup.metricName to be invoked with null in practice,
        // but it's easier to test this way, and should have no impact
        // on the efficacy of these tests
        when(metricGroup.metricName((MetricNameTemplate) isNull())).thenReturn(metricName);
        when(connectMetricsRegistry.workerGroupName()).thenReturn(ConnectMetricsRegistry.WORKER_GROUP_NAME);
        when(connectMetrics.registry()).thenReturn(connectMetricsRegistry);
        when(connectMetrics.group(ConnectMetricsRegistry.WORKER_GROUP_NAME)).thenReturn(metricGroup);

        connectorStartupResults = mockSensor(metricGroup, "connector-startup-results");
        connectorStartupAttempts = mockSensor(metricGroup, "connector-startup-attempts");
        connectorStartupSuccesses = mockSensor(metricGroup, "connector-startup-successes");
        connectorStartupFailures = mockSensor(metricGroup, "connector-startup-failures");

        taskStartupResults = mockSensor(metricGroup, "task-startup-results");
        taskStartupAttempts = mockSensor(metricGroup, "task-startup-attempts");
        taskStartupSuccesses = mockSensor(metricGroup, "task-startup-successes");
        taskStartupFailures = mockSensor(metricGroup, "task-startup-failures");
    }

    private Sensor mockSensor(ConnectMetrics.MetricGroup metricGroup, String name) {
        Sensor sensor = mock(Sensor.class);
        when(metricGroup.sensor(name)).thenReturn(sensor);
        return sensor;
    }

    @Test
    public void testConnectorStartupRecordedMetrics() {
        WorkerMetricsGroup workerMetricsGroup = new WorkerMetricsGroup(new HashMap<>(), new HashMap<>(), connectMetrics);
        final ConnectorStatus.Listener connectorListener = workerMetricsGroup.wrapStatusListener(delegateConnectorListener);

        connectorListener.onStartup(connector);

        verifyRecordConnectorStartupSuccess();
        verify(delegateConnectorListener).onStartup(connector);
    }

    @Test
    public void testConnectorFailureAfterStartupRecordedMetrics() {
        WorkerMetricsGroup workerMetricsGroup = new WorkerMetricsGroup(new HashMap<>(), new HashMap<>(), connectMetrics);
        final ConnectorStatus.Listener connectorListener = workerMetricsGroup.wrapStatusListener(delegateConnectorListener);

        connectorListener.onStartup(connector);
        connectorListener.onFailure(connector, exception);

        verify(delegateConnectorListener).onStartup(connector);
        verifyRecordConnectorStartupSuccess();
        verify(delegateConnectorListener).onFailure(connector, exception);
        // recordConnectorStartupFailure() should not be called if failure happens after a successful startup.
        verify(connectorStartupFailures, never()).record(anyDouble());
    }

    @Test
    public void testConnectorFailureBeforeStartupRecordedMetrics() {
        WorkerMetricsGroup workerMetricsGroup = new WorkerMetricsGroup(new HashMap<>(), new HashMap<>(), connectMetrics);
        final ConnectorStatus.Listener connectorListener = workerMetricsGroup.wrapStatusListener(delegateConnectorListener);

        connectorListener.onFailure(connector, exception);

        verify(delegateConnectorListener).onFailure(connector, exception);
        verifyRecordConnectorStartupFailure();
    }

    @Test
    public void testTaskStartupRecordedMetrics() {
        WorkerMetricsGroup workerMetricsGroup = new WorkerMetricsGroup(new HashMap<>(), new HashMap<>(), connectMetrics);
        final TaskStatus.Listener taskListener = workerMetricsGroup.wrapStatusListener(delegateTaskListener);

        taskListener.onStartup(task);

        verify(delegateTaskListener).onStartup(task);
        verifyRecordTaskSuccess();
    }

    @Test
    public void testTaskFailureAfterStartupRecordedMetrics() {
        WorkerMetricsGroup workerMetricsGroup = new WorkerMetricsGroup(new HashMap<>(), new HashMap<>(), connectMetrics);
        final TaskStatus.Listener taskListener = workerMetricsGroup.wrapStatusListener(delegateTaskListener);

        taskListener.onStartup(task);
        taskListener.onFailure(task, exception);

        verify(delegateTaskListener).onStartup(task);
        verifyRecordTaskSuccess();
        verify(delegateTaskListener).onFailure(task, exception);
        // recordTaskFailure() should not be called if failure happens after a successful startup.
        verify(taskStartupFailures, never()).record(anyDouble());
    }

    @Test
    public void testTaskFailureBeforeStartupRecordedMetrics() {
        WorkerMetricsGroup workerMetricsGroup = new WorkerMetricsGroup(new HashMap<>(), new HashMap<>(), connectMetrics);
        final TaskStatus.Listener taskListener = workerMetricsGroup.wrapStatusListener(delegateTaskListener);

        taskListener.onFailure(task, exception);

        verify(delegateTaskListener).onFailure(task, exception);
        verifyRecordTaskFailure();
    }

    private void verifyRecordTaskFailure() {
        verify(taskStartupAttempts).record(1.0);
        verify(taskStartupFailures).record(1.0);
        verify(taskStartupResults).record(0.0);
    }

    private void verifyRecordTaskSuccess() {
        verify(taskStartupAttempts).record(1.0);
        verify(taskStartupSuccesses).record(1.0);
        verify(taskStartupResults).record(1.0);
    }

    private void verifyRecordConnectorStartupSuccess() {
        verify(connectorStartupAttempts).record(1.0);
        verify(connectorStartupSuccesses).record(1.0);
        verify(connectorStartupResults).record(1.0);
    }

    private void verifyRecordConnectorStartupFailure() {
        verify(connectorStartupAttempts).record(1.0);
        verify(connectorStartupFailures).record(1.0);
        verify(connectorStartupResults).record(0.0);
    }
}<|MERGE_RESOLUTION|>--- conflicted
+++ resolved
@@ -31,17 +31,12 @@
 
 import java.util.HashMap;
 
-<<<<<<< HEAD
-import static org.mockito.ArgumentMatchers.*;
-import static org.mockito.Mockito.*;
-=======
 import static org.mockito.ArgumentMatchers.anyDouble;
 import static org.mockito.ArgumentMatchers.isNull;
 import static org.mockito.Mockito.mock;
 import static org.mockito.Mockito.never;
 import static org.mockito.Mockito.verify;
 import static org.mockito.Mockito.when;
->>>>>>> 9494bebe
 
 @ExtendWith(MockitoExtension.class)
 @MockitoSettings(strictness = Strictness.STRICT_STUBS)
@@ -50,9 +45,8 @@
     private final ConnectorTaskId task = new ConnectorTaskId(connector, 0);
     private final RuntimeException exception = new RuntimeException();
 
-    @Mock
-    private ConnectMetrics connectMetrics;
-
+    @Mock private ConnectMetrics connectMetrics;
+    
     private Sensor connectorStartupResults;
     private Sensor connectorStartupAttempts;
     private Sensor connectorStartupSuccesses;
@@ -63,16 +57,11 @@
     private Sensor taskStartupSuccesses;
     private Sensor taskStartupFailures;
 
-    @Mock
-    private ConnectorStatus.Listener delegateConnectorListener;
-    @Mock
-    private TaskStatus.Listener delegateTaskListener;
-    @Mock
-    private ConnectMetricsRegistry connectMetricsRegistry;
-    @Mock
-    private ConnectMetrics.MetricGroup metricGroup;
-    @Mock
-    private MetricName metricName;
+    @Mock private ConnectorStatus.Listener delegateConnectorListener;
+    @Mock private TaskStatus.Listener delegateTaskListener;
+    @Mock private ConnectMetricsRegistry connectMetricsRegistry;
+    @Mock private ConnectMetrics.MetricGroup metricGroup;
+    @Mock private MetricName metricName;
 
     @BeforeEach
     public void setup() {
@@ -100,7 +89,7 @@
         when(metricGroup.sensor(name)).thenReturn(sensor);
         return sensor;
     }
-
+    
     @Test
     public void testConnectorStartupRecordedMetrics() {
         WorkerMetricsGroup workerMetricsGroup = new WorkerMetricsGroup(new HashMap<>(), new HashMap<>(), connectMetrics);
@@ -131,7 +120,7 @@
     public void testConnectorFailureBeforeStartupRecordedMetrics() {
         WorkerMetricsGroup workerMetricsGroup = new WorkerMetricsGroup(new HashMap<>(), new HashMap<>(), connectMetrics);
         final ConnectorStatus.Listener connectorListener = workerMetricsGroup.wrapStatusListener(delegateConnectorListener);
-
+        
         connectorListener.onFailure(connector, exception);
 
         verify(delegateConnectorListener).onFailure(connector, exception);
@@ -148,7 +137,7 @@
         verify(delegateTaskListener).onStartup(task);
         verifyRecordTaskSuccess();
     }
-
+    
     @Test
     public void testTaskFailureAfterStartupRecordedMetrics() {
         WorkerMetricsGroup workerMetricsGroup = new WorkerMetricsGroup(new HashMap<>(), new HashMap<>(), connectMetrics);
