--- conflicted
+++ resolved
@@ -16,9 +16,9 @@
  */
 package org.apache.kafka.connect.runtime;
 
-import org.apache.kafka.connect.storage.ClusterConfigState;
 import org.apache.kafka.connect.runtime.distributed.ExtendedAssignment;
 import org.apache.kafka.connect.runtime.distributed.ExtendedWorkerState;
+import org.apache.kafka.connect.storage.ClusterConfigState;
 import org.apache.kafka.connect.util.ConnectorTaskId;
 
 import java.util.AbstractMap.SimpleEntry;
@@ -63,27 +63,7 @@
     public static ClusterConfigState clusterConfigState(long offset,
                                                         int connectorNum,
                                                         int taskNum) {
-        return new ClusterConfigState(
-<<<<<<< HEAD
-				offset,
-				null,
-				connectorTaskCounts(1, connectorNum, taskNum),
-				connectorConfigs(1, connectorNum),
-				connectorTargetStates(1, connectorNum, TargetState.STARTED),
-				taskConfigs(0, connectorNum, connectorNum * taskNum),
-				Collections.emptySet());
-=======
-                offset,
-                null,
-                connectorTaskCounts(1, connectorNum, taskNum),
-                connectorConfigs(1, connectorNum),
-                connectorTargetStates(1, connectorNum, TargetState.STARTED),
-                taskConfigs(0, connectorNum, connectorNum * taskNum),
-                Collections.emptyMap(),
-                Collections.emptyMap(),
-                Collections.emptySet(),
-                Collections.emptySet());
->>>>>>> 15418db6
+        return new ClusterConfigState(offset, null, connectorTaskCounts(1, connectorNum, taskNum), connectorConfigs(1, connectorNum), connectorTargetStates(1, connectorNum, TargetState.STARTED), taskConfigs(0, connectorNum, connectorNum * taskNum), Collections.emptyMap(), Collections.emptyMap(), Collections.emptySet(), Collections.emptySet());
     }
 
     public static Map<String, ExtendedWorkerState> memberConfigs(String givenLeader,
