/*
 * Licensed to the Apache Software Foundation (ASF) under one or more
 * contributor license agreements. See the NOTICE file distributed with
 * this work for additional information regarding copyright ownership.
 * The ASF licenses this file to You under the Apache License, Version 2.0
 * (the "License"); you may not use this file except in compliance with
 * the License. You may obtain a copy of the License at
 *
 *    http://www.apache.org/licenses/LICENSE-2.0
 *
 * Unless required by applicable law or agreed to in writing, software
 * distributed under the License is distributed on an "AS IS" BASIS,
 * WITHOUT WARRANTIES OR CONDITIONS OF ANY KIND, either express or implied.
 * See the License for the specific language governing permissions and
 * limitations under the License.
 */
package org.apache.kafka.connect.runtime;

<<<<<<< HEAD
import org.apache.kafka.connect.runtime.distributed.ExtendedAssignment;
import org.apache.kafka.connect.runtime.distributed.ExtendedWorkerState;
import org.apache.kafka.connect.storage.ClusterConfigState;
=======
import org.apache.kafka.common.internals.Plugin;
import org.apache.kafka.connect.connector.ConnectRecord;
import org.apache.kafka.connect.runtime.distributed.ExtendedAssignment;
import org.apache.kafka.connect.runtime.errors.RetryWithToleranceOperator;
import org.apache.kafka.connect.storage.AppliedConnectorConfig;
import org.apache.kafka.connect.storage.ClusterConfigState;
import org.apache.kafka.connect.transforms.Transformation;
import org.apache.kafka.connect.transforms.predicates.Predicate;
>>>>>>> 9494bebe
import org.apache.kafka.connect.util.ConnectorTaskId;

import org.mockito.Mockito;
import org.mockito.stubbing.OngoingStubbing;

import java.util.AbstractMap.SimpleEntry;
import java.util.Collections;
import java.util.HashMap;
import java.util.List;
import java.util.Map;
import java.util.stream.Collectors;
import java.util.stream.IntStream;

import static org.junit.jupiter.api.Assertions.assertEquals;
import static org.junit.jupiter.api.Assertions.assertNotNull;
import static org.mockito.ArgumentMatchers.any;
import static org.mockito.Mockito.mock;
import static org.mockito.Mockito.when;

public class WorkerTestUtils {

    public static ClusterConfigState clusterConfigState(long offset,
                                                        int connectorNum,
                                                        int taskNum) {
<<<<<<< HEAD
        return new ClusterConfigState(offset, null, connectorTaskCounts(1, connectorNum, taskNum), connectorConfigs(1, connectorNum), connectorTargetStates(1, connectorNum, TargetState.STARTED), taskConfigs(0, connectorNum, connectorNum * taskNum), Collections.emptyMap(), Collections.emptyMap(), Collections.emptySet(), Collections.emptySet());
=======
        Map<String, Map<String, String>> connectorConfigs = connectorConfigs(1, connectorNum);
        Map<String, AppliedConnectorConfig> appliedConnectorConfigs = connectorConfigs.entrySet().stream()
                .collect(Collectors.toMap(
                        Map.Entry::getKey,
                        e -> new AppliedConnectorConfig(e.getValue())
                ));
        return new ClusterConfigState(
                offset,
                null,
                connectorTaskCounts(1, connectorNum, taskNum),
                connectorConfigs,
                connectorTargetStates(1, connectorNum, TargetState.STARTED),
                taskConfigs(0, connectorNum, connectorNum * taskNum),
                Collections.emptyMap(),
                Collections.emptyMap(),
                appliedConnectorConfigs,
                Collections.emptySet(),
                Collections.emptySet());
>>>>>>> 9494bebe
    }

    public static Map<String, Integer> connectorTaskCounts(int start,
                                                           int connectorNum,
                                                           int taskCounts) {
        return IntStream.range(start, connectorNum + 1)
                .mapToObj(i -> new SimpleEntry<>("connector" + i, taskCounts))
                .collect(Collectors.toMap(SimpleEntry::getKey, SimpleEntry::getValue));
    }

    public static Map<String, Map<String, String>> connectorConfigs(int start, int connectorNum) {
        return IntStream.range(start, connectorNum + 1)
                .mapToObj(i -> new SimpleEntry<>("connector" + i, new HashMap<String, String>()))
                .collect(Collectors.toMap(SimpleEntry::getKey, SimpleEntry::getValue));
    }

    public static Map<String, TargetState> connectorTargetStates(int start,
                                                                 int connectorNum,
                                                                 TargetState state) {
        return IntStream.range(start, connectorNum + 1)
                .mapToObj(i -> new SimpleEntry<>("connector" + i, state))
                .collect(Collectors.toMap(SimpleEntry::getKey, SimpleEntry::getValue));
    }

    public static Map<ConnectorTaskId, Map<String, String>> taskConfigs(int start,
                                                                        int connectorNum,
                                                                        int taskNum) {
        return IntStream.range(start, taskNum + 1)
                .mapToObj(i -> new SimpleEntry<>(
                        new ConnectorTaskId("connector" + i / connectorNum + 1, i),
                        new HashMap<String, String>())
                ).collect(Collectors.toMap(SimpleEntry::getKey, SimpleEntry::getValue));
    }

    public static String expectedLeaderUrl(String givenLeader) {
        return "http://" + givenLeader + ":8083";
    }

    public static void assertAssignment(String expectedLeader,
                                        long expectedOffset,
                                        List<String> expectedAssignedConnectors,
                                        int expectedAssignedTaskNum,
                                        List<String> expectedRevokedConnectors,
                                        int expectedRevokedTaskNum,
                                        ExtendedAssignment assignment) {
        assertAssignment(false, expectedLeader, expectedOffset,
                expectedAssignedConnectors, expectedAssignedTaskNum,
                expectedRevokedConnectors, expectedRevokedTaskNum,
                0,
                assignment);
    }

    public static void assertAssignment(String expectedLeader,
                                        long expectedOffset,
                                        List<String> expectedAssignedConnectors,
                                        int expectedAssignedTaskNum,
                                        List<String> expectedRevokedConnectors,
                                        int expectedRevokedTaskNum,
                                        int expectedDelay,
                                        ExtendedAssignment assignment) {
        assertAssignment(false, expectedLeader, expectedOffset,
                expectedAssignedConnectors, expectedAssignedTaskNum,
                expectedRevokedConnectors, expectedRevokedTaskNum,
                expectedDelay,
                assignment);
    }

    public static void assertAssignment(boolean expectFailed,
                                        String expectedLeader,
                                        long expectedOffset,
                                        List<String> expectedAssignedConnectors,
                                        int expectedAssignedTaskNum,
                                        List<String> expectedRevokedConnectors,
                                        int expectedRevokedTaskNum,
                                        int expectedDelay,
                                        ExtendedAssignment assignment) {
        assertNotNull(assignment, "Assignment can't be null");

        assertEquals(expectFailed, assignment.failed(), "Wrong status in " + assignment);

        assertEquals(expectedLeader, assignment.leader(), "Wrong leader in " + assignment);

        assertEquals(expectedLeaderUrl(expectedLeader),
                assignment.leaderUrl(), "Wrong leaderUrl in " + assignment);

        assertEquals(expectedOffset, assignment.offset(), "Wrong offset in " + assignment);

        assertEquals(expectedAssignedConnectors, assignment.connectors(), "Wrong set of assigned connectors in " + assignment);

        assertEquals(expectedAssignedTaskNum, assignment.tasks().size(),
                "Wrong number of assigned tasks in " + assignment);

        assertEquals(expectedRevokedConnectors, assignment.revokedConnectors(), "Wrong set of revoked connectors in " + assignment);

        assertEquals(expectedRevokedTaskNum, assignment.revokedTasks().size(),
                "Wrong number of revoked tasks in " + assignment);

        assertEquals(expectedDelay, assignment.delay(),
                "Wrong rebalance delay in " + assignment);
    }

    public static <T, R extends ConnectRecord<R>> TransformationChain<T, R> getTransformationChain(
            RetryWithToleranceOperator<T> toleranceOperator,
            List<Object> results) {
        Transformation<R> transformation = mock(Transformation.class);
        OngoingStubbing<R> stub = when(transformation.apply(any()));
        for (Object result: results) {
            if (result instanceof Exception) {
                stub = stub.thenThrow((Exception) result);
            } else {
                stub = stub.thenReturn((R) result);
            }
        }
        return buildTransformationChain(transformation, toleranceOperator);
    }

    @SuppressWarnings("unchecked")
    public static <T, R extends ConnectRecord<R>> TransformationChain<T, R> buildTransformationChain(
            Transformation<R> transformation,
            RetryWithToleranceOperator<T> toleranceOperator) {
        Predicate<R> predicate = mock(Predicate.class);
        when(predicate.test(any())).thenReturn(true);
        Plugin<Predicate<R>> predicatePlugin = mock(Plugin.class);
        when(predicatePlugin.get()).thenReturn(predicate);
        Plugin<Transformation<R>> transformationPlugin = mock(Plugin.class);
        when(transformationPlugin.get()).thenReturn(transformation);
        TransformationStage<R> stage = new TransformationStage<>(
                predicatePlugin,
                false,
                transformationPlugin);
        TransformationChain<T, R> realTransformationChainRetriableException = new TransformationChain(List.of(stage), toleranceOperator);
        TransformationChain<T, R> transformationChainRetriableException = Mockito.spy(realTransformationChainRetriableException);
        return transformationChainRetriableException;
    }
}<|MERGE_RESOLUTION|>--- conflicted
+++ resolved
@@ -16,11 +16,6 @@
  */
 package org.apache.kafka.connect.runtime;
 
-<<<<<<< HEAD
-import org.apache.kafka.connect.runtime.distributed.ExtendedAssignment;
-import org.apache.kafka.connect.runtime.distributed.ExtendedWorkerState;
-import org.apache.kafka.connect.storage.ClusterConfigState;
-=======
 import org.apache.kafka.common.internals.Plugin;
 import org.apache.kafka.connect.connector.ConnectRecord;
 import org.apache.kafka.connect.runtime.distributed.ExtendedAssignment;
@@ -29,7 +24,6 @@
 import org.apache.kafka.connect.storage.ClusterConfigState;
 import org.apache.kafka.connect.transforms.Transformation;
 import org.apache.kafka.connect.transforms.predicates.Predicate;
->>>>>>> 9494bebe
 import org.apache.kafka.connect.util.ConnectorTaskId;
 
 import org.mockito.Mockito;
@@ -54,9 +48,6 @@
     public static ClusterConfigState clusterConfigState(long offset,
                                                         int connectorNum,
                                                         int taskNum) {
-<<<<<<< HEAD
-        return new ClusterConfigState(offset, null, connectorTaskCounts(1, connectorNum, taskNum), connectorConfigs(1, connectorNum), connectorTargetStates(1, connectorNum, TargetState.STARTED), taskConfigs(0, connectorNum, connectorNum * taskNum), Collections.emptyMap(), Collections.emptyMap(), Collections.emptySet(), Collections.emptySet());
-=======
         Map<String, Map<String, String>> connectorConfigs = connectorConfigs(1, connectorNum);
         Map<String, AppliedConnectorConfig> appliedConnectorConfigs = connectorConfigs.entrySet().stream()
                 .collect(Collectors.toMap(
@@ -75,7 +66,6 @@
                 appliedConnectorConfigs,
                 Collections.emptySet(),
                 Collections.emptySet());
->>>>>>> 9494bebe
     }
 
     public static Map<String, Integer> connectorTaskCounts(int start,
