--- conflicted
+++ resolved
@@ -23,10 +23,7 @@
 import org.apache.kafka.common.utils.Time;
 import org.apache.kafka.connect.runtime.TargetState;
 import org.apache.kafka.connect.runtime.distributed.WorkerCoordinator.ConnectorsAndTasks;
-<<<<<<< HEAD
-=======
 import org.apache.kafka.connect.storage.AppliedConnectorConfig;
->>>>>>> 9494bebe
 import org.apache.kafka.connect.storage.ClusterConfigState;
 import org.apache.kafka.connect.util.ConnectUtils;
 import org.apache.kafka.connect.util.ConnectorTaskId;
@@ -39,7 +36,15 @@
 import org.mockito.quality.Strictness;
 
 import java.nio.ByteBuffer;
-import java.util.*;
+import java.util.ArrayList;
+import java.util.Arrays;
+import java.util.Collection;
+import java.util.Collections;
+import java.util.HashMap;
+import java.util.HashSet;
+import java.util.List;
+import java.util.Map;
+import java.util.Set;
 import java.util.function.Function;
 import java.util.stream.Collectors;
 import java.util.stream.IntStream;
@@ -47,16 +52,14 @@
 import static org.apache.kafka.connect.runtime.distributed.IncrementalCooperativeAssignor.ClusterAssignment;
 import static org.apache.kafka.connect.runtime.distributed.WorkerCoordinator.WorkerLoad;
 import static org.apache.kafka.connect.util.ConnectUtils.transformValues;
-<<<<<<< HEAD
-import static org.junit.Assert.*;
-=======
 import static org.junit.jupiter.api.Assertions.assertEquals;
 import static org.junit.jupiter.api.Assertions.assertNotNull;
 import static org.junit.jupiter.api.Assertions.assertNull;
 import static org.junit.jupiter.api.Assertions.assertTrue;
->>>>>>> 9494bebe
 import static org.mockito.ArgumentMatchers.notNull;
-import static org.mockito.Mockito.*;
+import static org.mockito.Mockito.mock;
+import static org.mockito.Mockito.verify;
+import static org.mockito.Mockito.when;
 
 @ExtendWith(MockitoExtension.class)
 @MockitoSettings(strictness = Strictness.STRICT_STUBS)
@@ -129,7 +132,7 @@
     }
 
     @Test
-    public void testAssignmentsWhenWorkersJoinAfterRevocations() {
+    public void testAssignmentsWhenWorkersJoinAfterRevocations()  {
         // Customize assignor for this test case
         time = new MockTime();
         initAssignor();
@@ -198,7 +201,7 @@
     }
 
     @Test
-    public void testImmediateRevocationsWhenMaxDelayIs0() {
+    public void testImmediateRevocationsWhenMaxDelayIs0()  {
         // Customize assignor for this test case
         rebalanceDelay = 0;
         time = new MockTime();
@@ -727,15 +730,13 @@
         configuredAssignment.put("worker2", workerLoad("worker2", 4, 2, 8, 4));
 
         // No lost assignments
-        assignor.handleLostAssignments(new ConnectorsAndTasks.Builder().build(), new ConnectorsAndTasks.Builder(), new ArrayList<>(configuredAssignment.values()));
-
-<<<<<<< HEAD
-        assertEquals("Wrong set of workers for reassignments", Collections.emptySet(), assignor.candidateWorkersForReassignment);
-=======
+        assignor.handleLostAssignments(new ConnectorsAndTasks.Builder().build(),
+                new ConnectorsAndTasks.Builder(),
+                new ArrayList<>(configuredAssignment.values()));
+
         assertEquals(Collections.emptySet(),
             assignor.candidateWorkersForReassignment,
             "Wrong set of workers for reassignments");
->>>>>>> 9494bebe
         assertEquals(0, assignor.scheduledRebalance);
         assertEquals(0, assignor.delay);
 
@@ -743,18 +744,16 @@
 
         String flakyWorker = "worker1";
         WorkerLoad lostLoad = configuredAssignment.remove(flakyWorker);
-        ConnectorsAndTasks lostAssignments = new ConnectorsAndTasks.Builder().with(lostLoad.connectors(), lostLoad.tasks()).build();
+        ConnectorsAndTasks lostAssignments = new ConnectorsAndTasks.Builder()
+                .with(lostLoad.connectors(), lostLoad.tasks()).build();
 
         // Lost assignments detected - No candidate worker has appeared yet (worker with no assignments)
-        assignor.handleLostAssignments(lostAssignments, new ConnectorsAndTasks.Builder(), new ArrayList<>(configuredAssignment.values()));
-
-<<<<<<< HEAD
-        assertEquals("Wrong set of workers for reassignments", Collections.emptySet(), assignor.candidateWorkersForReassignment);
-=======
+        assignor.handleLostAssignments(lostAssignments, new ConnectorsAndTasks.Builder(),
+                new ArrayList<>(configuredAssignment.values()));
+
         assertEquals(Collections.emptySet(),
             assignor.candidateWorkersForReassignment,
             "Wrong set of workers for reassignments");
->>>>>>> 9494bebe
         assertEquals(time.milliseconds() + rebalanceDelay, assignor.scheduledRebalance);
         assertEquals(rebalanceDelay, assignor.delay);
 
@@ -764,15 +763,12 @@
 
         // A new worker (probably returning worker) has joined
         configuredAssignment.put(flakyWorker, new WorkerLoad.Builder(flakyWorker).build());
-        assignor.handleLostAssignments(lostAssignments, new ConnectorsAndTasks.Builder(), new ArrayList<>(configuredAssignment.values()));
-
-<<<<<<< HEAD
-        assertEquals("Wrong set of workers for reassignments", Collections.singleton(flakyWorker), assignor.candidateWorkersForReassignment);
-=======
+        assignor.handleLostAssignments(lostAssignments, new ConnectorsAndTasks.Builder(),
+                new ArrayList<>(configuredAssignment.values()));
+
         assertEquals(Collections.singleton(flakyWorker),
             assignor.candidateWorkersForReassignment,
             "Wrong set of workers for reassignments");
->>>>>>> 9494bebe
         assertEquals(time.milliseconds() + rebalanceDelay, assignor.scheduledRebalance);
         assertEquals(rebalanceDelay, assignor.delay);
 
@@ -780,13 +776,6 @@
         time.sleep(rebalanceDelay);
 
         // The new worker has still no assignments
-<<<<<<< HEAD
-        assignor.handleLostAssignments(lostAssignments, new ConnectorsAndTasks.Builder(), new ArrayList<>(configuredAssignment.values()));
-
-        assertTrue("Wrong assignment of lost connectors", configuredAssignment.getOrDefault(flakyWorker, new WorkerLoad.Builder(flakyWorker).build()).connectors().containsAll(lostAssignments.connectors()));
-        assertTrue("Wrong assignment of lost tasks", configuredAssignment.getOrDefault(flakyWorker, new WorkerLoad.Builder(flakyWorker).build()).tasks().containsAll(lostAssignments.tasks()));
-        assertEquals("Wrong set of workers for reassignments", Collections.emptySet(), assignor.candidateWorkersForReassignment);
-=======
         assignor.handleLostAssignments(lostAssignments, new ConnectorsAndTasks.Builder(),
                 new ArrayList<>(configuredAssignment.values()));
 
@@ -801,7 +790,6 @@
         assertEquals(Collections.emptySet(),
             assignor.candidateWorkersForReassignment,
             "Wrong set of workers for reassignments");
->>>>>>> 9494bebe
         assertEquals(0, assignor.scheduledRebalance);
         assertEquals(0, assignor.delay);
     }
@@ -822,15 +810,13 @@
         configuredAssignment.put("worker2", workerLoad("worker2", 4, 2, 8, 4));
 
         // No lost assignments
-        assignor.handleLostAssignments(new ConnectorsAndTasks.Builder().build(), new ConnectorsAndTasks.Builder(), new ArrayList<>(configuredAssignment.values()));
-
-<<<<<<< HEAD
-        assertEquals("Wrong set of workers for reassignments", Collections.emptySet(), assignor.candidateWorkersForReassignment);
-=======
+        assignor.handleLostAssignments(new ConnectorsAndTasks.Builder().build(),
+                new ConnectorsAndTasks.Builder(),
+                new ArrayList<>(configuredAssignment.values()));
+
         assertEquals(Collections.emptySet(),
             assignor.candidateWorkersForReassignment,
             "Wrong set of workers for reassignments");
->>>>>>> 9494bebe
         assertEquals(0, assignor.scheduledRebalance);
         assertEquals(0, assignor.delay);
 
@@ -838,18 +824,16 @@
 
         String removedWorker = "worker1";
         WorkerLoad lostLoad = configuredAssignment.remove(removedWorker);
-        ConnectorsAndTasks lostAssignments = new ConnectorsAndTasks.Builder().with(lostLoad.connectors(), lostLoad.tasks()).build();
+        ConnectorsAndTasks lostAssignments = new ConnectorsAndTasks.Builder()
+                .with(lostLoad.connectors(), lostLoad.tasks()).build();
 
         // Lost assignments detected - No candidate worker has appeared yet (worker with no assignments)
-        assignor.handleLostAssignments(lostAssignments, new ConnectorsAndTasks.Builder(), new ArrayList<>(configuredAssignment.values()));
-
-<<<<<<< HEAD
-        assertEquals("Wrong set of workers for reassignments", Collections.emptySet(), assignor.candidateWorkersForReassignment);
-=======
+        assignor.handleLostAssignments(lostAssignments, new ConnectorsAndTasks.Builder(),
+                new ArrayList<>(configuredAssignment.values()));
+
         assertEquals(Collections.emptySet(),
             assignor.candidateWorkersForReassignment,
             "Wrong set of workers for reassignments");
->>>>>>> 9494bebe
         assertEquals(time.milliseconds() + rebalanceDelay, assignor.scheduledRebalance);
         assertEquals(rebalanceDelay, assignor.delay);
 
@@ -858,28 +842,18 @@
         rebalanceDelay /= 2;
 
         // No new worker has joined
-        assignor.handleLostAssignments(lostAssignments, new ConnectorsAndTasks.Builder(), new ArrayList<>(configuredAssignment.values()));
-
-<<<<<<< HEAD
-        assertEquals("Wrong set of workers for reassignments", Collections.emptySet(), assignor.candidateWorkersForReassignment);
-=======
+        assignor.handleLostAssignments(lostAssignments, new ConnectorsAndTasks.Builder(),
+                new ArrayList<>(configuredAssignment.values()));
+
         assertEquals(Collections.emptySet(),
             assignor.candidateWorkersForReassignment,
             "Wrong set of workers for reassignments");
->>>>>>> 9494bebe
         assertEquals(time.milliseconds() + rebalanceDelay, assignor.scheduledRebalance);
         assertEquals(rebalanceDelay, assignor.delay);
 
         time.sleep(rebalanceDelay);
 
         ConnectorsAndTasks.Builder lostAssignmentsToReassign = new ConnectorsAndTasks.Builder();
-<<<<<<< HEAD
-        assignor.handleLostAssignments(lostAssignments, lostAssignmentsToReassign, new ArrayList<>(configuredAssignment.values()));
-
-        assertTrue("Wrong assignment of lost connectors", lostAssignmentsToReassign.build().connectors().containsAll(lostAssignments.connectors()));
-        assertTrue("Wrong assignment of lost tasks", lostAssignmentsToReassign.build().tasks().containsAll(lostAssignments.tasks()));
-        assertEquals("Wrong set of workers for reassignments", Collections.emptySet(), assignor.candidateWorkersForReassignment);
-=======
         assignor.handleLostAssignments(lostAssignments, lostAssignmentsToReassign,
                 new ArrayList<>(configuredAssignment.values()));
 
@@ -890,7 +864,6 @@
         assertEquals(Collections.emptySet(),
             assignor.candidateWorkersForReassignment,
             "Wrong set of workers for reassignments");
->>>>>>> 9494bebe
         assertEquals(0, assignor.scheduledRebalance);
         assertEquals(0, assignor.delay);
     }
@@ -911,15 +884,13 @@
         configuredAssignment.put("worker2", workerLoad("worker2", 4, 2, 8, 4));
 
         // No lost assignments
-        assignor.handleLostAssignments(new ConnectorsAndTasks.Builder().build(), new ConnectorsAndTasks.Builder(), new ArrayList<>(configuredAssignment.values()));
-
-<<<<<<< HEAD
-        assertEquals("Wrong set of workers for reassignments", Collections.emptySet(), assignor.candidateWorkersForReassignment);
-=======
+        assignor.handleLostAssignments(new ConnectorsAndTasks.Builder().build(),
+                new ConnectorsAndTasks.Builder(),
+                new ArrayList<>(configuredAssignment.values()));
+
         assertEquals(Collections.emptySet(),
             assignor.candidateWorkersForReassignment,
             "Wrong set of workers for reassignments");
->>>>>>> 9494bebe
         assertEquals(0, assignor.scheduledRebalance);
         assertEquals(0, assignor.delay);
 
@@ -927,21 +898,19 @@
 
         String flakyWorker = "worker1";
         WorkerLoad lostLoad = configuredAssignment.remove(flakyWorker);
-        ConnectorsAndTasks lostAssignments = new ConnectorsAndTasks.Builder().with(lostLoad.connectors(), lostLoad.tasks()).build();
+        ConnectorsAndTasks lostAssignments = new ConnectorsAndTasks.Builder()
+                .with(lostLoad.connectors(), lostLoad.tasks()).build();
 
         String newWorker = "worker3";
         configuredAssignment.put(newWorker, new WorkerLoad.Builder(newWorker).build());
 
         // Lost assignments detected - A new worker also has joined that is not the returning worker
-        assignor.handleLostAssignments(lostAssignments, new ConnectorsAndTasks.Builder(), new ArrayList<>(configuredAssignment.values()));
-
-<<<<<<< HEAD
-        assertEquals("Wrong set of workers for reassignments", Collections.singleton(newWorker), assignor.candidateWorkersForReassignment);
-=======
+        assignor.handleLostAssignments(lostAssignments, new ConnectorsAndTasks.Builder(),
+                new ArrayList<>(configuredAssignment.values()));
+
         assertEquals(Collections.singleton(newWorker),
             assignor.candidateWorkersForReassignment,
             "Wrong set of workers for reassignments");
->>>>>>> 9494bebe
         assertEquals(time.milliseconds() + rebalanceDelay, assignor.scheduledRebalance);
         assertEquals(rebalanceDelay, assignor.delay);
 
@@ -951,18 +920,13 @@
 
         // Now two new workers have joined
         configuredAssignment.put(flakyWorker, new WorkerLoad.Builder(flakyWorker).build());
-        assignor.handleLostAssignments(lostAssignments, new ConnectorsAndTasks.Builder(), new ArrayList<>(configuredAssignment.values()));
-
-<<<<<<< HEAD
-        Set<String> expectedWorkers = new HashSet<>();
-        expectedWorkers.addAll(Arrays.asList(newWorker, flakyWorker));
-        assertEquals("Wrong set of workers for reassignments", expectedWorkers, assignor.candidateWorkersForReassignment);
-=======
+        assignor.handleLostAssignments(lostAssignments, new ConnectorsAndTasks.Builder(),
+                new ArrayList<>(configuredAssignment.values()));
+
         Set<String> expectedWorkers = new HashSet<>(Arrays.asList(newWorker, flakyWorker));
         assertEquals(expectedWorkers,
             assignor.candidateWorkersForReassignment,
             "Wrong set of workers for reassignments");
->>>>>>> 9494bebe
         assertEquals(time.milliseconds() + rebalanceDelay, assignor.scheduledRebalance);
         assertEquals(rebalanceDelay, assignor.delay);
 
@@ -974,20 +938,16 @@
         configuredAssignment.put(newWorker, workerLoad(newWorker, 8, 2, 12, 4));
         // we don't reflect these new assignments in memberConfigs currently because they are not
         // used in handleLostAssignments method
-        assignor.handleLostAssignments(lostAssignments, new ConnectorsAndTasks.Builder(), new ArrayList<>(configuredAssignment.values()));
+        assignor.handleLostAssignments(lostAssignments, new ConnectorsAndTasks.Builder(),
+                new ArrayList<>(configuredAssignment.values()));
 
         // both the newWorkers would need to be considered for re assignment of connectors and tasks
         List<String> listOfConnectorsInLast2Workers = new ArrayList<>();
-        listOfConnectorsInLast2Workers.addAll(configuredAssignment.getOrDefault(newWorker, new WorkerLoad.Builder(flakyWorker).build()).connectors());
-        listOfConnectorsInLast2Workers.addAll(configuredAssignment.getOrDefault(flakyWorker, new WorkerLoad.Builder(flakyWorker).build()).connectors());
+        listOfConnectorsInLast2Workers.addAll(configuredAssignment.getOrDefault(newWorker, new WorkerLoad.Builder(flakyWorker).build())
+            .connectors());
+        listOfConnectorsInLast2Workers.addAll(configuredAssignment.getOrDefault(flakyWorker, new WorkerLoad.Builder(flakyWorker).build())
+            .connectors());
         List<ConnectorTaskId> listOfTasksInLast2Workers = new ArrayList<>();
-<<<<<<< HEAD
-        listOfTasksInLast2Workers.addAll(configuredAssignment.getOrDefault(newWorker, new WorkerLoad.Builder(flakyWorker).build()).tasks());
-        listOfTasksInLast2Workers.addAll(configuredAssignment.getOrDefault(flakyWorker, new WorkerLoad.Builder(flakyWorker).build()).tasks());
-        assertTrue("Wrong assignment of lost connectors", listOfConnectorsInLast2Workers.containsAll(lostAssignments.connectors()));
-        assertTrue("Wrong assignment of lost tasks", listOfTasksInLast2Workers.containsAll(lostAssignments.tasks()));
-        assertEquals("Wrong set of workers for reassignments", Collections.emptySet(), assignor.candidateWorkersForReassignment);
-=======
         listOfTasksInLast2Workers.addAll(configuredAssignment.getOrDefault(newWorker, new WorkerLoad.Builder(flakyWorker).build())
             .tasks());
         listOfTasksInLast2Workers.addAll(configuredAssignment.getOrDefault(flakyWorker, new WorkerLoad.Builder(flakyWorker).build())
@@ -999,7 +959,6 @@
         assertEquals(Collections.emptySet(),
             assignor.candidateWorkersForReassignment,
             "Wrong set of workers for reassignments");
->>>>>>> 9494bebe
         assertEquals(0, assignor.scheduledRebalance);
         assertEquals(0, assignor.delay);
     }
@@ -1020,15 +979,13 @@
         configuredAssignment.put("worker2", workerLoad("worker2", 4, 2, 8, 4));
 
         // No lost assignments
-        assignor.handleLostAssignments(new ConnectorsAndTasks.Builder().build(), new ConnectorsAndTasks.Builder(), new ArrayList<>(configuredAssignment.values()));
-
-<<<<<<< HEAD
-        assertEquals("Wrong set of workers for reassignments", Collections.emptySet(), assignor.candidateWorkersForReassignment);
-=======
+        assignor.handleLostAssignments(new ConnectorsAndTasks.Builder().build(),
+                new ConnectorsAndTasks.Builder(),
+                new ArrayList<>(configuredAssignment.values()));
+
         assertEquals(Collections.emptySet(),
             assignor.candidateWorkersForReassignment,
             "Wrong set of workers for reassignments");
->>>>>>> 9494bebe
         assertEquals(0, assignor.scheduledRebalance);
         assertEquals(0, assignor.delay);
 
@@ -1036,18 +993,16 @@
 
         String veryFlakyWorker = "worker1";
         WorkerLoad lostLoad = configuredAssignment.remove(veryFlakyWorker);
-        ConnectorsAndTasks lostAssignments = new ConnectorsAndTasks.Builder().with(lostLoad.connectors(), lostLoad.tasks()).build();
+        ConnectorsAndTasks lostAssignments = new ConnectorsAndTasks.Builder()
+                .with(lostLoad.connectors(), lostLoad.tasks()).build();
 
         // Lost assignments detected - No candidate worker has appeared yet (worker with no assignments)
-        assignor.handleLostAssignments(lostAssignments, new ConnectorsAndTasks.Builder(), new ArrayList<>(configuredAssignment.values()));
-
-<<<<<<< HEAD
-        assertEquals("Wrong set of workers for reassignments", Collections.emptySet(), assignor.candidateWorkersForReassignment);
-=======
+        assignor.handleLostAssignments(lostAssignments, new ConnectorsAndTasks.Builder(),
+                new ArrayList<>(configuredAssignment.values()));
+
         assertEquals(Collections.emptySet(),
             assignor.candidateWorkersForReassignment,
             "Wrong set of workers for reassignments");
->>>>>>> 9494bebe
         assertEquals(time.milliseconds() + rebalanceDelay, assignor.scheduledRebalance);
         assertEquals(rebalanceDelay, assignor.delay);
 
@@ -1057,15 +1012,12 @@
 
         // A new worker (probably returning worker) has joined
         configuredAssignment.put(veryFlakyWorker, new WorkerLoad.Builder(veryFlakyWorker).build());
-        assignor.handleLostAssignments(lostAssignments, new ConnectorsAndTasks.Builder(), new ArrayList<>(configuredAssignment.values()));
-
-<<<<<<< HEAD
-        assertEquals("Wrong set of workers for reassignments", Collections.singleton(veryFlakyWorker), assignor.candidateWorkersForReassignment);
-=======
+        assignor.handleLostAssignments(lostAssignments, new ConnectorsAndTasks.Builder(),
+                new ArrayList<>(configuredAssignment.values()));
+
         assertEquals(Collections.singleton(veryFlakyWorker),
             assignor.candidateWorkersForReassignment,
             "Wrong set of workers for reassignments");
->>>>>>> 9494bebe
         assertEquals(time.milliseconds() + rebalanceDelay, assignor.scheduledRebalance);
         assertEquals(rebalanceDelay, assignor.delay);
 
@@ -1075,13 +1027,6 @@
         // The returning worker leaves permanently after joining briefly during the delay
         configuredAssignment.remove(veryFlakyWorker);
         ConnectorsAndTasks.Builder lostAssignmentsToReassign = new ConnectorsAndTasks.Builder();
-<<<<<<< HEAD
-        assignor.handleLostAssignments(lostAssignments, lostAssignmentsToReassign, new ArrayList<>(configuredAssignment.values()));
-
-        assertTrue("Wrong assignment of lost connectors", lostAssignmentsToReassign.build().connectors().containsAll(lostAssignments.connectors()));
-        assertTrue("Wrong assignment of lost tasks", lostAssignmentsToReassign.build().tasks().containsAll(lostAssignments.tasks()));
-        assertEquals("Wrong set of workers for reassignments", Collections.emptySet(), assignor.candidateWorkersForReassignment);
-=======
         assignor.handleLostAssignments(lostAssignments, lostAssignmentsToReassign,
                 new ArrayList<>(configuredAssignment.values()));
 
@@ -1138,7 +1083,6 @@
         assertEquals(Collections.emptySet(),
             assignor.candidateWorkersForReassignment,
             "Wrong set of workers for reassignments");
->>>>>>> 9494bebe
         assertEquals(0, assignor.scheduledRebalance);
         assertEquals(0, assignor.delay);
         assertEquals(lostAssignments.connectors(),
@@ -1255,7 +1199,13 @@
         workerStates.put(leader, new ExtendedWorkerState("followMe:618", CONFIG_OFFSET, ExtendedAssignment.empty()));
         WorkerCoordinator coordinator = mock(WorkerCoordinator.class);
         when(coordinator.configSnapshot()).thenReturn(configState());
-        assignor.performTaskAssignment(leader, CONFIG_OFFSET, workerStates, coordinator, IncrementalCooperativeConnectProtocol.CONNECT_PROTOCOL_V2);
+        assignor.performTaskAssignment(
+                leader,
+                CONFIG_OFFSET,
+                workerStates,
+                coordinator,
+                IncrementalCooperativeConnectProtocol.CONNECT_PROTOCOL_V2
+        );
         verify(coordinator).leaderState(notNull());
     }
 
@@ -1265,24 +1215,38 @@
         connectors.clear();
         String leader = "followMe";
         List<JoinGroupResponseData.JoinGroupResponseMember> memberMetadata = new ArrayList<>();
-        ExtendedAssignment leaderAssignment = new ExtendedAssignment(IncrementalCooperativeConnectProtocol.CONNECT_PROTOCOL_V1, ConnectProtocol.Assignment.NO_ERROR, leader, "followMe:618", CONFIG_OFFSET, Collections.emptySet(), Collections.emptySet(), Collections.emptySet(), Collections.emptySet(), 0);
+        ExtendedAssignment leaderAssignment = new ExtendedAssignment(
+                IncrementalCooperativeConnectProtocol.CONNECT_PROTOCOL_V1,
+                ConnectProtocol.Assignment.NO_ERROR,
+                leader,
+                "followMe:618",
+                CONFIG_OFFSET,
+                Collections.emptySet(),
+                Collections.emptySet(),
+                Collections.emptySet(),
+                Collections.emptySet(),
+                0
+        );
         ExtendedWorkerState leaderState = new ExtendedWorkerState("followMe:618", CONFIG_OFFSET, leaderAssignment);
-        JoinGroupResponseData.JoinGroupResponseMember leaderMetadata = new JoinGroupResponseData.JoinGroupResponseMember().setMemberId(leader).setMetadata(IncrementalCooperativeConnectProtocol.serializeMetadata(leaderState, false).array());
+        JoinGroupResponseData.JoinGroupResponseMember leaderMetadata = new JoinGroupResponseData.JoinGroupResponseMember()
+                .setMemberId(leader)
+                .setMetadata(IncrementalCooperativeConnectProtocol.serializeMetadata(leaderState, false).array());
         memberMetadata.add(leaderMetadata);
         WorkerCoordinator coordinator = mock(WorkerCoordinator.class);
         when(coordinator.configSnapshot()).thenReturn(configState());
-        Map<String, ByteBuffer> serializedAssignments = assignor.performAssignment(leader, ConnectProtocolCompatibility.COMPATIBLE.protocol(), memberMetadata, coordinator);
+        Map<String, ByteBuffer> serializedAssignments = assignor.performAssignment(
+                leader,
+                ConnectProtocolCompatibility.COMPATIBLE.protocol(),
+                memberMetadata,
+                coordinator
+        );
         serializedAssignments.forEach((worker, serializedAssignment) -> {
             ExtendedAssignment assignment = IncrementalCooperativeConnectProtocol.deserializeAssignment(serializedAssignment);
-<<<<<<< HEAD
-            assertEquals("Incorrect protocol version in assignment for worker " + worker, IncrementalCooperativeConnectProtocol.CONNECT_PROTOCOL_V1, assignment.version());
-=======
             assertEquals(
                     IncrementalCooperativeConnectProtocol.CONNECT_PROTOCOL_V1,
                     assignment.version(),
                     "Incorrect protocol version in assignment for worker " + worker
             );
->>>>>>> 9494bebe
         });
     }
 
@@ -1292,24 +1256,38 @@
         connectors.clear();
         String leader = "followMe";
         List<JoinGroupResponseData.JoinGroupResponseMember> memberMetadata = new ArrayList<>();
-        ExtendedAssignment leaderAssignment = new ExtendedAssignment(IncrementalCooperativeConnectProtocol.CONNECT_PROTOCOL_V2, ConnectProtocol.Assignment.NO_ERROR, leader, "followMe:618", CONFIG_OFFSET, Collections.emptySet(), Collections.emptySet(), Collections.emptySet(), Collections.emptySet(), 0);
+        ExtendedAssignment leaderAssignment = new ExtendedAssignment(
+                IncrementalCooperativeConnectProtocol.CONNECT_PROTOCOL_V2,
+                ConnectProtocol.Assignment.NO_ERROR,
+                leader,
+                "followMe:618",
+                CONFIG_OFFSET,
+                Collections.emptySet(),
+                Collections.emptySet(),
+                Collections.emptySet(),
+                Collections.emptySet(),
+                0
+        );
         ExtendedWorkerState leaderState = new ExtendedWorkerState("followMe:618", CONFIG_OFFSET, leaderAssignment);
-        JoinGroupResponseData.JoinGroupResponseMember leaderMetadata = new JoinGroupResponseData.JoinGroupResponseMember().setMemberId(leader).setMetadata(IncrementalCooperativeConnectProtocol.serializeMetadata(leaderState, true).array());
+        JoinGroupResponseData.JoinGroupResponseMember leaderMetadata = new JoinGroupResponseData.JoinGroupResponseMember()
+                .setMemberId(leader)
+                .setMetadata(IncrementalCooperativeConnectProtocol.serializeMetadata(leaderState, true).array());
         memberMetadata.add(leaderMetadata);
         WorkerCoordinator coordinator = mock(WorkerCoordinator.class);
         when(coordinator.configSnapshot()).thenReturn(configState());
-        Map<String, ByteBuffer> serializedAssignments = assignor.performAssignment(leader, ConnectProtocolCompatibility.SESSIONED.protocol(), memberMetadata, coordinator);
+        Map<String, ByteBuffer> serializedAssignments = assignor.performAssignment(
+                leader,
+                ConnectProtocolCompatibility.SESSIONED.protocol(),
+                memberMetadata,
+                coordinator
+        );
         serializedAssignments.forEach((worker, serializedAssignment) -> {
             ExtendedAssignment assignment = IncrementalCooperativeConnectProtocol.deserializeAssignment(serializedAssignment);
-<<<<<<< HEAD
-            assertEquals("Incorrect protocol version in assignment for worker " + worker, IncrementalCooperativeConnectProtocol.CONNECT_PROTOCOL_V2, assignment.version());
-=======
             assertEquals(
                     IncrementalCooperativeConnectProtocol.CONNECT_PROTOCOL_V2,
                     assignment.version(),
                     "Incorrect protocol version in assignment for worker " + worker
             );
->>>>>>> 9494bebe
         });
     }
 
@@ -1329,7 +1307,11 @@
         generationId++;
         int lastCompletedGenerationId = generationMismatch ? generationId - 2 : generationId - 1;
         try {
-            Map<String, ConnectorsAndTasks> memberAssignmentsCopy = memberAssignments.entrySet().stream().collect(Collectors.toMap(Map.Entry::getKey, e -> new ConnectorsAndTasks.Builder().with(e.getValue().connectors(), e.getValue().tasks()).build()));
+            Map<String, ConnectorsAndTasks> memberAssignmentsCopy = memberAssignments.entrySet().stream()
+                    .collect(Collectors.toMap(
+                            Map.Entry::getKey,
+                            e -> new ConnectorsAndTasks.Builder().with(e.getValue().connectors(), e.getValue().tasks()).build()
+                    ));
             returnedAssignments = assignor.performTaskAssignment(configState(), lastCompletedGenerationId, generationId, memberAssignmentsCopy);
         } catch (RuntimeException e) {
             if (assignmentFailure) {
@@ -1352,26 +1334,18 @@
 
     private void addNewWorker(String worker, List<String> connectors, List<ConnectorTaskId> tasks) {
         ConnectorsAndTasks assignment = new ConnectorsAndTasks.Builder().with(connectors, tasks).build();
-<<<<<<< HEAD
-        assertNull("Worker " + worker + " already exists", memberAssignments.put(worker, assignment));
-=======
         assertNull(
                 memberAssignments.put(worker, assignment),
                 "Worker " + worker + " already exists"
         );
->>>>>>> 9494bebe
     }
 
     private void removeWorkers(String... workers) {
         for (String worker : workers) {
-<<<<<<< HEAD
-            assertNotNull("Worker " + worker + " does not exist", memberAssignments.remove(worker));
-=======
             assertNotNull(
                     memberAssignments.remove(worker),
                     "Worker " + worker + " does not exist"
             );
->>>>>>> 9494bebe
         }
     }
 
@@ -1379,12 +1353,17 @@
         return new WorkerLoad.Builder(worker).build();
     }
 
-    private static WorkerLoad workerLoad(String worker, int connectorStart, int connectorNum, int taskStart, int taskNum) {
-        return new WorkerLoad.Builder(worker).with(newConnectors(connectorStart, connectorStart + connectorNum), newTasks(taskStart, taskStart + taskNum)).build();
+    private static WorkerLoad workerLoad(String worker, int connectorStart, int connectorNum,
+                                  int taskStart, int taskNum) {
+        return new WorkerLoad.Builder(worker).with(
+                newConnectors(connectorStart, connectorStart + connectorNum),
+                newTasks(taskStart, taskStart + taskNum)).build();
     }
 
     private static List<String> newConnectors(int start, int end) {
-        return IntStream.range(start, end).mapToObj(i -> "connector" + i).collect(Collectors.toList());
+        return IntStream.range(start, end)
+                .mapToObj(i -> "connector" + i)
+                .collect(Collectors.toList());
     }
 
     private static List<ConnectorTaskId> newTasks(int start, int end) {
@@ -1392,17 +1371,12 @@
     }
 
     private static List<ConnectorTaskId> newTasks(String connectorName, int start, int end) {
-        return IntStream.range(start, end).mapToObj(i -> new ConnectorTaskId(connectorName, i)).collect(Collectors.toList());
+        return IntStream.range(start, end)
+                .mapToObj(i -> new ConnectorTaskId(connectorName, i))
+                .collect(Collectors.toList());
     }
 
     private void addNewConnector(String connector, int taskCount) {
-<<<<<<< HEAD
-        assertNull("Connector " + connector + " already exists", connectors.put(connector, taskCount));
-    }
-
-    private void removeConnector(String connector) {
-        assertNotNull("Connector " + connector + " does not exist", connectors.remove(connector));
-=======
         assertNull(
                 connectors.put(connector, taskCount),
                 "Connector " + connector + " already exists"
@@ -1414,17 +1388,12 @@
                 connectors.remove(connector),
                 "Connector " + connector + " does not exist"
         );
->>>>>>> 9494bebe
     }
 
     private ClusterConfigState configState() {
         Map<String, Integer> taskCounts = new HashMap<>(connectors);
         Map<String, Map<String, String>> connectorConfigs = transformValues(taskCounts, c -> Collections.emptyMap());
         Map<String, TargetState> targetStates = transformValues(taskCounts, c -> TargetState.STARTED);
-<<<<<<< HEAD
-        Map<ConnectorTaskId, Map<String, String>> taskConfigs = taskCounts.entrySet().stream().flatMap(e -> IntStream.range(0, e.getValue()).mapToObj(i -> new ConnectorTaskId(e.getKey(), i))).collect(Collectors.toMap(Function.identity(), connectorTaskId -> Collections.emptyMap()));
-        return new ClusterConfigState(CONFIG_OFFSET, null, taskCounts, connectorConfigs, targetStates, taskConfigs, Collections.emptyMap(), Collections.emptyMap(), Collections.emptySet(), Collections.emptySet());
-=======
         Map<ConnectorTaskId, Map<String, String>> taskConfigs = taskCounts.entrySet().stream()
                 .flatMap(e -> IntStream.range(0, e.getValue()).mapToObj(i -> new ConnectorTaskId(e.getKey(), i)))
                 .collect(Collectors.toMap(
@@ -1448,7 +1417,6 @@
                 appliedConnectorConfigs,
                 Collections.emptySet(),
                 Collections.emptySet());
->>>>>>> 9494bebe
     }
 
     private void applyAssignments() {
@@ -1460,10 +1428,6 @@
             workerAssignment.tasks().removeAll(returnedAssignments.newlyRevokedTasks(worker));
             workerAssignment.tasks().addAll(returnedAssignments.newlyAssignedTasks(worker));
 
-<<<<<<< HEAD
-            assertEquals("Complete connector assignment for worker " + worker + " does not match expectations " + "based on prior assignment and new revocations and assignments", new HashSet<>(workerAssignment.connectors()), new HashSet<>(returnedAssignments.allAssignedConnectors().get(worker)));
-            assertEquals("Complete task assignment for worker " + worker + " does not match expectations " + "based on prior assignment and new revocations and assignments", new HashSet<>(workerAssignment.tasks()), new HashSet<>(returnedAssignments.allAssignedTasks().get(worker)));
-=======
             assertEquals(new HashSet<>(workerAssignment.connectors()),
                 new HashSet<>(returnedAssignments.allAssignedConnectors().get(worker)),
                 "Complete connector assignment for worker " + worker + " does not match expectations " +
@@ -1472,21 +1436,10 @@
                 new HashSet<>(returnedAssignments.allAssignedTasks().get(worker)),
                 "Complete task assignment for worker " + worker + " does not match expectations " +
                     "based on prior assignment and new revocations and assignments");
->>>>>>> 9494bebe
         });
     }
 
     private void assertEmptyAssignment() {
-<<<<<<< HEAD
-        assertEquals("No connectors should have been newly assigned during this round", Collections.emptyList(), ConnectUtils.combineCollections(returnedAssignments.newlyAssignedConnectors().values()));
-        assertEquals("No tasks should have been newly assigned during this round", Collections.emptyList(), ConnectUtils.combineCollections(returnedAssignments.newlyAssignedTasks().values()));
-        assertEquals("No connectors should have been revoked during this round", Collections.emptyList(), ConnectUtils.combineCollections(returnedAssignments.newlyRevokedConnectors().values()));
-        assertEquals("No tasks should have been revoked during this round", Collections.emptyList(), ConnectUtils.combineCollections(returnedAssignments.newlyRevokedTasks().values()));
-    }
-
-    private void assertWorkers(String... workers) {
-        assertEquals("Wrong set of workers", new HashSet<>(Arrays.asList(workers)), returnedAssignments.allWorkers());
-=======
         assertEquals(Collections.emptyList(),
             ConnectUtils.combineCollections(returnedAssignments.newlyAssignedConnectors().values()),
             "No connectors should have been newly assigned during this round");
@@ -1503,7 +1456,6 @@
 
     private void assertWorkers(String... workers) {
         assertEquals(new HashSet<>(Arrays.asList(workers)), returnedAssignments.allWorkers(), "Wrong set of workers");
->>>>>>> 9494bebe
     }
 
     /**
@@ -1527,30 +1479,25 @@
     }
 
     private void assertAllocations(String allocated, Function<ConnectorsAndTasks, ? extends Collection<?>> allocation, int... rawExpectedAllocations) {
-        List<Integer> expectedAllocations = IntStream.of(rawExpectedAllocations).boxed().sorted().collect(Collectors.toList());
+        List<Integer> expectedAllocations = IntStream.of(rawExpectedAllocations)
+                .boxed()
+                .sorted()
+                .collect(Collectors.toList());
         List<Integer> actualAllocations = allocations(allocation);
-<<<<<<< HEAD
-        assertEquals("Allocation of assigned " + allocated + " across cluster does not match expected counts", expectedAllocations, actualAllocations);
-=======
         assertEquals(expectedAllocations,
             actualAllocations,
             "Allocation of assigned " + allocated + " across cluster does not match expected counts");
->>>>>>> 9494bebe
     }
 
     private List<Integer> allocations(Function<ConnectorsAndTasks, ? extends Collection<?>> allocation) {
-        return memberAssignments.values().stream().map(allocation).map(Collection::size).sorted().collect(Collectors.toList());
+        return memberAssignments.values().stream()
+                .map(allocation)
+                .map(Collection::size)
+                .sorted()
+                .collect(Collectors.toList());
     }
 
     private void assertNoRevocations() {
-<<<<<<< HEAD
-        returnedAssignments.newlyRevokedConnectors().forEach((worker, revocations) -> assertEquals("Expected no revocations to take place during this round, but connector revocations were issued for worker " + worker, Collections.emptySet(), new HashSet<>(revocations)));
-        returnedAssignments.newlyRevokedTasks().forEach((worker, revocations) -> assertEquals("Expected no revocations to take place during this round, but task revocations were issued for worker " + worker, Collections.emptySet(), new HashSet<>(revocations)));
-    }
-
-    private void assertDelay(int expectedDelay) {
-        assertEquals("Wrong rebalance delay", expectedDelay, assignor.delay);
-=======
         returnedAssignments.newlyRevokedConnectors().forEach((worker, revocations) ->
                 assertEquals(
                     Collections.emptySet(),
@@ -1573,7 +1520,6 @@
                 assignor.delay,
                 "Wrong rebalance delay"
         );
->>>>>>> 9494bebe
     }
 
     /**
@@ -1586,15 +1532,16 @@
         List<ConnectorTaskId> existingTasks = ConnectUtils.combineCollections(memberAssignments.values(), ConnectorsAndTasks::tasks);
         List<ConnectorTaskId> newTasks = ConnectUtils.combineCollections(returnedAssignments.newlyAssignedTasks().values());
 
-        assertNoDuplicates(newConnectors, "Connectors should be unique in assignments but duplicates were found; the set of newly-assigned connectors is " + newConnectors);
-        assertNoDuplicates(newTasks, "Tasks should be unique in assignments but duplicates were found; the set of newly-assigned tasks is " + newTasks);
+        assertNoDuplicates(
+                newConnectors,
+                "Connectors should be unique in assignments but duplicates were found; the set of newly-assigned connectors is " + newConnectors
+        );
+        assertNoDuplicates(
+                newTasks,
+                "Tasks should be unique in assignments but duplicates were found; the set of newly-assigned tasks is " + newTasks
+        );
 
         existingConnectors.retainAll(newConnectors);
-<<<<<<< HEAD
-        assertEquals("Found connectors in new assignment that already exist in current assignment", Collections.emptyList(), existingConnectors);
-        existingTasks.retainAll(newTasks);
-        assertEquals("Found tasks in new assignment that already exist in current assignment", Collections.emptyList(), existingConnectors);
-=======
         assertEquals(Collections.emptyList(),
             existingConnectors,
             "Found connectors in new assignment that already exist in current assignment");
@@ -1602,7 +1549,6 @@
         assertEquals(Collections.emptyList(),
             existingConnectors,
             "Found tasks in new assignment that already exist in current assignment");
->>>>>>> 9494bebe
     }
 
     private void assertBalancedAndCompleteAllocation() {
@@ -1620,50 +1566,34 @@
         int minTasks = taskCounts.get(0);
         int maxTasks = taskCounts.get(taskCounts.size() - 1);
 
-<<<<<<< HEAD
-        assertTrue("Assignments are imbalanced. The spread of connectors across each worker is: " + connectorCounts, maxConnectors - minConnectors <= 1);
-        assertTrue("Assignments are imbalanced. The spread of tasks across each worker is: " + taskCounts, maxTasks - minTasks <= 1);
-=======
         assertTrue(maxConnectors - minConnectors <= 1,
             "Assignments are imbalanced. The spread of connectors across each worker is: " + connectorCounts);
         assertTrue(maxTasks - minTasks <= 1,
             "Assignments are imbalanced. The spread of tasks across each worker is: " + taskCounts);
->>>>>>> 9494bebe
     }
 
     private void assertCompleteAllocation() {
         List<String> allAssignedConnectors = ConnectUtils.combineCollections(memberAssignments.values(), ConnectorsAndTasks::connectors);
-<<<<<<< HEAD
-        assertEquals("The set of connectors assigned across the cluster does not match the set of connectors in the config topic", connectors.keySet(), new HashSet<>(allAssignedConnectors));
-=======
         assertEquals(connectors.keySet(),
             new HashSet<>(allAssignedConnectors),
             "The set of connectors assigned across the cluster does not match the set of connectors in the config topic");
->>>>>>> 9494bebe
-
-        Map<String, List<ConnectorTaskId>> allAssignedTasks = ConnectUtils.combineCollections(memberAssignments.values(), ConnectorsAndTasks::tasks).stream().collect(Collectors.groupingBy(ConnectorTaskId::connector, Collectors.toList()));
+
+        Map<String, List<ConnectorTaskId>> allAssignedTasks = ConnectUtils.combineCollections(memberAssignments.values(), ConnectorsAndTasks::tasks)
+                .stream()
+                .collect(Collectors.groupingBy(ConnectorTaskId::connector, Collectors.toList()));
 
         connectors.forEach((connector, taskCount) -> {
-<<<<<<< HEAD
-            Set<ConnectorTaskId> expectedTasks = IntStream.range(0, taskCount).mapToObj(i -> new ConnectorTaskId(connector, i)).collect(Collectors.toSet());
-            assertEquals("The set of tasks assigned across the cluster for connector " + connector + " does not match the set of tasks in the config topic", expectedTasks, new HashSet<>(allAssignedTasks.get(connector)));
-=======
             Set<ConnectorTaskId> expectedTasks = IntStream.range(0, taskCount)
                     .mapToObj(i -> new ConnectorTaskId(connector, i))
                     .collect(Collectors.toSet());
             assertEquals(expectedTasks,
                 new HashSet<>(allAssignedTasks.get(connector)),
                 "The set of tasks assigned across the cluster for connector " + connector + " does not match the set of tasks in the config topic");
->>>>>>> 9494bebe
         });
     }
 
     private static <T> void assertNoDuplicates(List<T> collection, String assertionMessage) {
-<<<<<<< HEAD
-        assertEquals(assertionMessage, new HashSet<>(collection).size(), collection.size());
-=======
         assertEquals(new HashSet<>(collection).size(), collection.size(), assertionMessage);
->>>>>>> 9494bebe
     }
 
 }