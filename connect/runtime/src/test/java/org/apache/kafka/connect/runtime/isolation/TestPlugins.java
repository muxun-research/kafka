--- conflicted
+++ resolved
@@ -18,19 +18,6 @@
 package org.apache.kafka.connect.runtime.isolation;
 
 import org.apache.kafka.connect.components.Versioned;
-<<<<<<< HEAD
-import org.slf4j.Logger;
-import org.slf4j.LoggerFactory;
-
-import javax.tools.JavaCompiler;
-import javax.tools.StandardJavaFileManager;
-import javax.tools.ToolProvider;
-import java.io.*;
-import java.net.URL;
-import java.nio.file.Files;
-import java.nio.file.Path;
-import java.util.*;
-=======
 
 import org.slf4j.Logger;
 import org.slf4j.LoggerFactory;
@@ -52,21 +39,17 @@
 import java.util.Map;
 import java.util.Objects;
 import java.util.Set;
->>>>>>> 9494bebe
 import java.util.function.Predicate;
 import java.util.jar.Attributes;
 import java.util.jar.JarEntry;
 import java.util.jar.JarOutputStream;
 import java.util.jar.Manifest;
 import java.util.stream.Collectors;
-<<<<<<< HEAD
-=======
 import java.util.stream.Stream;
 
 import javax.tools.JavaCompiler;
 import javax.tools.StandardJavaFileManager;
 import javax.tools.ToolProvider;
->>>>>>> 9494bebe
 
 /**
  * Utility class for constructing test plugins for Connect.
@@ -84,9 +67,6 @@
  * and reference the names of the different plugins directly via the {@link TestPlugin} enum.
  */
 public class TestPlugins {
-<<<<<<< HEAD
-    private static final Predicate<String> REMOVE_CLASS_FILTER = s -> s.contains("NonExistentInterface");
-=======
 
     /**
      * Unit of compilation and distribution, containing zero or more plugin classes.
@@ -128,7 +108,6 @@
             return removeRuntimeClasses;
         }
     }
->>>>>>> 9494bebe
 
     public enum TestPlugin {
         /**
@@ -330,7 +309,8 @@
 
     private static void assertAvailable() throws AssertionError {
         if (INITIALIZATION_EXCEPTION != null) {
-            throw new AssertionError("TestPlugins did not initialize completely", INITIALIZATION_EXCEPTION);
+            throw new AssertionError("TestPlugins did not initialize completely",
+                INITIALIZATION_EXCEPTION);
         }
         if (PLUGIN_JARS.isEmpty()) {
             throw new AssertionError("No test plugins loaded");
@@ -358,16 +338,12 @@
      */
     public static Set<Path> pluginPath(TestPlugin... plugins) {
         assertAvailable();
-<<<<<<< HEAD
-        return Arrays.stream(plugins).filter(Objects::nonNull).map(TestPlugin::resourceDir).distinct().map(PLUGIN_JARS::get).collect(Collectors.toList());
-=======
         return Arrays.stream(plugins)
                 .filter(Objects::nonNull)
                 .map(TestPlugin::testPackage)
                 .distinct()
                 .map(PLUGIN_JARS::get)
                 .collect(Collectors.toSet());
->>>>>>> 9494bebe
     }
 
     public static String pluginPathJoined(TestPlugin... plugins) {
@@ -391,11 +367,17 @@
      */
     public static List<String> pluginClasses(TestPlugin... plugins) {
         assertAvailable();
-        return Arrays.stream(plugins).filter(Objects::nonNull).map(TestPlugin::className).distinct().collect(Collectors.toList());
+        return Arrays.stream(plugins)
+                .filter(Objects::nonNull)
+                .map(TestPlugin::className)
+                .distinct()
+                .collect(Collectors.toList());
     }
 
     private static TestPlugin[] defaultPlugins() {
-        return Arrays.stream(TestPlugin.values()).filter(TestPlugin::includeByDefault).toArray(TestPlugin[]::new);
+        return Arrays.stream(TestPlugin.values())
+                .filter(TestPlugin::includeByDefault)
+                .toArray(TestPlugin[]::new);
     }
 
     private static Path createPluginJar(String resourceDir, Predicate<String> removeRuntimeClasses) throws IOException {
@@ -413,7 +395,9 @@
     }
 
     private static Path resourceDirectoryPath(String resourceDir) throws IOException {
-        URL resource = Thread.currentThread().getContextClassLoader().getResource(resourceDir);
+        URL resource = Thread.currentThread()
+            .getContextClassLoader()
+            .getResource(resourceDir);
         if (resource == null) {
             throw new IOException("Could not find test plugin resource: " + resourceDir);
         }
@@ -434,9 +418,6 @@
     }
 
     private static void removeDirectory(Path binDir) throws IOException {
-<<<<<<< HEAD
-        List<File> classFiles = Files.walk(binDir).sorted(Comparator.reverseOrder()).map(Path::toFile).collect(Collectors.toList());
-=======
         List<File> classFiles;
         try (Stream<Path> stream = Files.walk(binDir)) {
             classFiles = stream
@@ -444,7 +425,6 @@
                     .map(Path::toFile)
                     .collect(Collectors.toList());
         }
->>>>>>> 9494bebe
         for (File classFile : classFiles) {
             if (!classFile.delete()) {
                 throw new IOException("Could not delete: " + classFile);
@@ -465,9 +445,6 @@
      */
     private static void compileJavaSources(Path sourceDir, Path binDir) throws IOException {
         JavaCompiler compiler = ToolProvider.getSystemJavaCompiler();
-<<<<<<< HEAD
-        List<File> sourceFiles = Files.walk(sourceDir).filter(Files::isRegularFile).filter(path -> path.toFile().getName().endsWith(".java")).map(Path::toFile).collect(Collectors.toList());
-=======
         List<File> sourceFiles;
         try (Stream<Path> stream = Files.walk(sourceDir)) {
             sourceFiles = stream
@@ -476,13 +453,20 @@
                     .filter(file -> file.getName().endsWith(".java"))
                     .collect(Collectors.toList());
         }
->>>>>>> 9494bebe
         StringWriter writer = new StringWriter();
-        List<String> options = Arrays.asList("-d", binDir.toString() // Write class output to a different directory.
+        List<String> options = Arrays.asList(
+            "-d", binDir.toString() // Write class output to a different directory.
         );
 
         try (StandardJavaFileManager fileManager = compiler.getStandardFileManager(null, null, null)) {
-            boolean success = compiler.getTask(writer, fileManager, null, options, null, fileManager.getJavaFileObjectsFromFiles(sourceFiles)).call();
+            boolean success = compiler.getTask(
+                writer,
+                fileManager,
+                null,
+                options,
+                null,
+                fileManager.getJavaFileObjectsFromFiles(sourceFiles)
+            ).call();
             if (!success) {
                 throw new RuntimeException("Failed to compile test plugin:\n" + writer);
             }
@@ -490,12 +474,6 @@
     }
 
     private static void writeJar(JarOutputStream jar, Path inputDir, Predicate<String> removeRuntimeClasses) throws IOException {
-<<<<<<< HEAD
-        List<Path> paths = Files.walk(inputDir).filter(Files::isRegularFile).filter(path -> !path.toFile().getName().endsWith(".java")).filter(path -> !removeRuntimeClasses.test(path.toFile().getName())).collect(Collectors.toList());
-        for (Path path : paths) {
-            try (InputStream in = new BufferedInputStream(new FileInputStream(path.toFile()))) {
-                jar.putNextEntry(new JarEntry(inputDir.relativize(path).toFile().getPath().replace(File.separator, "/")));
-=======
         List<Path> paths;
         try (Stream<Path> stream = Files.walk(inputDir)) {
             paths = stream
@@ -512,7 +490,6 @@
                         .getPath()
                         .replace(File.separator, "/")
                 ));
->>>>>>> 9494bebe
                 byte[] buffer = new byte[1024];
                 for (int count; (count = in.read(buffer)) != -1; ) {
                     jar.write(buffer, 0, count);
