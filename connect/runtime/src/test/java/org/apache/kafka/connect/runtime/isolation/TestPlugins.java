/*
 * Licensed to the Apache Software Foundation (ASF) under one or more
 * contributor license agreements. See the NOTICE file distributed with
 * this work for additional information regarding copyright ownership.
 * The ASF licenses this file to You under the Apache License, Version 2.0
 * (the "License"); you may not use this file except in compliance with
 * the License. You may obtain a copy of the License at
 *
 *    http://www.apache.org/licenses/LICENSE-2.0
 *
 * Unless required by applicable law or agreed to in writing, software
 * distributed under the License is distributed on an "AS IS" BASIS,
 * WITHOUT WARRANTIES OR CONDITIONS OF ANY KIND, either express or implied.
 * See the License for the specific language governing permissions and
 * limitations under the License.
 */

package org.apache.kafka.connect.runtime.isolation;

import org.slf4j.Logger;
import org.slf4j.LoggerFactory;

import javax.tools.JavaCompiler;
import javax.tools.StandardJavaFileManager;
import javax.tools.ToolProvider;
import java.io.BufferedInputStream;
import java.io.File;
import java.io.FileInputStream;
import java.io.FileOutputStream;
import java.io.IOException;
import java.io.InputStream;
import java.io.StringWriter;
import java.net.URL;
import java.nio.file.Files;
import java.nio.file.Path;
import java.util.Arrays;
import java.util.Collections;
import java.util.Comparator;
import java.util.HashMap;
import java.util.List;
import java.util.Map;
import java.util.Objects;
import java.util.function.Predicate;
import java.util.jar.Attributes;
import java.util.jar.JarEntry;
import java.util.jar.JarOutputStream;
import java.util.jar.Manifest;
import java.util.stream.Collectors;
<<<<<<< HEAD
=======
import javax.tools.JavaCompiler;
import javax.tools.StandardJavaFileManager;
import javax.tools.ToolProvider;

import org.apache.kafka.connect.components.Versioned;
import org.slf4j.Logger;
import org.slf4j.LoggerFactory;
>>>>>>> 15418db6

/**
 * Utility class for constructing test plugins for Connect.
 *
 * <p>Plugins are built from their source under resources/test-plugins/ and placed into temporary
 * jar files that are deleted when the process exits.
 *
 * <p>To add a plugin, create the source files in the resource tree, and edit this class to build
 * that plugin during initialization. For example, the plugin class {@literal package.Class} should
 * be placed in {@literal resources/test-plugins/something/package/Class.java} and added as a
 * TestPlugin enum {@code PLUGIN_ID("something", "package.Class");}. The class name, contents,
 * and plugin directory can take any value you need for testing.
 *
 * <p>You can then assemble a {@literal plugin.path} of a list of plugin jars via {@link TestPlugins#pluginPath},
 * and reference the names of the different plugins directly via the {@link TestPlugin} enum.
 */
public class TestPlugins {
    private static final Predicate<String> REMOVE_CLASS_FILTER = s -> s.contains("NonExistentInterface");
    public enum TestPlugin {
        /**
         * A plugin which will always throw an exception during loading
         */
        ALWAYS_THROW_EXCEPTION("always-throw-exception", "test.plugins.AlwaysThrowException", false),
        /**
         * A plugin which samples information about its initialization.
         */
        ALIASED_STATIC_FIELD("aliased-static-field", "test.plugins.AliasedStaticField"),
        /**
         * A {@link org.apache.kafka.connect.storage.Converter}
         * which samples information about its method calls.
         */
        SAMPLING_CONVERTER("sampling-converter", "test.plugins.SamplingConverter"),
        /**
         * A {@link org.apache.kafka.common.Configurable}
         * which samples information about its method calls.
         */
        SAMPLING_CONFIGURABLE("sampling-configurable", "test.plugins.SamplingConfigurable"),
        /**
         * A {@link org.apache.kafka.connect.storage.HeaderConverter}
         * which samples information about its method calls.
         */
        SAMPLING_HEADER_CONVERTER("sampling-header-converter", "test.plugins.SamplingHeaderConverter"),
        /**
         * A {@link org.apache.kafka.common.config.provider.ConfigProvider}
         * which samples information about its method calls.
         */
        SAMPLING_CONFIG_PROVIDER("sampling-config-provider", "test.plugins.SamplingConfigProvider"),
        /**
         * A {@link org.apache.kafka.connect.sink.SinkConnector}
         * which samples information about its method calls.
         */
        SAMPLING_CONNECTOR("sampling-connector", "test.plugins.SamplingConnector"),
        /**
         * A plugin which uses a {@link java.util.ServiceLoader}
         * to load internal classes, and samples information about their initialization.
         */
        SERVICE_LOADER("service-loader", "test.plugins.ServiceLoaderPlugin"),
        /**
         * A plugin which reads a version string from a resource and packages the version string 1.0.0.
         */
        READ_VERSION_FROM_RESOURCE_V1("read-version-from-resource-v1", "test.plugins.ReadVersionFromResource"),
        /**
         * A plugin which reads a version string from a resource and packages the version string 2.0.0.
         * This plugin is not included in {@link TestPlugins#pluginPath()} and must be included explicitly
         */
        READ_VERSION_FROM_RESOURCE_V2("read-version-from-resource-v2", "test.plugins.ReadVersionFromResource", false),
        /**
         * A plugin which shares a jar file with {@link TestPlugin#MULTIPLE_PLUGINS_IN_JAR_THING_TWO}
         */
        MULTIPLE_PLUGINS_IN_JAR_THING_ONE("multiple-plugins-in-jar", "test.plugins.ThingOne"),
        /**
         * A plugin which shares a jar file with {@link TestPlugin#MULTIPLE_PLUGINS_IN_JAR_THING_ONE}
         */
        MULTIPLE_PLUGINS_IN_JAR_THING_TWO("multiple-plugins-in-jar", "test.plugins.ThingTwo"),
        /**
         * A plugin which is incorrectly packaged, and is missing a superclass definition.
         */
        BAD_PACKAGING_MISSING_SUPERCLASS("bad-packaging", "test.plugins.MissingSuperclass", false, REMOVE_CLASS_FILTER),
        /**
         * A plugin which is packaged with other incorrectly packaged plugins, but itself has no issues loading.
         */
        BAD_PACKAGING_CO_LOCATED("bad-packaging", "test.plugins.CoLocatedPlugin", true, REMOVE_CLASS_FILTER),
        /**
         * A connector which is incorrectly packaged, and throws during static initialization.
         */
        BAD_PACKAGING_STATIC_INITIALIZER_THROWS_CONNECTOR("bad-packaging", "test.plugins.StaticInitializerThrowsConnector", false, REMOVE_CLASS_FILTER),
        /**
         * A plugin which is incorrectly packaged, which throws an exception from the {@link Versioned#version()} method.
         */
        BAD_PACKAGING_VERSION_METHOD_THROWS_CONNECTOR("bad-packaging", "test.plugins.VersionMethodThrowsConnector", false, REMOVE_CLASS_FILTER),
        /**
         * A plugin which is incorrectly packaged, which throws an exception from default constructor.
         */
        BAD_PACKAGING_DEFAULT_CONSTRUCTOR_THROWS_CONNECTOR("bad-packaging", "test.plugins.DefaultConstructorThrowsConnector", false, REMOVE_CLASS_FILTER),
        /**
         * A plugin which is incorrectly packaged, which has a private default constructor.
         */
        BAD_PACKAGING_DEFAULT_CONSTRUCTOR_PRIVATE_CONNECTOR("bad-packaging", "test.plugins.DefaultConstructorPrivateConnector", false, REMOVE_CLASS_FILTER),
        /**
         * A plugin which is incorrectly packaged, which has a constructor which takes arguments.
         */
        BAD_PACKAGING_NO_DEFAULT_CONSTRUCTOR_CONNECTOR("bad-packaging", "test.plugins.NoDefaultConstructorConnector", false, REMOVE_CLASS_FILTER),
        /**
         * A plugin which is incorrectly packaged, which has a constructor which takes arguments.
         */
        BAD_PACKAGING_NO_DEFAULT_CONSTRUCTOR_CONVERTER("bad-packaging", "test.plugins.NoDefaultConstructorConverter", false, REMOVE_CLASS_FILTER),
        /**
         * A plugin which is incorrectly packaged, which has a constructor which takes arguments.
         */
        BAD_PACKAGING_NO_DEFAULT_CONSTRUCTOR_OVERRIDE_POLICY("bad-packaging", "test.plugins.NoDefaultConstructorOverridePolicy", false, REMOVE_CLASS_FILTER),
        /**
         * A plugin which is incorrectly packaged, which throws an exception from the {@link Versioned#version()} method.
         */
        BAD_PACKAGING_INNER_CLASS_CONNECTOR("bad-packaging", "test.plugins.OuterClass$InnerClass", false, REMOVE_CLASS_FILTER),
        /**
         * A plugin which is incorrectly packaged, which throws an exception from the {@link Versioned#version()} method.
         */
        BAD_PACKAGING_STATIC_INITIALIZER_THROWS_REST_EXTENSION("bad-packaging", "test.plugins.StaticInitializerThrowsRestExtension", false, REMOVE_CLASS_FILTER),
        /**
         * A reflectively discovered plugin which subclasses another plugin which is present on the classpath
         */
        SUBCLASS_OF_CLASSPATH_CONVERTER("subclass-of-classpath", "test.plugins.SubclassOfClasspathConverter"),
        /**
         * A ServiceLoader discovered plugin which subclasses another plugin which is present on the classpath
         */
        SUBCLASS_OF_CLASSPATH_OVERRIDE_POLICY("subclass-of-classpath", "test.plugins.SubclassOfClasspathOverridePolicy");

<<<<<<< HEAD
	/**
	 * Class name of a plugin which will always throw an exception during loading
	 */
	public static final String ALWAYS_THROW_EXCEPTION = "test.plugins.AlwaysThrowException";
	/**
	 * Class name of a plugin which samples information about its initialization.
	 */
	public static final String ALIASED_STATIC_FIELD = "test.plugins.AliasedStaticField";
	/**
	 * Class name of a {@link org.apache.kafka.connect.storage.Converter}
	 * which samples information about its method calls.
	 */
	public static final String SAMPLING_CONVERTER = "test.plugins.SamplingConverter";
	/**
	 * Class name of a {@link org.apache.kafka.common.Configurable}
	 * which samples information about its method calls.
	 */
	public static final String SAMPLING_CONFIGURABLE = "test.plugins.SamplingConfigurable";
	/**
	 * Class name of a {@link org.apache.kafka.connect.storage.HeaderConverter}
	 * which samples information about its method calls.
	 */
	public static final String SAMPLING_HEADER_CONVERTER = "test.plugins.SamplingHeaderConverter";
	/**
	 * Class name of a {@link org.apache.kafka.common.config.provider.ConfigProvider}
	 * which samples information about its method calls.
	 */
	public static final String SAMPLING_CONFIG_PROVIDER = "test.plugins.SamplingConfigProvider";
	/**
	 * Class name of a plugin which uses a {@link java.util.ServiceLoader}
	 * to load internal classes, and samples information about their initialization.
	 */
	public static final String SERVICE_LOADER = "test.plugins.ServiceLoaderPlugin";

	private static final Logger log = LoggerFactory.getLogger(TestPlugins.class);
	private static final Map<String, File> PLUGIN_JARS;
	private static final Throwable INITIALIZATION_EXCEPTION;

	static {
		Throwable err = null;
		HashMap<String, File> pluginJars = new HashMap<>();
		try {
			pluginJars.put(ALWAYS_THROW_EXCEPTION, createPluginJar("always-throw-exception"));
			pluginJars.put(ALIASED_STATIC_FIELD, createPluginJar("aliased-static-field"));
			pluginJars.put(SAMPLING_CONVERTER, createPluginJar("sampling-converter"));
			pluginJars.put(SAMPLING_CONFIGURABLE, createPluginJar("sampling-configurable"));
			pluginJars.put(SAMPLING_HEADER_CONVERTER, createPluginJar("sampling-header-converter"));
			pluginJars.put(SAMPLING_CONFIG_PROVIDER, createPluginJar("sampling-config-provider"));
			pluginJars.put(SERVICE_LOADER, createPluginJar("service-loader"));
		} catch (Throwable e) {
			log.error("Could not set up plugin test jars", e);
			err = e;
		}
		PLUGIN_JARS = Collections.unmodifiableMap(pluginJars);
		INITIALIZATION_EXCEPTION = err;
	}

	/**
	 * Ensure that the test plugin JARs were assembled without error before continuing.
	 * @throws AssertionError if any plugin failed to load, or no plugins were loaded.
	 */
	public static void assertAvailable() throws AssertionError {
		if (INITIALIZATION_EXCEPTION != null) {
			throw new AssertionError("TestPlugins did not initialize completely",
					INITIALIZATION_EXCEPTION);
		}
		if (PLUGIN_JARS.isEmpty()) {
			throw new AssertionError("No test plugins loaded");
		}
	}

	/**
	 * A list of jar files containing test plugins
	 * @return A list of plugin jar filenames
	 */
	public static List<String> pluginPath() {
		return PLUGIN_JARS.values()
				.stream()
				.map(File::getPath)
				.collect(Collectors.toList());
	}

	/**
	 * Get all of the classes that were successfully built by this class
	 * @return A list of plugin class names
	 */
	public static List<String> pluginClasses() {
		return new ArrayList<>(PLUGIN_JARS.keySet());
	}

	private static File createPluginJar(String resourceDir) throws IOException {
		Path inputDir = resourceDirectoryPath("test-plugins/" + resourceDir);
		Path binDir = Files.createTempDirectory(resourceDir + ".bin.");
		compileJavaSources(inputDir, binDir);
		File jarFile = Files.createTempFile(resourceDir + ".", ".jar").toFile();
		try (JarOutputStream jar = openJarFile(jarFile)) {
			writeJar(jar, inputDir);
			writeJar(jar, binDir);
		}
		removeDirectory(binDir);
		jarFile.deleteOnExit();
		return jarFile;
	}
=======
        private final String resourceDir;
        private final String className;
        private final boolean includeByDefault;
        private final Predicate<String> removeRuntimeClasses;

        TestPlugin(String resourceDir, String className) {
            this(resourceDir, className, true);
        }

        TestPlugin(String resourceDir, String className, boolean includeByDefault) {
            this(resourceDir, className, includeByDefault, ignored -> false);
        }

        TestPlugin(String resourceDir, String className, boolean includeByDefault, Predicate<String> removeRuntimeClasses) {
            this.resourceDir = resourceDir;
            this.className = className;
            this.includeByDefault = includeByDefault;
            this.removeRuntimeClasses = removeRuntimeClasses;
        }

        public String resourceDir() {
            return resourceDir;
        }

        public String className() {
            return className;
        }

        public boolean includeByDefault() {
            return includeByDefault;
        }

        public Predicate<String> removeRuntimeClasses() {
            return removeRuntimeClasses;
        }
    }

    private static final Logger log = LoggerFactory.getLogger(TestPlugins.class);
    private static final Map<String, Path> PLUGIN_JARS;
    private static final Throwable INITIALIZATION_EXCEPTION;

    static {
        Throwable err = null;
        Map<String, Path> pluginJars = new HashMap<>();
        try {
            for (TestPlugin testPlugin : TestPlugin.values()) {
                if (pluginJars.containsKey(testPlugin.resourceDir())) {
                    log.debug("Skipping recompilation of " + testPlugin.resourceDir());
                }
                pluginJars.put(testPlugin.resourceDir(), createPluginJar(testPlugin.resourceDir(), testPlugin.removeRuntimeClasses()));
            }
        } catch (Throwable e) {
            log.error("Could not set up plugin test jars", e);
            err = e;
        }
        PLUGIN_JARS = Collections.unmodifiableMap(pluginJars);
        INITIALIZATION_EXCEPTION = err;
    }

    private static void assertAvailable() throws AssertionError {
        if (INITIALIZATION_EXCEPTION != null) {
            throw new AssertionError("TestPlugins did not initialize completely",
                INITIALIZATION_EXCEPTION);
        }
        if (PLUGIN_JARS.isEmpty()) {
            throw new AssertionError("No test plugins loaded");
        }
    }

    /**
     * Assemble a default plugin path containing all TestPlugin instances which are not hidden by default.
     * @return A list of plugin jar filenames
     * @throws AssertionError if any plugin failed to load, or no plugins were loaded.
     */
    public static List<Path> pluginPath() {
        return pluginPath(defaultPlugins());
    }

    public static String pluginPathJoined() {
        return pluginPath().stream().map(Path::toString).collect(Collectors.joining(","));
    }

    /**
     * Assemble a plugin path containing some TestPlugin instances
     * @param plugins One or more plugins which should be included on the plugin path.
     * @return A list of plugin jar filenames containing the specified test plugins
     * @throws AssertionError if any plugin failed to load, or no plugins were loaded.
     */
    public static List<Path> pluginPath(TestPlugin... plugins) {
        assertAvailable();
        return Arrays.stream(plugins)
                .filter(Objects::nonNull)
                .map(TestPlugin::resourceDir)
                .distinct()
                .map(PLUGIN_JARS::get)
                .collect(Collectors.toList());
    }

    public static String pluginPathJoined(TestPlugin... plugins) {
        return pluginPath(plugins).stream().map(Path::toString).collect(Collectors.joining(","));
    }

    /**
     * Get all plugin classes which are included on the default classpath
     * @return A list of plugin class names
     * @throws AssertionError if any plugin failed to load, or no plugins were loaded.
     */
    public static List<String> pluginClasses() {
        return pluginClasses(defaultPlugins());
    }

    /**
     * Get all plugin classes which are included in the specified plugins
     * @param plugins One or more plugins which are included in the plugin path.
     * @return A list of plugin class names
     * @throws AssertionError if any plugin failed to load, or no plugins were loaded.
     */
    public static List<String> pluginClasses(TestPlugin... plugins) {
        assertAvailable();
        return Arrays.stream(plugins)
                .filter(Objects::nonNull)
                .map(TestPlugin::className)
                .distinct()
                .collect(Collectors.toList());
    }

    private static TestPlugin[] defaultPlugins() {
        return Arrays.stream(TestPlugin.values())
                .filter(TestPlugin::includeByDefault)
                .toArray(TestPlugin[]::new);
    }

    private static Path createPluginJar(String resourceDir, Predicate<String> removeRuntimeClasses) throws IOException {
        Path inputDir = resourceDirectoryPath("test-plugins/" + resourceDir);
        Path binDir = Files.createTempDirectory(resourceDir + ".bin.");
        compileJavaSources(inputDir, binDir);
        Path jarFile = Files.createTempFile(resourceDir + ".", ".jar");
        try (JarOutputStream jar = openJarFile(jarFile.toFile())) {
            writeJar(jar, inputDir, removeRuntimeClasses);
            writeJar(jar, binDir, removeRuntimeClasses);
        }
        removeDirectory(binDir);
        jarFile.toFile().deleteOnExit();
        return jarFile;
    }
>>>>>>> 15418db6

	private static Path resourceDirectoryPath(String resourceDir) throws IOException {
		URL resource = Thread.currentThread()
				.getContextClassLoader()
				.getResource(resourceDir);
		if (resource == null) {
			throw new IOException("Could not find test plugin resource: " + resourceDir);
		}
		File file = new File(resource.getFile());
		if (!file.isDirectory()) {
			throw new IOException("Resource is not a directory: " + resourceDir);
		}
		if (!file.canRead()) {
			throw new IOException("Resource directory is not readable: " + resourceDir);
		}
		return file.toPath();
	}

	private static JarOutputStream openJarFile(File jarFile) throws IOException {
		Manifest manifest = new Manifest();
		manifest.getMainAttributes().put(Attributes.Name.MANIFEST_VERSION, "1.0");
		return new JarOutputStream(new FileOutputStream(jarFile), manifest);
	}

	private static void removeDirectory(Path binDir) throws IOException {
		List<File> classFiles = Files.walk(binDir)
				.sorted(Comparator.reverseOrder())
				.map(Path::toFile)
				.collect(Collectors.toList());
		for (File classFile : classFiles) {
			if (!classFile.delete()) {
				throw new IOException("Could not delete: " + classFile);
			}
		}
	}

	/**
	 * Compile a directory of .java source files into .class files
	 * .class files are placed into the same directory as their sources.
	 *
	 * <p>Dependencies between source files in this directory are resolved against one another
	 * and the classes present in the test environment.
	 * See https://stackoverflow.com/questions/1563909/ for more information.
	 * Additional dependencies in your plugins should be added as test scope to :connect:runtime.
	 * @param sourceDir Directory containing java source files
	 * @throws IOException if the files cannot be compiled
	 */
	private static void compileJavaSources(Path sourceDir, Path binDir) throws IOException {
		JavaCompiler compiler = ToolProvider.getSystemJavaCompiler();
		List<File> sourceFiles = Files.walk(sourceDir)
				.filter(Files::isRegularFile)
				.filter(path -> path.toFile().getName().endsWith(".java"))
				.map(Path::toFile)
				.collect(Collectors.toList());
		StringWriter writer = new StringWriter();
		List<String> options = Arrays.asList(
				"-d", binDir.toString() // Write class output to a different directory.
		);

		try (StandardJavaFileManager fileManager = compiler.getStandardFileManager(null, null, null)) {
			boolean success = compiler.getTask(
					writer,
					fileManager,
					null,
					options,
					null,
					fileManager.getJavaFileObjectsFromFiles(sourceFiles)
			).call();
			if (!success) {
				throw new RuntimeException("Failed to compile test plugin:\n" + writer);
			}
		}
	}

<<<<<<< HEAD
	private static void writeJar(JarOutputStream jar, Path inputDir) throws IOException {
		List<Path> paths = Files.walk(inputDir)
				.filter(Files::isRegularFile)
				.filter(path -> !path.toFile().getName().endsWith(".java"))
				.collect(Collectors.toList());
		for (Path path : paths) {
			try (InputStream in = new BufferedInputStream(new FileInputStream(path.toFile()))) {
				jar.putNextEntry(new JarEntry(
						inputDir.relativize(path)
								.toFile()
								.getPath()
								.replace(File.separator, "/")
				));
				byte[] buffer = new byte[1024];
				for (int count; (count = in.read(buffer)) != -1; ) {
					jar.write(buffer, 0, count);
				}
				jar.closeEntry();
			}
		}
	}
=======
    private static void writeJar(JarOutputStream jar, Path inputDir, Predicate<String> removeRuntimeClasses) throws IOException {
        List<Path> paths = Files.walk(inputDir)
            .filter(Files::isRegularFile)
            .filter(path -> !path.toFile().getName().endsWith(".java"))
            .filter(path -> !removeRuntimeClasses.test(path.toFile().getName()))
            .collect(Collectors.toList());
        for (Path path : paths) {
            try (InputStream in = new BufferedInputStream(new FileInputStream(path.toFile()))) {
                jar.putNextEntry(new JarEntry(
                    inputDir.relativize(path)
                        .toFile()
                        .getPath()
                        .replace(File.separator, "/")
                ));
                byte[] buffer = new byte[1024];
                for (int count; (count = in.read(buffer)) != -1; ) {
                    jar.write(buffer, 0, count);
                }
                jar.closeEntry();
            }
        }
    }
>>>>>>> 15418db6

}<|MERGE_RESOLUTION|>--- conflicted
+++ resolved
@@ -17,45 +17,24 @@
 
 package org.apache.kafka.connect.runtime.isolation;
 
+import org.apache.kafka.connect.components.Versioned;
 import org.slf4j.Logger;
 import org.slf4j.LoggerFactory;
 
 import javax.tools.JavaCompiler;
 import javax.tools.StandardJavaFileManager;
 import javax.tools.ToolProvider;
-import java.io.BufferedInputStream;
-import java.io.File;
-import java.io.FileInputStream;
-import java.io.FileOutputStream;
-import java.io.IOException;
-import java.io.InputStream;
-import java.io.StringWriter;
+import java.io.*;
 import java.net.URL;
 import java.nio.file.Files;
 import java.nio.file.Path;
-import java.util.Arrays;
-import java.util.Collections;
-import java.util.Comparator;
-import java.util.HashMap;
-import java.util.List;
-import java.util.Map;
-import java.util.Objects;
+import java.util.*;
 import java.util.function.Predicate;
 import java.util.jar.Attributes;
 import java.util.jar.JarEntry;
 import java.util.jar.JarOutputStream;
 import java.util.jar.Manifest;
 import java.util.stream.Collectors;
-<<<<<<< HEAD
-=======
-import javax.tools.JavaCompiler;
-import javax.tools.StandardJavaFileManager;
-import javax.tools.ToolProvider;
-
-import org.apache.kafka.connect.components.Versioned;
-import org.slf4j.Logger;
-import org.slf4j.LoggerFactory;
->>>>>>> 15418db6
 
 /**
  * Utility class for constructing test plugins for Connect.
@@ -74,6 +53,7 @@
  */
 public class TestPlugins {
     private static final Predicate<String> REMOVE_CLASS_FILTER = s -> s.contains("NonExistentInterface");
+
     public enum TestPlugin {
         /**
          * A plugin which will always throw an exception during loading
@@ -183,111 +163,6 @@
          */
         SUBCLASS_OF_CLASSPATH_OVERRIDE_POLICY("subclass-of-classpath", "test.plugins.SubclassOfClasspathOverridePolicy");
 
-<<<<<<< HEAD
-	/**
-	 * Class name of a plugin which will always throw an exception during loading
-	 */
-	public static final String ALWAYS_THROW_EXCEPTION = "test.plugins.AlwaysThrowException";
-	/**
-	 * Class name of a plugin which samples information about its initialization.
-	 */
-	public static final String ALIASED_STATIC_FIELD = "test.plugins.AliasedStaticField";
-	/**
-	 * Class name of a {@link org.apache.kafka.connect.storage.Converter}
-	 * which samples information about its method calls.
-	 */
-	public static final String SAMPLING_CONVERTER = "test.plugins.SamplingConverter";
-	/**
-	 * Class name of a {@link org.apache.kafka.common.Configurable}
-	 * which samples information about its method calls.
-	 */
-	public static final String SAMPLING_CONFIGURABLE = "test.plugins.SamplingConfigurable";
-	/**
-	 * Class name of a {@link org.apache.kafka.connect.storage.HeaderConverter}
-	 * which samples information about its method calls.
-	 */
-	public static final String SAMPLING_HEADER_CONVERTER = "test.plugins.SamplingHeaderConverter";
-	/**
-	 * Class name of a {@link org.apache.kafka.common.config.provider.ConfigProvider}
-	 * which samples information about its method calls.
-	 */
-	public static final String SAMPLING_CONFIG_PROVIDER = "test.plugins.SamplingConfigProvider";
-	/**
-	 * Class name of a plugin which uses a {@link java.util.ServiceLoader}
-	 * to load internal classes, and samples information about their initialization.
-	 */
-	public static final String SERVICE_LOADER = "test.plugins.ServiceLoaderPlugin";
-
-	private static final Logger log = LoggerFactory.getLogger(TestPlugins.class);
-	private static final Map<String, File> PLUGIN_JARS;
-	private static final Throwable INITIALIZATION_EXCEPTION;
-
-	static {
-		Throwable err = null;
-		HashMap<String, File> pluginJars = new HashMap<>();
-		try {
-			pluginJars.put(ALWAYS_THROW_EXCEPTION, createPluginJar("always-throw-exception"));
-			pluginJars.put(ALIASED_STATIC_FIELD, createPluginJar("aliased-static-field"));
-			pluginJars.put(SAMPLING_CONVERTER, createPluginJar("sampling-converter"));
-			pluginJars.put(SAMPLING_CONFIGURABLE, createPluginJar("sampling-configurable"));
-			pluginJars.put(SAMPLING_HEADER_CONVERTER, createPluginJar("sampling-header-converter"));
-			pluginJars.put(SAMPLING_CONFIG_PROVIDER, createPluginJar("sampling-config-provider"));
-			pluginJars.put(SERVICE_LOADER, createPluginJar("service-loader"));
-		} catch (Throwable e) {
-			log.error("Could not set up plugin test jars", e);
-			err = e;
-		}
-		PLUGIN_JARS = Collections.unmodifiableMap(pluginJars);
-		INITIALIZATION_EXCEPTION = err;
-	}
-
-	/**
-	 * Ensure that the test plugin JARs were assembled without error before continuing.
-	 * @throws AssertionError if any plugin failed to load, or no plugins were loaded.
-	 */
-	public static void assertAvailable() throws AssertionError {
-		if (INITIALIZATION_EXCEPTION != null) {
-			throw new AssertionError("TestPlugins did not initialize completely",
-					INITIALIZATION_EXCEPTION);
-		}
-		if (PLUGIN_JARS.isEmpty()) {
-			throw new AssertionError("No test plugins loaded");
-		}
-	}
-
-	/**
-	 * A list of jar files containing test plugins
-	 * @return A list of plugin jar filenames
-	 */
-	public static List<String> pluginPath() {
-		return PLUGIN_JARS.values()
-				.stream()
-				.map(File::getPath)
-				.collect(Collectors.toList());
-	}
-
-	/**
-	 * Get all of the classes that were successfully built by this class
-	 * @return A list of plugin class names
-	 */
-	public static List<String> pluginClasses() {
-		return new ArrayList<>(PLUGIN_JARS.keySet());
-	}
-
-	private static File createPluginJar(String resourceDir) throws IOException {
-		Path inputDir = resourceDirectoryPath("test-plugins/" + resourceDir);
-		Path binDir = Files.createTempDirectory(resourceDir + ".bin.");
-		compileJavaSources(inputDir, binDir);
-		File jarFile = Files.createTempFile(resourceDir + ".", ".jar").toFile();
-		try (JarOutputStream jar = openJarFile(jarFile)) {
-			writeJar(jar, inputDir);
-			writeJar(jar, binDir);
-		}
-		removeDirectory(binDir);
-		jarFile.deleteOnExit();
-		return jarFile;
-	}
-=======
         private final String resourceDir;
         private final String className;
         private final boolean includeByDefault;
@@ -349,8 +224,7 @@
 
     private static void assertAvailable() throws AssertionError {
         if (INITIALIZATION_EXCEPTION != null) {
-            throw new AssertionError("TestPlugins did not initialize completely",
-                INITIALIZATION_EXCEPTION);
+            throw new AssertionError("TestPlugins did not initialize completely", INITIALIZATION_EXCEPTION);
         }
         if (PLUGIN_JARS.isEmpty()) {
             throw new AssertionError("No test plugins loaded");
@@ -378,12 +252,7 @@
      */
     public static List<Path> pluginPath(TestPlugin... plugins) {
         assertAvailable();
-        return Arrays.stream(plugins)
-                .filter(Objects::nonNull)
-                .map(TestPlugin::resourceDir)
-                .distinct()
-                .map(PLUGIN_JARS::get)
-                .collect(Collectors.toList());
+        return Arrays.stream(plugins).filter(Objects::nonNull).map(TestPlugin::resourceDir).distinct().map(PLUGIN_JARS::get).collect(Collectors.toList());
     }
 
     public static String pluginPathJoined(TestPlugin... plugins) {
@@ -407,17 +276,11 @@
      */
     public static List<String> pluginClasses(TestPlugin... plugins) {
         assertAvailable();
-        return Arrays.stream(plugins)
-                .filter(Objects::nonNull)
-                .map(TestPlugin::className)
-                .distinct()
-                .collect(Collectors.toList());
+        return Arrays.stream(plugins).filter(Objects::nonNull).map(TestPlugin::className).distinct().collect(Collectors.toList());
     }
 
     private static TestPlugin[] defaultPlugins() {
-        return Arrays.stream(TestPlugin.values())
-                .filter(TestPlugin::includeByDefault)
-                .toArray(TestPlugin[]::new);
+        return Arrays.stream(TestPlugin.values()).filter(TestPlugin::includeByDefault).toArray(TestPlugin[]::new);
     }
 
     private static Path createPluginJar(String resourceDir, Predicate<String> removeRuntimeClasses) throws IOException {
@@ -433,118 +296,68 @@
         jarFile.toFile().deleteOnExit();
         return jarFile;
     }
->>>>>>> 15418db6
-
-	private static Path resourceDirectoryPath(String resourceDir) throws IOException {
-		URL resource = Thread.currentThread()
-				.getContextClassLoader()
-				.getResource(resourceDir);
-		if (resource == null) {
-			throw new IOException("Could not find test plugin resource: " + resourceDir);
-		}
-		File file = new File(resource.getFile());
-		if (!file.isDirectory()) {
-			throw new IOException("Resource is not a directory: " + resourceDir);
-		}
-		if (!file.canRead()) {
-			throw new IOException("Resource directory is not readable: " + resourceDir);
-		}
-		return file.toPath();
-	}
-
-	private static JarOutputStream openJarFile(File jarFile) throws IOException {
-		Manifest manifest = new Manifest();
-		manifest.getMainAttributes().put(Attributes.Name.MANIFEST_VERSION, "1.0");
-		return new JarOutputStream(new FileOutputStream(jarFile), manifest);
-	}
-
-	private static void removeDirectory(Path binDir) throws IOException {
-		List<File> classFiles = Files.walk(binDir)
-				.sorted(Comparator.reverseOrder())
-				.map(Path::toFile)
-				.collect(Collectors.toList());
-		for (File classFile : classFiles) {
-			if (!classFile.delete()) {
-				throw new IOException("Could not delete: " + classFile);
-			}
-		}
-	}
-
-	/**
-	 * Compile a directory of .java source files into .class files
-	 * .class files are placed into the same directory as their sources.
-	 *
-	 * <p>Dependencies between source files in this directory are resolved against one another
-	 * and the classes present in the test environment.
-	 * See https://stackoverflow.com/questions/1563909/ for more information.
-	 * Additional dependencies in your plugins should be added as test scope to :connect:runtime.
-	 * @param sourceDir Directory containing java source files
-	 * @throws IOException if the files cannot be compiled
-	 */
-	private static void compileJavaSources(Path sourceDir, Path binDir) throws IOException {
-		JavaCompiler compiler = ToolProvider.getSystemJavaCompiler();
-		List<File> sourceFiles = Files.walk(sourceDir)
-				.filter(Files::isRegularFile)
-				.filter(path -> path.toFile().getName().endsWith(".java"))
-				.map(Path::toFile)
-				.collect(Collectors.toList());
-		StringWriter writer = new StringWriter();
-		List<String> options = Arrays.asList(
-				"-d", binDir.toString() // Write class output to a different directory.
-		);
-
-		try (StandardJavaFileManager fileManager = compiler.getStandardFileManager(null, null, null)) {
-			boolean success = compiler.getTask(
-					writer,
-					fileManager,
-					null,
-					options,
-					null,
-					fileManager.getJavaFileObjectsFromFiles(sourceFiles)
-			).call();
-			if (!success) {
-				throw new RuntimeException("Failed to compile test plugin:\n" + writer);
-			}
-		}
-	}
-
-<<<<<<< HEAD
-	private static void writeJar(JarOutputStream jar, Path inputDir) throws IOException {
-		List<Path> paths = Files.walk(inputDir)
-				.filter(Files::isRegularFile)
-				.filter(path -> !path.toFile().getName().endsWith(".java"))
-				.collect(Collectors.toList());
-		for (Path path : paths) {
-			try (InputStream in = new BufferedInputStream(new FileInputStream(path.toFile()))) {
-				jar.putNextEntry(new JarEntry(
-						inputDir.relativize(path)
-								.toFile()
-								.getPath()
-								.replace(File.separator, "/")
-				));
-				byte[] buffer = new byte[1024];
-				for (int count; (count = in.read(buffer)) != -1; ) {
-					jar.write(buffer, 0, count);
-				}
-				jar.closeEntry();
-			}
-		}
-	}
-=======
+
+    private static Path resourceDirectoryPath(String resourceDir) throws IOException {
+        URL resource = Thread.currentThread().getContextClassLoader().getResource(resourceDir);
+        if (resource == null) {
+            throw new IOException("Could not find test plugin resource: " + resourceDir);
+        }
+        File file = new File(resource.getFile());
+        if (!file.isDirectory()) {
+            throw new IOException("Resource is not a directory: " + resourceDir);
+        }
+        if (!file.canRead()) {
+            throw new IOException("Resource directory is not readable: " + resourceDir);
+        }
+        return file.toPath();
+    }
+
+    private static JarOutputStream openJarFile(File jarFile) throws IOException {
+        Manifest manifest = new Manifest();
+        manifest.getMainAttributes().put(Attributes.Name.MANIFEST_VERSION, "1.0");
+        return new JarOutputStream(new FileOutputStream(jarFile), manifest);
+    }
+
+    private static void removeDirectory(Path binDir) throws IOException {
+        List<File> classFiles = Files.walk(binDir).sorted(Comparator.reverseOrder()).map(Path::toFile).collect(Collectors.toList());
+        for (File classFile : classFiles) {
+            if (!classFile.delete()) {
+                throw new IOException("Could not delete: " + classFile);
+            }
+        }
+    }
+
+    /**
+     * Compile a directory of .java source files into .class files
+     * .class files are placed into the same directory as their sources.
+     *
+     * <p>Dependencies between source files in this directory are resolved against one another
+     * and the classes present in the test environment.
+     * See https://stackoverflow.com/questions/1563909/ for more information.
+     * Additional dependencies in your plugins should be added as test scope to :connect:runtime.
+     * @param sourceDir Directory containing java source files
+     * @throws IOException if the files cannot be compiled
+     */
+    private static void compileJavaSources(Path sourceDir, Path binDir) throws IOException {
+        JavaCompiler compiler = ToolProvider.getSystemJavaCompiler();
+        List<File> sourceFiles = Files.walk(sourceDir).filter(Files::isRegularFile).filter(path -> path.toFile().getName().endsWith(".java")).map(Path::toFile).collect(Collectors.toList());
+        StringWriter writer = new StringWriter();
+        List<String> options = Arrays.asList("-d", binDir.toString() // Write class output to a different directory.
+        );
+
+        try (StandardJavaFileManager fileManager = compiler.getStandardFileManager(null, null, null)) {
+            boolean success = compiler.getTask(writer, fileManager, null, options, null, fileManager.getJavaFileObjectsFromFiles(sourceFiles)).call();
+            if (!success) {
+                throw new RuntimeException("Failed to compile test plugin:\n" + writer);
+            }
+        }
+    }
+
     private static void writeJar(JarOutputStream jar, Path inputDir, Predicate<String> removeRuntimeClasses) throws IOException {
-        List<Path> paths = Files.walk(inputDir)
-            .filter(Files::isRegularFile)
-            .filter(path -> !path.toFile().getName().endsWith(".java"))
-            .filter(path -> !removeRuntimeClasses.test(path.toFile().getName()))
-            .collect(Collectors.toList());
+        List<Path> paths = Files.walk(inputDir).filter(Files::isRegularFile).filter(path -> !path.toFile().getName().endsWith(".java")).filter(path -> !removeRuntimeClasses.test(path.toFile().getName())).collect(Collectors.toList());
         for (Path path : paths) {
             try (InputStream in = new BufferedInputStream(new FileInputStream(path.toFile()))) {
-                jar.putNextEntry(new JarEntry(
-                    inputDir.relativize(path)
-                        .toFile()
-                        .getPath()
-                        .replace(File.separator, "/")
-                ));
+                jar.putNextEntry(new JarEntry(inputDir.relativize(path).toFile().getPath().replace(File.separator, "/")));
                 byte[] buffer = new byte[1024];
                 for (int count; (count = in.read(buffer)) != -1; ) {
                     jar.write(buffer, 0, count);
@@ -553,6 +366,5 @@
             }
         }
     }
->>>>>>> 15418db6
 
 }