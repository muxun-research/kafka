/*
 * Licensed to the Apache Software Foundation (ASF) under one or more
 * contributor license agreements. See the NOTICE file distributed with
 * this work for additional information regarding copyright ownership.
 * The ASF licenses this file to You under the Apache License, Version 2.0
 * (the "License"); you may not use this file except in compliance with
 * the License. You may obtain a copy of the License at
 *
 *    http://www.apache.org/licenses/LICENSE-2.0
 *
 * Unless required by applicable law or agreed to in writing, software
 * distributed under the License is distributed on an "AS IS" BASIS,
 * WITHOUT WARRANTIES OR CONDITIONS OF ANY KIND, either express or implied.
 * See the License for the specific language governing permissions and
 * limitations under the License.
 */
package org.apache.kafka.connect.integration;

import org.apache.kafka.clients.consumer.ConsumerConfig;
import org.apache.kafka.clients.consumer.ConsumerRecord;
import org.apache.kafka.clients.consumer.ConsumerRecords;
import org.apache.kafka.common.config.ConfigDef;
import org.apache.kafka.common.header.Headers;
import org.apache.kafka.connect.components.Versioned;
import org.apache.kafka.connect.connector.ConnectRecord;
import org.apache.kafka.connect.errors.RetriableException;
import org.apache.kafka.connect.runtime.rest.entities.ConnectorStateInfo;
import org.apache.kafka.connect.storage.StringConverter;
import org.apache.kafka.connect.transforms.Transformation;
import org.apache.kafka.connect.util.clusters.EmbeddedConnectCluster;

import org.junit.jupiter.api.AfterEach;
import org.junit.jupiter.api.BeforeEach;
import org.junit.jupiter.api.Tag;
import org.junit.jupiter.api.Test;
import org.junit.jupiter.api.Timeout;
import org.slf4j.Logger;
import org.slf4j.LoggerFactory;

import java.util.HashMap;
import java.util.HashSet;
import java.util.Map;
import java.util.Set;
import java.util.concurrent.TimeUnit;

<<<<<<< HEAD
import static org.apache.kafka.connect.runtime.ConnectorConfig.*;
import static org.apache.kafka.connect.runtime.SinkConnectorConfig.*;
import static org.apache.kafka.connect.runtime.errors.DeadLetterQueueReporter.*;
import static org.apache.kafka.test.TestUtils.waitForCondition;
import static org.junit.Assert.*;
=======
import static org.apache.kafka.connect.runtime.ConnectorConfig.CONNECTOR_CLASS_CONFIG;
import static org.apache.kafka.connect.runtime.ConnectorConfig.CONNECTOR_CLIENT_CONSUMER_OVERRIDES_PREFIX;
import static org.apache.kafka.connect.runtime.ConnectorConfig.ERRORS_LOG_ENABLE_CONFIG;
import static org.apache.kafka.connect.runtime.ConnectorConfig.ERRORS_LOG_INCLUDE_MESSAGES_CONFIG;
import static org.apache.kafka.connect.runtime.ConnectorConfig.ERRORS_RETRY_TIMEOUT_CONFIG;
import static org.apache.kafka.connect.runtime.ConnectorConfig.ERRORS_TOLERANCE_CONFIG;
import static org.apache.kafka.connect.runtime.ConnectorConfig.KEY_CONVERTER_CLASS_CONFIG;
import static org.apache.kafka.connect.runtime.ConnectorConfig.TASKS_MAX_CONFIG;
import static org.apache.kafka.connect.runtime.ConnectorConfig.TRANSFORMS_CONFIG;
import static org.apache.kafka.connect.runtime.ConnectorConfig.VALUE_CONVERTER_CLASS_CONFIG;
import static org.apache.kafka.connect.runtime.SinkConnectorConfig.DLQ_CONTEXT_HEADERS_ENABLE_CONFIG;
import static org.apache.kafka.connect.runtime.SinkConnectorConfig.DLQ_TOPIC_NAME_CONFIG;
import static org.apache.kafka.connect.runtime.SinkConnectorConfig.DLQ_TOPIC_REPLICATION_FACTOR_CONFIG;
import static org.apache.kafka.connect.runtime.SinkConnectorConfig.TOPICS_CONFIG;
import static org.apache.kafka.connect.runtime.errors.DeadLetterQueueReporter.ERROR_HEADER_EXCEPTION;
import static org.apache.kafka.connect.runtime.errors.DeadLetterQueueReporter.ERROR_HEADER_EXCEPTION_MESSAGE;
import static org.apache.kafka.connect.runtime.errors.DeadLetterQueueReporter.ERROR_HEADER_ORIG_TOPIC;
import static org.apache.kafka.test.TestUtils.waitForCondition;
import static org.junit.jupiter.api.Assertions.assertEquals;
import static org.junit.jupiter.api.Assertions.assertTrue;
import static org.junit.jupiter.api.Assertions.fail;
>>>>>>> 9494bebe

/**
 * Integration test for the different error handling policies in Connect (namely, retry policies, skipping bad records,
 * and dead letter queues).
 */
@Tag("integration")
@Timeout(value = 600)
public class ErrorHandlingIntegrationTest {
    
    private static final Logger log = LoggerFactory.getLogger(ErrorHandlingIntegrationTest.class);
    private static final String DLQ_TOPIC = "my-connector-errors";
    private static final String CONNECTOR_NAME = "error-conn";
    private static final String TASK_ID = "error-conn-0";
    private static final int NUM_RECORDS_PRODUCED = 1000;
    private static final int NUM_TASKS = 1;
    private static final long CONNECTOR_SETUP_DURATION_MS = TimeUnit.SECONDS.toMillis(60);
    private static final long CONSUME_MAX_DURATION_MS = TimeUnit.SECONDS.toMillis(30);

    private EmbeddedConnectCluster connect;
    private ConnectorHandle connectorHandle;

    @BeforeEach
    public void setup() throws InterruptedException {
        // setup Connect cluster with defaults
        connect = new EmbeddedConnectCluster.Builder().build();

        // start Connect cluster
        connect.start();
<<<<<<< HEAD
        connect.assertions().assertAtLeastNumWorkersAreUp(NUM_WORKERS, "Initial group of workers did not start in time.");
=======
>>>>>>> 9494bebe

        // get connector handles before starting test.
        connectorHandle = RuntimeHandles.get().connectorHandle(CONNECTOR_NAME);
    }

    @AfterEach
    public void close() {
        RuntimeHandles.get().deleteConnector(CONNECTOR_NAME);
        connect.stop();
    }

    @Test
    public void testSkipRetryAndDLQWithHeaders() throws Exception {
        // create test topic
        connect.kafka().createTopic("test-topic");

        // setup connector config
        Map<String, String> props = new HashMap<>();
        props.put(CONNECTOR_CLASS_CONFIG, TestableSinkConnector.class.getSimpleName());
        props.put(TASKS_MAX_CONFIG, String.valueOf(NUM_TASKS));
        props.put(TOPICS_CONFIG, "test-topic");
        props.put(KEY_CONVERTER_CLASS_CONFIG, StringConverter.class.getName());
        props.put(VALUE_CONVERTER_CLASS_CONFIG, StringConverter.class.getName());
        props.put(TRANSFORMS_CONFIG, "failing_transform");
        props.put("transforms.failing_transform.type", FaultyPassthrough.class.getName());

        // log all errors, along with message metadata
        props.put(ERRORS_LOG_ENABLE_CONFIG, "true");
        props.put(ERRORS_LOG_INCLUDE_MESSAGES_CONFIG, "true");

        // produce bad messages into dead letter queue
        props.put(DLQ_TOPIC_NAME_CONFIG, DLQ_TOPIC);
        props.put(DLQ_CONTEXT_HEADERS_ENABLE_CONFIG, "true");
        props.put(DLQ_TOPIC_REPLICATION_FACTOR_CONFIG, "1");

        // tolerate all errors
        props.put(ERRORS_TOLERANCE_CONFIG, "all");

        // retry for up to one second
        props.put(ERRORS_RETRY_TIMEOUT_CONFIG, "1000");

        // set expected records to successfully reach the task
        connectorHandle.taskHandle(TASK_ID).expectedRecords(NUM_RECORDS_PRODUCED - FaultyPassthrough.EXPECTED_INCORRECT_RECORDS);

        connect.configureConnector(CONNECTOR_NAME, props);
        connect.assertions().assertConnectorAndAtLeastNumTasksAreRunning(CONNECTOR_NAME, NUM_TASKS, "Connector tasks did not start in time.");

        waitForCondition(this::checkForPartitionAssignment, CONNECTOR_SETUP_DURATION_MS, "Connector task was not assigned a partition.");

        // produce some strings into test topic
        for (int i = 0; i < NUM_RECORDS_PRODUCED; i++) {
            connect.kafka().produce("test-topic", "key-" + i, "value-" + i);
        }

        // consume all records from test topic
        log.info("Consuming records from test topic");
        int i = 0;
        for (ConsumerRecord<byte[], byte[]> rec : connect.kafka().consume(NUM_RECORDS_PRODUCED, CONSUME_MAX_DURATION_MS, "test-topic")) {
            String k = new String(rec.key());
            String v = new String(rec.value());
            log.debug("Consumed record (key='{}', value='{}') from topic {}", k, v, rec.topic());
            assertEquals(k, "key-" + i, "Unexpected key");
            assertEquals(v, "value-" + i, "Unexpected value");
            i++;
        }

        // wait for records to reach the task
        connectorHandle.taskHandle(TASK_ID).awaitRecords(CONSUME_MAX_DURATION_MS);

        // consume failed records from dead letter queue topic
        log.info("Consuming records from test topic");
        ConsumerRecords<byte[], byte[]> messages = connect.kafka().consume(FaultyPassthrough.EXPECTED_INCORRECT_RECORDS, CONSUME_MAX_DURATION_MS, DLQ_TOPIC);
        for (ConsumerRecord<byte[], byte[]> recs : messages) {
            log.debug("Consumed record (key={}, value={}) from dead letter queue topic {}", new String(recs.key()), new String(recs.value()), DLQ_TOPIC);
            assertTrue(recs.headers().toArray().length > 0);
            assertValue("test-topic", recs.headers(), ERROR_HEADER_ORIG_TOPIC);
            assertValue(RetriableException.class.getName(), recs.headers(), ERROR_HEADER_EXCEPTION);
            assertValue("Error when value='value-7'", recs.headers(), ERROR_HEADER_EXCEPTION_MESSAGE);
        }

        connect.deleteConnector(CONNECTOR_NAME);
<<<<<<< HEAD
        connect.assertions().assertConnectorAndTasksAreNotRunning(CONNECTOR_NAME, "Connector tasks did not stop in time.");
=======
        connect.assertions().assertConnectorDoesNotExist(CONNECTOR_NAME,
                "Connector wasn't deleted in time.");
>>>>>>> 9494bebe

    }

    @Test
    public void testErrantRecordReporter() throws Exception {
        // create test topic
        connect.kafka().createTopic("test-topic");

        // setup connector config
        Map<String, String> props = new HashMap<>();
        props.put(CONNECTOR_CLASS_CONFIG, ErrantRecordSinkConnector.class.getSimpleName());
        props.put(TASKS_MAX_CONFIG, String.valueOf(NUM_TASKS));
        props.put(TOPICS_CONFIG, "test-topic");
        // Restrict the size of each poll so that the records are delivered across multiple polls
        props.put(CONNECTOR_CLIENT_CONSUMER_OVERRIDES_PREFIX + ConsumerConfig.MAX_POLL_RECORDS_CONFIG, "5");
        props.put(KEY_CONVERTER_CLASS_CONFIG, StringConverter.class.getName());
        props.put(VALUE_CONVERTER_CLASS_CONFIG, StringConverter.class.getName());

        // log all errors, along with message metadata
        props.put(ERRORS_LOG_ENABLE_CONFIG, "true");
        props.put(ERRORS_LOG_INCLUDE_MESSAGES_CONFIG, "true");

        // produce bad messages into dead letter queue
        props.put(DLQ_TOPIC_NAME_CONFIG, DLQ_TOPIC);
        props.put(DLQ_CONTEXT_HEADERS_ENABLE_CONFIG, "true");
        props.put(DLQ_TOPIC_REPLICATION_FACTOR_CONFIG, "1");

        // tolerate all errors
        props.put(ERRORS_TOLERANCE_CONFIG, "all");

        // retry for up to one second
        props.put(ERRORS_RETRY_TIMEOUT_CONFIG, "1000");

        // set expected records to successfully reach the task
        connectorHandle.taskHandle(TASK_ID).expectedRecords(NUM_RECORDS_PRODUCED);

        connect.configureConnector(CONNECTOR_NAME, props);
        connect.assertions().assertConnectorAndAtLeastNumTasksAreRunning(CONNECTOR_NAME, NUM_TASKS, "Connector tasks did not start in time.");

        waitForCondition(this::checkForPartitionAssignment, CONNECTOR_SETUP_DURATION_MS, "Connector task was not assigned a partition.");

        // produce some strings into test topic
        for (int i = 0; i < NUM_RECORDS_PRODUCED; i++) {
            connect.kafka().produce("test-topic", "key-" + i, "value-" + i);
        }

        // consume all records from test topic
        log.info("Consuming records from test topic");
        int i = 0;
        for (ConsumerRecord<byte[], byte[]> rec : connect.kafka().consume(NUM_RECORDS_PRODUCED, CONSUME_MAX_DURATION_MS, "test-topic")) {
            String k = new String(rec.key());
            String v = new String(rec.value());
            log.debug("Consumed record (key='{}', value='{}') from topic {}", k, v, rec.topic());
            assertEquals(k, "key-" + i, "Unexpected key");
            assertEquals(v, "value-" + i, "Unexpected value");
            i++;
        }

        // wait for records to reach the task
        connectorHandle.taskHandle(TASK_ID).awaitRecords(CONSUME_MAX_DURATION_MS);

        // consume failed records from dead letter queue topic
        log.info("Consuming records from test topic");
        Set<String> keys = new HashSet<>();
        for (ConsumerRecord<byte[], byte[]> rec : connect.kafka().consume(NUM_RECORDS_PRODUCED, CONSUME_MAX_DURATION_MS, DLQ_TOPIC)) {
            String k = new String(rec.key());
            keys.add(k);
        }
        assertEquals(NUM_RECORDS_PRODUCED, keys.size());

        connect.deleteConnector(CONNECTOR_NAME);
<<<<<<< HEAD
        connect.assertions().assertConnectorAndTasksAreNotRunning(CONNECTOR_NAME, "Connector tasks did not stop in time.");
=======
        connect.assertions().assertConnectorDoesNotExist(CONNECTOR_NAME,
            "Connector wasn't deleted in time.");
>>>>>>> 9494bebe
    }

    /**
     * Check if a partition was assigned to each task. This method swallows exceptions since it is invoked from a
     * {@link org.apache.kafka.test.TestUtils#waitForCondition} that will throw an error if this method continued
     * to return false after the specified duration has elapsed.
     * @return true if each task was assigned a partition each, false if this was not true or an error occurred when
     * executing this operation.
     */
    private boolean checkForPartitionAssignment() {
        try {
            ConnectorStateInfo info = connect.connectorStatus(CONNECTOR_NAME);
            return info != null && info.tasks().size() == NUM_TASKS && connectorHandle.taskHandle(TASK_ID).numPartitionsAssigned() == 1;
        } catch (Exception e) {
            // Log the exception and return that the partitions were not assigned
            log.error("Could not check connector state info.", e);
            return false;
        }
    }

    private void assertValue(String expected, Headers headers, String headerKey) {
        byte[] actual = headers.lastHeader(headerKey).value();
        if (expected == null && actual == null) {
            return;
        }
        if (expected == null || actual == null) {
            fail();
        }
        assertEquals(expected, new String(actual));
    }

    public static class FaultyPassthrough<R extends ConnectRecord<R>> implements Transformation<R>, Versioned {

        static final ConfigDef CONFIG_DEF = new ConfigDef();

        /**
         * An arbitrary id which causes this transformation to fail with a {@link RetriableException}, but succeeds
         * on subsequent attempt.
         */
        static final int BAD_RECORD_VAL_RETRIABLE = 4;

        /**
         * An arbitrary id which causes this transformation to fail with a {@link RetriableException}.
         */
        static final int BAD_RECORD_VAL = 7;
        // Number of records that throw unrecoverable errors from this transformation.
        private static final int EXPECTED_INCORRECT_RECORDS = 1;

        private boolean shouldFail = true;

        @Override
        public String version() {
            return "1.0";
        }

        @Override
        public R apply(R record) {
            String badValRetriable = "value-" + BAD_RECORD_VAL_RETRIABLE;
            if (badValRetriable.equals(record.value()) && shouldFail) {
                shouldFail = false;
                throw new RetriableException("Error when value='" + badValRetriable
                        + "'. A reattempt with this record will succeed.");
            }
            String badVal = "value-" + BAD_RECORD_VAL;
            if (badVal.equals(record.value())) {
                throw new RetriableException("Error when value='" + badVal + "'");
            }
            return record;
        }

        @Override
        public ConfigDef config() {
            return CONFIG_DEF;
        }

        @Override
        public void close() {
        }

        @Override
        public void configure(Map<String, ?> configs) {
        }
    }
}<|MERGE_RESOLUTION|>--- conflicted
+++ resolved
@@ -43,13 +43,6 @@
 import java.util.Set;
 import java.util.concurrent.TimeUnit;
 
-<<<<<<< HEAD
-import static org.apache.kafka.connect.runtime.ConnectorConfig.*;
-import static org.apache.kafka.connect.runtime.SinkConnectorConfig.*;
-import static org.apache.kafka.connect.runtime.errors.DeadLetterQueueReporter.*;
-import static org.apache.kafka.test.TestUtils.waitForCondition;
-import static org.junit.Assert.*;
-=======
 import static org.apache.kafka.connect.runtime.ConnectorConfig.CONNECTOR_CLASS_CONFIG;
 import static org.apache.kafka.connect.runtime.ConnectorConfig.CONNECTOR_CLIENT_CONSUMER_OVERRIDES_PREFIX;
 import static org.apache.kafka.connect.runtime.ConnectorConfig.ERRORS_LOG_ENABLE_CONFIG;
@@ -71,7 +64,6 @@
 import static org.junit.jupiter.api.Assertions.assertEquals;
 import static org.junit.jupiter.api.Assertions.assertTrue;
 import static org.junit.jupiter.api.Assertions.fail;
->>>>>>> 9494bebe
 
 /**
  * Integration test for the different error handling policies in Connect (namely, retry policies, skipping bad records,
@@ -100,10 +92,6 @@
 
         // start Connect cluster
         connect.start();
-<<<<<<< HEAD
-        connect.assertions().assertAtLeastNumWorkersAreUp(NUM_WORKERS, "Initial group of workers did not start in time.");
-=======
->>>>>>> 9494bebe
 
         // get connector handles before starting test.
         connectorHandle = RuntimeHandles.get().connectorHandle(CONNECTOR_NAME);
@@ -149,9 +137,12 @@
         connectorHandle.taskHandle(TASK_ID).expectedRecords(NUM_RECORDS_PRODUCED - FaultyPassthrough.EXPECTED_INCORRECT_RECORDS);
 
         connect.configureConnector(CONNECTOR_NAME, props);
-        connect.assertions().assertConnectorAndAtLeastNumTasksAreRunning(CONNECTOR_NAME, NUM_TASKS, "Connector tasks did not start in time.");
-
-        waitForCondition(this::checkForPartitionAssignment, CONNECTOR_SETUP_DURATION_MS, "Connector task was not assigned a partition.");
+        connect.assertions().assertConnectorAndAtLeastNumTasksAreRunning(CONNECTOR_NAME, NUM_TASKS,
+                "Connector tasks did not start in time.");
+
+        waitForCondition(this::checkForPartitionAssignment,
+                CONNECTOR_SETUP_DURATION_MS,
+                "Connector task was not assigned a partition.");
 
         // produce some strings into test topic
         for (int i = 0; i < NUM_RECORDS_PRODUCED; i++) {
@@ -177,7 +168,8 @@
         log.info("Consuming records from test topic");
         ConsumerRecords<byte[], byte[]> messages = connect.kafka().consume(FaultyPassthrough.EXPECTED_INCORRECT_RECORDS, CONSUME_MAX_DURATION_MS, DLQ_TOPIC);
         for (ConsumerRecord<byte[], byte[]> recs : messages) {
-            log.debug("Consumed record (key={}, value={}) from dead letter queue topic {}", new String(recs.key()), new String(recs.value()), DLQ_TOPIC);
+            log.debug("Consumed record (key={}, value={}) from dead letter queue topic {}",
+                    new String(recs.key()), new String(recs.value()), DLQ_TOPIC);
             assertTrue(recs.headers().toArray().length > 0);
             assertValue("test-topic", recs.headers(), ERROR_HEADER_ORIG_TOPIC);
             assertValue(RetriableException.class.getName(), recs.headers(), ERROR_HEADER_EXCEPTION);
@@ -185,12 +177,8 @@
         }
 
         connect.deleteConnector(CONNECTOR_NAME);
-<<<<<<< HEAD
-        connect.assertions().assertConnectorAndTasksAreNotRunning(CONNECTOR_NAME, "Connector tasks did not stop in time.");
-=======
         connect.assertions().assertConnectorDoesNotExist(CONNECTOR_NAME,
                 "Connector wasn't deleted in time.");
->>>>>>> 9494bebe
 
     }
 
@@ -228,9 +216,12 @@
         connectorHandle.taskHandle(TASK_ID).expectedRecords(NUM_RECORDS_PRODUCED);
 
         connect.configureConnector(CONNECTOR_NAME, props);
-        connect.assertions().assertConnectorAndAtLeastNumTasksAreRunning(CONNECTOR_NAME, NUM_TASKS, "Connector tasks did not start in time.");
-
-        waitForCondition(this::checkForPartitionAssignment, CONNECTOR_SETUP_DURATION_MS, "Connector task was not assigned a partition.");
+        connect.assertions().assertConnectorAndAtLeastNumTasksAreRunning(CONNECTOR_NAME, NUM_TASKS,
+            "Connector tasks did not start in time.");
+
+        waitForCondition(this::checkForPartitionAssignment,
+            CONNECTOR_SETUP_DURATION_MS,
+            "Connector task was not assigned a partition.");
 
         // produce some strings into test topic
         for (int i = 0; i < NUM_RECORDS_PRODUCED; i++) {
@@ -262,26 +253,24 @@
         assertEquals(NUM_RECORDS_PRODUCED, keys.size());
 
         connect.deleteConnector(CONNECTOR_NAME);
-<<<<<<< HEAD
-        connect.assertions().assertConnectorAndTasksAreNotRunning(CONNECTOR_NAME, "Connector tasks did not stop in time.");
-=======
         connect.assertions().assertConnectorDoesNotExist(CONNECTOR_NAME,
             "Connector wasn't deleted in time.");
->>>>>>> 9494bebe
     }
 
     /**
      * Check if a partition was assigned to each task. This method swallows exceptions since it is invoked from a
      * {@link org.apache.kafka.test.TestUtils#waitForCondition} that will throw an error if this method continued
      * to return false after the specified duration has elapsed.
+     *
      * @return true if each task was assigned a partition each, false if this was not true or an error occurred when
      * executing this operation.
      */
     private boolean checkForPartitionAssignment() {
         try {
             ConnectorStateInfo info = connect.connectorStatus(CONNECTOR_NAME);
-            return info != null && info.tasks().size() == NUM_TASKS && connectorHandle.taskHandle(TASK_ID).numPartitionsAssigned() == 1;
-        } catch (Exception e) {
+            return info != null && info.tasks().size() == NUM_TASKS
+                    && connectorHandle.taskHandle(TASK_ID).numPartitionsAssigned() == 1;
+        }  catch (Exception e) {
             // Log the exception and return that the partitions were not assigned
             log.error("Could not check connector state info.", e);
             return false;
