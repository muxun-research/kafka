--- conflicted
+++ resolved
@@ -41,32 +41,21 @@
 
     private final String taskId;
     private final ConnectorHandle connectorHandle;
-<<<<<<< HEAD
-    private final AtomicInteger partitionsAssigned = new AtomicInteger(0);
-	private final StartAndStopCounter startAndStopCounter = new StartAndStopCounter();
-	private final Consumer<SinkRecord> consumer;
-=======
     private final ConcurrentMap<TopicPartition, PartitionHistory> partitions = new ConcurrentHashMap<>();
     private final StartAndStopCounter startAndStopCounter = new StartAndStopCounter();
     private final Consumer<SinkRecord> consumer;
->>>>>>> 15418db6
 
     private CountDownLatch recordsRemainingLatch;
     private CountDownLatch recordsToCommitLatch;
-	private int expectedRecords = -1;
-	private int expectedCommits = -1;
-
-	public TaskHandle(ConnectorHandle connectorHandle, String taskId, Consumer<SinkRecord> consumer) {
-		this.taskId = taskId;
-		this.connectorHandle = connectorHandle;
-		this.consumer = consumer;
-	}
-
-<<<<<<< HEAD
-	public void record() {
-		record(null);
-	}
-=======
+    private int expectedRecords = -1;
+    private int expectedCommits = -1;
+
+    public TaskHandle(ConnectorHandle connectorHandle, String taskId, Consumer<SinkRecord> consumer) {
+        this.taskId = taskId;
+        this.connectorHandle = connectorHandle;
+        this.consumer = consumer;
+    }
+
     public String taskId() {
         return taskId;
     }
@@ -74,25 +63,23 @@
     public void record() {
         record(null);
     }
->>>>>>> 15418db6
-
-	/**
-	 * Record a message arrival at the task and the connector overall.
-	 */
-	public void record(SinkRecord record) {
-		if (consumer != null && record != null) {
-			consumer.accept(record);
-		}
-		if (recordsRemainingLatch != null) {
-			recordsRemainingLatch.countDown();
-		}
-		connectorHandle.record();
-	}
-
-	/**
-	 * Record arrival of a batch of messages at the task and the connector overall.
-	 *
-	 * @param batchSize the number of messages
+
+    /**
+     * Record a message arrival at the task and the connector overall.
+     */
+    public void record(SinkRecord record) {
+        if (consumer != null && record != null) {
+            consumer.accept(record);
+        }
+        if (recordsRemainingLatch != null) {
+            recordsRemainingLatch.countDown();
+        }
+        connectorHandle.record();
+    }
+
+    /**
+     * Record arrival of a batch of messages at the task and the connector overall.
+     * @param batchSize the number of messages
      */
     public void record(int batchSize) {
         if (recordsRemainingLatch != null) {
@@ -145,7 +132,6 @@
 
     /**
      * Adds a set of partitions to the (sink) task's assignment
-     *
      * @param partitions the newly-assigned partitions
      */
     public void partitionsAssigned(Collection<TopicPartition> partitions) {
@@ -154,7 +140,6 @@
 
     /**
      * Removes a set of partitions to the (sink) task's assignment
-     *
      * @param partitions the newly-revoked partitions
      */
     public void partitionsRevoked(Collection<TopicPartition> partitions) {
@@ -163,7 +148,6 @@
 
     /**
      * Records offset commits for a (sink) task's partitions
-     *
      * @param partitions the committed partitions
      */
     public void partitionsCommitted(Collection<TopicPartition> partitions) {
@@ -174,10 +158,7 @@
      * @return the complete set of partitions currently assigned to this (sink) task
      */
     public Collection<TopicPartition> assignment() {
-        return partitions.values().stream()
-                .filter(PartitionHistory::isAssigned)
-                .map(PartitionHistory::topicPartition)
-                .collect(Collectors.toSet());
+        return partitions.values().stream().filter(PartitionHistory::isAssigned).map(PartitionHistory::topicPartition).collect(Collectors.toSet());
     }
 
     /**
@@ -217,7 +198,6 @@
     /**
      * Wait up to the specified number of milliseconds for this task to meet the expected number of
      * records as defined by {@code expectedRecords}.
-     *
      * @param timeoutMillis number of milliseconds to wait for records
      * @throws InterruptedException if another threads interrupts this one while waiting for records
      */
@@ -238,16 +218,10 @@
             throw new IllegalStateException("Illegal state encountered. expectedRecords() was not set for this task?");
         }
         if (!recordsRemainingLatch.await(timeout, unit)) {
-            String msg = String.format(
-                    "Insufficient records seen by task %s in %d millis. Records expected=%d, actual=%d",
-                    taskId,
-                    unit.toMillis(timeout),
-                    expectedRecords,
-                    expectedRecords - recordsRemainingLatch.getCount());
+            String msg = String.format("Insufficient records seen by task %s in %d millis. Records expected=%d, actual=%d", taskId, unit.toMillis(timeout), expectedRecords, expectedRecords - recordsRemainingLatch.getCount());
             throw new DataException(msg);
         }
-        log.debug("Task {} saw {} records, expected {} records",
-                  taskId, expectedRecords - recordsRemainingLatch.getCount(), expectedRecords);
+        log.debug("Task {} saw {} records, expected {} records", taskId, expectedRecords - recordsRemainingLatch.getCount(), expectedRecords);
     }
 
     /**
@@ -274,21 +248,14 @@
             throw new IllegalStateException("Illegal state encountered. expectedRecords() was not set for this task?");
         }
         if (!recordsToCommitLatch.await(timeout, unit)) {
-            String msg = String.format(
-                    "Insufficient records seen by task %s in %d millis. Records expected=%d, actual=%d",
-                    taskId,
-                    unit.toMillis(timeout),
-                    expectedCommits,
-                    expectedCommits - recordsToCommitLatch.getCount());
+            String msg = String.format("Insufficient records seen by task %s in %d millis. Records expected=%d, actual=%d", taskId, unit.toMillis(timeout), expectedCommits, expectedCommits - recordsToCommitLatch.getCount());
             throw new DataException(msg);
         }
-        log.debug("Task {} saw {} records, expected {} records",
-                  taskId, expectedCommits - recordsToCommitLatch.getCount(), expectedCommits);
+        log.debug("Task {} saw {} records, expected {} records", taskId, expectedCommits - recordsToCommitLatch.getCount(), expectedCommits);
     }
 
     /**
      * Gets the start and stop counter corresponding to this handle.
-     *
      * @return the start and stop counter
      */
     public StartAndStopCounter startAndStopCounter() {
@@ -333,9 +300,7 @@
 
     @Override
     public String toString() {
-        return "Handle{" +
-                "taskId='" + taskId + '\'' +
-                '}';
+        return "Handle{" + "taskId='" + taskId + '\'' + '}';
     }
 
     private static class PartitionHistory {
