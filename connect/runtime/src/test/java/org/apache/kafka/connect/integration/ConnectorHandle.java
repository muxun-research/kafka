/*
 * Licensed to the Apache Software Foundation (ASF) under one or more
 * contributor license agreements. See the NOTICE file distributed with
 * this work for additional information regarding copyright ownership.
 * The ASF licenses this file to You under the Apache License, Version 2.0
 * (the "License"); you may not use this file except in compliance with
 * the License. You may obtain a copy of the License at
 *
 *    http://www.apache.org/licenses/LICENSE-2.0
 *
 * Unless required by applicable law or agreed to in writing, software
 * distributed under the License is distributed on an "AS IS" BASIS,
 * WITHOUT WARRANTIES OR CONDITIONS OF ANY KIND, either express or implied.
 * See the License for the specific language governing permissions and
 * limitations under the License.
 */
package org.apache.kafka.connect.integration;

import org.apache.kafka.connect.errors.DataException;
import org.apache.kafka.connect.sink.SinkRecord;
import org.slf4j.Logger;
import org.slf4j.LoggerFactory;

import java.util.Collection;
import java.util.Collections;
import java.util.List;
import java.util.Map;
import java.util.concurrent.ConcurrentHashMap;
import java.util.concurrent.CountDownLatch;
import java.util.concurrent.TimeUnit;
import java.util.function.Consumer;
import java.util.stream.Collectors;
import java.util.stream.IntStream;

/**
 * A handle to a connector executing in a Connect cluster.
 */
public class ConnectorHandle {

    private static final Logger log = LoggerFactory.getLogger(ConnectorHandle.class);

    private final String connectorName;
    private final Map<String, TaskHandle> taskHandles = new ConcurrentHashMap<>();
    private final StartAndStopCounter startAndStopCounter = new StartAndStopCounter();

    private CountDownLatch recordsRemainingLatch;
    private CountDownLatch recordsToCommitLatch;
    private int expectedRecords = -1;
    private int expectedCommits = -1;

    public ConnectorHandle(String connectorName) {
        this.connectorName = connectorName;
	}

	/**
	 * Get or create a task handle for a given task id. The task need not be created when this method is called. If the
	 * handle is called before the task is created, the task will bind to the handle once it starts (or restarts).
	 * @param taskId the task id
	 * @return a non-null {@link TaskHandle}
	 */
	public TaskHandle taskHandle(String taskId) {
		return taskHandle(taskId, null);
	}

	/**
	 * Get or create a task handle for a given task id. The task need not be created when this method is called. If the
	 * handle is called before the task is created, the task will bind to the handle once it starts (or restarts).
	 * @param taskId   the task id
	 * @param consumer A callback invoked when a sink task processes a record.
	 * @return a non-null {@link TaskHandle}
	 */
	public TaskHandle taskHandle(String taskId, Consumer<SinkRecord> consumer) {
		return taskHandles.computeIfAbsent(taskId, k -> new TaskHandle(this, taskId, consumer));
	}

<<<<<<< HEAD
	/**
	 * Get the connector's name corresponding to this handle.
	 * @return the connector's name
	 */
	public String name() {
		return connectorName;
	}
=======
    /**
     * Gets the start and stop counter corresponding to this handle.
     *
     * @return the start and stop counter
     */
    public StartAndStopCounter startAndStopCounter() {
        return startAndStopCounter;
    }

    /**
     * Get the connector's name corresponding to this handle.
     *
     * @return the connector's name
     */
    public String name() {
        return connectorName;
    }
>>>>>>> 15418db6

    /**
     * Get the list of tasks handles monitored by this connector handle.
     *
     * @return the task handle list
     */
    public Collection<TaskHandle> tasks() {
        return taskHandles.values();
    }

    /**
     * Delete the task handle for this task id.
     *
     * @param taskId the task id.
     */
    public void deleteTask(String taskId) {
        log.info("Removing handle for {} task in connector {}", taskId, connectorName);
        taskHandles.remove(taskId);
    }

    /**
     * Delete all task handles for this connector.
     */
    public void clearTasks() {
        log.info("Clearing {} existing task handles for connector {}", taskHandles.size(), connectorName);
        taskHandles.clear();
    }

    /**
     * Set the number of expected records for this connector.
     *
     * @param expected number of records
     */
    public void expectedRecords(int expected) {
        expectedRecords = expected;
        recordsRemainingLatch = new CountDownLatch(expected);
    }

    /**
     * Set the number of expected commits performed by this connector.
     *
     * @param expected number of commits
     */
    public void expectedCommits(int expected) {
        expectedCommits = expected;
        recordsToCommitLatch = new CountDownLatch(expected);
    }

    /**
     * Record a message arrival at the connector.
     */
    public void record() {
        if (recordsRemainingLatch != null) {
            recordsRemainingLatch.countDown();
        }
    }

    /**
     * Record arrival of a batch of messages at the connector.
     *
     * @param batchSize the number of messages
     */
    public void record(int batchSize) {
        if (recordsRemainingLatch != null) {
            IntStream.range(0, batchSize).forEach(i -> recordsRemainingLatch.countDown());
        }
    }

    /**
     * Record a message commit from the connector.
     */
    public void commit() {
        if (recordsToCommitLatch != null) {
            recordsToCommitLatch.countDown();
        }
    }

    /**
     * Record commit on a batch of messages from the connector.
     *
     * @param batchSize the number of messages
     */
    public void commit(int batchSize) {
        if (recordsToCommitLatch != null) {
            IntStream.range(0, batchSize).forEach(i -> recordsToCommitLatch.countDown());
        }
    }

    /**
     * Wait for this connector to meet the expected number of records as defined by {@code
     * expectedRecords}.
     *
     * @param timeout max duration to wait for records
     * @throws InterruptedException if another threads interrupts this one while waiting for records
     */
    public void awaitRecords(long timeout) throws InterruptedException {
        if (recordsRemainingLatch == null || expectedRecords < 0) {
            throw new IllegalStateException("expectedRecords() was not set for this connector?");
        }
        if (!recordsRemainingLatch.await(timeout, TimeUnit.MILLISECONDS)) {
            String msg = String.format(
                    "Insufficient records seen by connector %s in %d millis. Records expected=%d, actual=%d",
                    connectorName,
                    timeout,
                    expectedRecords,
                    expectedRecords - recordsRemainingLatch.getCount());
            throw new DataException(msg);
        }
    }

     /**
     * Wait for this connector to meet the expected number of commits as defined by {@code
     * expectedCommits}.
     *
     * @param  timeout duration to wait for commits
     * @throws InterruptedException if another threads interrupts this one while waiting for commits
     */
    public void awaitCommits(long timeout) throws InterruptedException {
        if (recordsToCommitLatch == null || expectedCommits < 0) {
            throw new IllegalStateException("expectedCommits() was not set for this connector?");
        }
        if (!recordsToCommitLatch.await(timeout, TimeUnit.MILLISECONDS)) {
            String msg = String.format(
                    "Insufficient records committed by connector %s in %d millis. Records expected=%d, actual=%d",
                    connectorName,
                    timeout,
                    expectedCommits,
                    expectedCommits - recordsToCommitLatch.getCount());
            throw new DataException(msg);
        }
    }

    /**
     * Record that this connector has been started. This should be called by the connector under
     * test.
     *
     * @see #expectedStarts(int)
     */
    public void recordConnectorStart() {
        startAndStopCounter.recordStart();
    }

    /**
     * Record that this connector has been stopped. This should be called by the connector under
     * test.
     *
     * @see #expectedStarts(int)
     */
    public void recordConnectorStop() {
        startAndStopCounter.recordStop();
    }

    /**
     * Obtain a {@link StartAndStopLatch} that can be used to wait until the connector using this handle
     * and all tasks using {@link TaskHandle} have completed the expected number of
     * starts, starting the counts at the time this method is called.
     *
     * <p>A test can call this method, specifying the number of times the connector and tasks
     * will each be stopped and started from that point (typically {@code expectedStarts(1)}).
     * The test should then change the connector or otherwise cause the connector to restart one or
     * more times, and then can call {@link StartAndStopLatch#await(long, TimeUnit)} to wait up to a
     * specified duration for the connector and all tasks to be started at least the specified
     * number of times.
     *
     * <p>This method does not track the number of times the connector and tasks are stopped, and
     * only tracks the number of times the connector and tasks are <em>started</em>.
     *
     * @param expectedStarts the minimum number of starts that are expected once this method is
     *                       called
     * @return the latch that can be used to wait for the starts to complete; never null
     */
    public StartAndStopLatch expectedStarts(int expectedStarts) {
        return expectedStarts(expectedStarts, true);
    }

    /**
     * Obtain a {@link StartAndStopLatch} that can be used to wait until the connector using this handle
     * and optionally all tasks using {@link TaskHandle} have completed the expected number of
     * starts, starting the counts at the time this method is called.
     *
     * <p>A test can call this method, specifying the number of times the connector and tasks
     * will each be stopped and started from that point (typically {@code expectedStarts(1)}).
     * The test should then change the connector or otherwise cause the connector to restart one or
     * more times, and then can call {@link StartAndStopLatch#await(long, TimeUnit)} to wait up to a
     * specified duration for the connector and all tasks to be started at least the specified
     * number of times.
     *
     * <p>This method does not track the number of times the connector and tasks are stopped, and
     * only tracks the number of times the connector and tasks are <em>started</em>.
     *
     * @param expectedStarts the minimum number of starts that are expected once this method is
     *                       called
     * @param includeTasks  true if the latch should also wait for the tasks to be stopped the
     *                      specified minimum number of times
     * @return the latch that can be used to wait for the starts to complete; never null
     */
    public StartAndStopLatch expectedStarts(int expectedStarts, boolean includeTasks) {
        List<StartAndStopLatch> taskLatches = includeTasks
                ? taskHandles.values().stream()
                .map(task -> task.expectedStarts(expectedStarts))
                .collect(Collectors.toList())
                : Collections.emptyList();
        return startAndStopCounter.expectedStarts(expectedStarts, taskLatches);
    }

    public StartAndStopLatch expectedStarts(int expectedStarts, Map<String, Integer> expectedTasksStarts, boolean includeTasks) {
        List<StartAndStopLatch> taskLatches = includeTasks
                ? taskHandles.values().stream()
                .map(task -> task.expectedStarts(expectedTasksStarts.get(task.taskId())))
                .collect(Collectors.toList())
                : Collections.emptyList();
        return startAndStopCounter.expectedStarts(expectedStarts, taskLatches);
    }

    /**
     * Obtain a {@link StartAndStopLatch} that can be used to wait until the connector using this handle
     * and optionally all tasks using {@link TaskHandle} have completed the minimum number of
	 * stops, starting the counts at the time this method is called.
	 *
	 * <p>A test can call this method, specifying the number of times the connector and tasks
	 * will each be stopped from that point (typically {@code expectedStops(1)}).
	 * The test should then change the connector or otherwise cause the connector to stop (or
	 * restart) one or more times, and then can call
	 * {@link StartAndStopLatch#await(long, TimeUnit)} to wait up to a specified duration for the
	 * connector and all tasks to be started at least the specified number of times.
	 *
	 * <p>This method does not track the number of times the connector and tasks are started, and
	 * only tracks the number of times the connector and tasks are <em>stopped</em>.
	 *
	 * @param expectedStops the minimum number of starts that are expected once this method is
	 *                      called
	 * @return the latch that can be used to wait for the starts to complete; never null
	 */
	public StartAndStopLatch expectedStops(int expectedStops) {
        return expectedStops(expectedStops, true);
    }

    /**
     * Obtain a {@link StartAndStopLatch} that can be used to wait until the connector using this handle
     * and optionally all tasks using {@link TaskHandle} have completed the minimum number of
<<<<<<< HEAD
	 * stops, starting the counts at the time this method is called.
	 *
	 * <p>A test can call this method, specifying the number of times the connector and tasks
	 * will each be stopped from that point (typically {@code expectedStops(1)}).
	 * The test should then change the connector or otherwise cause the connector to stop (or
	 * restart) one or more times, and then can call
	 * {@link StartAndStopLatch#await(long, TimeUnit)} to wait up to a specified duration for the
	 * connector and all tasks to be started at least the specified number of times.
	 *
	 * <p>This method does not track the number of times the connector and tasks are started, and
	 * only tracks the number of times the connector and tasks are <em>stopped</em>.
	 *
	 * @param expectedStops the minimum number of starts that are expected once this method is
	 *                      called
	 * @param includeTasks  true if the latch should also wait for the tasks to be stopped the
	 *                      specified minimum number of times
	 * @return the latch that can be used to wait for the starts to complete; never null
	 */
	public StartAndStopLatch expectedStops(int expectedStops, boolean includeTasks) {
        List<StartAndStopLatch> taskLatches = null;
        if (includeTasks) {
            taskLatches = taskHandles.values().stream()
                                     .map(task -> task.expectedStops(expectedStops))
                                     .collect(Collectors.toList());
        }
=======
     * stops, starting the counts at the time this method is called.
     *
     * <p>A test can call this method, specifying the number of times the connector and tasks
     * will each be stopped from that point (typically {@code expectedStops(1)}).
     * The test should then change the connector or otherwise cause the connector to stop (or
     * restart) one or more times, and then can call
     * {@link StartAndStopLatch#await(long, TimeUnit)} to wait up to a specified duration for the
     * connector and all tasks to be started at least the specified number of times.
     *
     * <p>This method does not track the number of times the connector and tasks are started, and
     * only tracks the number of times the connector and tasks are <em>stopped</em>.
     *
     * @param expectedStops the minimum number of starts that are expected once this method is
     *                      called
     * @param includeTasks  true if the latch should also wait for the tasks to be stopped the
     *                      specified minimum number of times
     * @return the latch that can be used to wait for the starts to complete; never null
     */
    public StartAndStopLatch expectedStops(int expectedStops, boolean includeTasks) {
        List<StartAndStopLatch> taskLatches = includeTasks
                ? taskHandles.values().stream()
                .map(task -> task.expectedStops(expectedStops))
                .collect(Collectors.toList())
                : Collections.emptyList();
        return startAndStopCounter.expectedStops(expectedStops, taskLatches);
    }

    public StartAndStopLatch expectedStops(int expectedStops, Map<String, Integer> expectedTasksStops, boolean includeTasks) {
        List<StartAndStopLatch> taskLatches = includeTasks
                ? taskHandles.values().stream()
                .map(task -> task.expectedStops(expectedTasksStops.get(task.taskId())))
                .collect(Collectors.toList())
                : Collections.emptyList();
>>>>>>> 15418db6
        return startAndStopCounter.expectedStops(expectedStops, taskLatches);
    }

    @Override
    public String toString() {
        return "ConnectorHandle{" +
                "connectorName='" + connectorName + '\'' +
                '}';
    }
}<|MERGE_RESOLUTION|>--- conflicted
+++ resolved
@@ -50,41 +50,31 @@
 
     public ConnectorHandle(String connectorName) {
         this.connectorName = connectorName;
-	}
-
-	/**
-	 * Get or create a task handle for a given task id. The task need not be created when this method is called. If the
-	 * handle is called before the task is created, the task will bind to the handle once it starts (or restarts).
-	 * @param taskId the task id
-	 * @return a non-null {@link TaskHandle}
-	 */
-	public TaskHandle taskHandle(String taskId) {
-		return taskHandle(taskId, null);
-	}
-
-	/**
-	 * Get or create a task handle for a given task id. The task need not be created when this method is called. If the
-	 * handle is called before the task is created, the task will bind to the handle once it starts (or restarts).
-	 * @param taskId   the task id
-	 * @param consumer A callback invoked when a sink task processes a record.
-	 * @return a non-null {@link TaskHandle}
-	 */
-	public TaskHandle taskHandle(String taskId, Consumer<SinkRecord> consumer) {
-		return taskHandles.computeIfAbsent(taskId, k -> new TaskHandle(this, taskId, consumer));
-	}
-
-<<<<<<< HEAD
-	/**
-	 * Get the connector's name corresponding to this handle.
-	 * @return the connector's name
-	 */
-	public String name() {
-		return connectorName;
-	}
-=======
+    }
+
+    /**
+     * Get or create a task handle for a given task id. The task need not be created when this method is called. If the
+     * handle is called before the task is created, the task will bind to the handle once it starts (or restarts).
+     * @param taskId the task id
+     * @return a non-null {@link TaskHandle}
+     */
+    public TaskHandle taskHandle(String taskId) {
+        return taskHandle(taskId, null);
+    }
+
+    /**
+     * Get or create a task handle for a given task id. The task need not be created when this method is called. If the
+     * handle is called before the task is created, the task will bind to the handle once it starts (or restarts).
+     * @param taskId   the task id
+     * @param consumer A callback invoked when a sink task processes a record.
+     * @return a non-null {@link TaskHandle}
+     */
+    public TaskHandle taskHandle(String taskId, Consumer<SinkRecord> consumer) {
+        return taskHandles.computeIfAbsent(taskId, k -> new TaskHandle(this, taskId, consumer));
+    }
+
     /**
      * Gets the start and stop counter corresponding to this handle.
-     *
      * @return the start and stop counter
      */
     public StartAndStopCounter startAndStopCounter() {
@@ -93,17 +83,14 @@
 
     /**
      * Get the connector's name corresponding to this handle.
-     *
      * @return the connector's name
      */
     public String name() {
         return connectorName;
     }
->>>>>>> 15418db6
 
     /**
      * Get the list of tasks handles monitored by this connector handle.
-     *
      * @return the task handle list
      */
     public Collection<TaskHandle> tasks() {
@@ -130,7 +117,6 @@
 
     /**
      * Set the number of expected records for this connector.
-     *
      * @param expected number of records
      */
     public void expectedRecords(int expected) {
@@ -297,76 +283,18 @@
      * @return the latch that can be used to wait for the starts to complete; never null
      */
     public StartAndStopLatch expectedStarts(int expectedStarts, boolean includeTasks) {
-        List<StartAndStopLatch> taskLatches = includeTasks
-                ? taskHandles.values().stream()
-                .map(task -> task.expectedStarts(expectedStarts))
-                .collect(Collectors.toList())
-                : Collections.emptyList();
+        List<StartAndStopLatch> taskLatches = includeTasks ? taskHandles.values().stream().map(task -> task.expectedStarts(expectedStarts)).collect(Collectors.toList()) : Collections.emptyList();
         return startAndStopCounter.expectedStarts(expectedStarts, taskLatches);
     }
 
     public StartAndStopLatch expectedStarts(int expectedStarts, Map<String, Integer> expectedTasksStarts, boolean includeTasks) {
-        List<StartAndStopLatch> taskLatches = includeTasks
-                ? taskHandles.values().stream()
-                .map(task -> task.expectedStarts(expectedTasksStarts.get(task.taskId())))
-                .collect(Collectors.toList())
-                : Collections.emptyList();
+        List<StartAndStopLatch> taskLatches = includeTasks ? taskHandles.values().stream().map(task -> task.expectedStarts(expectedTasksStarts.get(task.taskId()))).collect(Collectors.toList()) : Collections.emptyList();
         return startAndStopCounter.expectedStarts(expectedStarts, taskLatches);
     }
 
     /**
      * Obtain a {@link StartAndStopLatch} that can be used to wait until the connector using this handle
      * and optionally all tasks using {@link TaskHandle} have completed the minimum number of
-	 * stops, starting the counts at the time this method is called.
-	 *
-	 * <p>A test can call this method, specifying the number of times the connector and tasks
-	 * will each be stopped from that point (typically {@code expectedStops(1)}).
-	 * The test should then change the connector or otherwise cause the connector to stop (or
-	 * restart) one or more times, and then can call
-	 * {@link StartAndStopLatch#await(long, TimeUnit)} to wait up to a specified duration for the
-	 * connector and all tasks to be started at least the specified number of times.
-	 *
-	 * <p>This method does not track the number of times the connector and tasks are started, and
-	 * only tracks the number of times the connector and tasks are <em>stopped</em>.
-	 *
-	 * @param expectedStops the minimum number of starts that are expected once this method is
-	 *                      called
-	 * @return the latch that can be used to wait for the starts to complete; never null
-	 */
-	public StartAndStopLatch expectedStops(int expectedStops) {
-        return expectedStops(expectedStops, true);
-    }
-
-    /**
-     * Obtain a {@link StartAndStopLatch} that can be used to wait until the connector using this handle
-     * and optionally all tasks using {@link TaskHandle} have completed the minimum number of
-<<<<<<< HEAD
-	 * stops, starting the counts at the time this method is called.
-	 *
-	 * <p>A test can call this method, specifying the number of times the connector and tasks
-	 * will each be stopped from that point (typically {@code expectedStops(1)}).
-	 * The test should then change the connector or otherwise cause the connector to stop (or
-	 * restart) one or more times, and then can call
-	 * {@link StartAndStopLatch#await(long, TimeUnit)} to wait up to a specified duration for the
-	 * connector and all tasks to be started at least the specified number of times.
-	 *
-	 * <p>This method does not track the number of times the connector and tasks are started, and
-	 * only tracks the number of times the connector and tasks are <em>stopped</em>.
-	 *
-	 * @param expectedStops the minimum number of starts that are expected once this method is
-	 *                      called
-	 * @param includeTasks  true if the latch should also wait for the tasks to be stopped the
-	 *                      specified minimum number of times
-	 * @return the latch that can be used to wait for the starts to complete; never null
-	 */
-	public StartAndStopLatch expectedStops(int expectedStops, boolean includeTasks) {
-        List<StartAndStopLatch> taskLatches = null;
-        if (includeTasks) {
-            taskLatches = taskHandles.values().stream()
-                                     .map(task -> task.expectedStops(expectedStops))
-                                     .collect(Collectors.toList());
-        }
-=======
      * stops, starting the counts at the time this method is called.
      *
      * <p>A test can call this method, specifying the number of times the connector and tasks
@@ -378,7 +306,28 @@
      *
      * <p>This method does not track the number of times the connector and tasks are started, and
      * only tracks the number of times the connector and tasks are <em>stopped</em>.
-     *
+     * @param expectedStops the minimum number of starts that are expected once this method is
+     *                      called
+     * @return the latch that can be used to wait for the starts to complete; never null
+     */
+    public StartAndStopLatch expectedStops(int expectedStops) {
+        return expectedStops(expectedStops, true);
+    }
+
+    /**
+     * Obtain a {@link StartAndStopLatch} that can be used to wait until the connector using this handle
+     * and optionally all tasks using {@link TaskHandle} have completed the minimum number of
+     * stops, starting the counts at the time this method is called.
+     *
+     * <p>A test can call this method, specifying the number of times the connector and tasks
+     * will each be stopped from that point (typically {@code expectedStops(1)}).
+     * The test should then change the connector or otherwise cause the connector to stop (or
+     * restart) one or more times, and then can call
+     * {@link StartAndStopLatch#await(long, TimeUnit)} to wait up to a specified duration for the
+     * connector and all tasks to be started at least the specified number of times.
+     *
+     * <p>This method does not track the number of times the connector and tasks are started, and
+     * only tracks the number of times the connector and tasks are <em>stopped</em>.
      * @param expectedStops the minimum number of starts that are expected once this method is
      *                      called
      * @param includeTasks  true if the latch should also wait for the tasks to be stopped the
@@ -386,28 +335,17 @@
      * @return the latch that can be used to wait for the starts to complete; never null
      */
     public StartAndStopLatch expectedStops(int expectedStops, boolean includeTasks) {
-        List<StartAndStopLatch> taskLatches = includeTasks
-                ? taskHandles.values().stream()
-                .map(task -> task.expectedStops(expectedStops))
-                .collect(Collectors.toList())
-                : Collections.emptyList();
+        List<StartAndStopLatch> taskLatches = includeTasks ? taskHandles.values().stream().map(task -> task.expectedStops(expectedStops)).collect(Collectors.toList()) : Collections.emptyList();
         return startAndStopCounter.expectedStops(expectedStops, taskLatches);
     }
 
     public StartAndStopLatch expectedStops(int expectedStops, Map<String, Integer> expectedTasksStops, boolean includeTasks) {
-        List<StartAndStopLatch> taskLatches = includeTasks
-                ? taskHandles.values().stream()
-                .map(task -> task.expectedStops(expectedTasksStops.get(task.taskId())))
-                .collect(Collectors.toList())
-                : Collections.emptyList();
->>>>>>> 15418db6
+        List<StartAndStopLatch> taskLatches = includeTasks ? taskHandles.values().stream().map(task -> task.expectedStops(expectedTasksStops.get(task.taskId()))).collect(Collectors.toList()) : Collections.emptyList();
         return startAndStopCounter.expectedStops(expectedStops, taskLatches);
     }
 
     @Override
     public String toString() {
-        return "ConnectorHandle{" +
-                "connectorName='" + connectorName + '\'' +
-                '}';
+        return "ConnectorHandle{" + "connectorName='" + connectorName + '\'' + '}';
     }
 }