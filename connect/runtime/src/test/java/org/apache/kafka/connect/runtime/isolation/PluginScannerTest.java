--- conflicted
+++ resolved
@@ -43,23 +43,6 @@
     @TempDir
     File pluginDir;
 
-<<<<<<< HEAD
-    @Test
-    public void testLoadingUnloadedPluginClass() {
-        DelegatingClassLoader classLoader = initClassLoader(Collections.emptyList());
-        for (String pluginClassName : TestPlugins.pluginClasses()) {
-            assertThrows(ClassNotFoundException.class, () -> classLoader.loadClass(pluginClassName));
-        }
-    }
-
-    @Test
-    public void testLoadingPluginClass() throws ClassNotFoundException {
-        DelegatingClassLoader classLoader = initClassLoader(TestPlugins.pluginPath());
-        for (String pluginClassName : TestPlugins.pluginClasses()) {
-            assertNotNull(classLoader.loadClass(pluginClassName));
-            assertNotNull(classLoader.pluginClassLoader(pluginClassName));
-        }
-=======
     static Stream<PluginScanner> parameters() {
         return Stream.of(new ReflectionScanner(), new ServiceLoaderScanner());
     }
@@ -69,7 +52,6 @@
     public void testScanningEmptyPluginPath(PluginScanner scanner) {
         PluginScanResult result = scan(scanner, Collections.emptySet());
         assertTrue(result.isEmpty());
->>>>>>> 9494bebe
     }
 
     @ParameterizedTest
@@ -82,9 +64,6 @@
         assertEquals(expectedClasses, classes);
     }
 
-<<<<<<< HEAD
-        initClassLoader(Collections.singletonList(pluginDir.getRoot().toPath().toAbsolutePath()));
-=======
     @ParameterizedTest
     @MethodSource("parameters")
     public void testScanningInvalidUberJar(PluginScanner scanner) throws Exception {
@@ -92,7 +71,6 @@
         newFile.createNewFile();
         PluginScanResult result = scan(scanner, Collections.singleton(pluginDir.toPath()));
         assertTrue(result.isEmpty());
->>>>>>> 9494bebe
     }
 
     @ParameterizedTest
@@ -103,14 +81,6 @@
         newFile = new File(newFile, "invalid.jar");
         newFile.createNewFile();
 
-<<<<<<< HEAD
-        initClassLoader(Collections.singletonList(pluginDir.getRoot().toPath().toAbsolutePath()));
-    }
-
-    @Test
-    public void testLoadingNoPlugins() {
-        initClassLoader(Collections.singletonList(pluginDir.getRoot().toPath().toAbsolutePath()));
-=======
         PluginScanResult result = scan(scanner, Collections.singleton(pluginDir.toPath()));
         assertTrue(result.isEmpty());
     }
@@ -120,7 +90,6 @@
     public void testScanningNoPlugins(PluginScanner scanner) {
         PluginScanResult result = scan(scanner, Collections.singleton(pluginDir.toPath()));
         assertTrue(result.isEmpty());
->>>>>>> 9494bebe
     }
 
     @ParameterizedTest
@@ -129,12 +98,8 @@
         File newFile = new File(pluginDir, "my-plugin");
         newFile.mkdir();
 
-<<<<<<< HEAD
-        initClassLoader(Collections.singletonList(pluginDir.getRoot().toPath().toAbsolutePath()));
-=======
         PluginScanResult result = scan(scanner, Collections.singleton(pluginDir.toPath()));
         assertTrue(result.isEmpty());
->>>>>>> 9494bebe
     }
 
     @ParameterizedTest
@@ -151,19 +116,11 @@
             Files.copy(source, pluginPath.resolve(source.getFileName()));
         }
 
-<<<<<<< HEAD
-        DelegatingClassLoader classLoader = initClassLoader(Collections.singletonList(pluginDir.getRoot().toPath().toAbsolutePath()));
-        for (String pluginClassName : TestPlugins.pluginClasses()) {
-            assertNotNull(classLoader.loadClass(pluginClassName));
-            assertNotNull(classLoader.pluginClassLoader(pluginClassName));
-        }
-=======
         PluginScanResult result = scan(scanner, Collections.singleton(pluginDir.toPath()));
         Set<String> classes = new HashSet<>();
         result.forEach(pluginDesc -> classes.add(pluginDesc.className()));
         Set<String> expectedClasses = new HashSet<>(TestPlugins.pluginClasses());
         assertEquals(expectedClasses, classes);
->>>>>>> 9494bebe
     }
 
     @ParameterizedTest
