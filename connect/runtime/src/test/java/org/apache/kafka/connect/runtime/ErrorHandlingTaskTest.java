/*
 * Licensed to the Apache Software Foundation (ASF) under one or more
 * contributor license agreements. See the NOTICE file distributed with
 * this work for additional information regarding copyright ownership.
 * The ASF licenses this file to You under the Apache License, Version 2.0
 * (the "License"); you may not use this file except in compliance with
 * the License. You may obtain a copy of the License at
 *
 *    http://www.apache.org/licenses/LICENSE-2.0
 *
 * Unless required by applicable law or agreed to in writing, software
 * distributed under the License is distributed on an "AS IS" BASIS,
 * WITHOUT WARRANTIES OR CONDITIONS OF ANY KIND, either express or implied.
 * See the License for the specific language governing permissions and
 * limitations under the License.
 */
package org.apache.kafka.connect.runtime;

import org.apache.kafka.clients.admin.NewTopic;
import org.apache.kafka.clients.consumer.ConsumerRebalanceListener;
import org.apache.kafka.clients.consumer.ConsumerRecord;
import org.apache.kafka.clients.consumer.ConsumerRecords;
import org.apache.kafka.clients.consumer.KafkaConsumer;
import org.apache.kafka.clients.producer.KafkaProducer;
import org.apache.kafka.common.TopicPartition;
import org.apache.kafka.common.config.ConfigDef;
import org.apache.kafka.common.utils.MockTime;
import org.apache.kafka.common.utils.Time;
import org.apache.kafka.connect.connector.ConnectRecord;
import org.apache.kafka.connect.data.Schema;
import org.apache.kafka.connect.data.SchemaBuilder;
import org.apache.kafka.connect.data.Struct;
import org.apache.kafka.connect.errors.RetriableException;
import org.apache.kafka.connect.integration.MonitorableSourceConnector;
import org.apache.kafka.connect.json.JsonConverter;
import org.apache.kafka.connect.storage.ClusterConfigState;
import org.apache.kafka.connect.runtime.errors.ErrorHandlingMetrics;
import org.apache.kafka.connect.runtime.errors.ErrorReporter;
import org.apache.kafka.connect.runtime.errors.LogReporter;
import org.apache.kafka.connect.runtime.errors.RetryWithToleranceOperator;
import org.apache.kafka.connect.runtime.errors.ToleranceType;
import org.apache.kafka.connect.runtime.errors.WorkerErrantRecordReporter;
import org.apache.kafka.connect.runtime.isolation.PluginClassLoader;
import org.apache.kafka.connect.runtime.isolation.Plugins;
import org.apache.kafka.connect.runtime.standalone.StandaloneConfig;
import org.apache.kafka.connect.sink.SinkConnector;
import org.apache.kafka.connect.sink.SinkRecord;
import org.apache.kafka.connect.sink.SinkTask;
import org.apache.kafka.connect.source.SourceRecord;
import org.apache.kafka.connect.source.SourceTask;
import org.apache.kafka.connect.storage.ConnectorOffsetBackingStore;
import org.apache.kafka.connect.storage.Converter;
import org.apache.kafka.connect.storage.HeaderConverter;
import org.apache.kafka.connect.storage.OffsetStorageReaderImpl;
import org.apache.kafka.connect.storage.OffsetStorageWriter;
import org.apache.kafka.connect.storage.StatusBackingStore;
import org.apache.kafka.connect.storage.StringConverter;
import org.apache.kafka.connect.transforms.Transformation;
import org.apache.kafka.connect.transforms.util.SimpleConfig;
import org.apache.kafka.connect.util.ConnectorTaskId;
import org.apache.kafka.connect.util.TopicAdmin;
import org.apache.kafka.connect.util.TopicCreationGroup;
import org.junit.After;
import org.junit.Before;
import org.junit.Rule;
import org.junit.Test;
import org.junit.runner.RunWith;
import org.junit.runners.Parameterized;
import org.mockito.Mock;
import org.mockito.junit.MockitoJUnit;
import org.mockito.junit.MockitoRule;
import org.mockito.quality.Strictness;
import org.slf4j.Logger;
import org.slf4j.LoggerFactory;

import java.io.IOException;
import java.time.Duration;
import java.util.HashMap;
import java.util.Map;
import java.util.Arrays;
import java.util.Set;
import java.util.Collections;
import java.util.Collection;
import java.util.concurrent.Executor;

import static java.util.Collections.emptyMap;
import static java.util.Collections.singletonList;
import static org.apache.kafka.common.utils.Time.SYSTEM;
import static org.apache.kafka.connect.integration.MonitorableSourceConnector.TOPIC_CONFIG;
import static org.apache.kafka.connect.runtime.ConnectorConfig.CONNECTOR_CLASS_CONFIG;
import static org.apache.kafka.connect.runtime.ConnectorConfig.KEY_CONVERTER_CLASS_CONFIG;
import static org.apache.kafka.connect.runtime.ConnectorConfig.TASKS_MAX_CONFIG;
import static org.apache.kafka.connect.runtime.ConnectorConfig.VALUE_CONVERTER_CLASS_CONFIG;
import static org.apache.kafka.connect.runtime.SourceConnectorConfig.TOPIC_CREATION_GROUPS_CONFIG;
import static org.apache.kafka.connect.runtime.TopicCreationConfig.DEFAULT_TOPIC_CREATION_PREFIX;
import static org.apache.kafka.connect.runtime.TopicCreationConfig.INCLUDE_REGEX_CONFIG;
import static org.apache.kafka.connect.runtime.TopicCreationConfig.PARTITIONS_CONFIG;
import static org.apache.kafka.connect.runtime.TopicCreationConfig.REPLICATION_FACTOR_CONFIG;
import static org.apache.kafka.connect.runtime.WorkerConfig.TOPIC_CREATION_ENABLE_CONFIG;
import static org.junit.Assert.assertEquals;

import static org.mockito.ArgumentMatchers.eq;
import static org.mockito.Mockito.mock;
import static org.mockito.Mockito.spy;
import static org.mockito.Mockito.when;
import static org.mockito.Mockito.any;
import static org.mockito.Mockito.doThrow;
import static org.mockito.Mockito.verify;
import static org.mockito.Mockito.times;
import static org.mockito.Mockito.doReturn;


@RunWith(Parameterized.class)
public class ErrorHandlingTaskTest {
    @Rule
    public MockitoRule rule = MockitoJUnit.rule().strictness(Strictness.STRICT_STUBS);

    private static final String TOPIC = "test";
    private static final int PARTITION1 = 12;
    private static final int PARTITION2 = 13;
    private static final long FIRST_OFFSET = 45;

    @Mock
    Plugins plugins;

    private static final Map<String, String> TASK_PROPS = new HashMap<>();

    static {
        TASK_PROPS.put(SinkConnector.TOPICS_CONFIG, TOPIC);
        TASK_PROPS.put(TaskConfig.TASK_CLASS_CONFIG, TestSinkTask.class.getName());
    }

    public static final long OPERATOR_RETRY_TIMEOUT_MILLIS = 60000;
    public static final long OPERATOR_RETRY_MAX_DELAY_MILLIS = 5000;
    public static final ToleranceType OPERATOR_TOLERANCE_TYPE = ToleranceType.ALL;

    private static final TaskConfig TASK_CONFIG = new TaskConfig(TASK_PROPS);

    private ConnectorTaskId taskId = new ConnectorTaskId("job", 0);
    private TargetState initialState = TargetState.STARTED;
    private Time time;
    private MockConnectMetrics metrics;
    @SuppressWarnings("unused")
    @Mock
    private SinkTask sinkTask;
    @SuppressWarnings("unused")
    @Mock
    private SourceTask sourceTask;
<<<<<<< HEAD
    private Capture<WorkerSinkTaskContext> sinkTaskContext = EasyMock.newCapture();
	private WorkerConfig workerConfig;
	private SourceConnectorConfig sourceConfig;
	@Mock
	private PluginClassLoader pluginLoader;
=======
    private WorkerConfig workerConfig;
    private SourceConnectorConfig sourceConfig;
    @Mock
    private PluginClassLoader pluginLoader;
    @SuppressWarnings("unused")
    @Mock
    private HeaderConverter headerConverter;
    private WorkerSinkTask workerSinkTask;
    private WorkerSourceTask workerSourceTask;
    @SuppressWarnings("unused")
    @Mock
    private KafkaConsumer<byte[], byte[]> consumer;
    @SuppressWarnings("unused")
    @Mock
    private KafkaProducer<byte[], byte[]> producer;
>>>>>>> 15418db6
    @SuppressWarnings("unused")
	@Mock
	private HeaderConverter headerConverter;
	private WorkerSinkTask workerSinkTask;
	private WorkerSourceTask workerSourceTask;
	@SuppressWarnings("unused")
	@Mock
	private KafkaConsumer<byte[], byte[]> consumer;
	@SuppressWarnings("unused")
	@Mock
	private KafkaProducer<byte[], byte[]> producer;
	@SuppressWarnings("unused")
	@Mock
	private TopicAdmin admin;

	@Mock
	OffsetStorageReaderImpl offsetReader;
	@Mock
	OffsetStorageWriter offsetWriter;

	private Capture<ConsumerRebalanceListener> rebalanceListener = EasyMock.newCapture();
	@SuppressWarnings("unused")
	@Mock
	private TaskStatus.Listener statusListener;
	@SuppressWarnings("unused")
	@Mock
	private StatusBackingStore statusBackingStore;

	@Mock
	private WorkerErrantRecordReporter workerErrantRecordReporter;

	private ErrorHandlingMetrics errorHandlingMetrics;

	private boolean enableTopicCreation;

	@ParameterizedTest.Parameters
	public static Collection<Boolean> parameters() {
		return Arrays.asList(false, true);
	}

	public ErrorHandlingTaskTest(boolean enableTopicCreation) {
		this.enableTopicCreation = enableTopicCreation;
	}

	@Before
	public void setup() {
		time = new MockTime(0, 0, 0);
		metrics = new MockConnectMetrics();
		Map<String, String> workerProps = new HashMap<>();
		workerProps.put("key.converter", "org.apache.kafka.connect.json.JsonConverter");
		workerProps.put("value.converter", "org.apache.kafka.connect.json.JsonConverter");
		workerProps.put("internal.key.converter", "org.apache.kafka.connect.json.JsonConverter");
		workerProps.put("internal.value.converter", "org.apache.kafka.connect.json.JsonConverter");
		workerProps.put("internal.key.converter.schemas.enable", "false");
		workerProps.put("internal.value.converter.schemas.enable", "false");
		workerProps.put("offset.storage.file.filename", "/tmp/connect.offsets");
		workerProps.put(TOPIC_CREATION_ENABLE_CONFIG, String.valueOf(enableTopicCreation));
		pluginLoader = PowerMock.createMock(PluginClassLoader.class);
		workerConfig = new StandaloneConfig(workerProps);
		sourceConfig = new SourceConnectorConfig(plugins, sourceConnectorProps(TOPIC), true);
		errorHandlingMetrics = new ErrorHandlingMetrics(taskId, metrics);
	}

	private Map<String, String> sourceConnectorProps(String topic) {
		// setup up props for the source connector
		Map<String, String> props = new HashMap<>();
		props.put("name", "foo-connector");
		props.put(CONNECTOR_CLASS_CONFIG, MonitorableSourceConnector.class.getSimpleName());
		props.put(TASKS_MAX_CONFIG, String.valueOf(1));
		props.put(TOPIC_CONFIG, topic);
		props.put(KEY_CONVERTER_CLASS_CONFIG, StringConverter.class.getName());
		props.put(VALUE_CONVERTER_CLASS_CONFIG, StringConverter.class.getName());
		props.put(TOPIC_CREATION_GROUPS_CONFIG, String.join(",", "foo", "bar"));
		props.put(DEFAULT_TOPIC_CREATION_PREFIX + REPLICATION_FACTOR_CONFIG, String.valueOf(1));
		props.put(DEFAULT_TOPIC_CREATION_PREFIX + PARTITIONS_CONFIG, String.valueOf(1));
		props.put(SourceConnectorConfig.TOPIC_CREATION_PREFIX + "foo" + "." + INCLUDE_REGEX_CONFIG, topic);
		return props;
	}

	@After
	public void tearDown() {
		if (metrics != null) {
			metrics.stop();
		}
	}

	@Test
	public void testSinkTasksCloseErrorReporters() throws Exception {
		ErrorReporter reporter = EasyMock.mock(ErrorReporter.class);

		RetryWithToleranceOperator retryWithToleranceOperator = operator();
		retryWithToleranceOperator.metrics(errorHandlingMetrics);
		retryWithToleranceOperator.reporters(singletonList(reporter));

		createSinkTask(initialState, retryWithToleranceOperator);

		expectInitializeTask();
		reporter.close();
		EasyMock.expectLastCall();
		sinkTask.stop();
		EasyMock.expectLastCall();

		consumer.close();
		EasyMock.expectLastCall();

		PowerMock.replayAll();

		workerSinkTask.initialize(TASK_CONFIG);
		workerSinkTask.initializeAndStart();
		workerSinkTask.close();

		PowerMock.verifyAll();
	}

	@Test
	public void testSourceTasksCloseErrorReporters() {
		ErrorReporter reporter = EasyMock.mock(ErrorReporter.class);

		RetryWithToleranceOperator retryWithToleranceOperator = operator();
		retryWithToleranceOperator.metrics(errorHandlingMetrics);
		retryWithToleranceOperator.reporters(singletonList(reporter));

		createSourceTask(initialState, retryWithToleranceOperator);

		expectClose();

		reporter.close();
		EasyMock.expectLastCall();

		PowerMock.replayAll();

		workerSourceTask.initialize(TASK_CONFIG);
		workerSourceTask.close();

		PowerMock.verifyAll();
	}

	@Test
	public void testCloseErrorReportersExceptionPropagation() {
		ErrorReporter reporterA = EasyMock.mock(ErrorReporter.class);
		ErrorReporter reporterB = EasyMock.mock(ErrorReporter.class);

		RetryWithToleranceOperator retryWithToleranceOperator = operator();
		retryWithToleranceOperator.metrics(errorHandlingMetrics);
		retryWithToleranceOperator.reporters(Arrays.asList(reporterA, reporterB));

		createSourceTask(initialState, retryWithToleranceOperator);

		expectClose();

		// Even though the reporters throw exceptions, they should both still be closed.
		reporterA.close();
		EasyMock.expectLastCall().andThrow(new RuntimeException());

		reporterB.close();
		EasyMock.expectLastCall().andThrow(new RuntimeException());

<<<<<<< HEAD
		PowerMock.replayAll();

		workerSourceTask.initialize(TASK_CONFIG);
		workerSourceTask.close();
=======
    @Mock
    OffsetStorageReaderImpl offsetReader;
    @Mock
    OffsetStorageWriter offsetWriter;
    @Mock
    private ConnectorOffsetBackingStore offsetStore;
    @SuppressWarnings("unused")
    @Mock
    private TaskStatus.Listener statusListener;
    @SuppressWarnings("unused")
    @Mock private StatusBackingStore statusBackingStore;
>>>>>>> 15418db6

		PowerMock.verifyAll();
	}

	@Test
	public void testErrorHandlingInSinkTasks() throws Exception {
		Map<String, String> reportProps = new HashMap<>();
		reportProps.put(ConnectorConfig.ERRORS_LOG_ENABLE_CONFIG, "true");
		reportProps.put(ConnectorConfig.ERRORS_LOG_INCLUDE_MESSAGES_CONFIG, "true");
		LogReporter reporter = new LogReporter(taskId, connConfig(reportProps), errorHandlingMetrics);

<<<<<<< HEAD
		RetryWithToleranceOperator retryWithToleranceOperator = operator();
		retryWithToleranceOperator.metrics(errorHandlingMetrics);
=======
    @Parameterized.Parameters
    public static Collection<Boolean> parameters() {
        return Arrays.asList(false, true);
    }

    public ErrorHandlingTaskTest(boolean enableTopicCreation) {
        this.enableTopicCreation = enableTopicCreation;
    }

    @Before
    public void setup() {
        time = new MockTime(0, 0, 0);
        metrics = new MockConnectMetrics();
        Map<String, String> workerProps = new HashMap<>();
        workerProps.put("key.converter", "org.apache.kafka.connect.json.JsonConverter");
        workerProps.put("value.converter", "org.apache.kafka.connect.json.JsonConverter");
        workerProps.put("offset.storage.file.filename", "/tmp/connect.offsets");
        workerProps.put(TOPIC_CREATION_ENABLE_CONFIG, String.valueOf(enableTopicCreation));
        workerConfig = new StandaloneConfig(workerProps);
        sourceConfig = new SourceConnectorConfig(plugins, sourceConnectorProps(TOPIC), true);
        errorHandlingMetrics = new ErrorHandlingMetrics(taskId, metrics);
    }

    private Map<String, String> sourceConnectorProps(String topic) {
        // setup up props for the source connector
        Map<String, String> props = new HashMap<>();
        props.put("name", "foo-connector");
        props.put(CONNECTOR_CLASS_CONFIG, MonitorableSourceConnector.class.getSimpleName());
        props.put(TASKS_MAX_CONFIG, String.valueOf(1));
        props.put(TOPIC_CONFIG, topic);
        props.put(KEY_CONVERTER_CLASS_CONFIG, StringConverter.class.getName());
        props.put(VALUE_CONVERTER_CLASS_CONFIG, StringConverter.class.getName());
        props.put(TOPIC_CREATION_GROUPS_CONFIG, String.join(",", "foo", "bar"));
        props.put(DEFAULT_TOPIC_CREATION_PREFIX + REPLICATION_FACTOR_CONFIG, String.valueOf(1));
        props.put(DEFAULT_TOPIC_CREATION_PREFIX + PARTITIONS_CONFIG, String.valueOf(1));
        props.put(SourceConnectorConfig.TOPIC_CREATION_PREFIX + "foo" + "." + INCLUDE_REGEX_CONFIG, topic);
        return props;
    }

    @After
    public void tearDown() {
        if (metrics != null) {
            metrics.stop();
        }
    }

    @Test
    public void testSinkTasksCloseErrorReporters() throws Exception {
        ErrorReporter reporter = mock(ErrorReporter.class);

        RetryWithToleranceOperator retryWithToleranceOperator = operator();
>>>>>>> 15418db6
        retryWithToleranceOperator.reporters(singletonList(reporter));
        createSinkTask(initialState, retryWithToleranceOperator);
<<<<<<< HEAD

		expectInitializeTask();
		expectTaskGetTopic(true);
=======
        workerSinkTask.initialize(TASK_CONFIG);
        workerSinkTask.initializeAndStart();
        workerSinkTask.close();
        // verify if invocation happened exactly 1 time
        verifyInitializeSink();
        verify(reporter).close();
        verify(sinkTask).stop();
        verify(consumer).close();
        verify(headerConverter).close();
    }

    @Test
    public void testSourceTasksCloseErrorReporters() throws IOException {
        ErrorReporter reporter = mock(ErrorReporter.class);

        RetryWithToleranceOperator retryWithToleranceOperator = operator();
        retryWithToleranceOperator.reporters(singletonList(reporter));

        createSourceTask(initialState, retryWithToleranceOperator);

        workerSourceTask.initialize(TASK_CONFIG);
        workerSourceTask.close();
        verifyCloseSource();
        verify(reporter).close();
    }

    @Test
    public void testCloseErrorReportersExceptionPropagation() throws IOException {
        ErrorReporter reporterA = mock(ErrorReporter.class);
        ErrorReporter reporterB = mock(ErrorReporter.class);

        RetryWithToleranceOperator retryWithToleranceOperator = operator();
        retryWithToleranceOperator.reporters(Arrays.asList(reporterA, reporterB));

        createSourceTask(initialState, retryWithToleranceOperator);

        // Even though the reporters throw exceptions, they should both still be closed.
        doThrow(new RuntimeException()).when(reporterA).close();
        doThrow(new RuntimeException()).when(reporterB).close();

        workerSourceTask.initialize(TASK_CONFIG);
        workerSourceTask.close();

        verify(reporterA).close();
        verify(reporterB).close();
        verifyCloseSource();
    }

    @Test
    public void testErrorHandlingInSinkTasks() throws Exception {
        Map<String, String> reportProps = new HashMap<>();
        reportProps.put(ConnectorConfig.ERRORS_LOG_ENABLE_CONFIG, "true");
        reportProps.put(ConnectorConfig.ERRORS_LOG_INCLUDE_MESSAGES_CONFIG, "true");
        LogReporter reporter = new LogReporter(taskId, connConfig(reportProps), errorHandlingMetrics);

        RetryWithToleranceOperator retryWithToleranceOperator = operator();
        retryWithToleranceOperator.reporters(singletonList(reporter));
        createSinkTask(initialState, retryWithToleranceOperator);

>>>>>>> 15418db6

        // valid json
        ConsumerRecord<byte[], byte[]> record1 = new ConsumerRecord<>(
                TOPIC, PARTITION1, FIRST_OFFSET,
                null, "{\"a\": 10}".getBytes());
        // bad json
        ConsumerRecord<byte[], byte[]> record2 = new ConsumerRecord<>(
                TOPIC, PARTITION2, FIRST_OFFSET,
                null, "{\"a\" 10}".getBytes());

        when(consumer.poll(any()))
                .thenReturn(records(record1))
                .thenReturn(records(record2));

        workerSinkTask.initialize(TASK_CONFIG);
        workerSinkTask.initializeAndStart();
        workerSinkTask.iteration();

        workerSinkTask.iteration();

        verifyInitializeSink();
        verify(sinkTask, times(2)).put(any());

        // two records were consumed from Kafka
        assertSinkMetricValue("sink-record-read-total", 2.0);
        // only one was written to the task
        assertSinkMetricValue("sink-record-send-total", 1.0);
        // one record completely failed (converter issues)
        assertErrorHandlingMetricValue("total-record-errors", 1.0);
        // 2 failures in the transformation, and 1 in the converter
        assertErrorHandlingMetricValue("total-record-failures", 3.0);
        // one record completely failed (converter issues), and thus was skipped
        assertErrorHandlingMetricValue("total-records-skipped", 1.0);
    }

    private RetryWithToleranceOperator operator() {
        return new RetryWithToleranceOperator(OPERATOR_RETRY_TIMEOUT_MILLIS,
                OPERATOR_RETRY_MAX_DELAY_MILLIS, OPERATOR_TOLERANCE_TYPE,
                SYSTEM, errorHandlingMetrics);
    }

    @Test
    public void testErrorHandlingInSourceTasks() throws Exception {
        Map<String, String> reportProps = new HashMap<>();
        reportProps.put(ConnectorConfig.ERRORS_LOG_ENABLE_CONFIG, "true");
        reportProps.put(ConnectorConfig.ERRORS_LOG_INCLUDE_MESSAGES_CONFIG, "true");
        LogReporter reporter = new LogReporter(taskId, connConfig(reportProps), errorHandlingMetrics);

        RetryWithToleranceOperator retryWithToleranceOperator = operator();
        retryWithToleranceOperator.reporters(singletonList(reporter));
        createSourceTask(initialState, retryWithToleranceOperator);

        // valid json
        Schema valSchema = SchemaBuilder.struct().field("val", Schema.INT32_SCHEMA).build();
        Struct struct1 = new Struct(valSchema).put("val", 1234);
        SourceRecord record1 = new SourceRecord(emptyMap(), emptyMap(), TOPIC, PARTITION1, valSchema, struct1);
        Struct struct2 = new Struct(valSchema).put("val", 6789);
        SourceRecord record2 = new SourceRecord(emptyMap(), emptyMap(), TOPIC, PARTITION1, valSchema, struct2);

        when(workerSourceTask.isStopping())
                .thenReturn(false)
                .thenReturn(false)
                .thenReturn(true);

        doReturn(true).when(workerSourceTask).commitOffsets();

        when(sourceTask.poll())
                .thenReturn(singletonList(record1))
                .thenReturn(singletonList(record2));

<<<<<<< HEAD
        EasyMock.expect(sourceTask.poll()).andReturn(singletonList(record1));
		EasyMock.expect(sourceTask.poll()).andReturn(singletonList(record2));
		expectTopicCreation(TOPIC);
		EasyMock.expect(producer.send(EasyMock.anyObject(), EasyMock.anyObject())).andReturn(null).times(2);

        PowerMock.replayAll();
=======
        expectTopicCreation(TOPIC);
>>>>>>> 15418db6

        workerSourceTask.initialize(TASK_CONFIG);
        workerSourceTask.initializeAndStart();
        workerSourceTask.execute();
        verify(workerSourceTask, times(3)).isStopping();
        verify(workerSourceTask).commitOffsets();
        verify(offsetStore).start();
        verify(sourceTask).initialize(any());
        verify(sourceTask).start(any());
        verify(sourceTask, times(2)).poll();
        verify(producer, times(2)).send(any(), any());
        // two records were consumed from Kafka
        assertSourceMetricValue("source-record-poll-total", 2.0);
        // only one was written to the task
        assertSourceMetricValue("source-record-write-total", 0.0);
        // one record completely failed (converter issues)
        assertErrorHandlingMetricValue("total-record-errors", 0.0);
        // 2 failures in the transformation, and 1 in the converter
        assertErrorHandlingMetricValue("total-record-failures", 4.0);
        // one record completely failed (converter issues), and thus was skipped
        assertErrorHandlingMetricValue("total-records-skipped", 0.0);
    }

    private ConnectorConfig connConfig(Map<String, String> connProps) {
        Map<String, String> props = new HashMap<>();
        props.put(ConnectorConfig.NAME_CONFIG, "test");
        props.put(ConnectorConfig.CONNECTOR_CLASS_CONFIG, SinkTask.class.getName());
        props.putAll(connProps);
        return new ConnectorConfig(plugins, props);
    }

    @Test
    public void testErrorHandlingInSourceTasksWithBadConverter() throws Exception {
        Map<String, String> reportProps = new HashMap<>();
        reportProps.put(ConnectorConfig.ERRORS_LOG_ENABLE_CONFIG, "true");
        reportProps.put(ConnectorConfig.ERRORS_LOG_INCLUDE_MESSAGES_CONFIG, "true");
        LogReporter reporter = new LogReporter(taskId, connConfig(reportProps), errorHandlingMetrics);

        RetryWithToleranceOperator retryWithToleranceOperator = operator();
        retryWithToleranceOperator.reporters(singletonList(reporter));
        createSourceTask(initialState, retryWithToleranceOperator, badConverter());

        // valid json
        Schema valSchema = SchemaBuilder.struct().field("val", Schema.INT32_SCHEMA).build();
        Struct struct1 = new Struct(valSchema).put("val", 1234);
        SourceRecord record1 = new SourceRecord(emptyMap(), emptyMap(), TOPIC, PARTITION1, valSchema, struct1);
        Struct struct2 = new Struct(valSchema).put("val", 6789);
        SourceRecord record2 = new SourceRecord(emptyMap(), emptyMap(), TOPIC, PARTITION1, valSchema, struct2);

        when(workerSourceTask.isStopping())
                .thenReturn(false)
                .thenReturn(false)
                .thenReturn(true);

        doReturn(true).when(workerSourceTask).commitOffsets();

<<<<<<< HEAD
        offsetWriter.offset(EasyMock.anyObject(), EasyMock.anyObject());
        EasyMock.expectLastCall().times(2);
        sourceTask.initialize(EasyMock.anyObject());
        EasyMock.expectLastCall();

        sourceTask.start(EasyMock.anyObject());
        EasyMock.expectLastCall();

        EasyMock.expect(sourceTask.poll()).andReturn(singletonList(record1));
		EasyMock.expect(sourceTask.poll()).andReturn(singletonList(record2));
		expectTopicCreation(TOPIC);
		EasyMock.expect(producer.send(EasyMock.anyObject(), EasyMock.anyObject())).andReturn(null).times(2);

        PowerMock.replayAll();

=======
        when(sourceTask.poll())
                .thenReturn(singletonList(record1))
                .thenReturn(singletonList(record2));
        expectTopicCreation(TOPIC);
>>>>>>> 15418db6
        workerSourceTask.initialize(TASK_CONFIG);
        workerSourceTask.initializeAndStart();
        workerSourceTask.execute();
        // two records were consumed from Kafka
        assertSourceMetricValue("source-record-poll-total", 2.0);
        // only one was written to the task
        assertSourceMetricValue("source-record-write-total", 0.0);
        // one record completely failed (converter issues)
        assertErrorHandlingMetricValue("total-record-errors", 0.0);
        // 2 failures in the transformation, and 1 in the converter
        assertErrorHandlingMetricValue("total-record-failures", 8.0);
        // one record completely failed (converter issues), and thus was skipped
        assertErrorHandlingMetricValue("total-records-skipped", 0.0);

        verify(workerSourceTask, times(3)).isStopping();
        verify(workerSourceTask).commitOffsets();
        verify(offsetStore).start();
        verify(sourceTask).initialize(any());
        verify(sourceTask).start(any());
        verify(sourceTask, times(2)).poll();
        verify(producer, times(2)).send(any(), any());
    }

    private void assertSinkMetricValue(String name, double expected) {
        ConnectMetrics.MetricGroup sinkTaskGroup = workerSinkTask.sinkTaskMetricsGroup().metricGroup();
        double measured = metrics.currentMetricValueAsDouble(sinkTaskGroup, name);
        assertEquals(expected, measured, 0.001d);
    }

    private void verifyInitializeSink() {
        verify(sinkTask).start(TASK_PROPS);
        verify(sinkTask).initialize(any(WorkerSinkTaskContext.class));
        verify(consumer).subscribe(eq(singletonList(TOPIC)),
                any(ConsumerRebalanceListener.class));
    }

    private void assertSourceMetricValue(String name, double expected) {
        ConnectMetrics.MetricGroup sinkTaskGroup = workerSourceTask.sourceTaskMetricsGroup().metricGroup();
        double measured = metrics.currentMetricValueAsDouble(sinkTaskGroup, name);
        assertEquals(expected, measured, 0.001d);
    }

    private void assertErrorHandlingMetricValue(String name, double expected) {
        ConnectMetrics.MetricGroup sinkTaskGroup = errorHandlingMetrics.metricGroup();
        double measured = metrics.currentMetricValueAsDouble(sinkTaskGroup, name);
        assertEquals(expected, measured, 0.001d);
    }

<<<<<<< HEAD
	private void expectInitializeTask() throws Exception {
		consumer.subscribe(EasyMock.eq(singletonList(TOPIC)), EasyMock.capture(rebalanceListener));
		PowerMock.expectLastCall();

		sinkTask.initialize(EasyMock.capture(sinkTaskContext));
		PowerMock.expectLastCall();
		sinkTask.start(TASK_PROPS);
		PowerMock.expectLastCall();
	}

	private void expectTaskGetTopic(boolean anyTimes) {
		final Capture<String> connectorCapture = EasyMock.newCapture();
		final Capture<String> topicCapture = EasyMock.newCapture();
		IExpectationSetters<TopicStatus> expect = EasyMock.expect(statusBackingStore.getTopic(
				EasyMock.capture(connectorCapture),
				EasyMock.capture(topicCapture)));
		if (anyTimes) {
			expect.andStubAnswer(() -> new TopicStatus(
					topicCapture.getValue(),
					new ConnectorTaskId(connectorCapture.getValue(), 0),
					Time.SYSTEM.milliseconds()));
		} else {
			expect.andAnswer(() -> new TopicStatus(
					topicCapture.getValue(),
					new ConnectorTaskId(connectorCapture.getValue(), 0),
					Time.SYSTEM.milliseconds()));
		}
		if (connectorCapture.hasCaptured() && topicCapture.hasCaptured()) {
			assertEquals("job", connectorCapture.getValue());
			assertEquals(TOPIC, topicCapture.getValue());
		}
	}

	private void expectClose() {
		producer.close(EasyMock.anyObject(Duration.class));
		EasyMock.expectLastCall();

		admin.close(EasyMock.anyObject(Duration.class));
		EasyMock.expectLastCall();
	}

	private void expectTopicCreation(String topic) {
		if (workerConfig.topicCreationEnable()) {
			EasyMock.expect(admin.describeTopics(topic)).andReturn(Collections.emptyMap());
			Capture<NewTopic> newTopicCapture = EasyMock.newCapture();

			if (enableTopicCreation) {
				Set<String> created = Collections.singleton(topic);
				Set<String> existing = Collections.emptySet();
				TopicAdmin.TopicCreationResponse response = new TopicAdmin.TopicCreationResponse(created, existing);
				EasyMock.expect(admin.createOrFindTopics(EasyMock.capture(newTopicCapture))).andReturn(response);
			} else {
				EasyMock.expect(admin.createTopic(EasyMock.capture(newTopicCapture))).andReturn(true);
			}
		}
	}

	private void createSinkTask(TargetState initialState, RetryWithToleranceOperator retryWithToleranceOperator) {
		JsonConverter converter = new JsonConverter();
		Map<String, Object> oo = workerConfig.originalsWithPrefix("value.converter.");
		oo.put("converter.type", "value");
		oo.put("schemas.enable", "false");
		converter.configure(oo);

		TransformationChain<SinkRecord> sinkTransforms = new TransformationChain<>(singletonList(new FaultyPassthrough<SinkRecord>()), retryWithToleranceOperator);

		workerSinkTask = new WorkerSinkTask(
				taskId, sinkTask, statusListener, initialState, workerConfig,
				ClusterConfigState.EMPTY, metrics, converter, converter,
				headerConverter, sinkTransforms, consumer, pluginLoader, time,
				retryWithToleranceOperator, workerErrantRecordReporter, statusBackingStore);
=======
    private void verifyCloseSource() throws IOException {
        verify(producer).close(any(Duration.class));
        verify(admin).close(any(Duration.class));
        verify(offsetReader).close();
        verify(offsetStore).stop();
        // headerConverter.close() can throw IOException
        verify(headerConverter).close();
    }

    private void expectTopicCreation(String topic) {
        if (enableTopicCreation) {
            when(admin.describeTopics(topic)).thenReturn(Collections.emptyMap());
            Set<String> created = Collections.singleton(topic);
            Set<String> existing = Collections.emptySet();
            TopicAdmin.TopicCreationResponse response = new TopicAdmin.TopicCreationResponse(created, existing);
            when(admin.createOrFindTopics(any(NewTopic.class))).thenReturn(response);
        }
    }

    private void createSinkTask(TargetState initialState, RetryWithToleranceOperator retryWithToleranceOperator) {
        JsonConverter converter = new JsonConverter();
        Map<String, Object> oo = workerConfig.originalsWithPrefix("value.converter.");
        oo.put("converter.type", "value");
        oo.put("schemas.enable", "false");
        converter.configure(oo);

        TransformationChain<SinkRecord> sinkTransforms =
                new TransformationChain<>(singletonList(new TransformationStage<>(new FaultyPassthrough<SinkRecord>())), retryWithToleranceOperator);

        workerSinkTask = new WorkerSinkTask(
            taskId, sinkTask, statusListener, initialState, workerConfig,
            ClusterConfigState.EMPTY, metrics, converter, converter, errorHandlingMetrics,
            headerConverter, sinkTransforms, consumer, pluginLoader, time,
            retryWithToleranceOperator, workerErrantRecordReporter,
                statusBackingStore);
>>>>>>> 15418db6
    }

    private void createSourceTask(TargetState initialState, RetryWithToleranceOperator retryWithToleranceOperator) {
        JsonConverter converter = new JsonConverter();
        Map<String, Object> oo = workerConfig.originalsWithPrefix("value.converter.");
        oo.put("converter.type", "value");
        oo.put("schemas.enable", "false");
        converter.configure(oo);

        createSourceTask(initialState, retryWithToleranceOperator, converter);
    }

    private Converter badConverter() {
        FaultyConverter converter = new FaultyConverter();
        Map<String, Object> oo = workerConfig.originalsWithPrefix("value.converter.");
        oo.put("converter.type", "value");
        oo.put("schemas.enable", "false");
        converter.configure(oo);
        return converter;
    }

    private void createSourceTask(TargetState initialState, RetryWithToleranceOperator retryWithToleranceOperator, Converter converter) {
<<<<<<< HEAD
        TransformationChain<SourceRecord> sourceTransforms = new TransformationChain<>(singletonList(new FaultyPassthrough<SourceRecord>()), retryWithToleranceOperator);

		workerSourceTask = PowerMock.createPartialMock(
				WorkerSourceTask.class, new String[]{"commitOffsets", "isStopping"},
				taskId, sourceTask, statusListener, initialState, converter, converter, headerConverter, sourceTransforms,
				producer, admin, TopicCreationGroup.configuredGroups(sourceConfig),
				offsetReader, offsetWriter, workerConfig,
				ClusterConfigState.EMPTY, metrics, pluginLoader, time, retryWithToleranceOperator,
				statusBackingStore, (Executor) Runnable::run);
=======
        TransformationChain<SourceRecord> sourceTransforms = new TransformationChain<>(singletonList(new TransformationStage<>(new FaultyPassthrough<SourceRecord>())), retryWithToleranceOperator);

        workerSourceTask = spy(new WorkerSourceTask(
            taskId, sourceTask, statusListener, initialState, converter,
                converter, errorHandlingMetrics, headerConverter,
                sourceTransforms, producer, admin,
                TopicCreationGroup.configuredGroups(sourceConfig),
                offsetReader, offsetWriter, offsetStore, workerConfig,
                ClusterConfigState.EMPTY, metrics, pluginLoader, time,
                retryWithToleranceOperator,
                statusBackingStore, (Executor) Runnable::run));

>>>>>>> 15418db6
    }

    private ConsumerRecords<byte[], byte[]> records(ConsumerRecord<byte[], byte[]> record) {
        return new ConsumerRecords<>(Collections.singletonMap(
                new TopicPartition(record.topic(), record.partition()), singletonList(record)));
    }

    private abstract static class TestSinkTask extends SinkTask {
    }

    // Public to allow plugin discovery to complete without errors
    public static class FaultyConverter extends JsonConverter {
        private static final Logger log = LoggerFactory.getLogger(FaultyConverter.class);
        private int invocations = 0;

        public byte[] fromConnectData(String topic, Schema schema, Object value) {
            if (value == null) {
                return super.fromConnectData(topic, schema, null);
            }
            invocations++;
            if (invocations % 3 == 0) {
                log.debug("Succeeding record: {} where invocations={}", value, invocations);
                return super.fromConnectData(topic, schema, value);
            } else {
                log.debug("Failing record: {} at invocations={}", value, invocations);
                throw new RetriableException("Bad invocations " + invocations + " for mod 3");
            }
        }
    }

    // Public to allow plugin discovery to complete without errors
    public static class FaultyPassthrough<R extends ConnectRecord<R>> implements Transformation<R> {

        private static final Logger log = LoggerFactory.getLogger(FaultyPassthrough.class);

        private static final String MOD_CONFIG = "mod";
        private static final int MOD_CONFIG_DEFAULT = 3;

        public static final ConfigDef CONFIG_DEF = new ConfigDef()
                .define(MOD_CONFIG, ConfigDef.Type.INT, MOD_CONFIG_DEFAULT, ConfigDef.Importance.MEDIUM, "Pass records without failure only if timestamp % mod == 0");

        private int mod = MOD_CONFIG_DEFAULT;

        private int invocations = 0;

        @Override
        public R apply(R record) {
            invocations++;
            if (invocations % mod == 0) {
                log.debug("Succeeding record: {} where invocations={}", record, invocations);
                return record;
            } else {
                log.debug("Failing record: {} at invocations={}", record, invocations);
                throw new RetriableException("Bad invocations " + invocations + " for mod " + mod);
            }
        }

        @Override
        public ConfigDef config() {
            return CONFIG_DEF;
        }

        @Override
        public void close() {
            log.info("Shutting down transform");
        }

        @Override
        public void configure(Map<String, ?> configs) {
            final SimpleConfig config = new SimpleConfig(CONFIG_DEF, configs);
            mod = Math.max(config.getInt(MOD_CONFIG), 2);
            log.info("Configuring {}. Setting mod to {}", this.getClass(), mod);
        }
    }
}<|MERGE_RESOLUTION|>--- conflicted
+++ resolved
@@ -33,13 +33,7 @@
 import org.apache.kafka.connect.errors.RetriableException;
 import org.apache.kafka.connect.integration.MonitorableSourceConnector;
 import org.apache.kafka.connect.json.JsonConverter;
-import org.apache.kafka.connect.storage.ClusterConfigState;
-import org.apache.kafka.connect.runtime.errors.ErrorHandlingMetrics;
-import org.apache.kafka.connect.runtime.errors.ErrorReporter;
-import org.apache.kafka.connect.runtime.errors.LogReporter;
-import org.apache.kafka.connect.runtime.errors.RetryWithToleranceOperator;
-import org.apache.kafka.connect.runtime.errors.ToleranceType;
-import org.apache.kafka.connect.runtime.errors.WorkerErrantRecordReporter;
+import org.apache.kafka.connect.runtime.errors.*;
 import org.apache.kafka.connect.runtime.isolation.PluginClassLoader;
 import org.apache.kafka.connect.runtime.isolation.Plugins;
 import org.apache.kafka.connect.runtime.standalone.StandaloneConfig;
@@ -48,13 +42,7 @@
 import org.apache.kafka.connect.sink.SinkTask;
 import org.apache.kafka.connect.source.SourceRecord;
 import org.apache.kafka.connect.source.SourceTask;
-import org.apache.kafka.connect.storage.ConnectorOffsetBackingStore;
-import org.apache.kafka.connect.storage.Converter;
-import org.apache.kafka.connect.storage.HeaderConverter;
-import org.apache.kafka.connect.storage.OffsetStorageReaderImpl;
-import org.apache.kafka.connect.storage.OffsetStorageWriter;
-import org.apache.kafka.connect.storage.StatusBackingStore;
-import org.apache.kafka.connect.storage.StringConverter;
+import org.apache.kafka.connect.storage.*;
 import org.apache.kafka.connect.transforms.Transformation;
 import org.apache.kafka.connect.transforms.util.SimpleConfig;
 import org.apache.kafka.connect.util.ConnectorTaskId;
@@ -75,39 +63,20 @@
 
 import java.io.IOException;
 import java.time.Duration;
-import java.util.HashMap;
-import java.util.Map;
-import java.util.Arrays;
-import java.util.Set;
-import java.util.Collections;
-import java.util.Collection;
+import java.util.*;
 import java.util.concurrent.Executor;
 
 import static java.util.Collections.emptyMap;
 import static java.util.Collections.singletonList;
 import static org.apache.kafka.common.utils.Time.SYSTEM;
 import static org.apache.kafka.connect.integration.MonitorableSourceConnector.TOPIC_CONFIG;
-import static org.apache.kafka.connect.runtime.ConnectorConfig.CONNECTOR_CLASS_CONFIG;
-import static org.apache.kafka.connect.runtime.ConnectorConfig.KEY_CONVERTER_CLASS_CONFIG;
-import static org.apache.kafka.connect.runtime.ConnectorConfig.TASKS_MAX_CONFIG;
-import static org.apache.kafka.connect.runtime.ConnectorConfig.VALUE_CONVERTER_CLASS_CONFIG;
+import static org.apache.kafka.connect.runtime.ConnectorConfig.*;
 import static org.apache.kafka.connect.runtime.SourceConnectorConfig.TOPIC_CREATION_GROUPS_CONFIG;
-import static org.apache.kafka.connect.runtime.TopicCreationConfig.DEFAULT_TOPIC_CREATION_PREFIX;
-import static org.apache.kafka.connect.runtime.TopicCreationConfig.INCLUDE_REGEX_CONFIG;
-import static org.apache.kafka.connect.runtime.TopicCreationConfig.PARTITIONS_CONFIG;
-import static org.apache.kafka.connect.runtime.TopicCreationConfig.REPLICATION_FACTOR_CONFIG;
+import static org.apache.kafka.connect.runtime.TopicCreationConfig.*;
 import static org.apache.kafka.connect.runtime.WorkerConfig.TOPIC_CREATION_ENABLE_CONFIG;
 import static org.junit.Assert.assertEquals;
-
 import static org.mockito.ArgumentMatchers.eq;
-import static org.mockito.Mockito.mock;
-import static org.mockito.Mockito.spy;
-import static org.mockito.Mockito.when;
-import static org.mockito.Mockito.any;
-import static org.mockito.Mockito.doThrow;
-import static org.mockito.Mockito.verify;
-import static org.mockito.Mockito.times;
-import static org.mockito.Mockito.doReturn;
+import static org.mockito.Mockito.*;
 
 
 @RunWith(Parameterized.class)
@@ -146,13 +115,6 @@
     @SuppressWarnings("unused")
     @Mock
     private SourceTask sourceTask;
-<<<<<<< HEAD
-    private Capture<WorkerSinkTaskContext> sinkTaskContext = EasyMock.newCapture();
-	private WorkerConfig workerConfig;
-	private SourceConnectorConfig sourceConfig;
-	@Mock
-	private PluginClassLoader pluginLoader;
-=======
     private WorkerConfig workerConfig;
     private SourceConnectorConfig sourceConfig;
     @Mock
@@ -168,170 +130,10 @@
     @SuppressWarnings("unused")
     @Mock
     private KafkaProducer<byte[], byte[]> producer;
->>>>>>> 15418db6
-    @SuppressWarnings("unused")
-	@Mock
-	private HeaderConverter headerConverter;
-	private WorkerSinkTask workerSinkTask;
-	private WorkerSourceTask workerSourceTask;
-	@SuppressWarnings("unused")
-	@Mock
-	private KafkaConsumer<byte[], byte[]> consumer;
-	@SuppressWarnings("unused")
-	@Mock
-	private KafkaProducer<byte[], byte[]> producer;
-	@SuppressWarnings("unused")
-	@Mock
-	private TopicAdmin admin;
-
-	@Mock
-	OffsetStorageReaderImpl offsetReader;
-	@Mock
-	OffsetStorageWriter offsetWriter;
-
-	private Capture<ConsumerRebalanceListener> rebalanceListener = EasyMock.newCapture();
-	@SuppressWarnings("unused")
-	@Mock
-	private TaskStatus.Listener statusListener;
-	@SuppressWarnings("unused")
-	@Mock
-	private StatusBackingStore statusBackingStore;
-
-	@Mock
-	private WorkerErrantRecordReporter workerErrantRecordReporter;
-
-	private ErrorHandlingMetrics errorHandlingMetrics;
-
-	private boolean enableTopicCreation;
-
-	@ParameterizedTest.Parameters
-	public static Collection<Boolean> parameters() {
-		return Arrays.asList(false, true);
-	}
-
-	public ErrorHandlingTaskTest(boolean enableTopicCreation) {
-		this.enableTopicCreation = enableTopicCreation;
-	}
-
-	@Before
-	public void setup() {
-		time = new MockTime(0, 0, 0);
-		metrics = new MockConnectMetrics();
-		Map<String, String> workerProps = new HashMap<>();
-		workerProps.put("key.converter", "org.apache.kafka.connect.json.JsonConverter");
-		workerProps.put("value.converter", "org.apache.kafka.connect.json.JsonConverter");
-		workerProps.put("internal.key.converter", "org.apache.kafka.connect.json.JsonConverter");
-		workerProps.put("internal.value.converter", "org.apache.kafka.connect.json.JsonConverter");
-		workerProps.put("internal.key.converter.schemas.enable", "false");
-		workerProps.put("internal.value.converter.schemas.enable", "false");
-		workerProps.put("offset.storage.file.filename", "/tmp/connect.offsets");
-		workerProps.put(TOPIC_CREATION_ENABLE_CONFIG, String.valueOf(enableTopicCreation));
-		pluginLoader = PowerMock.createMock(PluginClassLoader.class);
-		workerConfig = new StandaloneConfig(workerProps);
-		sourceConfig = new SourceConnectorConfig(plugins, sourceConnectorProps(TOPIC), true);
-		errorHandlingMetrics = new ErrorHandlingMetrics(taskId, metrics);
-	}
-
-	private Map<String, String> sourceConnectorProps(String topic) {
-		// setup up props for the source connector
-		Map<String, String> props = new HashMap<>();
-		props.put("name", "foo-connector");
-		props.put(CONNECTOR_CLASS_CONFIG, MonitorableSourceConnector.class.getSimpleName());
-		props.put(TASKS_MAX_CONFIG, String.valueOf(1));
-		props.put(TOPIC_CONFIG, topic);
-		props.put(KEY_CONVERTER_CLASS_CONFIG, StringConverter.class.getName());
-		props.put(VALUE_CONVERTER_CLASS_CONFIG, StringConverter.class.getName());
-		props.put(TOPIC_CREATION_GROUPS_CONFIG, String.join(",", "foo", "bar"));
-		props.put(DEFAULT_TOPIC_CREATION_PREFIX + REPLICATION_FACTOR_CONFIG, String.valueOf(1));
-		props.put(DEFAULT_TOPIC_CREATION_PREFIX + PARTITIONS_CONFIG, String.valueOf(1));
-		props.put(SourceConnectorConfig.TOPIC_CREATION_PREFIX + "foo" + "." + INCLUDE_REGEX_CONFIG, topic);
-		return props;
-	}
-
-	@After
-	public void tearDown() {
-		if (metrics != null) {
-			metrics.stop();
-		}
-	}
-
-	@Test
-	public void testSinkTasksCloseErrorReporters() throws Exception {
-		ErrorReporter reporter = EasyMock.mock(ErrorReporter.class);
-
-		RetryWithToleranceOperator retryWithToleranceOperator = operator();
-		retryWithToleranceOperator.metrics(errorHandlingMetrics);
-		retryWithToleranceOperator.reporters(singletonList(reporter));
-
-		createSinkTask(initialState, retryWithToleranceOperator);
-
-		expectInitializeTask();
-		reporter.close();
-		EasyMock.expectLastCall();
-		sinkTask.stop();
-		EasyMock.expectLastCall();
-
-		consumer.close();
-		EasyMock.expectLastCall();
-
-		PowerMock.replayAll();
-
-		workerSinkTask.initialize(TASK_CONFIG);
-		workerSinkTask.initializeAndStart();
-		workerSinkTask.close();
-
-		PowerMock.verifyAll();
-	}
-
-	@Test
-	public void testSourceTasksCloseErrorReporters() {
-		ErrorReporter reporter = EasyMock.mock(ErrorReporter.class);
-
-		RetryWithToleranceOperator retryWithToleranceOperator = operator();
-		retryWithToleranceOperator.metrics(errorHandlingMetrics);
-		retryWithToleranceOperator.reporters(singletonList(reporter));
-
-		createSourceTask(initialState, retryWithToleranceOperator);
-
-		expectClose();
-
-		reporter.close();
-		EasyMock.expectLastCall();
-
-		PowerMock.replayAll();
-
-		workerSourceTask.initialize(TASK_CONFIG);
-		workerSourceTask.close();
-
-		PowerMock.verifyAll();
-	}
-
-	@Test
-	public void testCloseErrorReportersExceptionPropagation() {
-		ErrorReporter reporterA = EasyMock.mock(ErrorReporter.class);
-		ErrorReporter reporterB = EasyMock.mock(ErrorReporter.class);
-
-		RetryWithToleranceOperator retryWithToleranceOperator = operator();
-		retryWithToleranceOperator.metrics(errorHandlingMetrics);
-		retryWithToleranceOperator.reporters(Arrays.asList(reporterA, reporterB));
-
-		createSourceTask(initialState, retryWithToleranceOperator);
-
-		expectClose();
-
-		// Even though the reporters throw exceptions, they should both still be closed.
-		reporterA.close();
-		EasyMock.expectLastCall().andThrow(new RuntimeException());
-
-		reporterB.close();
-		EasyMock.expectLastCall().andThrow(new RuntimeException());
-
-<<<<<<< HEAD
-		PowerMock.replayAll();
-
-		workerSourceTask.initialize(TASK_CONFIG);
-		workerSourceTask.close();
-=======
+    @SuppressWarnings("unused")
+    @Mock
+    private TopicAdmin admin;
+
     @Mock
     OffsetStorageReaderImpl offsetReader;
     @Mock
@@ -342,23 +144,16 @@
     @Mock
     private TaskStatus.Listener statusListener;
     @SuppressWarnings("unused")
-    @Mock private StatusBackingStore statusBackingStore;
->>>>>>> 15418db6
-
-		PowerMock.verifyAll();
-	}
-
-	@Test
-	public void testErrorHandlingInSinkTasks() throws Exception {
-		Map<String, String> reportProps = new HashMap<>();
-		reportProps.put(ConnectorConfig.ERRORS_LOG_ENABLE_CONFIG, "true");
-		reportProps.put(ConnectorConfig.ERRORS_LOG_INCLUDE_MESSAGES_CONFIG, "true");
-		LogReporter reporter = new LogReporter(taskId, connConfig(reportProps), errorHandlingMetrics);
-
-<<<<<<< HEAD
-		RetryWithToleranceOperator retryWithToleranceOperator = operator();
-		retryWithToleranceOperator.metrics(errorHandlingMetrics);
-=======
+    @Mock
+    private StatusBackingStore statusBackingStore;
+
+    @Mock
+    private WorkerErrantRecordReporter workerErrantRecordReporter;
+
+    private ErrorHandlingMetrics errorHandlingMetrics;
+
+    private boolean enableTopicCreation;
+
     @Parameterized.Parameters
     public static Collection<Boolean> parameters() {
         return Arrays.asList(false, true);
@@ -410,14 +205,9 @@
         ErrorReporter reporter = mock(ErrorReporter.class);
 
         RetryWithToleranceOperator retryWithToleranceOperator = operator();
->>>>>>> 15418db6
         retryWithToleranceOperator.reporters(singletonList(reporter));
+
         createSinkTask(initialState, retryWithToleranceOperator);
-<<<<<<< HEAD
-
-		expectInitializeTask();
-		expectTaskGetTopic(true);
-=======
         workerSinkTask.initialize(TASK_CONFIG);
         workerSinkTask.initializeAndStart();
         workerSinkTask.close();
@@ -477,20 +267,13 @@
         retryWithToleranceOperator.reporters(singletonList(reporter));
         createSinkTask(initialState, retryWithToleranceOperator);
 
->>>>>>> 15418db6
 
         // valid json
-        ConsumerRecord<byte[], byte[]> record1 = new ConsumerRecord<>(
-                TOPIC, PARTITION1, FIRST_OFFSET,
-                null, "{\"a\": 10}".getBytes());
+        ConsumerRecord<byte[], byte[]> record1 = new ConsumerRecord<>(TOPIC, PARTITION1, FIRST_OFFSET, null, "{\"a\": 10}".getBytes());
         // bad json
-        ConsumerRecord<byte[], byte[]> record2 = new ConsumerRecord<>(
-                TOPIC, PARTITION2, FIRST_OFFSET,
-                null, "{\"a\" 10}".getBytes());
-
-        when(consumer.poll(any()))
-                .thenReturn(records(record1))
-                .thenReturn(records(record2));
+        ConsumerRecord<byte[], byte[]> record2 = new ConsumerRecord<>(TOPIC, PARTITION2, FIRST_OFFSET, null, "{\"a\" 10}".getBytes());
+
+        when(consumer.poll(any())).thenReturn(records(record1)).thenReturn(records(record2));
 
         workerSinkTask.initialize(TASK_CONFIG);
         workerSinkTask.initializeAndStart();
@@ -514,9 +297,7 @@
     }
 
     private RetryWithToleranceOperator operator() {
-        return new RetryWithToleranceOperator(OPERATOR_RETRY_TIMEOUT_MILLIS,
-                OPERATOR_RETRY_MAX_DELAY_MILLIS, OPERATOR_TOLERANCE_TYPE,
-                SYSTEM, errorHandlingMetrics);
+        return new RetryWithToleranceOperator(OPERATOR_RETRY_TIMEOUT_MILLIS, OPERATOR_RETRY_MAX_DELAY_MILLIS, OPERATOR_TOLERANCE_TYPE, SYSTEM, errorHandlingMetrics);
     }
 
     @Test
@@ -537,27 +318,13 @@
         Struct struct2 = new Struct(valSchema).put("val", 6789);
         SourceRecord record2 = new SourceRecord(emptyMap(), emptyMap(), TOPIC, PARTITION1, valSchema, struct2);
 
-        when(workerSourceTask.isStopping())
-                .thenReturn(false)
-                .thenReturn(false)
-                .thenReturn(true);
+        when(workerSourceTask.isStopping()).thenReturn(false).thenReturn(false).thenReturn(true);
 
         doReturn(true).when(workerSourceTask).commitOffsets();
 
-        when(sourceTask.poll())
-                .thenReturn(singletonList(record1))
-                .thenReturn(singletonList(record2));
-
-<<<<<<< HEAD
-        EasyMock.expect(sourceTask.poll()).andReturn(singletonList(record1));
-		EasyMock.expect(sourceTask.poll()).andReturn(singletonList(record2));
-		expectTopicCreation(TOPIC);
-		EasyMock.expect(producer.send(EasyMock.anyObject(), EasyMock.anyObject())).andReturn(null).times(2);
-
-        PowerMock.replayAll();
-=======
+        when(sourceTask.poll()).thenReturn(singletonList(record1)).thenReturn(singletonList(record2));
+
         expectTopicCreation(TOPIC);
->>>>>>> 15418db6
 
         workerSourceTask.initialize(TASK_CONFIG);
         workerSourceTask.initializeAndStart();
@@ -607,35 +374,12 @@
         Struct struct2 = new Struct(valSchema).put("val", 6789);
         SourceRecord record2 = new SourceRecord(emptyMap(), emptyMap(), TOPIC, PARTITION1, valSchema, struct2);
 
-        when(workerSourceTask.isStopping())
-                .thenReturn(false)
-                .thenReturn(false)
-                .thenReturn(true);
+        when(workerSourceTask.isStopping()).thenReturn(false).thenReturn(false).thenReturn(true);
 
         doReturn(true).when(workerSourceTask).commitOffsets();
 
-<<<<<<< HEAD
-        offsetWriter.offset(EasyMock.anyObject(), EasyMock.anyObject());
-        EasyMock.expectLastCall().times(2);
-        sourceTask.initialize(EasyMock.anyObject());
-        EasyMock.expectLastCall();
-
-        sourceTask.start(EasyMock.anyObject());
-        EasyMock.expectLastCall();
-
-        EasyMock.expect(sourceTask.poll()).andReturn(singletonList(record1));
-		EasyMock.expect(sourceTask.poll()).andReturn(singletonList(record2));
-		expectTopicCreation(TOPIC);
-		EasyMock.expect(producer.send(EasyMock.anyObject(), EasyMock.anyObject())).andReturn(null).times(2);
-
-        PowerMock.replayAll();
-
-=======
-        when(sourceTask.poll())
-                .thenReturn(singletonList(record1))
-                .thenReturn(singletonList(record2));
+        when(sourceTask.poll()).thenReturn(singletonList(record1)).thenReturn(singletonList(record2));
         expectTopicCreation(TOPIC);
->>>>>>> 15418db6
         workerSourceTask.initialize(TASK_CONFIG);
         workerSourceTask.initializeAndStart();
         workerSourceTask.execute();
@@ -668,8 +412,7 @@
     private void verifyInitializeSink() {
         verify(sinkTask).start(TASK_PROPS);
         verify(sinkTask).initialize(any(WorkerSinkTaskContext.class));
-        verify(consumer).subscribe(eq(singletonList(TOPIC)),
-                any(ConsumerRebalanceListener.class));
+        verify(consumer).subscribe(eq(singletonList(TOPIC)), any(ConsumerRebalanceListener.class));
     }
 
     private void assertSourceMetricValue(String name, double expected) {
@@ -684,79 +427,6 @@
         assertEquals(expected, measured, 0.001d);
     }
 
-<<<<<<< HEAD
-	private void expectInitializeTask() throws Exception {
-		consumer.subscribe(EasyMock.eq(singletonList(TOPIC)), EasyMock.capture(rebalanceListener));
-		PowerMock.expectLastCall();
-
-		sinkTask.initialize(EasyMock.capture(sinkTaskContext));
-		PowerMock.expectLastCall();
-		sinkTask.start(TASK_PROPS);
-		PowerMock.expectLastCall();
-	}
-
-	private void expectTaskGetTopic(boolean anyTimes) {
-		final Capture<String> connectorCapture = EasyMock.newCapture();
-		final Capture<String> topicCapture = EasyMock.newCapture();
-		IExpectationSetters<TopicStatus> expect = EasyMock.expect(statusBackingStore.getTopic(
-				EasyMock.capture(connectorCapture),
-				EasyMock.capture(topicCapture)));
-		if (anyTimes) {
-			expect.andStubAnswer(() -> new TopicStatus(
-					topicCapture.getValue(),
-					new ConnectorTaskId(connectorCapture.getValue(), 0),
-					Time.SYSTEM.milliseconds()));
-		} else {
-			expect.andAnswer(() -> new TopicStatus(
-					topicCapture.getValue(),
-					new ConnectorTaskId(connectorCapture.getValue(), 0),
-					Time.SYSTEM.milliseconds()));
-		}
-		if (connectorCapture.hasCaptured() && topicCapture.hasCaptured()) {
-			assertEquals("job", connectorCapture.getValue());
-			assertEquals(TOPIC, topicCapture.getValue());
-		}
-	}
-
-	private void expectClose() {
-		producer.close(EasyMock.anyObject(Duration.class));
-		EasyMock.expectLastCall();
-
-		admin.close(EasyMock.anyObject(Duration.class));
-		EasyMock.expectLastCall();
-	}
-
-	private void expectTopicCreation(String topic) {
-		if (workerConfig.topicCreationEnable()) {
-			EasyMock.expect(admin.describeTopics(topic)).andReturn(Collections.emptyMap());
-			Capture<NewTopic> newTopicCapture = EasyMock.newCapture();
-
-			if (enableTopicCreation) {
-				Set<String> created = Collections.singleton(topic);
-				Set<String> existing = Collections.emptySet();
-				TopicAdmin.TopicCreationResponse response = new TopicAdmin.TopicCreationResponse(created, existing);
-				EasyMock.expect(admin.createOrFindTopics(EasyMock.capture(newTopicCapture))).andReturn(response);
-			} else {
-				EasyMock.expect(admin.createTopic(EasyMock.capture(newTopicCapture))).andReturn(true);
-			}
-		}
-	}
-
-	private void createSinkTask(TargetState initialState, RetryWithToleranceOperator retryWithToleranceOperator) {
-		JsonConverter converter = new JsonConverter();
-		Map<String, Object> oo = workerConfig.originalsWithPrefix("value.converter.");
-		oo.put("converter.type", "value");
-		oo.put("schemas.enable", "false");
-		converter.configure(oo);
-
-		TransformationChain<SinkRecord> sinkTransforms = new TransformationChain<>(singletonList(new FaultyPassthrough<SinkRecord>()), retryWithToleranceOperator);
-
-		workerSinkTask = new WorkerSinkTask(
-				taskId, sinkTask, statusListener, initialState, workerConfig,
-				ClusterConfigState.EMPTY, metrics, converter, converter,
-				headerConverter, sinkTransforms, consumer, pluginLoader, time,
-				retryWithToleranceOperator, workerErrantRecordReporter, statusBackingStore);
-=======
     private void verifyCloseSource() throws IOException {
         verify(producer).close(any(Duration.class));
         verify(admin).close(any(Duration.class));
@@ -783,16 +453,9 @@
         oo.put("schemas.enable", "false");
         converter.configure(oo);
 
-        TransformationChain<SinkRecord> sinkTransforms =
-                new TransformationChain<>(singletonList(new TransformationStage<>(new FaultyPassthrough<SinkRecord>())), retryWithToleranceOperator);
-
-        workerSinkTask = new WorkerSinkTask(
-            taskId, sinkTask, statusListener, initialState, workerConfig,
-            ClusterConfigState.EMPTY, metrics, converter, converter, errorHandlingMetrics,
-            headerConverter, sinkTransforms, consumer, pluginLoader, time,
-            retryWithToleranceOperator, workerErrantRecordReporter,
-                statusBackingStore);
->>>>>>> 15418db6
+        TransformationChain<SinkRecord> sinkTransforms = new TransformationChain<>(singletonList(new TransformationStage<>(new FaultyPassthrough<SinkRecord>())), retryWithToleranceOperator);
+
+        workerSinkTask = new WorkerSinkTask(taskId, sinkTask, statusListener, initialState, workerConfig, ClusterConfigState.EMPTY, metrics, converter, converter, errorHandlingMetrics, headerConverter, sinkTransforms, consumer, pluginLoader, time, retryWithToleranceOperator, workerErrantRecordReporter, statusBackingStore);
     }
 
     private void createSourceTask(TargetState initialState, RetryWithToleranceOperator retryWithToleranceOperator) {
@@ -815,35 +478,14 @@
     }
 
     private void createSourceTask(TargetState initialState, RetryWithToleranceOperator retryWithToleranceOperator, Converter converter) {
-<<<<<<< HEAD
-        TransformationChain<SourceRecord> sourceTransforms = new TransformationChain<>(singletonList(new FaultyPassthrough<SourceRecord>()), retryWithToleranceOperator);
-
-		workerSourceTask = PowerMock.createPartialMock(
-				WorkerSourceTask.class, new String[]{"commitOffsets", "isStopping"},
-				taskId, sourceTask, statusListener, initialState, converter, converter, headerConverter, sourceTransforms,
-				producer, admin, TopicCreationGroup.configuredGroups(sourceConfig),
-				offsetReader, offsetWriter, workerConfig,
-				ClusterConfigState.EMPTY, metrics, pluginLoader, time, retryWithToleranceOperator,
-				statusBackingStore, (Executor) Runnable::run);
-=======
         TransformationChain<SourceRecord> sourceTransforms = new TransformationChain<>(singletonList(new TransformationStage<>(new FaultyPassthrough<SourceRecord>())), retryWithToleranceOperator);
 
-        workerSourceTask = spy(new WorkerSourceTask(
-            taskId, sourceTask, statusListener, initialState, converter,
-                converter, errorHandlingMetrics, headerConverter,
-                sourceTransforms, producer, admin,
-                TopicCreationGroup.configuredGroups(sourceConfig),
-                offsetReader, offsetWriter, offsetStore, workerConfig,
-                ClusterConfigState.EMPTY, metrics, pluginLoader, time,
-                retryWithToleranceOperator,
-                statusBackingStore, (Executor) Runnable::run));
-
->>>>>>> 15418db6
+        workerSourceTask = spy(new WorkerSourceTask(taskId, sourceTask, statusListener, initialState, converter, converter, errorHandlingMetrics, headerConverter, sourceTransforms, producer, admin, TopicCreationGroup.configuredGroups(sourceConfig), offsetReader, offsetWriter, offsetStore, workerConfig, ClusterConfigState.EMPTY, metrics, pluginLoader, time, retryWithToleranceOperator, statusBackingStore, (Executor) Runnable::run));
+
     }
 
     private ConsumerRecords<byte[], byte[]> records(ConsumerRecord<byte[], byte[]> record) {
-        return new ConsumerRecords<>(Collections.singletonMap(
-                new TopicPartition(record.topic(), record.partition()), singletonList(record)));
+        return new ConsumerRecords<>(Collections.singletonMap(new TopicPartition(record.topic(), record.partition()), singletonList(record)));
     }
 
     private abstract static class TestSinkTask extends SinkTask {
@@ -877,8 +519,7 @@
         private static final String MOD_CONFIG = "mod";
         private static final int MOD_CONFIG_DEFAULT = 3;
 
-        public static final ConfigDef CONFIG_DEF = new ConfigDef()
-                .define(MOD_CONFIG, ConfigDef.Type.INT, MOD_CONFIG_DEFAULT, ConfigDef.Importance.MEDIUM, "Pass records without failure only if timestamp % mod == 0");
+        public static final ConfigDef CONFIG_DEF = new ConfigDef().define(MOD_CONFIG, ConfigDef.Type.INT, MOD_CONFIG_DEFAULT, ConfigDef.Importance.MEDIUM, "Pass records without failure only if timestamp % mod == 0");
 
         private int mod = MOD_CONFIG_DEFAULT;
 
