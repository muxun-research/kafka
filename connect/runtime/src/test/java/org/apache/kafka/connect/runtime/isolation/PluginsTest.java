--- conflicted
+++ resolved
@@ -17,27 +17,15 @@
 
 package org.apache.kafka.connect.runtime.isolation;
 
-<<<<<<< HEAD
-=======
-import java.io.File;
-import java.net.MalformedURLException;
-import java.net.URL;
-import java.net.URLClassLoader;
-import java.nio.file.Path;
-import java.util.Arrays;
-import java.util.Collections;
-import java.util.Map.Entry;
-
->>>>>>> 15418db6
 import org.apache.kafka.common.Configurable;
 import org.apache.kafka.common.config.AbstractConfig;
 import org.apache.kafka.common.config.ConfigDef;
 import org.apache.kafka.common.config.ConfigException;
 import org.apache.kafka.common.config.provider.ConfigProvider;
+import org.apache.kafka.connect.connector.Connector;
 import org.apache.kafka.connect.connector.policy.AllConnectorClientConfigOverridePolicy;
 import org.apache.kafka.connect.connector.policy.ConnectorClientConfigOverridePolicy;
 import org.apache.kafka.connect.converters.ByteArrayConverter;
-import org.apache.kafka.connect.connector.Connector;
 import org.apache.kafka.connect.data.Schema;
 import org.apache.kafka.connect.data.SchemaAndValue;
 import org.apache.kafka.connect.errors.ConnectException;
@@ -49,41 +37,25 @@
 import org.apache.kafka.connect.runtime.isolation.Plugins.ClassLoaderUsage;
 import org.apache.kafka.connect.runtime.isolation.TestPlugins.TestPlugin;
 import org.apache.kafka.connect.runtime.rest.RestServerConfig;
-import org.apache.kafka.connect.storage.Converter;
-import org.apache.kafka.connect.storage.ConverterConfig;
-import org.apache.kafka.connect.storage.ConverterType;
-import org.apache.kafka.connect.storage.HeaderConverter;
-import org.apache.kafka.connect.storage.SimpleHeaderConverter;
+import org.apache.kafka.connect.storage.*;
 import org.junit.Before;
 import org.junit.Test;
 
-<<<<<<< HEAD
-import java.io.IOException;
-import java.util.Collections;
-import java.util.HashMap;
-import java.util.List;
-import java.util.Map;
+import java.io.File;
+import java.net.MalformedURLException;
+import java.net.URL;
+import java.net.URLClassLoader;
+import java.nio.file.Path;
+import java.util.*;
 import java.util.Map.Entry;
-=======
-import java.util.HashMap;
-import java.util.List;
-import java.util.Map;
-import java.util.Set;
 import java.util.stream.Collectors;
->>>>>>> 15418db6
-
-import static org.junit.Assert.assertEquals;
-import static org.junit.Assert.assertFalse;
-import static org.junit.Assert.assertNotNull;
-import static org.junit.Assert.assertNull;
-import static org.junit.Assert.assertSame;
-import static org.junit.Assert.assertThrows;
-import static org.junit.Assert.assertTrue;
+
+import static org.junit.Assert.*;
 
 public class PluginsTest {
 
-	private Plugins plugins;
-	private Map<String, String> props;
+    private Plugins plugins;
+    private Map<String, String> props;
     private AbstractConfig config;
     private TestConverter converter;
     private TestHeaderConverter headerConverter;
@@ -91,24 +63,6 @@
 
     @Before
     public void setup() {
-<<<<<<< HEAD
-		Map<String, String> pluginProps = new HashMap<>();
-
-		// Set up the plugins with some test plugins to test isolation
-		pluginProps.put(WorkerConfig.PLUGIN_PATH_CONFIG, String.join(",", TestPlugins.pluginPath()));
-		plugins = new Plugins(pluginProps);
-		props = new HashMap<>(pluginProps);
-		props.put(WorkerConfig.KEY_CONVERTER_CLASS_CONFIG, TestConverter.class.getName());
-		props.put(WorkerConfig.VALUE_CONVERTER_CLASS_CONFIG, TestConverter.class.getName());
-		props.put("key.converter." + JsonConverterConfig.SCHEMAS_ENABLE_CONFIG, "true");
-		props.put("value.converter." + JsonConverterConfig.SCHEMAS_ENABLE_CONFIG, "true");
-		props.put("key.converter.extra.config", "foo1");
-		props.put("value.converter.extra.config", "foo2");
-		props.put(WorkerConfig.INTERNAL_KEY_CONVERTER_CLASS_CONFIG, TestInternalConverter.class.getName());
-		props.put(WorkerConfig.INTERNAL_VALUE_CONVERTER_CLASS_CONFIG, TestInternalConverter.class.getName());
-		props.put("internal.key.converter.extra.config", "bar1");
-        props.put("internal.value.converter.extra.config", "bar2");
-=======
         Map<String, String> pluginProps = new HashMap<>();
 
         // Set up the plugins with some test plugins to test isolation
@@ -121,7 +75,6 @@
         props.put("value.converter." + JsonConverterConfig.SCHEMAS_ENABLE_CONFIG, "true");
         props.put("key.converter.extra.config", "foo1");
         props.put("value.converter.extra.config", "foo2");
->>>>>>> 15418db6
         props.put(WorkerConfig.HEADER_CONVERTER_CLASS_CONFIG, TestHeaderConverter.class.getName());
         props.put("header.converter.extra.config", "baz");
 
@@ -181,14 +134,10 @@
     @Test
     public void shouldInstantiateAndConfigureConnectRestExtension() {
         props.clear();
-        props.put(RestServerConfig.REST_EXTENSION_CLASSES_CONFIG,
-                  TestConnectRestExtension.class.getName());
+        props.put(RestServerConfig.REST_EXTENSION_CLASSES_CONFIG, TestConnectRestExtension.class.getName());
         config = RestServerConfig.forPublic(null, props);
 
-        List<ConnectRestExtension> connectRestExtensions =
-            plugins.newPlugins(config.getList(RestServerConfig.REST_EXTENSION_CLASSES_CONFIG),
-                               config,
-                               ConnectRestExtension.class);
+        List<ConnectRestExtension> connectRestExtensions = plugins.newPlugins(config.getList(RestServerConfig.REST_EXTENSION_CLASSES_CONFIG), config, ConnectRestExtension.class);
         assertNotNull(connectRestExtensions);
         assertEquals("One Rest Extension expected", 1, connectRestExtensions.size());
         assertNotNull(connectRestExtensions.get(0));
@@ -206,342 +155,88 @@
 
         // Because it's not explicitly set on the supplied configuration, the logic to use the current classloader for the connector
         // will exit immediately, and so this method always returns null
-        HeaderConverter headerConverter = plugins.newHeaderConverter(config,
-                                                                     WorkerConfig.HEADER_CONVERTER_CLASS_CONFIG,
-<<<<<<< HEAD
-				ClassLoaderUsage.CURRENT_CLASSLOADER);
-		assertNull(headerConverter);
-		// But we should always find it (or the worker's default) when using the plugins classloader ...
-		headerConverter = plugins.newHeaderConverter(config,
-				WorkerConfig.HEADER_CONVERTER_CLASS_CONFIG,
-				ClassLoaderUsage.PLUGINS);
-		assertNotNull(headerConverter);
-		assertTrue(headerConverter instanceof SimpleHeaderConverter);
-	}
-
-	@Test
-	public void shouldThrowIfPluginThrows() {
-		TestPlugins.assertAvailable();
-
-		assertThrows(ConnectException.class, () -> plugins.newPlugin(
-				TestPlugins.ALWAYS_THROW_EXCEPTION,
-				new AbstractConfig(new ConfigDef(), Collections.emptyMap()),
-				Converter.class
-		));
-	}
-
-	@Test
-	public void shouldShareStaticValuesBetweenSamePlugin() {
-		// Plugins are not isolated from other instances of their own class.
-		TestPlugins.assertAvailable();
-		Converter firstPlugin = plugins.newPlugin(
-				TestPlugins.ALIASED_STATIC_FIELD,
-				new AbstractConfig(new ConfigDef(), Collections.emptyMap()),
-				Converter.class
-		);
-
-		assertInstanceOf(SamplingTestPlugin.class, firstPlugin, "Cannot collect samples");
-
-		Converter secondPlugin = plugins.newPlugin(
-				TestPlugins.ALIASED_STATIC_FIELD,
-				new AbstractConfig(new ConfigDef(), Collections.emptyMap()),
-				Converter.class
-		);
-
-		assertInstanceOf(SamplingTestPlugin.class, secondPlugin, "Cannot collect samples");
-		assertSame(
-				((SamplingTestPlugin) firstPlugin).otherSamples(),
-				((SamplingTestPlugin) secondPlugin).otherSamples()
-		);
-	}
-
-	@Test
-	public void newPluginShouldServiceLoadWithPluginClassLoader() {
-		TestPlugins.assertAvailable();
-		Converter plugin = plugins.newPlugin(
-				TestPlugins.SERVICE_LOADER,
-				new AbstractConfig(new ConfigDef(), Collections.emptyMap()),
-				Converter.class
-		);
-
-		assertInstanceOf(SamplingTestPlugin.class, plugin, "Cannot collect samples");
-		Map<String, SamplingTestPlugin> samples = ((SamplingTestPlugin) plugin).flatten();
-		// Assert that the service loaded subclass is found in both environments
-		assertTrue(samples.containsKey("ServiceLoadedSubclass.static"));
-		assertTrue(samples.containsKey("ServiceLoadedSubclass.dynamic"));
-		assertPluginClassLoaderAlwaysActive(samples);
-	}
-
-	@Test
-	public void newPluginShouldInstantiateWithPluginClassLoader() {
-		TestPlugins.assertAvailable();
-		Converter plugin = plugins.newPlugin(
-				TestPlugins.ALIASED_STATIC_FIELD,
-				new AbstractConfig(new ConfigDef(), Collections.emptyMap()),
-				Converter.class
-		);
-
-		assertInstanceOf(SamplingTestPlugin.class, plugin, "Cannot collect samples");
-		Map<String, SamplingTestPlugin> samples = ((SamplingTestPlugin) plugin).flatten();
-		assertPluginClassLoaderAlwaysActive(samples);
-	}
-
-	@Test
-	public void shouldFailToFindConverterInCurrentClassloader() {
-		TestPlugins.assertAvailable();
-		props.put(WorkerConfig.KEY_CONVERTER_CLASS_CONFIG, TestPlugins.SAMPLING_CONVERTER);
-		assertThrows(ConfigException.class, this::createConfig);
-	}
-
-	@Test
-	public void newConverterShouldConfigureWithPluginClassLoader() {
-		TestPlugins.assertAvailable();
-		props.put(WorkerConfig.KEY_CONVERTER_CLASS_CONFIG, TestPlugins.SAMPLING_CONVERTER);
-		ClassLoader classLoader = plugins.delegatingLoader().pluginClassLoader(TestPlugins.SAMPLING_CONVERTER);
-		ClassLoader savedLoader = Plugins.compareAndSwapLoaders(classLoader);
-		createConfig();
-		Plugins.compareAndSwapLoaders(savedLoader);
-
-		Converter plugin = plugins.newConverter(
-				config,
-				WorkerConfig.KEY_CONVERTER_CLASS_CONFIG,
-				ClassLoaderUsage.PLUGINS
-		);
-
-		assertInstanceOf(SamplingTestPlugin.class, plugin, "Cannot collect samples");
-		Map<String, SamplingTestPlugin> samples = ((SamplingTestPlugin) plugin).flatten();
-		assertTrue(samples.containsKey("configure"));
-		assertPluginClassLoaderAlwaysActive(samples);
-	}
-
-	@Test
-	public void newConfigProviderShouldConfigureWithPluginClassLoader() {
-		TestPlugins.assertAvailable();
-		String providerPrefix = "some.provider";
-		props.put(providerPrefix + ".class", TestPlugins.SAMPLING_CONFIG_PROVIDER);
-
-		PluginClassLoader classLoader = plugins.delegatingLoader().pluginClassLoader(TestPlugins.SAMPLING_CONFIG_PROVIDER);
-		assertNotNull(classLoader);
-		ClassLoader savedLoader = Plugins.compareAndSwapLoaders(classLoader);
-		createConfig();
-		Plugins.compareAndSwapLoaders(savedLoader);
-
-		ConfigProvider plugin = plugins.newConfigProvider(
-				config,
-				providerPrefix,
-				ClassLoaderUsage.PLUGINS
-		);
-
-		assertInstanceOf(SamplingTestPlugin.class, plugin, "Cannot collect samples");
-		Map<String, SamplingTestPlugin> samples = ((SamplingTestPlugin) plugin).flatten();
-		assertTrue(samples.containsKey("configure"));
-		assertPluginClassLoaderAlwaysActive(samples);
-	}
-
-	@Test
-	public void newHeaderConverterShouldConfigureWithPluginClassLoader() {
-		TestPlugins.assertAvailable();
-		props.put(WorkerConfig.HEADER_CONVERTER_CLASS_CONFIG, TestPlugins.SAMPLING_HEADER_CONVERTER);
-		ClassLoader classLoader = plugins.delegatingLoader().pluginClassLoader(TestPlugins.SAMPLING_HEADER_CONVERTER);
-		ClassLoader savedLoader = Plugins.compareAndSwapLoaders(classLoader);
-		createConfig();
-		Plugins.compareAndSwapLoaders(savedLoader);
-
-		HeaderConverter plugin = plugins.newHeaderConverter(
-				config,
-				WorkerConfig.HEADER_CONVERTER_CLASS_CONFIG,
-				ClassLoaderUsage.PLUGINS
-		);
-
-		assertInstanceOf(SamplingTestPlugin.class, plugin, "Cannot collect samples");
-		Map<String, SamplingTestPlugin> samples = ((SamplingTestPlugin) plugin).flatten();
-		assertTrue(samples.containsKey("configure")); // HeaderConverter::configure was called
-		assertPluginClassLoaderAlwaysActive(samples);
-	}
-
-	@Test
-	public void newPluginsShouldConfigureWithPluginClassLoader() {
-		TestPlugins.assertAvailable();
-		List<Configurable> configurables = plugins.newPlugins(
-				Collections.singletonList(TestPlugins.SAMPLING_CONFIGURABLE),
-				config,
-				Configurable.class
-		);
-		assertEquals(1, configurables.size());
-		Configurable plugin = configurables.get(0);
-
-		assertInstanceOf(SamplingTestPlugin.class, plugin, "Cannot collect samples");
-		Map<String, SamplingTestPlugin> samples = ((SamplingTestPlugin) plugin).flatten();
-		assertTrue(samples.containsKey("configure")); // Configurable::configure was called
-		assertPluginClassLoaderAlwaysActive(samples);
-	}
-
-	public static void assertPluginClassLoaderAlwaysActive(Map<String, SamplingTestPlugin> samples) {
-		for (Entry<String, SamplingTestPlugin> e : samples.entrySet()) {
-			String sampleName = "\"" + e.getKey() + "\" (" + e.getValue() + ")";
-			assertInstanceOf(
-					PluginClassLoader.class,
-					e.getValue().staticClassloader(),
-					sampleName + " has incorrect static classloader"
-			);
-			assertInstanceOf(
-					PluginClassLoader.class,
-					e.getValue().classloader(),
-					sampleName + " has incorrect dynamic classloader"
-			);
-		}
-	}
-
-	public static void assertInstanceOf(Class<?> expected, Object actual, String message) {
-		assertTrue(
-				"Expected an instance of " + expected.getSimpleName() + ", found " + actual + " instead: " + message,
-				expected.isInstance(actual)
-		);
-	}
-
-	protected void instantiateAndConfigureConverter(String configPropName, ClassLoaderUsage classLoaderUsage) {
-		converter = (TestConverter) plugins.newConverter(config, configPropName, classLoaderUsage);
-		assertNotNull(converter);
-	}
-
-	protected void instantiateAndConfigureHeaderConverter(String configPropName) {
-		headerConverter = (TestHeaderConverter) plugins.newHeaderConverter(config, configPropName, ClassLoaderUsage.CURRENT_CLASSLOADER);
-		assertNotNull(headerConverter);
-	}
-=======
-                                                                     ClassLoaderUsage.CURRENT_CLASSLOADER);
+        HeaderConverter headerConverter = plugins.newHeaderConverter(config, WorkerConfig.HEADER_CONVERTER_CLASS_CONFIG, ClassLoaderUsage.CURRENT_CLASSLOADER);
         assertNull(headerConverter);
         // But we should always find it (or the worker's default) when using the plugins classloader ...
-        headerConverter = plugins.newHeaderConverter(config,
-                                                     WorkerConfig.HEADER_CONVERTER_CLASS_CONFIG,
-                                                     ClassLoaderUsage.PLUGINS);
+        headerConverter = plugins.newHeaderConverter(config, WorkerConfig.HEADER_CONVERTER_CLASS_CONFIG, ClassLoaderUsage.PLUGINS);
         assertNotNull(headerConverter);
         assertTrue(headerConverter instanceof SimpleHeaderConverter);
     }
 
     @Test
     public void shouldThrowIfPluginThrows() {
-        assertThrows(ConnectException.class, () -> plugins.newPlugin(
-            TestPlugin.ALWAYS_THROW_EXCEPTION.className(),
-            new AbstractConfig(new ConfigDef(), Collections.emptyMap()),
-            Converter.class
-        ));
+        assertThrows(ConnectException.class, () -> plugins.newPlugin(TestPlugin.ALWAYS_THROW_EXCEPTION.className(), new AbstractConfig(new ConfigDef(), Collections.emptyMap()), Converter.class));
     }
 
     @Test
     public void shouldFindCoLocatedPluginIfBadPackaging() {
-        Converter converter = plugins.newPlugin(
-                TestPlugin.BAD_PACKAGING_CO_LOCATED.className(),
-                new AbstractConfig(new ConfigDef(), Collections.emptyMap()),
-                Converter.class
-        );
+        Converter converter = plugins.newPlugin(TestPlugin.BAD_PACKAGING_CO_LOCATED.className(), new AbstractConfig(new ConfigDef(), Collections.emptyMap()), Converter.class);
         assertNotNull(converter);
     }
 
     @Test
     public void shouldThrowIfPluginMissingSuperclass() {
-        assertThrows(ConnectException.class, () -> plugins.newPlugin(
-                TestPlugin.BAD_PACKAGING_MISSING_SUPERCLASS.className(),
-                new AbstractConfig(new ConfigDef(), Collections.emptyMap()),
-                Converter.class
-        ));
+        assertThrows(ConnectException.class, () -> plugins.newPlugin(TestPlugin.BAD_PACKAGING_MISSING_SUPERCLASS.className(), new AbstractConfig(new ConfigDef(), Collections.emptyMap()), Converter.class));
     }
 
     @Test
     public void shouldThrowIfStaticInitializerThrows() {
-        assertThrows(ConnectException.class, () -> plugins.newConnector(
-                TestPlugin.BAD_PACKAGING_STATIC_INITIALIZER_THROWS_CONNECTOR.className()
-        ));
+        assertThrows(ConnectException.class, () -> plugins.newConnector(TestPlugin.BAD_PACKAGING_STATIC_INITIALIZER_THROWS_CONNECTOR.className()));
     }
 
     @Test
     public void shouldThrowIfStaticInitializerThrowsServiceLoader() {
-        assertThrows(ConnectException.class, () -> plugins.newPlugin(
-                TestPlugin.BAD_PACKAGING_STATIC_INITIALIZER_THROWS_REST_EXTENSION.className(),
-                new AbstractConfig(new ConfigDef(), Collections.emptyMap()),
-                ConnectRestExtension.class
-        ));
+        assertThrows(ConnectException.class, () -> plugins.newPlugin(TestPlugin.BAD_PACKAGING_STATIC_INITIALIZER_THROWS_REST_EXTENSION.className(), new AbstractConfig(new ConfigDef(), Collections.emptyMap()), ConnectRestExtension.class));
     }
 
     @Test
     public void shouldThrowIfDefaultConstructorThrows() {
-        assertThrows(ConnectException.class, () -> plugins.newConnector(
-                TestPlugin.BAD_PACKAGING_DEFAULT_CONSTRUCTOR_THROWS_CONNECTOR.className()
-        ));
+        assertThrows(ConnectException.class, () -> plugins.newConnector(TestPlugin.BAD_PACKAGING_DEFAULT_CONSTRUCTOR_THROWS_CONNECTOR.className()));
     }
 
     @Test
     public void shouldThrowIfDefaultConstructorPrivate() {
-        assertThrows(ConnectException.class, () -> plugins.newConnector(
-                TestPlugin.BAD_PACKAGING_DEFAULT_CONSTRUCTOR_PRIVATE_CONNECTOR.className()
-        ));
+        assertThrows(ConnectException.class, () -> plugins.newConnector(TestPlugin.BAD_PACKAGING_DEFAULT_CONSTRUCTOR_PRIVATE_CONNECTOR.className()));
     }
 
     @Test
     public void shouldThrowIfNoDefaultConstructor() {
-        assertThrows(ConnectException.class, () -> plugins.newConnector(
-                TestPlugin.BAD_PACKAGING_NO_DEFAULT_CONSTRUCTOR_CONNECTOR.className()
-        ));
+        assertThrows(ConnectException.class, () -> plugins.newConnector(TestPlugin.BAD_PACKAGING_NO_DEFAULT_CONSTRUCTOR_CONNECTOR.className()));
     }
 
     @Test
     public void shouldHideIfNoDefaultConstructor() {
-        assertTrue(plugins.sinkConnectors().stream().noneMatch(pluginDesc -> pluginDesc.className().equals(
-                TestPlugin.BAD_PACKAGING_NO_DEFAULT_CONSTRUCTOR_CONNECTOR.className()
-        )));
-        assertTrue(plugins.converters().stream().noneMatch(pluginDesc -> pluginDesc.className().equals(
-                TestPlugin.BAD_PACKAGING_NO_DEFAULT_CONSTRUCTOR_CONVERTER.className()
-        )));
-        assertTrue(plugins.connectorClientConfigPolicies().stream().noneMatch(pluginDesc -> pluginDesc.className().equals(
-                TestPlugin.BAD_PACKAGING_NO_DEFAULT_CONSTRUCTOR_OVERRIDE_POLICY.className()
-        )));
+        assertTrue(plugins.sinkConnectors().stream().noneMatch(pluginDesc -> pluginDesc.className().equals(TestPlugin.BAD_PACKAGING_NO_DEFAULT_CONSTRUCTOR_CONNECTOR.className())));
+        assertTrue(plugins.converters().stream().noneMatch(pluginDesc -> pluginDesc.className().equals(TestPlugin.BAD_PACKAGING_NO_DEFAULT_CONSTRUCTOR_CONVERTER.className())));
+        assertTrue(plugins.connectorClientConfigPolicies().stream().noneMatch(pluginDesc -> pluginDesc.className().equals(TestPlugin.BAD_PACKAGING_NO_DEFAULT_CONSTRUCTOR_OVERRIDE_POLICY.className())));
     }
 
     @Test
     public void shouldNotThrowIfVersionMethodThrows() {
-        assertNotNull(plugins.newConnector(
-                TestPlugin.BAD_PACKAGING_VERSION_METHOD_THROWS_CONNECTOR.className()
-        ));
+        assertNotNull(plugins.newConnector(TestPlugin.BAD_PACKAGING_VERSION_METHOD_THROWS_CONNECTOR.className()));
     }
 
     @Test
     public void shouldThrowIfPluginInnerClass() {
-        assertThrows(ConnectException.class, () -> plugins.newConnector(
-                TestPlugin.BAD_PACKAGING_INNER_CLASS_CONNECTOR.className()
-        ));
+        assertThrows(ConnectException.class, () -> plugins.newConnector(TestPlugin.BAD_PACKAGING_INNER_CLASS_CONNECTOR.className()));
     }
 
     @Test
     public void shouldShareStaticValuesBetweenSamePlugin() {
         // Plugins are not isolated from other instances of their own class.
-        Converter firstPlugin = plugins.newPlugin(
-            TestPlugin.ALIASED_STATIC_FIELD.className(),
-            new AbstractConfig(new ConfigDef(), Collections.emptyMap()),
-            Converter.class
-        );
+        Converter firstPlugin = plugins.newPlugin(TestPlugin.ALIASED_STATIC_FIELD.className(), new AbstractConfig(new ConfigDef(), Collections.emptyMap()), Converter.class);
 
         assertInstanceOf(SamplingTestPlugin.class, firstPlugin, "Cannot collect samples");
 
-        Converter secondPlugin = plugins.newPlugin(
-            TestPlugin.ALIASED_STATIC_FIELD.className(),
-            new AbstractConfig(new ConfigDef(), Collections.emptyMap()),
-            Converter.class
-        );
+        Converter secondPlugin = plugins.newPlugin(TestPlugin.ALIASED_STATIC_FIELD.className(), new AbstractConfig(new ConfigDef(), Collections.emptyMap()), Converter.class);
 
         assertInstanceOf(SamplingTestPlugin.class, secondPlugin, "Cannot collect samples");
-        assertSame(
-            ((SamplingTestPlugin) firstPlugin).otherSamples(),
-            ((SamplingTestPlugin) secondPlugin).otherSamples()
-        );
+        assertSame(((SamplingTestPlugin) firstPlugin).otherSamples(), ((SamplingTestPlugin) secondPlugin).otherSamples());
     }
 
     @Test
     public void newPluginShouldServiceLoadWithPluginClassLoader() {
-        Converter plugin = plugins.newPlugin(
-            TestPlugin.SERVICE_LOADER.className(),
-            new AbstractConfig(new ConfigDef(), Collections.emptyMap()),
-            Converter.class
-        );
+        Converter plugin = plugins.newPlugin(TestPlugin.SERVICE_LOADER.className(), new AbstractConfig(new ConfigDef(), Collections.emptyMap()), Converter.class);
 
         assertInstanceOf(SamplingTestPlugin.class, plugin, "Cannot collect samples");
         Map<String, SamplingTestPlugin> samples = ((SamplingTestPlugin) plugin).flatten();
@@ -553,11 +248,7 @@
 
     @Test
     public void newPluginShouldInstantiateWithPluginClassLoader() {
-        Converter plugin = plugins.newPlugin(
-            TestPlugin.ALIASED_STATIC_FIELD.className(),
-            new AbstractConfig(new ConfigDef(), Collections.emptyMap()),
-            Converter.class
-        );
+        Converter plugin = plugins.newPlugin(TestPlugin.ALIASED_STATIC_FIELD.className(), new AbstractConfig(new ConfigDef(), Collections.emptyMap()), Converter.class);
 
         assertPluginClassLoaderAlwaysActive(plugin);
     }
@@ -576,11 +267,7 @@
             createConfig();
         }
 
-        Converter plugin = plugins.newConverter(
-            config,
-            WorkerConfig.KEY_CONVERTER_CLASS_CONFIG,
-            ClassLoaderUsage.PLUGINS
-        );
+        Converter plugin = plugins.newConverter(config, WorkerConfig.KEY_CONVERTER_CLASS_CONFIG, ClassLoaderUsage.PLUGINS);
 
         assertInstanceOf(SamplingTestPlugin.class, plugin, "Cannot collect samples");
         Map<String, SamplingTestPlugin> samples = ((SamplingTestPlugin) plugin).flatten();
@@ -599,11 +286,7 @@
             createConfig();
         }
 
-        ConfigProvider plugin = plugins.newConfigProvider(
-            config,
-            providerPrefix,
-            ClassLoaderUsage.PLUGINS
-        );
+        ConfigProvider plugin = plugins.newConfigProvider(config, providerPrefix, ClassLoaderUsage.PLUGINS);
 
         assertInstanceOf(SamplingTestPlugin.class, plugin, "Cannot collect samples");
         Map<String, SamplingTestPlugin> samples = ((SamplingTestPlugin) plugin).flatten();
@@ -619,11 +302,7 @@
             createConfig();
         }
 
-        HeaderConverter plugin = plugins.newHeaderConverter(
-            config,
-            WorkerConfig.HEADER_CONVERTER_CLASS_CONFIG,
-            ClassLoaderUsage.PLUGINS
-        );
+        HeaderConverter plugin = plugins.newHeaderConverter(config, WorkerConfig.HEADER_CONVERTER_CLASS_CONFIG, ClassLoaderUsage.PLUGINS);
 
         assertInstanceOf(SamplingTestPlugin.class, plugin, "Cannot collect samples");
         Map<String, SamplingTestPlugin> samples = ((SamplingTestPlugin) plugin).flatten();
@@ -643,11 +322,7 @@
 
     @Test
     public void newPluginsShouldConfigureWithPluginClassLoader() {
-        List<Configurable> configurables = plugins.newPlugins(
-            Collections.singletonList(TestPlugin.SAMPLING_CONFIGURABLE.className()),
-            config,
-            Configurable.class
-        );
+        List<Configurable> configurables = plugins.newPlugins(Collections.singletonList(TestPlugin.SAMPLING_CONFIGURABLE.className()), config, Configurable.class);
         assertEquals(1, configurables.size());
         Configurable plugin = configurables.get(0);
 
@@ -659,37 +334,22 @@
 
     @Test
     public void pluginClassLoaderReadVersionFromResourceExistingOnlyInChild() throws Exception {
-        assertClassLoaderReadsVersionFromResource(
-                TestPlugin.ALIASED_STATIC_FIELD,
-                TestPlugin.READ_VERSION_FROM_RESOURCE_V1,
-                TestPlugin.READ_VERSION_FROM_RESOURCE_V1.className(),
-                "1.0.0");
+        assertClassLoaderReadsVersionFromResource(TestPlugin.ALIASED_STATIC_FIELD, TestPlugin.READ_VERSION_FROM_RESOURCE_V1, TestPlugin.READ_VERSION_FROM_RESOURCE_V1.className(), "1.0.0");
     }
 
     @Test
     public void pluginClassLoaderReadVersionFromResourceExistingOnlyInParent() throws Exception {
-        assertClassLoaderReadsVersionFromResource(
-                TestPlugin.READ_VERSION_FROM_RESOURCE_V1,
-                TestPlugin.ALIASED_STATIC_FIELD,
-                TestPlugin.READ_VERSION_FROM_RESOURCE_V1.className(),
-                "1.0.0");
+        assertClassLoaderReadsVersionFromResource(TestPlugin.READ_VERSION_FROM_RESOURCE_V1, TestPlugin.ALIASED_STATIC_FIELD, TestPlugin.READ_VERSION_FROM_RESOURCE_V1.className(), "1.0.0");
     }
 
     @Test
     public void pluginClassLoaderReadVersionFromResourceExistingInParentAndChild() throws Exception {
-        assertClassLoaderReadsVersionFromResource(
-                TestPlugin.READ_VERSION_FROM_RESOURCE_V1,
-                TestPlugin.READ_VERSION_FROM_RESOURCE_V2,
-                TestPlugin.READ_VERSION_FROM_RESOURCE_V2.className(),
-                "2.0.0", "1.0.0");
+        assertClassLoaderReadsVersionFromResource(TestPlugin.READ_VERSION_FROM_RESOURCE_V1, TestPlugin.READ_VERSION_FROM_RESOURCE_V2, TestPlugin.READ_VERSION_FROM_RESOURCE_V2.className(), "2.0.0", "1.0.0");
     }
 
     @Test
     public void subclassedReflectivePluginShouldNotAppearIsolated() {
-        Set<PluginDesc<Converter>> converters = plugins.converters()
-                .stream()
-                .filter(pluginDesc -> ByteArrayConverter.class.equals(pluginDesc.pluginClass()))
-                .collect(Collectors.toSet());
+        Set<PluginDesc<Converter>> converters = plugins.converters().stream().filter(pluginDesc -> ByteArrayConverter.class.equals(pluginDesc.pluginClass())).collect(Collectors.toSet());
         assertFalse("Could not find superclass of " + TestPlugin.SUBCLASS_OF_CLASSPATH_CONVERTER + " as plugin", converters.isEmpty());
         for (PluginDesc<Converter> byteArrayConverter : converters) {
             assertEquals("classpath", byteArrayConverter.location());
@@ -698,51 +358,33 @@
 
     @Test
     public void subclassedServiceLoadedPluginShouldNotAppearIsolated() {
-        Set<PluginDesc<ConnectorClientConfigOverridePolicy>> overridePolicies = plugins.connectorClientConfigPolicies()
-                .stream()
-                .filter(pluginDesc -> AllConnectorClientConfigOverridePolicy.class.equals(pluginDesc.pluginClass()))
-                .collect(Collectors.toSet());
+        Set<PluginDesc<ConnectorClientConfigOverridePolicy>> overridePolicies = plugins.connectorClientConfigPolicies().stream().filter(pluginDesc -> AllConnectorClientConfigOverridePolicy.class.equals(pluginDesc.pluginClass())).collect(Collectors.toSet());
         assertFalse("Could not find superclass of " + TestPlugin.SUBCLASS_OF_CLASSPATH_OVERRIDE_POLICY + " as plugin", overridePolicies.isEmpty());
         for (PluginDesc<ConnectorClientConfigOverridePolicy> allOverridePolicy : overridePolicies) {
             assertEquals("classpath", allOverridePolicy.location());
         }
     }
 
-    private void assertClassLoaderReadsVersionFromResource(
-            TestPlugin parentResource, TestPlugin childResource, String className, String... expectedVersions) throws MalformedURLException {
-        URL[] systemPath = TestPlugins.pluginPath(parentResource)
-                .stream()
-                .map(Path::toFile)
-                .map(File::toURI)
-                .map(uri -> {
-                    try {
-                        return uri.toURL();
-                    } catch (MalformedURLException e) {
-                        throw new RuntimeException(e);
-                    }
-                })
-                .toArray(URL[]::new);
+    private void assertClassLoaderReadsVersionFromResource(TestPlugin parentResource, TestPlugin childResource, String className, String... expectedVersions) throws MalformedURLException {
+        URL[] systemPath = TestPlugins.pluginPath(parentResource).stream().map(Path::toFile).map(File::toURI).map(uri -> {
+            try {
+                return uri.toURL();
+            } catch (MalformedURLException e) {
+                throw new RuntimeException(e);
+            }
+        }).toArray(URL[]::new);
         URLClassLoader parent = new URLClassLoader(systemPath);
 
         // Initialize Plugins object with parent class loader in the class loader tree. This is
         // to simulate the situation where jars exist on both system classpath and plugin path.
-        Map<String, String> pluginProps = Collections.singletonMap(
-                WorkerConfig.PLUGIN_PATH_CONFIG,
-                TestPlugins.pluginPathJoined(childResource)
-        );
+        Map<String, String> pluginProps = Collections.singletonMap(WorkerConfig.PLUGIN_PATH_CONFIG, TestPlugins.pluginPathJoined(childResource));
         plugins = new Plugins(pluginProps, parent, new ClassLoaderFactory());
 
-        Converter converter = plugins.newPlugin(
-                className,
-                new AbstractConfig(new ConfigDef(), Collections.emptyMap()),
-                Converter.class
-        );
+        Converter converter = plugins.newPlugin(className, new AbstractConfig(new ConfigDef(), Collections.emptyMap()), Converter.class);
         // Verify the version was read from the correct resource
-        assertEquals(expectedVersions[0],
-                new String(converter.fromConnectData(null, null, null)));
+        assertEquals(expectedVersions[0], new String(converter.fromConnectData(null, null, null)));
         // When requesting multiple resources, they should be listed in the correct order
-        assertEquals(Arrays.asList(expectedVersions),
-                converter.toConnectData(null, null).value());
+        assertEquals(Arrays.asList(expectedVersions), converter.toConnectData(null, null).value());
     }
 
     public static void assertPluginClassLoaderAlwaysActive(Object plugin) {
@@ -751,25 +393,14 @@
             Map<String, SamplingTestPlugin> samples = instance.flatten();
             for (Entry<String, SamplingTestPlugin> e : samples.entrySet()) {
                 String sampleName = "\"" + e.getKey() + "\" (" + e.getValue() + ")";
-                assertInstanceOf(
-                        PluginClassLoader.class,
-                        e.getValue().staticClassloader(),
-                        sampleName + " has incorrect static classloader"
-                );
-                assertInstanceOf(
-                        PluginClassLoader.class,
-                        e.getValue().classloader(),
-                        sampleName + " has incorrect dynamic classloader"
-                );
+                assertInstanceOf(PluginClassLoader.class, e.getValue().staticClassloader(), sampleName + " has incorrect static classloader");
+                assertInstanceOf(PluginClassLoader.class, e.getValue().classloader(), sampleName + " has incorrect dynamic classloader");
             }
         }
     }
 
     public static void assertInstanceOf(Class<?> expected, Object actual, String message) {
-        assertTrue(
-            "Expected an instance of " + expected.getSimpleName() + ", found " + actual + " instead: " + message,
-            expected.isInstance(actual)
-        );
+        assertTrue("Expected an instance of " + expected.getSimpleName() + ", found " + actual + " instead: " + message, expected.isInstance(actual));
     }
 
     protected void instantiateAndConfigureConverter(String configPropName, ClassLoaderUsage classLoaderUsage) {
@@ -781,7 +412,6 @@
         headerConverter = (TestHeaderConverter) plugins.newHeaderConverter(config, configPropName, ClassLoaderUsage.CURRENT_CLASSLOADER);
         assertNotNull(headerConverter);
     }
->>>>>>> 15418db6
 
     protected void instantiateAndConfigureInternalConverter(boolean isKey, Map<String, String> config) {
         internalConverter = (TestInternalConverter) plugins.newInternalConverter(isKey, TestInternalConverter.class.getName(), config);
