/*
 * Licensed to the Apache Software Foundation (ASF) under one or more
 * contributor license agreements. See the NOTICE file distributed with
 * this work for additional information regarding copyright ownership.
 * The ASF licenses this file to You under the Apache License, Version 2.0
 * (the "License"); you may not use this file except in compliance with
 * the License. You may obtain a copy of the License at
 *
 *    http://www.apache.org/licenses/LICENSE-2.0
 *
 * Unless required by applicable law or agreed to in writing, software
 * distributed under the License is distributed on an "AS IS" BASIS,
 * WITHOUT WARRANTIES OR CONDITIONS OF ANY KIND, either express or implied.
 * See the License for the specific language governing permissions and
 * limitations under the License.
 */
package org.apache.kafka.connect.runtime.rest.resources;

import com.fasterxml.jackson.databind.ObjectMapper;
import org.apache.kafka.common.config.Config;
import org.apache.kafka.common.config.ConfigDef;
import org.apache.kafka.common.config.ConfigDef.Importance;
import org.apache.kafka.common.config.ConfigDef.Recommender;
import org.apache.kafka.common.config.ConfigDef.Type;
import org.apache.kafka.common.config.ConfigDef.Width;
import org.apache.kafka.common.config.ConfigValue;
import org.apache.kafka.connect.connector.Connector;
import org.apache.kafka.connect.connector.Task;
import org.apache.kafka.connect.converters.LongConverter;
import org.apache.kafka.connect.runtime.AbstractHerder;
import org.apache.kafka.connect.runtime.ConnectorConfig;
import org.apache.kafka.connect.runtime.Herder;
import org.apache.kafka.connect.runtime.SampleSinkConnector;
import org.apache.kafka.connect.runtime.SampleSourceConnector;
import org.apache.kafka.connect.runtime.distributed.DistributedHerder;
import org.apache.kafka.connect.runtime.isolation.PluginClassLoader;
import org.apache.kafka.connect.runtime.isolation.PluginDesc;
import org.apache.kafka.connect.runtime.isolation.PluginType;
import org.apache.kafka.connect.runtime.isolation.Plugins;
import org.apache.kafka.connect.runtime.isolation.ReflectionScanner;
import org.apache.kafka.connect.runtime.rest.entities.ConfigInfo;
import org.apache.kafka.connect.runtime.rest.entities.ConfigInfos;
import org.apache.kafka.connect.runtime.rest.entities.ConfigKeyInfo;
import org.apache.kafka.connect.runtime.rest.entities.ConfigValueInfo;
import org.apache.kafka.connect.runtime.rest.entities.PluginInfo;
import org.apache.kafka.connect.runtime.rest.entities.ConnectorType;
import org.apache.kafka.connect.source.SourceConnector;
import org.apache.kafka.connect.storage.StringConverter;
import org.apache.kafka.connect.tools.MockSinkConnector;
import org.apache.kafka.connect.tools.MockSourceConnector;
import org.apache.kafka.connect.tools.SchemaSourceConnector;
import org.apache.kafka.connect.tools.VerifiableSinkConnector;
import org.apache.kafka.connect.tools.VerifiableSourceConnector;
import org.apache.kafka.connect.transforms.RegexRouter;
import org.apache.kafka.connect.transforms.TimestampConverter;
import org.apache.kafka.connect.transforms.predicates.HasHeaderKey;
import org.apache.kafka.connect.transforms.predicates.RecordIsTombstone;
import org.apache.kafka.connect.util.Callback;
import org.junit.Before;
import org.junit.Test;
import org.mockito.ArgumentCaptor;

import javax.ws.rs.BadRequestException;
import javax.ws.rs.core.HttpHeaders;
import java.net.URL;
import java.util.ArrayList;
import java.util.Collection;
import java.util.Collections;
import java.util.HashMap;
import java.util.HashSet;
import java.util.LinkedList;
import java.util.List;
import java.util.Map;
import java.util.Optional;
import java.util.Set;
import java.util.TreeSet;
import java.util.stream.Collectors;
import java.util.stream.Stream;

import static java.util.Arrays.asList;
import static org.junit.Assert.assertEquals;
import static org.junit.Assert.assertThrows;
import static org.junit.Assert.assertTrue;
import static org.junit.Assert.fail;
import static org.mockito.ArgumentMatchers.any;
import static org.mockito.Mockito.atLeastOnce;
import static org.mockito.Mockito.doAnswer;
import static org.mockito.Mockito.doReturn;
import static org.mockito.Mockito.anyBoolean;
import static org.mockito.Mockito.eq;
import static org.mockito.Mockito.mock;
import static org.mockito.Mockito.verify;
import static org.mockito.Mockito.when;

public class ConnectorPluginsResourceTest {

    private static final Map<String, String> PROPS;
    private static final Map<String, String> PARTIAL_PROPS = new HashMap<>();
    static {
        PARTIAL_PROPS.put("name", "test");
        PARTIAL_PROPS.put("test.string.config", "testString");
        PARTIAL_PROPS.put("test.int.config", "1");
        PARTIAL_PROPS.put("test.list.config", "a,b");

        PROPS = new HashMap<>(PARTIAL_PROPS);
        PROPS.put("connector.class", ConnectorPluginsResourceTestConnector.class.getSimpleName());
    }

    private static final ConfigInfos CONFIG_INFOS;
    private static final ConfigInfos PARTIAL_CONFIG_INFOS;
    private static final int ERROR_COUNT = 0;
    private static final int PARTIAL_CONFIG_ERROR_COUNT = 1;
    private static final Set<MockConnectorPluginDesc<?>> SINK_CONNECTOR_PLUGINS = new TreeSet<>();
    private static final Set<MockConnectorPluginDesc<?>> SOURCE_CONNECTOR_PLUGINS = new TreeSet<>();
    private static final Set<MockConnectorPluginDesc<?>> CONVERTER_PLUGINS = new TreeSet<>();
    private static final Set<MockConnectorPluginDesc<?>> HEADER_CONVERTER_PLUGINS = new TreeSet<>();
    private static final Set<MockConnectorPluginDesc<?>> TRANSFORMATION_PLUGINS = new TreeSet<>();
    private static final Set<MockConnectorPluginDesc<?>> PREDICATE_PLUGINS = new TreeSet<>();

    static {
        try {
            SINK_CONNECTOR_PLUGINS.add(new MockConnectorPluginDesc<>(VerifiableSinkConnector.class));
            SINK_CONNECTOR_PLUGINS.add(new MockConnectorPluginDesc<>(MockSinkConnector.class));

            SOURCE_CONNECTOR_PLUGINS.add(new MockConnectorPluginDesc<>(VerifiableSourceConnector.class));
            SOURCE_CONNECTOR_PLUGINS.add(new MockConnectorPluginDesc<>(MockSourceConnector.class));
            SOURCE_CONNECTOR_PLUGINS.add(new MockConnectorPluginDesc<>(SchemaSourceConnector.class));
            SOURCE_CONNECTOR_PLUGINS.add(new MockConnectorPluginDesc<>(ConnectorPluginsResourceTestConnector.class));

            CONVERTER_PLUGINS.add(new MockConnectorPluginDesc<>(StringConverter.class));
            CONVERTER_PLUGINS.add(new MockConnectorPluginDesc<>(LongConverter.class));

            HEADER_CONVERTER_PLUGINS.add(new MockConnectorPluginDesc<>(StringConverter.class));
            HEADER_CONVERTER_PLUGINS.add(new MockConnectorPluginDesc<>(LongConverter.class));

            TRANSFORMATION_PLUGINS.add(new MockConnectorPluginDesc<>(RegexRouter.class));
            TRANSFORMATION_PLUGINS.add(new MockConnectorPluginDesc<>(TimestampConverter.Key.class));

            PREDICATE_PLUGINS.add(new MockConnectorPluginDesc<>(HasHeaderKey.class));
            PREDICATE_PLUGINS.add(new MockConnectorPluginDesc<>(RecordIsTombstone.class));
        } catch (Exception e) {
            fail("Failed setting up plugins");
        }
    }

    static {
<<<<<<< HEAD
		List<ConfigInfo> configs = new LinkedList<>();
		List<ConfigInfo> partialConfigs = new LinkedList<>();

		ConfigDef connectorConfigDef = ConnectorConfig.configDef();
		List<ConfigValue> connectorConfigValues = connectorConfigDef.validate(props);
		List<ConfigValue> partialConnectorConfigValues = connectorConfigDef.validate(partialProps);
		ConfigInfos result = AbstractHerder.generateResult(ConnectorPluginsResourceTestConnector.class.getName(), connectorConfigDef.configKeys(), connectorConfigValues, Collections.emptyList());
		ConfigInfos partialResult = AbstractHerder.generateResult(ConnectorPluginsResourceTestConnector.class.getName(), connectorConfigDef.configKeys(), partialConnectorConfigValues, Collections.emptyList());
		configs.addAll(result.values());
		partialConfigs.addAll(partialResult.values());

		ConfigKeyInfo configKeyInfo = new ConfigKeyInfo("test.string.config", "STRING", true, null, "HIGH", "Test configuration for string type.", null, -1, "NONE", "test.string.config", Collections.emptyList());
		ConfigValueInfo configValueInfo = new ConfigValueInfo("test.string.config", "testString", Collections.emptyList(), Collections.emptyList(), true);
		ConfigInfo configInfo = new ConfigInfo(configKeyInfo, configValueInfo);
		configs.add(configInfo);
		partialConfigs.add(configInfo);

		configKeyInfo = new ConfigKeyInfo("test.int.config", "INT", true, null, "MEDIUM", "Test configuration for integer type.", "Test", 1, "MEDIUM", "test.int.config", Collections.emptyList());
		configValueInfo = new ConfigValueInfo("test.int.config", "1", Arrays.asList("1", "2", "3"), Collections.emptyList(), true);
		configInfo = new ConfigInfo(configKeyInfo, configValueInfo);
		configs.add(configInfo);
		partialConfigs.add(configInfo);

		configKeyInfo = new ConfigKeyInfo("test.string.config.default", "STRING", false, "", "LOW", "Test configuration with default value.", null, -1, "NONE", "test.string.config.default", Collections.emptyList());
		configValueInfo = new ConfigValueInfo("test.string.config.default", "", Collections.emptyList(), Collections.emptyList(), true);
		configInfo = new ConfigInfo(configKeyInfo, configValueInfo);
		configs.add(configInfo);
		partialConfigs.add(configInfo);

		configKeyInfo = new ConfigKeyInfo("test.list.config", "LIST", true, null, "HIGH", "Test configuration for list type.", "Test", 2, "LONG", "test.list.config", Collections.emptyList());
		configValueInfo = new ConfigValueInfo("test.list.config", "a,b", Arrays.asList("a", "b", "c"), Collections.emptyList(), true);
		configInfo = new ConfigInfo(configKeyInfo, configValueInfo);
		configs.add(configInfo);
		partialConfigs.add(configInfo);

		CONFIG_INFOS = new ConfigInfos(ConnectorPluginsResourceTestConnector.class.getName(), ERROR_COUNT, Collections.singletonList("Test"), configs);
		PARTIAL_CONFIG_INFOS = new ConfigInfos(ConnectorPluginsResourceTestConnector.class.getName(), PARTIAL_CONFIG_ERROR_COUNT, Collections.singletonList("Test"), partialConfigs);

		Class<?>[] abstractConnectorClasses = {
				Connector.class,
				SourceConnector.class,
            SinkConnector.class
        };

        Class<?>[] connectorClasses = {
            VerifiableSourceConnector.class,
            VerifiableSinkConnector.class,
            MockSourceConnector.class,
            MockSinkConnector.class,
            MockConnector.class,
            SchemaSourceConnector.class,
            ConnectorPluginsResourceTestConnector.class
        };

        try {
            for (Class<?> klass : abstractConnectorClasses) {
                @SuppressWarnings("unchecked")
                MockConnectorPluginDesc pluginDesc = new MockConnectorPluginDesc((Class<? extends Connector>) klass, "0.0.0");
                CONNECTOR_PLUGINS.add(pluginDesc);
            }
            for (Class<?> klass : connectorClasses) {
                @SuppressWarnings("unchecked")
                MockConnectorPluginDesc pluginDesc = new MockConnectorPluginDesc((Class<? extends Connector>) klass);
                CONNECTOR_PLUGINS.add(pluginDesc);
            }
        } catch (Exception e) {
            throw new RuntimeException(e);
        }
=======
        List<ConfigInfo> configs = new LinkedList<>();
        List<ConfigInfo> partialConfigs = new LinkedList<>();

        ConfigDef connectorConfigDef = ConnectorConfig.configDef();
        List<ConfigValue> connectorConfigValues = connectorConfigDef.validate(PROPS);
        List<ConfigValue> partialConnectorConfigValues = connectorConfigDef.validate(PARTIAL_PROPS);
        ConfigInfos result = AbstractHerder.generateResult(ConnectorPluginsResourceTestConnector.class.getName(), connectorConfigDef.configKeys(), connectorConfigValues, Collections.emptyList());
        ConfigInfos partialResult = AbstractHerder.generateResult(ConnectorPluginsResourceTestConnector.class.getName(), connectorConfigDef.configKeys(), partialConnectorConfigValues, Collections.emptyList());
        configs.addAll(result.values());
        partialConfigs.addAll(partialResult.values());

        ConfigKeyInfo configKeyInfo = new ConfigKeyInfo("test.string.config", "STRING", true, null, "HIGH", "Test configuration for string type.", null, -1, "NONE", "test.string.config", Collections.emptyList());
        ConfigValueInfo configValueInfo = new ConfigValueInfo("test.string.config", "testString", Collections.emptyList(), Collections.emptyList(), true);
        ConfigInfo configInfo = new ConfigInfo(configKeyInfo, configValueInfo);
        configs.add(configInfo);
        partialConfigs.add(configInfo);

        configKeyInfo = new ConfigKeyInfo("test.int.config", "INT", true, null, "MEDIUM", "Test configuration for integer type.", "Test", 1, "MEDIUM", "test.int.config", Collections.emptyList());
        configValueInfo = new ConfigValueInfo("test.int.config", "1", asList("1", "2", "3"), Collections.emptyList(), true);
        configInfo = new ConfigInfo(configKeyInfo, configValueInfo);
        configs.add(configInfo);
        partialConfigs.add(configInfo);

        configKeyInfo = new ConfigKeyInfo("test.string.config.default", "STRING", false, "", "LOW", "Test configuration with default value.", null, -1, "NONE", "test.string.config.default", Collections.emptyList());
        configValueInfo = new ConfigValueInfo("test.string.config.default", "", Collections.emptyList(), Collections.emptyList(), true);
        configInfo = new ConfigInfo(configKeyInfo, configValueInfo);
        configs.add(configInfo);
        partialConfigs.add(configInfo);

        configKeyInfo = new ConfigKeyInfo("test.list.config", "LIST", true, null, "HIGH", "Test configuration for list type.", "Test", 2, "LONG", "test.list.config", Collections.emptyList());
        configValueInfo = new ConfigValueInfo("test.list.config", "a,b", asList("a", "b", "c"), Collections.emptyList(), true);
        configInfo = new ConfigInfo(configKeyInfo, configValueInfo);
        configs.add(configInfo);
        partialConfigs.add(configInfo);

        CONFIG_INFOS = new ConfigInfos(ConnectorPluginsResourceTestConnector.class.getName(), ERROR_COUNT, Collections.singletonList("Test"), configs);
        PARTIAL_CONFIG_INFOS = new ConfigInfos(ConnectorPluginsResourceTestConnector.class.getName(), PARTIAL_CONFIG_ERROR_COUNT, Collections.singletonList("Test"), partialConfigs);
>>>>>>> 15418db6
    }

    private final Herder herder = mock(DistributedHerder.class);
    private final Plugins plugins = mock(Plugins.class);
    private ConnectorPluginsResource connectorPluginsResource;

    @Before
    public void setUp() throws Exception {
        doReturn(plugins).when(herder).plugins();
        doReturn(SINK_CONNECTOR_PLUGINS).when(plugins).sinkConnectors();
        doReturn(SOURCE_CONNECTOR_PLUGINS).when(plugins).sourceConnectors();
        doReturn(CONVERTER_PLUGINS).when(plugins).converters();
        doReturn(HEADER_CONVERTER_PLUGINS).when(plugins).headerConverters();
        doReturn(TRANSFORMATION_PLUGINS).when(plugins).transformations();
        doReturn(PREDICATE_PLUGINS).when(plugins).predicates();
        connectorPluginsResource = new ConnectorPluginsResource(herder);
    }

    @Test
    public void testValidateConfigWithSingleErrorDueToMissingConnectorClassname() throws Throwable {
<<<<<<< HEAD
		Capture<Callback<ConfigInfos>> configInfosCallback = EasyMock.newCapture();
		herder.validateConnectorConfig(EasyMock.eq(partialProps), EasyMock.capture(configInfosCallback), EasyMock.anyBoolean());

		PowerMock.expectLastCall().andAnswer((IAnswer<Void>) () -> {
			ConfigDef connectorConfigDef = ConnectorConfig.configDef();
			List<ConfigValue> connectorConfigValues = connectorConfigDef.validate(partialProps);

			Connector connector = new ConnectorPluginsResourceTestConnector();
			Config config = connector.validate(partialProps);
			ConfigDef configDef = connector.config();
			Map<String, ConfigDef.ConfigKey> configKeys = configDef.configKeys();
			List<ConfigValue> configValues = config.configValues();

			Map<String, ConfigDef.ConfigKey> resultConfigKeys = new HashMap<>(configKeys);
			resultConfigKeys.putAll(connectorConfigDef.configKeys());
			configValues.addAll(connectorConfigValues);

			ConfigInfos configInfos = AbstractHerder.generateResult(
					ConnectorPluginsResourceTestConnector.class.getName(),
					resultConfigKeys,
					configValues,
					Collections.singletonList("Test")
			);
			configInfosCallback.getValue().onCompletion(null, configInfos);
			return null;
		});

        PowerMock.replayAll();
=======
        @SuppressWarnings("unchecked")
        ArgumentCaptor<Callback<ConfigInfos>> configInfosCallback = ArgumentCaptor.forClass(Callback.class);
        doAnswer(invocation -> {
            ConfigDef connectorConfigDef = ConnectorConfig.configDef();
            List<ConfigValue> connectorConfigValues = connectorConfigDef.validate(PARTIAL_PROPS);

            Connector connector = new ConnectorPluginsResourceTestConnector();
            Config config = connector.validate(PARTIAL_PROPS);
            ConfigDef configDef = connector.config();
            Map<String, ConfigDef.ConfigKey> configKeys = configDef.configKeys();
            List<ConfigValue> configValues = config.configValues();

            Map<String, ConfigDef.ConfigKey> resultConfigKeys = new HashMap<>(configKeys);
            resultConfigKeys.putAll(connectorConfigDef.configKeys());
            configValues.addAll(connectorConfigValues);

            ConfigInfos configInfos = AbstractHerder.generateResult(
                ConnectorPluginsResourceTestConnector.class.getName(),
                resultConfigKeys,
                configValues,
                Collections.singletonList("Test")
            );
            configInfosCallback.getValue().onCompletion(null, configInfos);
            return null;
        }).when(herder).validateConnectorConfig(eq(PARTIAL_PROPS), configInfosCallback.capture(), anyBoolean());
>>>>>>> 15418db6

        // This call to validateConfigs does not throw a BadRequestException because we've mocked
        // validateConnectorConfig.
        ConfigInfos configInfos = connectorPluginsResource.validateConfigs(
            ConnectorPluginsResourceTestConnector.class.getSimpleName(),
            PARTIAL_PROPS
        );
        assertEquals(PARTIAL_CONFIG_INFOS.name(), configInfos.name());
        assertEquals(PARTIAL_CONFIG_INFOS.errorCount(), configInfos.errorCount());
        assertEquals(PARTIAL_CONFIG_INFOS.groups(), configInfos.groups());
        assertEquals(
            new HashSet<>(PARTIAL_CONFIG_INFOS.values()),
            new HashSet<>(configInfos.values())
        );
        verify(herder).validateConnectorConfig(eq(PARTIAL_PROPS), any(), anyBoolean());
    }

    @Test
    public void testValidateConfigWithSimpleName() throws Throwable {
<<<<<<< HEAD
		Capture<Callback<ConfigInfos>> configInfosCallback = EasyMock.newCapture();
		herder.validateConnectorConfig(EasyMock.eq(props), EasyMock.capture(configInfosCallback), EasyMock.anyBoolean());

		PowerMock.expectLastCall().andAnswer((IAnswer<ConfigInfos>) () -> {
			ConfigDef connectorConfigDef = ConnectorConfig.configDef();
			List<ConfigValue> connectorConfigValues = connectorConfigDef.validate(props);

			Connector connector = new ConnectorPluginsResourceTestConnector();
			Config config = connector.validate(props);
			ConfigDef configDef = connector.config();
			Map<String, ConfigDef.ConfigKey> configKeys = configDef.configKeys();
			List<ConfigValue> configValues = config.configValues();

			Map<String, ConfigDef.ConfigKey> resultConfigKeys = new HashMap<>(configKeys);
			resultConfigKeys.putAll(connectorConfigDef.configKeys());
			configValues.addAll(connectorConfigValues);

			ConfigInfos configInfos = AbstractHerder.generateResult(
					ConnectorPluginsResourceTestConnector.class.getName(),
					resultConfigKeys,
					configValues,
					Collections.singletonList("Test")
			);
			configInfosCallback.getValue().onCompletion(null, configInfos);
			return null;
		});

        PowerMock.replayAll();
=======
        @SuppressWarnings("unchecked")
        ArgumentCaptor<Callback<ConfigInfos>> configInfosCallback = ArgumentCaptor.forClass(Callback.class);
        doAnswer(invocation -> {
            ConfigDef connectorConfigDef = ConnectorConfig.configDef();
            List<ConfigValue> connectorConfigValues = connectorConfigDef.validate(PROPS);

            Connector connector = new ConnectorPluginsResourceTestConnector();
            Config config = connector.validate(PROPS);
            ConfigDef configDef = connector.config();
            Map<String, ConfigDef.ConfigKey> configKeys = configDef.configKeys();
            List<ConfigValue> configValues = config.configValues();

            Map<String, ConfigDef.ConfigKey> resultConfigKeys = new HashMap<>(configKeys);
            resultConfigKeys.putAll(connectorConfigDef.configKeys());
            configValues.addAll(connectorConfigValues);

            ConfigInfos configInfos = AbstractHerder.generateResult(
                    ConnectorPluginsResourceTestConnector.class.getName(),
                    resultConfigKeys,
                    configValues,
                    Collections.singletonList("Test")
            );
            configInfosCallback.getValue().onCompletion(null, configInfos);
            return null;
        }).when(herder).validateConnectorConfig(eq(PROPS), configInfosCallback.capture(), anyBoolean());
>>>>>>> 15418db6

        // make a request to connector-plugins resource using just the simple class name.
        ConfigInfos configInfos = connectorPluginsResource.validateConfigs(
            ConnectorPluginsResourceTestConnector.class.getSimpleName(),
            PROPS
        );
        assertEquals(CONFIG_INFOS.name(), configInfos.name());
        assertEquals(0, configInfos.errorCount());
        assertEquals(CONFIG_INFOS.groups(), configInfos.groups());
        assertEquals(new HashSet<>(CONFIG_INFOS.values()), new HashSet<>(configInfos.values()));
        verify(herder).validateConnectorConfig(eq(PROPS), any(), anyBoolean());
    }

    @Test
    public void testValidateConfigWithAlias() throws Throwable {
<<<<<<< HEAD
		Capture<Callback<ConfigInfos>> configInfosCallback = EasyMock.newCapture();
		herder.validateConnectorConfig(EasyMock.eq(props), EasyMock.capture(configInfosCallback), EasyMock.anyBoolean());

		PowerMock.expectLastCall().andAnswer((IAnswer<ConfigInfos>) () -> {
			ConfigDef connectorConfigDef = ConnectorConfig.configDef();
			List<ConfigValue> connectorConfigValues = connectorConfigDef.validate(props);

			Connector connector = new ConnectorPluginsResourceTestConnector();
			Config config = connector.validate(props);
			ConfigDef configDef = connector.config();
			Map<String, ConfigDef.ConfigKey> configKeys = configDef.configKeys();
			List<ConfigValue> configValues = config.configValues();

			Map<String, ConfigDef.ConfigKey> resultConfigKeys = new HashMap<>(configKeys);
			resultConfigKeys.putAll(connectorConfigDef.configKeys());
			configValues.addAll(connectorConfigValues);

			ConfigInfos configInfos = AbstractHerder.generateResult(
					ConnectorPluginsResourceTestConnector.class.getName(),
					resultConfigKeys,
					configValues,
					Collections.singletonList("Test")
			);
			configInfosCallback.getValue().onCompletion(null, configInfos);
			return null;
		});

        PowerMock.replayAll();
=======
        @SuppressWarnings("unchecked")
        ArgumentCaptor<Callback<ConfigInfos>> configInfosCallback = ArgumentCaptor.forClass(Callback.class);
        doAnswer(invocation -> {
            ConfigDef connectorConfigDef = ConnectorConfig.configDef();
            List<ConfigValue> connectorConfigValues = connectorConfigDef.validate(PROPS);

            Connector connector = new ConnectorPluginsResourceTestConnector();
            Config config = connector.validate(PROPS);
            ConfigDef configDef = connector.config();
            Map<String, ConfigDef.ConfigKey> configKeys = configDef.configKeys();
            List<ConfigValue> configValues = config.configValues();

            Map<String, ConfigDef.ConfigKey> resultConfigKeys = new HashMap<>(configKeys);
            resultConfigKeys.putAll(connectorConfigDef.configKeys());
            configValues.addAll(connectorConfigValues);

            ConfigInfos configInfos = AbstractHerder.generateResult(
                    ConnectorPluginsResourceTestConnector.class.getName(),
                    resultConfigKeys,
                    configValues,
                    Collections.singletonList("Test")
            );
            configInfosCallback.getValue().onCompletion(null, configInfos);
            return null;
        }).when(herder).validateConnectorConfig(eq(PROPS), configInfosCallback.capture(), anyBoolean());
>>>>>>> 15418db6

        // make a request to connector-plugins resource using a valid alias.
        ConfigInfos configInfos = connectorPluginsResource.validateConfigs(
            "ConnectorPluginsResourceTest",
<<<<<<< HEAD
				props
		);
		assertEquals(CONFIG_INFOS.name(), configInfos.name());
		assertEquals(0, configInfos.errorCount());
		assertEquals(CONFIG_INFOS.groups(), configInfos.groups());
		assertEquals(new HashSet<>(CONFIG_INFOS.values()), new HashSet<>(configInfos.values()));

		PowerMock.verifyAll();
	}

	@Test
	public void testValidateConfigWithNonExistentName() {
		// make a request to connector-plugins resource using a non-loaded connector with the same
		// simple name but different package.
		String customClassname = "com.custom.package."
				+ ConnectorPluginsResourceTestConnector.class.getSimpleName();
		assertThrows(BadRequestException.class, () -> connectorPluginsResource.validateConfigs(customClassname, props));
	}

	@Test
	public void testValidateConfigWithNonExistentAlias() {
		assertThrows(BadRequestException.class, () -> connectorPluginsResource.validateConfigs("ConnectorPluginsTest", props));
	}

	@Test
	public void testListConnectorPlugins() throws Exception {
		expectPlugins();
		Set<ConnectorPluginInfo> connectorPlugins = new HashSet<>(connectorPluginsResource.listConnectorPlugins());
		assertFalse(connectorPlugins.contains(newInfo(Connector.class, "0.0")));
		assertFalse(connectorPlugins.contains(newInfo(SourceConnector.class, "0.0")));
		assertFalse(connectorPlugins.contains(newInfo(SinkConnector.class, "0.0")));
		assertFalse(connectorPlugins.contains(newInfo(VerifiableSourceConnector.class)));
        assertFalse(connectorPlugins.contains(newInfo(VerifiableSinkConnector.class)));
        assertFalse(connectorPlugins.contains(newInfo(MockSourceConnector.class)));
        assertFalse(connectorPlugins.contains(newInfo(MockSinkConnector.class)));
        assertFalse(connectorPlugins.contains(newInfo(MockConnector.class)));
        assertFalse(connectorPlugins.contains(newInfo(SchemaSourceConnector.class)));
        assertTrue(connectorPlugins.contains(newInfo(ConnectorPluginsResourceTestConnector.class)));
        PowerMock.verifyAll();
=======
            PROPS
        );
        assertEquals(CONFIG_INFOS.name(), configInfos.name());
        assertEquals(0, configInfos.errorCount());
        assertEquals(CONFIG_INFOS.groups(), configInfos.groups());
        assertEquals(new HashSet<>(CONFIG_INFOS.values()), new HashSet<>(configInfos.values()));
        verify(herder).validateConnectorConfig(eq(PROPS), any(), anyBoolean());
    }

    @Test
    public void testValidateConfigWithNonExistentName() {
        // make a request to connector-plugins resource using a non-loaded connector with the same
        // simple name but different package.
        String customClassname = "com.custom.package."
            + ConnectorPluginsResourceTestConnector.class.getSimpleName();
        assertThrows(BadRequestException.class, () -> connectorPluginsResource.validateConfigs(customClassname, PROPS));
    }

    @Test
    public void testValidateConfigWithNonExistentAlias() {
        assertThrows(BadRequestException.class, () -> connectorPluginsResource.validateConfigs("ConnectorPluginsTest", PROPS));
    }

    @Test
    public void testListConnectorPlugins() {
        Set<Class<?>> excludes = Stream.of(ConnectorPluginsResource.SINK_CONNECTOR_EXCLUDES, ConnectorPluginsResource.SOURCE_CONNECTOR_EXCLUDES)
                .flatMap(Collection::stream)
                .collect(Collectors.toSet());
        Set<PluginInfo> expectedConnectorPlugins = Stream.of(SINK_CONNECTOR_PLUGINS, SOURCE_CONNECTOR_PLUGINS)
                .flatMap(Collection::stream)
                .filter(p -> !excludes.contains(p.pluginClass()))
                .map(ConnectorPluginsResourceTest::newInfo)
                .collect(Collectors.toSet());
        Set<PluginInfo> actualConnectorPlugins = new HashSet<>(connectorPluginsResource.listConnectorPlugins(true));
        assertEquals(expectedConnectorPlugins, actualConnectorPlugins);
        verify(herder, atLeastOnce()).plugins();
>>>>>>> 15418db6
    }

    @Test
    public void testConnectorPluginsIncludesClassTypeAndVersionInformation() throws Exception {
        PluginInfo sinkInfo = newInfo(SampleSinkConnector.class);
        PluginInfo sourceInfo = newInfo(SampleSourceConnector.class);
        assertEquals(PluginType.SINK.toString(), sinkInfo.type());
        assertEquals(PluginType.SOURCE.toString(), sourceInfo.type());
        assertEquals(SampleSinkConnector.VERSION, sinkInfo.version());
        assertEquals(SampleSourceConnector.VERSION, sourceInfo.version());
        assertEquals(SampleSinkConnector.class.getName(), sinkInfo.className());
        assertEquals(SampleSourceConnector.class.getName(), sourceInfo.className());

        final ObjectMapper objectMapper = new ObjectMapper();
        String serializedSink = objectMapper.writeValueAsString(ConnectorType.SINK);
        String serializedSource = objectMapper.writeValueAsString(ConnectorType.SOURCE);
        String serializedUnknown = objectMapper.writeValueAsString(ConnectorType.UNKNOWN);
        assertTrue(serializedSink.contains("sink"));
        assertTrue(serializedSource.contains("source"));
        assertTrue(serializedUnknown.contains("unknown"));
        assertEquals(
            ConnectorType.SINK,
            objectMapper.readValue(serializedSink, ConnectorType.class)
        );
        assertEquals(
            ConnectorType.SOURCE,
            objectMapper.readValue(serializedSource, ConnectorType.class)
        );
        assertEquals(
            ConnectorType.UNKNOWN,
            objectMapper.readValue(serializedUnknown, ConnectorType.class)
        );
    }

    @Test
    public void testListAllPlugins() {
        Set<Class<?>> excludes = Stream.of(
                        ConnectorPluginsResource.SINK_CONNECTOR_EXCLUDES,
                        ConnectorPluginsResource.SOURCE_CONNECTOR_EXCLUDES
                ).flatMap(Collection::stream)
                .collect(Collectors.toSet());
        Set<PluginInfo> expectedConnectorPlugins = Stream.of(
                        SINK_CONNECTOR_PLUGINS,
                        SOURCE_CONNECTOR_PLUGINS,
                        CONVERTER_PLUGINS,
                        HEADER_CONVERTER_PLUGINS,
                        TRANSFORMATION_PLUGINS,
                        PREDICATE_PLUGINS
                ).flatMap(Collection::stream)
                .filter(p -> !excludes.contains(p.pluginClass()))
                .map(ConnectorPluginsResourceTest::newInfo)
                .collect(Collectors.toSet());
        Set<PluginInfo> actualConnectorPlugins = new HashSet<>(connectorPluginsResource.listConnectorPlugins(false));
        assertEquals(expectedConnectorPlugins, actualConnectorPlugins);
        verify(herder, atLeastOnce()).plugins();
    }

    @Test
    public void testGetConnectorConfigDef() {
        String connName = ConnectorPluginsResourceTestConnector.class.getName();
        when(herder.connectorPluginConfig(eq(connName))).thenAnswer(answer -> {
            List<ConfigKeyInfo> results = new ArrayList<>();
            for (ConfigDef.ConfigKey configKey : ConnectorPluginsResourceTestConnector.CONFIG_DEF.configKeys().values()) {
                results.add(AbstractHerder.convertConfigKey(configKey));
            }
            return results;
        });
        List<ConfigKeyInfo> connectorConfigDef = connectorPluginsResource.getConnectorConfigDef(connName);
        assertEquals(ConnectorPluginsResourceTestConnector.CONFIG_DEF.names().size(), connectorConfigDef.size());
        for (String config : ConnectorPluginsResourceTestConnector.CONFIG_DEF.names()) {
            Optional<ConfigKeyInfo> cki = connectorConfigDef.stream().filter(c -> c.name().equals(config)).findFirst();
            assertTrue(cki.isPresent());
        }
    }

    protected static PluginInfo newInfo(PluginDesc<?> pluginDesc) {
        return new PluginInfo(new MockConnectorPluginDesc<>(pluginDesc.pluginClass(), pluginDesc.version()));
    }

    protected static PluginInfo newInfo(Class<?> klass)
            throws Exception {
        return new PluginInfo(new MockConnectorPluginDesc<>(klass));
    }

    public static class MockPluginClassLoader extends PluginClassLoader {

        public MockPluginClassLoader(URL pluginLocation, URL[] urls) {
            super(pluginLocation, urls);
        }

        @Override
        public String location() {
            return "/tmp/mockpath";
        }
    }

<<<<<<< HEAD
    public static class MockConnectorPluginDesc extends PluginDesc<Connector> {
		public MockConnectorPluginDesc(Class<? extends Connector> klass, String version) {
			super(klass, version, new MockPluginClassLoader(null, new URL[0]));
		}
=======
    public static class MockConnectorPluginDesc<T> extends PluginDesc<T> {
        public MockConnectorPluginDesc(Class<T> klass, String version) {
            super(klass, version, new MockPluginClassLoader(null, new URL[0]));
        }
>>>>>>> 15418db6

        public MockConnectorPluginDesc(Class<T> klass) throws Exception {
            super(
<<<<<<< HEAD
					klass,
					klass.getConstructor().newInstance().version(),
					new MockPluginClassLoader(null, new URL[0])
			);
=======
                    klass,
                    ReflectionScanner.versionFor(klass),
                    new MockPluginClassLoader(null, new URL[0])
            );
>>>>>>> 15418db6
        }
    }

    /* Name here needs to be unique as we are testing the aliasing mechanism */
    public static class ConnectorPluginsResourceTestConnector extends SourceConnector {

        private static final String TEST_STRING_CONFIG = "test.string.config";
        private static final String TEST_INT_CONFIG = "test.int.config";
        private static final String TEST_STRING_CONFIG_DEFAULT = "test.string.config.default";
        private static final String TEST_LIST_CONFIG = "test.list.config";
        private static final String GROUP = "Test";

        private static final ConfigDef CONFIG_DEF = new ConfigDef()
            .define(TEST_STRING_CONFIG, Type.STRING, Importance.HIGH, "Test configuration for string type.")
            .define(TEST_INT_CONFIG, Type.INT, Importance.MEDIUM, "Test configuration for integer type.", GROUP, 1, Width.MEDIUM, TEST_INT_CONFIG, new IntegerRecommender())
            .define(TEST_STRING_CONFIG_DEFAULT, Type.STRING, "", Importance.LOW, "Test configuration with default value.")
            .define(TEST_LIST_CONFIG, Type.LIST, Importance.HIGH, "Test configuration for list type.", GROUP, 2, Width.LONG, TEST_LIST_CONFIG, new ListRecommender());

        @Override
        public String version() {
            return "1.0";
        }

        @Override
        public void start(Map<String, String> props) {

        }

        @Override
        public Class<? extends Task> taskClass() {
            return null;
        }

        @Override
        public List<Map<String, String>> taskConfigs(int maxTasks) {
            return null;
        }

        @Override
        public void stop() {

        }

        @Override
        public ConfigDef config() {
            return CONFIG_DEF;
        }
    }

    private static class IntegerRecommender implements Recommender {

        @Override
        public List<Object> validValues(String name, Map<String, Object> parsedConfig) {
            return asList(1, 2, 3);
        }

        @Override
        public boolean visible(String name, Map<String, Object> parsedConfig) {
            return true;
        }
    }

    private static class ListRecommender implements Recommender {
        @Override
        public List<Object> validValues(String name, Map<String, Object> parsedConfig) {
            return asList("a", "b", "c");
        }

        @Override
        public boolean visible(String name, Map<String, Object> parsedConfig) {
            return true;
        }
    }
}<|MERGE_RESOLUTION|>--- conflicted
+++ resolved
@@ -27,30 +27,13 @@
 import org.apache.kafka.connect.connector.Connector;
 import org.apache.kafka.connect.connector.Task;
 import org.apache.kafka.connect.converters.LongConverter;
-import org.apache.kafka.connect.runtime.AbstractHerder;
-import org.apache.kafka.connect.runtime.ConnectorConfig;
-import org.apache.kafka.connect.runtime.Herder;
-import org.apache.kafka.connect.runtime.SampleSinkConnector;
-import org.apache.kafka.connect.runtime.SampleSourceConnector;
+import org.apache.kafka.connect.runtime.*;
 import org.apache.kafka.connect.runtime.distributed.DistributedHerder;
-import org.apache.kafka.connect.runtime.isolation.PluginClassLoader;
-import org.apache.kafka.connect.runtime.isolation.PluginDesc;
-import org.apache.kafka.connect.runtime.isolation.PluginType;
-import org.apache.kafka.connect.runtime.isolation.Plugins;
-import org.apache.kafka.connect.runtime.isolation.ReflectionScanner;
-import org.apache.kafka.connect.runtime.rest.entities.ConfigInfo;
-import org.apache.kafka.connect.runtime.rest.entities.ConfigInfos;
-import org.apache.kafka.connect.runtime.rest.entities.ConfigKeyInfo;
-import org.apache.kafka.connect.runtime.rest.entities.ConfigValueInfo;
-import org.apache.kafka.connect.runtime.rest.entities.PluginInfo;
-import org.apache.kafka.connect.runtime.rest.entities.ConnectorType;
+import org.apache.kafka.connect.runtime.isolation.*;
+import org.apache.kafka.connect.runtime.rest.entities.*;
 import org.apache.kafka.connect.source.SourceConnector;
 import org.apache.kafka.connect.storage.StringConverter;
-import org.apache.kafka.connect.tools.MockSinkConnector;
-import org.apache.kafka.connect.tools.MockSourceConnector;
-import org.apache.kafka.connect.tools.SchemaSourceConnector;
-import org.apache.kafka.connect.tools.VerifiableSinkConnector;
-import org.apache.kafka.connect.tools.VerifiableSourceConnector;
+import org.apache.kafka.connect.tools.*;
 import org.apache.kafka.connect.transforms.RegexRouter;
 import org.apache.kafka.connect.transforms.TimestampConverter;
 import org.apache.kafka.connect.transforms.predicates.HasHeaderKey;
@@ -61,41 +44,21 @@
 import org.mockito.ArgumentCaptor;
 
 import javax.ws.rs.BadRequestException;
-import javax.ws.rs.core.HttpHeaders;
 import java.net.URL;
-import java.util.ArrayList;
-import java.util.Collection;
-import java.util.Collections;
-import java.util.HashMap;
-import java.util.HashSet;
-import java.util.LinkedList;
-import java.util.List;
-import java.util.Map;
-import java.util.Optional;
-import java.util.Set;
-import java.util.TreeSet;
+import java.util.*;
 import java.util.stream.Collectors;
 import java.util.stream.Stream;
 
 import static java.util.Arrays.asList;
-import static org.junit.Assert.assertEquals;
-import static org.junit.Assert.assertThrows;
-import static org.junit.Assert.assertTrue;
-import static org.junit.Assert.fail;
+import static org.junit.Assert.*;
 import static org.mockito.ArgumentMatchers.any;
-import static org.mockito.Mockito.atLeastOnce;
-import static org.mockito.Mockito.doAnswer;
-import static org.mockito.Mockito.doReturn;
-import static org.mockito.Mockito.anyBoolean;
-import static org.mockito.Mockito.eq;
-import static org.mockito.Mockito.mock;
-import static org.mockito.Mockito.verify;
-import static org.mockito.Mockito.when;
+import static org.mockito.Mockito.*;
 
 public class ConnectorPluginsResourceTest {
 
     private static final Map<String, String> PROPS;
     private static final Map<String, String> PARTIAL_PROPS = new HashMap<>();
+
     static {
         PARTIAL_PROPS.put("name", "test");
         PARTIAL_PROPS.put("test.string.config", "testString");
@@ -144,76 +107,6 @@
     }
 
     static {
-<<<<<<< HEAD
-		List<ConfigInfo> configs = new LinkedList<>();
-		List<ConfigInfo> partialConfigs = new LinkedList<>();
-
-		ConfigDef connectorConfigDef = ConnectorConfig.configDef();
-		List<ConfigValue> connectorConfigValues = connectorConfigDef.validate(props);
-		List<ConfigValue> partialConnectorConfigValues = connectorConfigDef.validate(partialProps);
-		ConfigInfos result = AbstractHerder.generateResult(ConnectorPluginsResourceTestConnector.class.getName(), connectorConfigDef.configKeys(), connectorConfigValues, Collections.emptyList());
-		ConfigInfos partialResult = AbstractHerder.generateResult(ConnectorPluginsResourceTestConnector.class.getName(), connectorConfigDef.configKeys(), partialConnectorConfigValues, Collections.emptyList());
-		configs.addAll(result.values());
-		partialConfigs.addAll(partialResult.values());
-
-		ConfigKeyInfo configKeyInfo = new ConfigKeyInfo("test.string.config", "STRING", true, null, "HIGH", "Test configuration for string type.", null, -1, "NONE", "test.string.config", Collections.emptyList());
-		ConfigValueInfo configValueInfo = new ConfigValueInfo("test.string.config", "testString", Collections.emptyList(), Collections.emptyList(), true);
-		ConfigInfo configInfo = new ConfigInfo(configKeyInfo, configValueInfo);
-		configs.add(configInfo);
-		partialConfigs.add(configInfo);
-
-		configKeyInfo = new ConfigKeyInfo("test.int.config", "INT", true, null, "MEDIUM", "Test configuration for integer type.", "Test", 1, "MEDIUM", "test.int.config", Collections.emptyList());
-		configValueInfo = new ConfigValueInfo("test.int.config", "1", Arrays.asList("1", "2", "3"), Collections.emptyList(), true);
-		configInfo = new ConfigInfo(configKeyInfo, configValueInfo);
-		configs.add(configInfo);
-		partialConfigs.add(configInfo);
-
-		configKeyInfo = new ConfigKeyInfo("test.string.config.default", "STRING", false, "", "LOW", "Test configuration with default value.", null, -1, "NONE", "test.string.config.default", Collections.emptyList());
-		configValueInfo = new ConfigValueInfo("test.string.config.default", "", Collections.emptyList(), Collections.emptyList(), true);
-		configInfo = new ConfigInfo(configKeyInfo, configValueInfo);
-		configs.add(configInfo);
-		partialConfigs.add(configInfo);
-
-		configKeyInfo = new ConfigKeyInfo("test.list.config", "LIST", true, null, "HIGH", "Test configuration for list type.", "Test", 2, "LONG", "test.list.config", Collections.emptyList());
-		configValueInfo = new ConfigValueInfo("test.list.config", "a,b", Arrays.asList("a", "b", "c"), Collections.emptyList(), true);
-		configInfo = new ConfigInfo(configKeyInfo, configValueInfo);
-		configs.add(configInfo);
-		partialConfigs.add(configInfo);
-
-		CONFIG_INFOS = new ConfigInfos(ConnectorPluginsResourceTestConnector.class.getName(), ERROR_COUNT, Collections.singletonList("Test"), configs);
-		PARTIAL_CONFIG_INFOS = new ConfigInfos(ConnectorPluginsResourceTestConnector.class.getName(), PARTIAL_CONFIG_ERROR_COUNT, Collections.singletonList("Test"), partialConfigs);
-
-		Class<?>[] abstractConnectorClasses = {
-				Connector.class,
-				SourceConnector.class,
-            SinkConnector.class
-        };
-
-        Class<?>[] connectorClasses = {
-            VerifiableSourceConnector.class,
-            VerifiableSinkConnector.class,
-            MockSourceConnector.class,
-            MockSinkConnector.class,
-            MockConnector.class,
-            SchemaSourceConnector.class,
-            ConnectorPluginsResourceTestConnector.class
-        };
-
-        try {
-            for (Class<?> klass : abstractConnectorClasses) {
-                @SuppressWarnings("unchecked")
-                MockConnectorPluginDesc pluginDesc = new MockConnectorPluginDesc((Class<? extends Connector>) klass, "0.0.0");
-                CONNECTOR_PLUGINS.add(pluginDesc);
-            }
-            for (Class<?> klass : connectorClasses) {
-                @SuppressWarnings("unchecked")
-                MockConnectorPluginDesc pluginDesc = new MockConnectorPluginDesc((Class<? extends Connector>) klass);
-                CONNECTOR_PLUGINS.add(pluginDesc);
-            }
-        } catch (Exception e) {
-            throw new RuntimeException(e);
-        }
-=======
         List<ConfigInfo> configs = new LinkedList<>();
         List<ConfigInfo> partialConfigs = new LinkedList<>();
 
@@ -251,7 +144,6 @@
 
         CONFIG_INFOS = new ConfigInfos(ConnectorPluginsResourceTestConnector.class.getName(), ERROR_COUNT, Collections.singletonList("Test"), configs);
         PARTIAL_CONFIG_INFOS = new ConfigInfos(ConnectorPluginsResourceTestConnector.class.getName(), PARTIAL_CONFIG_ERROR_COUNT, Collections.singletonList("Test"), partialConfigs);
->>>>>>> 15418db6
     }
 
     private final Herder herder = mock(DistributedHerder.class);
@@ -272,38 +164,7 @@
 
     @Test
     public void testValidateConfigWithSingleErrorDueToMissingConnectorClassname() throws Throwable {
-<<<<<<< HEAD
-		Capture<Callback<ConfigInfos>> configInfosCallback = EasyMock.newCapture();
-		herder.validateConnectorConfig(EasyMock.eq(partialProps), EasyMock.capture(configInfosCallback), EasyMock.anyBoolean());
-
-		PowerMock.expectLastCall().andAnswer((IAnswer<Void>) () -> {
-			ConfigDef connectorConfigDef = ConnectorConfig.configDef();
-			List<ConfigValue> connectorConfigValues = connectorConfigDef.validate(partialProps);
-
-			Connector connector = new ConnectorPluginsResourceTestConnector();
-			Config config = connector.validate(partialProps);
-			ConfigDef configDef = connector.config();
-			Map<String, ConfigDef.ConfigKey> configKeys = configDef.configKeys();
-			List<ConfigValue> configValues = config.configValues();
-
-			Map<String, ConfigDef.ConfigKey> resultConfigKeys = new HashMap<>(configKeys);
-			resultConfigKeys.putAll(connectorConfigDef.configKeys());
-			configValues.addAll(connectorConfigValues);
-
-			ConfigInfos configInfos = AbstractHerder.generateResult(
-					ConnectorPluginsResourceTestConnector.class.getName(),
-					resultConfigKeys,
-					configValues,
-					Collections.singletonList("Test")
-			);
-			configInfosCallback.getValue().onCompletion(null, configInfos);
-			return null;
-		});
-
-        PowerMock.replayAll();
-=======
-        @SuppressWarnings("unchecked")
-        ArgumentCaptor<Callback<ConfigInfos>> configInfosCallback = ArgumentCaptor.forClass(Callback.class);
+        @SuppressWarnings("unchecked") ArgumentCaptor<Callback<ConfigInfos>> configInfosCallback = ArgumentCaptor.forClass(Callback.class);
         doAnswer(invocation -> {
             ConfigDef connectorConfigDef = ConnectorConfig.configDef();
             List<ConfigValue> connectorConfigValues = connectorConfigDef.validate(PARTIAL_PROPS);
@@ -318,67 +179,26 @@
             resultConfigKeys.putAll(connectorConfigDef.configKeys());
             configValues.addAll(connectorConfigValues);
 
-            ConfigInfos configInfos = AbstractHerder.generateResult(
-                ConnectorPluginsResourceTestConnector.class.getName(),
-                resultConfigKeys,
-                configValues,
-                Collections.singletonList("Test")
-            );
+            ConfigInfos configInfos = AbstractHerder.generateResult(ConnectorPluginsResourceTestConnector.class.getName(), resultConfigKeys, configValues, Collections.singletonList("Test"));
             configInfosCallback.getValue().onCompletion(null, configInfos);
             return null;
         }).when(herder).validateConnectorConfig(eq(PARTIAL_PROPS), configInfosCallback.capture(), anyBoolean());
->>>>>>> 15418db6
 
         // This call to validateConfigs does not throw a BadRequestException because we've mocked
         // validateConnectorConfig.
         ConfigInfos configInfos = connectorPluginsResource.validateConfigs(
-            ConnectorPluginsResourceTestConnector.class.getSimpleName(),
-            PARTIAL_PROPS
+            ConnectorPluginsResourceTestConnector.class.getSimpleName(), PARTIAL_PROPS
         );
         assertEquals(PARTIAL_CONFIG_INFOS.name(), configInfos.name());
         assertEquals(PARTIAL_CONFIG_INFOS.errorCount(), configInfos.errorCount());
         assertEquals(PARTIAL_CONFIG_INFOS.groups(), configInfos.groups());
-        assertEquals(
-            new HashSet<>(PARTIAL_CONFIG_INFOS.values()),
-            new HashSet<>(configInfos.values())
-        );
+        assertEquals(new HashSet<>(PARTIAL_CONFIG_INFOS.values()), new HashSet<>(configInfos.values()));
         verify(herder).validateConnectorConfig(eq(PARTIAL_PROPS), any(), anyBoolean());
     }
 
     @Test
     public void testValidateConfigWithSimpleName() throws Throwable {
-<<<<<<< HEAD
-		Capture<Callback<ConfigInfos>> configInfosCallback = EasyMock.newCapture();
-		herder.validateConnectorConfig(EasyMock.eq(props), EasyMock.capture(configInfosCallback), EasyMock.anyBoolean());
-
-		PowerMock.expectLastCall().andAnswer((IAnswer<ConfigInfos>) () -> {
-			ConfigDef connectorConfigDef = ConnectorConfig.configDef();
-			List<ConfigValue> connectorConfigValues = connectorConfigDef.validate(props);
-
-			Connector connector = new ConnectorPluginsResourceTestConnector();
-			Config config = connector.validate(props);
-			ConfigDef configDef = connector.config();
-			Map<String, ConfigDef.ConfigKey> configKeys = configDef.configKeys();
-			List<ConfigValue> configValues = config.configValues();
-
-			Map<String, ConfigDef.ConfigKey> resultConfigKeys = new HashMap<>(configKeys);
-			resultConfigKeys.putAll(connectorConfigDef.configKeys());
-			configValues.addAll(connectorConfigValues);
-
-			ConfigInfos configInfos = AbstractHerder.generateResult(
-					ConnectorPluginsResourceTestConnector.class.getName(),
-					resultConfigKeys,
-					configValues,
-					Collections.singletonList("Test")
-			);
-			configInfosCallback.getValue().onCompletion(null, configInfos);
-			return null;
-		});
-
-        PowerMock.replayAll();
-=======
-        @SuppressWarnings("unchecked")
-        ArgumentCaptor<Callback<ConfigInfos>> configInfosCallback = ArgumentCaptor.forClass(Callback.class);
+        @SuppressWarnings("unchecked") ArgumentCaptor<Callback<ConfigInfos>> configInfosCallback = ArgumentCaptor.forClass(Callback.class);
         doAnswer(invocation -> {
             ConfigDef connectorConfigDef = ConnectorConfig.configDef();
             List<ConfigValue> connectorConfigValues = connectorConfigDef.validate(PROPS);
@@ -393,21 +213,14 @@
             resultConfigKeys.putAll(connectorConfigDef.configKeys());
             configValues.addAll(connectorConfigValues);
 
-            ConfigInfos configInfos = AbstractHerder.generateResult(
-                    ConnectorPluginsResourceTestConnector.class.getName(),
-                    resultConfigKeys,
-                    configValues,
-                    Collections.singletonList("Test")
-            );
+            ConfigInfos configInfos = AbstractHerder.generateResult(ConnectorPluginsResourceTestConnector.class.getName(), resultConfigKeys, configValues, Collections.singletonList("Test"));
             configInfosCallback.getValue().onCompletion(null, configInfos);
             return null;
         }).when(herder).validateConnectorConfig(eq(PROPS), configInfosCallback.capture(), anyBoolean());
->>>>>>> 15418db6
 
         // make a request to connector-plugins resource using just the simple class name.
         ConfigInfos configInfos = connectorPluginsResource.validateConfigs(
-            ConnectorPluginsResourceTestConnector.class.getSimpleName(),
-            PROPS
+            ConnectorPluginsResourceTestConnector.class.getSimpleName(), PROPS
         );
         assertEquals(CONFIG_INFOS.name(), configInfos.name());
         assertEquals(0, configInfos.errorCount());
@@ -418,38 +231,7 @@
 
     @Test
     public void testValidateConfigWithAlias() throws Throwable {
-<<<<<<< HEAD
-		Capture<Callback<ConfigInfos>> configInfosCallback = EasyMock.newCapture();
-		herder.validateConnectorConfig(EasyMock.eq(props), EasyMock.capture(configInfosCallback), EasyMock.anyBoolean());
-
-		PowerMock.expectLastCall().andAnswer((IAnswer<ConfigInfos>) () -> {
-			ConfigDef connectorConfigDef = ConnectorConfig.configDef();
-			List<ConfigValue> connectorConfigValues = connectorConfigDef.validate(props);
-
-			Connector connector = new ConnectorPluginsResourceTestConnector();
-			Config config = connector.validate(props);
-			ConfigDef configDef = connector.config();
-			Map<String, ConfigDef.ConfigKey> configKeys = configDef.configKeys();
-			List<ConfigValue> configValues = config.configValues();
-
-			Map<String, ConfigDef.ConfigKey> resultConfigKeys = new HashMap<>(configKeys);
-			resultConfigKeys.putAll(connectorConfigDef.configKeys());
-			configValues.addAll(connectorConfigValues);
-
-			ConfigInfos configInfos = AbstractHerder.generateResult(
-					ConnectorPluginsResourceTestConnector.class.getName(),
-					resultConfigKeys,
-					configValues,
-					Collections.singletonList("Test")
-			);
-			configInfosCallback.getValue().onCompletion(null, configInfos);
-			return null;
-		});
-
-        PowerMock.replayAll();
-=======
-        @SuppressWarnings("unchecked")
-        ArgumentCaptor<Callback<ConfigInfos>> configInfosCallback = ArgumentCaptor.forClass(Callback.class);
+        @SuppressWarnings("unchecked") ArgumentCaptor<Callback<ConfigInfos>> configInfosCallback = ArgumentCaptor.forClass(Callback.class);
         doAnswer(invocation -> {
             ConfigDef connectorConfigDef = ConnectorConfig.configDef();
             List<ConfigValue> connectorConfigValues = connectorConfigDef.validate(PROPS);
@@ -464,63 +246,13 @@
             resultConfigKeys.putAll(connectorConfigDef.configKeys());
             configValues.addAll(connectorConfigValues);
 
-            ConfigInfos configInfos = AbstractHerder.generateResult(
-                    ConnectorPluginsResourceTestConnector.class.getName(),
-                    resultConfigKeys,
-                    configValues,
-                    Collections.singletonList("Test")
-            );
+            ConfigInfos configInfos = AbstractHerder.generateResult(ConnectorPluginsResourceTestConnector.class.getName(), resultConfigKeys, configValues, Collections.singletonList("Test"));
             configInfosCallback.getValue().onCompletion(null, configInfos);
             return null;
         }).when(herder).validateConnectorConfig(eq(PROPS), configInfosCallback.capture(), anyBoolean());
->>>>>>> 15418db6
 
         // make a request to connector-plugins resource using a valid alias.
-        ConfigInfos configInfos = connectorPluginsResource.validateConfigs(
-            "ConnectorPluginsResourceTest",
-<<<<<<< HEAD
-				props
-		);
-		assertEquals(CONFIG_INFOS.name(), configInfos.name());
-		assertEquals(0, configInfos.errorCount());
-		assertEquals(CONFIG_INFOS.groups(), configInfos.groups());
-		assertEquals(new HashSet<>(CONFIG_INFOS.values()), new HashSet<>(configInfos.values()));
-
-		PowerMock.verifyAll();
-	}
-
-	@Test
-	public void testValidateConfigWithNonExistentName() {
-		// make a request to connector-plugins resource using a non-loaded connector with the same
-		// simple name but different package.
-		String customClassname = "com.custom.package."
-				+ ConnectorPluginsResourceTestConnector.class.getSimpleName();
-		assertThrows(BadRequestException.class, () -> connectorPluginsResource.validateConfigs(customClassname, props));
-	}
-
-	@Test
-	public void testValidateConfigWithNonExistentAlias() {
-		assertThrows(BadRequestException.class, () -> connectorPluginsResource.validateConfigs("ConnectorPluginsTest", props));
-	}
-
-	@Test
-	public void testListConnectorPlugins() throws Exception {
-		expectPlugins();
-		Set<ConnectorPluginInfo> connectorPlugins = new HashSet<>(connectorPluginsResource.listConnectorPlugins());
-		assertFalse(connectorPlugins.contains(newInfo(Connector.class, "0.0")));
-		assertFalse(connectorPlugins.contains(newInfo(SourceConnector.class, "0.0")));
-		assertFalse(connectorPlugins.contains(newInfo(SinkConnector.class, "0.0")));
-		assertFalse(connectorPlugins.contains(newInfo(VerifiableSourceConnector.class)));
-        assertFalse(connectorPlugins.contains(newInfo(VerifiableSinkConnector.class)));
-        assertFalse(connectorPlugins.contains(newInfo(MockSourceConnector.class)));
-        assertFalse(connectorPlugins.contains(newInfo(MockSinkConnector.class)));
-        assertFalse(connectorPlugins.contains(newInfo(MockConnector.class)));
-        assertFalse(connectorPlugins.contains(newInfo(SchemaSourceConnector.class)));
-        assertTrue(connectorPlugins.contains(newInfo(ConnectorPluginsResourceTestConnector.class)));
-        PowerMock.verifyAll();
-=======
-            PROPS
-        );
+        ConfigInfos configInfos = connectorPluginsResource.validateConfigs("ConnectorPluginsResourceTest", PROPS);
         assertEquals(CONFIG_INFOS.name(), configInfos.name());
         assertEquals(0, configInfos.errorCount());
         assertEquals(CONFIG_INFOS.groups(), configInfos.groups());
@@ -532,8 +264,7 @@
     public void testValidateConfigWithNonExistentName() {
         // make a request to connector-plugins resource using a non-loaded connector with the same
         // simple name but different package.
-        String customClassname = "com.custom.package."
-            + ConnectorPluginsResourceTestConnector.class.getSimpleName();
+        String customClassname = "com.custom.package." + ConnectorPluginsResourceTestConnector.class.getSimpleName();
         assertThrows(BadRequestException.class, () -> connectorPluginsResource.validateConfigs(customClassname, PROPS));
     }
 
@@ -544,18 +275,11 @@
 
     @Test
     public void testListConnectorPlugins() {
-        Set<Class<?>> excludes = Stream.of(ConnectorPluginsResource.SINK_CONNECTOR_EXCLUDES, ConnectorPluginsResource.SOURCE_CONNECTOR_EXCLUDES)
-                .flatMap(Collection::stream)
-                .collect(Collectors.toSet());
-        Set<PluginInfo> expectedConnectorPlugins = Stream.of(SINK_CONNECTOR_PLUGINS, SOURCE_CONNECTOR_PLUGINS)
-                .flatMap(Collection::stream)
-                .filter(p -> !excludes.contains(p.pluginClass()))
-                .map(ConnectorPluginsResourceTest::newInfo)
-                .collect(Collectors.toSet());
+        Set<Class<?>> excludes = Stream.of(ConnectorPluginsResource.SINK_CONNECTOR_EXCLUDES, ConnectorPluginsResource.SOURCE_CONNECTOR_EXCLUDES).flatMap(Collection::stream).collect(Collectors.toSet());
+        Set<PluginInfo> expectedConnectorPlugins = Stream.of(SINK_CONNECTOR_PLUGINS, SOURCE_CONNECTOR_PLUGINS).flatMap(Collection::stream).filter(p -> !excludes.contains(p.pluginClass())).map(ConnectorPluginsResourceTest::newInfo).collect(Collectors.toSet());
         Set<PluginInfo> actualConnectorPlugins = new HashSet<>(connectorPluginsResource.listConnectorPlugins(true));
         assertEquals(expectedConnectorPlugins, actualConnectorPlugins);
         verify(herder, atLeastOnce()).plugins();
->>>>>>> 15418db6
     }
 
     @Test
@@ -576,38 +300,17 @@
         assertTrue(serializedSink.contains("sink"));
         assertTrue(serializedSource.contains("source"));
         assertTrue(serializedUnknown.contains("unknown"));
-        assertEquals(
-            ConnectorType.SINK,
+        assertEquals(ConnectorType.SINK,
             objectMapper.readValue(serializedSink, ConnectorType.class)
         );
-        assertEquals(
-            ConnectorType.SOURCE,
-            objectMapper.readValue(serializedSource, ConnectorType.class)
-        );
-        assertEquals(
-            ConnectorType.UNKNOWN,
-            objectMapper.readValue(serializedUnknown, ConnectorType.class)
-        );
+        assertEquals(ConnectorType.SOURCE, objectMapper.readValue(serializedSource, ConnectorType.class));
+        assertEquals(ConnectorType.UNKNOWN, objectMapper.readValue(serializedUnknown, ConnectorType.class));
     }
 
     @Test
     public void testListAllPlugins() {
-        Set<Class<?>> excludes = Stream.of(
-                        ConnectorPluginsResource.SINK_CONNECTOR_EXCLUDES,
-                        ConnectorPluginsResource.SOURCE_CONNECTOR_EXCLUDES
-                ).flatMap(Collection::stream)
-                .collect(Collectors.toSet());
-        Set<PluginInfo> expectedConnectorPlugins = Stream.of(
-                        SINK_CONNECTOR_PLUGINS,
-                        SOURCE_CONNECTOR_PLUGINS,
-                        CONVERTER_PLUGINS,
-                        HEADER_CONVERTER_PLUGINS,
-                        TRANSFORMATION_PLUGINS,
-                        PREDICATE_PLUGINS
-                ).flatMap(Collection::stream)
-                .filter(p -> !excludes.contains(p.pluginClass()))
-                .map(ConnectorPluginsResourceTest::newInfo)
-                .collect(Collectors.toSet());
+        Set<Class<?>> excludes = Stream.of(ConnectorPluginsResource.SINK_CONNECTOR_EXCLUDES, ConnectorPluginsResource.SOURCE_CONNECTOR_EXCLUDES).flatMap(Collection::stream).collect(Collectors.toSet());
+        Set<PluginInfo> expectedConnectorPlugins = Stream.of(SINK_CONNECTOR_PLUGINS, SOURCE_CONNECTOR_PLUGINS, CONVERTER_PLUGINS, HEADER_CONVERTER_PLUGINS, TRANSFORMATION_PLUGINS, PREDICATE_PLUGINS).flatMap(Collection::stream).filter(p -> !excludes.contains(p.pluginClass())).map(ConnectorPluginsResourceTest::newInfo).collect(Collectors.toSet());
         Set<PluginInfo> actualConnectorPlugins = new HashSet<>(connectorPluginsResource.listConnectorPlugins(false));
         assertEquals(expectedConnectorPlugins, actualConnectorPlugins);
         verify(herder, atLeastOnce()).plugins();
@@ -635,8 +338,7 @@
         return new PluginInfo(new MockConnectorPluginDesc<>(pluginDesc.pluginClass(), pluginDesc.version()));
     }
 
-    protected static PluginInfo newInfo(Class<?> klass)
-            throws Exception {
+    protected static PluginInfo newInfo(Class<?> klass) throws Exception {
         return new PluginInfo(new MockConnectorPluginDesc<>(klass));
     }
 
@@ -652,31 +354,13 @@
         }
     }
 
-<<<<<<< HEAD
-    public static class MockConnectorPluginDesc extends PluginDesc<Connector> {
-		public MockConnectorPluginDesc(Class<? extends Connector> klass, String version) {
-			super(klass, version, new MockPluginClassLoader(null, new URL[0]));
-		}
-=======
     public static class MockConnectorPluginDesc<T> extends PluginDesc<T> {
         public MockConnectorPluginDesc(Class<T> klass, String version) {
             super(klass, version, new MockPluginClassLoader(null, new URL[0]));
         }
->>>>>>> 15418db6
 
         public MockConnectorPluginDesc(Class<T> klass) throws Exception {
-            super(
-<<<<<<< HEAD
-					klass,
-					klass.getConstructor().newInstance().version(),
-					new MockPluginClassLoader(null, new URL[0])
-			);
-=======
-                    klass,
-                    ReflectionScanner.versionFor(klass),
-                    new MockPluginClassLoader(null, new URL[0])
-            );
->>>>>>> 15418db6
+            super(klass, ReflectionScanner.versionFor(klass), new MockPluginClassLoader(null, new URL[0]));
         }
     }
 
@@ -689,9 +373,7 @@
         private static final String TEST_LIST_CONFIG = "test.list.config";
         private static final String GROUP = "Test";
 
-        private static final ConfigDef CONFIG_DEF = new ConfigDef()
-            .define(TEST_STRING_CONFIG, Type.STRING, Importance.HIGH, "Test configuration for string type.")
-            .define(TEST_INT_CONFIG, Type.INT, Importance.MEDIUM, "Test configuration for integer type.", GROUP, 1, Width.MEDIUM, TEST_INT_CONFIG, new IntegerRecommender())
+        private static final ConfigDef CONFIG_DEF = new ConfigDef().define(TEST_STRING_CONFIG, Type.STRING, Importance.HIGH, "Test configuration for string type.").define(TEST_INT_CONFIG, Type.INT, Importance.MEDIUM, "Test configuration for integer type.", GROUP, 1, Width.MEDIUM, TEST_INT_CONFIG, new IntegerRecommender())
             .define(TEST_STRING_CONFIG_DEFAULT, Type.STRING, "", Importance.LOW, "Test configuration with default value.")
             .define(TEST_LIST_CONFIG, Type.LIST, Importance.HIGH, "Test configuration for list type.", GROUP, 2, Width.LONG, TEST_LIST_CONFIG, new ListRecommender());
 
