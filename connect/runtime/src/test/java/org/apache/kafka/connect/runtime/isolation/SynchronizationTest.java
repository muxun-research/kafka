--- conflicted
+++ resolved
@@ -17,23 +17,11 @@
 
 package org.apache.kafka.connect.runtime.isolation;
 
-<<<<<<< HEAD
-=======
-
->>>>>>> 9494bebe
+
 import org.apache.kafka.common.config.AbstractConfig;
 import org.apache.kafka.common.config.ConfigDef;
 import org.apache.kafka.common.config.ConfigDef.Importance;
 import org.apache.kafka.common.config.ConfigDef.Type;
-<<<<<<< HEAD
-import org.apache.kafka.connect.json.JsonConverter;
-import org.apache.kafka.connect.runtime.WorkerConfig;
-import org.junit.After;
-import org.junit.Before;
-import org.junit.Rule;
-import org.junit.Test;
-import org.junit.rules.TestName;
-=======
 import org.apache.kafka.common.internals.SecurityManagerCompatibility;
 import org.apache.kafka.common.utils.Utils;
 import org.apache.kafka.connect.runtime.WorkerConfig;
@@ -46,7 +34,6 @@
 import org.junit.jupiter.api.TestInfo;
 import org.junit.jupiter.api.Timeout;
 import org.mockito.Mockito;
->>>>>>> 9494bebe
 import org.slf4j.Logger;
 import org.slf4j.LoggerFactory;
 
@@ -59,16 +46,18 @@
 import java.util.Collections;
 import java.util.Map;
 import java.util.Objects;
-import java.util.concurrent.*;
+import java.util.concurrent.BrokenBarrierException;
+import java.util.concurrent.CyclicBarrier;
+import java.util.concurrent.LinkedBlockingDeque;
+import java.util.concurrent.ThreadFactory;
+import java.util.concurrent.ThreadPoolExecutor;
+import java.util.concurrent.TimeUnit;
+import java.util.concurrent.TimeoutException;
 import java.util.concurrent.atomic.AtomicInteger;
 import java.util.function.Predicate;
 import java.util.stream.Collectors;
 
-<<<<<<< HEAD
-import static org.junit.Assert.fail;
-=======
 import static org.junit.jupiter.api.Assertions.fail;
->>>>>>> 9494bebe
 
 public class SynchronizationTest {
 
@@ -80,12 +69,6 @@
     private Breakpoint<String> dclBreakpoint;
     private Breakpoint<String> pclBreakpoint;
 
-<<<<<<< HEAD
-    @Before
-    public void setup() {
-        Map<String, String> pluginProps = Collections.singletonMap(WorkerConfig.PLUGIN_PATH_CONFIG, TestPlugins.pluginPathJoined());
-        threadPrefix = SynchronizationTest.class.getSimpleName() + "." + testName.getMethodName() + "-";
-=======
     @BeforeEach
     public void setup(TestInfo testInfo) {
         Map<String, String> pluginProps = Collections.singletonMap(
@@ -94,11 +77,17 @@
         );
         threadPrefix = SynchronizationTest.class.getSimpleName()
             + "." + testInfo.getDisplayName() + "-";
->>>>>>> 9494bebe
         dclBreakpoint = new Breakpoint<>();
         pclBreakpoint = new Breakpoint<>();
         plugins = new Plugins(pluginProps, Plugins.class.getClassLoader(), new SynchronizedClassLoaderFactory());
-        exec = new ThreadPoolExecutor(2, 2, 1000L, TimeUnit.MILLISECONDS, new LinkedBlockingDeque<>(), threadFactoryWithNamedThreads(threadPrefix));
+        exec = new ThreadPoolExecutor(
+            2,
+            2,
+            1000L,
+            TimeUnit.MILLISECONDS,
+            new LinkedBlockingDeque<>(),
+            threadFactoryWithNamedThreads(threadPrefix)
+        );
 
     }
 
@@ -154,11 +143,12 @@
 
         /**
          * From the test orchestrating thread, await for the test thread to continue execution
-         * @throws InterruptedException   If the current thread is interrupted while waiting
+         * @throws InterruptedException If the current thread is interrupted while waiting
          * @throws BrokenBarrierException If the test thread is interrupted while waiting
-         * @throws TimeoutException       If the barrier is not reached before 1s passes.
+         * @throws TimeoutException If the barrier is not reached before 1s passes.
          */
-        public void testAwait() throws InterruptedException, BrokenBarrierException, TimeoutException {
+        public void testAwait()
+            throws InterruptedException, BrokenBarrierException, TimeoutException {
             CyclicBarrier barrier;
             synchronized (this) {
                 barrier = this.barrier;
@@ -171,14 +161,6 @@
     private class SynchronizedClassLoaderFactory extends ClassLoaderFactory {
         @Override
         public DelegatingClassLoader newDelegatingClassLoader(ClassLoader parent) {
-<<<<<<< HEAD
-            return AccessController.doPrivileged((PrivilegedAction<DelegatingClassLoader>) () -> new SynchronizedDelegatingClassLoader(parent));
-        }
-
-        @Override
-        public PluginClassLoader newPluginClassLoader(URL pluginLocation, URL[] urls, ClassLoader parent) {
-            return AccessController.doPrivileged((PrivilegedAction<PluginClassLoader>) () -> new SynchronizedPluginClassLoader(pluginLocation, urls, parent));
-=======
             return SecurityManagerCompatibility.get().doPrivileged(
                     () -> new SynchronizedDelegatingClassLoader(parent, dclBreakpoint)
             );
@@ -193,7 +175,6 @@
             return SecurityManagerCompatibility.get().doPrivileged(
                     () -> new SynchronizedPluginClassLoader(pluginLocation, urls, parent, pclBreakpoint)
             );
->>>>>>> 9494bebe
         }
     }
 
@@ -258,7 +239,9 @@
                 // 2. Wait on dclBreakpoint for test to continue
                 // 3. Enter the PluginClassLoader
                 // 4. Load the isolated plugin class and return
-                new AbstractConfig(new ConfigDef().define("a.class", Type.CLASS, Importance.HIGH, ""), Collections.singletonMap("a.class", t1Class));
+                new AbstractConfig(
+                        new ConfigDef().define("a.class", Type.CLASS, Importance.HIGH, ""),
+                        Collections.singletonMap("a.class", t1Class));
             }
         };
 
@@ -275,7 +258,8 @@
                 // 2. Wait for the test to continue
                 // 3. Enter the DelegatingClassLoader
                 // 4. Load the non-isolated class and return
-                new AbstractConfig(new ConfigDef().define("a.class", Type.CLASS, Importance.HIGH, ""), Collections.singletonMap("a.class", t2Class));
+                new AbstractConfig(new ConfigDef().define("a.class", Type.CLASS, Importance.HIGH, ""),
+                        Collections.singletonMap("a.class", t2Class));
             }
         };
 
@@ -317,13 +301,9 @@
     // If the test times out, then there's a deadlock in the test but not necessarily the code
     @Test
     // Ensure the PluginClassLoader is parallel capable and not synchronized on its monitor lock
-<<<<<<< HEAD
-    public void testPluginClassLoaderDoesntHoldMonitorLock() throws InterruptedException, TimeoutException, BrokenBarrierException {
-=======
     @Timeout(15)
     public void testPluginClassLoaderDoesntHoldMonitorLock()
         throws InterruptedException, TimeoutException, BrokenBarrierException {
->>>>>>> 9494bebe
         String t1Class = TestPlugins.TestPlugin.SAMPLING_CONVERTER.className();
         ClassLoader connectorLoader = plugins.connectorLoader(t1Class);
 
@@ -385,7 +365,11 @@
     private void assertNoDeadlocks() {
         long[] deadlockedThreads = ManagementFactory.getThreadMXBean().findDeadlockedThreads();
         if (deadlockedThreads != null && deadlockedThreads.length > 0) {
-            final String threads = Arrays.stream(ManagementFactory.getThreadMXBean().getThreadInfo(deadlockedThreads)).filter(this::threadFromCurrentTest).map(SynchronizationTest::threadInfoToString).collect(Collectors.joining(""));
+            final String threads = Arrays
+                .stream(ManagementFactory.getThreadMXBean().getThreadInfo(deadlockedThreads))
+                .filter(this::threadFromCurrentTest)
+                .map(SynchronizationTest::threadInfoToString)
+                .collect(Collectors.joining(""));
             if (!threads.isEmpty()) {
                 fail("Found deadlocked threads while classloading\n" + threads);
             }
@@ -394,17 +378,26 @@
 
     private void dumpThreads(String msg) {
         if (log.isDebugEnabled()) {
-            log.debug("{}:\n{}", msg, Arrays.stream(ManagementFactory.getThreadMXBean().dumpAllThreads(true, true)).filter(this::threadFromCurrentTest).map(SynchronizationTest::threadInfoToString).collect(Collectors.joining("\n")));
+            log.debug("{}:\n{}",
+                msg,
+                Arrays.stream(ManagementFactory.getThreadMXBean().dumpAllThreads(true, true))
+                    .filter(this::threadFromCurrentTest)
+                    .map(SynchronizationTest::threadInfoToString)
+                    .collect(Collectors.joining("\n"))
+            );
         }
     }
 
     private static String threadInfoToString(ThreadInfo info) {
-        StringBuilder sb = new StringBuilder("\"" + info.getThreadName() + "\"" + " Id=" + info.getThreadId() + " " + info.getThreadState());
+        StringBuilder sb = new StringBuilder("\"" + info.getThreadName() + "\"" +
+            " Id=" + info.getThreadId() + " " +
+            info.getThreadState());
         if (info.getLockName() != null) {
             sb.append(" on " + info.getLockName());
         }
         if (info.getLockOwnerName() != null) {
-            sb.append(" owned by \"" + info.getLockOwnerName() + "\" Id=" + info.getLockOwnerId());
+            sb.append(" owned by \"" + info.getLockOwnerName() +
+                "\" Id=" + info.getLockOwnerId());
         }
         if (info.isSuspended()) {
             sb.append(" (suspended)");
@@ -470,14 +463,9 @@
         return r -> {
             // This is essentially Executors.defaultThreadFactory except with
             // custom thread names so in order to filter by thread names when debugging
-<<<<<<< HEAD
-            SecurityManager s = System.getSecurityManager();
-            Thread t = new Thread((s != null) ? s.getThreadGroup() : Thread.currentThread().getThreadGroup(), r, threadPrefix + threadNumber.getAndIncrement(), 0);
-=======
             Thread t = new Thread(Thread.currentThread().getThreadGroup(), r,
                 threadPrefix + threadNumber.getAndIncrement(),
                 0);
->>>>>>> 9494bebe
             if (t.isDaemon()) {
                 t.setDaemon(false);
             }
