--- conflicted
+++ resolved
@@ -41,11 +41,6 @@
 import java.util.concurrent.ConcurrentHashMap;
 
 import static org.apache.kafka.connect.json.JsonConverterConfig.SCHEMAS_ENABLE_CONFIG;
-<<<<<<< HEAD
-import static org.apache.kafka.connect.storage.KafkaStatusBackingStore.*;
-import static org.junit.Assert.*;
-import static org.mockito.Mockito.*;
-=======
 import static org.apache.kafka.connect.storage.KafkaStatusBackingStore.CONNECTOR_STATUS_PREFIX;
 import static org.apache.kafka.connect.storage.KafkaStatusBackingStore.TASK_STATUS_PREFIX;
 import static org.apache.kafka.connect.storage.KafkaStatusBackingStore.TOPIC_STATUS_PREFIX;
@@ -60,7 +55,6 @@
 import static org.mockito.Mockito.mock;
 import static org.mockito.Mockito.timeout;
 import static org.mockito.Mockito.verify;
->>>>>>> 9494bebe
 
 @SuppressWarnings("unchecked")
 @ExtendWith(MockitoExtension.class)
@@ -258,9 +252,11 @@
 
     @Test
     public void putTopicStateShouldOverridePreviousState() {
-        TopicStatus firstTopicStatus = new TopicStatus(FOO_TOPIC, new ConnectorTaskId(FOO_CONNECTOR, 0), time.milliseconds());
+        TopicStatus firstTopicStatus = new TopicStatus(FOO_TOPIC, new ConnectorTaskId(FOO_CONNECTOR,
+                0), time.milliseconds());
         time.sleep(1000);
-        TopicStatus secondTopicStatus = new TopicStatus(BAR_TOPIC, new ConnectorTaskId(FOO_CONNECTOR, 0), time.milliseconds());
+        TopicStatus secondTopicStatus = new TopicStatus(BAR_TOPIC, new ConnectorTaskId(FOO_CONNECTOR,
+                0), time.milliseconds());
         String firstKey = TOPIC_STATUS_PREFIX + FOO_TOPIC + TOPIC_STATUS_SEPARATOR + FOO_CONNECTOR;
         String secondKey = TOPIC_STATUS_PREFIX + BAR_TOPIC + TOPIC_STATUS_SEPARATOR + FOO_CONNECTOR;
 
