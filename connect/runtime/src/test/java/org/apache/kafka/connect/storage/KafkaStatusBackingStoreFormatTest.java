/*
 * Licensed to the Apache Software Foundation (ASF) under one or more
 * contributor license agreements. See the NOTICE file distributed with
 * this work for additional information regarding copyright ownership.
 * The ASF licenses this file to You under the Apache License, Version 2.0
 * (the "License"); you may not use this file except in compliance with
 * the License. You may obtain a copy of the License at
 *
 *    http://www.apache.org/licenses/LICENSE-2.0
 *
 * Unless required by applicable law or agreed to in writing, software
 * distributed under the License is distributed on an "AS IS" BASIS,
 * WITHOUT WARRANTIES OR CONDITIONS OF ANY KIND, either express or implied.
 * See the License for the specific language governing permissions and
 * limitations under the License.
 */
package org.apache.kafka.connect.storage;

import org.apache.kafka.clients.consumer.ConsumerRecord;
import org.apache.kafka.clients.producer.Callback;
import org.apache.kafka.common.errors.TimeoutException;
import org.apache.kafka.common.errors.UnknownServerException;
import org.apache.kafka.common.utils.MockTime;
import org.apache.kafka.common.utils.Time;
import org.apache.kafka.connect.json.JsonConverter;
import org.apache.kafka.connect.runtime.TopicStatus;
import org.apache.kafka.connect.util.ConnectorTaskId;
import org.apache.kafka.connect.util.KafkaBasedLog;
import org.junit.Before;
import org.junit.Test;
import org.mockito.ArgumentCaptor;

import java.util.Arrays;
import java.util.Collections;
import java.util.HashSet;
import java.util.concurrent.ConcurrentHashMap;

import static org.apache.kafka.connect.json.JsonConverterConfig.SCHEMAS_ENABLE_CONFIG;
import static org.apache.kafka.connect.storage.KafkaStatusBackingStore.CONNECTOR_STATUS_PREFIX;
import static org.apache.kafka.connect.storage.KafkaStatusBackingStore.TASK_STATUS_PREFIX;
import static org.apache.kafka.connect.storage.KafkaStatusBackingStore.TOPIC_STATUS_PREFIX;
import static org.apache.kafka.connect.storage.KafkaStatusBackingStore.TOPIC_STATUS_SEPARATOR;
import static org.mockito.Mockito.any;
import static org.mockito.Mockito.doAnswer;
import static org.mockito.Mockito.eq;
import static org.mockito.Mockito.mock;
import static org.junit.Assert.assertEquals;
import static org.junit.Assert.assertFalse;
import static org.junit.Assert.assertNull;
import static org.junit.Assert.assertTrue;
import static org.mockito.Mockito.timeout;
import static org.mockito.Mockito.verify;

@SuppressWarnings("unchecked")
public class KafkaStatusBackingStoreFormatTest {

<<<<<<< HEAD
	private static final String STATUS_TOPIC = "status-topic";
	private static final String FOO_TOPIC = "foo-topic";
	private static final String FOO_CONNECTOR = "foo-source";
	private static final String BAR_TOPIC = "bar-topic";

	private Time time;
	private KafkaStatusBackingStore store;
	private JsonConverter converter;
	@Mock
	private KafkaBasedLog<String, byte[]> kafkaBasedLog;

	@Before
	public void setup() {
		time = new MockTime();
		converter = new JsonConverter();
		converter.configure(Collections.singletonMap(SCHEMAS_ENABLE_CONFIG, false), false);
		store = new KafkaStatusBackingStore(new MockTime(), converter, STATUS_TOPIC, kafkaBasedLog);
	}

	@Test
	public void readInvalidStatus() {
		String key = "status-unknown";
		byte[] value = new byte[0];
		ConsumerRecord<String, byte[]> statusRecord = new ConsumerRecord<>(STATUS_TOPIC, 0, 0, key, value);
		assertTrue(store.connectors().isEmpty());
		assertTrue(store.tasks.isEmpty());
		assertTrue(store.topics.isEmpty());
		store.read(statusRecord);
		assertTrue(store.connectors().isEmpty());
		assertTrue(store.tasks.isEmpty());
		assertTrue(store.topics.isEmpty());

		key = CONNECTOR_STATUS_PREFIX;
		statusRecord = new ConsumerRecord<>(STATUS_TOPIC, 0, 0, key, value);
		assertTrue(store.connectors().isEmpty());
		store.read(statusRecord);
		assertTrue(store.connectors().isEmpty());

		key = TASK_STATUS_PREFIX;
		statusRecord = new ConsumerRecord<>(STATUS_TOPIC, 0, 0, key, value);
		assertTrue(store.tasks.isEmpty());
		store.read(statusRecord);
		assertTrue(store.tasks.isEmpty());

		key = TASK_STATUS_PREFIX + FOO_CONNECTOR + "-#";
		statusRecord = new ConsumerRecord<>(STATUS_TOPIC, 0, 0, key, value);
		assertTrue(store.tasks.isEmpty());
		store.read(statusRecord);
		assertTrue(store.tasks.isEmpty());

		key = TOPIC_STATUS_PREFIX;
		statusRecord = new ConsumerRecord<>(STATUS_TOPIC, 0, 0, key, value);
		assertTrue(store.topics.isEmpty());
		store.read(statusRecord);
		assertTrue(store.topics.isEmpty());

		key = TOPIC_STATUS_PREFIX + TOPIC_STATUS_SEPARATOR;
		statusRecord = new ConsumerRecord<>(STATUS_TOPIC, 0, 0, key, value);
		assertTrue(store.topics.isEmpty());
		store.read(statusRecord);
		assertTrue(store.topics.isEmpty());

		key = TOPIC_STATUS_PREFIX + FOO_TOPIC + ":";
		statusRecord = new ConsumerRecord<>(STATUS_TOPIC, 0, 0, key, value);
		assertTrue(store.topics.isEmpty());
		store.read(statusRecord);
		assertTrue(store.topics.isEmpty());

		key = TOPIC_STATUS_PREFIX + FOO_TOPIC + TOPIC_STATUS_SEPARATOR;
		statusRecord = new ConsumerRecord<>(STATUS_TOPIC, 0, 0, key, value);
		assertTrue(store.topics.isEmpty());
		store.read(statusRecord);
		assertTrue(store.topics.isEmpty());
	}

	@Test
	public void readInvalidStatusValue() {
		String key = CONNECTOR_STATUS_PREFIX + FOO_CONNECTOR;
		byte[] value = "invalid".getBytes();
		ConsumerRecord<String, byte[]> statusRecord = new ConsumerRecord<>(STATUS_TOPIC, 0, 0, key, value);
		assertTrue(store.connectors().isEmpty());
		store.read(statusRecord);
		assertTrue(store.connectors().isEmpty());

		key = TASK_STATUS_PREFIX + FOO_CONNECTOR + "-0";
		statusRecord = new ConsumerRecord<>(STATUS_TOPIC, 0, 0, key, value);
		assertTrue(store.tasks.isEmpty());
		store.read(statusRecord);
		assertTrue(store.tasks.isEmpty());

		key = TOPIC_STATUS_PREFIX + FOO_TOPIC + TOPIC_STATUS_SEPARATOR + FOO_CONNECTOR;
		statusRecord = new ConsumerRecord<>(STATUS_TOPIC, 0, 0, key, value);
		assertTrue(store.topics.isEmpty());
		store.read(statusRecord);
		assertTrue(store.topics.isEmpty());
	}

	@Test
	public void readTopicStatus() {
		TopicStatus topicStatus = new TopicStatus(FOO_TOPIC, new ConnectorTaskId(FOO_CONNECTOR, 0), Time.SYSTEM.milliseconds());
		String key = TOPIC_STATUS_PREFIX + FOO_TOPIC + TOPIC_STATUS_SEPARATOR + FOO_CONNECTOR;
		byte[] value = store.serializeTopicStatus(topicStatus);
		ConsumerRecord<String, byte[]> statusRecord = new ConsumerRecord<>(STATUS_TOPIC, 0, 0, key, value);
		store.read(statusRecord);
		assertTrue(store.topics.containsKey(FOO_CONNECTOR));
		assertTrue(store.topics.get(FOO_CONNECTOR).containsKey(FOO_TOPIC));
		assertEquals(topicStatus, store.topics.get(FOO_CONNECTOR).get(FOO_TOPIC));
	}

	@Test
	public void deleteTopicStatus() {
		TopicStatus topicStatus = new TopicStatus("foo", new ConnectorTaskId("bar", 0), Time.SYSTEM.milliseconds());
		store.topics.computeIfAbsent("bar", k -> new ConcurrentHashMap<>()).put("foo", topicStatus);
		assertTrue(store.topics.containsKey("bar"));
		assertTrue(store.topics.get("bar").containsKey("foo"));
		assertEquals(topicStatus, store.topics.get("bar").get("foo"));
		// should return null
		byte[] value = store.serializeTopicStatus(null);
		ConsumerRecord<String, byte[]> statusRecord = new ConsumerRecord<>(STATUS_TOPIC, 0, 0, "status-topic-foo:connector-bar", value);
		store.read(statusRecord);
		assertTrue(store.topics.containsKey("bar"));
		assertFalse(store.topics.get("bar").containsKey("foo"));
		assertEquals(Collections.emptyMap(), store.topics.get("bar"));
	}

	@Test
	public void putTopicState() {
		TopicStatus topicStatus = new TopicStatus(FOO_TOPIC, new ConnectorTaskId(FOO_CONNECTOR, 0), time.milliseconds());
		String key = TOPIC_STATUS_PREFIX + FOO_TOPIC + TOPIC_STATUS_SEPARATOR + FOO_CONNECTOR;
		Capture<byte[]> valueCapture = newCapture();
		Capture<Callback> callbackCapture = newCapture();
		kafkaBasedLog.send(eq(key), capture(valueCapture), capture(callbackCapture));
		expectLastCall()
				.andAnswer(() -> {
					callbackCapture.getValue().onCompletion(null, null);
					return null;
				});
		replayAll();

		store.put(topicStatus);
		// check capture state
		assertEquals(topicStatus, store.parseTopicStatus(valueCapture.getValue()));
		// state is not visible until read back from the log
		assertNull(store.getTopic(FOO_CONNECTOR, FOO_TOPIC));

		ConsumerRecord<String, byte[]> statusRecord = new ConsumerRecord<>(STATUS_TOPIC, 0, 0, key, valueCapture.getValue());
		store.read(statusRecord);
		assertEquals(topicStatus, store.getTopic(FOO_CONNECTOR, FOO_TOPIC));
		assertEquals(new HashSet<>(Collections.singletonList(topicStatus)), new HashSet<>(store.getAllTopics(FOO_CONNECTOR)));

		verifyAll();
	}

	@Test
	public void putTopicStateRetriableFailure() {
		TopicStatus topicStatus = new TopicStatus(FOO_TOPIC, new ConnectorTaskId(FOO_CONNECTOR, 0), time.milliseconds());
		String key = TOPIC_STATUS_PREFIX + FOO_TOPIC + TOPIC_STATUS_SEPARATOR + FOO_CONNECTOR;
		Capture<byte[]> valueCapture = newCapture();
		Capture<Callback> callbackCapture = newCapture();
		kafkaBasedLog.send(eq(key), capture(valueCapture), capture(callbackCapture));
		expectLastCall()
				.andAnswer(() -> {
					callbackCapture.getValue().onCompletion(null, new TimeoutException());
					return null;
				})
				.andAnswer(() -> {
					callbackCapture.getValue().onCompletion(null, null);
					return null;
				});

		replayAll();
		store.put(topicStatus);

		// check capture state
		assertEquals(topicStatus, store.parseTopicStatus(valueCapture.getValue()));
		// state is not visible until read back from the log
		assertNull(store.getTopic(FOO_CONNECTOR, FOO_TOPIC));

		verifyAll();
	}

	@Test
	public void putTopicStateNonRetriableFailure() {
		TopicStatus topicStatus = new TopicStatus(FOO_TOPIC, new ConnectorTaskId(FOO_CONNECTOR, 0), time.milliseconds());
		String key = TOPIC_STATUS_PREFIX + FOO_TOPIC + TOPIC_STATUS_SEPARATOR + FOO_CONNECTOR;
		Capture<byte[]> valueCapture = newCapture();
		Capture<Callback> callbackCapture = newCapture();
		kafkaBasedLog.send(eq(key), capture(valueCapture), capture(callbackCapture));
		expectLastCall()
				.andAnswer(() -> {
					callbackCapture.getValue().onCompletion(null, new UnknownServerException());
					return null;
				});

		replayAll();

		// the error is logged and ignored
		store.put(topicStatus);

		// check capture state
		assertEquals(topicStatus, store.parseTopicStatus(valueCapture.getValue()));
		// state is not visible until read back from the log
		assertNull(store.getTopic(FOO_CONNECTOR, FOO_TOPIC));

		verifyAll();
	}

	@Test
	public void putTopicStateShouldOverridePreviousState() {
		TopicStatus firstTopicStatus = new TopicStatus(FOO_TOPIC, new ConnectorTaskId(FOO_CONNECTOR,
				0), time.milliseconds());
		time.sleep(1000);
		TopicStatus secondTopicStatus = new TopicStatus(BAR_TOPIC, new ConnectorTaskId(FOO_CONNECTOR,
				0), time.milliseconds());
		String firstKey = TOPIC_STATUS_PREFIX + FOO_TOPIC + TOPIC_STATUS_SEPARATOR + FOO_CONNECTOR;
		String secondKey = TOPIC_STATUS_PREFIX + BAR_TOPIC + TOPIC_STATUS_SEPARATOR + FOO_CONNECTOR;
		Capture<byte[]> valueCapture = newCapture();
		Capture<Callback> callbackCapture = newCapture();
		kafkaBasedLog.send(eq(secondKey), capture(valueCapture), capture(callbackCapture));
		expectLastCall()
				.andAnswer(() -> {
					callbackCapture.getValue().onCompletion(null, null);
					// The second status record is read soon after it's persisted in the status topic
					ConsumerRecord<String, byte[]> statusRecord = new ConsumerRecord<>(STATUS_TOPIC, 0, 0, secondKey, valueCapture.getValue());
					store.read(statusRecord);
					return null;
				});
		replayAll();

		byte[] value = store.serializeTopicStatus(firstTopicStatus);
		ConsumerRecord<String, byte[]> statusRecord = new ConsumerRecord<>(STATUS_TOPIC, 0, 0, firstKey, value);
		store.read(statusRecord);
		store.put(secondTopicStatus);

		// check capture state
		assertEquals(secondTopicStatus, store.parseTopicStatus(valueCapture.getValue()));
		assertEquals(firstTopicStatus, store.getTopic(FOO_CONNECTOR, FOO_TOPIC));
		assertEquals(secondTopicStatus, store.getTopic(FOO_CONNECTOR, BAR_TOPIC));
		assertEquals(new HashSet<>(Arrays.asList(firstTopicStatus, secondTopicStatus)),
				new HashSet<>(store.getAllTopics(FOO_CONNECTOR)));

		verifyAll();
	}
=======
    private static final String STATUS_TOPIC = "status-topic";
    private static final String FOO_TOPIC = "foo-topic";
    private static final String FOO_CONNECTOR = "foo-source";
    private static final String BAR_TOPIC = "bar-topic";

    private Time time;
    private KafkaStatusBackingStore store;
    private JsonConverter converter;

    private KafkaBasedLog<String, byte[]> kafkaBasedLog = mock(KafkaBasedLog.class);

    @Before
    public void setup() {
        time = new MockTime();
        converter = new JsonConverter();
        converter.configure(Collections.singletonMap(SCHEMAS_ENABLE_CONFIG, false), false);
        store = new KafkaStatusBackingStore(new MockTime(), converter, STATUS_TOPIC, kafkaBasedLog);
    }

    @Test
    public void readInvalidStatus() {
        String key = "status-unknown";
        byte[] value = new byte[0];
        ConsumerRecord<String, byte[]> statusRecord = new ConsumerRecord<>(STATUS_TOPIC, 0, 0, key, value);
        assertTrue(store.connectors().isEmpty());
        assertTrue(store.tasks.isEmpty());
        assertTrue(store.topics.isEmpty());
        store.read(statusRecord);
        assertTrue(store.connectors().isEmpty());
        assertTrue(store.tasks.isEmpty());
        assertTrue(store.topics.isEmpty());

        key = CONNECTOR_STATUS_PREFIX;
        statusRecord = new ConsumerRecord<>(STATUS_TOPIC, 0, 0, key, value);
        assertTrue(store.connectors().isEmpty());
        store.read(statusRecord);
        assertTrue(store.connectors().isEmpty());

        key = TASK_STATUS_PREFIX;
        statusRecord = new ConsumerRecord<>(STATUS_TOPIC, 0, 0, key, value);
        assertTrue(store.tasks.isEmpty());
        store.read(statusRecord);
        assertTrue(store.tasks.isEmpty());

        key = TASK_STATUS_PREFIX + FOO_CONNECTOR + "-#";
        statusRecord = new ConsumerRecord<>(STATUS_TOPIC, 0, 0, key, value);
        assertTrue(store.tasks.isEmpty());
        store.read(statusRecord);
        assertTrue(store.tasks.isEmpty());

        key = TOPIC_STATUS_PREFIX;
        statusRecord = new ConsumerRecord<>(STATUS_TOPIC, 0, 0, key, value);
        assertTrue(store.topics.isEmpty());
        store.read(statusRecord);
        assertTrue(store.topics.isEmpty());

        key = TOPIC_STATUS_PREFIX + TOPIC_STATUS_SEPARATOR;
        statusRecord = new ConsumerRecord<>(STATUS_TOPIC, 0, 0, key, value);
        assertTrue(store.topics.isEmpty());
        store.read(statusRecord);
        assertTrue(store.topics.isEmpty());

        key = TOPIC_STATUS_PREFIX + FOO_TOPIC + ":";
        statusRecord = new ConsumerRecord<>(STATUS_TOPIC, 0, 0, key, value);
        assertTrue(store.topics.isEmpty());
        store.read(statusRecord);
        assertTrue(store.topics.isEmpty());

        key = TOPIC_STATUS_PREFIX + FOO_TOPIC + TOPIC_STATUS_SEPARATOR;
        statusRecord = new ConsumerRecord<>(STATUS_TOPIC, 0, 0, key, value);
        assertTrue(store.topics.isEmpty());
        store.read(statusRecord);
        assertTrue(store.topics.isEmpty());
    }

    @Test
    public void readInvalidStatusValue() {
        String key = CONNECTOR_STATUS_PREFIX + FOO_CONNECTOR;
        byte[] value = "invalid".getBytes();
        ConsumerRecord<String, byte[]> statusRecord = new ConsumerRecord<>(STATUS_TOPIC, 0, 0, key, value);
        assertTrue(store.connectors().isEmpty());
        store.read(statusRecord);
        assertTrue(store.connectors().isEmpty());

        key = TASK_STATUS_PREFIX + FOO_CONNECTOR + "-0";
        statusRecord = new ConsumerRecord<>(STATUS_TOPIC, 0, 0, key, value);
        assertTrue(store.tasks.isEmpty());
        store.read(statusRecord);
        assertTrue(store.tasks.isEmpty());

        key = TOPIC_STATUS_PREFIX + FOO_TOPIC + TOPIC_STATUS_SEPARATOR + FOO_CONNECTOR;
        statusRecord = new ConsumerRecord<>(STATUS_TOPIC, 0, 0, key, value);
        assertTrue(store.topics.isEmpty());
        store.read(statusRecord);
        assertTrue(store.topics.isEmpty());
    }

    @Test
    public void readTopicStatus() {
        TopicStatus topicStatus = new TopicStatus(FOO_TOPIC, new ConnectorTaskId(FOO_CONNECTOR, 0), Time.SYSTEM.milliseconds());
        String key = TOPIC_STATUS_PREFIX + FOO_TOPIC + TOPIC_STATUS_SEPARATOR + FOO_CONNECTOR;
        byte[] value = store.serializeTopicStatus(topicStatus);
        ConsumerRecord<String, byte[]> statusRecord = new ConsumerRecord<>(STATUS_TOPIC, 0, 0, key, value);
        store.read(statusRecord);
        assertTrue(store.topics.containsKey(FOO_CONNECTOR));
        assertTrue(store.topics.get(FOO_CONNECTOR).containsKey(FOO_TOPIC));
        assertEquals(topicStatus, store.topics.get(FOO_CONNECTOR).get(FOO_TOPIC));
    }

    @Test
    public void deleteTopicStatus() {
        TopicStatus topicStatus = new TopicStatus("foo", new ConnectorTaskId("bar", 0), Time.SYSTEM.milliseconds());
        store.topics.computeIfAbsent("bar", k -> new ConcurrentHashMap<>()).put("foo", topicStatus);
        assertTrue(store.topics.containsKey("bar"));
        assertTrue(store.topics.get("bar").containsKey("foo"));
        assertEquals(topicStatus, store.topics.get("bar").get("foo"));
        // should return null
        byte[] value = store.serializeTopicStatus(null);
        ConsumerRecord<String, byte[]> statusRecord = new ConsumerRecord<>(STATUS_TOPIC, 0, 0, "status-topic-foo:connector-bar", value);
        store.read(statusRecord);
        assertTrue(store.topics.containsKey("bar"));
        assertFalse(store.topics.get("bar").containsKey("foo"));
        assertEquals(Collections.emptyMap(), store.topics.get("bar"));
    }

    @Test
    public void putTopicState() {
        TopicStatus topicStatus = new TopicStatus(FOO_TOPIC, new ConnectorTaskId(FOO_CONNECTOR, 0), time.milliseconds());
        String key = TOPIC_STATUS_PREFIX + FOO_TOPIC + TOPIC_STATUS_SEPARATOR + FOO_CONNECTOR;
        ArgumentCaptor<byte[]> valueCaptor = ArgumentCaptor.forClass(byte[].class);
        doAnswer(invocation -> {
            ((Callback) invocation.getArgument(2)).onCompletion(null, null);
            return null;
        }).when(kafkaBasedLog).send(eq(key), valueCaptor.capture(), any(Callback.class));

        store.put(topicStatus);
        // check capture state
        assertEquals(topicStatus, store.parseTopicStatus(valueCaptor.getValue()));
        // state is not visible until read back from the log
        assertNull(store.getTopic(FOO_CONNECTOR, FOO_TOPIC));

        ConsumerRecord<String, byte[]> statusRecord = new ConsumerRecord<>(STATUS_TOPIC, 0, 0, key, valueCaptor.getValue());
        store.read(statusRecord);
        assertEquals(topicStatus, store.getTopic(FOO_CONNECTOR, FOO_TOPIC));
        assertEquals(Collections.singleton(topicStatus), new HashSet<>(store.getAllTopics(FOO_CONNECTOR)));
    }

    @Test
    public void putTopicStateRetriableFailure() {
        TopicStatus topicStatus = new TopicStatus(FOO_TOPIC, new ConnectorTaskId(FOO_CONNECTOR, 0), time.milliseconds());
        String key = TOPIC_STATUS_PREFIX + FOO_TOPIC + TOPIC_STATUS_SEPARATOR + FOO_CONNECTOR;

        ArgumentCaptor<byte[]> valueCaptor = ArgumentCaptor.forClass(byte[].class);
        doAnswer(invocation -> {
            ((Callback) invocation.getArgument(2)).onCompletion(null, new TimeoutException());
            return null;
        }).doAnswer(invocation -> {
            ((Callback) invocation.getArgument(2)).onCompletion(null, null);
            return null;
        }).when(kafkaBasedLog).send(eq(key), valueCaptor.capture(), any(Callback.class));

        store.put(topicStatus);
        verify(kafkaBasedLog, timeout(1000).times(2)).send(any(), any(), any());

        // check capture state
        assertEquals(topicStatus, store.parseTopicStatus(valueCaptor.getValue()));
        // state is not visible until read back from the log
        assertNull(store.getTopic(FOO_CONNECTOR, FOO_TOPIC));
    }

    @Test
    public void putTopicStateNonRetriableFailure() {
        TopicStatus topicStatus = new TopicStatus(FOO_TOPIC, new ConnectorTaskId(FOO_CONNECTOR, 0), time.milliseconds());
        String key = TOPIC_STATUS_PREFIX + FOO_TOPIC + TOPIC_STATUS_SEPARATOR + FOO_CONNECTOR;

        ArgumentCaptor<byte[]> valueCaptor = ArgumentCaptor.forClass(byte[].class);
        doAnswer(invocation -> {
            ((Callback) invocation.getArgument(2)).onCompletion(null, new UnknownServerException());
            return null;
        }).when(kafkaBasedLog).send(eq(key), valueCaptor.capture(), any(Callback.class));

        // the error is logged and ignored
        store.put(topicStatus);

        // check capture state
        assertEquals(topicStatus, store.parseTopicStatus(valueCaptor.getValue()));
        // state is not visible until read back from the log
        assertNull(store.getTopic(FOO_CONNECTOR, FOO_TOPIC));
    }

    @Test
    public void putTopicStateShouldOverridePreviousState() {
        TopicStatus firstTopicStatus = new TopicStatus(FOO_TOPIC, new ConnectorTaskId(FOO_CONNECTOR,
                0), time.milliseconds());
        time.sleep(1000);
        TopicStatus secondTopicStatus = new TopicStatus(BAR_TOPIC, new ConnectorTaskId(FOO_CONNECTOR,
                0), time.milliseconds());
        String firstKey = TOPIC_STATUS_PREFIX + FOO_TOPIC + TOPIC_STATUS_SEPARATOR + FOO_CONNECTOR;
        String secondKey = TOPIC_STATUS_PREFIX + BAR_TOPIC + TOPIC_STATUS_SEPARATOR + FOO_CONNECTOR;

        ArgumentCaptor<byte[]> valueCaptor = ArgumentCaptor.forClass(byte[].class);
        doAnswer(invocation -> {
            ((Callback) invocation.getArgument(2)).onCompletion(null, null);
            ConsumerRecord<String, byte[]> statusRecord = new ConsumerRecord<>(STATUS_TOPIC, 0, 0, secondKey, valueCaptor.getValue());
            store.read(statusRecord);
            return null;
        }).when(kafkaBasedLog).send(eq(secondKey), valueCaptor.capture(), any(Callback.class));

        byte[] value = store.serializeTopicStatus(firstTopicStatus);
        ConsumerRecord<String, byte[]> statusRecord = new ConsumerRecord<>(STATUS_TOPIC, 0, 0, firstKey, value);
        store.read(statusRecord);
        store.put(secondTopicStatus);

        // check capture state
        assertEquals(secondTopicStatus, store.parseTopicStatus(valueCaptor.getValue()));
        assertEquals(firstTopicStatus, store.getTopic(FOO_CONNECTOR, FOO_TOPIC));
        assertEquals(secondTopicStatus, store.getTopic(FOO_CONNECTOR, BAR_TOPIC));
        assertEquals(new HashSet<>(Arrays.asList(firstTopicStatus, secondTopicStatus)), new HashSet<>(store.getAllTopics(FOO_CONNECTOR)));
    }
>>>>>>> 15418db6

}<|MERGE_RESOLUTION|>--- conflicted
+++ resolved
@@ -36,269 +36,13 @@
 import java.util.concurrent.ConcurrentHashMap;
 
 import static org.apache.kafka.connect.json.JsonConverterConfig.SCHEMAS_ENABLE_CONFIG;
-import static org.apache.kafka.connect.storage.KafkaStatusBackingStore.CONNECTOR_STATUS_PREFIX;
-import static org.apache.kafka.connect.storage.KafkaStatusBackingStore.TASK_STATUS_PREFIX;
-import static org.apache.kafka.connect.storage.KafkaStatusBackingStore.TOPIC_STATUS_PREFIX;
-import static org.apache.kafka.connect.storage.KafkaStatusBackingStore.TOPIC_STATUS_SEPARATOR;
-import static org.mockito.Mockito.any;
-import static org.mockito.Mockito.doAnswer;
-import static org.mockito.Mockito.eq;
-import static org.mockito.Mockito.mock;
-import static org.junit.Assert.assertEquals;
-import static org.junit.Assert.assertFalse;
-import static org.junit.Assert.assertNull;
-import static org.junit.Assert.assertTrue;
-import static org.mockito.Mockito.timeout;
-import static org.mockito.Mockito.verify;
+import static org.apache.kafka.connect.storage.KafkaStatusBackingStore.*;
+import static org.junit.Assert.*;
+import static org.mockito.Mockito.*;
 
 @SuppressWarnings("unchecked")
 public class KafkaStatusBackingStoreFormatTest {
 
-<<<<<<< HEAD
-	private static final String STATUS_TOPIC = "status-topic";
-	private static final String FOO_TOPIC = "foo-topic";
-	private static final String FOO_CONNECTOR = "foo-source";
-	private static final String BAR_TOPIC = "bar-topic";
-
-	private Time time;
-	private KafkaStatusBackingStore store;
-	private JsonConverter converter;
-	@Mock
-	private KafkaBasedLog<String, byte[]> kafkaBasedLog;
-
-	@Before
-	public void setup() {
-		time = new MockTime();
-		converter = new JsonConverter();
-		converter.configure(Collections.singletonMap(SCHEMAS_ENABLE_CONFIG, false), false);
-		store = new KafkaStatusBackingStore(new MockTime(), converter, STATUS_TOPIC, kafkaBasedLog);
-	}
-
-	@Test
-	public void readInvalidStatus() {
-		String key = "status-unknown";
-		byte[] value = new byte[0];
-		ConsumerRecord<String, byte[]> statusRecord = new ConsumerRecord<>(STATUS_TOPIC, 0, 0, key, value);
-		assertTrue(store.connectors().isEmpty());
-		assertTrue(store.tasks.isEmpty());
-		assertTrue(store.topics.isEmpty());
-		store.read(statusRecord);
-		assertTrue(store.connectors().isEmpty());
-		assertTrue(store.tasks.isEmpty());
-		assertTrue(store.topics.isEmpty());
-
-		key = CONNECTOR_STATUS_PREFIX;
-		statusRecord = new ConsumerRecord<>(STATUS_TOPIC, 0, 0, key, value);
-		assertTrue(store.connectors().isEmpty());
-		store.read(statusRecord);
-		assertTrue(store.connectors().isEmpty());
-
-		key = TASK_STATUS_PREFIX;
-		statusRecord = new ConsumerRecord<>(STATUS_TOPIC, 0, 0, key, value);
-		assertTrue(store.tasks.isEmpty());
-		store.read(statusRecord);
-		assertTrue(store.tasks.isEmpty());
-
-		key = TASK_STATUS_PREFIX + FOO_CONNECTOR + "-#";
-		statusRecord = new ConsumerRecord<>(STATUS_TOPIC, 0, 0, key, value);
-		assertTrue(store.tasks.isEmpty());
-		store.read(statusRecord);
-		assertTrue(store.tasks.isEmpty());
-
-		key = TOPIC_STATUS_PREFIX;
-		statusRecord = new ConsumerRecord<>(STATUS_TOPIC, 0, 0, key, value);
-		assertTrue(store.topics.isEmpty());
-		store.read(statusRecord);
-		assertTrue(store.topics.isEmpty());
-
-		key = TOPIC_STATUS_PREFIX + TOPIC_STATUS_SEPARATOR;
-		statusRecord = new ConsumerRecord<>(STATUS_TOPIC, 0, 0, key, value);
-		assertTrue(store.topics.isEmpty());
-		store.read(statusRecord);
-		assertTrue(store.topics.isEmpty());
-
-		key = TOPIC_STATUS_PREFIX + FOO_TOPIC + ":";
-		statusRecord = new ConsumerRecord<>(STATUS_TOPIC, 0, 0, key, value);
-		assertTrue(store.topics.isEmpty());
-		store.read(statusRecord);
-		assertTrue(store.topics.isEmpty());
-
-		key = TOPIC_STATUS_PREFIX + FOO_TOPIC + TOPIC_STATUS_SEPARATOR;
-		statusRecord = new ConsumerRecord<>(STATUS_TOPIC, 0, 0, key, value);
-		assertTrue(store.topics.isEmpty());
-		store.read(statusRecord);
-		assertTrue(store.topics.isEmpty());
-	}
-
-	@Test
-	public void readInvalidStatusValue() {
-		String key = CONNECTOR_STATUS_PREFIX + FOO_CONNECTOR;
-		byte[] value = "invalid".getBytes();
-		ConsumerRecord<String, byte[]> statusRecord = new ConsumerRecord<>(STATUS_TOPIC, 0, 0, key, value);
-		assertTrue(store.connectors().isEmpty());
-		store.read(statusRecord);
-		assertTrue(store.connectors().isEmpty());
-
-		key = TASK_STATUS_PREFIX + FOO_CONNECTOR + "-0";
-		statusRecord = new ConsumerRecord<>(STATUS_TOPIC, 0, 0, key, value);
-		assertTrue(store.tasks.isEmpty());
-		store.read(statusRecord);
-		assertTrue(store.tasks.isEmpty());
-
-		key = TOPIC_STATUS_PREFIX + FOO_TOPIC + TOPIC_STATUS_SEPARATOR + FOO_CONNECTOR;
-		statusRecord = new ConsumerRecord<>(STATUS_TOPIC, 0, 0, key, value);
-		assertTrue(store.topics.isEmpty());
-		store.read(statusRecord);
-		assertTrue(store.topics.isEmpty());
-	}
-
-	@Test
-	public void readTopicStatus() {
-		TopicStatus topicStatus = new TopicStatus(FOO_TOPIC, new ConnectorTaskId(FOO_CONNECTOR, 0), Time.SYSTEM.milliseconds());
-		String key = TOPIC_STATUS_PREFIX + FOO_TOPIC + TOPIC_STATUS_SEPARATOR + FOO_CONNECTOR;
-		byte[] value = store.serializeTopicStatus(topicStatus);
-		ConsumerRecord<String, byte[]> statusRecord = new ConsumerRecord<>(STATUS_TOPIC, 0, 0, key, value);
-		store.read(statusRecord);
-		assertTrue(store.topics.containsKey(FOO_CONNECTOR));
-		assertTrue(store.topics.get(FOO_CONNECTOR).containsKey(FOO_TOPIC));
-		assertEquals(topicStatus, store.topics.get(FOO_CONNECTOR).get(FOO_TOPIC));
-	}
-
-	@Test
-	public void deleteTopicStatus() {
-		TopicStatus topicStatus = new TopicStatus("foo", new ConnectorTaskId("bar", 0), Time.SYSTEM.milliseconds());
-		store.topics.computeIfAbsent("bar", k -> new ConcurrentHashMap<>()).put("foo", topicStatus);
-		assertTrue(store.topics.containsKey("bar"));
-		assertTrue(store.topics.get("bar").containsKey("foo"));
-		assertEquals(topicStatus, store.topics.get("bar").get("foo"));
-		// should return null
-		byte[] value = store.serializeTopicStatus(null);
-		ConsumerRecord<String, byte[]> statusRecord = new ConsumerRecord<>(STATUS_TOPIC, 0, 0, "status-topic-foo:connector-bar", value);
-		store.read(statusRecord);
-		assertTrue(store.topics.containsKey("bar"));
-		assertFalse(store.topics.get("bar").containsKey("foo"));
-		assertEquals(Collections.emptyMap(), store.topics.get("bar"));
-	}
-
-	@Test
-	public void putTopicState() {
-		TopicStatus topicStatus = new TopicStatus(FOO_TOPIC, new ConnectorTaskId(FOO_CONNECTOR, 0), time.milliseconds());
-		String key = TOPIC_STATUS_PREFIX + FOO_TOPIC + TOPIC_STATUS_SEPARATOR + FOO_CONNECTOR;
-		Capture<byte[]> valueCapture = newCapture();
-		Capture<Callback> callbackCapture = newCapture();
-		kafkaBasedLog.send(eq(key), capture(valueCapture), capture(callbackCapture));
-		expectLastCall()
-				.andAnswer(() -> {
-					callbackCapture.getValue().onCompletion(null, null);
-					return null;
-				});
-		replayAll();
-
-		store.put(topicStatus);
-		// check capture state
-		assertEquals(topicStatus, store.parseTopicStatus(valueCapture.getValue()));
-		// state is not visible until read back from the log
-		assertNull(store.getTopic(FOO_CONNECTOR, FOO_TOPIC));
-
-		ConsumerRecord<String, byte[]> statusRecord = new ConsumerRecord<>(STATUS_TOPIC, 0, 0, key, valueCapture.getValue());
-		store.read(statusRecord);
-		assertEquals(topicStatus, store.getTopic(FOO_CONNECTOR, FOO_TOPIC));
-		assertEquals(new HashSet<>(Collections.singletonList(topicStatus)), new HashSet<>(store.getAllTopics(FOO_CONNECTOR)));
-
-		verifyAll();
-	}
-
-	@Test
-	public void putTopicStateRetriableFailure() {
-		TopicStatus topicStatus = new TopicStatus(FOO_TOPIC, new ConnectorTaskId(FOO_CONNECTOR, 0), time.milliseconds());
-		String key = TOPIC_STATUS_PREFIX + FOO_TOPIC + TOPIC_STATUS_SEPARATOR + FOO_CONNECTOR;
-		Capture<byte[]> valueCapture = newCapture();
-		Capture<Callback> callbackCapture = newCapture();
-		kafkaBasedLog.send(eq(key), capture(valueCapture), capture(callbackCapture));
-		expectLastCall()
-				.andAnswer(() -> {
-					callbackCapture.getValue().onCompletion(null, new TimeoutException());
-					return null;
-				})
-				.andAnswer(() -> {
-					callbackCapture.getValue().onCompletion(null, null);
-					return null;
-				});
-
-		replayAll();
-		store.put(topicStatus);
-
-		// check capture state
-		assertEquals(topicStatus, store.parseTopicStatus(valueCapture.getValue()));
-		// state is not visible until read back from the log
-		assertNull(store.getTopic(FOO_CONNECTOR, FOO_TOPIC));
-
-		verifyAll();
-	}
-
-	@Test
-	public void putTopicStateNonRetriableFailure() {
-		TopicStatus topicStatus = new TopicStatus(FOO_TOPIC, new ConnectorTaskId(FOO_CONNECTOR, 0), time.milliseconds());
-		String key = TOPIC_STATUS_PREFIX + FOO_TOPIC + TOPIC_STATUS_SEPARATOR + FOO_CONNECTOR;
-		Capture<byte[]> valueCapture = newCapture();
-		Capture<Callback> callbackCapture = newCapture();
-		kafkaBasedLog.send(eq(key), capture(valueCapture), capture(callbackCapture));
-		expectLastCall()
-				.andAnswer(() -> {
-					callbackCapture.getValue().onCompletion(null, new UnknownServerException());
-					return null;
-				});
-
-		replayAll();
-
-		// the error is logged and ignored
-		store.put(topicStatus);
-
-		// check capture state
-		assertEquals(topicStatus, store.parseTopicStatus(valueCapture.getValue()));
-		// state is not visible until read back from the log
-		assertNull(store.getTopic(FOO_CONNECTOR, FOO_TOPIC));
-
-		verifyAll();
-	}
-
-	@Test
-	public void putTopicStateShouldOverridePreviousState() {
-		TopicStatus firstTopicStatus = new TopicStatus(FOO_TOPIC, new ConnectorTaskId(FOO_CONNECTOR,
-				0), time.milliseconds());
-		time.sleep(1000);
-		TopicStatus secondTopicStatus = new TopicStatus(BAR_TOPIC, new ConnectorTaskId(FOO_CONNECTOR,
-				0), time.milliseconds());
-		String firstKey = TOPIC_STATUS_PREFIX + FOO_TOPIC + TOPIC_STATUS_SEPARATOR + FOO_CONNECTOR;
-		String secondKey = TOPIC_STATUS_PREFIX + BAR_TOPIC + TOPIC_STATUS_SEPARATOR + FOO_CONNECTOR;
-		Capture<byte[]> valueCapture = newCapture();
-		Capture<Callback> callbackCapture = newCapture();
-		kafkaBasedLog.send(eq(secondKey), capture(valueCapture), capture(callbackCapture));
-		expectLastCall()
-				.andAnswer(() -> {
-					callbackCapture.getValue().onCompletion(null, null);
-					// The second status record is read soon after it's persisted in the status topic
-					ConsumerRecord<String, byte[]> statusRecord = new ConsumerRecord<>(STATUS_TOPIC, 0, 0, secondKey, valueCapture.getValue());
-					store.read(statusRecord);
-					return null;
-				});
-		replayAll();
-
-		byte[] value = store.serializeTopicStatus(firstTopicStatus);
-		ConsumerRecord<String, byte[]> statusRecord = new ConsumerRecord<>(STATUS_TOPIC, 0, 0, firstKey, value);
-		store.read(statusRecord);
-		store.put(secondTopicStatus);
-
-		// check capture state
-		assertEquals(secondTopicStatus, store.parseTopicStatus(valueCapture.getValue()));
-		assertEquals(firstTopicStatus, store.getTopic(FOO_CONNECTOR, FOO_TOPIC));
-		assertEquals(secondTopicStatus, store.getTopic(FOO_CONNECTOR, BAR_TOPIC));
-		assertEquals(new HashSet<>(Arrays.asList(firstTopicStatus, secondTopicStatus)),
-				new HashSet<>(store.getAllTopics(FOO_CONNECTOR)));
-
-		verifyAll();
-	}
-=======
     private static final String STATUS_TOPIC = "status-topic";
     private static final String FOO_TOPIC = "foo-topic";
     private static final String FOO_CONNECTOR = "foo-source";
@@ -491,11 +235,9 @@
 
     @Test
     public void putTopicStateShouldOverridePreviousState() {
-        TopicStatus firstTopicStatus = new TopicStatus(FOO_TOPIC, new ConnectorTaskId(FOO_CONNECTOR,
-                0), time.milliseconds());
+        TopicStatus firstTopicStatus = new TopicStatus(FOO_TOPIC, new ConnectorTaskId(FOO_CONNECTOR, 0), time.milliseconds());
         time.sleep(1000);
-        TopicStatus secondTopicStatus = new TopicStatus(BAR_TOPIC, new ConnectorTaskId(FOO_CONNECTOR,
-                0), time.milliseconds());
+        TopicStatus secondTopicStatus = new TopicStatus(BAR_TOPIC, new ConnectorTaskId(FOO_CONNECTOR, 0), time.milliseconds());
         String firstKey = TOPIC_STATUS_PREFIX + FOO_TOPIC + TOPIC_STATUS_SEPARATOR + FOO_CONNECTOR;
         String secondKey = TOPIC_STATUS_PREFIX + BAR_TOPIC + TOPIC_STATUS_SEPARATOR + FOO_CONNECTOR;
 
@@ -518,6 +260,5 @@
         assertEquals(secondTopicStatus, store.getTopic(FOO_CONNECTOR, BAR_TOPIC));
         assertEquals(new HashSet<>(Arrays.asList(firstTopicStatus, secondTopicStatus)), new HashSet<>(store.getAllTopics(FOO_CONNECTOR)));
     }
->>>>>>> 15418db6
 
 }