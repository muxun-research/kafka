/*
 * Licensed to the Apache Software Foundation (ASF) under one or more
 * contributor license agreements. See the NOTICE file distributed with
 * this work for additional information regarding copyright ownership.
 * The ASF licenses this file to You under the Apache License, Version 2.0
 * (the "License"); you may not use this file except in compliance with
 * the License. You may obtain a copy of the License at
 *
 *    http://www.apache.org/licenses/LICENSE-2.0
 *
 * Unless required by applicable law or agreed to in writing, software
 * distributed under the License is distributed on an "AS IS" BASIS,
 * WITHOUT WARRANTIES OR CONDITIONS OF ANY KIND, either express or implied.
 * See the License for the specific language governing permissions and
 * limitations under the License.
 */
package org.apache.kafka.connect.util;

import org.junit.jupiter.api.BeforeEach;
import org.junit.jupiter.api.Test;

import java.util.concurrent.CancellationException;
import java.util.concurrent.CountDownLatch;
import java.util.concurrent.ExecutionException;
import java.util.concurrent.ExecutorService;
import java.util.concurrent.Executors;
import java.util.concurrent.TimeUnit;
import java.util.concurrent.TimeoutException;
import java.util.concurrent.atomic.AtomicInteger;
import java.util.concurrent.atomic.AtomicReference;

import static org.junit.jupiter.api.Assertions.assertEquals;
import static org.junit.jupiter.api.Assertions.assertFalse;
import static org.junit.jupiter.api.Assertions.assertThrows;
import static org.junit.jupiter.api.Assertions.assertTrue;
import static org.junit.jupiter.api.Assertions.fail;

public class ConvertingFutureCallbackTest {

<<<<<<< HEAD
	private ExecutorService executor;

	@Before
	public void setup() {
		executor = Executors.newSingleThreadExecutor();
	}

	@Test
	public void shouldConvertBeforeGetOnSuccessfulCompletion() throws Exception {
		final Object expectedConversion = new Object();
		TestConvertingFutureCallback testCallback = new TestConvertingFutureCallback();
		testCallback.onCompletion(null, expectedConversion);
		assertEquals(1, testCallback.numberOfConversions());
		assertEquals(expectedConversion, testCallback.get());
	}

	@Test
	public void shouldConvertOnlyOnceBeforeGetOnSuccessfulCompletion() throws Exception {
		final Object expectedConversion = new Object();
		TestConvertingFutureCallback testCallback = new TestConvertingFutureCallback();
		testCallback.onCompletion(null, expectedConversion);
		testCallback.onCompletion(null, 69);
		testCallback.cancel(true);
		testCallback.onCompletion(new RuntimeException(), null);
		assertEquals(1, testCallback.numberOfConversions());
		assertEquals(expectedConversion, testCallback.get());
	}

	@Test
	public void shouldNotConvertBeforeGetOnFailedCompletion() throws Exception {
		final Throwable expectedError = new Throwable();
		TestConvertingFutureCallback testCallback = new TestConvertingFutureCallback();
		testCallback.onCompletion(expectedError, null);
		assertEquals(0, testCallback.numberOfConversions());
		try {
			testCallback.get();
			fail("Expected ExecutionException");
		} catch (ExecutionException e) {
			assertEquals(expectedError, e.getCause());
		}
	}

	@Test
	public void shouldRecordOnlyFirstErrorBeforeGetOnFailedCompletion() throws Exception {
		final Throwable expectedError = new Throwable();
		TestConvertingFutureCallback testCallback = new TestConvertingFutureCallback();
		testCallback.onCompletion(expectedError, null);
		testCallback.onCompletion(new RuntimeException(), null);
		testCallback.cancel(true);
		testCallback.onCompletion(null, "420");
		assertEquals(0, testCallback.numberOfConversions());
		try {
			testCallback.get();
			fail("Expected ExecutionException");
		} catch (ExecutionException e) {
			assertEquals(expectedError, e.getCause());
		}
	}

	@Test
	public void shouldCancelBeforeGetIfMayCancelWhileRunning() {
		TestConvertingFutureCallback testCallback = new TestConvertingFutureCallback();
		assertTrue(testCallback.cancel(true));
		assertThrows(CancellationException.class, testCallback::get);
	}

	@Test
	public void shouldBlockUntilSuccessfulCompletion() throws Exception {
		AtomicReference<Exception> testThreadException = new AtomicReference<>();
		TestConvertingFutureCallback testCallback = new TestConvertingFutureCallback();
		final Object expectedConversion = new Object();
		executor.submit(() -> {
			try {
				testCallback.waitForGet();
				testCallback.onCompletion(null, expectedConversion);
			} catch (Exception e) {
				testThreadException.compareAndSet(null, e);
			}
		});
		assertFalse(testCallback.isDone());
		assertEquals(expectedConversion, testCallback.get());
		assertEquals(1, testCallback.numberOfConversions());
		assertTrue(testCallback.isDone());
		if (testThreadException.get() != null) {
			throw testThreadException.get();
		}
	}

	@Test
	public void shouldBlockUntilFailedCompletion() throws Exception {
		AtomicReference<Exception> testThreadException = new AtomicReference<>();
		TestConvertingFutureCallback testCallback = new TestConvertingFutureCallback();
		final Throwable expectedError = new Throwable();
		executor.submit(() -> {
			try {
				testCallback.waitForGet();
				testCallback.onCompletion(expectedError, null);
			} catch (Exception e) {
				testThreadException.compareAndSet(null, e);
			}
		});
		assertFalse(testCallback.isDone());
		try {
			testCallback.get();
			fail("Expected ExecutionException");
		} catch (ExecutionException e) {
			assertEquals(expectedError, e.getCause());
		}
		assertEquals(0, testCallback.numberOfConversions());
		assertTrue(testCallback.isDone());
		if (testThreadException.get() != null) {
			throw testThreadException.get();
		}
	}

	@Test
	public void shouldBlockUntilCancellation() {
		AtomicReference<Exception> testThreadException = new AtomicReference<>();
		TestConvertingFutureCallback testCallback = new TestConvertingFutureCallback();
		executor.submit(() -> {
			try {
				testCallback.waitForGet();
				testCallback.cancel(true);
			} catch (Exception e) {
				testThreadException.compareAndSet(null, e);
			}
		});
		assertFalse(testCallback.isDone());
		assertThrows(CancellationException.class, testCallback::get);
	}

	@Test
	public void shouldNotCancelIfMayNotCancelWhileRunning() throws Exception {
		AtomicReference<Exception> testThreadException = new AtomicReference<>();
		TestConvertingFutureCallback testCallback = new TestConvertingFutureCallback();
		final Object expectedConversion = new Object();
		executor.submit(() -> {
			try {
				testCallback.waitForCancel();
				testCallback.onCompletion(null, expectedConversion);
			} catch (Exception e) {
				testThreadException.compareAndSet(null, e);
			}
		});
		assertFalse(testCallback.isCancelled());
		assertFalse(testCallback.isDone());
		testCallback.cancel(false);
		assertFalse(testCallback.isCancelled());
		assertTrue(testCallback.isDone());
		assertEquals(expectedConversion, testCallback.get());
		assertEquals(1, testCallback.numberOfConversions());
		if (testThreadException.get() != null) assertThrows(CancellationException.class, testThreadException::get);
	}

	protected static class TestConvertingFutureCallback extends ConvertingFutureCallback<Object, Object> {
		private AtomicInteger numberOfConversions = new AtomicInteger();
		private CountDownLatch getInvoked = new CountDownLatch(1);
		private CountDownLatch cancelInvoked = new CountDownLatch(1);

		public int numberOfConversions() {
			return numberOfConversions.get();
		}

		public void waitForGet() throws InterruptedException {
			getInvoked.await();
		}

		public void waitForCancel() throws InterruptedException {
			cancelInvoked.await();
		}

		@Override
		public Object convert(Object result) {
			numberOfConversions.incrementAndGet();
			return result;
		}

		@Override
		public Object get() throws InterruptedException, ExecutionException {
			getInvoked.countDown();
			return super.get();
		}

		@Override
		public Object get(
				long duration,
				TimeUnit unit
		) throws InterruptedException, ExecutionException, TimeoutException {
			getInvoked.countDown();
			return super.get(duration, unit);
		}

		@Override
		public boolean cancel(boolean mayInterruptIfRunning) {
			cancelInvoked.countDown();
			return super.cancel(mayInterruptIfRunning);
		}
	}
=======
    private ExecutorService executor;

    @BeforeEach
    public void setup() {
        executor = Executors.newSingleThreadExecutor();
    }
  
    @Test
    public void shouldConvertBeforeGetOnSuccessfulCompletion() throws Exception {
        final Object expectedConversion = new Object();
        TestConvertingFutureCallback testCallback = new TestConvertingFutureCallback();
        testCallback.onCompletion(null, expectedConversion);
        assertEquals(1, testCallback.numberOfConversions());
        assertEquals(expectedConversion, testCallback.get());
    }

    @Test
    public void shouldConvertOnlyOnceBeforeGetOnSuccessfulCompletion() throws Exception {
        final Object expectedConversion = new Object();
        TestConvertingFutureCallback testCallback = new TestConvertingFutureCallback();
        testCallback.onCompletion(null, expectedConversion);
        testCallback.onCompletion(null, 69);
        testCallback.cancel(true);
        testCallback.onCompletion(new RuntimeException(), null);
        assertEquals(1, testCallback.numberOfConversions());
        assertEquals(expectedConversion, testCallback.get());
    }

    @Test
    public void shouldNotConvertBeforeGetOnFailedCompletion() throws Exception {
        final Throwable expectedError = new Throwable();
        TestConvertingFutureCallback testCallback = new TestConvertingFutureCallback();
        testCallback.onCompletion(expectedError, null);
        assertEquals(0, testCallback.numberOfConversions());
        try {
            testCallback.get();
            fail("Expected ExecutionException");
        } catch (ExecutionException e) {
            assertEquals(expectedError, e.getCause());
        }
    }

    @Test
    public void shouldRecordOnlyFirstErrorBeforeGetOnFailedCompletion() throws Exception {
        final Throwable expectedError = new Throwable();
        TestConvertingFutureCallback testCallback = new TestConvertingFutureCallback();
        testCallback.onCompletion(expectedError, null);
        testCallback.onCompletion(new RuntimeException(), null);
        testCallback.cancel(true);
        testCallback.onCompletion(null, "420");
        assertEquals(0, testCallback.numberOfConversions());
        try {
            testCallback.get();
            fail("Expected ExecutionException");
        } catch (ExecutionException e) {
            assertEquals(expectedError, e.getCause());
        }
    }
  
    @Test
    public void shouldCancelBeforeGetIfMayCancelWhileRunning() {
        TestConvertingFutureCallback testCallback = new TestConvertingFutureCallback();
        assertTrue(testCallback.cancel(true));
        assertThrows(CancellationException.class, testCallback::get);
    }

    @Test
    public void shouldBlockUntilSuccessfulCompletion() throws Exception {
        AtomicReference<Exception> testThreadException = new AtomicReference<>();
        TestConvertingFutureCallback testCallback = new TestConvertingFutureCallback();
        final Object expectedConversion = new Object();
        executor.submit(() -> {
            try {
                testCallback.waitForGet();
                testCallback.onCompletion(null, expectedConversion);
            } catch (Exception e) {
                testThreadException.compareAndSet(null, e);
            }
        });
        assertFalse(testCallback.isDone());
        assertEquals(expectedConversion, testCallback.get());
        assertEquals(1, testCallback.numberOfConversions());
        assertTrue(testCallback.isDone());
        if (testThreadException.get() != null) {
            throw testThreadException.get();
        }
    }

    @Test
    public void shouldBlockUntilFailedCompletion() throws Exception {
        AtomicReference<Exception> testThreadException = new AtomicReference<>();
        TestConvertingFutureCallback testCallback = new TestConvertingFutureCallback();
        final Throwable expectedError = new Throwable();
        executor.submit(() -> {
            try {
                testCallback.waitForGet();
                testCallback.onCompletion(expectedError, null);
            } catch (Exception e) {
                testThreadException.compareAndSet(null, e);
            }
        });
        assertFalse(testCallback.isDone());
        try {
            testCallback.get();
            fail("Expected ExecutionException");
        } catch (ExecutionException e) {
            assertEquals(expectedError, e.getCause());
        }
        assertEquals(0, testCallback.numberOfConversions());
        assertTrue(testCallback.isDone());
        if (testThreadException.get() != null) {
            throw testThreadException.get();
        }
    }

    @Test
    public void shouldBlockUntilCancellation() {
        AtomicReference<Exception> testThreadException = new AtomicReference<>();
        TestConvertingFutureCallback testCallback = new TestConvertingFutureCallback();
        executor.submit(() -> {
            try {
                testCallback.waitForGet();
                testCallback.cancel(true);
            } catch (Exception e) {
                testThreadException.compareAndSet(null, e);
            }
        });
        assertFalse(testCallback.isDone());
        assertThrows(CancellationException.class, testCallback::get);
    }

    @Test
    public void shouldNotCancelIfMayNotCancelWhileRunning() throws Exception {
        AtomicReference<Exception> testThreadException = new AtomicReference<>();
        TestConvertingFutureCallback testCallback = new TestConvertingFutureCallback();
        final Object expectedConversion = new Object();
        executor.submit(() -> {
            try {
                testCallback.waitForCancel();
                testCallback.onCompletion(null, expectedConversion);
            } catch (Exception e) {
                testThreadException.compareAndSet(null, e);
            }
        });
        assertFalse(testCallback.isCancelled());
        assertFalse(testCallback.isDone());
        testCallback.cancel(false);
        assertFalse(testCallback.isCancelled());
        assertTrue(testCallback.isDone());
        assertEquals(expectedConversion, testCallback.get());
        assertEquals(1, testCallback.numberOfConversions());
        if (testThreadException.get() != null) assertThrows(CancellationException.class, testThreadException::get);
    }
  
    protected static class TestConvertingFutureCallback extends ConvertingFutureCallback<Object, Object> {
        private final AtomicInteger numberOfConversions = new AtomicInteger();
        private final CountDownLatch getInvoked = new CountDownLatch(1);
        private final CountDownLatch cancelInvoked = new CountDownLatch(1);
    
        public int numberOfConversions() {
            return numberOfConversions.get();
        }

        public void waitForGet() throws InterruptedException {
            getInvoked.await();
        }

        public void waitForCancel() throws InterruptedException {
            cancelInvoked.await();
        }
    
        @Override
        public Object convert(Object result) {
            numberOfConversions.incrementAndGet();
            return result;
        }

        @Override
        public Object get() throws InterruptedException, ExecutionException {
            getInvoked.countDown();
            return super.get();
        }

        @Override
        public Object get(
            long duration,
            TimeUnit unit
        ) throws InterruptedException, ExecutionException, TimeoutException {
            getInvoked.countDown();
            return super.get(duration, unit);
        }

        @Override
        public boolean cancel(boolean mayInterruptIfRunning) {
            cancelInvoked.countDown();
            return super.cancel(mayInterruptIfRunning);
        }
    }
>>>>>>> 9494bebe
}<|MERGE_RESOLUTION|>--- conflicted
+++ resolved
@@ -37,206 +37,6 @@
 
 public class ConvertingFutureCallbackTest {
 
-<<<<<<< HEAD
-	private ExecutorService executor;
-
-	@Before
-	public void setup() {
-		executor = Executors.newSingleThreadExecutor();
-	}
-
-	@Test
-	public void shouldConvertBeforeGetOnSuccessfulCompletion() throws Exception {
-		final Object expectedConversion = new Object();
-		TestConvertingFutureCallback testCallback = new TestConvertingFutureCallback();
-		testCallback.onCompletion(null, expectedConversion);
-		assertEquals(1, testCallback.numberOfConversions());
-		assertEquals(expectedConversion, testCallback.get());
-	}
-
-	@Test
-	public void shouldConvertOnlyOnceBeforeGetOnSuccessfulCompletion() throws Exception {
-		final Object expectedConversion = new Object();
-		TestConvertingFutureCallback testCallback = new TestConvertingFutureCallback();
-		testCallback.onCompletion(null, expectedConversion);
-		testCallback.onCompletion(null, 69);
-		testCallback.cancel(true);
-		testCallback.onCompletion(new RuntimeException(), null);
-		assertEquals(1, testCallback.numberOfConversions());
-		assertEquals(expectedConversion, testCallback.get());
-	}
-
-	@Test
-	public void shouldNotConvertBeforeGetOnFailedCompletion() throws Exception {
-		final Throwable expectedError = new Throwable();
-		TestConvertingFutureCallback testCallback = new TestConvertingFutureCallback();
-		testCallback.onCompletion(expectedError, null);
-		assertEquals(0, testCallback.numberOfConversions());
-		try {
-			testCallback.get();
-			fail("Expected ExecutionException");
-		} catch (ExecutionException e) {
-			assertEquals(expectedError, e.getCause());
-		}
-	}
-
-	@Test
-	public void shouldRecordOnlyFirstErrorBeforeGetOnFailedCompletion() throws Exception {
-		final Throwable expectedError = new Throwable();
-		TestConvertingFutureCallback testCallback = new TestConvertingFutureCallback();
-		testCallback.onCompletion(expectedError, null);
-		testCallback.onCompletion(new RuntimeException(), null);
-		testCallback.cancel(true);
-		testCallback.onCompletion(null, "420");
-		assertEquals(0, testCallback.numberOfConversions());
-		try {
-			testCallback.get();
-			fail("Expected ExecutionException");
-		} catch (ExecutionException e) {
-			assertEquals(expectedError, e.getCause());
-		}
-	}
-
-	@Test
-	public void shouldCancelBeforeGetIfMayCancelWhileRunning() {
-		TestConvertingFutureCallback testCallback = new TestConvertingFutureCallback();
-		assertTrue(testCallback.cancel(true));
-		assertThrows(CancellationException.class, testCallback::get);
-	}
-
-	@Test
-	public void shouldBlockUntilSuccessfulCompletion() throws Exception {
-		AtomicReference<Exception> testThreadException = new AtomicReference<>();
-		TestConvertingFutureCallback testCallback = new TestConvertingFutureCallback();
-		final Object expectedConversion = new Object();
-		executor.submit(() -> {
-			try {
-				testCallback.waitForGet();
-				testCallback.onCompletion(null, expectedConversion);
-			} catch (Exception e) {
-				testThreadException.compareAndSet(null, e);
-			}
-		});
-		assertFalse(testCallback.isDone());
-		assertEquals(expectedConversion, testCallback.get());
-		assertEquals(1, testCallback.numberOfConversions());
-		assertTrue(testCallback.isDone());
-		if (testThreadException.get() != null) {
-			throw testThreadException.get();
-		}
-	}
-
-	@Test
-	public void shouldBlockUntilFailedCompletion() throws Exception {
-		AtomicReference<Exception> testThreadException = new AtomicReference<>();
-		TestConvertingFutureCallback testCallback = new TestConvertingFutureCallback();
-		final Throwable expectedError = new Throwable();
-		executor.submit(() -> {
-			try {
-				testCallback.waitForGet();
-				testCallback.onCompletion(expectedError, null);
-			} catch (Exception e) {
-				testThreadException.compareAndSet(null, e);
-			}
-		});
-		assertFalse(testCallback.isDone());
-		try {
-			testCallback.get();
-			fail("Expected ExecutionException");
-		} catch (ExecutionException e) {
-			assertEquals(expectedError, e.getCause());
-		}
-		assertEquals(0, testCallback.numberOfConversions());
-		assertTrue(testCallback.isDone());
-		if (testThreadException.get() != null) {
-			throw testThreadException.get();
-		}
-	}
-
-	@Test
-	public void shouldBlockUntilCancellation() {
-		AtomicReference<Exception> testThreadException = new AtomicReference<>();
-		TestConvertingFutureCallback testCallback = new TestConvertingFutureCallback();
-		executor.submit(() -> {
-			try {
-				testCallback.waitForGet();
-				testCallback.cancel(true);
-			} catch (Exception e) {
-				testThreadException.compareAndSet(null, e);
-			}
-		});
-		assertFalse(testCallback.isDone());
-		assertThrows(CancellationException.class, testCallback::get);
-	}
-
-	@Test
-	public void shouldNotCancelIfMayNotCancelWhileRunning() throws Exception {
-		AtomicReference<Exception> testThreadException = new AtomicReference<>();
-		TestConvertingFutureCallback testCallback = new TestConvertingFutureCallback();
-		final Object expectedConversion = new Object();
-		executor.submit(() -> {
-			try {
-				testCallback.waitForCancel();
-				testCallback.onCompletion(null, expectedConversion);
-			} catch (Exception e) {
-				testThreadException.compareAndSet(null, e);
-			}
-		});
-		assertFalse(testCallback.isCancelled());
-		assertFalse(testCallback.isDone());
-		testCallback.cancel(false);
-		assertFalse(testCallback.isCancelled());
-		assertTrue(testCallback.isDone());
-		assertEquals(expectedConversion, testCallback.get());
-		assertEquals(1, testCallback.numberOfConversions());
-		if (testThreadException.get() != null) assertThrows(CancellationException.class, testThreadException::get);
-	}
-
-	protected static class TestConvertingFutureCallback extends ConvertingFutureCallback<Object, Object> {
-		private AtomicInteger numberOfConversions = new AtomicInteger();
-		private CountDownLatch getInvoked = new CountDownLatch(1);
-		private CountDownLatch cancelInvoked = new CountDownLatch(1);
-
-		public int numberOfConversions() {
-			return numberOfConversions.get();
-		}
-
-		public void waitForGet() throws InterruptedException {
-			getInvoked.await();
-		}
-
-		public void waitForCancel() throws InterruptedException {
-			cancelInvoked.await();
-		}
-
-		@Override
-		public Object convert(Object result) {
-			numberOfConversions.incrementAndGet();
-			return result;
-		}
-
-		@Override
-		public Object get() throws InterruptedException, ExecutionException {
-			getInvoked.countDown();
-			return super.get();
-		}
-
-		@Override
-		public Object get(
-				long duration,
-				TimeUnit unit
-		) throws InterruptedException, ExecutionException, TimeoutException {
-			getInvoked.countDown();
-			return super.get(duration, unit);
-		}
-
-		@Override
-		public boolean cancel(boolean mayInterruptIfRunning) {
-			cancelInvoked.countDown();
-			return super.cancel(mayInterruptIfRunning);
-		}
-	}
-=======
     private ExecutorService executor;
 
     @BeforeEach
@@ -435,5 +235,4 @@
             return super.cancel(mayInterruptIfRunning);
         }
     }
->>>>>>> 9494bebe
 }