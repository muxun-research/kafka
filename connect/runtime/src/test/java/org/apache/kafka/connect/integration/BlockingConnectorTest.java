--- conflicted
+++ resolved
@@ -47,10 +47,6 @@
 import org.slf4j.Logger;
 import org.slf4j.LoggerFactory;
 
-<<<<<<< HEAD
-import javax.ws.rs.core.Response;
-import java.util.*;
-=======
 import java.util.Collection;
 import java.util.Collections;
 import java.util.HashMap;
@@ -60,7 +56,6 @@
 import java.util.Objects;
 import java.util.Properties;
 import java.util.Set;
->>>>>>> 9494bebe
 import java.util.concurrent.CountDownLatch;
 import java.util.concurrent.TimeUnit;
 import java.util.concurrent.TimeoutException;
@@ -73,14 +68,10 @@
 import static org.apache.kafka.connect.runtime.ConnectorConfig.CONNECTOR_CLASS_CONFIG;
 import static org.apache.kafka.connect.runtime.ConnectorConfig.TASKS_MAX_CONFIG;
 import static org.apache.kafka.connect.runtime.SinkConnectorConfig.TOPICS_CONFIG;
-<<<<<<< HEAD
-import static org.junit.Assert.*;
-=======
 import static org.junit.jupiter.api.Assertions.assertEquals;
 import static org.junit.jupiter.api.Assertions.assertNotNull;
 import static org.junit.jupiter.api.Assertions.assertThrows;
 import static org.junit.jupiter.api.Assertions.assertTrue;
->>>>>>> 9494bebe
 
 /**
  * Tests situations during which certain connector operations, such as start, validation,
@@ -130,15 +121,6 @@
 
     @BeforeEach
     public void setup() throws Exception {
-<<<<<<< HEAD
-        // build a Connect cluster backed by Kafka and Zk
-        connect = new EmbeddedConnectCluster.Builder().name("connect-cluster").numWorkers(NUM_WORKERS).numBrokers(1).workerProps(new HashMap<>()).brokerProps(new Properties()).build();
-
-        // start the clusters
-        connect.start();
-
-        connect.assertions().assertAtLeastNumWorkersAreUp(NUM_WORKERS, "Initial group of workers did not start in time");
-=======
         // build a Connect cluster backed by a Kafka KRaft cluster
         connect = new EmbeddedConnectCluster.Builder()
                 .name("connect-cluster")
@@ -150,7 +132,6 @@
 
         // start the clusters
         connect.start();
->>>>>>> 9494bebe
     }
 
     @AfterEach
@@ -355,7 +336,14 @@
     }
 
     private void waitForConnectorStart(String connector) throws InterruptedException {
-        connect.assertions().assertConnectorAndAtLeastNumTasksAreRunning(connector, 0, String.format("Failed to observe transition to 'RUNNING' state for connector '%s' in time", connector));
+        connect.assertions().assertConnectorAndAtLeastNumTasksAreRunning(
+            connector,
+            0,
+            String.format(
+                "Failed to observe transition to 'RUNNING' state for connector '%s' in time",
+                connector
+            )
+        );
     }
 
     private void verifyNormalConnector() throws InterruptedException {
@@ -367,11 +355,6 @@
     private void assertRequestTimesOut(String requestDescription, Executable request, String expectedTimeoutMessage) {
         // Artificially reduce the REST request timeout so that these don't take 90 seconds
         connect.requestTimeout(REDUCED_REST_REQUEST_TIMEOUT);
-<<<<<<< HEAD
-        ConnectRestException exception = assertThrows("Should have failed to " + requestDescription, ConnectRestException.class, request);
-        assertEquals("Should have gotten 500 error from trying to " + requestDescription, Response.Status.INTERNAL_SERVER_ERROR.getStatusCode(), exception.statusCode());
-        assertTrue("Should have gotten timeout message from trying to " + requestDescription + "; instead, message was: " + exception.getMessage(), exception.getMessage().contains("Request timed out"));
-=======
         ConnectRestException exception = assertThrows(
                 ConnectRestException.class, request,
                 "Should have failed to " + requestDescription
@@ -391,7 +374,6 @@
                     "Timeout error message '" + exception.getMessage() + "' does not match expected format"
             );
         }
->>>>>>> 9494bebe
         // Reset the REST request timeout so that other requests aren't impacted
         connect.resetRequestTimeout();
     }
@@ -408,10 +390,6 @@
 
         public static final String BLOCK_CONFIG = "block";
 
-<<<<<<< HEAD
-        private static ConfigDef config() {
-            return new ConfigDef().define(BLOCK_CONFIG, ConfigDef.Type.STRING, "", ConfigDef.Importance.MEDIUM, "Where to block indefinitely, e.g., 'Connector::start', 'Connector::initialize', " + "'Connector::taskConfigs', 'Task::version', 'SinkTask::put', 'SourceTask::poll'");
-=======
         public static ConfigDef config() {
             return new ConfigDef()
                 .define(
@@ -422,7 +400,6 @@
                     "Where to block indefinitely, e.g., 'Connector::start', 'Connector::initialize', " 
                         + "'Connector::taskConfigs', 'Task::version', 'SinkTask::put', 'SourceTask::poll'"
                 );
->>>>>>> 9494bebe
         }
 
         /**
@@ -693,7 +670,9 @@
 
         @Override
         public List<Map<String, String>> taskConfigs(int maxTasks) {
-            return IntStream.range(0, maxTasks).mapToObj(i -> new HashMap<>(props)).collect(Collectors.toList());
+            return IntStream.range(0, maxTasks)
+                .mapToObj(i -> new HashMap<>(props))
+                .collect(Collectors.toList());
         }
 
         @Override
@@ -808,13 +787,9 @@
 
         @Override
         public List<Map<String, String>> taskConfigs(int maxTasks) {
-<<<<<<< HEAD
-            return IntStream.rangeClosed(0, maxTasks).mapToObj(i -> new HashMap<>(props)).collect(Collectors.toList());
-=======
             return IntStream.range(0, maxTasks)
                 .mapToObj(i -> new HashMap<>(props))
                 .collect(Collectors.toList());
->>>>>>> 9494bebe
         }
 
         @Override
