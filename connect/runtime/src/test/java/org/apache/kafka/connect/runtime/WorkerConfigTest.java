/*
 * Licensed to the Apache Software Foundation (ASF) under one or more
 * contributor license agreements. See the NOTICE file distributed with
 * this work for additional information regarding copyright ownership.
 * The ASF licenses this file to You under the Apache License, Version 2.0
 * (the "License"); you may not use this file except in compliance with
 * the License. You may obtain a copy of the License at
 *
 *    http://www.apache.org/licenses/LICENSE-2.0
 *
 * Unless required by applicable law or agreed to in writing, software
 * distributed under the License is distributed on an "AS IS" BASIS,
 * WITHOUT WARRANTIES OR CONDITIONS OF ANY KIND, either express or implied.
 * See the License for the specific language governing permissions and
 * limitations under the License.
 */
package org.apache.kafka.connect.runtime;

import org.apache.kafka.clients.CommonClientConfigs;
import org.apache.kafka.clients.admin.MockAdminClient;
import org.apache.kafka.common.Node;
import org.apache.kafka.connect.errors.ConnectException;
import org.junit.After;
import org.junit.Before;
import org.junit.Test;
import org.mockito.MockedStatic;
import org.mockito.internal.stubbing.answers.CallsRealMethods;

import java.util.Arrays;
import java.util.HashMap;
import java.util.List;
import java.util.Map;

import static org.junit.Assert.assertEquals;
import static org.junit.Assert.assertNull;
import static org.junit.Assert.assertThrows;
<<<<<<< HEAD
import static org.junit.Assert.assertTrue;

public class WorkerConfigTest {
	private static final List<String> VALID_HEADER_CONFIGS = Arrays.asList(
			"add \t Cache-Control: no-cache, no-store, must-revalidate",
			"add \r X-XSS-Protection: 1; mode=block",
			"\n add Strict-Transport-Security: max-age=31536000; includeSubDomains",
			"AdD   Strict-Transport-Security:  \r  max-age=31536000;  includeSubDomains",
			"AdD \t Strict-Transport-Security : \n   max-age=31536000;  includeSubDomains",
			"add X-Content-Type-Options: \r nosniff",
			"Set \t X-Frame-Options: \t Deny\n ",
			"seT \t X-Cache-Info: \t not cacheable\n ",
			"seTDate \t Expires: \r 31540000000",
			"adDdate \n Last-Modified: \t 0"
	);

	private static final List<String> INVALID_HEADER_CONFIGS = Arrays.asList(
			"set \t",
			"badaction \t X-Frame-Options:DENY",
			"set add X-XSS-Protection:1",
			"addX-XSS-Protection",
			"X-XSS-Protection:",
			"add set X-XSS-Protection: 1",
			"add X-XSS-Protection:1 X-XSS-Protection:1 ",
			"add X-XSS-Protection",
			"set X-Frame-Options:DENY, add  :no-cache, no-store, must-revalidate "
	);

	@Test
	public void testAdminListenersConfigAllowedValues() {
		Map<String, String> props = baseProps();

		// no value set for "admin.listeners"
		WorkerConfig config = new WorkerConfig(WorkerConfig.baseConfigDef(), props);
		assertNull("Default value should be null.", config.getList(WorkerConfig.ADMIN_LISTENERS_CONFIG));

		props.put(WorkerConfig.ADMIN_LISTENERS_CONFIG, "");
		config = new WorkerConfig(WorkerConfig.baseConfigDef(), props);
		assertTrue(config.getList(WorkerConfig.ADMIN_LISTENERS_CONFIG).isEmpty());

		props.put(WorkerConfig.ADMIN_LISTENERS_CONFIG, "http://a.b:9999, https://a.b:7812");
		config = new WorkerConfig(WorkerConfig.baseConfigDef(), props);
		assertEquals(config.getList(WorkerConfig.ADMIN_LISTENERS_CONFIG), Arrays.asList("http://a.b:9999", "https://a.b:7812"));

		new WorkerConfig(WorkerConfig.baseConfigDef(), props);
	}

	@Test
	public void testAdminListenersNotAllowingEmptyStrings() {
		Map<String, String> props = baseProps();
		props.put(WorkerConfig.ADMIN_LISTENERS_CONFIG, "http://a.b:9999,");
		assertThrows(ConfigException.class, () -> new WorkerConfig(WorkerConfig.baseConfigDef(), props));
	}

	@Test
	public void testAdminListenersNotAllowingBlankStrings() {
		Map<String, String> props = baseProps();
		props.put(WorkerConfig.ADMIN_LISTENERS_CONFIG, "http://a.b:9999, ,https://a.b:9999");
		assertThrows(ConfigException.class, () -> new WorkerConfig(WorkerConfig.baseConfigDef(), props));
	}

	@Test
	public void testInvalidHeaderConfigs() {
		for (String config : INVALID_HEADER_CONFIGS) {
			assertInvalidHeaderConfig(config);
		}
	}

	@Test
	public void testValidHeaderConfigs() {
		for (String config : VALID_HEADER_CONFIGS) {
			assertValidHeaderConfig(config);
		}
	}

	private void assertInvalidHeaderConfig(String config) {
		assertThrows(ConfigException.class, () -> WorkerConfig.validateHttpResponseHeaderConfig(config));
	}

	private void assertValidHeaderConfig(String config) {
		WorkerConfig.validateHttpResponseHeaderConfig(config);
	}

	private Map<String, String> baseProps() {
		Map<String, String> props = new HashMap<>();
		props.put(CommonClientConfigs.BOOTSTRAP_SERVERS_CONFIG, "localhost:9092");
		props.put(WorkerConfig.KEY_CONVERTER_CLASS_CONFIG, "org.apache.kafka.connect.json.JsonConverter");
		props.put(WorkerConfig.VALUE_CONVERTER_CLASS_CONFIG, "org.apache.kafka.connect.json.JsonConverter");
		return props;
	}
=======
import static org.mockito.ArgumentMatchers.any;
import static org.mockito.Mockito.mockStatic;
import static org.mockito.Mockito.times;

public class WorkerConfigTest {

    private static final String CLUSTER_ID = "cluster-id";
    private MockedStatic<WorkerConfig> workerConfigMockedStatic;

    @Before
    public void setup() {
        workerConfigMockedStatic = mockStatic(WorkerConfig.class, new CallsRealMethods());
        workerConfigMockedStatic.when(() -> WorkerConfig.lookupKafkaClusterId(any(WorkerConfig.class))).thenReturn(CLUSTER_ID);
    }

    @After
    public void teardown() {
        workerConfigMockedStatic.close();
    }

    @Test
    public void testLookupKafkaClusterId() {
        final Node broker1 = new Node(0, "dummyHost-1", 1234);
        final Node broker2 = new Node(1, "dummyHost-2", 1234);
        List<Node> cluster = Arrays.asList(broker1, broker2);
        MockAdminClient adminClient = new MockAdminClient.Builder().
                brokers(cluster).build();
        assertEquals(MockAdminClient.DEFAULT_CLUSTER_ID, WorkerConfig.lookupKafkaClusterId(adminClient));
    }

    @Test
    public void testLookupNullKafkaClusterId() {
        final Node broker1 = new Node(0, "dummyHost-1", 1234);
        final Node broker2 = new Node(1, "dummyHost-2", 1234);
        List<Node> cluster = Arrays.asList(broker1, broker2);
        MockAdminClient adminClient = new MockAdminClient.Builder().
                brokers(cluster).clusterId(null).build();
        assertNull(WorkerConfig.lookupKafkaClusterId(adminClient));
    }

    @Test
    public void testLookupKafkaClusterIdTimeout() {
        final Node broker1 = new Node(0, "dummyHost-1", 1234);
        final Node broker2 = new Node(1, "dummyHost-2", 1234);
        List<Node> cluster = Arrays.asList(broker1, broker2);
        MockAdminClient adminClient = new MockAdminClient.Builder().
                brokers(cluster).build();
        adminClient.timeoutNextRequest(1);

        assertThrows(ConnectException.class, () -> WorkerConfig.lookupKafkaClusterId(adminClient));
    }

    @Test
    public void testKafkaClusterId() {
        Map<String, String> props = baseProps();
        WorkerConfig config = new WorkerConfig(WorkerConfig.baseConfigDef(), props);
        assertEquals(CLUSTER_ID, config.kafkaClusterId());
        workerConfigMockedStatic.verify(() -> WorkerConfig.lookupKafkaClusterId(any(WorkerConfig.class)), times(1));

        // next calls hit the cache
        assertEquals(CLUSTER_ID, config.kafkaClusterId());
        workerConfigMockedStatic.verify(() -> WorkerConfig.lookupKafkaClusterId(any(WorkerConfig.class)), times(1));
    }

    private Map<String, String> baseProps() {
        Map<String, String> props = new HashMap<>();
        props.put(CommonClientConfigs.BOOTSTRAP_SERVERS_CONFIG, "localhost:9092");
        props.put(WorkerConfig.KEY_CONVERTER_CLASS_CONFIG, "org.apache.kafka.connect.json.JsonConverter");
        props.put(WorkerConfig.VALUE_CONVERTER_CLASS_CONFIG, "org.apache.kafka.connect.json.JsonConverter");
        return props;
    }
>>>>>>> 15418db6

}<|MERGE_RESOLUTION|>--- conflicted
+++ resolved
@@ -31,101 +31,7 @@
 import java.util.List;
 import java.util.Map;
 
-import static org.junit.Assert.assertEquals;
-import static org.junit.Assert.assertNull;
-import static org.junit.Assert.assertThrows;
-<<<<<<< HEAD
-import static org.junit.Assert.assertTrue;
-
-public class WorkerConfigTest {
-	private static final List<String> VALID_HEADER_CONFIGS = Arrays.asList(
-			"add \t Cache-Control: no-cache, no-store, must-revalidate",
-			"add \r X-XSS-Protection: 1; mode=block",
-			"\n add Strict-Transport-Security: max-age=31536000; includeSubDomains",
-			"AdD   Strict-Transport-Security:  \r  max-age=31536000;  includeSubDomains",
-			"AdD \t Strict-Transport-Security : \n   max-age=31536000;  includeSubDomains",
-			"add X-Content-Type-Options: \r nosniff",
-			"Set \t X-Frame-Options: \t Deny\n ",
-			"seT \t X-Cache-Info: \t not cacheable\n ",
-			"seTDate \t Expires: \r 31540000000",
-			"adDdate \n Last-Modified: \t 0"
-	);
-
-	private static final List<String> INVALID_HEADER_CONFIGS = Arrays.asList(
-			"set \t",
-			"badaction \t X-Frame-Options:DENY",
-			"set add X-XSS-Protection:1",
-			"addX-XSS-Protection",
-			"X-XSS-Protection:",
-			"add set X-XSS-Protection: 1",
-			"add X-XSS-Protection:1 X-XSS-Protection:1 ",
-			"add X-XSS-Protection",
-			"set X-Frame-Options:DENY, add  :no-cache, no-store, must-revalidate "
-	);
-
-	@Test
-	public void testAdminListenersConfigAllowedValues() {
-		Map<String, String> props = baseProps();
-
-		// no value set for "admin.listeners"
-		WorkerConfig config = new WorkerConfig(WorkerConfig.baseConfigDef(), props);
-		assertNull("Default value should be null.", config.getList(WorkerConfig.ADMIN_LISTENERS_CONFIG));
-
-		props.put(WorkerConfig.ADMIN_LISTENERS_CONFIG, "");
-		config = new WorkerConfig(WorkerConfig.baseConfigDef(), props);
-		assertTrue(config.getList(WorkerConfig.ADMIN_LISTENERS_CONFIG).isEmpty());
-
-		props.put(WorkerConfig.ADMIN_LISTENERS_CONFIG, "http://a.b:9999, https://a.b:7812");
-		config = new WorkerConfig(WorkerConfig.baseConfigDef(), props);
-		assertEquals(config.getList(WorkerConfig.ADMIN_LISTENERS_CONFIG), Arrays.asList("http://a.b:9999", "https://a.b:7812"));
-
-		new WorkerConfig(WorkerConfig.baseConfigDef(), props);
-	}
-
-	@Test
-	public void testAdminListenersNotAllowingEmptyStrings() {
-		Map<String, String> props = baseProps();
-		props.put(WorkerConfig.ADMIN_LISTENERS_CONFIG, "http://a.b:9999,");
-		assertThrows(ConfigException.class, () -> new WorkerConfig(WorkerConfig.baseConfigDef(), props));
-	}
-
-	@Test
-	public void testAdminListenersNotAllowingBlankStrings() {
-		Map<String, String> props = baseProps();
-		props.put(WorkerConfig.ADMIN_LISTENERS_CONFIG, "http://a.b:9999, ,https://a.b:9999");
-		assertThrows(ConfigException.class, () -> new WorkerConfig(WorkerConfig.baseConfigDef(), props));
-	}
-
-	@Test
-	public void testInvalidHeaderConfigs() {
-		for (String config : INVALID_HEADER_CONFIGS) {
-			assertInvalidHeaderConfig(config);
-		}
-	}
-
-	@Test
-	public void testValidHeaderConfigs() {
-		for (String config : VALID_HEADER_CONFIGS) {
-			assertValidHeaderConfig(config);
-		}
-	}
-
-	private void assertInvalidHeaderConfig(String config) {
-		assertThrows(ConfigException.class, () -> WorkerConfig.validateHttpResponseHeaderConfig(config));
-	}
-
-	private void assertValidHeaderConfig(String config) {
-		WorkerConfig.validateHttpResponseHeaderConfig(config);
-	}
-
-	private Map<String, String> baseProps() {
-		Map<String, String> props = new HashMap<>();
-		props.put(CommonClientConfigs.BOOTSTRAP_SERVERS_CONFIG, "localhost:9092");
-		props.put(WorkerConfig.KEY_CONVERTER_CLASS_CONFIG, "org.apache.kafka.connect.json.JsonConverter");
-		props.put(WorkerConfig.VALUE_CONVERTER_CLASS_CONFIG, "org.apache.kafka.connect.json.JsonConverter");
-		return props;
-	}
-=======
+import static org.junit.Assert.*;
 import static org.mockito.ArgumentMatchers.any;
 import static org.mockito.Mockito.mockStatic;
 import static org.mockito.Mockito.times;
@@ -151,8 +57,7 @@
         final Node broker1 = new Node(0, "dummyHost-1", 1234);
         final Node broker2 = new Node(1, "dummyHost-2", 1234);
         List<Node> cluster = Arrays.asList(broker1, broker2);
-        MockAdminClient adminClient = new MockAdminClient.Builder().
-                brokers(cluster).build();
+        MockAdminClient adminClient = new MockAdminClient.Builder().brokers(cluster).build();
         assertEquals(MockAdminClient.DEFAULT_CLUSTER_ID, WorkerConfig.lookupKafkaClusterId(adminClient));
     }
 
@@ -161,8 +66,7 @@
         final Node broker1 = new Node(0, "dummyHost-1", 1234);
         final Node broker2 = new Node(1, "dummyHost-2", 1234);
         List<Node> cluster = Arrays.asList(broker1, broker2);
-        MockAdminClient adminClient = new MockAdminClient.Builder().
-                brokers(cluster).clusterId(null).build();
+        MockAdminClient adminClient = new MockAdminClient.Builder().brokers(cluster).clusterId(null).build();
         assertNull(WorkerConfig.lookupKafkaClusterId(adminClient));
     }
 
@@ -171,8 +75,7 @@
         final Node broker1 = new Node(0, "dummyHost-1", 1234);
         final Node broker2 = new Node(1, "dummyHost-2", 1234);
         List<Node> cluster = Arrays.asList(broker1, broker2);
-        MockAdminClient adminClient = new MockAdminClient.Builder().
-                brokers(cluster).build();
+        MockAdminClient adminClient = new MockAdminClient.Builder().brokers(cluster).build();
         adminClient.timeoutNextRequest(1);
 
         assertThrows(ConnectException.class, () -> WorkerConfig.lookupKafkaClusterId(adminClient));
@@ -197,6 +100,5 @@
         props.put(WorkerConfig.VALUE_CONVERTER_CLASS_CONFIG, "org.apache.kafka.connect.json.JsonConverter");
         return props;
     }
->>>>>>> 15418db6
 
 }