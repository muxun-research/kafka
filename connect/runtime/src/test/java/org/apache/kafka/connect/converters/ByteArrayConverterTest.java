--- conflicted
+++ resolved
@@ -29,14 +29,10 @@
 import java.nio.charset.StandardCharsets;
 import java.util.Collections;
 
-<<<<<<< HEAD
-import static org.junit.Assert.*;
-=======
 import static org.junit.jupiter.api.Assertions.assertArrayEquals;
 import static org.junit.jupiter.api.Assertions.assertEquals;
 import static org.junit.jupiter.api.Assertions.assertNull;
 import static org.junit.jupiter.api.Assertions.assertThrows;
->>>>>>> 9494bebe
 
 public class ByteArrayConverterTest {
     private static final String TOPIC = "topic";
@@ -65,17 +61,17 @@
         );
     }
 
-	@Test
+    @Test
     public void testFromConnectBadSchema() {
-		assertThrows(DataException.class,
-				() -> converter.fromConnectData(TOPIC, Schema.INT32_SCHEMA, SAMPLE_BYTES));
-	}
+        assertThrows(DataException.class,
+            () -> converter.fromConnectData(TOPIC, Schema.INT32_SCHEMA, SAMPLE_BYTES));
+    }
 
-	@Test
+    @Test
     public void testFromConnectInvalidValue() {
-		assertThrows(DataException.class,
-				() -> converter.fromConnectData(TOPIC, Schema.BYTES_SCHEMA, 12));
-	}
+        assertThrows(DataException.class,
+            () -> converter.fromConnectData(TOPIC, Schema.BYTES_SCHEMA, 12));
+    }
 
     @Test
     public void testFromConnectNull() {
