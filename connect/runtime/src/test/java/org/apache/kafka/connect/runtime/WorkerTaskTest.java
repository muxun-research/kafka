/*
 * Licensed to the Apache Software Foundation (ASF) under one or more
 * contributor license agreements. See the NOTICE file distributed with
 * this work for additional information regarding copyright ownership.
 * The ASF licenses this file to You under the Apache License, Version 2.0
 * (the "License"); you may not use this file except in compliance with
 * the License. You may obtain a copy of the License at
 *
 *    http://www.apache.org/licenses/LICENSE-2.0
 *
 * Unless required by applicable law or agreed to in writing, software
 * distributed under the License is distributed on an "AS IS" BASIS,
 * WITHOUT WARRANTIES OR CONDITIONS OF ANY KIND, either express or implied.
 * See the License for the specific language governing permissions and
 * limitations under the License.
 */
package org.apache.kafka.connect.runtime;

import org.apache.kafka.common.utils.MockTime;
import org.apache.kafka.common.utils.Time;
import org.apache.kafka.connect.errors.ConnectException;
import org.apache.kafka.connect.runtime.TaskStatus.Listener;
import org.apache.kafka.connect.runtime.WorkerTask.TaskMetricsGroup;
import org.apache.kafka.connect.runtime.errors.RetryWithToleranceOperator;
import org.apache.kafka.connect.runtime.errors.RetryWithToleranceOperatorTest;
import org.apache.kafka.connect.runtime.errors.ErrorHandlingMetrics;
import org.apache.kafka.connect.sink.SinkTask;
import org.apache.kafka.connect.storage.StatusBackingStore;
import org.apache.kafka.connect.util.ConnectorTaskId;
<<<<<<< HEAD
import org.easymock.EasyMock;
import org.easymock.Mock;
=======
import org.apache.kafka.common.utils.MockTime;
>>>>>>> 15418db6
import org.junit.After;
import org.junit.Before;
import org.junit.Test;
import org.junit.runner.RunWith;
import org.mockito.Mock;
import org.mockito.junit.MockitoJUnitRunner;

import java.util.HashMap;
import java.util.Map;
import java.util.concurrent.CountDownLatch;

import static org.junit.Assert.assertEquals;
import static org.junit.Assert.fail;
import static org.mockito.Mockito.times;
import static org.mockito.Mockito.verify;
import static org.mockito.Mockito.verifyNoMoreInteractions;

@RunWith(MockitoJUnitRunner.StrictStubs.class)
public class WorkerTaskTest {

<<<<<<< HEAD
	private static final Map<String, String> TASK_PROPS = new HashMap<>();

	static {
		TASK_PROPS.put(TaskConfig.TASK_CLASS_CONFIG, TestSinkTask.class.getName());
	}

	private static final TaskConfig TASK_CONFIG = new TaskConfig(TASK_PROPS);

	private ConnectMetrics metrics;
	@Mock
	private TaskStatus.Listener statusListener;
	@Mock
	private ClassLoader loader;
	RetryWithToleranceOperator retryWithToleranceOperator;
	@Mock
	StatusBackingStore statusBackingStore;
=======
    private static final Map<String, String> TASK_PROPS = new HashMap<>();
    static {
        TASK_PROPS.put(TaskConfig.TASK_CLASS_CONFIG, TestSinkTask.class.getName());
    }
    private static final TaskConfig TASK_CONFIG = new TaskConfig(TASK_PROPS);

    @Mock private TaskStatus.Listener statusListener;
    @Mock private ClassLoader loader;
    @Mock private StatusBackingStore statusBackingStore;
    private ConnectMetrics metrics;
    private RetryWithToleranceOperator retryWithToleranceOperator;
    @Mock private ErrorHandlingMetrics errorHandlingMetrics;

    @Before
    public void setup() {
        metrics = new MockConnectMetrics();
        retryWithToleranceOperator = RetryWithToleranceOperatorTest.NOOP_OPERATOR;
    }
>>>>>>> 15418db6

	@Before
	public void setup() {
		metrics = new MockConnectMetrics();
		retryWithToleranceOperator = RetryWithToleranceOperatorTest.NOOP_OPERATOR;
	}

	@After
	public void tearDown() {
		if (metrics != null) metrics.stop();
    }

    @Test
    public void standardStartup() {
        ConnectorTaskId taskId = new ConnectorTaskId("foo", 0);

<<<<<<< HEAD
        WorkerTask workerTask = partialMockBuilder(WorkerTask.class)
				.withConstructor(
						ConnectorTaskId.class,
						TaskStatus.Listener.class,
						TargetState.class,
						ClassLoader.class,
						ConnectMetrics.class,
						RetryWithToleranceOperator.class,
						Time.class,
						StatusBackingStore.class
				)
				.withArgs(taskId, statusListener, TargetState.STARTED, loader, metrics,
						retryWithToleranceOperator, Time.SYSTEM, statusBackingStore)
                .addMockedMethod("initialize")
                .addMockedMethod("execute")
                .addMockedMethod("close")
                .createStrictMock();

        workerTask.initialize(TASK_CONFIG);
        expectLastCall();

        workerTask.execute();
        expectLastCall();

        statusListener.onStartup(taskId);
        expectLastCall();

        workerTask.close();
        expectLastCall();

        statusListener.onShutdown(taskId);
        expectLastCall();

        replay(workerTask);

=======
        WorkerTask workerTask = new TestWorkerTask(taskId, statusListener, TargetState.STARTED, loader, metrics, errorHandlingMetrics,
                retryWithToleranceOperator, Time.SYSTEM, statusBackingStore);
>>>>>>> 15418db6
        workerTask.initialize(TASK_CONFIG);
        workerTask.run();
        workerTask.stop();
        workerTask.awaitStop(1000L);

        verify(statusListener).onStartup(taskId);
        verify(statusListener).onShutdown(taskId);
    }

    @Test
    public void stopBeforeStarting() {
        ConnectorTaskId taskId = new ConnectorTaskId("foo", 0);

<<<<<<< HEAD
        WorkerTask workerTask = partialMockBuilder(WorkerTask.class)
				.withConstructor(
						ConnectorTaskId.class,
						TaskStatus.Listener.class,
						TargetState.class,
						ClassLoader.class,
						ConnectMetrics.class,
						RetryWithToleranceOperator.class,
						Time.class,
						StatusBackingStore.class
				)
				.withArgs(taskId, statusListener, TargetState.STARTED, loader, metrics,
						retryWithToleranceOperator, Time.SYSTEM, statusBackingStore)
                .addMockedMethod("initialize")
                .addMockedMethod("execute")
                .addMockedMethod("close")
                .createStrictMock();

        workerTask.initialize(TASK_CONFIG);
        EasyMock.expectLastCall();
=======
        WorkerTask workerTask = new TestWorkerTask(taskId, statusListener, TargetState.STARTED, loader, metrics, errorHandlingMetrics,
                retryWithToleranceOperator, Time.SYSTEM, statusBackingStore) {
>>>>>>> 15418db6

            @Override
            public void initializeAndStart() {
                fail("This method is expected to not be invoked");
            }

            @Override
            public void execute() {
                fail("This method is expected to not be invoked");
            }
        };

        workerTask.initialize(TASK_CONFIG);
        workerTask.stop();
        workerTask.awaitStop(1000L);

        // now run should not do anything
        workerTask.run();
    }

    @Test
    public void cancelBeforeStopping() throws Exception {
        ConnectorTaskId taskId = new ConnectorTaskId("foo", 0);
<<<<<<< HEAD

        WorkerTask workerTask = partialMockBuilder(WorkerTask.class)
				.withConstructor(
						ConnectorTaskId.class,
						TaskStatus.Listener.class,
						TargetState.class,
						ClassLoader.class,
						ConnectMetrics.class,
						RetryWithToleranceOperator.class,
						Time.class,
						StatusBackingStore.class
				)
				.withArgs(taskId, statusListener, TargetState.STARTED, loader, metrics,
						retryWithToleranceOperator, Time.SYSTEM, statusBackingStore)
				.addMockedMethod("initialize")
				.addMockedMethod("execute")
				.addMockedMethod("close")
				.createStrictMock();

		final CountDownLatch stopped = new CountDownLatch(1);
		final Thread thread = new Thread(() -> {
			try {
				stopped.await();
			} catch (Exception e) {
			}
		});

		workerTask.initialize(TASK_CONFIG);
		EasyMock.expectLastCall();

		workerTask.execute();
		expectLastCall().andAnswer(() -> {
			thread.start();
			return null;
		});

		statusListener.onStartup(taskId);
		expectLastCall();

		workerTask.close();
		expectLastCall();

		// there should be no call to onShutdown()
=======
        final CountDownLatch stopped = new CountDownLatch(1);

        WorkerTask workerTask = new TestWorkerTask(taskId, statusListener, TargetState.STARTED, loader, metrics, errorHandlingMetrics,
                retryWithToleranceOperator, Time.SYSTEM, statusBackingStore) {

            @Override
            public void execute() {
                try {
                    stopped.await();
                } catch (InterruptedException e) {
                    fail("Unexpected interrupt");
                }
            }
>>>>>>> 15418db6

            // Trigger task shutdown immediately after start. The task will block in its execute() method
            // until the stopped latch is counted down (i.e. it doesn't actually stop after stop is triggered).
            @Override
            public void initializeAndStart() {
                stop();
            }
        };

        workerTask.initialize(TASK_CONFIG);
        Thread t = new Thread(workerTask);
        t.start();

        workerTask.cancel();
        stopped.countDown();
        t.join();

        verify(statusListener).onStartup(taskId);
        // there should be no other status updates, including shutdown
        verifyNoMoreInteractions(statusListener);
    }

    @Test
    public void updateMetricsOnListenerEventsForStartupPauseResumeAndShutdown() {
        ConnectorTaskId taskId = new ConnectorTaskId("foo", 0);
        ConnectMetrics metrics = new MockConnectMetrics();
        TaskMetricsGroup group = new TaskMetricsGroup(taskId, metrics, statusListener);

        group.onStartup(taskId);
        assertRunningMetric(group);
        group.onPause(taskId);
        assertPausedMetric(group);
        group.onResume(taskId);
        assertRunningMetric(group);
        group.onShutdown(taskId);
        assertStoppedMetric(group);

        verify(statusListener).onStartup(taskId);
        verify(statusListener).onPause(taskId);
        verify(statusListener).onResume(taskId);
        verify(statusListener).onShutdown(taskId);
    }

    @Test
    public void updateMetricsOnListenerEventsForStartupPauseResumeAndFailure() {
        ConnectorTaskId taskId = new ConnectorTaskId("foo", 0);
        MockConnectMetrics metrics = new MockConnectMetrics();
        MockTime time = metrics.time();
        ConnectException error = new ConnectException("error");
        TaskMetricsGroup group = new TaskMetricsGroup(taskId, metrics, statusListener);

        time.sleep(1000L);
        group.onStartup(taskId);
        assertRunningMetric(group);

        time.sleep(2000L);
        group.onPause(taskId);
        assertPausedMetric(group);

        time.sleep(3000L);
        group.onResume(taskId);
        assertRunningMetric(group);

        time.sleep(4000L);
        group.onPause(taskId);
        assertPausedMetric(group);

        time.sleep(5000L);
        group.onResume(taskId);
        assertRunningMetric(group);

        time.sleep(6000L);
        group.onFailure(taskId, error);
        assertFailedMetric(group);

        time.sleep(7000L);
        group.onShutdown(taskId);
        assertStoppedMetric(group);

        verify(statusListener).onStartup(taskId);
        verify(statusListener, times(2)).onPause(taskId);
        verify(statusListener, times(2)).onResume(taskId);
        verify(statusListener).onFailure(taskId, error);
        verify(statusListener).onShutdown(taskId);

        long totalTime = 27000L;
        double pauseTimeRatio = (double) (3000L + 5000L) / totalTime;
        double runningTimeRatio = (double) (2000L + 4000L + 6000L) / totalTime;
        assertEquals(pauseTimeRatio, metrics.currentMetricValueAsDouble(group.metricGroup(), "pause-ratio"), 0.000001d);
        assertEquals(runningTimeRatio, metrics.currentMetricValueAsDouble(group.metricGroup(), "running-ratio"), 0.000001d);
    }

    private static abstract class TestSinkTask extends SinkTask {
    }

    private static class TestWorkerTask extends WorkerTask {

        public TestWorkerTask(ConnectorTaskId id, Listener statusListener, TargetState initialState, ClassLoader loader,
                              ConnectMetrics connectMetrics, ErrorHandlingMetrics errorHandlingMetrics, RetryWithToleranceOperator retryWithToleranceOperator, Time time,
                              StatusBackingStore statusBackingStore) {
            super(id, statusListener, initialState, loader, connectMetrics, errorHandlingMetrics,  retryWithToleranceOperator, time, statusBackingStore);
        }

        @Override
        public void initialize(TaskConfig taskConfig) {
        }

        @Override
        protected void initializeAndStart() {
        }

        @Override
        protected void execute() {
        }

        @Override
        protected void close() {
        }
    }

    protected void assertFailedMetric(TaskMetricsGroup metricsGroup) {
        assertEquals(AbstractStatus.State.FAILED, metricsGroup.state());
    }

    protected void assertPausedMetric(TaskMetricsGroup metricsGroup) {
        assertEquals(AbstractStatus.State.PAUSED, metricsGroup.state());
    }

    protected void assertRunningMetric(TaskMetricsGroup metricsGroup) {
        assertEquals(AbstractStatus.State.RUNNING, metricsGroup.state());
    }

    protected void assertStoppedMetric(TaskMetricsGroup metricsGroup) {
        assertEquals(AbstractStatus.State.UNASSIGNED, metricsGroup.state());
    }
}<|MERGE_RESOLUTION|>--- conflicted
+++ resolved
@@ -21,18 +21,12 @@
 import org.apache.kafka.connect.errors.ConnectException;
 import org.apache.kafka.connect.runtime.TaskStatus.Listener;
 import org.apache.kafka.connect.runtime.WorkerTask.TaskMetricsGroup;
+import org.apache.kafka.connect.runtime.errors.ErrorHandlingMetrics;
 import org.apache.kafka.connect.runtime.errors.RetryWithToleranceOperator;
 import org.apache.kafka.connect.runtime.errors.RetryWithToleranceOperatorTest;
-import org.apache.kafka.connect.runtime.errors.ErrorHandlingMetrics;
 import org.apache.kafka.connect.sink.SinkTask;
 import org.apache.kafka.connect.storage.StatusBackingStore;
 import org.apache.kafka.connect.util.ConnectorTaskId;
-<<<<<<< HEAD
-import org.easymock.EasyMock;
-import org.easymock.Mock;
-=======
-import org.apache.kafka.common.utils.MockTime;
->>>>>>> 15418db6
 import org.junit.After;
 import org.junit.Before;
 import org.junit.Test;
@@ -46,106 +40,47 @@
 
 import static org.junit.Assert.assertEquals;
 import static org.junit.Assert.fail;
-import static org.mockito.Mockito.times;
-import static org.mockito.Mockito.verify;
-import static org.mockito.Mockito.verifyNoMoreInteractions;
+import static org.mockito.Mockito.*;
 
 @RunWith(MockitoJUnitRunner.StrictStubs.class)
 public class WorkerTaskTest {
 
-<<<<<<< HEAD
-	private static final Map<String, String> TASK_PROPS = new HashMap<>();
-
-	static {
-		TASK_PROPS.put(TaskConfig.TASK_CLASS_CONFIG, TestSinkTask.class.getName());
-	}
-
-	private static final TaskConfig TASK_CONFIG = new TaskConfig(TASK_PROPS);
-
-	private ConnectMetrics metrics;
-	@Mock
-	private TaskStatus.Listener statusListener;
-	@Mock
-	private ClassLoader loader;
-	RetryWithToleranceOperator retryWithToleranceOperator;
-	@Mock
-	StatusBackingStore statusBackingStore;
-=======
     private static final Map<String, String> TASK_PROPS = new HashMap<>();
+
     static {
         TASK_PROPS.put(TaskConfig.TASK_CLASS_CONFIG, TestSinkTask.class.getName());
     }
+
     private static final TaskConfig TASK_CONFIG = new TaskConfig(TASK_PROPS);
 
-    @Mock private TaskStatus.Listener statusListener;
-    @Mock private ClassLoader loader;
-    @Mock private StatusBackingStore statusBackingStore;
+    @Mock
+    private TaskStatus.Listener statusListener;
+    @Mock
+    private ClassLoader loader;
+    @Mock
+    private StatusBackingStore statusBackingStore;
     private ConnectMetrics metrics;
     private RetryWithToleranceOperator retryWithToleranceOperator;
-    @Mock private ErrorHandlingMetrics errorHandlingMetrics;
+    @Mock
+    private ErrorHandlingMetrics errorHandlingMetrics;
 
     @Before
     public void setup() {
         metrics = new MockConnectMetrics();
         retryWithToleranceOperator = RetryWithToleranceOperatorTest.NOOP_OPERATOR;
     }
->>>>>>> 15418db6
-
-	@Before
-	public void setup() {
-		metrics = new MockConnectMetrics();
-		retryWithToleranceOperator = RetryWithToleranceOperatorTest.NOOP_OPERATOR;
-	}
-
-	@After
-	public void tearDown() {
-		if (metrics != null) metrics.stop();
+
+    @After
+    public void tearDown() {
+        if (metrics != null)
+            metrics.stop();
     }
 
     @Test
     public void standardStartup() {
         ConnectorTaskId taskId = new ConnectorTaskId("foo", 0);
 
-<<<<<<< HEAD
-        WorkerTask workerTask = partialMockBuilder(WorkerTask.class)
-				.withConstructor(
-						ConnectorTaskId.class,
-						TaskStatus.Listener.class,
-						TargetState.class,
-						ClassLoader.class,
-						ConnectMetrics.class,
-						RetryWithToleranceOperator.class,
-						Time.class,
-						StatusBackingStore.class
-				)
-				.withArgs(taskId, statusListener, TargetState.STARTED, loader, metrics,
-						retryWithToleranceOperator, Time.SYSTEM, statusBackingStore)
-                .addMockedMethod("initialize")
-                .addMockedMethod("execute")
-                .addMockedMethod("close")
-                .createStrictMock();
-
-        workerTask.initialize(TASK_CONFIG);
-        expectLastCall();
-
-        workerTask.execute();
-        expectLastCall();
-
-        statusListener.onStartup(taskId);
-        expectLastCall();
-
-        workerTask.close();
-        expectLastCall();
-
-        statusListener.onShutdown(taskId);
-        expectLastCall();
-
-        replay(workerTask);
-
-=======
-        WorkerTask workerTask = new TestWorkerTask(taskId, statusListener, TargetState.STARTED, loader, metrics, errorHandlingMetrics,
-                retryWithToleranceOperator, Time.SYSTEM, statusBackingStore);
->>>>>>> 15418db6
+        WorkerTask workerTask = new TestWorkerTask(taskId, statusListener, TargetState.STARTED, loader, metrics, errorHandlingMetrics, retryWithToleranceOperator, Time.SYSTEM, statusBackingStore);
         workerTask.initialize(TASK_CONFIG);
         workerTask.run();
         workerTask.stop();
@@ -159,31 +94,7 @@
     public void stopBeforeStarting() {
         ConnectorTaskId taskId = new ConnectorTaskId("foo", 0);
 
-<<<<<<< HEAD
-        WorkerTask workerTask = partialMockBuilder(WorkerTask.class)
-				.withConstructor(
-						ConnectorTaskId.class,
-						TaskStatus.Listener.class,
-						TargetState.class,
-						ClassLoader.class,
-						ConnectMetrics.class,
-						RetryWithToleranceOperator.class,
-						Time.class,
-						StatusBackingStore.class
-				)
-				.withArgs(taskId, statusListener, TargetState.STARTED, loader, metrics,
-						retryWithToleranceOperator, Time.SYSTEM, statusBackingStore)
-                .addMockedMethod("initialize")
-                .addMockedMethod("execute")
-                .addMockedMethod("close")
-                .createStrictMock();
-
-        workerTask.initialize(TASK_CONFIG);
-        EasyMock.expectLastCall();
-=======
-        WorkerTask workerTask = new TestWorkerTask(taskId, statusListener, TargetState.STARTED, loader, metrics, errorHandlingMetrics,
-                retryWithToleranceOperator, Time.SYSTEM, statusBackingStore) {
->>>>>>> 15418db6
+        WorkerTask workerTask = new TestWorkerTask(taskId, statusListener, TargetState.STARTED, loader, metrics, errorHandlingMetrics, retryWithToleranceOperator, Time.SYSTEM, statusBackingStore) {
 
             @Override
             public void initializeAndStart() {
@@ -207,55 +118,9 @@
     @Test
     public void cancelBeforeStopping() throws Exception {
         ConnectorTaskId taskId = new ConnectorTaskId("foo", 0);
-<<<<<<< HEAD
-
-        WorkerTask workerTask = partialMockBuilder(WorkerTask.class)
-				.withConstructor(
-						ConnectorTaskId.class,
-						TaskStatus.Listener.class,
-						TargetState.class,
-						ClassLoader.class,
-						ConnectMetrics.class,
-						RetryWithToleranceOperator.class,
-						Time.class,
-						StatusBackingStore.class
-				)
-				.withArgs(taskId, statusListener, TargetState.STARTED, loader, metrics,
-						retryWithToleranceOperator, Time.SYSTEM, statusBackingStore)
-				.addMockedMethod("initialize")
-				.addMockedMethod("execute")
-				.addMockedMethod("close")
-				.createStrictMock();
-
-		final CountDownLatch stopped = new CountDownLatch(1);
-		final Thread thread = new Thread(() -> {
-			try {
-				stopped.await();
-			} catch (Exception e) {
-			}
-		});
-
-		workerTask.initialize(TASK_CONFIG);
-		EasyMock.expectLastCall();
-
-		workerTask.execute();
-		expectLastCall().andAnswer(() -> {
-			thread.start();
-			return null;
-		});
-
-		statusListener.onStartup(taskId);
-		expectLastCall();
-
-		workerTask.close();
-		expectLastCall();
-
-		// there should be no call to onShutdown()
-=======
         final CountDownLatch stopped = new CountDownLatch(1);
 
-        WorkerTask workerTask = new TestWorkerTask(taskId, statusListener, TargetState.STARTED, loader, metrics, errorHandlingMetrics,
-                retryWithToleranceOperator, Time.SYSTEM, statusBackingStore) {
+        WorkerTask workerTask = new TestWorkerTask(taskId, statusListener, TargetState.STARTED, loader, metrics, errorHandlingMetrics, retryWithToleranceOperator, Time.SYSTEM, statusBackingStore) {
 
             @Override
             public void execute() {
@@ -265,7 +130,6 @@
                     fail("Unexpected interrupt");
                 }
             }
->>>>>>> 15418db6
 
             // Trigger task shutdown immediately after start. The task will block in its execute() method
             // until the stopped latch is counted down (i.e. it doesn't actually stop after stop is triggered).
@@ -363,10 +227,8 @@
 
     private static class TestWorkerTask extends WorkerTask {
 
-        public TestWorkerTask(ConnectorTaskId id, Listener statusListener, TargetState initialState, ClassLoader loader,
-                              ConnectMetrics connectMetrics, ErrorHandlingMetrics errorHandlingMetrics, RetryWithToleranceOperator retryWithToleranceOperator, Time time,
-                              StatusBackingStore statusBackingStore) {
-            super(id, statusListener, initialState, loader, connectMetrics, errorHandlingMetrics,  retryWithToleranceOperator, time, statusBackingStore);
+        public TestWorkerTask(ConnectorTaskId id, Listener statusListener, TargetState initialState, ClassLoader loader, ConnectMetrics connectMetrics, ErrorHandlingMetrics errorHandlingMetrics, RetryWithToleranceOperator retryWithToleranceOperator, Time time, StatusBackingStore statusBackingStore) {
+            super(id, statusListener, initialState, loader, connectMetrics, errorHandlingMetrics, retryWithToleranceOperator, time, statusBackingStore);
         }
 
         @Override
