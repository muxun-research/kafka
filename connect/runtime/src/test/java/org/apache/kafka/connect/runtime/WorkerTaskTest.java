--- conflicted
+++ resolved
@@ -22,29 +22,17 @@
 import org.apache.kafka.connect.runtime.TaskStatus.Listener;
 import org.apache.kafka.connect.runtime.WorkerTask.TaskMetricsGroup;
 import org.apache.kafka.connect.runtime.errors.ErrorHandlingMetrics;
-<<<<<<< HEAD
-import org.apache.kafka.connect.runtime.errors.RetryWithToleranceOperator;
-import org.apache.kafka.connect.runtime.errors.RetryWithToleranceOperatorTest;
-=======
 import org.apache.kafka.connect.runtime.errors.ErrorReporter;
 import org.apache.kafka.connect.runtime.errors.RetryWithToleranceOperator;
->>>>>>> 9494bebe
 import org.apache.kafka.connect.sink.SinkTask;
 import org.apache.kafka.connect.source.SourceRecord;
 import org.apache.kafka.connect.storage.StatusBackingStore;
 import org.apache.kafka.connect.util.ConnectorTaskId;
-<<<<<<< HEAD
-import org.junit.After;
-import org.junit.Before;
-import org.junit.Test;
-import org.junit.runner.RunWith;
-=======
 
 import org.junit.jupiter.api.AfterEach;
 import org.junit.jupiter.api.BeforeEach;
 import org.junit.jupiter.api.Test;
 import org.junit.jupiter.api.extension.ExtendWith;
->>>>>>> 9494bebe
 import org.mockito.Mock;
 import org.mockito.junit.jupiter.MockitoExtension;
 import org.mockito.junit.jupiter.MockitoSettings;
@@ -57,11 +45,6 @@
 import java.util.concurrent.CountDownLatch;
 import java.util.function.Supplier;
 
-<<<<<<< HEAD
-import static org.junit.Assert.assertEquals;
-import static org.junit.Assert.fail;
-import static org.mockito.Mockito.*;
-=======
 import static org.junit.jupiter.api.Assertions.assertEquals;
 import static org.junit.jupiter.api.Assertions.assertThrows;
 import static org.junit.jupiter.api.Assertions.fail;
@@ -69,37 +52,25 @@
 import static org.mockito.Mockito.verify;
 import static org.mockito.Mockito.verifyNoMoreInteractions;
 import static org.mockito.Mockito.when;
->>>>>>> 9494bebe
 
 @ExtendWith(MockitoExtension.class)
 @MockitoSettings(strictness = Strictness.STRICT_STUBS)
 public class WorkerTaskTest {
 
     private static final Map<String, String> TASK_PROPS = new HashMap<>();
-
     static {
         TASK_PROPS.put(TaskConfig.TASK_CLASS_CONFIG, TestSinkTask.class.getName());
     }
-
     private static final TaskConfig TASK_CONFIG = new TaskConfig(TASK_PROPS);
 
-    @Mock
-    private TaskStatus.Listener statusListener;
-    @Mock
-    private ClassLoader loader;
-    @Mock
-    private StatusBackingStore statusBackingStore;
+    @Mock private TaskStatus.Listener statusListener;
+    @Mock private ClassLoader loader;
+    @Mock private StatusBackingStore statusBackingStore;
     private ConnectMetrics metrics;
-<<<<<<< HEAD
-    private RetryWithToleranceOperator retryWithToleranceOperator;
-    @Mock
-    private ErrorHandlingMetrics errorHandlingMetrics;
-=======
     @Mock private ErrorHandlingMetrics errorHandlingMetrics;
     @Mock private RetryWithToleranceOperator<Object> retryWithToleranceOperator;
     @Mock private TransformationChain<Object, SourceRecord> transformationChain;
     @Mock private Supplier<List<ErrorReporter<Object>>> errorReportersSupplier;
->>>>>>> 9494bebe
 
     @BeforeEach
     public void setup() {
@@ -108,20 +79,15 @@
 
     @AfterEach
     public void tearDown() {
-        if (metrics != null)
-            metrics.stop();
+        if (metrics != null) metrics.stop();
     }
 
     @Test
     public void standardStartup() {
         ConnectorTaskId taskId = new ConnectorTaskId("foo", 0);
 
-<<<<<<< HEAD
-        WorkerTask workerTask = new TestWorkerTask(taskId, statusListener, TargetState.STARTED, loader, metrics, errorHandlingMetrics, retryWithToleranceOperator, Time.SYSTEM, statusBackingStore);
-=======
         WorkerTask<Object, SourceRecord> workerTask = new TestWorkerTask(taskId, statusListener, TargetState.STARTED, loader, metrics, errorHandlingMetrics,
                 retryWithToleranceOperator, transformationChain, errorReportersSupplier, Time.SYSTEM, statusBackingStore);
->>>>>>> 9494bebe
         workerTask.initialize(TASK_CONFIG);
         workerTask.run();
         workerTask.stop();
@@ -135,12 +101,8 @@
     public void stopBeforeStarting() {
         ConnectorTaskId taskId = new ConnectorTaskId("foo", 0);
 
-<<<<<<< HEAD
-        WorkerTask workerTask = new TestWorkerTask(taskId, statusListener, TargetState.STARTED, loader, metrics, errorHandlingMetrics, retryWithToleranceOperator, Time.SYSTEM, statusBackingStore) {
-=======
         WorkerTask<Object, SourceRecord> workerTask = new TestWorkerTask(taskId, statusListener, TargetState.STARTED, loader, metrics, errorHandlingMetrics,
                 retryWithToleranceOperator, transformationChain, errorReportersSupplier, Time.SYSTEM, statusBackingStore) {
->>>>>>> 9494bebe
 
             @Override
             public void initializeAndStart() {
@@ -166,12 +128,8 @@
         ConnectorTaskId taskId = new ConnectorTaskId("foo", 0);
         final CountDownLatch stopped = new CountDownLatch(1);
 
-<<<<<<< HEAD
-        WorkerTask workerTask = new TestWorkerTask(taskId, statusListener, TargetState.STARTED, loader, metrics, errorHandlingMetrics, retryWithToleranceOperator, Time.SYSTEM, statusBackingStore) {
-=======
         WorkerTask<Object, SourceRecord> workerTask = new TestWorkerTask(taskId, statusListener, TargetState.STARTED, loader, metrics, errorHandlingMetrics,
                 retryWithToleranceOperator, transformationChain, errorReportersSupplier, Time.SYSTEM, statusBackingStore) {
->>>>>>> 9494bebe
 
             @Override
             public void execute() {
@@ -334,10 +292,6 @@
 
     private static class TestWorkerTask extends WorkerTask<Object, SourceRecord> {
 
-<<<<<<< HEAD
-        public TestWorkerTask(ConnectorTaskId id, Listener statusListener, TargetState initialState, ClassLoader loader, ConnectMetrics connectMetrics, ErrorHandlingMetrics errorHandlingMetrics, RetryWithToleranceOperator retryWithToleranceOperator, Time time, StatusBackingStore statusBackingStore) {
-            super(id, statusListener, initialState, loader, connectMetrics, errorHandlingMetrics, retryWithToleranceOperator, time, statusBackingStore);
-=======
         public TestWorkerTask(ConnectorTaskId id, Listener statusListener, TargetState initialState, ClassLoader loader,
                               ConnectMetrics connectMetrics, ErrorHandlingMetrics errorHandlingMetrics,
                               RetryWithToleranceOperator<Object> retryWithToleranceOperator,
@@ -346,7 +300,6 @@
                               Time time, StatusBackingStore statusBackingStore) {
             super(id, statusListener, initialState, loader, connectMetrics, errorHandlingMetrics,
                     retryWithToleranceOperator, transformationChain, errorReporterSupplier, time, statusBackingStore);
->>>>>>> 9494bebe
         }
 
         @Override
