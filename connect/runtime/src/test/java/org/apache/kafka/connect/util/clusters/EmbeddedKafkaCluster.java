/*
 * Licensed to the Apache Software Foundation (ASF) under one or more
 * contributor license agreements. See the NOTICE file distributed with
 * this work for additional information regarding copyright ownership.
 * The ASF licenses this file to You under the Apache License, Version 2.0
 * (the "License"); you may not use this file except in compliance with
 * the License. You may obtain a copy of the License at
 *
 *    http://www.apache.org/licenses/LICENSE-2.0
 *
 * Unless required by applicable law or agreed to in writing, software
 * distributed under the License is distributed on an "AS IS" BASIS,
 * WITHOUT WARRANTIES OR CONDITIONS OF ANY KIND, either express or implied.
 * See the License for the specific language governing permissions and
 * limitations under the License.
 */
package org.apache.kafka.connect.util.clusters;

import kafka.server.BrokerServer;

import org.apache.kafka.clients.CommonClientConfigs;
<<<<<<< HEAD
import org.apache.kafka.clients.admin.*;
=======
import org.apache.kafka.clients.admin.Admin;
import org.apache.kafka.clients.admin.AdminClientConfig;
import org.apache.kafka.clients.admin.AlterConfigOp;
import org.apache.kafka.clients.admin.AlterConfigsResult;
import org.apache.kafka.clients.admin.DescribeTopicsResult;
import org.apache.kafka.clients.admin.ListOffsetsOptions;
import org.apache.kafka.clients.admin.NewTopic;
import org.apache.kafka.clients.admin.OffsetSpec;
import org.apache.kafka.clients.admin.TopicDescription;
>>>>>>> 9494bebe
import org.apache.kafka.clients.consumer.Consumer;
import org.apache.kafka.clients.consumer.ConsumerRebalanceListener;
import org.apache.kafka.clients.consumer.ConsumerRecord;
import org.apache.kafka.clients.consumer.ConsumerRecords;
import org.apache.kafka.clients.consumer.KafkaConsumer;
import org.apache.kafka.clients.consumer.OffsetAndMetadata;
import org.apache.kafka.clients.producer.KafkaProducer;
import org.apache.kafka.clients.producer.ProducerConfig;
import org.apache.kafka.clients.producer.ProducerRecord;
import org.apache.kafka.common.IsolationLevel;
import org.apache.kafka.common.KafkaException;
import org.apache.kafka.common.KafkaFuture;
import org.apache.kafka.common.TopicPartition;
import org.apache.kafka.common.config.ConfigResource;
import org.apache.kafka.common.config.SslConfigs;
import org.apache.kafka.common.config.types.Password;
import org.apache.kafka.common.errors.InvalidReplicationFactorException;
import org.apache.kafka.common.errors.UnknownTopicOrPartitionException;
import org.apache.kafka.common.serialization.ByteArraySerializer;
import org.apache.kafka.common.test.KafkaClusterTestKit;
import org.apache.kafka.common.test.TestKitNodes;
import org.apache.kafka.common.utils.Utils;
import org.apache.kafka.connect.errors.ConnectException;
import org.apache.kafka.coordinator.group.GroupCoordinatorConfig;
import org.apache.kafka.metadata.BrokerState;
import org.apache.kafka.network.SocketServerConfigs;
import org.apache.kafka.server.config.ServerLogConfigs;

import org.slf4j.Logger;
import org.slf4j.LoggerFactory;

import java.time.Duration;
import java.util.*;
import java.util.concurrent.ExecutionException;
import java.util.concurrent.TimeUnit;
import java.util.concurrent.TimeoutException;
import java.util.concurrent.atomic.AtomicReference;
import java.util.function.Function;
import java.util.function.Predicate;
import java.util.stream.Collectors;

import static org.apache.kafka.clients.consumer.ConsumerConfig.*;
import static org.apache.kafka.clients.producer.ProducerConfig.KEY_SERIALIZER_CLASS_CONFIG;
import static org.apache.kafka.clients.producer.ProducerConfig.VALUE_SERIALIZER_CLASS_CONFIG;
import static org.junit.jupiter.api.Assertions.fail;

/**
 * Setup an embedded Kafka KRaft cluster (using {@link org.apache.kafka.common.test.KafkaClusterTestKit} internally) with the
 * specified number of brokers and the specified broker properties. This can be used for integration tests and is
 * typically used in conjunction with {@link EmbeddedConnectCluster}. Additional Kafka client properties can also be
 * supplied if required. This class also provides various utility methods to easily create Kafka topics, produce data,
 * consume data etc.
 */
public class EmbeddedKafkaCluster {

    private static final Logger log = LoggerFactory.getLogger(EmbeddedKafkaCluster.class);

    private static final long DEFAULT_PRODUCE_SEND_DURATION_MS = TimeUnit.SECONDS.toMillis(120);
<<<<<<< HEAD
=======
    private static final long GROUP_COORDINATOR_AVAILABILITY_DURATION_MS = TimeUnit.MINUTES.toMillis(2);
>>>>>>> 9494bebe

    private final KafkaClusterTestKit cluster;
    private final Properties brokerConfig;
    private final Map<String, String> clientConfigs;

    private KafkaProducer<byte[], byte[]> producer;

    public EmbeddedKafkaCluster(final int numBrokers, final Properties brokerConfig) {
        this(numBrokers, brokerConfig, Collections.emptyMap());
    }

<<<<<<< HEAD
    public EmbeddedKafkaCluster(final int numBrokers, final Properties brokerConfig, final Map<String, String> clientConfigs) {
        brokers = new KafkaServer[numBrokers];
        currentBrokerPorts = new int[numBrokers];
        currentBrokerLogDirs = new String[numBrokers];
=======
    public EmbeddedKafkaCluster(final int numBrokers,
                                   final Properties brokerConfig,
                                   final Map<String, String> clientConfigs) {
        addDefaultBrokerPropsIfAbsent(brokerConfig, numBrokers);
        try {
            KafkaClusterTestKit.Builder clusterBuilder = new KafkaClusterTestKit.Builder(
                    new TestKitNodes.Builder()
                            .setCombined(true)
                            .setNumBrokerNodes(numBrokers)
                            // Reduce number of controllers for faster startup
                            // We may make this configurable in the future if there's a use case for it
                            .setNumControllerNodes(1)
                            .build()
            );

            brokerConfig.forEach((k, v) -> clusterBuilder.setConfigProp((String) k, v));
            cluster = clusterBuilder.build();
            cluster.nonFatalFaultHandler().setIgnore(true);
        } catch (Exception e) {
            throw new ConnectException("Failed to create test Kafka cluster", e);
        }
>>>>>>> 9494bebe
        this.brokerConfig = brokerConfig;
        this.clientConfigs = clientConfigs;
    }

<<<<<<< HEAD
    /**
     * Starts the Kafka cluster alone using the ports that were assigned during initialization of
     * the harness.
     * @throws ConnectException if a directory to store the data cannot be created
     */
    public void startOnlyKafkaOnSamePorts() {
        doStart();
    }

=======
>>>>>>> 9494bebe
    public void start() {
        try {
            cluster.format();
            cluster.startup();
            cluster.waitForReadyBrokers();
        } catch (Exception e) {
            throw new ConnectException("Failed to start test Kafka cluster", e);
        }

        Map<String, Object> producerProps = new HashMap<>(clientConfigs);
        producerProps.put(ProducerConfig.BOOTSTRAP_SERVERS_CONFIG, bootstrapServers());
        if (sslEnabled()) {
            producerProps.put(SslConfigs.SSL_TRUSTSTORE_LOCATION_CONFIG, brokerConfig.get(SslConfigs.SSL_TRUSTSTORE_LOCATION_CONFIG));
            producerProps.put(SslConfigs.SSL_TRUSTSTORE_PASSWORD_CONFIG, brokerConfig.get(SslConfigs.SSL_TRUSTSTORE_PASSWORD_CONFIG));
            producerProps.put(CommonClientConfigs.SECURITY_PROTOCOL_CONFIG, "SSL");
        }
        producer = new KafkaProducer<>(producerProps, new ByteArraySerializer(), new ByteArraySerializer());

        verifyClusterReadiness();
    }

    /**
     * Perform an extended check to ensure that the primary APIs of the cluster are available, including:
     * <ul>
     *     <li>Ability to create a topic</li>
     *     <li>Ability to produce to a topic</li>
     *     <li>Ability to form a consumer group</li>
     *     <li>Ability to consume from a topic</li>
     * </ul>
     * If this method completes successfully, all resources created to verify the cluster health
     * (such as topics and consumer groups) will be cleaned up before it returns.
     * <p>
     * This provides extra guarantees compared to other cluster readiness checks such as
     * {@link ConnectAssertions#assertExactlyNumBrokersAreUp(int, String)} and
     * {@link KafkaClusterTestKit#waitForReadyBrokers()}, which verify that brokers have
     * completed startup and joined the cluster, but do not verify that the internal consumer
     * offsets topic has been created or that it's actually possible for users to create and
     * interact with topics.
     */
    public void verifyClusterReadiness() {
        String consumerGroupId = UUID.randomUUID().toString();
        Map<String, Object> consumerConfig = Collections.singletonMap(GROUP_ID_CONFIG, consumerGroupId);
        String topic = "consumer-warmup-" + consumerGroupId;

        try {
            createTopic(topic);
            produce(topic, "warmup message key", "warmup message value");

<<<<<<< HEAD
        for (KafkaServer broker : brokers) {
            try {
                broker.shutdown();
            } catch (Throwable t) {
                String msg = String.format("Could not shutdown broker at %s", address(broker));
                log.error(msg, t);
                throw new RuntimeException(msg, t);
            }
        }

        if (deleteLogDirs) {
            for (KafkaServer broker : brokers) {
                try {
                    log.info("Cleaning up kafka log dirs at {}", broker.config().logDirs());
                    CoreUtils.delete(broker.config().logDirs());
                } catch (Throwable t) {
                    String msg = String.format("Could not clean up log dirs for broker at %s", address(broker));
                    log.error(msg, t);
                    throw new RuntimeException(msg, t);
=======
            try (Consumer<?, ?> consumer = createConsumerAndSubscribeTo(consumerConfig, topic)) {
                ConsumerRecords<?, ?> records = consumer.poll(Duration.ofMillis(GROUP_COORDINATOR_AVAILABILITY_DURATION_MS));
                if (records.isEmpty()) {
                    throw new AssertionError("Failed to verify availability of group coordinator and/or consume APIs on Kafka cluster in time");
>>>>>>> 9494bebe
                }
            }
        } catch (Throwable e) {
            fail(
                    "The Kafka cluster used in this test was not able to start successfully in time. "
                            + "If no recent changes have altered the behavior of Kafka brokers or clients, and this error "
                            + "is not occurring frequently, it is probably the result of the testing machine being temporarily "
                            + "overloaded and can be safely ignored.",
                    e
            );
        }

        try (Admin admin = createAdminClient()) {
            admin.deleteConsumerGroups(Collections.singleton(consumerGroupId)).all().get(30, TimeUnit.SECONDS);
            admin.deleteTopics(Collections.singleton(topic)).all().get(30, TimeUnit.SECONDS);
        } catch (InterruptedException | ExecutionException | TimeoutException e) {
            throw new AssertionError("Failed to clean up cluster health check resource(s)", e);
        }
    }

    /**
     * Restarts the Kafka brokers. This can be called after {@link #stopOnlyBrokers()}. Note that if the Kafka brokers
     * need to be listening on the same ports as earlier, the {@link #brokerConfig} should contain the
     * {@link SocketServerConfigs#LISTENERS_CONFIG} property and it should use a fixed non-zero free port. Also note that this is
     * only possible when {@code numBrokers} is 1.
     */
    public void restartOnlyBrokers() {
        cluster.brokers().values().forEach(BrokerServer::startup);
        verifyClusterReadiness();
    }

<<<<<<< HEAD
    public String bootstrapServers() {
        return Arrays.stream(brokers).map(this::address).collect(Collectors.joining(","));
=======
    /**
     * Stop only the Kafka brokers (and not the KRaft controllers). This can be used to test Connect's functionality
     * when the backing Kafka cluster goes offline.
     */
    public void stopOnlyBrokers() {
        cluster.brokers().values().forEach(BrokerServer::shutdown);
        cluster.brokers().values().forEach(BrokerServer::awaitShutdown);
>>>>>>> 9494bebe
    }

    public void stop() {
        AtomicReference<Throwable> shutdownFailure = new AtomicReference<>();
        Utils.closeQuietly(producer, "producer for embedded Kafka cluster", shutdownFailure);
        Utils.closeQuietly(cluster, "embedded Kafka cluster", shutdownFailure);
        if (shutdownFailure.get() != null) {
            throw new ConnectException("Failed to shut down producer / embedded Kafka cluster", shutdownFailure.get());
        }
    }

    public String bootstrapServers() {
        return cluster.bootstrapServers();
    }

    /**
     * Get the brokers that have a {@link BrokerState#RUNNING} state.
<<<<<<< HEAD
     * @return the list of {@link KafkaServer} instances that are running;
     * never null but  possibly empty
=======
     *
     * @return the set of {@link BrokerServer} instances that are running;
     *         never null but possibly empty
>>>>>>> 9494bebe
     */
    public Set<BrokerServer> runningBrokers() {
        return brokersInState(BrokerState.RUNNING::equals);
    }

    /**
     * Get the brokers whose state match the given predicate.
<<<<<<< HEAD
     * @return the list of {@link KafkaServer} instances with states that match the predicate;
     * never null but  possibly empty
     */
    public Set<KafkaServer> brokersInState(Predicate<BrokerState> desiredState) {
        return Arrays.stream(brokers).filter(b -> hasState(b, desiredState)).collect(Collectors.toSet());
    }

    protected boolean hasState(KafkaServer server, Predicate<BrokerState> desiredState) {
        try {
            return desiredState.test(server.brokerState());
        } catch (Throwable e) {
            // Broker failed to respond.
            return false;
        }
    }

=======
     *
     * @return the set of {@link BrokerServer} instances with states that match the predicate;
     *         never null but possibly empty
     */
    public Set<BrokerServer> brokersInState(Predicate<BrokerState> desiredState) {
        return cluster.brokers().values().stream()
                .filter(b -> desiredState.test(b.brokerState()))
                .collect(Collectors.toSet());
    }

>>>>>>> 9494bebe
    public boolean sslEnabled() {
        final String listenerSecurityProtocolMap = brokerConfig.getProperty(SocketServerConfigs.LISTENER_SECURITY_PROTOCOL_MAP_CONFIG);
        if (listenerSecurityProtocolMap == null)
            return false;
        return listenerSecurityProtocolMap.contains(":SSL") || listenerSecurityProtocolMap.contains(":SASL_SSL");
    }

    /**
     * Get the topic descriptions of the named topics. The value of the map entry will be empty
     * if the topic does not exist.
     * @param topicNames the names of the topics to describe
     * @return the map of optional {@link TopicDescription} keyed by the topic name
     */
    public Map<String, Optional<TopicDescription>> describeTopics(String... topicNames) {
        return describeTopics(new HashSet<>(Arrays.asList(topicNames)));
    }

    /**
     * Get the topic descriptions of the named topics. The value of the map entry will be empty
     * if the topic does not exist.
     * @param topicNames the names of the topics to describe
     * @return the map of optional {@link TopicDescription} keyed by the topic name
     */
    public Map<String, Optional<TopicDescription>> describeTopics(Set<String> topicNames) {
        Map<String, Optional<TopicDescription>> results = new HashMap<>();
        log.info("Describing topics {}", topicNames);
        try (Admin admin = createAdminClient()) {
            DescribeTopicsResult result = admin.describeTopics(topicNames);
            Map<String, KafkaFuture<TopicDescription>> byName = result.topicNameValues();
            for (Map.Entry<String, KafkaFuture<TopicDescription>> entry : byName.entrySet()) {
                String topicName = entry.getKey();
                try {
                    TopicDescription desc = entry.getValue().get();
                    results.put(topicName, Optional.of(desc));
                    log.info("Found topic {} : {}", topicName, desc);
                } catch (ExecutionException e) {
                    Throwable cause = e.getCause();
                    if (cause instanceof UnknownTopicOrPartitionException) {
                        results.put(topicName, Optional.empty());
                        log.info("Found non-existent topic {}", topicName);
                        continue;
                    }
                    throw new AssertionError("Could not describe topic(s)" + topicNames, e);
                }
            }
        } catch (Exception e) {
            throw new AssertionError("Could not describe topic(s) " + topicNames, e);
        }
        log.info("Found topics {}", results);
        return results;
    }

    /**
     * Update the configuration for the specified resources with the default options.
     * @param configs The resources with their configs (topic is the only resource type with configs that can
     *                be updated currently)
     * @return The AlterConfigsResult
     */
    public AlterConfigsResult incrementalAlterConfigs(Map<ConfigResource, Collection<AlterConfigOp>> configs) {
        AlterConfigsResult result;
        log.info("Altering configs for topics {}", configs.keySet());
        try (Admin admin = createAdminClient()) {
            result = admin.incrementalAlterConfigs(configs);
            log.info("Altered configurations {}", result.all().get());
        } catch (Exception e) {
            throw new AssertionError("Could not alter topic configurations " + configs.keySet(), e);
        }
        return result;
    }

    /**
     * Create a Kafka topic with 1 partition and a replication factor of 1.
     * @param topic The name of the topic.
     */
    public void createTopic(String topic) {
        createTopic(topic, 1);
    }

    /**
     * Create a Kafka topic with given partition and a replication factor of 1.
     * @param topic The name of the topic.
     */
    public void createTopic(String topic, int partitions) {
        createTopic(topic, partitions, 1, Collections.emptyMap());
    }

    /**
     * Create a Kafka topic with given partition, replication factor, and topic config.
     * @param topic The name of the topic.
     */
    public void createTopic(String topic, int partitions, int replication, Map<String, String> topicConfig) {
        createTopic(topic, partitions, replication, topicConfig, Collections.emptyMap());
    }

    /**
     * Create a Kafka topic with the given parameters.
     * @param topic             The name of the topic.
     * @param partitions        The number of partitions for this topic.
     * @param replication       The replication factor for (partitions of) this topic.
     * @param topicConfig       Additional topic-level configuration settings.
     * @param adminClientConfig Additional admin client configuration settings.
     */
    public void createTopic(String topic, int partitions, int replication, Map<String, String> topicConfig, Map<String, Object> adminClientConfig) {
<<<<<<< HEAD
        if (replication > brokers.length) {
            throw new InvalidReplicationFactorException("Insufficient brokers (" + brokers.length + ") for desired replication (" + replication + ")");
=======
        if (replication > cluster.brokers().size()) {
            throw new InvalidReplicationFactorException("Insufficient brokers ("
                    + cluster.brokers().size() + ") for desired replication (" + replication + ")");
>>>>>>> 9494bebe
        }

        log.info("Creating topic { name: {}, partitions: {}, replication: {}, config: {} }", topic, partitions, replication, topicConfig);
        final NewTopic newTopic = new NewTopic(topic, partitions, (short) replication);
        newTopic.configs(topicConfig);

        try (final Admin adminClient = createAdminClient(adminClientConfig)) {
            adminClient.createTopics(Collections.singletonList(newTopic)).all().get();
        } catch (final InterruptedException | ExecutionException e) {
            throw new RuntimeException(e);
        }
    }

    /**
     * Delete a Kafka topic.
     * @param topic the topic to delete; may not be null
     */
    public void deleteTopic(String topic) {
        try (final Admin adminClient = createAdminClient()) {
            adminClient.deleteTopics(Collections.singleton(topic)).all().get();
        } catch (final InterruptedException | ExecutionException e) {
            throw new RuntimeException(e);
        }
    }

    public void produce(String topic, String value) {
        produce(topic, null, null, value);
    }

    public void produce(String topic, String key, String value) {
        produce(topic, null, key, value);
    }

    public void produce(String topic, Integer partition, String key, String value) {
        ProducerRecord<byte[], byte[]> msg = new ProducerRecord<>(topic, partition, key == null ? null : key.getBytes(), value == null ? null : value.getBytes());
        try {
            producer.send(msg).get(DEFAULT_PRODUCE_SEND_DURATION_MS, TimeUnit.MILLISECONDS);
        } catch (Exception e) {
            throw new KafkaException("Could not produce message: " + msg, e);
        }
    }

    public Admin createAdminClient(Map<String, Object> adminClientConfig) {
        Properties props = Utils.mkProperties(clientConfigs);
        props.putAll(adminClientConfig);
        props.put(AdminClientConfig.BOOTSTRAP_SERVERS_CONFIG, bootstrapServers());
        if (sslEnabled()) {
            props.put(SslConfigs.SSL_TRUSTSTORE_LOCATION_CONFIG, brokerConfig.get(SslConfigs.SSL_TRUSTSTORE_LOCATION_CONFIG));
            props.put(SslConfigs.SSL_TRUSTSTORE_PASSWORD_CONFIG, ((Password) brokerConfig.get(SslConfigs.SSL_TRUSTSTORE_PASSWORD_CONFIG)).value());
            props.put(CommonClientConfigs.SECURITY_PROTOCOL_CONFIG, "SSL");
        }
        return Admin.create(props);
    }

    public Admin createAdminClient() {
        return createAdminClient(Collections.emptyMap());
    }

    /**
     * Consume at least n records in a given duration or throw an exception.
     * @param n           the number of expected records in this topic.
     * @param maxDuration the max duration to wait for these records (in milliseconds).
     * @param topics      the topics to subscribe and consume records from.
     * @return a {@link ConsumerRecords} collection containing at least n records.
     */
    public ConsumerRecords<byte[], byte[]> consume(int n, long maxDuration, String... topics) {
        return consume(n, maxDuration, Collections.emptyMap(), topics);
    }

    /**
     * Consume at least n records in a given duration or throw an exception.
     * @param n             the number of expected records in this topic.
     * @param maxDuration   the max duration to wait for these records (in milliseconds).
     * @param topics        the topics to subscribe and consume records from.
     * @param consumerProps overrides to the default properties the consumer is constructed with;
     *                      may not be null
     * @return a {@link ConsumerRecords} collection containing at least n records.
     */
    public ConsumerRecords<byte[], byte[]> consume(int n, long maxDuration, Map<String, Object> consumerProps, String... topics) {
        Map<TopicPartition, List<ConsumerRecord<byte[], byte[]>>> records = new HashMap<>();
        Map<TopicPartition, OffsetAndMetadata> nextOffsets = new HashMap<>();
        int consumedRecords = 0;
        try (KafkaConsumer<byte[], byte[]> consumer = createConsumerAndSubscribeTo(consumerProps, topics)) {
            final long startMillis = System.currentTimeMillis();
            long allowedDuration = maxDuration;
            while (allowedDuration > 0) {
                log.debug("Consuming from {} for {} millis.", Arrays.toString(topics), allowedDuration);
                ConsumerRecords<byte[], byte[]> rec = consumer.poll(Duration.ofMillis(allowedDuration));
                if (rec.isEmpty()) {
                    allowedDuration = maxDuration - (System.currentTimeMillis() - startMillis);
                    continue;
                }
                for (TopicPartition partition : rec.partitions()) {
                    final List<ConsumerRecord<byte[], byte[]>> r = rec.records(partition);
                    records.computeIfAbsent(partition, t -> new ArrayList<>()).addAll(r);
                    final ConsumerRecord<byte[], byte[]> lastRecord = r.get(r.size() - 1);
                    nextOffsets.put(partition, new OffsetAndMetadata(lastRecord.offset() + 1, lastRecord.leaderEpoch(), ""));
                    consumedRecords += r.size();
                }
                if (consumedRecords >= n) {
                    return new ConsumerRecords<>(records, nextOffsets);
                }
                allowedDuration = maxDuration - (System.currentTimeMillis() - startMillis);
            }
        }

        throw new RuntimeException("Could not find enough records. found " + consumedRecords + ", expected " + n);
    }

    /**
     * Consume all currently-available records for the specified topics in a given duration, or throw an exception.
     * @param maxDurationMs the max duration to wait for these records (in milliseconds).
     * @param topics the topics to consume from
     * @return a {@link ConsumerRecords} collection containing the records for all partitions of the given topics
     */
    public ConsumerRecords<byte[], byte[]> consumeAll(
        long maxDurationMs,
        String... topics
    ) throws TimeoutException, InterruptedException, ExecutionException {
        return consumeAll(maxDurationMs, null, null, topics);
    }

    /**
     * Consume all currently-available records for the specified topics in a given duration, or throw an exception.
     * @param maxDurationMs the max duration to wait for these records (in milliseconds).
     * @param consumerProps overrides to the default properties the consumer is constructed with; may be null
     * @param adminProps    overrides to the default properties the admin used to query Kafka cluster metadata is constructed with; may be null
     * @param topics        the topics to consume from
     * @return a {@link ConsumerRecords} collection containing the records for all partitions of the given topics
     */
    public ConsumerRecords<byte[], byte[]> consumeAll(long maxDurationMs, Map<String, Object> consumerProps, Map<String, Object> adminProps, String... topics) throws TimeoutException, InterruptedException, ExecutionException {
        long endTimeMs = System.currentTimeMillis() + maxDurationMs;

        long remainingTimeMs;
        Set<TopicPartition> topicPartitions;
        Map<TopicPartition, Long> endOffsets;
        try (Admin admin = createAdminClient(adminProps != null ? adminProps : Collections.emptyMap())) {

            remainingTimeMs = endTimeMs - System.currentTimeMillis();
            topicPartitions = listPartitions(remainingTimeMs, admin, Arrays.asList(topics));

            remainingTimeMs = endTimeMs - System.currentTimeMillis();
            endOffsets = readEndOffsets(remainingTimeMs, admin, topicPartitions);
        }

<<<<<<< HEAD
        Map<TopicPartition, List<ConsumerRecord<byte[], byte[]>>> records = topicPartitions.stream().collect(Collectors.toMap(Function.identity(), tp -> new ArrayList<>()));
        consumer.assign(topicPartitions);

        while (!endOffsets.isEmpty()) {
            Iterator<Map.Entry<TopicPartition, Long>> it = endOffsets.entrySet().iterator();
            while (it.hasNext()) {
                Map.Entry<TopicPartition, Long> entry = it.next();
                TopicPartition topicPartition = entry.getKey();
                long endOffset = entry.getValue();
                long lastConsumedOffset = consumer.position(topicPartition);
                if (lastConsumedOffset >= endOffset) {
                    // We've reached the end offset for the topic partition; can stop polling it now
                    it.remove();
                } else {
                    remainingTimeMs = endTimeMs - System.currentTimeMillis();
                    if (remainingTimeMs <= 0) {
                        throw new AssertionError("failed to read to end of topic(s) " + Arrays.asList(topics) + " within " + maxDurationMs + "ms");
                    }
                    // We haven't reached the end offset yet; need to keep polling
                    ConsumerRecords<byte[], byte[]> recordBatch = consumer.poll(Duration.ofMillis(remainingTimeMs));
                    recordBatch.partitions().forEach(tp -> records.get(tp).addAll(recordBatch.records(tp)));
=======
        Map<TopicPartition, List<ConsumerRecord<byte[], byte[]>>> records = topicPartitions.stream()
                .collect(Collectors.toMap(
                        Function.identity(),
                        tp -> new ArrayList<>()
                ));
        Map<TopicPartition, OffsetAndMetadata> nextOffsets = new HashMap<>();
        try (Consumer<byte[], byte[]> consumer = createConsumer(consumerProps != null ? consumerProps : Collections.emptyMap())) {
            consumer.assign(topicPartitions);

            while (!endOffsets.isEmpty()) {
                Iterator<Map.Entry<TopicPartition, Long>> it = endOffsets.entrySet().iterator();
                while (it.hasNext()) {
                    Map.Entry<TopicPartition, Long> entry = it.next();
                    TopicPartition topicPartition = entry.getKey();
                    long endOffset = entry.getValue();
                    long lastConsumedOffset = consumer.position(topicPartition);
                    if (lastConsumedOffset >= endOffset) {
                        // We've reached the end offset for the topic partition; can stop polling it now
                        it.remove();
                    } else {
                        remainingTimeMs = endTimeMs - System.currentTimeMillis();
                        if (remainingTimeMs <= 0) {
                            throw new AssertionError("failed to read to end of topic(s) " + Arrays.asList(topics) + " within " + maxDurationMs + "ms");
                        }
                        // We haven't reached the end offset yet; need to keep polling
                        ConsumerRecords<byte[], byte[]> recordBatch = consumer.poll(Duration.ofMillis(remainingTimeMs));
                        recordBatch.partitions().forEach(tp -> records.get(tp)
                                .addAll(recordBatch.records(tp))
                        );
                        nextOffsets.putAll(recordBatch.nextOffsets());
                    }
>>>>>>> 9494bebe
                }
            }
        }

        return new ConsumerRecords<>(records, nextOffsets);
    }

    public long endOffset(TopicPartition topicPartition) throws TimeoutException, InterruptedException, ExecutionException {
        try (Admin admin = createAdminClient()) {
            Map<TopicPartition, OffsetSpec> offsets = Collections.singletonMap(
                    topicPartition, OffsetSpec.latest()
            );
            return admin.listOffsets(offsets)
                    .partitionResult(topicPartition)
                    // Hardcode duration for now; if necessary, we can add a parameter for it later
                    .get(10, TimeUnit.SECONDS)
                    .offset();
        }
    }

    /**
     * List all the known partitions for the given {@link Collection} of topics
     * @param maxDurationMs the max duration to wait for while fetching metadata from Kafka (in milliseconds).
     * @param admin         the admin client to use for fetching metadata from the Kafka cluster
     * @param topics        the topics whose partitions should be listed
     * @return a {@link Set} of {@link TopicPartition topic partitions} for the given topics; never null, and never empty
     */
<<<<<<< HEAD
    private Set<TopicPartition> listPartitions(long maxDurationMs, Admin admin, Collection<String> topics) throws TimeoutException, InterruptedException, ExecutionException {
        assertFalse("collection of topics may not be empty", topics.isEmpty());
        return admin.describeTopics(topics).allTopicNames().get(maxDurationMs, TimeUnit.MILLISECONDS).entrySet().stream().flatMap(e -> e.getValue().partitions().stream().map(p -> new TopicPartition(e.getKey(), p.partition()))).collect(Collectors.toSet());
=======
    private Set<TopicPartition> listPartitions(
            long maxDurationMs,
            Admin admin,
            Collection<String> topics
    ) throws TimeoutException, InterruptedException, ExecutionException {
        if (topics.isEmpty()) {
            throw new AssertionError("collection of topics may not be empty");
        }
        return admin.describeTopics(topics)
                .allTopicNames().get(maxDurationMs, TimeUnit.MILLISECONDS)
                .entrySet().stream()
                .flatMap(e -> e.getValue().partitions().stream().map(p -> new TopicPartition(e.getKey(), p.partition())))
                .collect(Collectors.toSet());
>>>>>>> 9494bebe
    }

    /**
     * List the latest current offsets for the given {@link Collection} of {@link TopicPartition topic partitions}
     * @param maxDurationMs   the max duration to wait for while fetching metadata from Kafka (in milliseconds)
     * @param admin           the admin client to use for fetching metadata from the Kafka cluster
     * @param topicPartitions the topic partitions to list end offsets for
     * @return a {@link Map} containing the latest offset for each requested {@link TopicPartition topic partition}; never null, and never empty
     */
<<<<<<< HEAD
    private Map<TopicPartition, Long> readEndOffsets(long maxDurationMs, Admin admin, Collection<TopicPartition> topicPartitions) throws TimeoutException, InterruptedException, ExecutionException {
        assertFalse("collection of topic partitions may not be empty", topicPartitions.isEmpty());
=======
    private Map<TopicPartition, Long> readEndOffsets(
            long maxDurationMs,
            Admin admin,
            Collection<TopicPartition> topicPartitions
    ) throws TimeoutException, InterruptedException, ExecutionException {
        if (topicPartitions.isEmpty()) {
            throw new AssertionError("collection of topic partitions may not be empty");
        }
>>>>>>> 9494bebe
        Map<TopicPartition, OffsetSpec> offsetSpecMap = topicPartitions.stream().collect(Collectors.toMap(Function.identity(), tp -> OffsetSpec.latest()));
        return admin.listOffsets(offsetSpecMap, new ListOffsetsOptions(IsolationLevel.READ_UNCOMMITTED)).all().get(maxDurationMs, TimeUnit.MILLISECONDS).entrySet().stream().collect(Collectors.toMap(Map.Entry::getKey, e -> e.getValue().offset()));
    }

    public KafkaConsumer<byte[], byte[]> createConsumer(Map<String, Object> consumerProps) {
        Map<String, Object> props = new HashMap<>(clientConfigs);
        props.putAll(consumerProps);

        props.putIfAbsent(GROUP_ID_CONFIG, UUID.randomUUID().toString());
        props.putIfAbsent(BOOTSTRAP_SERVERS_CONFIG, bootstrapServers());
        props.putIfAbsent(ENABLE_AUTO_COMMIT_CONFIG, "false");
        props.putIfAbsent(AUTO_OFFSET_RESET_CONFIG, "earliest");
        props.putIfAbsent(KEY_DESERIALIZER_CLASS_CONFIG, "org.apache.kafka.common.serialization.ByteArrayDeserializer");
        props.putIfAbsent(VALUE_DESERIALIZER_CLASS_CONFIG, "org.apache.kafka.common.serialization.ByteArrayDeserializer");
        if (sslEnabled()) {
            props.putIfAbsent(SslConfigs.SSL_TRUSTSTORE_LOCATION_CONFIG, brokerConfig.get(SslConfigs.SSL_TRUSTSTORE_LOCATION_CONFIG));
            props.putIfAbsent(SslConfigs.SSL_TRUSTSTORE_PASSWORD_CONFIG, brokerConfig.get(SslConfigs.SSL_TRUSTSTORE_PASSWORD_CONFIG));
            props.putIfAbsent(CommonClientConfigs.SECURITY_PROTOCOL_CONFIG, "SSL");
        }
        KafkaConsumer<byte[], byte[]> consumer;
        try {
            consumer = new KafkaConsumer<>(props);
        } catch (Throwable t) {
            throw new ConnectException("Failed to create consumer", t);
        }
        return consumer;
    }

    public KafkaConsumer<byte[], byte[]> createConsumerAndSubscribeTo(Map<String, Object> consumerProps, String... topics) {
        return createConsumerAndSubscribeTo(consumerProps, null, topics);
    }

    public KafkaConsumer<byte[], byte[]> createConsumerAndSubscribeTo(Map<String, Object> consumerProps, ConsumerRebalanceListener rebalanceListener, String... topics) {
        KafkaConsumer<byte[], byte[]> consumer = createConsumer(consumerProps);
        if (rebalanceListener != null) {
            consumer.subscribe(Arrays.asList(topics), rebalanceListener);
        } else {
            consumer.subscribe(Arrays.asList(topics));
        }
        return consumer;
    }

    public KafkaProducer<byte[], byte[]> createProducer(Map<String, Object> producerProps) {
        Map<String, Object> props = new HashMap<>(clientConfigs);
        props.putAll(producerProps);
        props.putIfAbsent(BOOTSTRAP_SERVERS_CONFIG, bootstrapServers());
        props.putIfAbsent(KEY_SERIALIZER_CLASS_CONFIG, "org.apache.kafka.common.serialization.ByteArraySerializer");
        props.putIfAbsent(VALUE_SERIALIZER_CLASS_CONFIG, "org.apache.kafka.common.serialization.ByteArraySerializer");
        if (sslEnabled()) {
            props.putIfAbsent(SslConfigs.SSL_TRUSTSTORE_LOCATION_CONFIG, brokerConfig.get(SslConfigs.SSL_TRUSTSTORE_LOCATION_CONFIG));
            props.putIfAbsent(SslConfigs.SSL_TRUSTSTORE_PASSWORD_CONFIG, brokerConfig.get(SslConfigs.SSL_TRUSTSTORE_PASSWORD_CONFIG));
            props.putIfAbsent(CommonClientConfigs.SECURITY_PROTOCOL_CONFIG, "SSL");
        }
        KafkaProducer<byte[], byte[]> producer;
        try {
            producer = new KafkaProducer<>(props);
        } catch (Throwable t) {
            throw new ConnectException("Failed to create producer", t);
        }
        return producer;
    }

    private void addDefaultBrokerPropsIfAbsent(Properties brokerConfig, int numBrokers) {
        brokerConfig.putIfAbsent(GroupCoordinatorConfig.GROUP_INITIAL_REBALANCE_DELAY_MS_CONFIG, "0");
        brokerConfig.putIfAbsent(GroupCoordinatorConfig.OFFSETS_TOPIC_REPLICATION_FACTOR_CONFIG, String.valueOf(numBrokers));
        brokerConfig.putIfAbsent(ServerLogConfigs.AUTO_CREATE_TOPICS_ENABLE_CONFIG, "false");
    }
}<|MERGE_RESOLUTION|>--- conflicted
+++ resolved
@@ -19,9 +19,6 @@
 import kafka.server.BrokerServer;
 
 import org.apache.kafka.clients.CommonClientConfigs;
-<<<<<<< HEAD
-import org.apache.kafka.clients.admin.*;
-=======
 import org.apache.kafka.clients.admin.Admin;
 import org.apache.kafka.clients.admin.AdminClientConfig;
 import org.apache.kafka.clients.admin.AlterConfigOp;
@@ -31,7 +28,6 @@
 import org.apache.kafka.clients.admin.NewTopic;
 import org.apache.kafka.clients.admin.OffsetSpec;
 import org.apache.kafka.clients.admin.TopicDescription;
->>>>>>> 9494bebe
 import org.apache.kafka.clients.consumer.Consumer;
 import org.apache.kafka.clients.consumer.ConsumerRebalanceListener;
 import org.apache.kafka.clients.consumer.ConsumerRecord;
@@ -64,7 +60,19 @@
 import org.slf4j.LoggerFactory;
 
 import java.time.Duration;
-import java.util.*;
+import java.util.ArrayList;
+import java.util.Arrays;
+import java.util.Collection;
+import java.util.Collections;
+import java.util.HashMap;
+import java.util.HashSet;
+import java.util.Iterator;
+import java.util.List;
+import java.util.Map;
+import java.util.Optional;
+import java.util.Properties;
+import java.util.Set;
+import java.util.UUID;
 import java.util.concurrent.ExecutionException;
 import java.util.concurrent.TimeUnit;
 import java.util.concurrent.TimeoutException;
@@ -73,7 +81,12 @@
 import java.util.function.Predicate;
 import java.util.stream.Collectors;
 
-import static org.apache.kafka.clients.consumer.ConsumerConfig.*;
+import static org.apache.kafka.clients.consumer.ConsumerConfig.AUTO_OFFSET_RESET_CONFIG;
+import static org.apache.kafka.clients.consumer.ConsumerConfig.BOOTSTRAP_SERVERS_CONFIG;
+import static org.apache.kafka.clients.consumer.ConsumerConfig.ENABLE_AUTO_COMMIT_CONFIG;
+import static org.apache.kafka.clients.consumer.ConsumerConfig.GROUP_ID_CONFIG;
+import static org.apache.kafka.clients.consumer.ConsumerConfig.KEY_DESERIALIZER_CLASS_CONFIG;
+import static org.apache.kafka.clients.consumer.ConsumerConfig.VALUE_DESERIALIZER_CLASS_CONFIG;
 import static org.apache.kafka.clients.producer.ProducerConfig.KEY_SERIALIZER_CLASS_CONFIG;
 import static org.apache.kafka.clients.producer.ProducerConfig.VALUE_SERIALIZER_CLASS_CONFIG;
 import static org.junit.jupiter.api.Assertions.fail;
@@ -90,10 +103,7 @@
     private static final Logger log = LoggerFactory.getLogger(EmbeddedKafkaCluster.class);
 
     private static final long DEFAULT_PRODUCE_SEND_DURATION_MS = TimeUnit.SECONDS.toMillis(120);
-<<<<<<< HEAD
-=======
     private static final long GROUP_COORDINATOR_AVAILABILITY_DURATION_MS = TimeUnit.MINUTES.toMillis(2);
->>>>>>> 9494bebe
 
     private final KafkaClusterTestKit cluster;
     private final Properties brokerConfig;
@@ -105,12 +115,6 @@
         this(numBrokers, brokerConfig, Collections.emptyMap());
     }
 
-<<<<<<< HEAD
-    public EmbeddedKafkaCluster(final int numBrokers, final Properties brokerConfig, final Map<String, String> clientConfigs) {
-        brokers = new KafkaServer[numBrokers];
-        currentBrokerPorts = new int[numBrokers];
-        currentBrokerLogDirs = new String[numBrokers];
-=======
     public EmbeddedKafkaCluster(final int numBrokers,
                                    final Properties brokerConfig,
                                    final Map<String, String> clientConfigs) {
@@ -132,23 +136,10 @@
         } catch (Exception e) {
             throw new ConnectException("Failed to create test Kafka cluster", e);
         }
->>>>>>> 9494bebe
         this.brokerConfig = brokerConfig;
         this.clientConfigs = clientConfigs;
     }
 
-<<<<<<< HEAD
-    /**
-     * Starts the Kafka cluster alone using the ports that were assigned during initialization of
-     * the harness.
-     * @throws ConnectException if a directory to store the data cannot be created
-     */
-    public void startOnlyKafkaOnSamePorts() {
-        doStart();
-    }
-
-=======
->>>>>>> 9494bebe
     public void start() {
         try {
             cluster.format();
@@ -197,32 +188,10 @@
             createTopic(topic);
             produce(topic, "warmup message key", "warmup message value");
 
-<<<<<<< HEAD
-        for (KafkaServer broker : brokers) {
-            try {
-                broker.shutdown();
-            } catch (Throwable t) {
-                String msg = String.format("Could not shutdown broker at %s", address(broker));
-                log.error(msg, t);
-                throw new RuntimeException(msg, t);
-            }
-        }
-
-        if (deleteLogDirs) {
-            for (KafkaServer broker : brokers) {
-                try {
-                    log.info("Cleaning up kafka log dirs at {}", broker.config().logDirs());
-                    CoreUtils.delete(broker.config().logDirs());
-                } catch (Throwable t) {
-                    String msg = String.format("Could not clean up log dirs for broker at %s", address(broker));
-                    log.error(msg, t);
-                    throw new RuntimeException(msg, t);
-=======
             try (Consumer<?, ?> consumer = createConsumerAndSubscribeTo(consumerConfig, topic)) {
                 ConsumerRecords<?, ?> records = consumer.poll(Duration.ofMillis(GROUP_COORDINATOR_AVAILABILITY_DURATION_MS));
                 if (records.isEmpty()) {
                     throw new AssertionError("Failed to verify availability of group coordinator and/or consume APIs on Kafka cluster in time");
->>>>>>> 9494bebe
                 }
             }
         } catch (Throwable e) {
@@ -254,10 +223,6 @@
         verifyClusterReadiness();
     }
 
-<<<<<<< HEAD
-    public String bootstrapServers() {
-        return Arrays.stream(brokers).map(this::address).collect(Collectors.joining(","));
-=======
     /**
      * Stop only the Kafka brokers (and not the KRaft controllers). This can be used to test Connect's functionality
      * when the backing Kafka cluster goes offline.
@@ -265,7 +230,6 @@
     public void stopOnlyBrokers() {
         cluster.brokers().values().forEach(BrokerServer::shutdown);
         cluster.brokers().values().forEach(BrokerServer::awaitShutdown);
->>>>>>> 9494bebe
     }
 
     public void stop() {
@@ -283,14 +247,9 @@
 
     /**
      * Get the brokers that have a {@link BrokerState#RUNNING} state.
-<<<<<<< HEAD
-     * @return the list of {@link KafkaServer} instances that are running;
-     * never null but  possibly empty
-=======
      *
      * @return the set of {@link BrokerServer} instances that are running;
      *         never null but possibly empty
->>>>>>> 9494bebe
      */
     public Set<BrokerServer> runningBrokers() {
         return brokersInState(BrokerState.RUNNING::equals);
@@ -298,24 +257,6 @@
 
     /**
      * Get the brokers whose state match the given predicate.
-<<<<<<< HEAD
-     * @return the list of {@link KafkaServer} instances with states that match the predicate;
-     * never null but  possibly empty
-     */
-    public Set<KafkaServer> brokersInState(Predicate<BrokerState> desiredState) {
-        return Arrays.stream(brokers).filter(b -> hasState(b, desiredState)).collect(Collectors.toSet());
-    }
-
-    protected boolean hasState(KafkaServer server, Predicate<BrokerState> desiredState) {
-        try {
-            return desiredState.test(server.brokerState());
-        } catch (Throwable e) {
-            // Broker failed to respond.
-            return false;
-        }
-    }
-
-=======
      *
      * @return the set of {@link BrokerServer} instances with states that match the predicate;
      *         never null but possibly empty
@@ -326,7 +267,6 @@
                 .collect(Collectors.toSet());
     }
 
->>>>>>> 9494bebe
     public boolean sslEnabled() {
         final String listenerSecurityProtocolMap = brokerConfig.getProperty(SocketServerConfigs.LISTENER_SECURITY_PROTOCOL_MAP_CONFIG);
         if (listenerSecurityProtocolMap == null)
@@ -337,6 +277,7 @@
     /**
      * Get the topic descriptions of the named topics. The value of the map entry will be empty
      * if the topic does not exist.
+     *
      * @param topicNames the names of the topics to describe
      * @return the map of optional {@link TopicDescription} keyed by the topic name
      */
@@ -347,6 +288,7 @@
     /**
      * Get the topic descriptions of the named topics. The value of the map entry will be empty
      * if the topic does not exist.
+     *
      * @param topicNames the names of the topics to describe
      * @return the map of optional {@link TopicDescription} keyed by the topic name
      */
@@ -381,6 +323,7 @@
 
     /**
      * Update the configuration for the specified resources with the default options.
+     *
      * @param configs The resources with their configs (topic is the only resource type with configs that can
      *                be updated currently)
      * @return The AlterConfigsResult
@@ -399,6 +342,7 @@
 
     /**
      * Create a Kafka topic with 1 partition and a replication factor of 1.
+     *
      * @param topic The name of the topic.
      */
     public void createTopic(String topic) {
@@ -407,6 +351,7 @@
 
     /**
      * Create a Kafka topic with given partition and a replication factor of 1.
+     *
      * @param topic The name of the topic.
      */
     public void createTopic(String topic, int partitions) {
@@ -415,6 +360,7 @@
 
     /**
      * Create a Kafka topic with given partition, replication factor, and topic config.
+     *
      * @param topic The name of the topic.
      */
     public void createTopic(String topic, int partitions, int replication, Map<String, String> topicConfig) {
@@ -423,6 +369,7 @@
 
     /**
      * Create a Kafka topic with the given parameters.
+     *
      * @param topic             The name of the topic.
      * @param partitions        The number of partitions for this topic.
      * @param replication       The replication factor for (partitions of) this topic.
@@ -430,17 +377,13 @@
      * @param adminClientConfig Additional admin client configuration settings.
      */
     public void createTopic(String topic, int partitions, int replication, Map<String, String> topicConfig, Map<String, Object> adminClientConfig) {
-<<<<<<< HEAD
-        if (replication > brokers.length) {
-            throw new InvalidReplicationFactorException("Insufficient brokers (" + brokers.length + ") for desired replication (" + replication + ")");
-=======
         if (replication > cluster.brokers().size()) {
             throw new InvalidReplicationFactorException("Insufficient brokers ("
                     + cluster.brokers().size() + ") for desired replication (" + replication + ")");
->>>>>>> 9494bebe
-        }
-
-        log.info("Creating topic { name: {}, partitions: {}, replication: {}, config: {} }", topic, partitions, replication, topicConfig);
+        }
+
+        log.info("Creating topic { name: {}, partitions: {}, replication: {}, config: {} }",
+                topic, partitions, replication, topicConfig);
         final NewTopic newTopic = new NewTopic(topic, partitions, (short) replication);
         newTopic.configs(topicConfig);
 
@@ -453,6 +396,7 @@
 
     /**
      * Delete a Kafka topic.
+     *
      * @param topic the topic to delete; may not be null
      */
     public void deleteTopic(String topic) {
@@ -498,9 +442,10 @@
 
     /**
      * Consume at least n records in a given duration or throw an exception.
-     * @param n           the number of expected records in this topic.
+     *
+     * @param n the number of expected records in this topic.
      * @param maxDuration the max duration to wait for these records (in milliseconds).
-     * @param topics      the topics to subscribe and consume records from.
+     * @param topics the topics to subscribe and consume records from.
      * @return a {@link ConsumerRecords} collection containing at least n records.
      */
     public ConsumerRecords<byte[], byte[]> consume(int n, long maxDuration, String... topics) {
@@ -509,9 +454,10 @@
 
     /**
      * Consume at least n records in a given duration or throw an exception.
-     * @param n             the number of expected records in this topic.
-     * @param maxDuration   the max duration to wait for these records (in milliseconds).
-     * @param topics        the topics to subscribe and consume records from.
+     *
+     * @param n the number of expected records in this topic.
+     * @param maxDuration the max duration to wait for these records (in milliseconds).
+     * @param topics the topics to subscribe and consume records from.
      * @param consumerProps overrides to the default properties the consumer is constructed with;
      *                      may not be null
      * @return a {@link ConsumerRecords} collection containing at least n records.
@@ -530,7 +476,7 @@
                     allowedDuration = maxDuration - (System.currentTimeMillis() - startMillis);
                     continue;
                 }
-                for (TopicPartition partition : rec.partitions()) {
+                for (TopicPartition partition: rec.partitions()) {
                     final List<ConsumerRecord<byte[], byte[]>> r = rec.records(partition);
                     records.computeIfAbsent(partition, t -> new ArrayList<>()).addAll(r);
                     final ConsumerRecord<byte[], byte[]> lastRecord = r.get(r.size() - 1);
@@ -564,11 +510,16 @@
      * Consume all currently-available records for the specified topics in a given duration, or throw an exception.
      * @param maxDurationMs the max duration to wait for these records (in milliseconds).
      * @param consumerProps overrides to the default properties the consumer is constructed with; may be null
-     * @param adminProps    overrides to the default properties the admin used to query Kafka cluster metadata is constructed with; may be null
-     * @param topics        the topics to consume from
+     * @param adminProps overrides to the default properties the admin used to query Kafka cluster metadata is constructed with; may be null
+     * @param topics the topics to consume from
      * @return a {@link ConsumerRecords} collection containing the records for all partitions of the given topics
      */
-    public ConsumerRecords<byte[], byte[]> consumeAll(long maxDurationMs, Map<String, Object> consumerProps, Map<String, Object> adminProps, String... topics) throws TimeoutException, InterruptedException, ExecutionException {
+    public ConsumerRecords<byte[], byte[]> consumeAll(
+            long maxDurationMs,
+            Map<String, Object> consumerProps,
+            Map<String, Object> adminProps,
+            String... topics
+    ) throws TimeoutException, InterruptedException, ExecutionException {
         long endTimeMs = System.currentTimeMillis() + maxDurationMs;
 
         long remainingTimeMs;
@@ -583,29 +534,6 @@
             endOffsets = readEndOffsets(remainingTimeMs, admin, topicPartitions);
         }
 
-<<<<<<< HEAD
-        Map<TopicPartition, List<ConsumerRecord<byte[], byte[]>>> records = topicPartitions.stream().collect(Collectors.toMap(Function.identity(), tp -> new ArrayList<>()));
-        consumer.assign(topicPartitions);
-
-        while (!endOffsets.isEmpty()) {
-            Iterator<Map.Entry<TopicPartition, Long>> it = endOffsets.entrySet().iterator();
-            while (it.hasNext()) {
-                Map.Entry<TopicPartition, Long> entry = it.next();
-                TopicPartition topicPartition = entry.getKey();
-                long endOffset = entry.getValue();
-                long lastConsumedOffset = consumer.position(topicPartition);
-                if (lastConsumedOffset >= endOffset) {
-                    // We've reached the end offset for the topic partition; can stop polling it now
-                    it.remove();
-                } else {
-                    remainingTimeMs = endTimeMs - System.currentTimeMillis();
-                    if (remainingTimeMs <= 0) {
-                        throw new AssertionError("failed to read to end of topic(s) " + Arrays.asList(topics) + " within " + maxDurationMs + "ms");
-                    }
-                    // We haven't reached the end offset yet; need to keep polling
-                    ConsumerRecords<byte[], byte[]> recordBatch = consumer.poll(Duration.ofMillis(remainingTimeMs));
-                    recordBatch.partitions().forEach(tp -> records.get(tp).addAll(recordBatch.records(tp)));
-=======
         Map<TopicPartition, List<ConsumerRecord<byte[], byte[]>>> records = topicPartitions.stream()
                 .collect(Collectors.toMap(
                         Function.identity(),
@@ -637,7 +565,6 @@
                         );
                         nextOffsets.putAll(recordBatch.nextOffsets());
                     }
->>>>>>> 9494bebe
                 }
             }
         }
@@ -661,15 +588,10 @@
     /**
      * List all the known partitions for the given {@link Collection} of topics
      * @param maxDurationMs the max duration to wait for while fetching metadata from Kafka (in milliseconds).
-     * @param admin         the admin client to use for fetching metadata from the Kafka cluster
-     * @param topics        the topics whose partitions should be listed
+     * @param admin the admin client to use for fetching metadata from the Kafka cluster
+     * @param topics the topics whose partitions should be listed
      * @return a {@link Set} of {@link TopicPartition topic partitions} for the given topics; never null, and never empty
      */
-<<<<<<< HEAD
-    private Set<TopicPartition> listPartitions(long maxDurationMs, Admin admin, Collection<String> topics) throws TimeoutException, InterruptedException, ExecutionException {
-        assertFalse("collection of topics may not be empty", topics.isEmpty());
-        return admin.describeTopics(topics).allTopicNames().get(maxDurationMs, TimeUnit.MILLISECONDS).entrySet().stream().flatMap(e -> e.getValue().partitions().stream().map(p -> new TopicPartition(e.getKey(), p.partition()))).collect(Collectors.toSet());
-=======
     private Set<TopicPartition> listPartitions(
             long maxDurationMs,
             Admin admin,
@@ -683,20 +605,15 @@
                 .entrySet().stream()
                 .flatMap(e -> e.getValue().partitions().stream().map(p -> new TopicPartition(e.getKey(), p.partition())))
                 .collect(Collectors.toSet());
->>>>>>> 9494bebe
     }
 
     /**
      * List the latest current offsets for the given {@link Collection} of {@link TopicPartition topic partitions}
-     * @param maxDurationMs   the max duration to wait for while fetching metadata from Kafka (in milliseconds)
-     * @param admin           the admin client to use for fetching metadata from the Kafka cluster
+     * @param maxDurationMs the max duration to wait for while fetching metadata from Kafka (in milliseconds)
+     * @param admin the admin client to use for fetching metadata from the Kafka cluster
      * @param topicPartitions the topic partitions to list end offsets for
      * @return a {@link Map} containing the latest offset for each requested {@link TopicPartition topic partition}; never null, and never empty
      */
-<<<<<<< HEAD
-    private Map<TopicPartition, Long> readEndOffsets(long maxDurationMs, Admin admin, Collection<TopicPartition> topicPartitions) throws TimeoutException, InterruptedException, ExecutionException {
-        assertFalse("collection of topic partitions may not be empty", topicPartitions.isEmpty());
-=======
     private Map<TopicPartition, Long> readEndOffsets(
             long maxDurationMs,
             Admin admin,
@@ -705,9 +622,14 @@
         if (topicPartitions.isEmpty()) {
             throw new AssertionError("collection of topic partitions may not be empty");
         }
->>>>>>> 9494bebe
         Map<TopicPartition, OffsetSpec> offsetSpecMap = topicPartitions.stream().collect(Collectors.toMap(Function.identity(), tp -> OffsetSpec.latest()));
-        return admin.listOffsets(offsetSpecMap, new ListOffsetsOptions(IsolationLevel.READ_UNCOMMITTED)).all().get(maxDurationMs, TimeUnit.MILLISECONDS).entrySet().stream().collect(Collectors.toMap(Map.Entry::getKey, e -> e.getValue().offset()));
+        return admin.listOffsets(offsetSpecMap, new ListOffsetsOptions(IsolationLevel.READ_UNCOMMITTED))
+                .all().get(maxDurationMs, TimeUnit.MILLISECONDS)
+                .entrySet().stream()
+                .collect(Collectors.toMap(
+                        Map.Entry::getKey,
+                        e -> e.getValue().offset()
+                ));
     }
 
     public KafkaConsumer<byte[], byte[]> createConsumer(Map<String, Object> consumerProps) {
